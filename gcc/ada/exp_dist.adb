------------------------------------------------------------------------------
--                                                                          --
--                         GNAT COMPILER COMPONENTS                         --
--                                                                          --
--                              E X P_ D I S T                              --
--                                                                          --
--                                 B o d y                                  --
--                                                                          --
--          Copyright (C) 1992-2005 Free Software Foundation, Inc.          --
--                                                                          --
-- GNAT is free software;  you can  redistribute it  and/or modify it under --
-- terms of the  GNU General Public License as published  by the Free Soft- --
-- ware  Foundation;  either version 2,  or (at your option) any later ver- --
-- sion.  GNAT is distributed in the hope that it will be useful, but WITH- --
-- OUT ANY WARRANTY;  without even the  implied warranty of MERCHANTABILITY --
-- or FITNESS FOR A PARTICULAR PURPOSE.  See the GNU General Public License --
-- for  more details.  You should have  received  a copy of the GNU General --
-- Public License  distributed with GNAT;  see file COPYING.  If not, write --
-- to  the  Free Software Foundation,  51  Franklin  Street,  Fifth  Floor, --
-- Boston, MA 02110-1301, USA.                                              --
--                                                                          --
-- GNAT was originally developed  by the GNAT team at  New York University. --
-- Extensive contributions were provided by Ada Core Technologies Inc.      --
--                                                                          --
------------------------------------------------------------------------------

with Atree;       use Atree;
with Einfo;       use Einfo;
with Elists;      use Elists;
with Exp_Strm;    use Exp_Strm;
with Exp_Tss;     use Exp_Tss;
with Exp_Util;    use Exp_Util;
with GNAT.HTable; use GNAT.HTable;
with Lib;         use Lib;
with Namet;       use Namet;
with Nlists;      use Nlists;
with Nmake;       use Nmake;
with Opt;         use Opt;
with Rtsfind;     use Rtsfind;
with Sem;         use Sem;
with Sem_Ch3;     use Sem_Ch3;
with Sem_Ch8;     use Sem_Ch8;
with Sem_Dist;    use Sem_Dist;
with Sem_Eval;    use Sem_Eval;
with Sem_Util;    use Sem_Util;
with Sinfo;       use Sinfo;
with Snames;      use Snames;
with Stand;       use Stand;
with Stringt;     use Stringt;
with Tbuild;      use Tbuild;
with Ttypes;      use Ttypes;
with Uintp;       use Uintp;

package body Exp_Dist is

   --  The following model has been used to implement distributed objects:
   --  given a designated type D and a RACW type R, then a record of the
   --  form:

   --    type Stub is tagged record
   --       [...declaration similar to s-parint.ads RACW_Stub_Type...]
   --    end record;

   --  is built. This type has two properties:

   --    1) Since it has the same structure than RACW_Stub_Type, it can be
   --       converted to and from this type to make it suitable for
   --       System.Partition_Interface.Get_Unique_Remote_Pointer in order
   --       to avoid memory leaks when the same remote object arrive on the
   --       same partition through several paths;

   --    2) It also has the same dispatching table as the designated type D,
   --       and thus can be used as an object designated by a value of type
   --       R on any partition other than the one on which the object has
   --       been created, since only dispatching calls will be performed and
   --       the fields themselves will not be used. We call Derive_Subprograms
   --       to fake half a derivation to ensure that the subprograms do have
   --       the same dispatching table.

   First_RCI_Subprogram_Id : constant := 2;
   --  RCI subprograms are numbered starting at 2. The RCI receiver for
   --  an RCI package can thus identify calls received through remote
   --  access-to-subprogram dereferences by the fact that they have a
   --  (primitive) subprogram id of 0, and 1 is used for the internal
   --  RAS information lookup operation. (This is for the Garlic code
   --  generation, where subprograms are identified by numbers; in the
   --  PolyORB version, they are identified by name, with a numeric suffix
   --  for homonyms.)

   type Hash_Index is range 0 .. 50;

   -----------------------
   -- Local subprograms --
   -----------------------

   function Hash (F : Entity_Id) return Hash_Index;
   --  DSA expansion associates stubs to distributed object types using
   --  a hash table on entity ids.

   function Hash (F : Name_Id)   return Hash_Index;
   --  The generation of subprogram identifiers requires an overload counter
   --  to be associated with each remote subprogram names. These counters
   --  are maintained in a hash table on name ids.

   type Subprogram_Identifiers is record
      Str_Identifier : String_Id;
      Int_Identifier : Int;
   end record;

   package Subprogram_Identifier_Table is
      new Simple_HTable (Header_Num => Hash_Index,
                         Element    => Subprogram_Identifiers,
                         No_Element => (No_String, 0),
                         Key        => Entity_Id,
                         Hash       => Hash,
                         Equal      => "=");
   --  Mapping between a remote subprogram and the corresponding
   --  subprogram identifiers.

   package Overload_Counter_Table is
      new Simple_HTable (Header_Num => Hash_Index,
                         Element    => Int,
                         No_Element => 0,
                         Key        => Name_Id,
                         Hash       => Hash,
                         Equal      => "=");
   --  Mapping between a subprogram name and an integer that
   --  counts the number of defining subprogram names with that
   --  Name_Id encountered so far in a given context (an interface).

   function Get_Subprogram_Ids (Def : Entity_Id) return Subprogram_Identifiers;
   function Get_Subprogram_Id  (Def : Entity_Id) return String_Id;
   function Get_Subprogram_Id  (Def : Entity_Id) return Int;
   --  Given a subprogram defined in a RCI package, get its distribution
   --  subprogram identifiers (the distribution identifiers are a unique
   --  subprogram number, and the non-qualified subprogram name, in the
   --  casing used for the subprogram declaration; if the name is overloaded,
   --  a double underscore and a serial number are appended.
   --
   --  The integer identifier is used to perform remote calls with GARLIC;
   --  the string identifier is used in the case of PolyORB.
   --
   --  Although the PolyORB DSA receiving stubs will make a caseless comparison
   --  when receiving a call, the calling stubs will create requests with the
   --  exact casing of the defining unit name of the called subprogram, so as
   --  to allow calls to subprograms on distributed nodes that do distinguish
   --  between casings.
   --
   --  NOTE: Another design would be to allow a representation clause on
   --  subprogram specs: for Subp'Distribution_Identifier use "fooBar";

   pragma Warnings (Off, Get_Subprogram_Id);
   --  One homonym only is unreferenced (specific to the GARLIC version)

   procedure Add_RAS_Dereference_TSS (N : Node_Id);
   --  Add a subprogram body for RAS Dereference TSS

   procedure Add_RAS_Proxy_And_Analyze
     (Decls              : List_Id;
      Vis_Decl           : Node_Id;
      All_Calls_Remote_E : Entity_Id;
      Proxy_Object_Addr  : out Entity_Id);
   --  Add the proxy type necessary to call the subprogram declared
   --  by Vis_Decl through a remote access to subprogram type.
   --  All_Calls_Remote_E must be Standard_True if a pragma All_Calls_Remote
   --  applies, Standard_False otherwise. The new proxy type is appended
   --  to Decls. Proxy_Object_Addr is a constant of type System.Address that
   --  designates an instance of the proxy object.

   function Build_Remote_Subprogram_Proxy_Type
     (Loc            : Source_Ptr;
      ACR_Expression : Node_Id) return Node_Id;
   --  Build and return a tagged record type definition for an RCI
   --  subprogram proxy type.
   --  ACR_Expression is use as the initialization value for
   --  the All_Calls_Remote component.

   function Build_Get_Unique_RP_Call
     (Loc       : Source_Ptr;
      Pointer   : Entity_Id;
      Stub_Type : Entity_Id) return List_Id;
   --  Build a call to Get_Unique_Remote_Pointer (Pointer), followed by a
   --  tag fixup (Get_Unique_Remote_Pointer may have changed Pointer'Tag to
   --  RACW_Stub_Type'Tag, while the desired tag is that of Stub_Type).

   function Build_Subprogram_Calling_Stubs
     (Vis_Decl                 : Node_Id;
      Subp_Id                  : Node_Id;
      Asynchronous             : Boolean;
      Dynamically_Asynchronous : Boolean   := False;
      Stub_Type                : Entity_Id := Empty;
      RACW_Type                : Entity_Id := Empty;
      Locator                  : Entity_Id := Empty;
      New_Name                 : Name_Id   := No_Name) return Node_Id;
   --  Build the calling stub for a given subprogram with the subprogram ID
   --  being Subp_Id. If Stub_Type is given, then the "addr" field of
   --  parameters of this type will be marshalled instead of the object
   --  itself. It will then be converted into Stub_Type before performing
   --  the real call. If Dynamically_Asynchronous is True, then it will be
   --  computed at run time whether the call is asynchronous or not.
   --  Otherwise, the value of the formal Asynchronous will be used.
   --  If Locator is not Empty, it will be used instead of RCI_Cache. If
   --  New_Name is given, then it will be used instead of the original name.

   function Build_RPC_Receiver_Specification
     (RPC_Receiver      : Entity_Id;
      Request_Parameter : Entity_Id) return Node_Id;
   --  Make a subprogram specification for an RPC receiver, with the given
   --  defining unit name and formal parameter.

   function Build_Ordered_Parameters_List (Spec : Node_Id) return List_Id;
   --  Return an ordered parameter list: unconstrained parameters are put
   --  at the beginning of the list and constrained ones are put after. If
   --  there are no parameters, an empty list is returned. Special case:
   --  the controlling formal of the equivalent RACW operation for a RAS
   --  type is always left in first position.

   procedure Add_Calling_Stubs_To_Declarations
     (Pkg_Spec : Node_Id;
      Decls    : List_Id);
   --  Add calling stubs to the declarative part

   function Could_Be_Asynchronous (Spec : Node_Id) return Boolean;
   --  Return True if nothing prevents the program whose specification is
   --  given to be asynchronous (i.e. no out parameter).

   function Pack_Entity_Into_Stream_Access
     (Loc    : Source_Ptr;
      Stream : Node_Id;
      Object : Entity_Id;
      Etyp   : Entity_Id := Empty) return Node_Id;
   --  Pack Object (of type Etyp) into Stream. If Etyp is not given,
   --  then Etype (Object) will be used if present. If the type is
   --  constrained, then 'Write will be used to output the object,
   --  If the type is unconstrained, 'Output will be used.

   function Pack_Node_Into_Stream
     (Loc    : Source_Ptr;
      Stream : Entity_Id;
      Object : Node_Id;
      Etyp   : Entity_Id) return Node_Id;
   --  Similar to above, with an arbitrary node instead of an entity

   function Pack_Node_Into_Stream_Access
     (Loc    : Source_Ptr;
      Stream : Node_Id;
      Object : Node_Id;
      Etyp   : Entity_Id) return Node_Id;
   --  Similar to above, with Stream instead of Stream'Access

   function Make_Selected_Component
     (Loc           : Source_Ptr;
      Prefix        : Entity_Id;
      Selector_Name : Name_Id) return Node_Id;
   --  Return a selected_component whose prefix denotes the given entity,
   --  and with the given Selector_Name.

   function Scope_Of_Spec (Spec : Node_Id) return Entity_Id;
   --  Return the scope represented by a given spec

   procedure Set_Renaming_TSS
     (Typ     : Entity_Id;
      Nam     : Entity_Id;
      TSS_Nam : TSS_Name_Type);
   --  Create a renaming declaration of subprogram Nam,
   --  and register it as a TSS for Typ with name TSS_Nam.

   function Need_Extra_Constrained (Parameter : Node_Id) return Boolean;
   --  Return True if the current parameter needs an extra formal to reflect
   --  its constrained status.

   function Is_RACW_Controlling_Formal
     (Parameter : Node_Id; Stub_Type : Entity_Id) return Boolean;
   --  Return True if the current parameter is a controlling formal argument
   --  of type Stub_Type or access to Stub_Type.

   procedure Declare_Create_NVList
     (Loc    : Source_Ptr;
      NVList : Entity_Id;
      Decls  : List_Id;
      Stmts  : List_Id);
   --  Append the declaration of NVList to Decls, and its
   --  initialization to Stmts.

   function Add_Parameter_To_NVList
     (Loc         : Source_Ptr;
      NVList      : Entity_Id;
      Parameter   : Entity_Id;
      Constrained : Boolean;
      RACW_Ctrl   : Boolean := False;
      Any         : Entity_Id) return Node_Id;
   --  Return a call to Add_Item to add the Any corresponding
   --  to the designated formal Parameter (with the indicated
   --  Constrained status) to NVList. RACW_Ctrl must be set to
   --  True for controlling formals of distributed object primitive
   --  operations.

   type Stub_Structure is record
      Stub_Type         : Entity_Id;
      Stub_Type_Access  : Entity_Id;
      RPC_Receiver_Decl : Node_Id;
      RACW_Type         : Entity_Id;
   end record;
   --  This structure is necessary because of the two phases analysis of
   --  a RACW declaration occurring in the same Remote_Types package as the
   --  designated type. RACW_Type is any of the RACW types pointing on this
   --  designated type, it is used here to save an anonymous type creation
   --  for each primitive operation.
   --
   --  For a RACW that implements a RAS, no object RPC receiver is generated.
   --  Instead, RPC_Receiver_Decl is the declaration after which the
   --  RPC receiver would have been inserted.

   Empty_Stub_Structure : constant Stub_Structure :=
     (Empty, Empty, Empty, Empty);

   package Stubs_Table is
      new Simple_HTable (Header_Num => Hash_Index,
                         Element    => Stub_Structure,
                         No_Element => Empty_Stub_Structure,
                         Key        => Entity_Id,
                         Hash       => Hash,
                         Equal      => "=");
   --  Mapping between a RACW designated type and its stub type

   package Asynchronous_Flags_Table is
      new Simple_HTable (Header_Num => Hash_Index,
                         Element    => Entity_Id,
                         No_Element => Empty,
                         Key        => Entity_Id,
                         Hash       => Hash,
                         Equal      => "=");
   --  Mapping between a RACW type and a constant having the value True
   --  if the RACW is asynchronous and False otherwise.

   package RCI_Locator_Table is
      new Simple_HTable (Header_Num => Hash_Index,
                         Element    => Entity_Id,
                         No_Element => Empty,
                         Key        => Entity_Id,
                         Hash       => Hash,
                         Equal      => "=");
   --  Mapping between a RCI package on which All_Calls_Remote applies and
   --  the generic instantiation of RCI_Locator for this package.

   package RCI_Calling_Stubs_Table is
      new Simple_HTable (Header_Num => Hash_Index,
                         Element    => Entity_Id,
                         No_Element => Empty,
                         Key        => Entity_Id,
                         Hash       => Hash,
                         Equal      => "=");
   --  Mapping between a RCI subprogram and the corresponding calling stubs

   procedure Add_Stub_Type
     (Designated_Type   : Entity_Id;
      RACW_Type         : Entity_Id;
      Decls             : List_Id;
      Stub_Type         : out Entity_Id;
      Stub_Type_Access  : out Entity_Id;
      RPC_Receiver_Decl : out Node_Id;
      Existing          : out Boolean);
   --  Add the declaration of the stub type, the access to stub type and the
   --  object RPC receiver at the end of Decls. If these already exist,
   --  then nothing is added in the tree but the right values are returned
   --  anyhow and Existing is set to True.

   procedure Add_RACW_Asynchronous_Flag
     (Declarations : List_Id;
      RACW_Type    : Entity_Id);
   --  Declare a boolean constant associated with RACW_Type whose value
   --  indicates at run time whether a pragma Asynchronous applies to it.

   procedure Assign_Subprogram_Identifier
     (Def : Entity_Id;
      Spn : Int;
      Id  : out String_Id);
   --  Determine the distribution subprogram identifier to
   --  be used for remote subprogram Def, return it in Id and
   --  store it in a hash table for later retrieval by
   --  Get_Subprogram_Id. Spn is the subprogram number.

   function RCI_Package_Locator
     (Loc          : Source_Ptr;
      Package_Spec : Node_Id) return Node_Id;
   --  Instantiate the generic package RCI_Locator in order to locate the
   --  RCI package whose spec is given as argument.

   function Make_Tag_Check (Loc : Source_Ptr; N : Node_Id) return Node_Id;
   --  Surround a node N by a tag check, as in:
   --      begin
   --         <N>;
   --      exception
   --         when E : Ada.Tags.Tag_Error =>
   --           Raise_Exception (Program_Error'Identity,
   --                            Exception_Message (E));
   --      end;

   function Input_With_Tag_Check
     (Loc      : Source_Ptr;
      Var_Type : Entity_Id;
      Stream   : Node_Id) return Node_Id;
   --  Return a function with the following form:
   --    function R return Var_Type is
   --    begin
   --       return Var_Type'Input (S);
   --    exception
   --       when E : Ada.Tags.Tag_Error =>
   --           Raise_Exception (Program_Error'Identity,
   --                            Exception_Message (E));
   --    end R;

   --------------------------------------------
   -- Hooks for PCS-specific code generation --
   --------------------------------------------

   --  Part of the code generation circuitry for distribution needs to be
   --  tailored for each implementation of the PCS. For each routine that
   --  needs to be specialized, a Specific_<routine> wrapper is created,
   --  which calls the corresponding <routine> in package
   --  <pcs_implementation>_Support.

   procedure Specific_Add_RACW_Features
     (RACW_Type           : Entity_Id;
      Desig               : Entity_Id;
      Stub_Type           : Entity_Id;
      Stub_Type_Access    : Entity_Id;
      RPC_Receiver_Decl   : Node_Id;
      Declarations        : List_Id);
   --  Add declaration for TSSs for a given RACW type. The declarations are
   --  added just after the declaration of the RACW type itself, while the
   --  bodies are inserted at the end of Decls. Runtime-specific ancillary
   --  subprogram for Add_RACW_Features.

   procedure Specific_Add_RAST_Features
     (Vis_Decl : Node_Id;
      RAS_Type : Entity_Id);
   --  Add declaration for TSSs for a given RAS type. PCS-specific ancillary
   --  subprogram for Add_RAST_Features.

   --  An RPC_Target record is used during construction of calling stubs
   --  to pass PCS-specific tree fragments corresponding to the information
   --  necessary to locate the target of a remote subprogram call.

   type RPC_Target (PCS_Kind : PCS_Names) is record
      case PCS_Kind is
         when Name_PolyORB_DSA =>
            Object       : Node_Id;
            --  An expression whose value is a PolyORB reference to the target
            --  object.
         when others           =>
            Partition    : Entity_Id;
            --  A variable containing the Partition_ID of the target parition

            RPC_Receiver : Node_Id;
            --  An expression whose value is the address of the target RPC
            --  receiver.
      end case;
   end record;

   procedure Specific_Build_General_Calling_Stubs
     (Decls                     : List_Id;
      Statements                : List_Id;
      Target                    : RPC_Target;
      Subprogram_Id             : Node_Id;
      Asynchronous              : Node_Id := Empty;
      Is_Known_Asynchronous     : Boolean := False;
      Is_Known_Non_Asynchronous : Boolean := False;
      Is_Function               : Boolean;
      Spec                      : Node_Id;
      Stub_Type                 : Entity_Id := Empty;
      RACW_Type                 : Entity_Id := Empty;
      Nod                       : Node_Id);
   --  Build calling stubs for general purpose. The parameters are:
   --    Decls             : a place to put declarations
   --    Statements        : a place to put statements
   --    Target            : PCS-specific target information (see details
   --                        in RPC_Target declaration).
   --    Subprogram_Id     : a node containing the subprogram ID
   --    Asynchronous      : True if an APC must be made instead of an RPC.
   --                        The value needs not be supplied if one of the
   --                        Is_Known_... is True.
   --    Is_Known_Async... : True if we know that this is asynchronous
   --    Is_Known_Non_A... : True if we know that this is not asynchronous
   --    Spec              : a node with a Parameter_Specifications and
<<<<<<< HEAD
   --                        a Subtype_Mark if applicable
=======
   --                        a Result_Definition if applicable
>>>>>>> 8c044a9c
   --    Stub_Type         : in case of RACW stubs, parameters of type access
   --                        to Stub_Type will be marshalled using the
   --                        address of the object (the addr field) rather
   --                        than using the 'Write on the stub itself
   --    Nod               : used to provide sloc for generated code

   function Specific_Build_Stub_Target
     (Loc                   : Source_Ptr;
      Decls                 : List_Id;
      RCI_Locator           : Entity_Id;
      Controlling_Parameter : Entity_Id) return RPC_Target;
   --  Build call target information nodes for use within calling stubs. In the
   --  RCI case, RCI_Locator is the entity for the instance of RCI_Locator. If
   --  for an RACW, Controlling_Parameter is the entity for the controlling
   --  formal parameter used to determine the location of the target of the
   --  call. Decls provides a location where variable declarations can be
   --  appended to construct the necessary values.

   procedure Specific_Build_Stub_Type
     (RACW_Type         : Entity_Id;
      Stub_Type         : Entity_Id;
      Stub_Type_Decl    : out Node_Id;
      RPC_Receiver_Decl : out Node_Id);
   --  Build a type declaration for the stub type associated with an RACW
   --  type, and the necessary RPC receiver, if applicable. PCS-specific
   --  ancillary subprogram for Add_Stub_Type. If no RPC receiver declaration
   --  is generated, then RPC_Receiver_Decl is set to Empty.

   procedure Specific_Build_RPC_Receiver_Body
     (RPC_Receiver : Entity_Id;
      Request      : out Entity_Id;
      Subp_Id      : out Entity_Id;
      Subp_Index   : out Entity_Id;
      Stmts        : out List_Id;
      Decl         : out Node_Id);
   --  Make a subprogram body for an RPC receiver, with the given
   --  defining unit name. On return:
   --    - Subp_Id is the subprogram identifier from the PCS.
   --    - Subp_Index is the index in the list of subprograms
   --      used for dispatching (a variable of type Subprogram_Id).
   --    - Stmts is the place where the request dispatching
   --      statements can occur,
   --    - Decl is the subprogram body declaration.

   function Specific_Build_Subprogram_Receiving_Stubs
     (Vis_Decl                 : Node_Id;
      Asynchronous             : Boolean;
      Dynamically_Asynchronous : Boolean   := False;
      Stub_Type                : Entity_Id := Empty;
      RACW_Type                : Entity_Id := Empty;
      Parent_Primitive         : Entity_Id := Empty) return Node_Id;
   --  Build the receiving stub for a given subprogram. The subprogram
   --  declaration is also built by this procedure, and the value returned
   --  is a N_Subprogram_Body. If a parameter of type access to Stub_Type is
   --  found in the specification, then its address is read from the stream
   --  instead of the object itself and converted into an access to
   --  class-wide type before doing the real call using any of the RACW type
   --  pointing on the designated type.

   procedure Specific_Add_Obj_RPC_Receiver_Completion
     (Loc           : Source_Ptr;
      Decls         : List_Id;
      RPC_Receiver  : Entity_Id;
      Stub_Elements : Stub_Structure);
   --  Add the necessary code to Decls after the completion of generation
   --  of the RACW RPC receiver described by Stub_Elements.

   procedure Specific_Add_Receiving_Stubs_To_Declarations
     (Pkg_Spec : Node_Id;
      Decls    : List_Id);
   --  Add receiving stubs to the declarative part of an RCI unit

   package GARLIC_Support is

      --  Support for generating DSA code that uses the GARLIC PCS

      --  The subprograms below provide the GARLIC versions of
      --  the corresponding Specific_<subprogram> routine declared
      --  above.

      procedure Add_RACW_Features
        (RACW_Type         : Entity_Id;
         Stub_Type         : Entity_Id;
         Stub_Type_Access  : Entity_Id;
         RPC_Receiver_Decl : Node_Id;
         Declarations      : List_Id);

      procedure Add_RAST_Features
        (Vis_Decl : Node_Id;
         RAS_Type : Entity_Id);

      procedure Build_General_Calling_Stubs
        (Decls                     : List_Id;
         Statements                : List_Id;
         Target_Partition          : Entity_Id; --  From RPC_Target
         Target_RPC_Receiver       : Node_Id;   --  From RPC_Target
         Subprogram_Id             : Node_Id;
         Asynchronous              : Node_Id := Empty;
         Is_Known_Asynchronous     : Boolean := False;
         Is_Known_Non_Asynchronous : Boolean := False;
         Is_Function               : Boolean;
         Spec                      : Node_Id;
         Stub_Type                 : Entity_Id := Empty;
         RACW_Type                 : Entity_Id := Empty;
         Nod                       : Node_Id);

      function Build_Stub_Target
        (Loc                   : Source_Ptr;
         Decls                 : List_Id;
         RCI_Locator           : Entity_Id;
         Controlling_Parameter : Entity_Id) return RPC_Target;

      procedure Build_Stub_Type
        (RACW_Type : Entity_Id;
         Stub_Type : Entity_Id;
         Stub_Type_Decl    : out Node_Id;
         RPC_Receiver_Decl : out Node_Id);

      function Build_Subprogram_Receiving_Stubs
        (Vis_Decl                 : Node_Id;
         Asynchronous             : Boolean;
         Dynamically_Asynchronous : Boolean   := False;
         Stub_Type                : Entity_Id := Empty;
         RACW_Type                : Entity_Id := Empty;
         Parent_Primitive         : Entity_Id := Empty) return Node_Id;

      procedure Add_Obj_RPC_Receiver_Completion
        (Loc           : Source_Ptr;
         Decls         : List_Id;
         RPC_Receiver  : Entity_Id;
         Stub_Elements : Stub_Structure);

      procedure Add_Receiving_Stubs_To_Declarations
        (Pkg_Spec : Node_Id;
         Decls    : List_Id);

<<<<<<< HEAD
      procedure Build_General_Calling_Stubs
        (Decls                     : List_Id;
         Statements                : List_Id;
         Target_Partition          : Entity_Id; --  From RPC_Target
         Target_RPC_Receiver       : Node_Id;   --  From RPC_Target
         Subprogram_Id             : Node_Id;
         Asynchronous              : Node_Id := Empty;
         Is_Known_Asynchronous     : Boolean := False;
         Is_Known_Non_Asynchronous : Boolean := False;
         Is_Function               : Boolean;
         Spec                      : Node_Id;
         Stub_Type                 : Entity_Id := Empty;
         RACW_Type                 : Entity_Id := Empty;
         Nod                       : Node_Id);

      function Build_Stub_Target
        (Loc                   : Source_Ptr;
         Decls                 : List_Id;
         RCI_Locator           : Entity_Id;
         Controlling_Parameter : Entity_Id) return RPC_Target;

      procedure Build_Stub_Type
        (RACW_Type : Entity_Id;
         Stub_Type : Entity_Id;
         Stub_Type_Decl    : out Node_Id;
         RPC_Receiver_Decl : out Node_Id);

      function Build_Subprogram_Receiving_Stubs
        (Vis_Decl                 : Node_Id;
         Asynchronous             : Boolean;
         Dynamically_Asynchronous : Boolean   := False;
         Stub_Type                : Entity_Id := Empty;
         RACW_Type                : Entity_Id := Empty;
         Parent_Primitive         : Entity_Id := Empty) return Node_Id;

      procedure Add_Obj_RPC_Receiver_Completion
        (Loc           : Source_Ptr;
         Decls         : List_Id;
         RPC_Receiver  : Entity_Id;
         Stub_Elements : Stub_Structure);

      procedure Add_Receiving_Stubs_To_Declarations
        (Pkg_Spec : Node_Id;
         Decls    : List_Id);

=======
>>>>>>> 8c044a9c
      procedure Build_RPC_Receiver_Body
        (RPC_Receiver : Entity_Id;
         Request      : out Entity_Id;
         Subp_Id      : out Entity_Id;
         Subp_Index   : out Entity_Id;
         Stmts        : out List_Id;
         Decl         : out Node_Id);

   end GARLIC_Support;

   package PolyORB_Support is

      --  Support for generating DSA code that uses the PolyORB PCS

      --  The subprograms below provide the PolyORB versions of
      --  the corresponding Specific_<subprogram> routine declared
      --  above.

      procedure Add_RACW_Features
        (RACW_Type         : Entity_Id;
         Desig             : Entity_Id;
         Stub_Type         : Entity_Id;
         Stub_Type_Access  : Entity_Id;
         RPC_Receiver_Decl : Node_Id;
         Declarations      : List_Id);

      procedure Add_RAST_Features
        (Vis_Decl : Node_Id;
         RAS_Type : Entity_Id);

      procedure Build_General_Calling_Stubs
        (Decls                     : List_Id;
         Statements                : List_Id;
         Target_Object             : Node_Id; --  From RPC_Target
         Subprogram_Id             : Node_Id;
         Asynchronous              : Node_Id := Empty;
         Is_Known_Asynchronous     : Boolean := False;
         Is_Known_Non_Asynchronous : Boolean := False;
         Is_Function               : Boolean;
         Spec                      : Node_Id;
         Stub_Type                 : Entity_Id := Empty;
         RACW_Type                 : Entity_Id := Empty;
         Nod                       : Node_Id);

      function Build_Stub_Target
        (Loc                   : Source_Ptr;
         Decls                 : List_Id;
         RCI_Locator           : Entity_Id;
         Controlling_Parameter : Entity_Id) return RPC_Target;

      procedure Build_Stub_Type
        (RACW_Type         : Entity_Id;
         Stub_Type         : Entity_Id;
         Stub_Type_Decl    : out Node_Id;
         RPC_Receiver_Decl : out Node_Id);

      function Build_Subprogram_Receiving_Stubs
        (Vis_Decl                 : Node_Id;
         Asynchronous             : Boolean;
         Dynamically_Asynchronous : Boolean   := False;
         Stub_Type                : Entity_Id := Empty;
         RACW_Type                : Entity_Id := Empty;
         Parent_Primitive         : Entity_Id := Empty) return Node_Id;

      procedure Add_Obj_RPC_Receiver_Completion
        (Loc           : Source_Ptr;
         Decls         : List_Id;
         RPC_Receiver  : Entity_Id;
         Stub_Elements : Stub_Structure);

      procedure Add_Receiving_Stubs_To_Declarations
        (Pkg_Spec : Node_Id;
         Decls    : List_Id);

<<<<<<< HEAD
      procedure Build_General_Calling_Stubs
        (Decls                     : List_Id;
         Statements                : List_Id;
         Target_Object             : Node_Id; --  From RPC_Target
         Subprogram_Id             : Node_Id;
         Asynchronous              : Node_Id := Empty;
         Is_Known_Asynchronous     : Boolean := False;
         Is_Known_Non_Asynchronous : Boolean := False;
         Is_Function               : Boolean;
         Spec                      : Node_Id;
         Stub_Type                 : Entity_Id := Empty;
         RACW_Type                 : Entity_Id := Empty;
         Nod                       : Node_Id);

      function Build_Stub_Target
        (Loc                   : Source_Ptr;
         Decls                 : List_Id;
         RCI_Locator           : Entity_Id;
         Controlling_Parameter : Entity_Id) return RPC_Target;

      procedure Build_Stub_Type
        (RACW_Type         : Entity_Id;
         Stub_Type         : Entity_Id;
         Stub_Type_Decl    : out Node_Id;
         RPC_Receiver_Decl : out Node_Id);

      function Build_Subprogram_Receiving_Stubs
        (Vis_Decl                 : Node_Id;
         Asynchronous             : Boolean;
         Dynamically_Asynchronous : Boolean   := False;
         Stub_Type                : Entity_Id := Empty;
         RACW_Type                : Entity_Id := Empty;
         Parent_Primitive         : Entity_Id := Empty) return Node_Id;

      procedure Add_Obj_RPC_Receiver_Completion
        (Loc           : Source_Ptr;
         Decls         : List_Id;
         RPC_Receiver  : Entity_Id;
         Stub_Elements : Stub_Structure);

      procedure Add_Receiving_Stubs_To_Declarations
        (Pkg_Spec : Node_Id;
         Decls    : List_Id);

=======
>>>>>>> 8c044a9c
      procedure Build_RPC_Receiver_Body
        (RPC_Receiver : Entity_Id;
         Request      : out Entity_Id;
         Subp_Id      : out Entity_Id;
         Subp_Index   : out Entity_Id;
         Stmts        : out List_Id;
         Decl         : out Node_Id);

      procedure Reserve_NamingContext_Methods;
      --  Mark the method names for interface NamingContext as already used in
      --  the overload table, so no clashes occur with user code (with the
      --  PolyORB PCS, RCIs Implement The NamingContext interface to allow
      --  their methods to be accessed as objects, for the implementation of
      --  remote access-to-subprogram types).

      package Helpers is

         --  Routines to build distribtion helper subprograms for user-defined
         --  types. For implementation of the Distributed systems annex (DSA)
         --  over the PolyORB generic middleware components, it is necessary to
         --  generate several supporting subprograms for each application data
         --  type used in inter-partition communication. These subprograms are:
         --    * a Typecode function returning a high-level description of the
         --      type's structure;
         --    * two conversion functions allowing conversion of values of the
         --      type from and to the generic data containers used by PolyORB.
         --      These generic containers are called 'Any' type values after
         --      the CORBA terminology, and hence the conversion subprograms
         --      are named To_Any and From_Any.

         function Build_From_Any_Call
           (Typ   : Entity_Id;
            N     : Node_Id;
            Decls : List_Id) return Node_Id;
         --  Build call to From_Any attribute function of type Typ with
         --  expression N as actual parameter. Decls is the declarations list
         --  for an appropriate enclosing scope of the point where the call
         --  will be inserted; if the From_Any attribute for Typ needs to be
         --  generated at this point, its declaration is appended to Decls.

         procedure Build_From_Any_Function
           (Loc  : Source_Ptr;
            Typ  : Entity_Id;
            Decl : out Node_Id;
            Fnam : out Entity_Id);
         --  Build From_Any attribute function for Typ. Loc is the reference
         --  location for generated nodes, Typ is the type for which the
         --  conversion function is generated. On return, Decl and Fnam contain
         --  the declaration and entity for the newly-created function.

         function Build_To_Any_Call
           (N     : Node_Id;
            Decls : List_Id) return Node_Id;
         --  Build call to To_Any attribute function with expression as actual
         --  parameter. Decls is the declarations list for an appropriate
         --  enclosing scope of the point where the call will be inserted; if
         --  the To_Any attribute for Typ needs to be generated at this point,
         --  its declaration is appended to Decls.

         procedure Build_To_Any_Function
           (Loc  : Source_Ptr;
            Typ  : Entity_Id;
            Decl : out Node_Id;
            Fnam : out Entity_Id);
         --  Build To_Any attribute function for Typ. Loc is the reference
         --  location for generated nodes, Typ is the type for which the
         --  conversion function is generated. On return, Decl and Fnam contain
         --  the declaration and entity for the newly-created function.

         function Build_TypeCode_Call
           (Loc   : Source_Ptr;
            Typ   : Entity_Id;
            Decls : List_Id) return Node_Id;
         --  Build call to TypeCode attribute function for Typ. Decls is the
         --  declarations list for an appropriate enclosing scope of the point
         --  where the call will be inserted; if the To_Any attribute for Typ
         --  needs to be generated at this point, its declaration is appended
         --  to Decls.

         procedure Build_TypeCode_Function
           (Loc  : Source_Ptr;
            Typ  : Entity_Id;
            Decl : out Node_Id;
            Fnam : out Entity_Id);
         --  Build TypeCode attribute function for Typ. Loc is the reference
         --  location for generated nodes, Typ is the type for which the
         --  conversion function is generated. On return, Decl and Fnam contain
         --  the declaration and entity for the newly-created function.

         procedure Build_Name_And_Repository_Id
           (E           : Entity_Id;
            Name_Str    : out String_Id;
            Repo_Id_Str : out String_Id);
         --  In the PolyORB distribution model, each distributed object type
         --  and each distributed operation has a globally unique identifier,
         --  its Repository Id. This subprogram builds and returns two strings
         --  for entity E (a distributed object type or operation): one
         --  containing the name of E, the second containing its repository id.

      end Helpers;

   end PolyORB_Support;

   ------------------------------------
   -- Local variables and structures --
   ------------------------------------

   RCI_Cache : Node_Id;
   --  Needs comments ???

   Output_From_Constrained : constant array (Boolean) of Name_Id :=
     (False => Name_Output,
      True  => Name_Write);
   --  The attribute to choose depending on the fact that the parameter
   --  is constrained or not. There is no such thing as Input_From_Constrained
   --  since this require separate mechanisms ('Input is a function while
   --  'Read is a procedure).

   ---------------------------------------
   -- Add_Calling_Stubs_To_Declarations --
   ---------------------------------------

   procedure Add_Calling_Stubs_To_Declarations
     (Pkg_Spec : Node_Id;
      Decls    : List_Id)
   is
      Current_Subprogram_Number : Int := First_RCI_Subprogram_Id;
      --  Subprogram id 0 is reserved for calls received from
      --  remote access-to-subprogram dereferences.

      Current_Declaration       : Node_Id;
      Loc                       : constant Source_Ptr := Sloc (Pkg_Spec);
      RCI_Instantiation         : Node_Id;
      Subp_Stubs                : Node_Id;
      Subp_Str                  : String_Id;

   begin
      --  The first thing added is an instantiation of the generic package
      --  System.Partition_Interface.RCI_Locator with the name of this
      --  remote package. This will act as an interface with the name server
      --  to determine the Partition_ID and the RPC_Receiver for the
      --  receiver of this package.

      RCI_Instantiation := RCI_Package_Locator (Loc, Pkg_Spec);
      RCI_Cache         := Defining_Unit_Name (RCI_Instantiation);

      Append_To (Decls, RCI_Instantiation);
      Analyze (RCI_Instantiation);

      --  For each subprogram declaration visible in the spec, we do
      --  build a body. We also increment a counter to assign a different
      --  Subprogram_Id to each subprograms. The receiving stubs processing
      --  do use the same mechanism and will thus assign the same Id and
      --  do the correct dispatching.

      Overload_Counter_Table.Reset;
      PolyORB_Support.Reserve_NamingContext_Methods;

      Current_Declaration := First (Visible_Declarations (Pkg_Spec));

      while Present (Current_Declaration) loop
         if Nkind (Current_Declaration) = N_Subprogram_Declaration
           and then Comes_From_Source (Current_Declaration)
         then
            Assign_Subprogram_Identifier (
              Defining_Unit_Name (Specification (Current_Declaration)),
              Current_Subprogram_Number,
              Subp_Str);

            Subp_Stubs :=
              Build_Subprogram_Calling_Stubs (
                Vis_Decl     => Current_Declaration,
                Subp_Id      =>
                  Build_Subprogram_Id (Loc,
                    Defining_Unit_Name (Specification (Current_Declaration))),
                Asynchronous =>
                  Nkind (Specification (Current_Declaration)) =
                    N_Procedure_Specification
                  and then
                    Is_Asynchronous (Defining_Unit_Name (Specification
                      (Current_Declaration))));

            Append_To (Decls, Subp_Stubs);
            Analyze (Subp_Stubs);

            Current_Subprogram_Number := Current_Subprogram_Number + 1;
         end if;

         Next (Current_Declaration);
      end loop;
   end Add_Calling_Stubs_To_Declarations;

   -----------------------------
   -- Add_Parameter_To_NVList --
   -----------------------------

   function Add_Parameter_To_NVList
     (Loc         : Source_Ptr;
      NVList      : Entity_Id;
      Parameter   : Entity_Id;
      Constrained : Boolean;
      RACW_Ctrl   : Boolean := False;
      Any         : Entity_Id) return Node_Id
   is
      Parameter_Name_String : String_Id;
      Parameter_Mode        : Node_Id;

      function Parameter_Passing_Mode
        (Loc         : Source_Ptr;
         Parameter   : Entity_Id;
         Constrained : Boolean) return Node_Id;
      --  Return an expression that denotes the parameter passing
      --  mode to be used for Parameter in distribution stubs,
      --  where Constrained is Parameter's constrained status.

      ----------------------------
      -- Parameter_Passing_Mode --
      ----------------------------

      function Parameter_Passing_Mode
        (Loc         : Source_Ptr;
         Parameter   : Entity_Id;
         Constrained : Boolean) return Node_Id
      is
         Lib_RE : RE_Id;

      begin
         if Out_Present (Parameter) then
            if In_Present (Parameter)
              or else not Constrained
            then
               --  Unconstrained formals must be translated
               --  to 'in' or 'inout', not 'out', because
               --  they need to be constrained by the actual.

               Lib_RE := RE_Mode_Inout;
            else
               Lib_RE := RE_Mode_Out;
            end if;

         else
            Lib_RE := RE_Mode_In;
         end if;

         return New_Occurrence_Of (RTE (Lib_RE), Loc);
      end Parameter_Passing_Mode;

   --  Start of processing for Add_Parameter_To_NVList

   begin
      if Nkind (Parameter) = N_Defining_Identifier then
         Get_Name_String (Chars (Parameter));
      else
         Get_Name_String (Chars (Defining_Identifier
                                  (Parameter)));
      end if;

      Parameter_Name_String := String_From_Name_Buffer;

      if RACW_Ctrl then
         Parameter_Mode := New_Occurrence_Of
           (RTE (RE_Mode_In), Loc);
      else
         Parameter_Mode := Parameter_Passing_Mode (Loc,
           Parameter, Constrained);
      end if;

      return
        Make_Procedure_Call_Statement (Loc,
          Name =>
            New_Occurrence_Of
              (RTE (RE_NVList_Add_Item), Loc),
          Parameter_Associations => New_List (
            New_Occurrence_Of (NVList, Loc),
            Make_Function_Call (Loc,
              Name =>
                New_Occurrence_Of
                  (RTE (RE_To_PolyORB_String), Loc),
              Parameter_Associations => New_List (
                Make_String_Literal (Loc,
                  Strval => Parameter_Name_String))),
            New_Occurrence_Of (Any, Loc),
            Parameter_Mode));
   end Add_Parameter_To_NVList;

   --------------------------------
   -- Add_RACW_Asynchronous_Flag --
   --------------------------------

   procedure Add_RACW_Asynchronous_Flag
     (Declarations : List_Id;
      RACW_Type    : Entity_Id)
   is
      Loc : constant Source_Ptr := Sloc (RACW_Type);

      Asynchronous_Flag : constant Entity_Id :=
                            Make_Defining_Identifier (Loc,
                              New_External_Name (Chars (RACW_Type), 'A'));

   begin
      --  Declare the asynchronous flag. This flag will be changed to True
      --  whenever it is known that the RACW type is asynchronous.

      Append_To (Declarations,
        Make_Object_Declaration (Loc,
          Defining_Identifier => Asynchronous_Flag,
          Constant_Present    => True,
          Object_Definition   => New_Occurrence_Of (Standard_Boolean, Loc),
          Expression          => New_Occurrence_Of (Standard_False, Loc)));

      Asynchronous_Flags_Table.Set (RACW_Type, Asynchronous_Flag);
   end Add_RACW_Asynchronous_Flag;

   -----------------------
   -- Add_RACW_Features --
   -----------------------

   procedure Add_RACW_Features (RACW_Type : Entity_Id)
   is
      Desig : constant Entity_Id :=
                Etype (Designated_Type (RACW_Type));
      Decls : List_Id :=
                List_Containing (Declaration_Node (RACW_Type));

      Same_Scope : constant Boolean :=
                     Scope (Desig) = Scope (RACW_Type);

      Stub_Type         : Entity_Id;
      Stub_Type_Access  : Entity_Id;
      RPC_Receiver_Decl : Node_Id;
      Existing          : Boolean;

   begin
      if not Expander_Active then
         return;
      end if;

      if Same_Scope then

         --  We are declaring a RACW in the same package than its designated
         --  type, so the list to use for late declarations must be the
         --  private part of the package. We do know that this private part
         --  exists since the designated type has to be a private one.

         Decls := Private_Declarations
           (Package_Specification_Of_Scope (Current_Scope));

      elsif Nkind (Parent (Decls)) = N_Package_Specification
        and then Present (Private_Declarations (Parent (Decls)))
      then
         Decls := Private_Declarations (Parent (Decls));
      end if;

      --  If we were unable to find the declarations, that means that the
      --  completion of the type was missing. We can safely return and let
      --  the error be caught by the semantic analysis.

      if No (Decls) then
         return;
      end if;

      Add_Stub_Type
        (Designated_Type     => Desig,
         RACW_Type           => RACW_Type,
         Decls               => Decls,
         Stub_Type           => Stub_Type,
         Stub_Type_Access    => Stub_Type_Access,
         RPC_Receiver_Decl   => RPC_Receiver_Decl,
         Existing            => Existing);

      Add_RACW_Asynchronous_Flag
        (Declarations        => Decls,
         RACW_Type           => RACW_Type);

      Specific_Add_RACW_Features
        (RACW_Type           => RACW_Type,
         Desig               => Desig,
         Stub_Type           => Stub_Type,
         Stub_Type_Access    => Stub_Type_Access,
         RPC_Receiver_Decl   => RPC_Receiver_Decl,
         Declarations        => Decls);

      if not Same_Scope and then not Existing then

         --  The RACW has been declared in another scope than the designated
         --  type and has not been handled by another RACW in the same package
         --  as the first one, so add primitive for the stub type here.

         Add_RACW_Primitive_Declarations_And_Bodies
           (Designated_Type  => Desig,
            Insertion_Node   => RPC_Receiver_Decl,
            Decls            => Decls);

      else
         Add_Access_Type_To_Process (E => Desig, A => RACW_Type);
      end if;
   end Add_RACW_Features;

   ------------------------------------------------
   -- Add_RACW_Primitive_Declarations_And_Bodies --
   ------------------------------------------------

   procedure Add_RACW_Primitive_Declarations_And_Bodies
     (Designated_Type : Entity_Id;
      Insertion_Node  : Node_Id;
      Decls           : List_Id)
   is
      --  Set Sloc of generated declaration copy of insertion node Sloc, so
      --  the declarations are recognized as belonging to the current package.

      Loc : constant Source_Ptr := Sloc (Insertion_Node);

      Stub_Elements : constant Stub_Structure :=
                        Stubs_Table.Get (Designated_Type);

      pragma Assert (Stub_Elements /= Empty_Stub_Structure);
      Is_RAS : constant Boolean :=
        not Comes_From_Source (Stub_Elements.RACW_Type);

      Current_Insertion_Node : Node_Id := Insertion_Node;

      RPC_Receiver                   : Entity_Id;
      RPC_Receiver_Statements        : List_Id;
      RPC_Receiver_Case_Alternatives : constant List_Id := New_List;
      RPC_Receiver_Elsif_Parts       : List_Id;
      RPC_Receiver_Request           : Entity_Id;
      RPC_Receiver_Subp_Id           : Entity_Id;
      RPC_Receiver_Subp_Index        : Entity_Id;

      Subp_Str : String_Id;

      Current_Primitive_Elmt   : Elmt_Id;
      Current_Primitive        : Entity_Id;
      Current_Primitive_Body   : Node_Id;
      Current_Primitive_Spec   : Node_Id;
      Current_Primitive_Decl   : Node_Id;
      Current_Primitive_Number : Int := 0;

      Current_Primitive_Alias : Node_Id;

      Current_Receiver      : Entity_Id;
      Current_Receiver_Body : Node_Id;

      RPC_Receiver_Decl : Node_Id;

      Possibly_Asynchronous : Boolean;

   begin
      if not Expander_Active then
         return;
      end if;

      if not Is_RAS then
         RPC_Receiver := Make_Defining_Identifier (Loc,
                           New_Internal_Name ('P'));
         Specific_Build_RPC_Receiver_Body (
           RPC_Receiver => RPC_Receiver,
           Request      => RPC_Receiver_Request,
           Subp_Id      => RPC_Receiver_Subp_Id,
           Subp_Index   => RPC_Receiver_Subp_Index,
           Stmts        => RPC_Receiver_Statements,
           Decl         => RPC_Receiver_Decl);

         if Get_PCS_Name = Name_PolyORB_DSA then

            --  For the case of PolyORB, we need to map a textual operation
            --  name into a primitive index. Currently we do so using a
            --  simple sequence of string comparisons.

            RPC_Receiver_Elsif_Parts := New_List;
<<<<<<< HEAD
            Append_To (RPC_Receiver_Statements,
              Make_Implicit_If_Statement (Designated_Type,
                Condition       => New_Occurrence_Of (Standard_False, Loc),
                Then_Statements => New_List,
                Elsif_Parts     => RPC_Receiver_Elsif_Parts));
=======
>>>>>>> 8c044a9c
         end if;
      end if;

      --  Build callers, receivers for every primitive operations and a RPC
      --  receiver for this type.

      if Present (Primitive_Operations (Designated_Type)) then
         Overload_Counter_Table.Reset;

         Current_Primitive_Elmt :=
           First_Elmt (Primitive_Operations (Designated_Type));
         while Current_Primitive_Elmt /= No_Elmt loop
            Current_Primitive := Node (Current_Primitive_Elmt);

            --  Copy the primitive of all the parents, except predefined
            --  ones that are not remotely dispatching.

            if Chars (Current_Primitive) /= Name_uSize
              and then Chars (Current_Primitive) /= Name_uAlignment
              and then not Is_TSS (Current_Primitive, TSS_Deep_Finalize)
            then
               --  The first thing to do is build an up-to-date copy of
               --  the spec with all the formals referencing Designated_Type
               --  transformed into formals referencing Stub_Type. Since this
               --  primitive may have been inherited, go back the alias chain
               --  until the real primitive has been found.

               Current_Primitive_Alias := Current_Primitive;
               while Present (Alias (Current_Primitive_Alias)) loop
                  pragma Assert
                    (Current_Primitive_Alias
                      /= Alias (Current_Primitive_Alias));
                  Current_Primitive_Alias := Alias (Current_Primitive_Alias);
               end loop;

               Current_Primitive_Spec :=
                 Copy_Specification (Loc,
                   Spec        => Parent (Current_Primitive_Alias),
                   Object_Type => Designated_Type,
                   Stub_Type   => Stub_Elements.Stub_Type);

               Current_Primitive_Decl :=
                 Make_Subprogram_Declaration (Loc,
                   Specification => Current_Primitive_Spec);

               Insert_After (Current_Insertion_Node, Current_Primitive_Decl);
               Analyze (Current_Primitive_Decl);
               Current_Insertion_Node := Current_Primitive_Decl;

               Possibly_Asynchronous :=
                 Nkind (Current_Primitive_Spec) = N_Procedure_Specification
                 and then Could_Be_Asynchronous (Current_Primitive_Spec);

               Assign_Subprogram_Identifier (
                 Defining_Unit_Name (Current_Primitive_Spec),
                 Current_Primitive_Number,
                 Subp_Str);

               Current_Primitive_Body :=
                 Build_Subprogram_Calling_Stubs
                   (Vis_Decl                 => Current_Primitive_Decl,
                    Subp_Id                  =>
                      Build_Subprogram_Id (Loc,
                        Defining_Unit_Name (Current_Primitive_Spec)),
                    Asynchronous             => Possibly_Asynchronous,
                    Dynamically_Asynchronous => Possibly_Asynchronous,
                    Stub_Type                => Stub_Elements.Stub_Type,
                    RACW_Type                => Stub_Elements.RACW_Type);
               Append_To (Decls, Current_Primitive_Body);

               --  Analyzing the body here would cause the Stub type to be
               --  frozen, thus preventing subsequent primitive declarations.
               --  For this reason, it will be analyzed later in the
               --  regular flow.

               --  Build the receiver stubs

               if not Is_RAS then
                  Current_Receiver_Body :=
                    Specific_Build_Subprogram_Receiving_Stubs
                      (Vis_Decl                 => Current_Primitive_Decl,
                       Asynchronous             => Possibly_Asynchronous,
                       Dynamically_Asynchronous => Possibly_Asynchronous,
                       Stub_Type                => Stub_Elements.Stub_Type,
                       RACW_Type                => Stub_Elements.RACW_Type,
                       Parent_Primitive         => Current_Primitive);

                  Current_Receiver := Defining_Unit_Name (
                    Specification (Current_Receiver_Body));

                  Append_To (Decls, Current_Receiver_Body);

                  --  Add a case alternative to the receiver

                  if Get_PCS_Name = Name_PolyORB_DSA then
                     Append_To (RPC_Receiver_Elsif_Parts,
                       Make_Elsif_Part (Loc,
                         Condition =>
                           Make_Function_Call (Loc,
                             Name =>
                               New_Occurrence_Of (
                                 RTE (RE_Caseless_String_Eq), Loc),
                             Parameter_Associations => New_List (
                               New_Occurrence_Of (RPC_Receiver_Subp_Id, Loc),
                               Make_String_Literal (Loc, Subp_Str))),
                         Then_Statements => New_List (
                           Make_Assignment_Statement (Loc,
                             Name => New_Occurrence_Of (
                                       RPC_Receiver_Subp_Index, Loc),
                             Expression =>
                               Make_Integer_Literal (Loc,
                                  Current_Primitive_Number)))));
                  end if;

                  Append_To (RPC_Receiver_Case_Alternatives,
                    Make_Case_Statement_Alternative (Loc,
                      Discrete_Choices => New_List (
                        Make_Integer_Literal (Loc, Current_Primitive_Number)),

                      Statements       => New_List (
                        Make_Procedure_Call_Statement (Loc,
                          Name                   =>
                            New_Occurrence_Of (Current_Receiver, Loc),
                          Parameter_Associations => New_List (
                            New_Occurrence_Of (RPC_Receiver_Request, Loc))))));
               end if;

               --  Increment the index of current primitive

               Current_Primitive_Number := Current_Primitive_Number + 1;
            end if;

            Next_Elmt (Current_Primitive_Elmt);
         end loop;
      end if;

      --  Build the case statement and the heart of the subprogram

      if not Is_RAS then
         if Get_PCS_Name = Name_PolyORB_DSA
           and then Present (First (RPC_Receiver_Elsif_Parts))
         then
            Append_To (RPC_Receiver_Statements,
              Make_Implicit_If_Statement (Designated_Type,
                Condition       => New_Occurrence_Of (Standard_False, Loc),
                Then_Statements => New_List,
                Elsif_Parts     => RPC_Receiver_Elsif_Parts));
         end if;

         Append_To (RPC_Receiver_Case_Alternatives,
           Make_Case_Statement_Alternative (Loc,
             Discrete_Choices => New_List (Make_Others_Choice (Loc)),
             Statements       => New_List (Make_Null_Statement (Loc))));

         Append_To (RPC_Receiver_Statements,
           Make_Case_Statement (Loc,
             Expression   =>
               New_Occurrence_Of (RPC_Receiver_Subp_Index, Loc),
             Alternatives => RPC_Receiver_Case_Alternatives));

         Append_To (Decls, RPC_Receiver_Decl);
         Specific_Add_Obj_RPC_Receiver_Completion (Loc,
           Decls, RPC_Receiver, Stub_Elements);
      end if;

      --  Do not analyze RPC receiver at this stage since it will otherwise
      --  reference subprograms that have not been analyzed yet. It will
      --  be analyzed in the regular flow.

   end Add_RACW_Primitive_Declarations_And_Bodies;

   -----------------------------
   -- Add_RAS_Dereference_TSS --
   -----------------------------

   procedure Add_RAS_Dereference_TSS (N : Node_Id) is
      Loc : constant Source_Ptr := Sloc (N);

      Type_Def : constant Node_Id   := Type_Definition (N);

      RAS_Type  : constant Entity_Id := Defining_Identifier (N);
      Fat_Type  : constant Entity_Id := Equivalent_Type (RAS_Type);
      RACW_Type : constant Entity_Id := Underlying_RACW_Type (RAS_Type);
      Desig     : constant Entity_Id := Etype (Designated_Type (RACW_Type));

      Stub_Elements : constant Stub_Structure := Stubs_Table.Get (Desig);
      pragma Assert (Stub_Elements /= Empty_Stub_Structure);

      RACW_Primitive_Name : Node_Id;

      Proc : constant Entity_Id :=
               Make_Defining_Identifier (Loc,
                 Chars => Make_TSS_Name (RAS_Type, TSS_RAS_Dereference));

      Proc_Spec   : Node_Id;
      Param_Specs : List_Id;
      Param_Assoc : constant List_Id := New_List;
      Stmts       : constant List_Id := New_List;

      RAS_Parameter : constant Entity_Id :=
                        Make_Defining_Identifier (Loc,
                          Chars => New_Internal_Name ('P'));

      Is_Function : constant Boolean :=
                      Nkind (Type_Def) = N_Access_Function_Definition;

      Is_Degenerate : Boolean;
      --  Set to True if the subprogram_specification for this RAS has
      --  an anonymous access parameter (see Process_Remote_AST_Declaration).

      Spec : constant Node_Id := Type_Def;

      Current_Parameter : Node_Id;

   --  Start of processing for Add_RAS_Dereference_TSS

   begin
      --  The Dereference TSS for a remote access-to-subprogram type
      --  has the form:

      --    [function|procedure] ras_typeRD (RAS_Value, <RAS_Parameters>)
      --       [return <>]

      --  This is called whenever a value of a RAS type is dereferenced

      --  First construct a list of parameter specifications:

      --  The first formal is the RAS values

      Param_Specs := New_List (
        Make_Parameter_Specification (Loc,
          Defining_Identifier => RAS_Parameter,
          In_Present          => True,
          Parameter_Type      =>
            New_Occurrence_Of (Fat_Type, Loc)));

      --  The following formals are copied from the type declaration

      Is_Degenerate := False;
      Current_Parameter := First (Parameter_Specifications (Type_Def));
      Parameters : while Present (Current_Parameter) loop
         if Nkind (Parameter_Type (Current_Parameter))
           = N_Access_Definition
         then
            Is_Degenerate := True;
         end if;
         Append_To (Param_Specs,
           Make_Parameter_Specification (Loc,
             Defining_Identifier =>
               Make_Defining_Identifier (Loc,
                 Chars => Chars (Defining_Identifier (Current_Parameter))),
             In_Present        => In_Present (Current_Parameter),
             Out_Present       => Out_Present (Current_Parameter),
             Parameter_Type    =>
               New_Copy_Tree (Parameter_Type (Current_Parameter)),
             Expression        =>
               New_Copy_Tree (Expression (Current_Parameter))));

         Append_To (Param_Assoc,
           Make_Identifier (Loc,
             Chars => Chars (Defining_Identifier (Current_Parameter))));

         Next (Current_Parameter);
      end loop Parameters;

      if Is_Degenerate then
         Prepend_To (Param_Assoc, New_Occurrence_Of (RAS_Parameter, Loc));

         --  Generate a dummy body. This code will never actually be executed,
         --  because null is the only legal value for a degenerate RAS type.
         --  For legality's sake (in order to avoid generating a function
         --  that does not contain a return statement), we include a dummy
         --  recursive call on the TSS itself.

         Append_To (Stmts,
           Make_Raise_Program_Error (Loc, Reason => PE_Explicit_Raise));
         RACW_Primitive_Name := New_Occurrence_Of (Proc, Loc);

      else
         --  For a normal RAS type, we cast the RAS formal to the corresponding
         --  tagged type, and perform a dispatching call to its Call
         --  primitive operation.

         Prepend_To (Param_Assoc,
           Unchecked_Convert_To (RACW_Type,
             New_Occurrence_Of (RAS_Parameter, Loc)));

         RACW_Primitive_Name := Make_Selected_Component (Loc,
                                  Prefix        => Scope (RACW_Type),
                                  Selector_Name => Name_Call);
      end if;

      if Is_Function then
         Append_To (Stmts,
            Make_Return_Statement (Loc,
              Expression =>
                Make_Function_Call (Loc,
              Name                   =>
                RACW_Primitive_Name,
              Parameter_Associations => Param_Assoc)));

      else
         Append_To (Stmts,
           Make_Procedure_Call_Statement (Loc,
             Name                   =>
               RACW_Primitive_Name,
             Parameter_Associations => Param_Assoc));
      end if;

      --  Build the complete subprogram

      if Is_Function then
         Proc_Spec :=
           Make_Function_Specification (Loc,
             Defining_Unit_Name       => Proc,
             Parameter_Specifications => Param_Specs,
             Result_Definition        =>
               New_Occurrence_Of (
                 Entity (Result_Definition (Spec)), Loc));

         Set_Ekind (Proc, E_Function);
         Set_Etype (Proc,
           New_Occurrence_Of (Entity (Result_Definition (Spec)), Loc));

      else
         Proc_Spec :=
           Make_Procedure_Specification (Loc,
             Defining_Unit_Name       => Proc,
             Parameter_Specifications => Param_Specs);

         Set_Ekind (Proc, E_Procedure);
         Set_Etype (Proc, Standard_Void_Type);
      end if;

      Discard_Node (
        Make_Subprogram_Body (Loc,
          Specification              => Proc_Spec,
          Declarations               => New_List,
          Handled_Statement_Sequence =>
            Make_Handled_Sequence_Of_Statements (Loc,
              Statements => Stmts)));

      Set_TSS (Fat_Type, Proc);
   end Add_RAS_Dereference_TSS;

   -------------------------------
   -- Add_RAS_Proxy_And_Analyze --
   -------------------------------

   procedure Add_RAS_Proxy_And_Analyze
     (Decls              : List_Id;
      Vis_Decl           : Node_Id;
      All_Calls_Remote_E : Entity_Id;
      Proxy_Object_Addr  : out Entity_Id)
   is
      Loc : constant Source_Ptr := Sloc (Vis_Decl);

      Subp_Name : constant Entity_Id :=
                     Defining_Unit_Name (Specification (Vis_Decl));

      Pkg_Name   : constant Entity_Id :=
                     Make_Defining_Identifier (Loc,
                       Chars =>
                         New_External_Name (Chars (Subp_Name), 'P', -1));

      Proxy_Type : constant Entity_Id :=
                     Make_Defining_Identifier (Loc,
                       Chars =>
                         New_External_Name (
                           Related_Id => Chars (Subp_Name),
                           Suffix     => 'P'));

      Proxy_Type_Full_View : constant Entity_Id :=
                               Make_Defining_Identifier (Loc,
                                 Chars (Proxy_Type));

      Subp_Decl_Spec : constant Node_Id :=
                         Build_RAS_Primitive_Specification
                           (Subp_Spec          => Specification (Vis_Decl),
                            Remote_Object_Type => Proxy_Type);

      Subp_Body_Spec : constant Node_Id :=
                         Build_RAS_Primitive_Specification
                           (Subp_Spec          => Specification (Vis_Decl),
                            Remote_Object_Type => Proxy_Type);

      Vis_Decls    : constant List_Id := New_List;
      Pvt_Decls    : constant List_Id := New_List;
      Actuals      : constant List_Id := New_List;
      Formal       : Node_Id;
      Perform_Call : Node_Id;

   begin
      --  type subpP is tagged limited private;

      Append_To (Vis_Decls,
        Make_Private_Type_Declaration (Loc,
          Defining_Identifier => Proxy_Type,
          Tagged_Present      => True,
          Limited_Present     => True));

      --  [subprogram] Call
      --    (Self : access subpP;
      --     ...other-formals...)
      --     [return T];

      Append_To (Vis_Decls,
        Make_Subprogram_Declaration (Loc,
          Specification => Subp_Decl_Spec));

      --  A : constant System.Address;

      Proxy_Object_Addr := Make_Defining_Identifier (Loc, Name_uA);

      Append_To (Vis_Decls,
        Make_Object_Declaration (Loc,
          Defining_Identifier =>
            Proxy_Object_Addr,
          Constant_Present     =>
            True,
          Object_Definition   =>
            New_Occurrence_Of (RTE (RE_Address), Loc)));

      --  private

      --  type subpP is tagged limited record
      --     All_Calls_Remote : Boolean := [All_Calls_Remote?];
      --     ...
      --  end record;

      Append_To (Pvt_Decls,
        Make_Full_Type_Declaration (Loc,
          Defining_Identifier =>
            Proxy_Type_Full_View,
          Type_Definition     =>
            Build_Remote_Subprogram_Proxy_Type (Loc,
              New_Occurrence_Of (All_Calls_Remote_E, Loc))));

      --  Trick semantic analysis into swapping the public and
      --  full view when freezing the public view.

      Set_Comes_From_Source (Proxy_Type_Full_View, True);

      --  procedure Call
      --    (Self : access O;
      --     ...other-formals...) is
      --  begin
      --    P (...other-formals...);
      --  end Call;

      --  function Call
      --    (Self : access O;
      --     ...other-formals...)
      --     return T is
      --  begin
      --    return F (...other-formals...);
      --  end Call;

      if Nkind (Subp_Decl_Spec) = N_Procedure_Specification then
         Perform_Call :=
           Make_Procedure_Call_Statement (Loc,
             Name =>
               New_Occurrence_Of (Subp_Name, Loc),
             Parameter_Associations =>
               Actuals);
      else
         Perform_Call :=
           Make_Return_Statement (Loc,
             Expression =>
           Make_Function_Call (Loc,
             Name =>
               New_Occurrence_Of (Subp_Name, Loc),
             Parameter_Associations =>
               Actuals));
      end if;

      Formal := First (Parameter_Specifications (Subp_Decl_Spec));
      pragma Assert (Present (Formal));
      loop
         Next (Formal);
         exit when No (Formal);
         Append_To (Actuals,
           New_Occurrence_Of (Defining_Identifier (Formal), Loc));
      end loop;

      --  O : aliased subpP;

      Append_To (Pvt_Decls,
        Make_Object_Declaration (Loc,
          Defining_Identifier =>
            Make_Defining_Identifier (Loc,
              Name_uO),
          Aliased_Present =>
            True,
          Object_Definition =>
            New_Occurrence_Of (Proxy_Type, Loc)));

      --  A : constant System.Address := O'Address;

      Append_To (Pvt_Decls,
        Make_Object_Declaration (Loc,
          Defining_Identifier =>
            Make_Defining_Identifier (Loc,
              Chars (Proxy_Object_Addr)),
          Constant_Present =>
            True,
          Object_Definition =>
            New_Occurrence_Of (RTE (RE_Address), Loc),
          Expression =>
            Make_Attribute_Reference (Loc,
              Prefix => New_Occurrence_Of (
                Defining_Identifier (Last (Pvt_Decls)), Loc),
              Attribute_Name =>
                Name_Address)));

      Append_To (Decls,
        Make_Package_Declaration (Loc,
          Specification => Make_Package_Specification (Loc,
            Defining_Unit_Name   => Pkg_Name,
            Visible_Declarations => Vis_Decls,
            Private_Declarations => Pvt_Decls,
            End_Label            => Empty)));
      Analyze (Last (Decls));

      Append_To (Decls,
        Make_Package_Body (Loc,
          Defining_Unit_Name =>
            Make_Defining_Identifier (Loc,
              Chars (Pkg_Name)),
          Declarations => New_List (
            Make_Subprogram_Body (Loc,
              Specification  =>
                Subp_Body_Spec,
              Declarations   => New_List,
              Handled_Statement_Sequence =>
                Make_Handled_Sequence_Of_Statements (Loc,
                  Statements => New_List (Perform_Call))))));
      Analyze (Last (Decls));
   end Add_RAS_Proxy_And_Analyze;

   -----------------------
   -- Add_RAST_Features --
   -----------------------

   procedure Add_RAST_Features (Vis_Decl : Node_Id) is
      RAS_Type : constant Entity_Id :=
                   Equivalent_Type (Defining_Identifier (Vis_Decl));
   begin
      pragma Assert (No (TSS (RAS_Type, TSS_RAS_Access)));
      Add_RAS_Dereference_TSS (Vis_Decl);
      Specific_Add_RAST_Features (Vis_Decl, RAS_Type);
   end Add_RAST_Features;

   -------------------
   -- Add_Stub_Type --
   -------------------

   procedure Add_Stub_Type
     (Designated_Type   : Entity_Id;
      RACW_Type         : Entity_Id;
      Decls             : List_Id;
      Stub_Type         : out Entity_Id;
      Stub_Type_Access  : out Entity_Id;
      RPC_Receiver_Decl : out Node_Id;
      Existing          : out Boolean)
   is
      Loc : constant Source_Ptr := Sloc (RACW_Type);
<<<<<<< HEAD

      Stub_Elements : constant Stub_Structure :=
                        Stubs_Table.Get (Designated_Type);
      Stub_Type_Decl        : Node_Id;
      Stub_Type_Access_Decl : Node_Id;

   begin
      if Stub_Elements /= Empty_Stub_Structure then
         Stub_Type           := Stub_Elements.Stub_Type;
         Stub_Type_Access    := Stub_Elements.Stub_Type_Access;
         RPC_Receiver_Decl   := Stub_Elements.RPC_Receiver_Decl;
         Existing            := True;
         return;
      end if;

      Existing         := False;
      Stub_Type        :=
        Make_Defining_Identifier (Loc, New_Internal_Name ('S'));
      Stub_Type_Access :=
        Make_Defining_Identifier (Loc,
          New_External_Name (
            Related_Id => Chars (Stub_Type),
            Suffix     => 'A'));

      Specific_Build_Stub_Type (
        RACW_Type, Stub_Type,
        Stub_Type_Decl, RPC_Receiver_Decl);

      Stub_Type_Access_Decl :=
        Make_Full_Type_Declaration (Loc,
          Defining_Identifier => Stub_Type_Access,
          Type_Definition     =>
            Make_Access_To_Object_Definition (Loc,
              All_Present        => True,
              Subtype_Indication => New_Occurrence_Of (Stub_Type, Loc)));

=======

      Stub_Elements : constant Stub_Structure :=
                        Stubs_Table.Get (Designated_Type);
      Stub_Type_Decl        : Node_Id;
      Stub_Type_Access_Decl : Node_Id;

   begin
      if Stub_Elements /= Empty_Stub_Structure then
         Stub_Type           := Stub_Elements.Stub_Type;
         Stub_Type_Access    := Stub_Elements.Stub_Type_Access;
         RPC_Receiver_Decl   := Stub_Elements.RPC_Receiver_Decl;
         Existing            := True;
         return;
      end if;

      Existing         := False;
      Stub_Type        :=
        Make_Defining_Identifier (Loc, New_Internal_Name ('S'));
      Stub_Type_Access :=
        Make_Defining_Identifier (Loc,
          New_External_Name (
            Related_Id => Chars (Stub_Type),
            Suffix     => 'A'));

      Specific_Build_Stub_Type (
        RACW_Type, Stub_Type,
        Stub_Type_Decl, RPC_Receiver_Decl);

      Stub_Type_Access_Decl :=
        Make_Full_Type_Declaration (Loc,
          Defining_Identifier => Stub_Type_Access,
          Type_Definition     =>
            Make_Access_To_Object_Definition (Loc,
              All_Present        => True,
              Subtype_Indication => New_Occurrence_Of (Stub_Type, Loc)));

>>>>>>> 8c044a9c
      Append_To (Decls, Stub_Type_Decl);
      Analyze (Last (Decls));
      Append_To (Decls, Stub_Type_Access_Decl);
      Analyze (Last (Decls));

      --  This is in no way a type derivation, but we fake it to make
      --  sure that the dispatching table gets built with the corresponding
      --  primitive operations at the right place.

      Derive_Subprograms (Parent_Type  => Designated_Type,
                          Derived_Type => Stub_Type);

      if Present (RPC_Receiver_Decl) then
         Append_To (Decls, RPC_Receiver_Decl);
      else
         RPC_Receiver_Decl := Last (Decls);
      end if;

      Stubs_Table.Set (Designated_Type,
        (Stub_Type           => Stub_Type,
         Stub_Type_Access    => Stub_Type_Access,
         RPC_Receiver_Decl   => RPC_Receiver_Decl,
         RACW_Type           => RACW_Type));
   end Add_Stub_Type;

   ----------------------------------
   -- Assign_Subprogram_Identifier --
   ----------------------------------

   procedure Assign_Subprogram_Identifier
     (Def : Entity_Id;
      Spn : Int;
      Id  : out String_Id)
   is
      N : constant Name_Id := Chars (Def);

      Overload_Order : constant Int :=
                         Overload_Counter_Table.Get (N) + 1;

   begin
      Overload_Counter_Table.Set (N, Overload_Order);

      Get_Name_String (N);

      --  Homonym handling: as in Exp_Dbug, but much simpler,
      --  because the only entities for which we have to generate
      --  names here need only to be disambiguated within their
      --  own scope.

      if Overload_Order > 1 then
         Name_Buffer (Name_Len + 1 .. Name_Len + 2) := "__";
         Name_Len := Name_Len + 2;
         Add_Nat_To_Name_Buffer (Overload_Order);
      end if;

      Id := String_From_Name_Buffer;
      Subprogram_Identifier_Table.Set (Def,
        Subprogram_Identifiers'(Str_Identifier => Id, Int_Identifier => Spn));
   end Assign_Subprogram_Identifier;

   ------------------------------
   -- Build_Get_Unique_RP_Call --
   ------------------------------

   function Build_Get_Unique_RP_Call
     (Loc       : Source_Ptr;
      Pointer   : Entity_Id;
      Stub_Type : Entity_Id) return List_Id
   is
   begin
      return New_List (
        Make_Procedure_Call_Statement (Loc,
          Name                   =>
            New_Occurrence_Of (RTE (RE_Get_Unique_Remote_Pointer), Loc),
          Parameter_Associations => New_List (
            Unchecked_Convert_To (RTE (RE_RACW_Stub_Type_Access),
              New_Occurrence_Of (Pointer, Loc)))),

        Make_Assignment_Statement (Loc,
          Name =>
            Make_Selected_Component (Loc,
              Prefix =>
                New_Occurrence_Of (Pointer, Loc),
              Selector_Name =>
<<<<<<< HEAD
                New_Occurrence_Of (Tag_Component
=======
                New_Occurrence_Of (First_Tag_Component
>>>>>>> 8c044a9c
                  (Designated_Type (Etype (Pointer))), Loc)),
          Expression =>
            Make_Attribute_Reference (Loc,
              Prefix =>
                New_Occurrence_Of (Stub_Type, Loc),
              Attribute_Name =>
                Name_Tag)));

      --  Note: The assignment to Pointer._Tag is safe here because
      --  we carefully ensured that Stub_Type has exactly the same layout
      --  as System.Partition_Interface.RACW_Stub_Type.

   end Build_Get_Unique_RP_Call;

   -----------------------------------
   -- Build_Ordered_Parameters_List --
   -----------------------------------

   function Build_Ordered_Parameters_List (Spec : Node_Id) return List_Id is
      Constrained_List   : List_Id;
      Unconstrained_List : List_Id;
      Current_Parameter  : Node_Id;

      First_Parameter : Node_Id;
      For_RAS         : Boolean := False;

   begin
      if not Present (Parameter_Specifications (Spec)) then
         return New_List;
      end if;

      Constrained_List   := New_List;
      Unconstrained_List := New_List;
      First_Parameter    := First (Parameter_Specifications (Spec));

      if Nkind (Parameter_Type (First_Parameter)) = N_Access_Definition
        and then Chars (Defining_Identifier (First_Parameter)) = Name_uS
      then
         For_RAS := True;
      end if;

      --  Loop through the parameters and add them to the right list

      Current_Parameter := First_Parameter;
      while Present (Current_Parameter) loop
         if (Nkind (Parameter_Type (Current_Parameter)) = N_Access_Definition
             or else
               Is_Constrained (Etype (Parameter_Type (Current_Parameter)))
             or else
               Is_Elementary_Type (Etype (Parameter_Type (Current_Parameter))))
           and then not (For_RAS and then Current_Parameter = First_Parameter)
         then
            Append_To (Constrained_List, New_Copy (Current_Parameter));
         else
            Append_To (Unconstrained_List, New_Copy (Current_Parameter));
         end if;

         Next (Current_Parameter);
      end loop;

      --  Unconstrained parameters are returned first

      Append_List_To (Unconstrained_List, Constrained_List);

      return Unconstrained_List;
   end Build_Ordered_Parameters_List;

   ----------------------------------
   -- Build_Passive_Partition_Stub --
   ----------------------------------

   procedure Build_Passive_Partition_Stub (U : Node_Id) is
      Pkg_Spec : Node_Id;
      Pkg_Name : String_Id;
      L        : List_Id;
      Reg      : Node_Id;
      Loc      : constant Source_Ptr := Sloc (U);

   begin
      --  Verify that the implementation supports distribution, by accessing
      --  a type defined in the proper version of system.rpc

      declare
         Dist_OK : Entity_Id;
         pragma Warnings (Off, Dist_OK);
      begin
         Dist_OK := RTE (RE_Params_Stream_Type);
      end;

      --  Use body if present, spec otherwise

      if Nkind (U) = N_Package_Declaration then
         Pkg_Spec := Specification (U);
         L := Visible_Declarations (Pkg_Spec);
      else
         Pkg_Spec := Parent (Corresponding_Spec (U));
         L := Declarations (U);
      end if;

      Get_Library_Unit_Name_String (Pkg_Spec);
      Pkg_Name := String_From_Name_Buffer;
      Reg :=
        Make_Procedure_Call_Statement (Loc,
          Name                   =>
            New_Occurrence_Of (RTE (RE_Register_Passive_Package), Loc),
          Parameter_Associations => New_List (
            Make_String_Literal (Loc, Pkg_Name),
            Make_Attribute_Reference (Loc,
              Prefix         =>
                New_Occurrence_Of (Defining_Entity (Pkg_Spec), Loc),
              Attribute_Name =>
                Name_Version)));
      Append_To (L, Reg);
      Analyze (Reg);
   end Build_Passive_Partition_Stub;

   --------------------------------------
   -- Build_RPC_Receiver_Specification --
   --------------------------------------
<<<<<<< HEAD

   function Build_RPC_Receiver_Specification
     (RPC_Receiver      : Entity_Id;
      Request_Parameter : Entity_Id) return Node_Id
   is
      Loc : constant Source_Ptr := Sloc (RPC_Receiver);
   begin
      return
        Make_Procedure_Specification (Loc,
          Defining_Unit_Name       => RPC_Receiver,
          Parameter_Specifications => New_List (
            Make_Parameter_Specification (Loc,
              Defining_Identifier => Request_Parameter,
              Parameter_Type      =>
                New_Occurrence_Of (RTE (RE_Request_Access), Loc))));
   end Build_RPC_Receiver_Specification;

   ----------------------------------------
   -- Build_Remote_Subprogram_Proxy_Type --
   ----------------------------------------
=======
>>>>>>> 8c044a9c

   function Build_RPC_Receiver_Specification
     (RPC_Receiver      : Entity_Id;
      Request_Parameter : Entity_Id) return Node_Id
   is
      Loc : constant Source_Ptr := Sloc (RPC_Receiver);
   begin
      return
        Make_Procedure_Specification (Loc,
          Defining_Unit_Name       => RPC_Receiver,
          Parameter_Specifications => New_List (
            Make_Parameter_Specification (Loc,
              Defining_Identifier => Request_Parameter,
              Parameter_Type      =>
                New_Occurrence_Of (RTE (RE_Request_Access), Loc))));
   end Build_RPC_Receiver_Specification;

   ----------------------------------------
   -- Build_Remote_Subprogram_Proxy_Type --
   ----------------------------------------

   function Build_Remote_Subprogram_Proxy_Type
     (Loc            : Source_Ptr;
      ACR_Expression : Node_Id) return Node_Id
   is
   begin
      return
        Make_Record_Definition (Loc,
          Tagged_Present  => True,
          Limited_Present => True,
          Component_List  =>
            Make_Component_List (Loc,

              Component_Items => New_List (
                Make_Component_Declaration (Loc,
                  Defining_Identifier =>
                    Make_Defining_Identifier (Loc,
                      Name_All_Calls_Remote),
                  Component_Definition =>
                    Make_Component_Definition (Loc,
                      Subtype_Indication =>
                        New_Occurrence_Of (Standard_Boolean, Loc)),
                  Expression =>
                    ACR_Expression),

                Make_Component_Declaration (Loc,
                  Defining_Identifier =>
                    Make_Defining_Identifier (Loc,
                      Name_Receiver),
                  Component_Definition =>
                    Make_Component_Definition (Loc,
                      Subtype_Indication =>
                        New_Occurrence_Of (RTE (RE_Address), Loc)),
                  Expression =>
                    New_Occurrence_Of (RTE (RE_Null_Address), Loc)),

                Make_Component_Declaration (Loc,
                  Defining_Identifier =>
                    Make_Defining_Identifier (Loc,
                      Name_Subp_Id),
                  Component_Definition =>
                    Make_Component_Definition (Loc,
                      Subtype_Indication =>
                        New_Occurrence_Of (RTE (RE_Subprogram_Id), Loc))))));
   end Build_Remote_Subprogram_Proxy_Type;

   ------------------------------------
   -- Build_Subprogram_Calling_Stubs --
   ------------------------------------

   function Build_Subprogram_Calling_Stubs
     (Vis_Decl                 : Node_Id;
      Subp_Id                  : Node_Id;
      Asynchronous             : Boolean;
      Dynamically_Asynchronous : Boolean   := False;
      Stub_Type                : Entity_Id := Empty;
      RACW_Type                : Entity_Id := Empty;
      Locator                  : Entity_Id := Empty;
      New_Name                 : Name_Id   := No_Name) return Node_Id
   is
      Loc : constant Source_Ptr := Sloc (Vis_Decl);

      Decls      : constant List_Id := New_List;
      Statements : constant List_Id := New_List;

      Subp_Spec : Node_Id;
      --  The specification of the body

      Controlling_Parameter : Entity_Id := Empty;

      Asynchronous_Expr : Node_Id := Empty;

      RCI_Locator : Entity_Id;

      Spec_To_Use : Node_Id;

      procedure Insert_Partition_Check (Parameter : Node_Id);
      --  Check that the parameter has been elaborated on the same partition
      --  than the controlling parameter (E.4(19)).

      ----------------------------
      -- Insert_Partition_Check --
      ----------------------------

      procedure Insert_Partition_Check (Parameter : Node_Id) is
         Parameter_Entity : constant Entity_Id :=
                              Defining_Identifier (Parameter);
      begin
         --  The expression that will be built is of the form:

         --    if not Same_Partition (Parameter, Controlling_Parameter) then
         --      raise Constraint_Error;
         --    end if;

         --  We do not check that Parameter is in Stub_Type since such a check
         --  has been inserted at the point of call already (a tag check since
         --  we have multiple controlling operands).

         Append_To (Decls,
           Make_Raise_Constraint_Error (Loc,
             Condition       =>
               Make_Op_Not (Loc,
                 Right_Opnd =>
                   Make_Function_Call (Loc,
                     Name =>
                       New_Occurrence_Of (RTE (RE_Same_Partition), Loc),
                     Parameter_Associations =>
                       New_List (
                         Unchecked_Convert_To (RTE (RE_RACW_Stub_Type_Access),
                           New_Occurrence_Of (Parameter_Entity, Loc)),
                         Unchecked_Convert_To (RTE (RE_RACW_Stub_Type_Access),
                           New_Occurrence_Of (Controlling_Parameter, Loc))))),
             Reason => CE_Partition_Check_Failed));
      end Insert_Partition_Check;

   --  Start of processing for Build_Subprogram_Calling_Stubs

   begin
      Subp_Spec := Copy_Specification (Loc,
        Spec     => Specification (Vis_Decl),
        New_Name => New_Name);

      if Locator = Empty then
         RCI_Locator := RCI_Cache;
         Spec_To_Use := Specification (Vis_Decl);
      else
         RCI_Locator := Locator;
         Spec_To_Use := Subp_Spec;
      end if;

      --  Find a controlling argument if we have a stub type. Also check
      --  if this subprogram can be made asynchronous.

      if Present (Stub_Type)
         and then Present (Parameter_Specifications (Spec_To_Use))
      then
         declare
            Current_Parameter : Node_Id :=
                                  First (Parameter_Specifications
                                           (Spec_To_Use));
         begin
            while Present (Current_Parameter) loop
               if
                 Is_RACW_Controlling_Formal (Current_Parameter, Stub_Type)
               then
                  if Controlling_Parameter = Empty then
                     Controlling_Parameter :=
                       Defining_Identifier (Current_Parameter);
                  else
                     Insert_Partition_Check (Current_Parameter);
                  end if;
               end if;

               Next (Current_Parameter);
            end loop;
         end;
      end if;

      pragma Assert (No (Stub_Type) or else Present (Controlling_Parameter));

      if Dynamically_Asynchronous then
         Asynchronous_Expr := Make_Selected_Component (Loc,
                                Prefix        => Controlling_Parameter,
                                Selector_Name => Name_Asynchronous);
      end if;

      Specific_Build_General_Calling_Stubs
        (Decls                 => Decls,
         Statements            => Statements,
         Target                => Specific_Build_Stub_Target (Loc,
                                    Decls, RCI_Locator, Controlling_Parameter),
         Subprogram_Id         => Subp_Id,
         Asynchronous          => Asynchronous_Expr,
         Is_Known_Asynchronous => Asynchronous
                                    and then not Dynamically_Asynchronous,
         Is_Known_Non_Asynchronous
                               => not Asynchronous
                                    and then not Dynamically_Asynchronous,
         Is_Function           => Nkind (Spec_To_Use) =
                                    N_Function_Specification,
         Spec                  => Spec_To_Use,
         Stub_Type             => Stub_Type,
         RACW_Type             => RACW_Type,
         Nod                   => Vis_Decl);

      RCI_Calling_Stubs_Table.Set
        (Defining_Unit_Name (Specification (Vis_Decl)),
         Defining_Unit_Name (Spec_To_Use));

      return
        Make_Subprogram_Body (Loc,
          Specification              => Subp_Spec,
          Declarations               => Decls,
          Handled_Statement_Sequence =>
            Make_Handled_Sequence_Of_Statements (Loc, Statements));
   end Build_Subprogram_Calling_Stubs;

   -------------------------
   -- Build_Subprogram_Id --
   -------------------------

   function Build_Subprogram_Id
     (Loc : Source_Ptr;
      E   : Entity_Id) return Node_Id
   is
   begin
      case Get_PCS_Name is
         when Name_PolyORB_DSA =>
            return Make_String_Literal  (Loc, Get_Subprogram_Id (E));
         when others =>
            return Make_Integer_Literal (Loc, Get_Subprogram_Id (E));
      end case;
   end Build_Subprogram_Id;

   ------------------------
   -- Copy_Specification --
   ------------------------

   function Copy_Specification
     (Loc         : Source_Ptr;
      Spec        : Node_Id;
      Object_Type : Entity_Id := Empty;
      Stub_Type   : Entity_Id := Empty;
      New_Name    : Name_Id   := No_Name) return Node_Id
   is
      Parameters : List_Id := No_List;
<<<<<<< HEAD

      Current_Parameter  : Node_Id;
      Current_Identifier : Entity_Id;
      Current_Type       : Node_Id;
      Current_Etype      : Entity_Id;

      Name_For_New_Spec : Name_Id;

      New_Identifier : Entity_Id;

   --  Comments needed in body below ???

   begin
      if New_Name = No_Name then
         pragma Assert (Nkind (Spec) = N_Function_Specification
                or else Nkind (Spec) = N_Procedure_Specification);

         Name_For_New_Spec := Chars (Defining_Unit_Name (Spec));
      else
         Name_For_New_Spec := New_Name;
      end if;

      if Present (Parameter_Specifications (Spec)) then
         Parameters        := New_List;
         Current_Parameter := First (Parameter_Specifications (Spec));
         while Present (Current_Parameter) loop
            Current_Identifier := Defining_Identifier (Current_Parameter);
            Current_Type       := Parameter_Type (Current_Parameter);

            if Nkind (Current_Type) = N_Access_Definition then
               Current_Etype := Entity (Subtype_Mark (Current_Type));

               if Present (Object_Type) then
                  pragma Assert (
                    Root_Type (Current_Etype) = Root_Type (Object_Type));
                  Current_Type :=
                    Make_Access_Definition (Loc,
                      Subtype_Mark => New_Occurrence_Of (Stub_Type, Loc));
               else
                  Current_Type :=
                    Make_Access_Definition (Loc,
                      Subtype_Mark =>
                        New_Occurrence_Of (Current_Etype, Loc));
               end if;

            else
               Current_Etype := Entity (Current_Type);

               if Present (Object_Type)
                 and then Current_Etype = Object_Type
               then
                  Current_Type := New_Occurrence_Of (Stub_Type, Loc);
               else
                  Current_Type := New_Occurrence_Of (Current_Etype, Loc);
               end if;
            end if;

            New_Identifier := Make_Defining_Identifier (Loc,
              Chars (Current_Identifier));

            Append_To (Parameters,
              Make_Parameter_Specification (Loc,
                Defining_Identifier => New_Identifier,
                Parameter_Type      => Current_Type,
                In_Present          => In_Present (Current_Parameter),
                Out_Present         => Out_Present (Current_Parameter),
                Expression          =>
                  New_Copy_Tree (Expression (Current_Parameter))));

            --  For a regular formal parameter (that needs to be marshalled
            --  in the context of remote calls), set the Etype now, because
            --  marshalling processing might need it.

            if Is_Entity_Name (Current_Type) then
               Set_Etype (New_Identifier, Entity (Current_Type));

            --  Current_Type is an access definition, special processing
            --  (not requiring etype) will occur for marshalling.

            else
               null;
            end if;

            Next (Current_Parameter);
         end loop;
      end if;

      case Nkind (Spec) is

         when N_Function_Specification | N_Access_Function_Definition =>
            return
              Make_Function_Specification (Loc,
                Defining_Unit_Name       =>
                  Make_Defining_Identifier (Loc,
                    Chars => Name_For_New_Spec),
                Parameter_Specifications => Parameters,
                Subtype_Mark             =>
                  New_Occurrence_Of (Entity (Subtype_Mark (Spec)), Loc));

         when N_Procedure_Specification | N_Access_Procedure_Definition =>
            return
              Make_Procedure_Specification (Loc,
                Defining_Unit_Name       =>
                  Make_Defining_Identifier (Loc,
                    Chars => Name_For_New_Spec),
                Parameter_Specifications => Parameters);

         when others =>
            raise Program_Error;
      end case;
   end Copy_Specification;

   ---------------------------
   -- Could_Be_Asynchronous --
   ---------------------------

   function Could_Be_Asynchronous (Spec : Node_Id) return Boolean is
      Current_Parameter : Node_Id;

   begin
      if Present (Parameter_Specifications (Spec)) then
         Current_Parameter := First (Parameter_Specifications (Spec));
         while Present (Current_Parameter) loop
            if Out_Present (Current_Parameter) then
               return False;
=======

      Current_Parameter  : Node_Id;
      Current_Identifier : Entity_Id;
      Current_Type       : Node_Id;
      Current_Etype      : Entity_Id;

      Name_For_New_Spec : Name_Id;

      New_Identifier : Entity_Id;

   --  Comments needed in body below ???

   begin
      if New_Name = No_Name then
         pragma Assert (Nkind (Spec) = N_Function_Specification
                or else Nkind (Spec) = N_Procedure_Specification);

         Name_For_New_Spec := Chars (Defining_Unit_Name (Spec));
      else
         Name_For_New_Spec := New_Name;
      end if;

      if Present (Parameter_Specifications (Spec)) then
         Parameters        := New_List;
         Current_Parameter := First (Parameter_Specifications (Spec));
         while Present (Current_Parameter) loop
            Current_Identifier := Defining_Identifier (Current_Parameter);
            Current_Type       := Parameter_Type (Current_Parameter);

            if Nkind (Current_Type) = N_Access_Definition then
               Current_Etype := Entity (Subtype_Mark (Current_Type));

               if Present (Object_Type) then
                  pragma Assert (
                    Root_Type (Current_Etype) = Root_Type (Object_Type));
                  Current_Type :=
                    Make_Access_Definition (Loc,
                      Subtype_Mark => New_Occurrence_Of (Stub_Type, Loc));
               else
                  Current_Type :=
                    Make_Access_Definition (Loc,
                      Subtype_Mark =>
                        New_Occurrence_Of (Current_Etype, Loc));
               end if;

            else
               Current_Etype := Entity (Current_Type);

               if Present (Object_Type)
                 and then Current_Etype = Object_Type
               then
                  Current_Type := New_Occurrence_Of (Stub_Type, Loc);
               else
                  Current_Type := New_Occurrence_Of (Current_Etype, Loc);
               end if;
            end if;

            New_Identifier := Make_Defining_Identifier (Loc,
              Chars (Current_Identifier));

            Append_To (Parameters,
              Make_Parameter_Specification (Loc,
                Defining_Identifier => New_Identifier,
                Parameter_Type      => Current_Type,
                In_Present          => In_Present (Current_Parameter),
                Out_Present         => Out_Present (Current_Parameter),
                Expression          =>
                  New_Copy_Tree (Expression (Current_Parameter))));

            --  For a regular formal parameter (that needs to be marshalled
            --  in the context of remote calls), set the Etype now, because
            --  marshalling processing might need it.

            if Is_Entity_Name (Current_Type) then
               Set_Etype (New_Identifier, Entity (Current_Type));

            --  Current_Type is an access definition, special processing
            --  (not requiring etype) will occur for marshalling.

            else
               null;
>>>>>>> 8c044a9c
            end if;

            Next (Current_Parameter);
         end loop;
      end if;

<<<<<<< HEAD
      return True;
   end Could_Be_Asynchronous;

   ---------------------------
   -- Declare_Create_NVList --
   ---------------------------

   procedure Declare_Create_NVList
     (Loc    : Source_Ptr;
      NVList : Entity_Id;
      Decls  : List_Id;
      Stmts  : List_Id)
   is
   begin
      Append_To (Decls,
        Make_Object_Declaration (Loc,
          Defining_Identifier => NVList,
          Aliased_Present     => False,
          Object_Definition   =>
              New_Occurrence_Of (RTE (RE_NVList_Ref), Loc)));

      Append_To (Stmts,
        Make_Procedure_Call_Statement (Loc,
          Name =>
            New_Occurrence_Of (RTE (RE_NVList_Create), Loc),
          Parameter_Associations => New_List (
            New_Occurrence_Of (NVList, Loc))));
   end Declare_Create_NVList;

   ---------------------------------------------
   -- Expand_All_Calls_Remote_Subprogram_Call --
   ---------------------------------------------

   procedure Expand_All_Calls_Remote_Subprogram_Call (N : Node_Id) is
      Called_Subprogram : constant Entity_Id  := Entity (Name (N));
      RCI_Package       : constant Entity_Id  := Scope (Called_Subprogram);
      Loc               : constant Source_Ptr := Sloc (N);
      RCI_Locator       : Node_Id;
      RCI_Cache         : Entity_Id;
      Calling_Stubs     : Node_Id;
      E_Calling_Stubs   : Entity_Id;

   begin
      E_Calling_Stubs := RCI_Calling_Stubs_Table.Get (Called_Subprogram);

      if E_Calling_Stubs = Empty then
         RCI_Cache := RCI_Locator_Table.Get (RCI_Package);

         if RCI_Cache = Empty then
            RCI_Locator :=
              RCI_Package_Locator
                (Loc, Specification (Unit_Declaration_Node (RCI_Package)));
            Prepend_To (Current_Sem_Unit_Declarations, RCI_Locator);

            --  The RCI_Locator package is inserted at the top level in the
            --  current unit, and must appear in the proper scope, so that it
            --  is not prematurely removed by the GCC back-end.

            declare
               Scop : constant Entity_Id := Cunit_Entity (Current_Sem_Unit);

            begin
               if Ekind (Scop) = E_Package_Body then
                  New_Scope (Spec_Entity (Scop));

               elsif Ekind (Scop) = E_Subprogram_Body then
                  New_Scope
                     (Corresponding_Spec (Unit_Declaration_Node (Scop)));

               else
                  New_Scope (Scop);
               end if;

               Analyze (RCI_Locator);
               Pop_Scope;
            end;

            RCI_Cache   := Defining_Unit_Name (RCI_Locator);

         else
            RCI_Locator := Parent (RCI_Cache);
         end if;

         Calling_Stubs := Build_Subprogram_Calling_Stubs
           (Vis_Decl               => Parent (Parent (Called_Subprogram)),
            Subp_Id                =>
              Build_Subprogram_Id (Loc, Called_Subprogram),
            Asynchronous           => Nkind (N) = N_Procedure_Call_Statement
                                        and then
                                      Is_Asynchronous (Called_Subprogram),
            Locator                => RCI_Cache,
            New_Name               => New_Internal_Name ('S'));
         Insert_After (RCI_Locator, Calling_Stubs);
         Analyze (Calling_Stubs);
         E_Calling_Stubs := Defining_Unit_Name (Specification (Calling_Stubs));
      end if;

      Rewrite (Name (N), New_Occurrence_Of (E_Calling_Stubs, Loc));
   end Expand_All_Calls_Remote_Subprogram_Call;

   ---------------------------------
   -- Expand_Calling_Stubs_Bodies --
   ---------------------------------

   procedure Expand_Calling_Stubs_Bodies (Unit_Node : Node_Id) is
      Spec  : constant Node_Id := Specification (Unit_Node);
      Decls : constant List_Id := Visible_Declarations (Spec);
   begin
      New_Scope (Scope_Of_Spec (Spec));
      Add_Calling_Stubs_To_Declarations
        (Specification (Unit_Node), Decls);
      Pop_Scope;
   end Expand_Calling_Stubs_Bodies;

   -----------------------------------
   -- Expand_Receiving_Stubs_Bodies --
   -----------------------------------

   procedure Expand_Receiving_Stubs_Bodies (Unit_Node : Node_Id) is
      Spec  : Node_Id;
      Decls : List_Id;
      Temp  : List_Id;

   begin
      if Nkind (Unit_Node) = N_Package_Declaration then
         Spec  := Specification (Unit_Node);
         Decls := Private_Declarations (Spec);

         if No (Decls) then
            Decls := Visible_Declarations (Spec);
         end if;

         New_Scope (Scope_Of_Spec (Spec));
         Specific_Add_Receiving_Stubs_To_Declarations (Spec, Decls);

      else
         Spec  :=
           Package_Specification_Of_Scope (Corresponding_Spec (Unit_Node));
         Decls := Declarations (Unit_Node);
         New_Scope (Scope_Of_Spec (Unit_Node));
         Temp := New_List;
         Specific_Add_Receiving_Stubs_To_Declarations (Spec, Temp);
         Insert_List_Before (First (Decls), Temp);
      end if;

      Pop_Scope;
   end Expand_Receiving_Stubs_Bodies;

   --------------------
   -- GARLIC_Support --
   --------------------

   package body GARLIC_Support is

      --  Local subprograms

      procedure Add_RACW_Read_Attribute
        (RACW_Type        : Entity_Id;
         Stub_Type        : Entity_Id;
         Stub_Type_Access : Entity_Id;
         Declarations     : List_Id);
      --  Add Read attribute in Decls for the RACW type. The Read attribute
      --  is added right after the RACW_Type declaration while the body is
      --  inserted after Declarations.

      procedure Add_RACW_Write_Attribute
        (RACW_Type        : Entity_Id;
         Stub_Type        : Entity_Id;
         Stub_Type_Access : Entity_Id;
         RPC_Receiver     : Node_Id;
         Declarations     : List_Id);
      --  Same thing for the Write attribute

      function Stream_Parameter return Node_Id;
      function Result return Node_Id;
      function Object return Node_Id renames Result;
      --  Functions to create occurrences of the formal parameter names of
      --  the 'Read and 'Write attributes.

      Loc : Source_Ptr;
      --  Shared source location used by Add_{Read,Write}_Read_Attribute
      --  and their ancillary subroutines (set on entry by Add_RACW_Features).

      procedure Add_RAS_Access_TSS (N : Node_Id);
      --  Add a subprogram body for RAS Access TSS

      -------------------------------------
      -- Add_Obj_RPC_Receiver_Completion --
      -------------------------------------

      procedure Add_Obj_RPC_Receiver_Completion
        (Loc           : Source_Ptr;
         Decls         : List_Id;
         RPC_Receiver  : Entity_Id;
         Stub_Elements : Stub_Structure) is
      begin
         --  The RPC receiver body should not be the completion of the
         --  declaration recorded in the stub structure, because then the
         --  occurrences of the formal parameters within the body should
         --  refer to the entities from the declaration, not from the
         --  completion, to which we do not have easy access. Instead, the
         --  RPC receiver body acts as its own declaration, and the RPC
         --  receiver declaration is completed by a renaming-as-body.

         Append_To (Decls,
           Make_Subprogram_Renaming_Declaration (Loc,
             Specification =>
               Copy_Specification (Loc,
                 Specification (Stub_Elements.RPC_Receiver_Decl)),
             Name          => New_Occurrence_Of (RPC_Receiver, Loc)));
      end Add_Obj_RPC_Receiver_Completion;

      -----------------------
      -- Add_RACW_Features --
      -----------------------

      procedure Add_RACW_Features
        (RACW_Type         : Entity_Id;
         Stub_Type         : Entity_Id;
         Stub_Type_Access  : Entity_Id;
         RPC_Receiver_Decl : Node_Id;
         Declarations      : List_Id)
      is
         RPC_Receiver : Node_Id;
         Is_RAS       : constant Boolean := not Comes_From_Source (RACW_Type);

      begin
         Loc := Sloc (RACW_Type);

         if Is_RAS then

            --  For a RAS, the RPC receiver is that of the RCI unit,
            --  not that of the corresponding distributed object type.
            --  We retrieve its address from the local proxy object.

            RPC_Receiver := Make_Selected_Component (Loc,
              Prefix         =>
                Unchecked_Convert_To (RTE (RE_RAS_Proxy_Type_Access), Object),
              Selector_Name  => Make_Identifier (Loc, Name_Receiver));

         else
            RPC_Receiver := Make_Attribute_Reference (Loc,
              Prefix         => New_Occurrence_Of (
                Defining_Unit_Name (Specification (RPC_Receiver_Decl)), Loc),
              Attribute_Name => Name_Address);
         end if;

         Add_RACW_Write_Attribute (
           RACW_Type,
           Stub_Type,
           Stub_Type_Access,
           RPC_Receiver,
           Declarations);

         Add_RACW_Read_Attribute (
           RACW_Type,
           Stub_Type,
           Stub_Type_Access,
           Declarations);
      end Add_RACW_Features;

      -----------------------------
      -- Add_RACW_Read_Attribute --
      -----------------------------

      procedure Add_RACW_Read_Attribute
        (RACW_Type        : Entity_Id;
         Stub_Type        : Entity_Id;
         Stub_Type_Access : Entity_Id;
         Declarations     : List_Id)
      is
         Proc_Decl : Node_Id;
         Attr_Decl : Node_Id;

         Body_Node : Node_Id;

         Decls             : List_Id;
         Statements        : List_Id;
         Local_Statements  : List_Id;
         Remote_Statements : List_Id;
         --  Various parts of the procedure

         Procedure_Name    : constant Name_Id   :=
                               New_Internal_Name ('R');
         Source_Partition  : constant Entity_Id :=
                               Make_Defining_Identifier
                                 (Loc, New_Internal_Name ('P'));
         Source_Receiver   : constant Entity_Id :=
                               Make_Defining_Identifier
                                 (Loc, New_Internal_Name ('S'));
         Source_Address    : constant Entity_Id :=
                               Make_Defining_Identifier
                                 (Loc, New_Internal_Name ('P'));
         Local_Stub        : constant Entity_Id :=
                               Make_Defining_Identifier
                                 (Loc, New_Internal_Name ('L'));
         Stubbed_Result    : constant Entity_Id :=
                               Make_Defining_Identifier
                                 (Loc, New_Internal_Name ('S'));
         Asynchronous_Flag : constant Entity_Id :=
                               Asynchronous_Flags_Table.Get (RACW_Type);
         pragma Assert (Present (Asynchronous_Flag));

      --  Start of processing for Add_RACW_Read_Attribute

      begin
         --  Generate object declarations

         Decls := New_List (
           Make_Object_Declaration (Loc,
             Defining_Identifier => Source_Partition,
             Object_Definition   =>
               New_Occurrence_Of (RTE (RE_Partition_ID), Loc)),

           Make_Object_Declaration (Loc,
             Defining_Identifier => Source_Receiver,
             Object_Definition   =>
               New_Occurrence_Of (RTE (RE_Unsigned_64), Loc)),

           Make_Object_Declaration (Loc,
             Defining_Identifier => Source_Address,
             Object_Definition   =>
               New_Occurrence_Of (RTE (RE_Unsigned_64), Loc)),

           Make_Object_Declaration (Loc,
             Defining_Identifier => Local_Stub,
             Aliased_Present     => True,
             Object_Definition   => New_Occurrence_Of (Stub_Type, Loc)),

           Make_Object_Declaration (Loc,
             Defining_Identifier => Stubbed_Result,
             Object_Definition   =>
               New_Occurrence_Of (Stub_Type_Access, Loc),
             Expression          =>
               Make_Attribute_Reference (Loc,
                 Prefix =>
                   New_Occurrence_Of (Local_Stub, Loc),
                 Attribute_Name =>
                   Name_Unchecked_Access)));

         --  Read the source Partition_ID and RPC_Receiver from incoming stream

         Statements := New_List (
           Make_Attribute_Reference (Loc,
             Prefix         =>
               New_Occurrence_Of (RTE (RE_Partition_ID), Loc),
             Attribute_Name => Name_Read,
             Expressions    => New_List (
               Stream_Parameter,
               New_Occurrence_Of (Source_Partition, Loc))),

           Make_Attribute_Reference (Loc,
             Prefix         =>
               New_Occurrence_Of (RTE (RE_Unsigned_64), Loc),
             Attribute_Name =>
               Name_Read,
             Expressions    => New_List (
               Stream_Parameter,
               New_Occurrence_Of (Source_Receiver, Loc))),

           Make_Attribute_Reference (Loc,
             Prefix         =>
               New_Occurrence_Of (RTE (RE_Unsigned_64), Loc),
             Attribute_Name =>
               Name_Read,
             Expressions    => New_List (
               Stream_Parameter,
               New_Occurrence_Of (Source_Address, Loc))));

         --  Build_Get_Unique_RP_Call needs the type of Stubbed_Result

         Set_Etype (Stubbed_Result, Stub_Type_Access);

         --  If the Address is Null_Address, then return a null object

         Append_To (Statements,
           Make_Implicit_If_Statement (RACW_Type,
             Condition       =>
               Make_Op_Eq (Loc,
                 Left_Opnd  => New_Occurrence_Of (Source_Address, Loc),
                 Right_Opnd => Make_Integer_Literal (Loc, Uint_0)),
             Then_Statements => New_List (
               Make_Assignment_Statement (Loc,
                 Name       => Result,
                 Expression => Make_Null (Loc)),
               Make_Return_Statement (Loc))));

         --  If the RACW denotes an object created on the current partition,
         --  Local_Statements will be executed. The real object will be used.

         Local_Statements := New_List (
           Make_Assignment_Statement (Loc,
             Name       => Result,
             Expression =>
               Unchecked_Convert_To (RACW_Type,
                 OK_Convert_To (RTE (RE_Address),
                   New_Occurrence_Of (Source_Address, Loc)))));

         --  If the object is located on another partition, then a stub object
         --  will be created with all the information needed to rebuild the
         --  real object at the other end.

         Remote_Statements := New_List (

           Make_Assignment_Statement (Loc,
             Name       => Make_Selected_Component (Loc,
               Prefix        => Stubbed_Result,
               Selector_Name => Name_Origin),
             Expression =>
               New_Occurrence_Of (Source_Partition, Loc)),

           Make_Assignment_Statement (Loc,
             Name       => Make_Selected_Component (Loc,
               Prefix        => Stubbed_Result,
               Selector_Name => Name_Receiver),
             Expression =>
               New_Occurrence_Of (Source_Receiver, Loc)),

           Make_Assignment_Statement (Loc,
             Name       => Make_Selected_Component (Loc,
               Prefix        => Stubbed_Result,
               Selector_Name => Name_Addr),
             Expression =>
               New_Occurrence_Of (Source_Address, Loc)));

         Append_To (Remote_Statements,
           Make_Assignment_Statement (Loc,
             Name       => Make_Selected_Component (Loc,
               Prefix        => Stubbed_Result,
               Selector_Name => Name_Asynchronous),
             Expression =>
               New_Occurrence_Of (Asynchronous_Flag, Loc)));

         Append_List_To (Remote_Statements,
           Build_Get_Unique_RP_Call (Loc, Stubbed_Result, Stub_Type));
         --  ??? Issue with asynchronous calls here: the Asynchronous
         --  flag is set on the stub type if, and only if, the RACW type
         --  has a pragma Asynchronous. This is incorrect for RACWs that
         --  implement RAS types, because in that case the /designated
         --  subprogram/ (not the type) might be asynchronous, and
         --  that causes the stub to need to be asynchronous too.
         --  A solution is to transport a RAS as a struct containing
         --  a RACW and an asynchronous flag, and to properly alter
         --  the Asynchronous component in the stub type in the RAS's
         --  Input TSS.

         Append_To (Remote_Statements,
           Make_Assignment_Statement (Loc,
             Name       => Result,
             Expression => Unchecked_Convert_To (RACW_Type,
               New_Occurrence_Of (Stubbed_Result, Loc))));

         --  Distinguish between the local and remote cases, and execute the
         --  appropriate piece of code.

         Append_To (Statements,
           Make_Implicit_If_Statement (RACW_Type,
             Condition       =>
               Make_Op_Eq (Loc,
                 Left_Opnd  =>
                   Make_Function_Call (Loc,
                     Name => New_Occurrence_Of (
                       RTE (RE_Get_Local_Partition_Id), Loc)),
                 Right_Opnd => New_Occurrence_Of (Source_Partition, Loc)),
             Then_Statements => Local_Statements,
             Else_Statements => Remote_Statements));

         Build_Stream_Procedure
           (Loc, RACW_Type, Body_Node,
            Make_Defining_Identifier (Loc, Procedure_Name),
            Statements, Outp => True);
         Set_Declarations (Body_Node, Decls);

         Proc_Decl := Make_Subprogram_Declaration (Loc,
           Copy_Specification (Loc, Specification (Body_Node)));

         Attr_Decl :=
           Make_Attribute_Definition_Clause (Loc,
             Name       => New_Occurrence_Of (RACW_Type, Loc),
             Chars      => Name_Read,
             Expression =>
               New_Occurrence_Of (
                 Defining_Unit_Name (Specification (Proc_Decl)), Loc));

         Insert_After (Declaration_Node (RACW_Type), Proc_Decl);
         Insert_After (Proc_Decl, Attr_Decl);
         Append_To (Declarations, Body_Node);
      end Add_RACW_Read_Attribute;

      ------------------------------
      -- Add_RACW_Write_Attribute --
      ------------------------------

      procedure Add_RACW_Write_Attribute
        (RACW_Type        : Entity_Id;
         Stub_Type        : Entity_Id;
         Stub_Type_Access : Entity_Id;
         RPC_Receiver     : Node_Id;
         Declarations     : List_Id)
      is
         Body_Node : Node_Id;
         Proc_Decl : Node_Id;
         Attr_Decl : Node_Id;

         Statements        : List_Id;
         Local_Statements  : List_Id;
         Remote_Statements : List_Id;
         Null_Statements   : List_Id;

         Procedure_Name : constant Name_Id := New_Internal_Name ('R');

      begin
         --  Build the code fragment corresponding to the marshalling of a
         --  local object.

         Local_Statements := New_List (

           Pack_Entity_Into_Stream_Access (Loc,
             Stream => Stream_Parameter,
             Object => RTE (RE_Get_Local_Partition_Id)),

           Pack_Node_Into_Stream_Access (Loc,
             Stream => Stream_Parameter,
             Object => OK_Convert_To (RTE (RE_Unsigned_64), RPC_Receiver),
             Etyp   => RTE (RE_Unsigned_64)),

          Pack_Node_Into_Stream_Access (Loc,
            Stream => Stream_Parameter,
            Object => OK_Convert_To (RTE (RE_Unsigned_64),
              Make_Attribute_Reference (Loc,
                Prefix         =>
                  Make_Explicit_Dereference (Loc,
                    Prefix => Object),
                Attribute_Name => Name_Address)),
            Etyp   => RTE (RE_Unsigned_64)));

         --  Build the code fragment corresponding to the marshalling of
         --  a remote object.

         Remote_Statements := New_List (

           Pack_Node_Into_Stream_Access (Loc,
            Stream => Stream_Parameter,
            Object =>
               Make_Selected_Component (Loc,
                 Prefix        => Unchecked_Convert_To (Stub_Type_Access,
                   Object),
                 Selector_Name =>
                   Make_Identifier (Loc, Name_Origin)),
            Etyp   => RTE (RE_Partition_ID)),

           Pack_Node_Into_Stream_Access (Loc,
            Stream => Stream_Parameter,
            Object =>
               Make_Selected_Component (Loc,
                 Prefix        => Unchecked_Convert_To (Stub_Type_Access,
                   Object),
                 Selector_Name =>
                   Make_Identifier (Loc, Name_Receiver)),
            Etyp   => RTE (RE_Unsigned_64)),

           Pack_Node_Into_Stream_Access (Loc,
            Stream => Stream_Parameter,
            Object =>
               Make_Selected_Component (Loc,
                 Prefix        => Unchecked_Convert_To (Stub_Type_Access,
                   Object),
                 Selector_Name =>
                   Make_Identifier (Loc, Name_Addr)),
            Etyp   => RTE (RE_Unsigned_64)));

         --  Build code fragment corresponding to marshalling of a null object

         Null_Statements := New_List (

           Pack_Entity_Into_Stream_Access (Loc,
             Stream => Stream_Parameter,
             Object => RTE (RE_Get_Local_Partition_Id)),

           Pack_Node_Into_Stream_Access (Loc,
             Stream => Stream_Parameter,
             Object => OK_Convert_To (RTE (RE_Unsigned_64), RPC_Receiver),
             Etyp   => RTE (RE_Unsigned_64)),

           Pack_Node_Into_Stream_Access (Loc,
             Stream => Stream_Parameter,
             Object => Make_Integer_Literal (Loc, Uint_0),
             Etyp   => RTE (RE_Unsigned_64)));

         Statements := New_List (
           Make_Implicit_If_Statement (RACW_Type,
             Condition       =>
               Make_Op_Eq (Loc,
                 Left_Opnd  => Object,
                 Right_Opnd => Make_Null (Loc)),
             Then_Statements => Null_Statements,
             Elsif_Parts     => New_List (
               Make_Elsif_Part (Loc,
                 Condition       =>
                   Make_Op_Eq (Loc,
                     Left_Opnd  =>
                       Make_Attribute_Reference (Loc,
                         Prefix         => Object,
                         Attribute_Name => Name_Tag),
                     Right_Opnd =>
                       Make_Attribute_Reference (Loc,
                         Prefix         => New_Occurrence_Of (Stub_Type, Loc),
                         Attribute_Name => Name_Tag)),
                 Then_Statements => Remote_Statements)),
             Else_Statements => Local_Statements));

         Build_Stream_Procedure
           (Loc, RACW_Type, Body_Node,
            Make_Defining_Identifier (Loc, Procedure_Name),
            Statements, Outp => False);

         Proc_Decl := Make_Subprogram_Declaration (Loc,
           Copy_Specification (Loc, Specification (Body_Node)));

         Attr_Decl :=
           Make_Attribute_Definition_Clause (Loc,
             Name       => New_Occurrence_Of (RACW_Type, Loc),
             Chars      => Name_Write,
             Expression =>
               New_Occurrence_Of (
                 Defining_Unit_Name (Specification (Proc_Decl)), Loc));

         Insert_After (Declaration_Node (RACW_Type), Proc_Decl);
         Insert_After (Proc_Decl, Attr_Decl);
         Append_To (Declarations, Body_Node);
      end Add_RACW_Write_Attribute;

      ------------------------
      -- Add_RAS_Access_TSS --
      ------------------------

      procedure Add_RAS_Access_TSS (N : Node_Id) is
         Loc : constant Source_Ptr := Sloc (N);

         Ras_Type : constant Entity_Id := Defining_Identifier (N);
         Fat_Type : constant Entity_Id := Equivalent_Type (Ras_Type);
         --  Ras_Type is the access to subprogram type while Fat_Type is the
         --  corresponding record type.

         RACW_Type : constant Entity_Id :=
                       Underlying_RACW_Type (Ras_Type);
         Desig     : constant Entity_Id :=
                       Etype (Designated_Type (RACW_Type));

         Stub_Elements : constant Stub_Structure :=
                           Stubs_Table.Get (Desig);
         pragma Assert (Stub_Elements /= Empty_Stub_Structure);

         Proc : constant Entity_Id :=
                  Make_Defining_Identifier (Loc,
                    Chars => Make_TSS_Name (Ras_Type, TSS_RAS_Access));

         Proc_Spec : Node_Id;

         --  Formal parameters

         Package_Name : constant Entity_Id :=
                          Make_Defining_Identifier (Loc,
                            Chars => Name_P);
         --  Target package

         Subp_Id : constant Entity_Id :=
                     Make_Defining_Identifier (Loc,
                       Chars => Name_S);
         --  Target subprogram

         Asynch_P : constant Entity_Id :=
                      Make_Defining_Identifier (Loc,
                        Chars => Name_Asynchronous);
         --  Is the procedure to which the 'Access applies asynchronous?

         All_Calls_Remote : constant Entity_Id :=
                              Make_Defining_Identifier (Loc,
                                Chars => Name_All_Calls_Remote);
         --  True if an All_Calls_Remote pragma applies to the RCI unit
         --  that contains the subprogram.

         --  Common local variables

         Proc_Decls      : List_Id;
         Proc_Statements : List_Id;

         Origin : constant Entity_Id :=
                    Make_Defining_Identifier (Loc,
                      Chars => New_Internal_Name ('P'));

         --  Additional local variables for the local case

         Proxy_Addr : constant Entity_Id :=
                        Make_Defining_Identifier (Loc,
                          Chars => New_Internal_Name ('P'));

         --  Additional local variables for the remote case

         Local_Stub : constant Entity_Id :=
                        Make_Defining_Identifier (Loc,
                          Chars => New_Internal_Name ('L'));

         Stub_Ptr : constant Entity_Id :=
                      Make_Defining_Identifier (Loc,
                        Chars => New_Internal_Name ('S'));

         function Set_Field
           (Field_Name : Name_Id;
            Value      : Node_Id) return Node_Id;
         --  Construct an assignment that sets the named component in the
         --  returned record

         ---------------
         -- Set_Field --
         ---------------

         function Set_Field
           (Field_Name : Name_Id;
            Value      : Node_Id) return Node_Id
         is
         begin
            return
              Make_Assignment_Statement (Loc,
                Name       =>
                  Make_Selected_Component (Loc,
                    Prefix        => Stub_Ptr,
                    Selector_Name => Field_Name),
                Expression => Value);
         end Set_Field;

      --  Start of processing for Add_RAS_Access_TSS

      begin
         Proc_Decls := New_List (

         --  Common declarations

           Make_Object_Declaration (Loc,
             Defining_Identifier => Origin,
             Constant_Present    => True,
             Object_Definition   =>
               New_Occurrence_Of (RTE (RE_Partition_ID), Loc),
             Expression          =>
               Make_Function_Call (Loc,
                 Name                   =>
                   New_Occurrence_Of (RTE (RE_Get_Active_Partition_Id), Loc),
                 Parameter_Associations => New_List (
                   New_Occurrence_Of (Package_Name, Loc)))),

         --  Declaration use only in the local case: proxy address

           Make_Object_Declaration (Loc,
             Defining_Identifier => Proxy_Addr,
             Object_Definition   =>
               New_Occurrence_Of (RTE (RE_Unsigned_64), Loc)),

         --  Declarations used only in the remote case: stub object and
         --  stub pointer.

           Make_Object_Declaration (Loc,
             Defining_Identifier => Local_Stub,
             Aliased_Present     => True,
             Object_Definition   =>
               New_Occurrence_Of (Stub_Elements.Stub_Type, Loc)),

           Make_Object_Declaration (Loc,
             Defining_Identifier =>
               Stub_Ptr,
             Object_Definition   =>
               New_Occurrence_Of (Stub_Elements.Stub_Type_Access, Loc),
             Expression          =>
               Make_Attribute_Reference (Loc,
                 Prefix => New_Occurrence_Of (Local_Stub, Loc),
                 Attribute_Name => Name_Unchecked_Access)));

         Set_Etype (Stub_Ptr, Stub_Elements.Stub_Type_Access);
         --  Build_Get_Unique_RP_Call needs this information

         --  Note: Here we assume that the Fat_Type is a record
         --  containing just a pointer to a proxy or stub object.

         Proc_Statements := New_List (

         --  Generate:

         --    Get_RAS_Info (Pkg, Subp, PA);
         --    if Origin = Local_Partition_Id
         --      and then not All_Calls_Remote
         --    then
         --       return Fat_Type!(PA);
         --    end if;

            Make_Procedure_Call_Statement (Loc,
              Name =>
                New_Occurrence_Of (RTE (RE_Get_RAS_Info), Loc),
              Parameter_Associations => New_List (
                New_Occurrence_Of (Package_Name, Loc),
                New_Occurrence_Of (Subp_Id, Loc),
                New_Occurrence_Of (Proxy_Addr, Loc))),

           Make_Implicit_If_Statement (N,
             Condition =>
               Make_And_Then (Loc,
                 Left_Opnd  =>
                   Make_Op_Eq (Loc,
                     Left_Opnd =>
                       New_Occurrence_Of (Origin, Loc),
                     Right_Opnd =>
                       Make_Function_Call (Loc,
                         New_Occurrence_Of (
                           RTE (RE_Get_Local_Partition_Id), Loc))),
                 Right_Opnd =>
                   Make_Op_Not (Loc,
                     New_Occurrence_Of (All_Calls_Remote, Loc))),
             Then_Statements => New_List (
               Make_Return_Statement (Loc,
                 Unchecked_Convert_To (Fat_Type,
                   OK_Convert_To (RTE (RE_Address),
                     New_Occurrence_Of (Proxy_Addr, Loc)))))),

           Set_Field (Name_Origin,
               New_Occurrence_Of (Origin, Loc)),

           Set_Field (Name_Receiver,
             Make_Function_Call (Loc,
               Name                   =>
                 New_Occurrence_Of (RTE (RE_Get_RCI_Package_Receiver), Loc),
               Parameter_Associations => New_List (
                 New_Occurrence_Of (Package_Name, Loc)))),

           Set_Field (Name_Addr, New_Occurrence_Of (Proxy_Addr, Loc)),

         --  E.4.1(9) A remote call is asynchronous if it is a call to
         --  a procedure, or a call through a value of an access-to-procedure
         --  type, to which a pragma Asynchronous applies.

         --    Parameter Asynch_P is true when the procedure is asynchronous;
         --    Expression Asynch_T is true when the type is asynchronous.

           Set_Field (Name_Asynchronous,
             Make_Or_Else (Loc,
               New_Occurrence_Of (Asynch_P, Loc),
               New_Occurrence_Of (Boolean_Literals (
                 Is_Asynchronous (Ras_Type)), Loc))));

         Append_List_To (Proc_Statements,
           Build_Get_Unique_RP_Call
             (Loc, Stub_Ptr, Stub_Elements.Stub_Type));

         --  Return the newly created value

         Append_To (Proc_Statements,
           Make_Return_Statement (Loc,
             Expression =>
               Unchecked_Convert_To (Fat_Type,
                 New_Occurrence_Of (Stub_Ptr, Loc))));

         Proc_Spec :=
           Make_Function_Specification (Loc,
             Defining_Unit_Name       => Proc,
             Parameter_Specifications => New_List (
               Make_Parameter_Specification (Loc,
                 Defining_Identifier => Package_Name,
                 Parameter_Type      =>
                   New_Occurrence_Of (Standard_String, Loc)),

               Make_Parameter_Specification (Loc,
                 Defining_Identifier => Subp_Id,
                 Parameter_Type      =>
                   New_Occurrence_Of (RTE (RE_Subprogram_Id), Loc)),

               Make_Parameter_Specification (Loc,
                 Defining_Identifier => Asynch_P,
                 Parameter_Type      =>
                   New_Occurrence_Of (Standard_Boolean, Loc)),

               Make_Parameter_Specification (Loc,
                 Defining_Identifier => All_Calls_Remote,
                 Parameter_Type      =>
                   New_Occurrence_Of (Standard_Boolean, Loc))),

            Subtype_Mark =>
              New_Occurrence_Of (Fat_Type, Loc));

         --  Set the kind and return type of the function to prevent
         --  ambiguities between Ras_Type and Fat_Type in subsequent analysis.

         Set_Ekind (Proc, E_Function);
         Set_Etype (Proc, Fat_Type);

         Discard_Node (
           Make_Subprogram_Body (Loc,
             Specification              => Proc_Spec,
             Declarations               => Proc_Decls,
             Handled_Statement_Sequence =>
               Make_Handled_Sequence_Of_Statements (Loc,
                 Statements => Proc_Statements)));

         Set_TSS (Fat_Type, Proc);
      end Add_RAS_Access_TSS;

      -----------------------
      -- Add_RAST_Features --
      -----------------------

      procedure Add_RAST_Features
        (Vis_Decl : Node_Id;
         RAS_Type : Entity_Id;
         Decls    : List_Id)
      is
         pragma Warnings (Off);
         pragma Unreferenced (RAS_Type, Decls);
         pragma Warnings (On);
      begin
         Add_RAS_Access_TSS (Vis_Decl);
      end Add_RAST_Features;

      -----------------------------------------
      -- Add_Receiving_Stubs_To_Declarations --
      -----------------------------------------

      procedure Add_Receiving_Stubs_To_Declarations
        (Pkg_Spec : Node_Id;
         Decls    : List_Id)
      is
         Loc : constant Source_Ptr := Sloc (Pkg_Spec);

         Request_Parameter : Node_Id;

         Pkg_RPC_Receiver            : constant Entity_Id :=
                                         Make_Defining_Identifier (Loc,
                                           New_Internal_Name ('H'));
         Pkg_RPC_Receiver_Statements : List_Id;
         Pkg_RPC_Receiver_Cases      : constant List_Id := New_List;
         Pkg_RPC_Receiver_Body       : Node_Id;
         --  A Pkg_RPC_Receiver is built to decode the request

         Lookup_RAS_Info : constant Entity_Id :=
                             Make_Defining_Identifier (Loc,
                               Chars => New_Internal_Name ('R'));
         --  A remote subprogram is created to allow peers to look up
         --  RAS information using subprogram ids.

         Subp_Id    : Entity_Id;
         Subp_Index : Entity_Id;
         --  Subprogram_Id as read from the incoming stream

         Current_Declaration       : Node_Id;
         Current_Subprogram_Number : Int := First_RCI_Subprogram_Id;
         Current_Stubs             : Node_Id;

         Subp_Info_Array : constant Entity_Id :=
                             Make_Defining_Identifier (Loc,
                               Chars => New_Internal_Name ('I'));

         Subp_Info_List : constant List_Id := New_List;

         Register_Pkg_Actuals : constant List_Id := New_List;

         All_Calls_Remote_E  : Entity_Id;
         Proxy_Object_Addr   : Entity_Id;

         procedure Append_Stubs_To
           (RPC_Receiver_Cases : List_Id;
            Stubs              : Node_Id;
            Subprogram_Number  : Int);
         --  Add one case to the specified RPC receiver case list
         --  associating Subprogram_Number with the subprogram declared
         --  by Declaration, for which we have receiving stubs in Stubs.

         ---------------------
         -- Append_Stubs_To --
         ---------------------

         procedure Append_Stubs_To
           (RPC_Receiver_Cases : List_Id;
            Stubs              : Node_Id;
            Subprogram_Number  : Int)
         is
         begin
            Append_To (RPC_Receiver_Cases,
              Make_Case_Statement_Alternative (Loc,
                Discrete_Choices =>
                   New_List (Make_Integer_Literal (Loc, Subprogram_Number)),
                Statements       =>
                  New_List (
                    Make_Procedure_Call_Statement (Loc,
                      Name                   =>
                        New_Occurrence_Of (
                          Defining_Entity (Stubs), Loc),
                      Parameter_Associations => New_List (
                        New_Occurrence_Of (Request_Parameter, Loc))))));
         end Append_Stubs_To;

      --  Start of processing for Add_Receiving_Stubs_To_Declarations

      begin
         --  Building receiving stubs consist in several operations:

         --    - a package RPC receiver must be built. This subprogram
         --      will get a Subprogram_Id from the incoming stream
         --      and will dispatch the call to the right subprogram

         --    - a receiving stub for any subprogram visible in the package
         --      spec. This stub will read all the parameters from the stream,
         --      and put the result as well as the exception occurrence in the
         --      output stream

         --    - a dummy package with an empty spec and a body made of an
         --      elaboration part, whose job is to register the receiving
         --      part of this RCI package on the name server. This is done
         --      by calling System.Partition_Interface.Register_Receiving_Stub

         Build_RPC_Receiver_Body (
           RPC_Receiver => Pkg_RPC_Receiver,
           Request      => Request_Parameter,
           Subp_Id      => Subp_Id,
           Subp_Index   => Subp_Index,
           Stmts        => Pkg_RPC_Receiver_Statements,
           Decl         => Pkg_RPC_Receiver_Body);
         pragma Assert (Subp_Id = Subp_Index);

         --  A null subp_id denotes a call through a RAS, in which case the
         --  next Uint_64 element in the stream is the address of the local
         --  proxy object, from which we can retrieve the actual subprogram id.

         Append_To (Pkg_RPC_Receiver_Statements,
           Make_Implicit_If_Statement (Pkg_Spec,
             Condition =>
               Make_Op_Eq (Loc,
                 New_Occurrence_Of (Subp_Id, Loc),
                 Make_Integer_Literal (Loc, 0)),
             Then_Statements => New_List (
               Make_Assignment_Statement (Loc,
                 Name =>
                   New_Occurrence_Of (Subp_Id, Loc),
                 Expression =>
                   Make_Selected_Component (Loc,
                     Prefix =>
                       Unchecked_Convert_To (RTE (RE_RAS_Proxy_Type_Access),
                         OK_Convert_To (RTE (RE_Address),
                           Make_Attribute_Reference (Loc,
                             Prefix =>
                               New_Occurrence_Of (RTE (RE_Unsigned_64), Loc),
                             Attribute_Name =>
                               Name_Input,
                             Expressions => New_List (
                               Make_Selected_Component (Loc,
                                 Prefix        => Request_Parameter,
                                 Selector_Name => Name_Params))))),
                     Selector_Name =>
                       Make_Identifier (Loc, Name_Subp_Id))))));

         --  Build a subprogram for RAS information lookups

         Current_Declaration :=
           Make_Subprogram_Declaration (Loc,
             Specification =>
               Make_Function_Specification (Loc,
                 Defining_Unit_Name =>
                   Lookup_RAS_Info,
                 Parameter_Specifications => New_List (
                   Make_Parameter_Specification (Loc,
                     Defining_Identifier =>
                       Make_Defining_Identifier (Loc, Name_Subp_Id),
                     In_Present =>
                       True,
                     Parameter_Type =>
                       New_Occurrence_Of (RTE (RE_Subprogram_Id), Loc))),
                 Subtype_Mark =>
                   New_Occurrence_Of (RTE (RE_Unsigned_64), Loc)));
         Append_To (Decls, Current_Declaration);
         Analyze (Current_Declaration);

         Current_Stubs := Build_Subprogram_Receiving_Stubs
           (Vis_Decl     => Current_Declaration,
            Asynchronous => False);
         Append_To (Decls, Current_Stubs);
         Analyze (Current_Stubs);

         Append_Stubs_To (Pkg_RPC_Receiver_Cases,
           Stubs       =>
             Current_Stubs,
           Subprogram_Number => 1);

         --  For each subprogram, the receiving stub will be built and a
         --  case statement will be made on the Subprogram_Id to dispatch
         --  to the right subprogram.

         All_Calls_Remote_E := Boolean_Literals (
           Has_All_Calls_Remote (Defining_Entity (Pkg_Spec)));

         Overload_Counter_Table.Reset;

         Current_Declaration := First (Visible_Declarations (Pkg_Spec));
         while Present (Current_Declaration) loop
            if Nkind (Current_Declaration) = N_Subprogram_Declaration
              and then Comes_From_Source (Current_Declaration)
            then
               declare
                  Loc : constant Source_Ptr :=
                          Sloc (Current_Declaration);
                  --  While specifically processing Current_Declaration, use
                  --  its Sloc as the location of all generated nodes.

                  Subp_Def : constant Entity_Id :=
                               Defining_Unit_Name
                                 (Specification (Current_Declaration));

                  Subp_Val : String_Id;

               begin
                  pragma Assert (Current_Subprogram_Number =
                    Get_Subprogram_Id (Subp_Def));

                  --  Build receiving stub

                  Current_Stubs :=
                    Build_Subprogram_Receiving_Stubs
                      (Vis_Decl     => Current_Declaration,
                       Asynchronous =>
                         Nkind (Specification (Current_Declaration)) =
                             N_Procedure_Specification
                           and then Is_Asynchronous (Subp_Def));

                  Append_To (Decls, Current_Stubs);
                  Analyze (Current_Stubs);

                  --  Build RAS proxy

                  Add_RAS_Proxy_And_Analyze (Decls,
                    Vis_Decl           =>
                      Current_Declaration,
                    All_Calls_Remote_E =>
                      All_Calls_Remote_E,
                    Proxy_Object_Addr  =>
                      Proxy_Object_Addr);

                  --  Compute distribution identifier

                  Assign_Subprogram_Identifier (
                    Subp_Def,
                    Current_Subprogram_Number,
                    Subp_Val);

                  --  Add subprogram descriptor (RCI_Subp_Info) to the
                  --  subprograms table for this receiver. The aggregate
                  --  below must be kept consistent with the declaration
                  --  of type RCI_Subp_Info in System.Partition_Interface.

                  Append_To (Subp_Info_List,
                    Make_Component_Association (Loc,
                      Choices => New_List (
                        Make_Integer_Literal (Loc,
                          Current_Subprogram_Number)),
                      Expression =>
                        Make_Aggregate (Loc,
                          Component_Associations => New_List (
                            Make_Component_Association (Loc,
                              Choices => New_List (
                                Make_Identifier (Loc, Name_Addr)),
                              Expression =>
                                New_Occurrence_Of (
                                  Proxy_Object_Addr, Loc))))));

                  Append_Stubs_To (Pkg_RPC_Receiver_Cases,
                    Stubs =>
                      Current_Stubs,
                    Subprogram_Number =>
                      Current_Subprogram_Number);
               end;

               Current_Subprogram_Number := Current_Subprogram_Number + 1;
            end if;

            Next (Current_Declaration);
         end loop;

         --  If we receive an invalid Subprogram_Id, it is best to do nothing
         --  rather than raising an exception since we do not want someone
         --  to crash a remote partition by sending invalid subprogram ids.
         --  This is consistent with the other parts of the case statement
         --  since even in presence of incorrect parameters in the stream,
         --  every exception will be caught and (if the subprogram is not an
         --  APC) put into the result stream and sent away.

         Append_To (Pkg_RPC_Receiver_Cases,
           Make_Case_Statement_Alternative (Loc,
             Discrete_Choices =>
               New_List (Make_Others_Choice (Loc)),
             Statements       =>
               New_List (Make_Null_Statement (Loc))));

         Append_To (Pkg_RPC_Receiver_Statements,
           Make_Case_Statement (Loc,
             Expression   =>
               New_Occurrence_Of (Subp_Id, Loc),
             Alternatives => Pkg_RPC_Receiver_Cases));

         Append_To (Decls,
           Make_Object_Declaration (Loc,
             Defining_Identifier => Subp_Info_Array,
             Constant_Present    => True,
             Aliased_Present     => True,
             Object_Definition   =>
               Make_Subtype_Indication (Loc,
                 Subtype_Mark =>
                   New_Occurrence_Of (RTE (RE_RCI_Subp_Info_Array), Loc),
                 Constraint =>
                   Make_Index_Or_Discriminant_Constraint (Loc,
                     New_List (
                       Make_Range (Loc,
                         Low_Bound  => Make_Integer_Literal (Loc,
                           First_RCI_Subprogram_Id),
                         High_Bound =>
                           Make_Integer_Literal (Loc,
                             First_RCI_Subprogram_Id
                             + List_Length (Subp_Info_List) - 1))))),
             Expression          =>
               Make_Aggregate (Loc,
                 Component_Associations => Subp_Info_List)));
         Analyze (Last (Decls));

         Append_To (Decls,
           Make_Subprogram_Body (Loc,
             Specification =>
               Copy_Specification (Loc, Parent (Lookup_RAS_Info)),
             Declarations =>
               No_List,
             Handled_Statement_Sequence =>
               Make_Handled_Sequence_Of_Statements (Loc,
                 Statements => New_List (
                   Make_Return_Statement (Loc,
                     Expression => OK_Convert_To (RTE (RE_Unsigned_64),
                       Make_Selected_Component (Loc,
                         Prefix =>
                           Make_Indexed_Component (Loc,
                             Prefix =>
                               New_Occurrence_Of (Subp_Info_Array, Loc),
                             Expressions => New_List (
                               Convert_To (Standard_Integer,
                                 Make_Identifier (Loc, Name_Subp_Id)))),
                         Selector_Name =>
                           Make_Identifier (Loc, Name_Addr))))))));
         Analyze (Last (Decls));

         Append_To (Decls, Pkg_RPC_Receiver_Body);
         Analyze (Last (Decls));

         Get_Library_Unit_Name_String (Pkg_Spec);
         Append_To (Register_Pkg_Actuals,
            --  Name
           Make_String_Literal (Loc,
             Strval => String_From_Name_Buffer));

         Append_To (Register_Pkg_Actuals,
            --  Receiver
           Make_Attribute_Reference (Loc,
             Prefix         =>
               New_Occurrence_Of (Pkg_RPC_Receiver, Loc),
             Attribute_Name =>
               Name_Unrestricted_Access));

         Append_To (Register_Pkg_Actuals,
            --  Version
           Make_Attribute_Reference (Loc,
             Prefix         =>
               New_Occurrence_Of (Defining_Entity (Pkg_Spec), Loc),
             Attribute_Name =>
               Name_Version));

         Append_To (Register_Pkg_Actuals,
            --  Subp_Info
           Make_Attribute_Reference (Loc,
             Prefix         =>
               New_Occurrence_Of (Subp_Info_Array, Loc),
             Attribute_Name =>
               Name_Address));

         Append_To (Register_Pkg_Actuals,
            --  Subp_Info_Len
           Make_Attribute_Reference (Loc,
             Prefix         =>
               New_Occurrence_Of (Subp_Info_Array, Loc),
             Attribute_Name =>
               Name_Length));

         Append_To (Decls,
           Make_Procedure_Call_Statement (Loc,
             Name                   =>
               New_Occurrence_Of (RTE (RE_Register_Receiving_Stub), Loc),
             Parameter_Associations => Register_Pkg_Actuals));
         Analyze (Last (Decls));
      end Add_Receiving_Stubs_To_Declarations;

      ---------------------------------
      -- Build_General_Calling_Stubs --
      ---------------------------------

      procedure Build_General_Calling_Stubs
        (Decls                     : List_Id;
         Statements                : List_Id;
         Target_Partition          : Entity_Id;
         Target_RPC_Receiver       : Node_Id;
         Subprogram_Id             : Node_Id;
         Asynchronous              : Node_Id   := Empty;
         Is_Known_Asynchronous     : Boolean   := False;
         Is_Known_Non_Asynchronous : Boolean   := False;
         Is_Function               : Boolean;
         Spec                      : Node_Id;
         Stub_Type                 : Entity_Id := Empty;
         RACW_Type                 : Entity_Id := Empty;
         Nod                       : Node_Id)
      is
         Loc : constant Source_Ptr := Sloc (Nod);

         Stream_Parameter : Node_Id;
         --  Name of the stream used to transmit parameters to the
         --  remote package.

         Result_Parameter : Node_Id;
         --  Name of the result parameter (in non-APC cases) which get the
         --  result of the remote subprogram.

         Exception_Return_Parameter : Node_Id;
         --  Name of the parameter which will hold the exception sent by the
         --  remote subprogram.

         Current_Parameter : Node_Id;
         --  Current parameter being handled

         Ordered_Parameters_List : constant List_Id :=
                                     Build_Ordered_Parameters_List (Spec);

         Asynchronous_Statements     : List_Id := No_List;
         Non_Asynchronous_Statements : List_Id := No_List;
         --  Statements specifics to the Asynchronous/Non-Asynchronous cases

         Extra_Formal_Statements : constant List_Id := New_List;
         --  List of statements for extra formal parameters. It will appear
         --  after the regular statements for writing out parameters.

         pragma Warnings (Off);
         pragma Unreferenced (RACW_Type);
         --  Used only for the PolyORB case
         pragma Warnings (On);

      begin
         --  The general form of a calling stub for a given subprogram is:

         --    procedure X (...) is P : constant Partition_ID :=
         --      RCI_Cache.Get_Active_Partition_ID; Stream, Result : aliased
         --      System.RPC.Params_Stream_Type (0); begin
         --       Put_Package_RPC_Receiver_In_Stream; (the package RPC receiver
         --                  comes from RCI_Cache.Get_RCI_Package_Receiver)
         --       Put_Subprogram_Id_In_Stream; Put_Parameters_In_Stream; Do_RPC
         --       (Stream, Result); Read_Exception_Occurrence_From_Result;
         --       Raise_It;
         --       Read_Out_Parameters_And_Function_Return_From_Stream; end X;

         --  There are some variations: Do_APC is called for an asynchronous
         --  procedure and the part after the call is completely ommitted as
         --  well as the declaration of Result. For a function call, 'Input is
         --  always used to read the result even if it is constrained.

         Stream_Parameter :=
           Make_Defining_Identifier (Loc, New_Internal_Name ('S'));

         Append_To (Decls,
           Make_Object_Declaration (Loc,
             Defining_Identifier => Stream_Parameter,
             Aliased_Present     => True,
             Object_Definition   =>
               Make_Subtype_Indication (Loc,
                 Subtype_Mark =>
                   New_Occurrence_Of (RTE (RE_Params_Stream_Type), Loc),
                 Constraint   =>
                   Make_Index_Or_Discriminant_Constraint (Loc,
                     Constraints =>
                       New_List (Make_Integer_Literal (Loc, 0))))));

         if not Is_Known_Asynchronous then
            Result_Parameter :=
              Make_Defining_Identifier (Loc, New_Internal_Name ('R'));

            Append_To (Decls,
              Make_Object_Declaration (Loc,
                Defining_Identifier => Result_Parameter,
                Aliased_Present     => True,
                Object_Definition   =>
                  Make_Subtype_Indication (Loc,
                    Subtype_Mark =>
                      New_Occurrence_Of (RTE (RE_Params_Stream_Type), Loc),
                    Constraint   =>
                      Make_Index_Or_Discriminant_Constraint (Loc,
                        Constraints =>
                          New_List (Make_Integer_Literal (Loc, 0))))));

            Exception_Return_Parameter :=
              Make_Defining_Identifier (Loc, New_Internal_Name ('E'));

            Append_To (Decls,
              Make_Object_Declaration (Loc,
                Defining_Identifier => Exception_Return_Parameter,
                Object_Definition   =>
                  New_Occurrence_Of (RTE (RE_Exception_Occurrence), Loc)));

         else
            Result_Parameter := Empty;
            Exception_Return_Parameter := Empty;
         end if;

         --  Put first the RPC receiver corresponding to the remote package

         Append_To (Statements,
           Make_Attribute_Reference (Loc,
             Prefix         =>
               New_Occurrence_Of (RTE (RE_Unsigned_64), Loc),
             Attribute_Name => Name_Write,
             Expressions    => New_List (
               Make_Attribute_Reference (Loc,
                 Prefix         =>
                   New_Occurrence_Of (Stream_Parameter, Loc),
                 Attribute_Name =>
                   Name_Access),
               Target_RPC_Receiver)));

         --  Then put the Subprogram_Id of the subprogram we want to call in
         --  the stream.

         Append_To (Statements,
           Make_Attribute_Reference (Loc,
             Prefix         =>
               New_Occurrence_Of (RTE (RE_Subprogram_Id), Loc),
             Attribute_Name =>
               Name_Write,
             Expressions      => New_List (
               Make_Attribute_Reference (Loc,
                 Prefix         =>
                   New_Occurrence_Of (Stream_Parameter, Loc),
                 Attribute_Name => Name_Access),
               Subprogram_Id)));

         Current_Parameter := First (Ordered_Parameters_List);
         while Present (Current_Parameter) loop
            declare
               Typ             : constant Node_Id :=
                                   Parameter_Type (Current_Parameter);
               Etyp            : Entity_Id;
               Constrained     : Boolean;
               Value           : Node_Id;
               Extra_Parameter : Entity_Id;

            begin
               if Is_RACW_Controlling_Formal
                 (Current_Parameter, Stub_Type)
               then
                  --  In the case of a controlling formal argument, we marshall
                  --  its addr field rather than the local stub.

                  Append_To (Statements,
                     Pack_Node_Into_Stream (Loc,
                       Stream => Stream_Parameter,
                       Object =>
                         Make_Selected_Component (Loc,
                           Prefix        =>
                             Defining_Identifier (Current_Parameter),
                           Selector_Name => Name_Addr),
                       Etyp   => RTE (RE_Unsigned_64)));

               else
                  Value := New_Occurrence_Of
                    (Defining_Identifier (Current_Parameter), Loc);

                  --  Access type parameters are transmitted as in out
                  --  parameters. However, a dereference is needed so that
                  --  we marshall the designated object.

                  if Nkind (Typ) = N_Access_Definition then
                     Value := Make_Explicit_Dereference (Loc, Value);
                     Etyp  := Etype (Subtype_Mark (Typ));
                  else
                     Etyp := Etype (Typ);
                  end if;

                  Constrained :=
                    Is_Constrained (Etyp) or else Is_Elementary_Type (Etyp);

                  --  Any parameter but unconstrained out parameters are
                  --  transmitted to the peer.

                  if In_Present (Current_Parameter)
                    or else not Out_Present (Current_Parameter)
                    or else not Constrained
                  then
                     Append_To (Statements,
                       Make_Attribute_Reference (Loc,
                         Prefix         =>
                           New_Occurrence_Of (Etyp, Loc),
                         Attribute_Name =>
                           Output_From_Constrained (Constrained),
                         Expressions    => New_List (
                           Make_Attribute_Reference (Loc,
                             Prefix         =>
                               New_Occurrence_Of (Stream_Parameter, Loc),
                             Attribute_Name => Name_Access),
                           Value)));
                  end if;
               end if;

               --  If the current parameter has a dynamic constrained status,
               --  then this status is transmitted as well.
               --  This should be done for accessibility as well ???

               if Nkind (Typ) /= N_Access_Definition
                 and then Need_Extra_Constrained (Current_Parameter)
               then
                  --  In this block, we do not use the extra formal that has
                  --  been created because it does not exist at the time of
                  --  expansion when building calling stubs for remote access
                  --  to subprogram types. We create an extra variable of this
                  --  type and push it in the stream after the regular
                  --  parameters.

                  Extra_Parameter := Make_Defining_Identifier
                                       (Loc, New_Internal_Name ('P'));

                  Append_To (Decls,
                     Make_Object_Declaration (Loc,
                       Defining_Identifier => Extra_Parameter,
                       Constant_Present    => True,
                       Object_Definition   =>
                          New_Occurrence_Of (Standard_Boolean, Loc),
                       Expression          =>
                          Make_Attribute_Reference (Loc,
                            Prefix         =>
                              New_Occurrence_Of (
                                Defining_Identifier (Current_Parameter), Loc),
                            Attribute_Name => Name_Constrained)));

                  Append_To (Extra_Formal_Statements,
                     Make_Attribute_Reference (Loc,
                       Prefix         =>
                         New_Occurrence_Of (Standard_Boolean, Loc),
                       Attribute_Name =>
                         Name_Write,
                       Expressions    => New_List (
                         Make_Attribute_Reference (Loc,
                           Prefix         =>
                             New_Occurrence_Of (Stream_Parameter, Loc),
                           Attribute_Name =>
                             Name_Access),
                         New_Occurrence_Of (Extra_Parameter, Loc))));
               end if;

               Next (Current_Parameter);
            end;
         end loop;

         --  Append the formal statements list to the statements

         Append_List_To (Statements, Extra_Formal_Statements);

         if not Is_Known_Non_Asynchronous then

            --  Build the call to System.RPC.Do_APC

            Asynchronous_Statements := New_List (
              Make_Procedure_Call_Statement (Loc,
                Name                   =>
                  New_Occurrence_Of (RTE (RE_Do_Apc), Loc),
                Parameter_Associations => New_List (
                  New_Occurrence_Of (Target_Partition, Loc),
                  Make_Attribute_Reference (Loc,
                    Prefix         =>
                      New_Occurrence_Of (Stream_Parameter, Loc),
                    Attribute_Name =>
                      Name_Access))));
         else
            Asynchronous_Statements := No_List;
         end if;

         if not Is_Known_Asynchronous then

            --  Build the call to System.RPC.Do_RPC

            Non_Asynchronous_Statements := New_List (
              Make_Procedure_Call_Statement (Loc,
                Name                   =>
                  New_Occurrence_Of (RTE (RE_Do_Rpc), Loc),
                Parameter_Associations => New_List (
                  New_Occurrence_Of (Target_Partition, Loc),

                  Make_Attribute_Reference (Loc,
                    Prefix         =>
                      New_Occurrence_Of (Stream_Parameter, Loc),
                    Attribute_Name =>
                      Name_Access),

                  Make_Attribute_Reference (Loc,
                    Prefix         =>
                      New_Occurrence_Of (Result_Parameter, Loc),
                    Attribute_Name =>
                      Name_Access))));

            --  Read the exception occurrence from the result stream and
            --  reraise it. It does no harm if this is a Null_Occurrence since
            --  this does nothing.

            Append_To (Non_Asynchronous_Statements,
              Make_Attribute_Reference (Loc,
                Prefix         =>
                  New_Occurrence_Of (RTE (RE_Exception_Occurrence), Loc),

                Attribute_Name =>
                  Name_Read,

                Expressions    => New_List (
                  Make_Attribute_Reference (Loc,
                    Prefix         =>
                      New_Occurrence_Of (Result_Parameter, Loc),
                    Attribute_Name =>
                      Name_Access),
                  New_Occurrence_Of (Exception_Return_Parameter, Loc))));

            Append_To (Non_Asynchronous_Statements,
              Make_Procedure_Call_Statement (Loc,
                Name                   =>
                  New_Occurrence_Of (RTE (RE_Reraise_Occurrence), Loc),
                Parameter_Associations => New_List (
                  New_Occurrence_Of (Exception_Return_Parameter, Loc))));

            if Is_Function then

               --  If this is a function call, then read the value and return
               --  it. The return value is written/read using 'Output/'Input.

               Append_To (Non_Asynchronous_Statements,
                 Make_Tag_Check (Loc,
                   Make_Return_Statement (Loc,
                     Expression =>
                       Make_Attribute_Reference (Loc,
                         Prefix         =>
                           New_Occurrence_Of (
                             Etype (Subtype_Mark (Spec)), Loc),

                         Attribute_Name => Name_Input,

                         Expressions    => New_List (
                           Make_Attribute_Reference (Loc,
                             Prefix         =>
                               New_Occurrence_Of (Result_Parameter, Loc),
                             Attribute_Name => Name_Access))))));

            else
               --  Loop around parameters and assign out (or in out)
               --  parameters. In the case of RACW, controlling arguments
               --  cannot possibly have changed since they are remote, so we do
               --  not read them from the stream.

               Current_Parameter := First (Ordered_Parameters_List);
               while Present (Current_Parameter) loop
                  declare
                     Typ   : constant Node_Id :=
                               Parameter_Type (Current_Parameter);
                     Etyp  : Entity_Id;
                     Value : Node_Id;

                  begin
                     Value :=
                       New_Occurrence_Of
                         (Defining_Identifier (Current_Parameter), Loc);

                     if Nkind (Typ) = N_Access_Definition then
                        Value := Make_Explicit_Dereference (Loc, Value);
                        Etyp  := Etype (Subtype_Mark (Typ));
                     else
                        Etyp := Etype (Typ);
                     end if;

                     if (Out_Present (Current_Parameter)
                          or else Nkind (Typ) = N_Access_Definition)
                       and then Etyp /= Stub_Type
                     then
                        Append_To (Non_Asynchronous_Statements,
                           Make_Attribute_Reference (Loc,
                             Prefix         =>
                               New_Occurrence_Of (Etyp, Loc),

                             Attribute_Name => Name_Read,

                             Expressions    => New_List (
                               Make_Attribute_Reference (Loc,
                                 Prefix         =>
                                   New_Occurrence_Of (Result_Parameter, Loc),
                                 Attribute_Name =>
                                   Name_Access),
                               Value)));
                     end if;
                  end;

                  Next (Current_Parameter);
               end loop;
            end if;
         end if;

         if Is_Known_Asynchronous then
            Append_List_To (Statements, Asynchronous_Statements);

         elsif Is_Known_Non_Asynchronous then
            Append_List_To (Statements, Non_Asynchronous_Statements);

         else
            pragma Assert (Present (Asynchronous));
            Prepend_To (Asynchronous_Statements,
              Make_Attribute_Reference (Loc,
                Prefix         => New_Occurrence_Of (Standard_Boolean, Loc),
                Attribute_Name => Name_Write,
                Expressions    => New_List (
                  Make_Attribute_Reference (Loc,
                    Prefix         =>
                      New_Occurrence_Of (Stream_Parameter, Loc),
                    Attribute_Name => Name_Access),
                  New_Occurrence_Of (Standard_True, Loc))));

            Prepend_To (Non_Asynchronous_Statements,
              Make_Attribute_Reference (Loc,
                Prefix         => New_Occurrence_Of (Standard_Boolean, Loc),
                Attribute_Name => Name_Write,
                Expressions    => New_List (
                  Make_Attribute_Reference (Loc,
                    Prefix         =>
                      New_Occurrence_Of (Stream_Parameter, Loc),
                    Attribute_Name => Name_Access),
                  New_Occurrence_Of (Standard_False, Loc))));

            Append_To (Statements,
              Make_Implicit_If_Statement (Nod,
                Condition       => Asynchronous,
                Then_Statements => Asynchronous_Statements,
                Else_Statements => Non_Asynchronous_Statements));
         end if;
      end Build_General_Calling_Stubs;

      -----------------------------
      -- Build_RPC_Receiver_Body --
      -----------------------------

      procedure Build_RPC_Receiver_Body
        (RPC_Receiver : Entity_Id;
         Request      : out Entity_Id;
         Subp_Id      : out Entity_Id;
         Subp_Index   : out Entity_Id;
         Stmts        : out List_Id;
         Decl         : out Node_Id)
      is
         Loc : constant Source_Ptr := Sloc (RPC_Receiver);

         RPC_Receiver_Spec  : Node_Id;
         RPC_Receiver_Decls : List_Id;

      begin
         Request := Make_Defining_Identifier (Loc, Name_R);

         RPC_Receiver_Spec :=
           Build_RPC_Receiver_Specification
             (RPC_Receiver      => RPC_Receiver,
              Request_Parameter => Request);

         Subp_Id    := Make_Defining_Identifier (Loc, New_Internal_Name ('P'));
         Subp_Index := Subp_Id;

         --  Subp_Id may not be a constant, because in the case of the RPC
         --  receiver for an RCI package, when a call is received from a RAS
         --  dereference, it will be assigned during subsequent processing.

         RPC_Receiver_Decls := New_List (
           Make_Object_Declaration (Loc,
             Defining_Identifier => Subp_Id,
             Object_Definition   =>
               New_Occurrence_Of (RTE (RE_Subprogram_Id), Loc),
             Expression          =>
               Make_Attribute_Reference (Loc,
                 Prefix          =>
                   New_Occurrence_Of (RTE (RE_Subprogram_Id), Loc),
                 Attribute_Name  => Name_Input,
                 Expressions     => New_List (
                                      Make_Selected_Component (Loc,
                                        Prefix        => Request,
                                        Selector_Name => Name_Params)))));

         Stmts := New_List;

         Decl :=
           Make_Subprogram_Body (Loc,
             Specification              => RPC_Receiver_Spec,
             Declarations               => RPC_Receiver_Decls,
             Handled_Statement_Sequence =>
               Make_Handled_Sequence_Of_Statements (Loc,
                 Statements => Stmts));
      end Build_RPC_Receiver_Body;

      -----------------------
      -- Build_Stub_Target --
      -----------------------

      function Build_Stub_Target
        (Loc                   : Source_Ptr;
         Decls                 : List_Id;
         RCI_Locator           : Entity_Id;
         Controlling_Parameter : Entity_Id) return RPC_Target
      is
         Target_Info : RPC_Target (PCS_Kind => Name_GARLIC_DSA);
      begin
         Target_Info.Partition :=
           Make_Defining_Identifier (Loc, New_Internal_Name ('P'));
         if Present (Controlling_Parameter) then
            Append_To (Decls,
              Make_Object_Declaration (Loc,
                Defining_Identifier => Target_Info.Partition,
                Constant_Present    => True,
                Object_Definition   =>
                  New_Occurrence_Of (RTE (RE_Partition_ID), Loc),

                Expression          =>
                  Make_Selected_Component (Loc,
                    Prefix        => Controlling_Parameter,
                    Selector_Name => Name_Origin)));

            Target_Info.RPC_Receiver :=
              Make_Selected_Component (Loc,
                Prefix        => Controlling_Parameter,
                Selector_Name => Name_Receiver);

         else
            Append_To (Decls,
              Make_Object_Declaration (Loc,
                Defining_Identifier => Target_Info.Partition,
                Constant_Present    => True,
                Object_Definition   =>
                  New_Occurrence_Of (RTE (RE_Partition_ID), Loc),

                Expression          =>
                  Make_Function_Call (Loc,
                    Name => Make_Selected_Component (Loc,
                      Prefix        =>
                        Make_Identifier (Loc, Chars (RCI_Locator)),
                      Selector_Name =>
                        Make_Identifier (Loc,
                          Name_Get_Active_Partition_ID)))));

            Target_Info.RPC_Receiver :=
              Make_Selected_Component (Loc,
                Prefix        =>
                  Make_Identifier (Loc, Chars (RCI_Locator)),
                Selector_Name =>
                  Make_Identifier (Loc, Name_Get_RCI_Package_Receiver));
         end if;
         return Target_Info;
      end Build_Stub_Target;

      ---------------------
      -- Build_Stub_Type --
      ---------------------

      procedure Build_Stub_Type
        (RACW_Type         : Entity_Id;
         Stub_Type         : Entity_Id;
         Stub_Type_Decl    : out Node_Id;
         RPC_Receiver_Decl : out Node_Id)
      is
         Loc    : constant Source_Ptr := Sloc (Stub_Type);
         Is_RAS : constant Boolean    := not Comes_From_Source (RACW_Type);

      begin
         Stub_Type_Decl :=
           Make_Full_Type_Declaration (Loc,
             Defining_Identifier => Stub_Type,
             Type_Definition     =>
               Make_Record_Definition (Loc,
                 Tagged_Present  => True,
                 Limited_Present => True,
                 Component_List  =>
                   Make_Component_List (Loc,
                     Component_Items => New_List (

                       Make_Component_Declaration (Loc,
                         Defining_Identifier =>
                           Make_Defining_Identifier (Loc, Name_Origin),
                         Component_Definition =>
                           Make_Component_Definition (Loc,
                             Aliased_Present    => False,
                             Subtype_Indication =>
                               New_Occurrence_Of (
                                 RTE (RE_Partition_ID), Loc))),

                       Make_Component_Declaration (Loc,
                         Defining_Identifier =>
                           Make_Defining_Identifier (Loc, Name_Receiver),
                         Component_Definition =>
                           Make_Component_Definition (Loc,
                             Aliased_Present    => False,
                             Subtype_Indication =>
                               New_Occurrence_Of (RTE (RE_Unsigned_64), Loc))),

                       Make_Component_Declaration (Loc,
                         Defining_Identifier =>
                           Make_Defining_Identifier (Loc, Name_Addr),
                         Component_Definition =>
                           Make_Component_Definition (Loc,
                             Aliased_Present    => False,
                             Subtype_Indication =>
                               New_Occurrence_Of (RTE (RE_Unsigned_64), Loc))),

                       Make_Component_Declaration (Loc,
                         Defining_Identifier =>
                           Make_Defining_Identifier (Loc, Name_Asynchronous),
                         Component_Definition =>
                           Make_Component_Definition (Loc,
                             Aliased_Present    => False,
                             Subtype_Indication =>
                               New_Occurrence_Of (
                                 Standard_Boolean, Loc)))))));

         if Is_RAS then
            RPC_Receiver_Decl := Empty;
         else
            declare
               RPC_Receiver_Request : constant Entity_Id :=
                                        Make_Defining_Identifier (Loc, Name_R);
            begin
               RPC_Receiver_Decl :=
                 Make_Subprogram_Declaration (Loc,
                   Build_RPC_Receiver_Specification (
                     RPC_Receiver      => Make_Defining_Identifier (Loc,
                                            New_Internal_Name ('R')),
                     Request_Parameter => RPC_Receiver_Request));
            end;
         end if;
      end Build_Stub_Type;

      --------------------------------------
      -- Build_Subprogram_Receiving_Stubs --
      --------------------------------------

      function Build_Subprogram_Receiving_Stubs
        (Vis_Decl                 : Node_Id;
         Asynchronous             : Boolean;
         Dynamically_Asynchronous : Boolean   := False;
         Stub_Type                : Entity_Id := Empty;
         RACW_Type                : Entity_Id := Empty;
         Parent_Primitive         : Entity_Id := Empty) return Node_Id
      is
         Loc : constant Source_Ptr := Sloc (Vis_Decl);

         Request_Parameter : Node_Id;
         --  ???

         Decls : constant List_Id := New_List;
         --  All the parameters will get declared before calling the real
         --  subprograms. Also the out parameters will be declared.

         Statements : constant List_Id := New_List;

         Extra_Formal_Statements : constant List_Id := New_List;
         --  Statements concerning extra formal parameters

         After_Statements : constant List_Id := New_List;
         --  Statements to be executed after the subprogram call

         Inner_Decls : List_Id := No_List;
         --  In case of a function, the inner declarations are needed since
         --  the result may be unconstrained.

         Excep_Handlers : List_Id := No_List;
         Excep_Choice   : Entity_Id;
         Excep_Code     : List_Id;

         Parameter_List : constant List_Id := New_List;
         --  List of parameters to be passed to the subprogram

         Current_Parameter : Node_Id;

         Ordered_Parameters_List : constant List_Id :=
                                     Build_Ordered_Parameters_List
                                       (Specification (Vis_Decl));

         Subp_Spec : Node_Id;
         --  Subprogram specification

         Called_Subprogram : Node_Id;
         --  The subprogram to call

         Null_Raise_Statement : Node_Id;

         Dynamic_Async : Entity_Id;

      begin
         if Present (RACW_Type) then
            Called_Subprogram :=
              New_Occurrence_Of (Parent_Primitive, Loc);
         else
            Called_Subprogram :=
              New_Occurrence_Of (
                Defining_Unit_Name (Specification (Vis_Decl)), Loc);
         end if;

         Request_Parameter :=
           Make_Defining_Identifier (Loc, New_Internal_Name ('R'));

         if Dynamically_Asynchronous then
            Dynamic_Async :=
              Make_Defining_Identifier (Loc, New_Internal_Name ('S'));
         else
            Dynamic_Async := Empty;
         end if;

         if not Asynchronous or Dynamically_Asynchronous then

            --  The first statement after the subprogram call is a statement to
            --  writes a Null_Occurrence into the result stream.

            Null_Raise_Statement :=
              Make_Attribute_Reference (Loc,
                Prefix         =>
                  New_Occurrence_Of (RTE (RE_Exception_Occurrence), Loc),
                Attribute_Name => Name_Write,
                Expressions    => New_List (
                                    Make_Selected_Component (Loc,
                                      Prefix        => Request_Parameter,
                                      Selector_Name => Name_Result),
                  New_Occurrence_Of (RTE (RE_Null_Occurrence), Loc)));

            if Dynamically_Asynchronous then
               Null_Raise_Statement :=
                 Make_Implicit_If_Statement (Vis_Decl,
                   Condition       =>
                     Make_Op_Not (Loc, New_Occurrence_Of (Dynamic_Async, Loc)),
                   Then_Statements => New_List (Null_Raise_Statement));
            end if;

            Append_To (After_Statements, Null_Raise_Statement);
         end if;

         --  Loop through every parameter and get its value from the stream. If
         --  the parameter is unconstrained, then the parameter is read using
         --  'Input at the point of declaration.

         Current_Parameter := First (Ordered_Parameters_List);
         while Present (Current_Parameter) loop
            declare
               Etyp        : Entity_Id;
               Constrained : Boolean;

               Object : constant Entity_Id :=
                          Make_Defining_Identifier (Loc,
                            New_Internal_Name ('P'));

               Expr : Node_Id   := Empty;

               Is_Controlling_Formal : constant Boolean :=
                                         Is_RACW_Controlling_Formal
                                           (Current_Parameter, Stub_Type);

            begin
               Set_Ekind (Object, E_Variable);

               if Is_Controlling_Formal then

                  --  We have a controlling formal parameter. Read its address
                  --  rather than a real object. The address is in Unsigned_64
                  --  form.

                  Etyp := RTE (RE_Unsigned_64);
               else
                  Etyp := Etype (Parameter_Type (Current_Parameter));
               end if;

               Constrained :=
                 Is_Constrained (Etyp) or else Is_Elementary_Type (Etyp);

               if In_Present (Current_Parameter)
                 or else not Out_Present (Current_Parameter)
                 or else not Constrained
                 or else Is_Controlling_Formal
               then
                  --  If an input parameter is contrained, then its reading is
                  --  deferred until the beginning of the subprogram body. If
                  --  it is unconstrained, then an expression is built for
                  --  the object declaration and the variable is set using
                  --  'Input instead of 'Read.

                  if Constrained and then not Is_Controlling_Formal then
                     Append_To (Statements,
                       Make_Attribute_Reference (Loc,
                         Prefix         => New_Occurrence_Of (Etyp, Loc),
                         Attribute_Name => Name_Read,
                         Expressions    => New_List (
                           Make_Selected_Component (Loc,
                             Prefix        => Request_Parameter,
                             Selector_Name => Name_Params),
                           New_Occurrence_Of (Object, Loc))));

                  else
                     Expr := Input_With_Tag_Check (Loc,
                       Var_Type => Etyp,
                       Stream   => Make_Selected_Component (Loc,
                                     Prefix        => Request_Parameter,
                                     Selector_Name => Name_Params));
                     Append_To (Decls, Expr);
                     Expr := Make_Function_Call (Loc,
                       New_Occurrence_Of (Defining_Unit_Name
                         (Specification (Expr)), Loc));
                  end if;
               end if;

               --  If we do not have to output the current parameter, then it
               --  can well be flagged as constant. This may allow further
               --  optimizations done by the back end.

               Append_To (Decls,
                 Make_Object_Declaration (Loc,
                   Defining_Identifier => Object,
                   Constant_Present    => not Constrained
                     and then not Out_Present (Current_Parameter),
                   Object_Definition   =>
                     New_Occurrence_Of (Etyp, Loc),
                   Expression          => Expr));

               --  An out parameter may be written back using a 'Write
               --  attribute instead of a 'Output because it has been
               --  constrained by the parameter given to the caller. Note that
               --  out controlling arguments in the case of a RACW are not put
               --  back in the stream because the pointer on them has not
               --  changed.

               if Out_Present (Current_Parameter)
                 and then
                   Etype (Parameter_Type (Current_Parameter)) /= Stub_Type
               then
                  Append_To (After_Statements,
                    Make_Attribute_Reference (Loc,
                      Prefix         => New_Occurrence_Of (Etyp, Loc),
                      Attribute_Name => Name_Write,
                      Expressions    => New_List (
                        Make_Selected_Component (Loc,
                          Prefix        => Request_Parameter,
                          Selector_Name => Name_Result),
                        New_Occurrence_Of (Object, Loc))));
               end if;

               --  For RACW controlling formals, the Etyp of Object is always
               --  an RACW, even if the parameter is not of an anonymous access
               --  type. In such case, we need to dereference it at call time.

               if Is_Controlling_Formal then
                  if Nkind (Parameter_Type (Current_Parameter)) /=
                    N_Access_Definition
                  then
                     Append_To (Parameter_List,
                       Make_Parameter_Association (Loc,
                         Selector_Name             =>
                           New_Occurrence_Of (
                             Defining_Identifier (Current_Parameter), Loc),
                         Explicit_Actual_Parameter =>
                           Make_Explicit_Dereference (Loc,
                             Unchecked_Convert_To (RACW_Type,
                               OK_Convert_To (RTE (RE_Address),
                                 New_Occurrence_Of (Object, Loc))))));

                  else
                     Append_To (Parameter_List,
                       Make_Parameter_Association (Loc,
                         Selector_Name             =>
                           New_Occurrence_Of (
                             Defining_Identifier (Current_Parameter), Loc),
                         Explicit_Actual_Parameter =>
                           Unchecked_Convert_To (RACW_Type,
                             OK_Convert_To (RTE (RE_Address),
                               New_Occurrence_Of (Object, Loc)))));
                  end if;

               else
                  Append_To (Parameter_List,
                    Make_Parameter_Association (Loc,
                      Selector_Name             =>
                        New_Occurrence_Of (
                          Defining_Identifier (Current_Parameter), Loc),
                      Explicit_Actual_Parameter =>
                        New_Occurrence_Of (Object, Loc)));
               end if;

               --  If the current parameter needs an extra formal, then read it
               --  from the stream and set the corresponding semantic field in
               --  the variable. If the kind of the parameter identifier is
               --  E_Void, then this is a compiler generated parameter that
               --  doesn't need an extra constrained status.

               --  The case of Extra_Accessibility should also be handled ???

               if Nkind (Parameter_Type (Current_Parameter)) /=
                                                         N_Access_Definition
                 and then
                   Ekind (Defining_Identifier (Current_Parameter)) /= E_Void
                 and then
                   Present (Extra_Constrained
                     (Defining_Identifier (Current_Parameter)))
               then
                  declare
                     Extra_Parameter : constant Entity_Id :=
                                         Extra_Constrained
                                           (Defining_Identifier
                                             (Current_Parameter));

                     Formal_Entity : constant Entity_Id :=
                                       Make_Defining_Identifier
                                           (Loc, Chars (Extra_Parameter));

                     Formal_Type : constant Entity_Id :=
                                     Etype (Extra_Parameter);

                  begin
                     Append_To (Decls,
                       Make_Object_Declaration (Loc,
                         Defining_Identifier => Formal_Entity,
                         Object_Definition   =>
                           New_Occurrence_Of (Formal_Type, Loc)));

                     Append_To (Extra_Formal_Statements,
                       Make_Attribute_Reference (Loc,
                         Prefix         => New_Occurrence_Of (
                                             Formal_Type, Loc),
                         Attribute_Name => Name_Read,
                         Expressions    => New_List (
                           Make_Selected_Component (Loc,
                             Prefix        => Request_Parameter,
                             Selector_Name => Name_Params),
                           New_Occurrence_Of (Formal_Entity, Loc))));
                     Set_Extra_Constrained (Object, Formal_Entity);
                  end;
               end if;
            end;

            Next (Current_Parameter);
         end loop;

         --  Append the formal statements list at the end of regular statements

         Append_List_To (Statements, Extra_Formal_Statements);

         if Nkind (Specification (Vis_Decl)) = N_Function_Specification then

            --  The remote subprogram is a function. We build an inner block to
            --  be able to hold a potentially unconstrained result in a
            --  variable.

            declare
               Etyp   : constant Entity_Id :=
                          Etype (Subtype_Mark (Specification (Vis_Decl)));
               Result : constant Node_Id   :=
                          Make_Defining_Identifier (Loc,
                             New_Internal_Name ('R'));
            begin
               Inner_Decls := New_List (
                 Make_Object_Declaration (Loc,
                   Defining_Identifier => Result,
                   Constant_Present    => True,
                   Object_Definition   => New_Occurrence_Of (Etyp, Loc),
                   Expression          =>
                     Make_Function_Call (Loc,
                       Name                   => Called_Subprogram,
                       Parameter_Associations => Parameter_List)));

               Append_To (After_Statements,
                 Make_Attribute_Reference (Loc,
                   Prefix         => New_Occurrence_Of (Etyp, Loc),
                   Attribute_Name => Name_Output,
                   Expressions    => New_List (
                     Make_Selected_Component (Loc,
                       Prefix        => Request_Parameter,
                       Selector_Name => Name_Result),
                     New_Occurrence_Of (Result, Loc))));
            end;

            Append_To (Statements,
              Make_Block_Statement (Loc,
                Declarations               => Inner_Decls,
                Handled_Statement_Sequence =>
                  Make_Handled_Sequence_Of_Statements (Loc,
                    Statements => After_Statements)));

         else
            --  The remote subprogram is a procedure. We do not need any inner
            --  block in this case.

            if Dynamically_Asynchronous then
               Append_To (Decls,
                 Make_Object_Declaration (Loc,
                   Defining_Identifier => Dynamic_Async,
                   Object_Definition   =>
                     New_Occurrence_Of (Standard_Boolean, Loc)));

               Append_To (Statements,
                 Make_Attribute_Reference (Loc,
                   Prefix         => New_Occurrence_Of (Standard_Boolean, Loc),
                   Attribute_Name => Name_Read,
                   Expressions    => New_List (
                     Make_Selected_Component (Loc,
                       Prefix        => Request_Parameter,
                       Selector_Name => Name_Params),
                     New_Occurrence_Of (Dynamic_Async, Loc))));
            end if;

            Append_To (Statements,
              Make_Procedure_Call_Statement (Loc,
                Name                   => Called_Subprogram,
                Parameter_Associations => Parameter_List));

            Append_List_To (Statements, After_Statements);
         end if;

         if Asynchronous and then not Dynamically_Asynchronous then

            --  For an asynchronous procedure, add a null exception handler

            Excep_Handlers := New_List (
              Make_Exception_Handler (Loc,
                Exception_Choices => New_List (Make_Others_Choice (Loc)),
                Statements        => New_List (Make_Null_Statement (Loc))));

         else
            --  In the other cases, if an exception is raised, then the
            --  exception occurrence is copied into the output stream and
            --  no other output parameter is written.

            Excep_Choice :=
              Make_Defining_Identifier (Loc, New_Internal_Name ('E'));

            Excep_Code := New_List (
              Make_Attribute_Reference (Loc,
                Prefix         =>
                  New_Occurrence_Of (RTE (RE_Exception_Occurrence), Loc),
                Attribute_Name => Name_Write,
                Expressions    => New_List (
                                    Make_Selected_Component (Loc,
                                      Prefix        => Request_Parameter,
                                      Selector_Name => Name_Result),
                                    New_Occurrence_Of (Excep_Choice, Loc))));

            if Dynamically_Asynchronous then
               Excep_Code := New_List (
                 Make_Implicit_If_Statement (Vis_Decl,
                   Condition       => Make_Op_Not (Loc,
                     New_Occurrence_Of (Dynamic_Async, Loc)),
                   Then_Statements => Excep_Code));
            end if;

            Excep_Handlers := New_List (
              Make_Exception_Handler (Loc,
                Choice_Parameter   => Excep_Choice,
                Exception_Choices  => New_List (Make_Others_Choice (Loc)),
                Statements         => Excep_Code));

         end if;

         Subp_Spec :=
           Make_Procedure_Specification (Loc,
             Defining_Unit_Name       =>
               Make_Defining_Identifier (Loc, New_Internal_Name ('F')),

             Parameter_Specifications => New_List (
               Make_Parameter_Specification (Loc,
                 Defining_Identifier => Request_Parameter,
                 Parameter_Type      =>
                   New_Occurrence_Of (RTE (RE_Request_Access), Loc))));

         return
           Make_Subprogram_Body (Loc,
             Specification              => Subp_Spec,
             Declarations               => Decls,
             Handled_Statement_Sequence =>
               Make_Handled_Sequence_Of_Statements (Loc,
                 Statements         => Statements,
                 Exception_Handlers => Excep_Handlers));
      end Build_Subprogram_Receiving_Stubs;

      ------------
      -- Result --
      ------------

      function Result return Node_Id is
      begin
         return Make_Identifier (Loc, Name_V);
      end Result;

      ----------------------
      -- Stream_Parameter --
      ----------------------

      function Stream_Parameter return Node_Id is
      begin
         return Make_Identifier (Loc, Name_S);
      end Stream_Parameter;

   end GARLIC_Support;

   -----------------------------
   -- Make_Selected_Component --
   -----------------------------

   function Make_Selected_Component
     (Loc           : Source_Ptr;
      Prefix        : Entity_Id;
      Selector_Name : Name_Id) return Node_Id
   is
   begin
      return Make_Selected_Component (Loc,
               Prefix        => New_Occurrence_Of (Prefix, Loc),
               Selector_Name => Make_Identifier (Loc, Selector_Name));
   end Make_Selected_Component;

   ------------------
   -- Get_PCS_Name --
   ------------------

   function Get_PCS_Name return PCS_Names is
      PCS_Name : constant PCS_Names :=
                   Chars (Entity (Expression
                                    (Parent (RTE (RE_DSA_Implementation)))));
   begin
      return PCS_Name;
   end Get_PCS_Name;

   -----------------------
   -- Get_Subprogram_Id --
   -----------------------

   function Get_Subprogram_Id (Def : Entity_Id) return String_Id is
   begin
      return Get_Subprogram_Ids (Def).Str_Identifier;
   end Get_Subprogram_Id;

   -----------------------
   -- Get_Subprogram_Id --
   -----------------------

   function Get_Subprogram_Id (Def : Entity_Id) return Int is
   begin
      return Get_Subprogram_Ids (Def).Int_Identifier;
   end Get_Subprogram_Id;

   ------------------------
   -- Get_Subprogram_Ids --
   ------------------------

   function Get_Subprogram_Ids
     (Def : Entity_Id) return Subprogram_Identifiers
   is
      Result : Subprogram_Identifiers :=
                 Subprogram_Identifier_Table.Get (Def);

      Current_Declaration : Node_Id;
      Current_Subp        : Entity_Id;
      Current_Subp_Str    : String_Id;
      Current_Subp_Number : Int := First_RCI_Subprogram_Id;

   begin
      if Result.Str_Identifier = No_String then

         --  We are looking up this subprogram's identifier outside of the
         --  context of generating calling or receiving stubs. Hence we are
         --  processing an 'Access attribute_reference for an RCI subprogram,
         --  for the purpose of obtaining a RAS value.

         pragma Assert
           (Is_Remote_Call_Interface (Scope (Def))
              and then
               (Nkind (Parent (Def)) = N_Procedure_Specification
                  or else
                Nkind (Parent (Def)) = N_Function_Specification));

         Current_Declaration :=
           First (Visible_Declarations
             (Package_Specification_Of_Scope (Scope (Def))));
         while Present (Current_Declaration) loop
            if Nkind (Current_Declaration) = N_Subprogram_Declaration
              and then Comes_From_Source (Current_Declaration)
            then
               Current_Subp := Defining_Unit_Name (Specification (
                 Current_Declaration));
               Assign_Subprogram_Identifier
                 (Current_Subp, Current_Subp_Number, Current_Subp_Str);

               if Current_Subp = Def then
                  Result := (Current_Subp_Str, Current_Subp_Number);
               end if;

               Current_Subp_Number := Current_Subp_Number + 1;
            end if;

            Next (Current_Declaration);
         end loop;
      end if;

      pragma Assert (Result.Str_Identifier /= No_String);
      return Result;
   end Get_Subprogram_Ids;

   ----------
   -- Hash --
   ----------

   function Hash (F : Entity_Id) return Hash_Index is
   begin
      return Hash_Index (Natural (F) mod Positive (Hash_Index'Last + 1));
   end Hash;

   function Hash (F : Name_Id) return Hash_Index is
   begin
      return Hash_Index (Natural (F) mod Positive (Hash_Index'Last + 1));
   end Hash;

   --------------------------
   -- Input_With_Tag_Check --
   --------------------------

   function Input_With_Tag_Check
     (Loc      : Source_Ptr;
      Var_Type : Entity_Id;
      Stream   : Node_Id) return Node_Id
   is
   begin
      return
        Make_Subprogram_Body (Loc,
          Specification              => Make_Function_Specification (Loc,
            Defining_Unit_Name =>
              Make_Defining_Identifier (Loc, New_Internal_Name ('S')),
            Subtype_Mark       => New_Occurrence_Of (Var_Type, Loc)),
          Declarations               => No_List,
          Handled_Statement_Sequence =>
            Make_Handled_Sequence_Of_Statements (Loc, New_List (
              Make_Tag_Check (Loc,
                Make_Return_Statement (Loc,
                  Make_Attribute_Reference (Loc,
                    Prefix         => New_Occurrence_Of (Var_Type, Loc),
                    Attribute_Name => Name_Input,
                    Expressions    =>
                      New_List (Stream)))))));
   end Input_With_Tag_Check;

   --------------------------------
   -- Is_RACW_Controlling_Formal --
   --------------------------------

   function Is_RACW_Controlling_Formal
     (Parameter : Node_Id;
      Stub_Type : Entity_Id) return Boolean
   is
      Typ : Entity_Id;

   begin
      --  If the kind of the parameter is E_Void, then it is not a
      --  controlling formal (this can happen in the context of RAS).

      if Ekind (Defining_Identifier (Parameter)) = E_Void then
         return False;
      end if;

      --  If the parameter is not a controlling formal, then it cannot
      --  be possibly a RACW_Controlling_Formal.

      if not Is_Controlling_Formal (Defining_Identifier (Parameter)) then
         return False;
      end if;

      Typ := Parameter_Type (Parameter);
      return (Nkind (Typ) = N_Access_Definition
               and then Etype (Subtype_Mark (Typ)) = Stub_Type)
        or else Etype (Typ) = Stub_Type;
   end Is_RACW_Controlling_Formal;

   --------------------
   -- Make_Tag_Check --
   --------------------

   function Make_Tag_Check (Loc : Source_Ptr; N : Node_Id) return Node_Id is
      Occ : constant Entity_Id :=
              Make_Defining_Identifier (Loc, New_Internal_Name ('E'));

   begin
      return Make_Block_Statement (Loc,
        Handled_Statement_Sequence =>
          Make_Handled_Sequence_Of_Statements (Loc,
            Statements         => New_List (N),

            Exception_Handlers => New_List (
              Make_Exception_Handler (Loc,
                Choice_Parameter => Occ,

                Exception_Choices =>
                  New_List (New_Occurrence_Of (RTE (RE_Tag_Error), Loc)),

                Statements =>
                  New_List (Make_Procedure_Call_Statement (Loc,
                    New_Occurrence_Of
                      (RTE (RE_Raise_Program_Error_Unknown_Tag), Loc),
                    New_List (New_Occurrence_Of (Occ, Loc))))))));
   end Make_Tag_Check;

   ----------------------------
   -- Need_Extra_Constrained --
   ----------------------------

   function Need_Extra_Constrained (Parameter : Node_Id) return Boolean is
      Etyp : constant Entity_Id := Etype (Parameter_Type (Parameter));
   begin
      return Out_Present (Parameter)
        and then Has_Discriminants (Etyp)
        and then not Is_Constrained (Etyp)
        and then not Is_Indefinite_Subtype (Etyp);
   end Need_Extra_Constrained;

   ------------------------------------
   -- Pack_Entity_Into_Stream_Access --
   ------------------------------------

   function Pack_Entity_Into_Stream_Access
     (Loc    : Source_Ptr;
      Stream : Node_Id;
      Object : Entity_Id;
      Etyp   : Entity_Id := Empty) return Node_Id
   is
      Typ : Entity_Id;

   begin
      if Present (Etyp) then
         Typ := Etyp;
      else
         Typ := Etype (Object);
      end if;

      return
        Pack_Node_Into_Stream_Access (Loc,
          Stream => Stream,
          Object => New_Occurrence_Of (Object, Loc),
          Etyp   => Typ);
   end Pack_Entity_Into_Stream_Access;

   ---------------------------
   -- Pack_Node_Into_Stream --
   ---------------------------

   function Pack_Node_Into_Stream
     (Loc    : Source_Ptr;
      Stream : Entity_Id;
      Object : Node_Id;
      Etyp   : Entity_Id) return Node_Id
   is
      Write_Attribute : Name_Id := Name_Write;

   begin
      if not Is_Constrained (Etyp) then
         Write_Attribute := Name_Output;
      end if;

      return
        Make_Attribute_Reference (Loc,
          Prefix         => New_Occurrence_Of (Etyp, Loc),
          Attribute_Name => Write_Attribute,
          Expressions    => New_List (
            Make_Attribute_Reference (Loc,
              Prefix         => New_Occurrence_Of (Stream, Loc),
              Attribute_Name => Name_Access),
            Object));
   end Pack_Node_Into_Stream;

   ----------------------------------
   -- Pack_Node_Into_Stream_Access --
   ----------------------------------

   function Pack_Node_Into_Stream_Access
     (Loc    : Source_Ptr;
      Stream : Node_Id;
      Object : Node_Id;
      Etyp   : Entity_Id) return Node_Id
   is
      Write_Attribute : Name_Id := Name_Write;

   begin
      if not Is_Constrained (Etyp) then
         Write_Attribute := Name_Output;
      end if;

      return
        Make_Attribute_Reference (Loc,
          Prefix         => New_Occurrence_Of (Etyp, Loc),
          Attribute_Name => Write_Attribute,
          Expressions    => New_List (
            Stream,
            Object));
   end Pack_Node_Into_Stream_Access;

   ---------------------
   -- PolyORB_Support --
   ---------------------

   package body PolyORB_Support is

      --  Local subprograms

      procedure Add_RACW_Read_Attribute
        (RACW_Type        : Entity_Id;
         Stub_Type        : Entity_Id;
         Stub_Type_Access : Entity_Id;
         Declarations     : List_Id);
      --  Add Read attribute in Decls for the RACW type. The Read attribute
      --  is added right after the RACW_Type declaration while the body is
      --  inserted after Declarations.

      procedure Add_RACW_Write_Attribute
        (RACW_Type        : Entity_Id;
         Stub_Type        : Entity_Id;
         Stub_Type_Access : Entity_Id;
         Declarations     : List_Id);
      --  Same thing for the Write attribute

      procedure Add_RACW_From_Any
        (RACW_Type        : Entity_Id;
         Stub_Type        : Entity_Id;
         Stub_Type_Access : Entity_Id;
         Declarations     : List_Id);
      --  Add the From_Any TSS for this RACW type

      procedure Add_RACW_To_Any
        (Designated_Type  : Entity_Id;
         RACW_Type        : Entity_Id;
         Stub_Type        : Entity_Id;
         Stub_Type_Access : Entity_Id;
         Declarations     : List_Id);
      --  Add the To_Any TSS for this RACW type

      procedure Add_RACW_TypeCode
        (Designated_Type : Entity_Id;
         RACW_Type       : Entity_Id;
         Declarations    : List_Id);
      --  Add the TypeCode TSS for this RACW type

      procedure Add_RAS_From_Any
        (RAS_Type     : Entity_Id;
         Declarations : List_Id);
      --  Add the From_Any TSS for this RAS type

      procedure Add_RAS_To_Any
        (RAS_Type     : Entity_Id;
         Declarations : List_Id);
      --  Add the To_Any TSS for this RAS type

      procedure Add_RAS_TypeCode
        (RAS_Type     : Entity_Id;
         Declarations : List_Id);
      --  Add the TypeCode TSS for this RAS type

      procedure Add_RAS_Access_TSS (N : Node_Id);
      --  Add a subprogram body for RAS Access TSS

      -------------------------------------
      -- Add_Obj_RPC_Receiver_Completion --
      -------------------------------------

      procedure Add_Obj_RPC_Receiver_Completion
        (Loc           : Source_Ptr;
         Decls         : List_Id;
         RPC_Receiver  : Entity_Id;
         Stub_Elements : Stub_Structure)
      is
         Desig : constant Entity_Id :=
           Etype (Designated_Type (Stub_Elements.RACW_Type));
      begin
         Append_To (Decls,
           Make_Procedure_Call_Statement (Loc,
              Name =>
                New_Occurrence_Of (
                  RTE (RE_Register_Obj_Receiving_Stub), Loc),

                Parameter_Associations => New_List (

               --  Name

                Make_String_Literal (Loc,
                  Full_Qualified_Name (Desig)),

               --  Handler

                Make_Attribute_Reference (Loc,
                  Prefix =>
                    New_Occurrence_Of (
                      Defining_Unit_Name (Parent (RPC_Receiver)), Loc),
                  Attribute_Name =>
                    Name_Access),

               --  Receiver

                Make_Attribute_Reference (Loc,
                  Prefix =>
                    New_Occurrence_Of (
                      Defining_Identifier (
                        Stub_Elements.RPC_Receiver_Decl), Loc),
                  Attribute_Name =>
                    Name_Access))));
      end Add_Obj_RPC_Receiver_Completion;

      -----------------------
      -- Add_RACW_Features --
      -----------------------

      procedure Add_RACW_Features
        (RACW_Type         : Entity_Id;
         Desig             : Entity_Id;
         Stub_Type         : Entity_Id;
         Stub_Type_Access  : Entity_Id;
         RPC_Receiver_Decl : Node_Id;
         Declarations      : List_Id)
      is
         pragma Warnings (Off);
         pragma Unreferenced (RPC_Receiver_Decl);
         pragma Warnings (On);

      begin
         Add_RACW_From_Any
           (RACW_Type           => RACW_Type,
            Stub_Type           => Stub_Type,
            Stub_Type_Access    => Stub_Type_Access,
            Declarations        => Declarations);

         Add_RACW_To_Any
           (Designated_Type     => Desig,
            RACW_Type           => RACW_Type,
            Stub_Type           => Stub_Type,
            Stub_Type_Access    => Stub_Type_Access,
            Declarations        => Declarations);

         --  In the PolyORB case, the RACW 'Read and 'Write attributes
         --  are implemented in terms of the From_Any and To_Any TSSs,
         --  so these TSSs must be expanded before 'Read and 'Write.

         Add_RACW_Write_Attribute
           (RACW_Type           => RACW_Type,
            Stub_Type           => Stub_Type,
            Stub_Type_Access    => Stub_Type_Access,
            Declarations        => Declarations);

         Add_RACW_Read_Attribute
           (RACW_Type           => RACW_Type,
            Stub_Type           => Stub_Type,
            Stub_Type_Access    => Stub_Type_Access,
            Declarations        => Declarations);

         Add_RACW_TypeCode
           (Designated_Type     => Desig,
            RACW_Type           => RACW_Type,
            Declarations        => Declarations);
      end Add_RACW_Features;

      -----------------------
      -- Add_RACW_From_Any --
      -----------------------

      procedure Add_RACW_From_Any
        (RACW_Type        : Entity_Id;
         Stub_Type        : Entity_Id;
         Stub_Type_Access : Entity_Id;
         Declarations     : List_Id)
      is
         Loc    : constant Source_Ptr := Sloc (RACW_Type);
         Is_RAS : constant Boolean := not Comes_From_Source (RACW_Type);

         Fnam   : constant Entity_Id :=
                    Make_Defining_Identifier (Loc, New_Internal_Name ('F'));

         Func_Spec : Node_Id;
         Func_Decl : Node_Id;
         Func_Body : Node_Id;

         Decls            : List_Id;
         Statements       : List_Id;
         Stub_Statements  : List_Id;
         Local_Statements : List_Id;
         --  Various parts of the subprogram

         Any_Parameter  : constant Entity_Id :=
                            Make_Defining_Identifier (Loc, Name_A);
         Reference      : constant Entity_Id :=
                            Make_Defining_Identifier
                              (Loc, New_Internal_Name ('R'));
         Is_Local       : constant Entity_Id  :=
                            Make_Defining_Identifier
                              (Loc, New_Internal_Name ('L'));
         Addr           : constant Entity_Id  :=
                            Make_Defining_Identifier
                              (Loc, New_Internal_Name ('A'));
         Local_Stub     : constant Entity_Id  :=
                            Make_Defining_Identifier
                              (Loc, New_Internal_Name ('L'));
         Stubbed_Result : constant Entity_Id  :=
                            Make_Defining_Identifier
                              (Loc, New_Internal_Name ('S'));

         Stub_Condition : Node_Id;
         --  An expression that determines whether we create a stub for the
         --  newly-unpacked RACW. Normally we create a stub only for remote
         --  objects, but in the case of an RACW used to implement a RAS,
         --  we also create a stub for local subprograms if a pragma
         --  All_Calls_Remote applies.

         Asynchronous_Flag : constant Entity_Id :=
                               Asynchronous_Flags_Table.Get (RACW_Type);
         --  The flag object declared in Add_RACW_Asynchronous_Flag

      begin
         --  Object declarations

         Decls := New_List (
           Make_Object_Declaration (Loc,
             Defining_Identifier =>
               Reference,
             Object_Definition =>
               New_Occurrence_Of (RTE (RE_Object_Ref), Loc),
             Expression =>
               Make_Function_Call (Loc,
                 Name =>
                   New_Occurrence_Of (RTE (RE_FA_ObjRef), Loc),
                 Parameter_Associations => New_List (
                   New_Occurrence_Of (Any_Parameter, Loc)))),

           Make_Object_Declaration (Loc,
             Defining_Identifier => Local_Stub,
             Aliased_Present     => True,
             Object_Definition   => New_Occurrence_Of (Stub_Type, Loc)),

           Make_Object_Declaration (Loc,
             Defining_Identifier => Stubbed_Result,
             Object_Definition   =>
               New_Occurrence_Of (Stub_Type_Access, Loc),
             Expression          =>
               Make_Attribute_Reference (Loc,
                 Prefix =>
                   New_Occurrence_Of (Local_Stub, Loc),
                 Attribute_Name =>
                   Name_Unchecked_Access)),

           Make_Object_Declaration (Loc,
             Defining_Identifier => Is_Local,
             Object_Definition   =>
               New_Occurrence_Of (Standard_Boolean, Loc)),

           Make_Object_Declaration (Loc,
             Defining_Identifier => Addr,
             Object_Definition =>
               New_Occurrence_Of (RTE (RE_Address), Loc)));

         --  Build_Get_Unique_RP_Call needs the type of Stubbed_Result

         Set_Etype (Stubbed_Result, Stub_Type_Access);

         --  If the ref Is_Nil, return a null pointer

         Statements := New_List (
           Make_Implicit_If_Statement (RACW_Type,
             Condition =>
               Make_Function_Call (Loc,
                 Name =>
                   New_Occurrence_Of (RTE (RE_Is_Nil), Loc),
                 Parameter_Associations => New_List (
                   New_Occurrence_Of (Reference, Loc))),
             Then_Statements => New_List (
               Make_Return_Statement (Loc,
                 Expression =>
                   Make_Null (Loc)))));

         Append_To (Statements,
           Make_Procedure_Call_Statement (Loc,
             Name =>
               New_Occurrence_Of (RTE (RE_Get_Local_Address), Loc),
             Parameter_Associations => New_List (
               New_Occurrence_Of (Reference, Loc),
               New_Occurrence_Of (Is_Local, Loc),
               New_Occurrence_Of (Addr, Loc))));

         --  If the object is located on another partition, then a stub object
         --  will be created with all the information needed to rebuild the
         --  real object at the other end. This stanza is always used in the
         --  case of RAS types, for which a stub is required even for local
         --  subprograms.

         Stub_Statements := New_List (
           Make_Assignment_Statement (Loc,
             Name       => Make_Selected_Component (Loc,
               Prefix        => Stubbed_Result,
               Selector_Name => Name_Target),
             Expression =>
               Make_Function_Call (Loc,
                 Name =>
                   New_Occurrence_Of (RTE (RE_Entity_Of), Loc),
                 Parameter_Associations => New_List (
                   New_Occurrence_Of (Reference, Loc)))),

           Make_Procedure_Call_Statement (Loc,
             Name =>
               New_Occurrence_Of (RTE (RE_Inc_Usage), Loc),
             Parameter_Associations => New_List (
               Make_Selected_Component (Loc,
                 Prefix        => Stubbed_Result,
                 Selector_Name => Name_Target))),

           Make_Assignment_Statement (Loc,
             Name       => Make_Selected_Component (Loc,
               Prefix        => Stubbed_Result,
               Selector_Name => Name_Asynchronous),
             Expression =>
               New_Occurrence_Of (Asynchronous_Flag, Loc)));

         --  ??? Issue with asynchronous calls here: the Asynchronous
         --  flag is set on the stub type if, and only if, the RACW type
         --  has a pragma Asynchronous. This is incorrect for RACWs that
         --  implement RAS types, because in that case the /designated
         --  subprogram/ (not the type) might be asynchronous, and
         --  that causes the stub to need to be asynchronous too.
         --  A solution is to transport a RAS as a struct containing
         --  a RACW and an asynchronous flag, and to properly alter
         --  the Asynchronous component in the stub type in the RAS's
         --  _From_Any TSS.

         Append_List_To (Stub_Statements,
           Build_Get_Unique_RP_Call (Loc, Stubbed_Result, Stub_Type));

         --  Distinguish between the local and remote cases, and execute the
         --  appropriate piece of code.

         Stub_Condition := New_Occurrence_Of (Is_Local, Loc);

         if Is_RAS then
            Stub_Condition := Make_And_Then (Loc,
              Left_Opnd  =>
                Stub_Condition,
              Right_Opnd =>
                Make_Selected_Component (Loc,
                  Prefix =>
                    Unchecked_Convert_To (
                      RTE (RE_RAS_Proxy_Type_Access),
                      New_Occurrence_Of (Addr, Loc)),
                  Selector_Name =>
                    Make_Identifier (Loc,
                      Name_All_Calls_Remote)));
         end if;

         Local_Statements := New_List (
           Make_Return_Statement (Loc,
             Expression =>
               Unchecked_Convert_To (RACW_Type,
                 New_Occurrence_Of (Addr, Loc))));

         Append_To (Statements,
           Make_Implicit_If_Statement (RACW_Type,
             Condition =>
               Stub_Condition,
             Then_Statements => Local_Statements,
             Else_Statements => Stub_Statements));

         Append_To (Statements,
           Make_Return_Statement (Loc,
             Expression => Unchecked_Convert_To (RACW_Type,
               New_Occurrence_Of (Stubbed_Result, Loc))));

         Func_Spec :=
           Make_Function_Specification (Loc,
             Defining_Unit_Name =>
               Fnam,
             Parameter_Specifications => New_List (
               Make_Parameter_Specification (Loc,
                 Defining_Identifier =>
                   Any_Parameter,
                 Parameter_Type =>
                   New_Occurrence_Of (RTE (RE_Any), Loc))),
             Subtype_Mark => New_Occurrence_Of (RACW_Type, Loc));

         --  NOTE: The usage occurrences of RACW_Parameter must
         --  refer to the entity in the declaration spec, not those
         --  of the body spec.

         Func_Decl := Make_Subprogram_Declaration (Loc, Func_Spec);

         Func_Body :=
           Make_Subprogram_Body (Loc,
             Specification              =>
               Copy_Specification (Loc, Func_Spec),
             Declarations               => Decls,
             Handled_Statement_Sequence =>
               Make_Handled_Sequence_Of_Statements (Loc,
                 Statements => Statements));

         Insert_After (Declaration_Node (RACW_Type), Func_Decl);
         Append_To (Declarations, Func_Body);

         Set_Renaming_TSS (RACW_Type, Fnam, Name_uFrom_Any);
      end Add_RACW_From_Any;

      -----------------------------
      -- Add_RACW_Read_Attribute --
      -----------------------------

      procedure Add_RACW_Read_Attribute
        (RACW_Type        : Entity_Id;
         Stub_Type        : Entity_Id;
         Stub_Type_Access : Entity_Id;
         Declarations     : List_Id)
      is
         pragma Warnings (Off);
         pragma Unreferenced (Stub_Type, Stub_Type_Access);
         pragma Warnings (On);
         Loc : constant Source_Ptr := Sloc (RACW_Type);

         Proc_Decl : Node_Id;
         Attr_Decl : Node_Id;

         Body_Node : Node_Id;

         Decls             : List_Id;
         Statements        : List_Id;
         --  Various parts of the procedure

         Procedure_Name    : constant Name_Id   :=
                               New_Internal_Name ('R');
         Source_Ref        : constant Entity_Id :=
                               Make_Defining_Identifier
                                 (Loc, New_Internal_Name ('R'));
         Asynchronous_Flag : constant Entity_Id :=
                               Asynchronous_Flags_Table.Get (RACW_Type);
         pragma Assert (Present (Asynchronous_Flag));

         function Stream_Parameter return Node_Id;
         function Result return Node_Id;
         --  Functions to create occurrences of the formal parameter names

         ------------
         -- Result --
         ------------

         function Result return Node_Id is
         begin
            return Make_Identifier (Loc, Name_V);
         end Result;

         ----------------------
         -- Stream_Parameter --
         ----------------------

         function Stream_Parameter return Node_Id is
         begin
            return Make_Identifier (Loc, Name_S);
         end Stream_Parameter;

      --  Start of processing for Add_RACW_Read_Attribute

      begin
         --  Generate object declarations

         Decls := New_List (
           Make_Object_Declaration (Loc,
             Defining_Identifier => Source_Ref,
             Object_Definition   =>
               New_Occurrence_Of (RTE (RE_Object_Ref), Loc)));

         Statements := New_List (
           Make_Attribute_Reference (Loc,
             Prefix         =>
               New_Occurrence_Of (RTE (RE_Object_Ref), Loc),
             Attribute_Name => Name_Read,
             Expressions    => New_List (
               Stream_Parameter,
               New_Occurrence_Of (Source_Ref, Loc))),
           Make_Assignment_Statement (Loc,
             Name =>
               Result,
             Expression =>
               PolyORB_Support.Helpers.Build_From_Any_Call (
                 RACW_Type,
                 Make_Function_Call (Loc,
                   Name =>
                     New_Occurrence_Of (RTE (RE_TA_ObjRef), Loc),
                   Parameter_Associations => New_List (
                     New_Occurrence_Of (Source_Ref, Loc))),
                 Decls)));

         Build_Stream_Procedure
           (Loc, RACW_Type, Body_Node,
            Make_Defining_Identifier (Loc, Procedure_Name),
            Statements, Outp => True);
         Set_Declarations (Body_Node, Decls);

         Proc_Decl := Make_Subprogram_Declaration (Loc,
           Copy_Specification (Loc, Specification (Body_Node)));

         Attr_Decl :=
           Make_Attribute_Definition_Clause (Loc,
             Name       => New_Occurrence_Of (RACW_Type, Loc),
             Chars      => Name_Read,
             Expression =>
               New_Occurrence_Of (
                 Defining_Unit_Name (Specification (Proc_Decl)), Loc));

         Insert_After (Declaration_Node (RACW_Type), Proc_Decl);
         Insert_After (Proc_Decl, Attr_Decl);
         Append_To (Declarations, Body_Node);
      end Add_RACW_Read_Attribute;

      ---------------------
      -- Add_RACW_To_Any --
      ---------------------

      procedure Add_RACW_To_Any
        (Designated_Type  : Entity_Id;
         RACW_Type        : Entity_Id;
         Stub_Type        : Entity_Id;
         Stub_Type_Access : Entity_Id;
         Declarations     : List_Id)
      is
         Loc : constant Source_Ptr := Sloc (RACW_Type);

         Is_RAS : constant Boolean := not Comes_From_Source (RACW_Type);

         Fnam : Entity_Id;

         Stub_Elements : constant Stub_Structure :=
           Stubs_Table.Get (Designated_Type);
         pragma Assert (Stub_Elements /= Empty_Stub_Structure);

         Func_Spec : Node_Id;
         Func_Decl : Node_Id;
         Func_Body : Node_Id;

         Decls             : List_Id;
         Statements        : List_Id;
         Null_Statements   : List_Id;
         Local_Statements  : List_Id := No_List;
         Stub_Statements   : List_Id;
         If_Node           : Node_Id;
         --  Various parts of the subprogram

         RACW_Parameter : constant Entity_Id
           := Make_Defining_Identifier (Loc, Name_R);

         Reference         : constant Entity_Id :=
                               Make_Defining_Identifier
                                 (Loc, New_Internal_Name ('R'));
         Any               : constant Entity_Id :=
                               Make_Defining_Identifier
                                 (Loc, New_Internal_Name ('A'));

      begin
         --  Object declarations

         Decls := New_List (
           Make_Object_Declaration (Loc,
             Defining_Identifier =>
               Reference,
             Object_Definition =>
               New_Occurrence_Of (RTE (RE_Object_Ref), Loc)),
           Make_Object_Declaration (Loc,
             Defining_Identifier =>
               Any,
             Object_Definition =>
               New_Occurrence_Of (RTE (RE_Any), Loc)));

         --  If the object is null, nothing to do (Reference is already
         --  a Nil ref.)

         Null_Statements := New_List (Make_Null_Statement (Loc));

         if Is_RAS then

            --  If the object is a RAS designating a local subprogram,
            --  we already have a target reference.

            Local_Statements := New_List (
              Make_Procedure_Call_Statement (Loc,
                Name =>
                  New_Occurrence_Of (RTE (RE_Set_Ref), Loc),
                Parameter_Associations => New_List (
                  New_Occurrence_Of (Reference, Loc),
                  Make_Selected_Component (Loc,
                    Prefix =>
                      Unchecked_Convert_To (RTE (RE_RAS_Proxy_Type_Access),
                        New_Occurrence_Of (RACW_Parameter, Loc)),
                    Selector_Name => Make_Identifier (Loc, Name_Target)))));

         else
            --  If the object is a local RACW object, use Get_Reference now
            --  to obtain a reference.

            Local_Statements := New_List (
              Make_Procedure_Call_Statement (Loc,
                Name =>
                  New_Occurrence_Of (RTE (RE_Get_Reference), Loc),
                Parameter_Associations => New_List (
                  Unchecked_Convert_To (
                    RTE (RE_Address),
                    New_Occurrence_Of (RACW_Parameter, Loc)),
                  Make_String_Literal (Loc,
                    Full_Qualified_Name (Designated_Type)),
                  Make_Attribute_Reference (Loc,
                    Prefix =>
                      New_Occurrence_Of (
                        Defining_Identifier (
                          Stub_Elements.RPC_Receiver_Decl), Loc),
                    Attribute_Name =>
                      Name_Access),
                  New_Occurrence_Of (Reference, Loc))));
         end if;

         --  If the object is located on another partition, use the target
         --  from the stub.

         Stub_Statements := New_List (
           Make_Procedure_Call_Statement (Loc,
             Name =>
               New_Occurrence_Of (RTE (RE_Set_Ref), Loc),
             Parameter_Associations => New_List (
               New_Occurrence_Of (Reference, Loc),
               Make_Selected_Component (Loc,
                 Prefix        => Unchecked_Convert_To (Stub_Type_Access,
                   New_Occurrence_Of (RACW_Parameter, Loc)),
                 Selector_Name =>
                   Make_Identifier (Loc, Name_Target)))));

         --  Distinguish between the null, local and remote cases,
         --  and execute the appropriate piece of code.

         If_Node :=
           Make_Implicit_If_Statement (RACW_Type,
             Condition       =>
               Make_Op_Eq (Loc,
                 Left_Opnd  => New_Occurrence_Of (RACW_Parameter, Loc),
                 Right_Opnd => Make_Null (Loc)),
             Then_Statements => Null_Statements,
             Elsif_Parts     => New_List (
               Make_Elsif_Part (Loc,
                 Condition       =>
                   Make_Op_Ne (Loc,
                     Left_Opnd  =>
                        Make_Attribute_Reference (Loc,
                         Prefix         =>
                           New_Occurrence_Of (RACW_Parameter, Loc),
                         Attribute_Name => Name_Tag),
                     Right_Opnd =>
                       Make_Attribute_Reference (Loc,
                         Prefix         => New_Occurrence_Of (Stub_Type, Loc),
                         Attribute_Name => Name_Tag)),
                 Then_Statements => Local_Statements)),
             Else_Statements => Stub_Statements);

         Statements := New_List (
           If_Node,
           Make_Assignment_Statement (Loc,
             Name =>
               New_Occurrence_Of (Any, Loc),
             Expression =>
               Make_Function_Call (Loc,
                 Name => New_Occurrence_Of (RTE (RE_TA_ObjRef), Loc),
                 Parameter_Associations => New_List (
                   New_Occurrence_Of (Reference, Loc)))),
           Make_Procedure_Call_Statement (Loc,
             Name =>
               New_Occurrence_Of (RTE (RE_Set_TC), Loc),
             Parameter_Associations => New_List (
               New_Occurrence_Of (Any, Loc),
               Make_Selected_Component (Loc,
                 Prefix =>
                     Defining_Identifier (
                       Stub_Elements.RPC_Receiver_Decl),
                 Selector_Name => Name_Obj_TypeCode))),
           Make_Return_Statement (Loc,
             Expression =>
               New_Occurrence_Of (Any, Loc)));

         Fnam := Make_Defining_Identifier (
           Loc, New_Internal_Name ('T'));

         Func_Spec :=
           Make_Function_Specification (Loc,
             Defining_Unit_Name =>
               Fnam,
             Parameter_Specifications => New_List (
               Make_Parameter_Specification (Loc,
                 Defining_Identifier =>
                   RACW_Parameter,
                 Parameter_Type =>
                   New_Occurrence_Of (RACW_Type, Loc))),
             Subtype_Mark => New_Occurrence_Of (RTE (RE_Any), Loc));

         --  NOTE: The usage occurrences of RACW_Parameter must
         --  refer to the entity in the declaration spec, not in
         --  the body spec.

         Func_Decl := Make_Subprogram_Declaration (Loc, Func_Spec);

         Func_Body :=
           Make_Subprogram_Body (Loc,
             Specification              =>
               Copy_Specification (Loc, Func_Spec),
             Declarations               => Decls,
             Handled_Statement_Sequence =>
               Make_Handled_Sequence_Of_Statements (Loc,
                 Statements => Statements));

         Insert_After (Declaration_Node (RACW_Type), Func_Decl);
         Append_To (Declarations, Func_Body);

         Set_Renaming_TSS (RACW_Type, Fnam, Name_uTo_Any);
      end Add_RACW_To_Any;

      -----------------------
      -- Add_RACW_TypeCode --
      -----------------------

      procedure Add_RACW_TypeCode
        (Designated_Type  : Entity_Id;
         RACW_Type        : Entity_Id;
         Declarations     : List_Id)
      is
         Loc : constant Source_Ptr := Sloc (RACW_Type);

         Fnam : Entity_Id;

         Stub_Elements : constant Stub_Structure :=
                           Stubs_Table.Get (Designated_Type);
         pragma Assert (Stub_Elements /= Empty_Stub_Structure);

         Func_Spec : Node_Id;
         Func_Decl : Node_Id;
         Func_Body : Node_Id;

         RACW_Parameter : constant Entity_Id :=
                            Make_Defining_Identifier (Loc, Name_R);

      begin
         Fnam :=
           Make_Defining_Identifier (Loc,
             Chars => New_Internal_Name ('T'));

         --  The spec for this subprogram has a dummy 'access RACW'
         --  argument, which serves only for overloading purposes.

         Func_Spec :=
           Make_Function_Specification (Loc,
             Defining_Unit_Name =>
               Fnam,
             Parameter_Specifications => New_List (
               Make_Parameter_Specification (Loc,
                 Defining_Identifier =>
                   RACW_Parameter,
                 Parameter_Type =>
                   Make_Access_Definition (Loc,
                     Subtype_Mark =>
                       New_Occurrence_Of (RACW_Type, Loc)))),
             Subtype_Mark => New_Occurrence_Of (RTE (RE_TypeCode), Loc));

         --  NOTE: The usage occurrences of RACW_Parameter must
         --  refer to the entity in the declaration spec, not those
         --  of the body spec.

         Func_Decl := Make_Subprogram_Declaration (Loc, Func_Spec);

         Func_Body :=
           Make_Subprogram_Body (Loc,
             Specification              =>
               Copy_Specification (Loc, Func_Spec),
             Declarations               => Empty_List,
             Handled_Statement_Sequence =>
               Make_Handled_Sequence_Of_Statements (Loc,
                 Statements => New_List (
                   Make_Return_Statement (Loc,
                     Expression =>
                       Make_Selected_Component (Loc,
                         Prefix =>
                             Defining_Identifier (
                               Stub_Elements.RPC_Receiver_Decl),
                         Selector_Name => Name_Obj_TypeCode)))));

         Insert_After (Declaration_Node (RACW_Type), Func_Decl);
         Append_To (Declarations, Func_Body);

         Set_Renaming_TSS (RACW_Type, Fnam, Name_uTypeCode);
      end Add_RACW_TypeCode;

      ------------------------------
      -- Add_RACW_Write_Attribute --
      ------------------------------

      procedure Add_RACW_Write_Attribute
        (RACW_Type        : Entity_Id;
         Stub_Type        : Entity_Id;
         Stub_Type_Access : Entity_Id;
         Declarations     : List_Id)
      is
         Loc : constant Source_Ptr := Sloc (RACW_Type);
         pragma Warnings (Off);
         pragma Unreferenced (
                  Stub_Type,
                  Stub_Type_Access);

         Is_RAS : constant Boolean := not Comes_From_Source (RACW_Type);
         pragma Unreferenced (Is_RAS);
         pragma Warnings (On);

         Body_Node : Node_Id;
         Proc_Decl : Node_Id;
         Attr_Decl : Node_Id;

         Statements     : List_Id;
         Procedure_Name : constant Name_Id := New_Internal_Name ('R');

         function Stream_Parameter return Node_Id;
         function Object return Node_Id;
         --  Functions to create occurrences of the formal parameter names

         ------------
         -- Object --
         ------------

         function Object return Node_Id is
            Object_Ref : constant Node_Id :=
                           Make_Identifier (Loc, Name_V);

         begin
            --  Etype must be set for Build_To_Any_Call

            Set_Etype (Object_Ref, RACW_Type);

            return Object_Ref;
         end Object;

         ----------------------
         -- Stream_Parameter --
         ----------------------

         function Stream_Parameter return Node_Id is
         begin
            return Make_Identifier (Loc, Name_S);
         end Stream_Parameter;

      --  Start of processing for Add_RACW_Write_Attribute

      begin
         Statements := New_List (
           Pack_Node_Into_Stream_Access (Loc,
             Stream => Stream_Parameter,
             Object =>
               Make_Function_Call (Loc,
                 Name =>
                   New_Occurrence_Of (RTE (RE_FA_ObjRef), Loc),
                 Parameter_Associations => New_List (
                   PolyORB_Support.Helpers.Build_To_Any_Call
                     (Object, Declarations))),
             Etyp => RTE (RE_Object_Ref)));

         Build_Stream_Procedure
           (Loc, RACW_Type, Body_Node,
            Make_Defining_Identifier (Loc, Procedure_Name),
            Statements, Outp => False);

         Proc_Decl :=
           Make_Subprogram_Declaration (Loc,
             Copy_Specification (Loc, Specification (Body_Node)));

         Attr_Decl :=
           Make_Attribute_Definition_Clause (Loc,
             Name       => New_Occurrence_Of (RACW_Type, Loc),
             Chars      => Name_Write,
             Expression =>
               New_Occurrence_Of (
                 Defining_Unit_Name (Specification (Proc_Decl)), Loc));

         Insert_After (Declaration_Node (RACW_Type), Proc_Decl);
         Insert_After (Proc_Decl, Attr_Decl);
         Append_To (Declarations, Body_Node);
      end Add_RACW_Write_Attribute;

      -----------------------
      -- Add_RAST_Features --
      -----------------------

      procedure Add_RAST_Features
        (Vis_Decl : Node_Id;
         RAS_Type : Entity_Id;
         Decls    : List_Id)
      is
      begin
         Add_RAS_Access_TSS (Vis_Decl);

         Add_RAS_From_Any (RAS_Type, Decls);
         Add_RAS_TypeCode (RAS_Type, Decls);

         --  To_Any uses TypeCode, and therefore needs to be generated last

         Add_RAS_To_Any (RAS_Type, Decls);
      end Add_RAST_Features;

      ------------------------
      -- Add_RAS_Access_TSS --
      ------------------------

      procedure Add_RAS_Access_TSS (N : Node_Id) is
         Loc : constant Source_Ptr := Sloc (N);

         Ras_Type : constant Entity_Id := Defining_Identifier (N);
         Fat_Type : constant Entity_Id := Equivalent_Type (Ras_Type);
         --  Ras_Type is the access to subprogram type; Fat_Type is the
         --  corresponding record type.

         RACW_Type : constant Entity_Id :=
           Underlying_RACW_Type (Ras_Type);
         Desig     : constant Entity_Id :=
           Etype (Designated_Type (RACW_Type));

         Stub_Elements : constant Stub_Structure :=
           Stubs_Table.Get (Desig);
         pragma Assert (Stub_Elements /= Empty_Stub_Structure);

         Proc : constant Entity_Id :=
                  Make_Defining_Identifier (Loc,
                    Chars => Make_TSS_Name (Ras_Type, TSS_RAS_Access));

         Proc_Spec : Node_Id;

         --  Formal parameters

         Package_Name : constant Entity_Id :=
                          Make_Defining_Identifier (Loc,
                            Chars => Name_P);

         --  Target package

         Subp_Id : constant Entity_Id :=
                     Make_Defining_Identifier (Loc,
                       Chars => Name_S);

         --  Target subprogram

         Asynch_P : constant Entity_Id :=
                      Make_Defining_Identifier (Loc,
                        Chars => Name_Asynchronous);
         --  Is the procedure to which the 'Access applies asynchronous?

         All_Calls_Remote : constant Entity_Id :=
                              Make_Defining_Identifier (Loc,
                                Chars => Name_All_Calls_Remote);
         --  True if an All_Calls_Remote pragma applies to the RCI unit
         --  that contains the subprogram.

         --  Common local variables

         Proc_Decls      : List_Id;
         Proc_Statements : List_Id;

         Subp_Ref : constant Entity_Id :=
                      Make_Defining_Identifier (Loc, Name_R);
         --  Reference that designates the target subprogram (returned
         --  by Get_RAS_Info).

         Is_Local : constant Entity_Id :=
           Make_Defining_Identifier (Loc, Name_L);
         Local_Addr : constant Entity_Id :=
           Make_Defining_Identifier (Loc, Name_A);
         --  For the call to Get_Local_Address

         --  Additional local variables for the remote case

         Local_Stub : constant Entity_Id :=
                        Make_Defining_Identifier (Loc,
                          Chars => New_Internal_Name ('L'));

         Stub_Ptr : constant Entity_Id :=
                      Make_Defining_Identifier (Loc,
                        Chars => New_Internal_Name ('S'));

         function Set_Field
           (Field_Name : Name_Id;
            Value      : Node_Id) return Node_Id;
         --  Construct an assignment that sets the named component in the
         --  returned record

         ---------------
         -- Set_Field --
         ---------------

         function Set_Field
           (Field_Name : Name_Id;
            Value      : Node_Id) return Node_Id
         is
         begin
            return
              Make_Assignment_Statement (Loc,
                Name       =>
                  Make_Selected_Component (Loc,
                    Prefix        => Stub_Ptr,
                    Selector_Name => Field_Name),
                Expression => Value);
         end Set_Field;

      --  Start of processing for Add_RAS_Access_TSS

      begin
         Proc_Decls := New_List (

         --  Common declarations

           Make_Object_Declaration (Loc,
             Defining_Identifier => Subp_Ref,
             Object_Definition   =>
               New_Occurrence_Of (RTE (RE_Object_Ref), Loc)),

           Make_Object_Declaration (Loc,
             Defining_Identifier => Is_Local,
             Object_Definition   =>
               New_Occurrence_Of (Standard_Boolean, Loc)),

           Make_Object_Declaration (Loc,
             Defining_Identifier => Local_Addr,
             Object_Definition   =>
               New_Occurrence_Of (RTE (RE_Address), Loc)),

           Make_Object_Declaration (Loc,
             Defining_Identifier => Local_Stub,
             Aliased_Present     => True,
             Object_Definition   =>
               New_Occurrence_Of (Stub_Elements.Stub_Type, Loc)),

           Make_Object_Declaration (Loc,
             Defining_Identifier =>
               Stub_Ptr,
             Object_Definition   =>
               New_Occurrence_Of (Stub_Elements.Stub_Type_Access, Loc),
             Expression          =>
               Make_Attribute_Reference (Loc,
                 Prefix => New_Occurrence_Of (Local_Stub, Loc),
                 Attribute_Name => Name_Unchecked_Access)));

         Set_Etype (Stub_Ptr, Stub_Elements.Stub_Type_Access);
         --  Build_Get_Unique_RP_Call needs this information

         --  Get_RAS_Info (Pkg, Subp, R);
         --  Obtain a reference to the target subprogram

         Proc_Statements := New_List (
           Make_Procedure_Call_Statement (Loc,
             Name =>
               New_Occurrence_Of (RTE (RE_Get_RAS_Info), Loc),
             Parameter_Associations => New_List (
               New_Occurrence_Of (Package_Name, Loc),
               New_Occurrence_Of (Subp_Id, Loc),
               New_Occurrence_Of (Subp_Ref, Loc))),

         --  Get_Local_Address (R, L, A);
         --  Determine whether the subprogram is local (L), and if so
         --  obtain the local address of its proxy (A).

           Make_Procedure_Call_Statement (Loc,
             Name =>
               New_Occurrence_Of (RTE (RE_Get_Local_Address), Loc),
             Parameter_Associations => New_List (
               New_Occurrence_Of (Subp_Ref, Loc),
               New_Occurrence_Of (Is_Local, Loc),
               New_Occurrence_Of (Local_Addr, Loc))));

         --  Note: Here we assume that the Fat_Type is a record containing just
         --  an access to a proxy or stub object.

         Append_To (Proc_Statements,

         --  if L then

           Make_Implicit_If_Statement (N,
             Condition =>
               New_Occurrence_Of (Is_Local, Loc),

             Then_Statements => New_List (

         --     if A.Target = null then

               Make_Implicit_If_Statement (N,
                 Condition =>
                   Make_Op_Eq (Loc,
                     Make_Selected_Component (Loc,
                       Prefix =>
                         Unchecked_Convert_To (
                           RTE (RE_RAS_Proxy_Type_Access),
                           New_Occurrence_Of (Local_Addr, Loc)),
                         Selector_Name =>
                           Make_Identifier (Loc, Name_Target)),
                     Make_Null (Loc)),

                 Then_Statements => New_List (

         --        A.Target := Entity_Of (Ref);

                   Make_Assignment_Statement (Loc,
                     Name =>
                       Make_Selected_Component (Loc,
                         Prefix =>
                           Unchecked_Convert_To (
                             RTE (RE_RAS_Proxy_Type_Access),
                             New_Occurrence_Of (Local_Addr, Loc)),
                           Selector_Name =>
                             Make_Identifier (Loc, Name_Target)),
                     Expression =>
                       Make_Function_Call (Loc,
                         Name =>
                           New_Occurrence_Of (RTE (RE_Entity_Of), Loc),
                         Parameter_Associations => New_List (
                           New_Occurrence_Of (Subp_Ref, Loc)))),

         --        Inc_Usage (A.Target);

                   Make_Procedure_Call_Statement (Loc,
                     Name =>
                       New_Occurrence_Of (RTE (RE_Inc_Usage), Loc),
                     Parameter_Associations => New_List (
                       Make_Selected_Component (Loc,
                         Prefix        =>
                           Unchecked_Convert_To (
                             RTE (RE_RAS_Proxy_Type_Access),
                             New_Occurrence_Of (Local_Addr, Loc)),
                         Selector_Name => Make_Identifier (Loc,
                           Name_Target)))))),

         --     end if;
         --     if not All_Calls_Remote then
         --        return Fat_Type!(A);
         --     end if;

                 Make_Implicit_If_Statement (N,
                   Condition =>
                     Make_Op_Not (Loc,
                       New_Occurrence_Of (All_Calls_Remote, Loc)),

                   Then_Statements => New_List (
                     Make_Return_Statement (Loc,
                       Unchecked_Convert_To (Fat_Type,
                         New_Occurrence_Of (Local_Addr, Loc))))))));

         Append_List_To (Proc_Statements, New_List (

         --  Stub.Target := Entity_Of (Ref);

           Set_Field (Name_Target,
             Make_Function_Call (Loc,
               Name =>
                 New_Occurrence_Of (RTE (RE_Entity_Of), Loc),
               Parameter_Associations => New_List (
                 New_Occurrence_Of (Subp_Ref, Loc)))),

         --  Inc_Usage (Stub.Target);

           Make_Procedure_Call_Statement (Loc,
             Name =>
               New_Occurrence_Of (RTE (RE_Inc_Usage), Loc),
             Parameter_Associations => New_List (
               Make_Selected_Component (Loc,
                 Prefix        => Stub_Ptr,
                 Selector_Name => Name_Target))),

         --  E.4.1(9) A remote call is asynchronous if it is a call to
         --  a procedure, or a call through a value of an access-to-procedure
         --  type, to which a pragma Asynchronous applies.

         --    Parameter Asynch_P is true when the procedure is asynchronous;
         --    Expression Asynch_T is true when the type is asynchronous.

           Set_Field (Name_Asynchronous,
             Make_Or_Else (Loc,
               New_Occurrence_Of (Asynch_P, Loc),
               New_Occurrence_Of (Boolean_Literals (
                 Is_Asynchronous (Ras_Type)), Loc)))));

         Append_List_To (Proc_Statements,
           Build_Get_Unique_RP_Call (Loc,
             Stub_Ptr, Stub_Elements.Stub_Type));

         Append_To (Proc_Statements,
           Make_Return_Statement (Loc,
             Expression =>
               Unchecked_Convert_To (Fat_Type,
                 New_Occurrence_Of (Stub_Ptr, Loc))));

         Proc_Spec :=
           Make_Function_Specification (Loc,
             Defining_Unit_Name       => Proc,
             Parameter_Specifications => New_List (
               Make_Parameter_Specification (Loc,
                 Defining_Identifier => Package_Name,
                 Parameter_Type      =>
                   New_Occurrence_Of (Standard_String, Loc)),

               Make_Parameter_Specification (Loc,
                 Defining_Identifier => Subp_Id,
                 Parameter_Type      =>
                   New_Occurrence_Of (Standard_String, Loc)),

               Make_Parameter_Specification (Loc,
                 Defining_Identifier => Asynch_P,
                 Parameter_Type      =>
                   New_Occurrence_Of (Standard_Boolean, Loc)),

               Make_Parameter_Specification (Loc,
                 Defining_Identifier => All_Calls_Remote,
                 Parameter_Type      =>
                   New_Occurrence_Of (Standard_Boolean, Loc))),

            Subtype_Mark =>
              New_Occurrence_Of (Fat_Type, Loc));

         --  Set the kind and return type of the function to prevent
         --  ambiguities between Ras_Type and Fat_Type in subsequent analysis.

         Set_Ekind (Proc, E_Function);
         Set_Etype (Proc, Fat_Type);

         Discard_Node (
           Make_Subprogram_Body (Loc,
             Specification              => Proc_Spec,
             Declarations               => Proc_Decls,
             Handled_Statement_Sequence =>
               Make_Handled_Sequence_Of_Statements (Loc,
                 Statements => Proc_Statements)));

         Set_TSS (Fat_Type, Proc);
      end Add_RAS_Access_TSS;

      ----------------------
      -- Add_RAS_From_Any --
      ----------------------

      procedure Add_RAS_From_Any
        (RAS_Type     : Entity_Id;
         Declarations : List_Id)
      is
         Loc : constant Source_Ptr := Sloc (RAS_Type);

         Fnam : constant Entity_Id :=
                  Make_Defining_Identifier (Loc, New_Internal_Name ('F'));

         Func_Spec : Node_Id;
         Func_Decl : Node_Id;
         Func_Body : Node_Id;

         Statements : List_Id;

         Any_Parameter : constant Entity_Id :=
                           Make_Defining_Identifier (Loc, Name_A);

      begin
         Statements := New_List (
           Make_Return_Statement (Loc,
             Expression =>
               Make_Aggregate (Loc,
                 Component_Associations => New_List (
                   Make_Component_Association (Loc,
                     Choices => New_List (
                       Make_Identifier (Loc, Name_Ras)),
                     Expression =>
                       PolyORB_Support.Helpers.Build_From_Any_Call (
                         Underlying_RACW_Type (RAS_Type),
                         New_Occurrence_Of (Any_Parameter, Loc),
                         No_List))))));

         Func_Spec :=
           Make_Function_Specification (Loc,
             Defining_Unit_Name =>
               Fnam,
             Parameter_Specifications => New_List (
               Make_Parameter_Specification (Loc,
                 Defining_Identifier =>
                   Any_Parameter,
                 Parameter_Type =>
                   New_Occurrence_Of (RTE (RE_Any), Loc))),
             Subtype_Mark => New_Occurrence_Of (RAS_Type, Loc));

         --  NOTE: The usage occurrences of RACW_Parameter must
         --  refer to the entity in the declaration spec, not those
         --  of the body spec.

         Func_Decl := Make_Subprogram_Declaration (Loc, Func_Spec);

         Func_Body :=
           Make_Subprogram_Body (Loc,
             Specification              =>
               Copy_Specification (Loc, Func_Spec),
             Declarations               => No_List,
             Handled_Statement_Sequence =>
               Make_Handled_Sequence_Of_Statements (Loc,
                 Statements => Statements));

         Insert_After (Declaration_Node (RAS_Type), Func_Decl);
         Append_To (Declarations, Func_Body);

         Set_Renaming_TSS (RAS_Type, Fnam, Name_uFrom_Any);
      end Add_RAS_From_Any;

      --------------------
      -- Add_RAS_To_Any --
      --------------------

      procedure Add_RAS_To_Any
        (RAS_Type     : Entity_Id;
         Declarations : List_Id)
      is
         Loc : constant Source_Ptr := Sloc (RAS_Type);

         Fnam : Entity_Id;

         Decls : List_Id;
         Statements : List_Id;

         Func_Spec : Node_Id;
         Func_Decl : Node_Id;
         Func_Body : Node_Id;

         Any            : constant Entity_Id :=
                            Make_Defining_Identifier (Loc,
                              Chars => New_Internal_Name ('A'));
         RAS_Parameter  : constant Entity_Id :=
                            Make_Defining_Identifier (Loc,
                              Chars => New_Internal_Name ('R'));
         RACW_Parameter : constant Node_Id :=
                            Make_Selected_Component (Loc,
                              Prefix        => RAS_Parameter,
                              Selector_Name => Name_Ras);

      begin
         --  Object declarations

         Set_Etype (RACW_Parameter, Underlying_RACW_Type (RAS_Type));
         Decls := New_List (
           Make_Object_Declaration (Loc,
             Defining_Identifier =>
               Any,
             Object_Definition =>
               New_Occurrence_Of (RTE (RE_Any), Loc),
             Expression =>
               PolyORB_Support.Helpers.Build_To_Any_Call
                 (RACW_Parameter, No_List)));

         Statements := New_List (
           Make_Procedure_Call_Statement (Loc,
             Name =>
               New_Occurrence_Of (RTE (RE_Set_TC), Loc),
             Parameter_Associations => New_List (
               New_Occurrence_Of (Any, Loc),
               PolyORB_Support.Helpers.Build_TypeCode_Call (Loc,
                 RAS_Type, Decls))),
           Make_Return_Statement (Loc,
             Expression =>
               New_Occurrence_Of (Any, Loc)));

         Fnam := Make_Defining_Identifier (
           Loc, New_Internal_Name ('T'));

         Func_Spec :=
           Make_Function_Specification (Loc,
             Defining_Unit_Name =>
               Fnam,
             Parameter_Specifications => New_List (
               Make_Parameter_Specification (Loc,
                 Defining_Identifier =>
                   RAS_Parameter,
                 Parameter_Type =>
                   New_Occurrence_Of (RAS_Type, Loc))),
             Subtype_Mark => New_Occurrence_Of (RTE (RE_Any), Loc));

         --  NOTE: The usage occurrences of RAS_Parameter must
         --  refer to the entity in the declaration spec, not in
         --  the body spec.

         Func_Decl := Make_Subprogram_Declaration (Loc, Func_Spec);

         Func_Body :=
           Make_Subprogram_Body (Loc,
             Specification              =>
               Copy_Specification (Loc, Func_Spec),
             Declarations               => Decls,
             Handled_Statement_Sequence =>
               Make_Handled_Sequence_Of_Statements (Loc,
                 Statements => Statements));

         Insert_After (Declaration_Node (RAS_Type), Func_Decl);
         Append_To (Declarations, Func_Body);

         Set_Renaming_TSS (RAS_Type, Fnam, Name_uTo_Any);
      end Add_RAS_To_Any;

      ----------------------
      -- Add_RAS_TypeCode --
      ----------------------

      procedure Add_RAS_TypeCode
        (RAS_Type     : Entity_Id;
         Declarations : List_Id)
      is
         Loc : constant Source_Ptr := Sloc (RAS_Type);

         Fnam : Entity_Id;

         Func_Spec : Node_Id;
         Func_Decl : Node_Id;
         Func_Body : Node_Id;

         Decls : constant List_Id := New_List;
         Name_String, Repo_Id_String : String_Id;

         RAS_Parameter : constant Entity_Id :=
                           Make_Defining_Identifier (Loc, Name_R);

      begin

         Fnam :=
           Make_Defining_Identifier (Loc,
             Chars => New_Internal_Name ('T'));

         --  The spec for this subprogram has a dummy 'access RAS'
         --  argument, which serves only for overloading purposes.

         Func_Spec :=
           Make_Function_Specification (Loc,
             Defining_Unit_Name =>
               Fnam,
             Parameter_Specifications => New_List (
               Make_Parameter_Specification (Loc,
                 Defining_Identifier =>
                   RAS_Parameter,
                 Parameter_Type =>
                   Make_Access_Definition (Loc,
                     Subtype_Mark => New_Occurrence_Of (RAS_Type, Loc)))),
             Subtype_Mark => New_Occurrence_Of (RTE (RE_TypeCode), Loc));

         --  NOTE: The usage occurrences of RAS_Parameter must
         --  refer to the entity in the declaration spec, not those
         --  of the body spec.

         Func_Decl := Make_Subprogram_Declaration (Loc, Func_Spec);

         PolyORB_Support.Helpers.Build_Name_And_Repository_Id
           (RAS_Type, Name_Str => Name_String, Repo_Id_Str => Repo_Id_String);

         Func_Body :=
           Make_Subprogram_Body (Loc,
             Specification              =>
               Copy_Specification (Loc, Func_Spec),
             Declarations               => Decls,
             Handled_Statement_Sequence =>
               Make_Handled_Sequence_Of_Statements (Loc,
                 Statements => New_List (
                   Make_Return_Statement (Loc,
                     Expression =>
                       Make_Function_Call (Loc,
                         Name =>
                           New_Occurrence_Of (RTE (RE_TC_Build), Loc),
                         Parameter_Associations => New_List (
                           New_Occurrence_Of (RTE (RE_TC_Object), Loc),
                           Make_Aggregate (Loc,
                             Expressions =>
                               New_List (
                                 Make_Function_Call (Loc,
                                   Name => New_Occurrence_Of (
                                     RTE (RE_TA_String), Loc),
                                   Parameter_Associations => New_List (
                                     Make_String_Literal (Loc, Name_String))),
                                 Make_Function_Call (Loc,
                                   Name => New_Occurrence_Of (
                                     RTE (RE_TA_String), Loc),
                                   Parameter_Associations => New_List (
                                     Make_String_Literal (Loc,
                                       Repo_Id_String)))))))))));

         Insert_After (Declaration_Node (RAS_Type), Func_Decl);
         Append_To (Declarations, Func_Body);

         Set_Renaming_TSS (RAS_Type, Fnam, Name_uTypeCode);
      end Add_RAS_TypeCode;

      -----------------------------------------
      -- Add_Receiving_Stubs_To_Declarations --
      -----------------------------------------

      procedure Add_Receiving_Stubs_To_Declarations
        (Pkg_Spec : Node_Id;
         Decls    : List_Id)
      is
         Loc : constant Source_Ptr := Sloc (Pkg_Spec);

         Pkg_RPC_Receiver            : constant Entity_Id :=
                                         Make_Defining_Identifier (Loc,
                                           New_Internal_Name ('H'));
         Pkg_RPC_Receiver_Object     : Node_Id;

         Pkg_RPC_Receiver_Body       : Node_Id;
         Pkg_RPC_Receiver_Decls      : List_Id;
         Pkg_RPC_Receiver_Statements : List_Id;
         Pkg_RPC_Receiver_Cases      : constant List_Id := New_List;
         --  A Pkg_RPC_Receiver is built to decode the request

         Request                     : Node_Id;
         --  Request object received from neutral layer

         Subp_Id : Entity_Id;
         --  Subprogram identifier as received from the neutral
         --  distribution core.

         Subp_Index : Entity_Id;
         --  Internal index as determined by matching either the
         --  method name from the request structure, or the local
         --  subprogram address (in case of a RAS).

         Is_Local : constant Entity_Id :=
           Make_Defining_Identifier (Loc, New_Internal_Name ('L'));
         Local_Address : constant Entity_Id :=
           Make_Defining_Identifier (Loc, New_Internal_Name ('A'));
         --  Address of a local subprogram designated by a
         --  reference corresponding to a RAS.

         Dispatch_On_Address : constant List_Id := New_List;
         Dispatch_On_Name    : constant List_Id := New_List;

         Current_Declaration       : Node_Id;
         Current_Stubs             : Node_Id;
         Current_Subprogram_Number : Int := First_RCI_Subprogram_Id;

         Subp_Info_Array : constant Entity_Id :=
                             Make_Defining_Identifier (Loc,
                               Chars => New_Internal_Name ('I'));

         Subp_Info_List : constant List_Id := New_List;

         Register_Pkg_Actuals : constant List_Id := New_List;

         All_Calls_Remote_E  : Entity_Id;

         procedure Append_Stubs_To
           (RPC_Receiver_Cases : List_Id;
            Declaration        : Node_Id;
            Stubs              : Node_Id;
            Subp_Number        : Int;
            Subp_Dist_Name     : Entity_Id;
            Subp_Proxy_Addr    : Entity_Id);
         --  Add one case to the specified RPC receiver case list associating
         --  Subprogram_Number with the subprogram declared by Declaration, for
         --  which we have receiving stubs in Stubs. Subp_Number is an internal
         --  subprogram index. Subp_Dist_Name is the string used to call the
         --  subprogram by name, and Subp_Dist_Addr is the address of the proxy
         --  object, used in the context of calls through remote
         --  access-to-subprogram types.

         ---------------------
         -- Append_Stubs_To --
         ---------------------

         procedure Append_Stubs_To
           (RPC_Receiver_Cases : List_Id;
            Declaration        : Node_Id;
            Stubs              : Node_Id;
            Subp_Number        : Int;
            Subp_Dist_Name     : Entity_Id;
            Subp_Proxy_Addr    : Entity_Id)
         is
            Case_Stmts : List_Id;
         begin
            Case_Stmts := New_List (
              Make_Procedure_Call_Statement (Loc,
                Name                   =>
                  New_Occurrence_Of (
                    Defining_Entity (Stubs), Loc),
                Parameter_Associations =>
                  New_List (New_Occurrence_Of (Request, Loc))));
            if Nkind (Specification (Declaration))
              = N_Function_Specification
              or else not
                Is_Asynchronous (Defining_Entity (Specification (Declaration)))
            then
               Append_To (Case_Stmts, Make_Return_Statement (Loc));
            end if;

            Append_To (RPC_Receiver_Cases,
              Make_Case_Statement_Alternative (Loc,
                Discrete_Choices =>
                   New_List (Make_Integer_Literal (Loc, Subp_Number)),
                Statements       =>
                  Case_Stmts));

            Append_To (Dispatch_On_Name,
              Make_Elsif_Part (Loc,
                Condition =>
                  Make_Function_Call (Loc,
                    Name =>
                      New_Occurrence_Of (RTE (RE_Caseless_String_Eq), Loc),
                    Parameter_Associations => New_List (
                      New_Occurrence_Of (Subp_Id, Loc),
                      New_Occurrence_Of (Subp_Dist_Name, Loc))),
                Then_Statements => New_List (
                  Make_Assignment_Statement (Loc,
                    New_Occurrence_Of (Subp_Index, Loc),
                    Make_Integer_Literal (Loc,
                       Subp_Number)))));

            Append_To (Dispatch_On_Address,
              Make_Elsif_Part (Loc,
                Condition =>
                  Make_Op_Eq (Loc,
                    Left_Opnd  =>
                      New_Occurrence_Of (Local_Address, Loc),
                    Right_Opnd =>
                      New_Occurrence_Of (Subp_Proxy_Addr, Loc)),
                Then_Statements => New_List (
                  Make_Assignment_Statement (Loc,
                    New_Occurrence_Of (Subp_Index, Loc),
                    Make_Integer_Literal (Loc,
                       Subp_Number)))));
         end Append_Stubs_To;

      --  Start of processing for Add_Receiving_Stubs_To_Declarations

      begin
         --  Building receiving stubs consist in several operations:

         --    - a package RPC receiver must be built. This subprogram
         --      will get a Subprogram_Id from the incoming stream
         --      and will dispatch the call to the right subprogram

         --    - a receiving stub for any subprogram visible in the package
         --      spec. This stub will read all the parameters from the stream,
         --      and put the result as well as the exception occurrence in the
         --      output stream

         --    - a dummy package with an empty spec and a body made of an
         --      elaboration part, whose job is to register the receiving
         --      part of this RCI package on the name server. This is done
         --      by calling System.Partition_Interface.Register_Receiving_Stub

         Build_RPC_Receiver_Body (
           RPC_Receiver => Pkg_RPC_Receiver,
           Request      => Request,
           Subp_Id      => Subp_Id,
           Subp_Index   => Subp_Index,
           Stmts        => Pkg_RPC_Receiver_Statements,
           Decl         => Pkg_RPC_Receiver_Body);
         Pkg_RPC_Receiver_Decls := Declarations (Pkg_RPC_Receiver_Body);

         --  Extract local address information from the target reference:
         --  if non-null, that means that this is a reference that denotes
         --  one particular operation, and hence that the operation name
         --  must not be taken into account for dispatching.

         Append_To (Pkg_RPC_Receiver_Decls,
           Make_Object_Declaration (Loc,
             Defining_Identifier =>
               Is_Local,
             Object_Definition   =>
               New_Occurrence_Of (Standard_Boolean, Loc)));
         Append_To (Pkg_RPC_Receiver_Decls,
           Make_Object_Declaration (Loc,
             Defining_Identifier =>
               Local_Address,
             Object_Definition   =>
               New_Occurrence_Of (RTE (RE_Address), Loc)));
         Append_To (Pkg_RPC_Receiver_Statements,
           Make_Procedure_Call_Statement (Loc,
             Name =>
               New_Occurrence_Of (RTE (RE_Get_Local_Address), Loc),
             Parameter_Associations => New_List (
               Make_Selected_Component (Loc,
                 Prefix        => Request,
                 Selector_Name => Name_Target),
               New_Occurrence_Of (Is_Local, Loc),
               New_Occurrence_Of (Local_Address, Loc))));

         --  Determine whether the reference that was used to make
         --  the call was the base RCI reference (in which case
         --  Local_Address is 0, and the method identifier from the
         --  request must be used to determine which subprogram is
         --  called) or a reference identifying one particular subprogram
         --  (in which case Local_Address is the address of that
         --  subprogram, and the method name from the request is
         --  ignored).
         --  In each case, cascaded elsifs are used to determine the
         --  proper subprogram index. Using hash tables might be
         --  more efficient.

         Append_To (Pkg_RPC_Receiver_Statements,
           Make_Implicit_If_Statement (Pkg_Spec,
             Condition =>
               Make_Op_Ne (Loc,
                 Left_Opnd  => New_Occurrence_Of (Local_Address, Loc),
                 Right_Opnd => New_Occurrence_Of (RTE (RE_Null_Address), Loc)),
             Then_Statements => New_List (
               Make_Implicit_If_Statement (Pkg_Spec,
                 Condition =>
                   New_Occurrence_Of (Standard_False, Loc),
                 Then_Statements => New_List (
                   Make_Null_Statement (Loc)),
                 Elsif_Parts =>
                   Dispatch_On_Address)),
             Else_Statements => New_List (
               Make_Implicit_If_Statement (Pkg_Spec,
                 Condition =>
                   New_Occurrence_Of (Standard_False, Loc),
                 Then_Statements => New_List (
                   Make_Null_Statement (Loc)),
                 Elsif_Parts =>
                   Dispatch_On_Name))));

         --  For each subprogram, the receiving stub will be built and a
         --  case statement will be made on the Subprogram_Id to dispatch
         --  to the right subprogram.

         All_Calls_Remote_E := Boolean_Literals (
           Has_All_Calls_Remote (Defining_Entity (Pkg_Spec)));

         Overload_Counter_Table.Reset;
         Reserve_NamingContext_Methods;

         Current_Declaration := First (Visible_Declarations (Pkg_Spec));
         while Present (Current_Declaration) loop
            if Nkind (Current_Declaration) = N_Subprogram_Declaration
              and then Comes_From_Source (Current_Declaration)
            then
               declare
                  Loc : constant Source_Ptr :=
                          Sloc (Current_Declaration);
                  --  While specifically processing Current_Declaration, use
                  --  its Sloc as the location of all generated nodes.

                  Subp_Def : constant Entity_Id :=
                               Defining_Unit_Name
                                 (Specification (Current_Declaration));

                  Subp_Val : String_Id;

                  Subp_Dist_Name : constant Entity_Id :=
                    Make_Defining_Identifier (Loc,
                      New_External_Name (
                        Related_Id   => Chars (Subp_Def),
                        Suffix       => 'D',
                        Suffix_Index => -1));

                  Proxy_Object_Addr : Entity_Id;

               begin
                  pragma Assert (Current_Subprogram_Number =
                    Get_Subprogram_Id (Subp_Def));

                  --  Build receiving stub

                  Current_Stubs :=
                    Build_Subprogram_Receiving_Stubs
                      (Vis_Decl     => Current_Declaration,
                       Asynchronous =>
                         Nkind (Specification (Current_Declaration)) =
                             N_Procedure_Specification
                           and then Is_Asynchronous (Subp_Def));

                  Append_To (Decls, Current_Stubs);
                  Analyze (Current_Stubs);

                  --  Build RAS proxy

                  Add_RAS_Proxy_And_Analyze (Decls,
                    Vis_Decl           =>
                      Current_Declaration,
                    All_Calls_Remote_E =>
                      All_Calls_Remote_E,
                    Proxy_Object_Addr  =>
                      Proxy_Object_Addr);

                  --  Compute distribution identifier

                  Assign_Subprogram_Identifier (
                    Subp_Def,
                    Current_Subprogram_Number,
                    Subp_Val);

                  Append_To (Decls,
                    Make_Object_Declaration (Loc,
                      Defining_Identifier => Subp_Dist_Name,
                      Constant_Present    => True,
                      Object_Definition   => New_Occurrence_Of (
                        Standard_String, Loc),
                      Expression          =>
                        Make_String_Literal (Loc, Subp_Val)));
                  Analyze (Last (Decls));

                  --  Add subprogram descriptor (RCI_Subp_Info) to the
                  --  subprograms table for this receiver. The aggregate
                  --  below must be kept consistent with the declaration
                  --  of type RCI_Subp_Info in System.Partition_Interface.

                  Append_To (Subp_Info_List,
                    Make_Component_Association (Loc,
                      Choices => New_List (
                        Make_Integer_Literal (Loc,
                          Current_Subprogram_Number)),
                      Expression =>
                        Make_Aggregate (Loc,
                          Expressions => New_List (
                            Make_Attribute_Reference (Loc,
                              Prefix =>
                                New_Occurrence_Of (
                                  Subp_Dist_Name, Loc),
                              Attribute_Name => Name_Address),
                            Make_Attribute_Reference (Loc,
                              Prefix =>
                                New_Occurrence_Of (
                                  Subp_Dist_Name, Loc),
                              Attribute_Name => Name_Length),
                            New_Occurrence_Of (Proxy_Object_Addr, Loc)))));

                  Append_Stubs_To (Pkg_RPC_Receiver_Cases,
                    Declaration     => Current_Declaration,
                    Stubs           => Current_Stubs,
                    Subp_Number     => Current_Subprogram_Number,
                    Subp_Dist_Name  => Subp_Dist_Name,
                    Subp_Proxy_Addr => Proxy_Object_Addr);
               end;

               Current_Subprogram_Number := Current_Subprogram_Number + 1;
            end if;

            Next (Current_Declaration);
         end loop;

         --  If we receive an invalid Subprogram_Id, it is best to do nothing
         --  rather than raising an exception since we do not want someone
         --  to crash a remote partition by sending invalid subprogram ids.
         --  This is consistent with the other parts of the case statement
         --  since even in presence of incorrect parameters in the stream,
         --  every exception will be caught and (if the subprogram is not an
         --  APC) put into the result stream and sent away.

         Append_To (Pkg_RPC_Receiver_Cases,
           Make_Case_Statement_Alternative (Loc,
             Discrete_Choices =>
               New_List (Make_Others_Choice (Loc)),
             Statements       =>
               New_List (Make_Null_Statement (Loc))));

         Append_To (Pkg_RPC_Receiver_Statements,
           Make_Case_Statement (Loc,
             Expression   =>
               New_Occurrence_Of (Subp_Index, Loc),
             Alternatives => Pkg_RPC_Receiver_Cases));

         Append_To (Decls,
           Make_Object_Declaration (Loc,
             Defining_Identifier => Subp_Info_Array,
             Constant_Present    => True,
             Aliased_Present     => True,
             Object_Definition   =>
               Make_Subtype_Indication (Loc,
                 Subtype_Mark =>
                   New_Occurrence_Of (RTE (RE_RCI_Subp_Info_Array), Loc),
                 Constraint =>
                   Make_Index_Or_Discriminant_Constraint (Loc,
                     New_List (
                       Make_Range (Loc,
                         Low_Bound  => Make_Integer_Literal (Loc,
                           First_RCI_Subprogram_Id),
                         High_Bound =>
                           Make_Integer_Literal (Loc,
                             First_RCI_Subprogram_Id
                             + List_Length (Subp_Info_List) - 1))))),
             Expression          =>
               Make_Aggregate (Loc,
                 Component_Associations => Subp_Info_List)));
         Analyze (Last (Decls));

         Append_To (Decls, Pkg_RPC_Receiver_Body);
         Analyze (Last (Decls));

         Pkg_RPC_Receiver_Object :=
           Make_Object_Declaration (Loc,
             Defining_Identifier =>
               Make_Defining_Identifier (Loc, New_Internal_Name ('R')),
             Aliased_Present     => True,
             Object_Definition   =>
               New_Occurrence_Of (RTE (RE_Servant), Loc));
         Append_To (Decls, Pkg_RPC_Receiver_Object);
         Analyze (Last (Decls));

         Get_Library_Unit_Name_String (Pkg_Spec);
         Append_To (Register_Pkg_Actuals,
            --  Name
           Make_String_Literal (Loc,
             Strval => String_From_Name_Buffer));

         Append_To (Register_Pkg_Actuals,
            --  Version
           Make_Attribute_Reference (Loc,
             Prefix         =>
               New_Occurrence_Of
                 (Defining_Entity (Pkg_Spec), Loc),
             Attribute_Name =>
               Name_Version));

         Append_To (Register_Pkg_Actuals,
            --  Handler
           Make_Attribute_Reference (Loc,
             Prefix          =>
               New_Occurrence_Of (Pkg_RPC_Receiver, Loc),
             Attribute_Name  => Name_Access));

         Append_To (Register_Pkg_Actuals,
            --  Receiver
           Make_Attribute_Reference (Loc,
             Prefix         =>
               New_Occurrence_Of (
                 Defining_Identifier (
                   Pkg_RPC_Receiver_Object), Loc),
             Attribute_Name =>
               Name_Access));

         Append_To (Register_Pkg_Actuals,
            --  Subp_Info
           Make_Attribute_Reference (Loc,
             Prefix         =>
               New_Occurrence_Of (Subp_Info_Array, Loc),
             Attribute_Name =>
               Name_Address));

         Append_To (Register_Pkg_Actuals,
            --  Subp_Info_Len
           Make_Attribute_Reference (Loc,
             Prefix         =>
               New_Occurrence_Of (Subp_Info_Array, Loc),
             Attribute_Name =>
               Name_Length));

         Append_To (Register_Pkg_Actuals,
            --  Is_All_Calls_Remote
           New_Occurrence_Of (All_Calls_Remote_E, Loc));

         Append_To (Decls,
           Make_Procedure_Call_Statement (Loc,
             Name                   =>
               New_Occurrence_Of (RTE (RE_Register_Pkg_Receiving_Stub), Loc),
             Parameter_Associations => Register_Pkg_Actuals));
         Analyze (Last (Decls));

      end Add_Receiving_Stubs_To_Declarations;

      ---------------------------------
      -- Build_General_Calling_Stubs --
      ---------------------------------

      procedure Build_General_Calling_Stubs
        (Decls                     : List_Id;
         Statements                : List_Id;
         Target_Object             : Node_Id;
         Subprogram_Id             : Node_Id;
         Asynchronous              : Node_Id   := Empty;
         Is_Known_Asynchronous     : Boolean   := False;
         Is_Known_Non_Asynchronous : Boolean   := False;
         Is_Function               : Boolean;
         Spec                      : Node_Id;
         Stub_Type                 : Entity_Id := Empty;
         RACW_Type                 : Entity_Id := Empty;
         Nod                       : Node_Id)
      is
         Loc : constant Source_Ptr := Sloc (Nod);

         Arguments : Node_Id;
         --  Name of the named values list used to transmit parameters
         --  to the remote package

         Request : Node_Id;
         --  The request object constructed by these stubs

         Result : Node_Id;
         --  Name of the result named value (in non-APC cases) which get the
         --  result of the remote subprogram.

         Result_TC : Node_Id;
         --  Typecode expression for the result of the request (void
         --  typecode for procedures).

         Exception_Return_Parameter : Node_Id;
         --  Name of the parameter which will hold the exception sent by the
         --  remote subprogram.

         Current_Parameter : Node_Id;
         --  Current parameter being handled

         Ordered_Parameters_List : constant List_Id :=
                                     Build_Ordered_Parameters_List (Spec);

         Asynchronous_P : Node_Id;
         --  A Boolean expression indicating whether this call is asynchronous

         Asynchronous_Statements     : List_Id := No_List;
         Non_Asynchronous_Statements : List_Id := No_List;
         --  Statements specifics to the Asynchronous/Non-Asynchronous cases

         Extra_Formal_Statements : constant List_Id := New_List;
         --  List of statements for extra formal parameters. It will appear
         --  after the regular statements for writing out parameters.

         After_Statements : constant List_Id := New_List;
         --  Statements to be executed after call returns (to assign
         --  in out or out parameter values).

         Etyp : Entity_Id;
         --  The type of the formal parameter being processed

         Is_Controlling_Formal         : Boolean;
         Is_First_Controlling_Formal   : Boolean;
         First_Controlling_Formal_Seen : Boolean := False;
         --  Controlling formal parameters of distributed object
         --  primitives require special handling, and the first
         --  such parameter needs even more.

      begin
         --  ??? document general form of stub subprograms for the PolyORB case
         Request :=
           Make_Defining_Identifier (Loc, New_Internal_Name ('R'));

         Append_To (Decls,
           Make_Object_Declaration (Loc,
             Defining_Identifier => Request,
             Aliased_Present     => False,
             Object_Definition   =>
                 New_Occurrence_Of (RTE (RE_Request_Access), Loc)));

         Result :=
           Make_Defining_Identifier (Loc, New_Internal_Name ('R'));

         if Is_Function then
            Result_TC := PolyORB_Support.Helpers.Build_TypeCode_Call (Loc,
              Etype (Subtype_Mark (Spec)), Decls);
         else
            Result_TC := New_Occurrence_Of (RTE (RE_TC_Void), Loc);
         end if;

         Append_To (Decls,
           Make_Object_Declaration (Loc,
             Defining_Identifier => Result,
             Aliased_Present     => False,
             Object_Definition   =>
               New_Occurrence_Of (RTE (RE_NamedValue), Loc),
             Expression =>
               Make_Aggregate (Loc,
                 Component_Associations => New_List (
                   Make_Component_Association (Loc,
                     Choices => New_List (
                       Make_Identifier (Loc, Name_Name)),
                     Expression =>
                       New_Occurrence_Of (RTE (RE_Result_Name), Loc)),
                   Make_Component_Association (Loc,
                     Choices => New_List (
                       Make_Identifier (Loc, Name_Argument)),
                     Expression =>
                       Make_Function_Call (Loc,
                         Name =>
                           New_Occurrence_Of (RTE (RE_Create_Any), Loc),
                         Parameter_Associations => New_List (
                           Result_TC))),
                   Make_Component_Association (Loc,
                     Choices => New_List (
                       Make_Identifier (Loc, Name_Arg_Modes)),
                     Expression =>
                       Make_Integer_Literal (Loc, 0))))));

         if not Is_Known_Asynchronous then
            Exception_Return_Parameter :=
              Make_Defining_Identifier (Loc, New_Internal_Name ('E'));

            Append_To (Decls,
              Make_Object_Declaration (Loc,
                Defining_Identifier => Exception_Return_Parameter,
                Object_Definition   =>
                  New_Occurrence_Of (RTE (RE_Exception_Occurrence), Loc)));

         else
            Exception_Return_Parameter := Empty;
         end if;

         --  Initialize and fill in arguments list

         Arguments :=
           Make_Defining_Identifier (Loc, New_Internal_Name ('A'));
         Declare_Create_NVList (Loc, Arguments, Decls, Statements);

         Current_Parameter := First (Ordered_Parameters_List);
         while Present (Current_Parameter) loop

            if Is_RACW_Controlling_Formal (Current_Parameter, Stub_Type) then
               Is_Controlling_Formal := True;
               Is_First_Controlling_Formal :=
                 not First_Controlling_Formal_Seen;
               First_Controlling_Formal_Seen := True;
            else
               Is_Controlling_Formal := False;
               Is_First_Controlling_Formal := False;
            end if;

            if Is_Controlling_Formal then

               --  In the case of a controlling formal argument, we send
               --  its reference.

               Etyp := RACW_Type;

            else
               Etyp := Etype (Parameter_Type (Current_Parameter));
            end if;

            --  The first controlling formal parameter is treated
            --  specially: it is used to set the target object of
            --  the call.

            if not Is_First_Controlling_Formal then

               declare
                  Constrained : constant Boolean :=
                                  Is_Constrained (Etyp)
                                    or else Is_Elementary_Type (Etyp);

                  Any : constant Entity_Id :=
                          Make_Defining_Identifier (Loc,
                            New_Internal_Name ('A'));

                  Actual_Parameter : Node_Id :=
                                       New_Occurrence_Of (
                                         Defining_Identifier (
                                           Current_Parameter), Loc);

                  Expr : Node_Id;

               begin
                  if Is_Controlling_Formal then

                     --  For a controlling formal parameter (other
                     --  than the first one), use the corresponding
                     --  RACW. If the parameter is not an anonymous
                     --  access parameter, that involves taking
                     --  its 'Unrestricted_Access.

                     if Nkind (Parameter_Type (Current_Parameter))
                       = N_Access_Definition
                     then
                        Actual_Parameter := OK_Convert_To
                          (Etyp, Actual_Parameter);
                     else
                        Actual_Parameter := OK_Convert_To (Etyp,
                          Make_Attribute_Reference (Loc,
                            Prefix =>
                              Actual_Parameter,
                            Attribute_Name =>
                              Name_Unrestricted_Access));
                     end if;

                  end if;

                  if In_Present (Current_Parameter)
                    or else not Out_Present (Current_Parameter)
                    or else not Constrained
                    or else Is_Controlling_Formal
                  then
                     --  The parameter has an input value, is constrained
                     --  at runtime by an input value, or is a controlling
                     --  formal parameter (always passed as a reference)
                     --  other than the first one.

                     Expr := PolyORB_Support.Helpers.Build_To_Any_Call (
                               Actual_Parameter, Decls);
                  else
                     Expr := Make_Function_Call (Loc,
                       Name =>
                         New_Occurrence_Of (RTE (RE_Create_Any), Loc),
                       Parameter_Associations => New_List (
                         PolyORB_Support.Helpers.Build_TypeCode_Call (Loc,
                           Etyp, Decls)));
                  end if;

                  Append_To (Decls,
                    Make_Object_Declaration (Loc,
                      Defining_Identifier =>
                        Any,
                      Aliased_Present     => False,
                      Object_Definition   =>
                        New_Occurrence_Of (RTE (RE_Any), Loc),
                      Expression          =>
                        Expr));

                  Append_To (Statements,
                    Add_Parameter_To_NVList (Loc,
                      Parameter   => Current_Parameter,
                      NVList      => Arguments,
                      Constrained => Constrained,
                      Any         => Any));

                  if Out_Present (Current_Parameter)
                    and then not Is_Controlling_Formal
                  then
                     Append_To (After_Statements,
                       Make_Assignment_Statement (Loc,
                         Name =>
                           New_Occurrence_Of (
                             Defining_Identifier (Current_Parameter), Loc),
                           Expression =>
                             PolyORB_Support.Helpers.Build_From_Any_Call (
                               Etype (Parameter_Type (Current_Parameter)),
                               New_Occurrence_Of (Any, Loc),
                               Decls)));

                  end if;
               end;
            end if;

            --  If the current parameter has a dynamic constrained status,
            --  then this status is transmitted as well.
            --  This should be done for accessibility as well ???

            if Nkind (Parameter_Type (Current_Parameter))
              /= N_Access_Definition
              and then Need_Extra_Constrained (Current_Parameter)
            then
               --  In this block, we do not use the extra formal that has been
               --  created because it does not exist at the time of expansion
               --  when building calling stubs for remote access to subprogram
               --  types. We create an extra variable of this type and push it
               --  in the stream after the regular parameters.

               declare
                  Extra_Any_Parameter : constant Entity_Id :=
                                      Make_Defining_Identifier
                                        (Loc, New_Internal_Name ('P'));

               begin
                  Append_To (Decls,
                    Make_Object_Declaration (Loc,
                      Defining_Identifier =>
                        Extra_Any_Parameter,
                      Aliased_Present     => False,
                      Object_Definition   =>
                        New_Occurrence_Of (RTE (RE_Any), Loc),
                      Expression          =>
                        PolyORB_Support.Helpers.Build_To_Any_Call (
                          Make_Attribute_Reference (Loc,
                            Prefix         =>
                              New_Occurrence_Of (
                                Defining_Identifier (Current_Parameter), Loc),
                            Attribute_Name => Name_Constrained),
                          Decls)));
                  Append_To (Extra_Formal_Statements,
                    Add_Parameter_To_NVList (Loc,
                      Parameter   => Extra_Any_Parameter,
                      NVList      => Arguments,
                      Constrained => True,
                      Any         => Extra_Any_Parameter));
               end;
            end if;

            Next (Current_Parameter);
         end loop;

         --  Append the formal statements list to the statements

         Append_List_To (Statements, Extra_Formal_Statements);

         Append_To (Statements,
           Make_Procedure_Call_Statement (Loc,
             Name =>
               New_Occurrence_Of (RTE (RE_Request_Create), Loc),
             Parameter_Associations => New_List (
               Target_Object,
               Subprogram_Id,
               New_Occurrence_Of (Arguments, Loc),
               New_Occurrence_Of (Result, Loc),
               New_Occurrence_Of (RTE (RE_Nil_Exc_List), Loc))));

         Append_To (Parameter_Associations (Last (Statements)),
               New_Occurrence_Of (Request, Loc));

         pragma Assert (
           not (Is_Known_Non_Asynchronous and Is_Known_Asynchronous));
         if Is_Known_Non_Asynchronous or Is_Known_Asynchronous then
            Asynchronous_P := New_Occurrence_Of (
              Boolean_Literals (Is_Known_Asynchronous), Loc);
         else
            pragma Assert (Present (Asynchronous));
            Asynchronous_P := New_Copy_Tree (Asynchronous);
            --  The expression node Asynchronous will be used to build
            --  an 'if' statement at the end of Build_General_Calling_Stubs:
            --  we need to make a copy here.
         end if;

         Append_To (Parameter_Associations (Last (Statements)),
           Make_Indexed_Component (Loc,
             Prefix =>
               New_Occurrence_Of (
                 RTE (RE_Asynchronous_P_To_Sync_Scope), Loc),
             Expressions => New_List (Asynchronous_P)));

         Append_To (Statements,
             Make_Procedure_Call_Statement (Loc,
               Name                   =>
                 New_Occurrence_Of (RTE (RE_Request_Invoke), Loc),
               Parameter_Associations => New_List (
                 New_Occurrence_Of (Request, Loc))));

         Non_Asynchronous_Statements := New_List (Make_Null_Statement (Loc));
         Asynchronous_Statements := New_List (Make_Null_Statement (Loc));

         if not Is_Known_Asynchronous then

            --  Reraise an exception occurrence from the completed request.
            --  If the exception occurrence is empty, this is a no-op.

            Append_To (Non_Asynchronous_Statements,
              Make_Procedure_Call_Statement (Loc,
                Name                   =>
                  New_Occurrence_Of (RTE (RE_Request_Raise_Occurrence), Loc),
                Parameter_Associations => New_List (
                  New_Occurrence_Of (Request, Loc))));

            if Is_Function then

               --  If this is a function call, then read the value and
               --  return it.

               Append_To (Non_Asynchronous_Statements,
                 Make_Tag_Check (Loc,
                   Make_Return_Statement (Loc,
                     PolyORB_Support.Helpers.Build_From_Any_Call (
                         Etype (Subtype_Mark (Spec)),
                         Make_Selected_Component (Loc,
                           Prefix        => Result,
                           Selector_Name => Name_Argument),
                         Decls))));
            end if;
         end if;

         Append_List_To (Non_Asynchronous_Statements,
           After_Statements);

         if Is_Known_Asynchronous then
            Append_List_To (Statements, Asynchronous_Statements);

         elsif Is_Known_Non_Asynchronous then
            Append_List_To (Statements, Non_Asynchronous_Statements);

         else
            pragma Assert (Present (Asynchronous));
            Append_To (Statements,
              Make_Implicit_If_Statement (Nod,
                Condition       => Asynchronous,
                Then_Statements => Asynchronous_Statements,
                Else_Statements => Non_Asynchronous_Statements));
         end if;
      end Build_General_Calling_Stubs;

      -----------------------
      -- Build_Stub_Target --
      -----------------------

      function Build_Stub_Target
        (Loc                   : Source_Ptr;
         Decls                 : List_Id;
         RCI_Locator           : Entity_Id;
         Controlling_Parameter : Entity_Id) return RPC_Target
      is
         Target_Info : RPC_Target (PCS_Kind => Name_PolyORB_DSA);
         Target_Reference : constant Entity_Id :=
                              Make_Defining_Identifier (Loc,
                                New_Internal_Name ('T'));
      begin
         if Present (Controlling_Parameter) then
            Append_To (Decls,
              Make_Object_Declaration (Loc,
                Defining_Identifier => Target_Reference,
                Object_Definition   =>
                  New_Occurrence_Of (RTE (RE_Object_Ref), Loc),
                Expression          =>
                  Make_Function_Call (Loc,
                    Name =>
                      New_Occurrence_Of (RTE (RE_Make_Ref), Loc),
                    Parameter_Associations => New_List (
                      Make_Selected_Component (Loc,
                        Prefix        => Controlling_Parameter,
                        Selector_Name => Name_Target)))));
            --  Controlling_Parameter has the same components
            --  as System.Partition_Interface.RACW_Stub_Type.

            Target_Info.Object := New_Occurrence_Of (Target_Reference, Loc);

         else
            Target_Info.Object :=
              Make_Selected_Component (Loc,
                Prefix        =>
                  Make_Identifier (Loc, Chars (RCI_Locator)),
                Selector_Name =>
                  Make_Identifier (Loc, Name_Get_RCI_Package_Ref));
         end if;
         return Target_Info;
      end Build_Stub_Target;

      ---------------------
      -- Build_Stub_Type --
      ---------------------

      procedure Build_Stub_Type
        (RACW_Type         : Entity_Id;
         Stub_Type         : Entity_Id;
         Stub_Type_Decl    : out Node_Id;
         RPC_Receiver_Decl : out Node_Id)
      is
         Loc : constant Source_Ptr := Sloc (Stub_Type);
         pragma Warnings (Off);
         pragma Unreferenced (RACW_Type);
         pragma Warnings (On);

      begin
         Stub_Type_Decl :=
           Make_Full_Type_Declaration (Loc,
             Defining_Identifier => Stub_Type,
             Type_Definition     =>
               Make_Record_Definition (Loc,
                 Tagged_Present  => True,
                 Limited_Present => True,
                 Component_List  =>
                   Make_Component_List (Loc,
                     Component_Items => New_List (

                       Make_Component_Declaration (Loc,
                         Defining_Identifier =>
                           Make_Defining_Identifier (Loc, Name_Target),
                         Component_Definition =>
                           Make_Component_Definition (Loc,
                             Aliased_Present     =>
                               False,
                             Subtype_Indication  =>
                               New_Occurrence_Of (RTE (RE_Entity_Ptr), Loc))),

                       Make_Component_Declaration (Loc,
                         Defining_Identifier =>
                           Make_Defining_Identifier (Loc, Name_Asynchronous),
                         Component_Definition =>
                           Make_Component_Definition (Loc,
                             Aliased_Present    => False,
                             Subtype_Indication =>
                               New_Occurrence_Of (
                                 Standard_Boolean, Loc)))))));

         RPC_Receiver_Decl :=
           Make_Object_Declaration (Loc,
             Defining_Identifier => Make_Defining_Identifier (Loc,
                                      New_Internal_Name ('R')),
             Aliased_Present     => True,
             Object_Definition   =>
               New_Occurrence_Of (RTE (RE_Servant), Loc));
      end Build_Stub_Type;

      -----------------------------
      -- Build_RPC_Receiver_Body --
      -----------------------------

      procedure Build_RPC_Receiver_Body
        (RPC_Receiver : Entity_Id;
         Request      : out Entity_Id;
         Subp_Id      : out Entity_Id;
         Subp_Index   : out Entity_Id;
         Stmts        : out List_Id;
         Decl         : out Node_Id)
      is
         Loc : constant Source_Ptr := Sloc (RPC_Receiver);

         RPC_Receiver_Spec  : Node_Id;
         RPC_Receiver_Decls : List_Id;

      begin
         Request := Make_Defining_Identifier (Loc, Name_R);

         RPC_Receiver_Spec :=
           Build_RPC_Receiver_Specification (
             RPC_Receiver      => RPC_Receiver,
             Request_Parameter => Request);

         Subp_Id    := Make_Defining_Identifier (Loc, Name_P);
         Subp_Index := Make_Defining_Identifier (Loc, Name_I);

         RPC_Receiver_Decls := New_List (
           Make_Object_Renaming_Declaration (Loc,
             Defining_Identifier => Subp_Id,
             Subtype_Mark        => New_Occurrence_Of (Standard_String, Loc),
             Name                =>
               Make_Explicit_Dereference (Loc,
                 Prefix =>
                   Make_Selected_Component (Loc,
                     Prefix        => Request,
                     Selector_Name => Name_Operation))),

           Make_Object_Declaration (Loc,
             Defining_Identifier => Subp_Index,
             Object_Definition   =>
               New_Occurrence_Of (RTE (RE_Subprogram_Id), Loc),
             Expression          =>
               Make_Attribute_Reference (Loc,
                 Prefix         =>
                   New_Occurrence_Of (RTE (RE_Subprogram_Id), Loc),
                 Attribute_Name => Name_Last)));

         Stmts := New_List;

         Decl :=
           Make_Subprogram_Body (Loc,
             Specification              => RPC_Receiver_Spec,
             Declarations               => RPC_Receiver_Decls,
             Handled_Statement_Sequence =>
               Make_Handled_Sequence_Of_Statements (Loc,
                 Statements => Stmts));
      end Build_RPC_Receiver_Body;

      --------------------------------------
      -- Build_Subprogram_Receiving_Stubs --
      --------------------------------------

      function Build_Subprogram_Receiving_Stubs
        (Vis_Decl                 : Node_Id;
         Asynchronous             : Boolean;
         Dynamically_Asynchronous : Boolean   := False;
         Stub_Type                : Entity_Id := Empty;
         RACW_Type                : Entity_Id := Empty;
         Parent_Primitive         : Entity_Id := Empty) return Node_Id
      is
         Loc : constant Source_Ptr := Sloc (Vis_Decl);

         Request_Parameter : Node_Id;
         --  ???

         Outer_Decls : constant List_Id := New_List;
         --  At the outermost level, an NVList and Any's are
         --  declared for all parameters. The Dynamic_Async
         --  flag also needs to be declared there to be visible
         --  from the exception handling code.

         Outer_Statements : constant List_Id := New_List;
         --  Statements that occur prior to the declaration of the actual
         --  parameter variables.

         Decls : constant List_Id := New_List;
         --  All the parameters will get declared before calling the real
         --  subprograms. Also the out parameters will be declared.
         --  At this level, parameters may be unconstrained.

         Statements : constant List_Id := New_List;

         Extra_Formal_Statements : constant List_Id := New_List;
         --  Statements concerning extra formal parameters

         After_Statements : constant List_Id := New_List;
         --  Statements to be executed after the subprogram call

         Inner_Decls : List_Id := No_List;
         --  In case of a function, the inner declarations are needed since
         --  the result may be unconstrained.

         Excep_Handlers : List_Id := No_List;

         Parameter_List : constant List_Id := New_List;
         --  List of parameters to be passed to the subprogram

         First_Controlling_Formal_Seen : Boolean := False;

         Current_Parameter : Node_Id;

         Ordered_Parameters_List : constant List_Id :=
                                     Build_Ordered_Parameters_List
                                       (Specification (Vis_Decl));

         Arguments : Node_Id;
         --  Name of the named values list used to retrieve parameters

         Subp_Spec : Node_Id;
         --  Subprogram specification

         Called_Subprogram : Node_Id;
         --  The subprogram to call

      begin
         if Present (RACW_Type) then
            Called_Subprogram :=
              New_Occurrence_Of (Parent_Primitive, Loc);
         else
            Called_Subprogram :=
              New_Occurrence_Of (
                Defining_Unit_Name (Specification (Vis_Decl)), Loc);
         end if;

         Request_Parameter :=
           Make_Defining_Identifier (Loc, New_Internal_Name ('R'));

         Arguments :=
           Make_Defining_Identifier (Loc, New_Internal_Name ('A'));
         Declare_Create_NVList (Loc, Arguments, Outer_Decls, Outer_Statements);

         --  Loop through every parameter and get its value from the stream. If
         --  the parameter is unconstrained, then the parameter is read using
         --  'Input at the point of declaration.

         Current_Parameter := First (Ordered_Parameters_List);
         while Present (Current_Parameter) loop
            declare
               Etyp        : Entity_Id;
               Constrained : Boolean;
               Any         : Entity_Id := Empty;
               Object      : constant Entity_Id :=
                               Make_Defining_Identifier (Loc,
                                 New_Internal_Name ('P'));
               Expr        : Node_Id   := Empty;

               Is_Controlling_Formal : constant Boolean
                 := Is_RACW_Controlling_Formal (Current_Parameter, Stub_Type);

               Is_First_Controlling_Formal : Boolean := False;
            begin
               Set_Ekind (Object, E_Variable);

               if Is_Controlling_Formal then

                  --  Controlling formals in distributed object primitive
                  --  operations are handled specially:
                  --    - the first controlling formal is used as the
                  --      target of the call;
                  --    - the remaining controlling formals are transmitted
                  --      as RACWs.

                  Etyp := RACW_Type;
                  Is_First_Controlling_Formal :=
                    not First_Controlling_Formal_Seen;
                  First_Controlling_Formal_Seen := True;
               else
                  Etyp := Etype (Parameter_Type (Current_Parameter));
               end if;

               Constrained :=
                 Is_Constrained (Etyp)
                 or else Is_Elementary_Type (Etyp);

               if not Is_First_Controlling_Formal then
                  Any := Make_Defining_Identifier (Loc,
                           New_Internal_Name ('A'));
                  Append_To (Outer_Decls,
                    Make_Object_Declaration (Loc,
                      Defining_Identifier =>
                        Any,
                      Object_Definition   =>
                        New_Occurrence_Of (RTE (RE_Any), Loc),
                      Expression =>
                        Make_Function_Call (Loc,
                          Name =>
                            New_Occurrence_Of (RTE (RE_Create_Any), Loc),
                          Parameter_Associations => New_List (
                            PolyORB_Support.Helpers.Build_TypeCode_Call (Loc,
                              Etyp, Outer_Decls)))));

                  Append_To (Outer_Statements,
=======
      case Nkind (Spec) is

         when N_Function_Specification | N_Access_Function_Definition =>
            return
              Make_Function_Specification (Loc,
                Defining_Unit_Name       =>
                  Make_Defining_Identifier (Loc,
                    Chars => Name_For_New_Spec),
                Parameter_Specifications => Parameters,
                Result_Definition        =>
                  New_Occurrence_Of (Entity (Result_Definition (Spec)), Loc));

         when N_Procedure_Specification | N_Access_Procedure_Definition =>
            return
              Make_Procedure_Specification (Loc,
                Defining_Unit_Name       =>
                  Make_Defining_Identifier (Loc,
                    Chars => Name_For_New_Spec),
                Parameter_Specifications => Parameters);

         when others =>
            raise Program_Error;
      end case;
   end Copy_Specification;

   ---------------------------
   -- Could_Be_Asynchronous --
   ---------------------------

   function Could_Be_Asynchronous (Spec : Node_Id) return Boolean is
      Current_Parameter : Node_Id;

   begin
      if Present (Parameter_Specifications (Spec)) then
         Current_Parameter := First (Parameter_Specifications (Spec));
         while Present (Current_Parameter) loop
            if Out_Present (Current_Parameter) then
               return False;
            end if;

            Next (Current_Parameter);
         end loop;
      end if;

      return True;
   end Could_Be_Asynchronous;

   ---------------------------
   -- Declare_Create_NVList --
   ---------------------------

   procedure Declare_Create_NVList
     (Loc    : Source_Ptr;
      NVList : Entity_Id;
      Decls  : List_Id;
      Stmts  : List_Id)
   is
   begin
      Append_To (Decls,
        Make_Object_Declaration (Loc,
          Defining_Identifier => NVList,
          Aliased_Present     => False,
          Object_Definition   =>
              New_Occurrence_Of (RTE (RE_NVList_Ref), Loc)));

      Append_To (Stmts,
        Make_Procedure_Call_Statement (Loc,
          Name =>
            New_Occurrence_Of (RTE (RE_NVList_Create), Loc),
          Parameter_Associations => New_List (
            New_Occurrence_Of (NVList, Loc))));
   end Declare_Create_NVList;

   ---------------------------------------------
   -- Expand_All_Calls_Remote_Subprogram_Call --
   ---------------------------------------------

   procedure Expand_All_Calls_Remote_Subprogram_Call (N : Node_Id) is
      Called_Subprogram : constant Entity_Id  := Entity (Name (N));
      RCI_Package       : constant Entity_Id  := Scope (Called_Subprogram);
      Loc               : constant Source_Ptr := Sloc (N);
      RCI_Locator       : Node_Id;
      RCI_Cache         : Entity_Id;
      Calling_Stubs     : Node_Id;
      E_Calling_Stubs   : Entity_Id;

   begin
      E_Calling_Stubs := RCI_Calling_Stubs_Table.Get (Called_Subprogram);

      if E_Calling_Stubs = Empty then
         RCI_Cache := RCI_Locator_Table.Get (RCI_Package);

         if RCI_Cache = Empty then
            RCI_Locator :=
              RCI_Package_Locator
                (Loc, Specification (Unit_Declaration_Node (RCI_Package)));
            Prepend_To (Current_Sem_Unit_Declarations, RCI_Locator);

            --  The RCI_Locator package is inserted at the top level in the
            --  current unit, and must appear in the proper scope, so that it
            --  is not prematurely removed by the GCC back-end.

            declare
               Scop : constant Entity_Id := Cunit_Entity (Current_Sem_Unit);

            begin
               if Ekind (Scop) = E_Package_Body then
                  New_Scope (Spec_Entity (Scop));

               elsif Ekind (Scop) = E_Subprogram_Body then
                  New_Scope
                     (Corresponding_Spec (Unit_Declaration_Node (Scop)));

               else
                  New_Scope (Scop);
               end if;

               Analyze (RCI_Locator);
               Pop_Scope;
            end;

            RCI_Cache   := Defining_Unit_Name (RCI_Locator);

         else
            RCI_Locator := Parent (RCI_Cache);
         end if;

         Calling_Stubs := Build_Subprogram_Calling_Stubs
           (Vis_Decl               => Parent (Parent (Called_Subprogram)),
            Subp_Id                =>
              Build_Subprogram_Id (Loc, Called_Subprogram),
            Asynchronous           => Nkind (N) = N_Procedure_Call_Statement
                                        and then
                                      Is_Asynchronous (Called_Subprogram),
            Locator                => RCI_Cache,
            New_Name               => New_Internal_Name ('S'));
         Insert_After (RCI_Locator, Calling_Stubs);
         Analyze (Calling_Stubs);
         E_Calling_Stubs := Defining_Unit_Name (Specification (Calling_Stubs));
      end if;

      Rewrite (Name (N), New_Occurrence_Of (E_Calling_Stubs, Loc));
   end Expand_All_Calls_Remote_Subprogram_Call;

   ---------------------------------
   -- Expand_Calling_Stubs_Bodies --
   ---------------------------------

   procedure Expand_Calling_Stubs_Bodies (Unit_Node : Node_Id) is
      Spec  : constant Node_Id := Specification (Unit_Node);
      Decls : constant List_Id := Visible_Declarations (Spec);
   begin
      New_Scope (Scope_Of_Spec (Spec));
      Add_Calling_Stubs_To_Declarations
        (Specification (Unit_Node), Decls);
      Pop_Scope;
   end Expand_Calling_Stubs_Bodies;

   -----------------------------------
   -- Expand_Receiving_Stubs_Bodies --
   -----------------------------------

   procedure Expand_Receiving_Stubs_Bodies (Unit_Node : Node_Id) is
      Spec  : Node_Id;
      Decls : List_Id;
      Temp  : List_Id;

   begin
      if Nkind (Unit_Node) = N_Package_Declaration then
         Spec  := Specification (Unit_Node);
         Decls := Private_Declarations (Spec);

         if No (Decls) then
            Decls := Visible_Declarations (Spec);
         end if;

         New_Scope (Scope_Of_Spec (Spec));
         Specific_Add_Receiving_Stubs_To_Declarations (Spec, Decls);

      else
         Spec  :=
           Package_Specification_Of_Scope (Corresponding_Spec (Unit_Node));
         Decls := Declarations (Unit_Node);
         New_Scope (Scope_Of_Spec (Unit_Node));
         Temp := New_List;
         Specific_Add_Receiving_Stubs_To_Declarations (Spec, Temp);
         Insert_List_Before (First (Decls), Temp);
      end if;

      Pop_Scope;
   end Expand_Receiving_Stubs_Bodies;

   --------------------
   -- GARLIC_Support --
   --------------------

   package body GARLIC_Support is

      --  Local subprograms

      procedure Add_RACW_Read_Attribute
        (RACW_Type        : Entity_Id;
         Stub_Type        : Entity_Id;
         Stub_Type_Access : Entity_Id;
         Declarations     : List_Id);
      --  Add Read attribute in Decls for the RACW type. The Read attribute
      --  is added right after the RACW_Type declaration while the body is
      --  inserted after Declarations.

      procedure Add_RACW_Write_Attribute
        (RACW_Type        : Entity_Id;
         Stub_Type        : Entity_Id;
         Stub_Type_Access : Entity_Id;
         RPC_Receiver     : Node_Id;
         Declarations     : List_Id);
      --  Same thing for the Write attribute

      function Stream_Parameter return Node_Id;
      function Result return Node_Id;
      function Object return Node_Id renames Result;
      --  Functions to create occurrences of the formal parameter names of
      --  the 'Read and 'Write attributes.

      Loc : Source_Ptr;
      --  Shared source location used by Add_{Read,Write}_Read_Attribute
      --  and their ancillary subroutines (set on entry by Add_RACW_Features).

      procedure Add_RAS_Access_TSS (N : Node_Id);
      --  Add a subprogram body for RAS Access TSS

      -------------------------------------
      -- Add_Obj_RPC_Receiver_Completion --
      -------------------------------------

      procedure Add_Obj_RPC_Receiver_Completion
        (Loc           : Source_Ptr;
         Decls         : List_Id;
         RPC_Receiver  : Entity_Id;
         Stub_Elements : Stub_Structure) is
      begin
         --  The RPC receiver body should not be the completion of the
         --  declaration recorded in the stub structure, because then the
         --  occurrences of the formal parameters within the body should
         --  refer to the entities from the declaration, not from the
         --  completion, to which we do not have easy access. Instead, the
         --  RPC receiver body acts as its own declaration, and the RPC
         --  receiver declaration is completed by a renaming-as-body.

         Append_To (Decls,
           Make_Subprogram_Renaming_Declaration (Loc,
             Specification =>
               Copy_Specification (Loc,
                 Specification (Stub_Elements.RPC_Receiver_Decl)),
             Name          => New_Occurrence_Of (RPC_Receiver, Loc)));
      end Add_Obj_RPC_Receiver_Completion;

      -----------------------
      -- Add_RACW_Features --
      -----------------------

      procedure Add_RACW_Features
        (RACW_Type         : Entity_Id;
         Stub_Type         : Entity_Id;
         Stub_Type_Access  : Entity_Id;
         RPC_Receiver_Decl : Node_Id;
         Declarations      : List_Id)
      is
         RPC_Receiver : Node_Id;
         Is_RAS       : constant Boolean := not Comes_From_Source (RACW_Type);

      begin
         Loc := Sloc (RACW_Type);

         if Is_RAS then

            --  For a RAS, the RPC receiver is that of the RCI unit,
            --  not that of the corresponding distributed object type.
            --  We retrieve its address from the local proxy object.

            RPC_Receiver := Make_Selected_Component (Loc,
              Prefix         =>
                Unchecked_Convert_To (RTE (RE_RAS_Proxy_Type_Access), Object),
              Selector_Name  => Make_Identifier (Loc, Name_Receiver));

         else
            RPC_Receiver := Make_Attribute_Reference (Loc,
              Prefix         => New_Occurrence_Of (
                Defining_Unit_Name (Specification (RPC_Receiver_Decl)), Loc),
              Attribute_Name => Name_Address);
         end if;

         Add_RACW_Write_Attribute (
           RACW_Type,
           Stub_Type,
           Stub_Type_Access,
           RPC_Receiver,
           Declarations);

         Add_RACW_Read_Attribute (
           RACW_Type,
           Stub_Type,
           Stub_Type_Access,
           Declarations);
      end Add_RACW_Features;

      -----------------------------
      -- Add_RACW_Read_Attribute --
      -----------------------------

      procedure Add_RACW_Read_Attribute
        (RACW_Type        : Entity_Id;
         Stub_Type        : Entity_Id;
         Stub_Type_Access : Entity_Id;
         Declarations     : List_Id)
      is
         Proc_Decl : Node_Id;
         Attr_Decl : Node_Id;

         Body_Node : Node_Id;

         Decls             : List_Id;
         Statements        : List_Id;
         Local_Statements  : List_Id;
         Remote_Statements : List_Id;
         --  Various parts of the procedure

         Procedure_Name    : constant Name_Id   :=
                               New_Internal_Name ('R');
         Source_Partition  : constant Entity_Id :=
                               Make_Defining_Identifier
                                 (Loc, New_Internal_Name ('P'));
         Source_Receiver   : constant Entity_Id :=
                               Make_Defining_Identifier
                                 (Loc, New_Internal_Name ('S'));
         Source_Address    : constant Entity_Id :=
                               Make_Defining_Identifier
                                 (Loc, New_Internal_Name ('P'));
         Local_Stub        : constant Entity_Id :=
                               Make_Defining_Identifier
                                 (Loc, New_Internal_Name ('L'));
         Stubbed_Result    : constant Entity_Id :=
                               Make_Defining_Identifier
                                 (Loc, New_Internal_Name ('S'));
         Asynchronous_Flag : constant Entity_Id :=
                               Asynchronous_Flags_Table.Get (RACW_Type);
         pragma Assert (Present (Asynchronous_Flag));

      --  Start of processing for Add_RACW_Read_Attribute

      begin
         --  Generate object declarations

         Decls := New_List (
           Make_Object_Declaration (Loc,
             Defining_Identifier => Source_Partition,
             Object_Definition   =>
               New_Occurrence_Of (RTE (RE_Partition_ID), Loc)),

           Make_Object_Declaration (Loc,
             Defining_Identifier => Source_Receiver,
             Object_Definition   =>
               New_Occurrence_Of (RTE (RE_Unsigned_64), Loc)),

           Make_Object_Declaration (Loc,
             Defining_Identifier => Source_Address,
             Object_Definition   =>
               New_Occurrence_Of (RTE (RE_Unsigned_64), Loc)),

           Make_Object_Declaration (Loc,
             Defining_Identifier => Local_Stub,
             Aliased_Present     => True,
             Object_Definition   => New_Occurrence_Of (Stub_Type, Loc)),

           Make_Object_Declaration (Loc,
             Defining_Identifier => Stubbed_Result,
             Object_Definition   =>
               New_Occurrence_Of (Stub_Type_Access, Loc),
             Expression          =>
               Make_Attribute_Reference (Loc,
                 Prefix =>
                   New_Occurrence_Of (Local_Stub, Loc),
                 Attribute_Name =>
                   Name_Unchecked_Access)));

         --  Read the source Partition_ID and RPC_Receiver from incoming stream

         Statements := New_List (
           Make_Attribute_Reference (Loc,
             Prefix         =>
               New_Occurrence_Of (RTE (RE_Partition_ID), Loc),
             Attribute_Name => Name_Read,
             Expressions    => New_List (
               Stream_Parameter,
               New_Occurrence_Of (Source_Partition, Loc))),

           Make_Attribute_Reference (Loc,
             Prefix         =>
               New_Occurrence_Of (RTE (RE_Unsigned_64), Loc),
             Attribute_Name =>
               Name_Read,
             Expressions    => New_List (
               Stream_Parameter,
               New_Occurrence_Of (Source_Receiver, Loc))),

           Make_Attribute_Reference (Loc,
             Prefix         =>
               New_Occurrence_Of (RTE (RE_Unsigned_64), Loc),
             Attribute_Name =>
               Name_Read,
             Expressions    => New_List (
               Stream_Parameter,
               New_Occurrence_Of (Source_Address, Loc))));

         --  Build_Get_Unique_RP_Call needs the type of Stubbed_Result

         Set_Etype (Stubbed_Result, Stub_Type_Access);

         --  If the Address is Null_Address, then return a null object

         Append_To (Statements,
           Make_Implicit_If_Statement (RACW_Type,
             Condition       =>
               Make_Op_Eq (Loc,
                 Left_Opnd  => New_Occurrence_Of (Source_Address, Loc),
                 Right_Opnd => Make_Integer_Literal (Loc, Uint_0)),
             Then_Statements => New_List (
               Make_Assignment_Statement (Loc,
                 Name       => Result,
                 Expression => Make_Null (Loc)),
               Make_Return_Statement (Loc))));

         --  If the RACW denotes an object created on the current partition,
         --  Local_Statements will be executed. The real object will be used.

         Local_Statements := New_List (
           Make_Assignment_Statement (Loc,
             Name       => Result,
             Expression =>
               Unchecked_Convert_To (RACW_Type,
                 OK_Convert_To (RTE (RE_Address),
                   New_Occurrence_Of (Source_Address, Loc)))));

         --  If the object is located on another partition, then a stub object
         --  will be created with all the information needed to rebuild the
         --  real object at the other end.

         Remote_Statements := New_List (

           Make_Assignment_Statement (Loc,
             Name       => Make_Selected_Component (Loc,
               Prefix        => Stubbed_Result,
               Selector_Name => Name_Origin),
             Expression =>
               New_Occurrence_Of (Source_Partition, Loc)),

           Make_Assignment_Statement (Loc,
             Name       => Make_Selected_Component (Loc,
               Prefix        => Stubbed_Result,
               Selector_Name => Name_Receiver),
             Expression =>
               New_Occurrence_Of (Source_Receiver, Loc)),

           Make_Assignment_Statement (Loc,
             Name       => Make_Selected_Component (Loc,
               Prefix        => Stubbed_Result,
               Selector_Name => Name_Addr),
             Expression =>
               New_Occurrence_Of (Source_Address, Loc)));

         Append_To (Remote_Statements,
           Make_Assignment_Statement (Loc,
             Name       => Make_Selected_Component (Loc,
               Prefix        => Stubbed_Result,
               Selector_Name => Name_Asynchronous),
             Expression =>
               New_Occurrence_Of (Asynchronous_Flag, Loc)));

         Append_List_To (Remote_Statements,
           Build_Get_Unique_RP_Call (Loc, Stubbed_Result, Stub_Type));
         --  ??? Issue with asynchronous calls here: the Asynchronous
         --  flag is set on the stub type if, and only if, the RACW type
         --  has a pragma Asynchronous. This is incorrect for RACWs that
         --  implement RAS types, because in that case the /designated
         --  subprogram/ (not the type) might be asynchronous, and
         --  that causes the stub to need to be asynchronous too.
         --  A solution is to transport a RAS as a struct containing
         --  a RACW and an asynchronous flag, and to properly alter
         --  the Asynchronous component in the stub type in the RAS's
         --  Input TSS.

         Append_To (Remote_Statements,
           Make_Assignment_Statement (Loc,
             Name       => Result,
             Expression => Unchecked_Convert_To (RACW_Type,
               New_Occurrence_Of (Stubbed_Result, Loc))));

         --  Distinguish between the local and remote cases, and execute the
         --  appropriate piece of code.

         Append_To (Statements,
           Make_Implicit_If_Statement (RACW_Type,
             Condition       =>
               Make_Op_Eq (Loc,
                 Left_Opnd  =>
                   Make_Function_Call (Loc,
                     Name => New_Occurrence_Of (
                       RTE (RE_Get_Local_Partition_Id), Loc)),
                 Right_Opnd => New_Occurrence_Of (Source_Partition, Loc)),
             Then_Statements => Local_Statements,
             Else_Statements => Remote_Statements));

         Build_Stream_Procedure
           (Loc, RACW_Type, Body_Node,
            Make_Defining_Identifier (Loc, Procedure_Name),
            Statements, Outp => True);
         Set_Declarations (Body_Node, Decls);

         Proc_Decl := Make_Subprogram_Declaration (Loc,
           Copy_Specification (Loc, Specification (Body_Node)));

         Attr_Decl :=
           Make_Attribute_Definition_Clause (Loc,
             Name       => New_Occurrence_Of (RACW_Type, Loc),
             Chars      => Name_Read,
             Expression =>
               New_Occurrence_Of (
                 Defining_Unit_Name (Specification (Proc_Decl)), Loc));

         Insert_After (Declaration_Node (RACW_Type), Proc_Decl);
         Insert_After (Proc_Decl, Attr_Decl);
         Append_To (Declarations, Body_Node);
      end Add_RACW_Read_Attribute;

      ------------------------------
      -- Add_RACW_Write_Attribute --
      ------------------------------

      procedure Add_RACW_Write_Attribute
        (RACW_Type        : Entity_Id;
         Stub_Type        : Entity_Id;
         Stub_Type_Access : Entity_Id;
         RPC_Receiver     : Node_Id;
         Declarations     : List_Id)
      is
         Body_Node : Node_Id;
         Proc_Decl : Node_Id;
         Attr_Decl : Node_Id;

         Statements        : List_Id;
         Local_Statements  : List_Id;
         Remote_Statements : List_Id;
         Null_Statements   : List_Id;

         Procedure_Name : constant Name_Id := New_Internal_Name ('R');

      begin
         --  Build the code fragment corresponding to the marshalling of a
         --  local object.

         Local_Statements := New_List (

           Pack_Entity_Into_Stream_Access (Loc,
             Stream => Stream_Parameter,
             Object => RTE (RE_Get_Local_Partition_Id)),

           Pack_Node_Into_Stream_Access (Loc,
             Stream => Stream_Parameter,
             Object => OK_Convert_To (RTE (RE_Unsigned_64), RPC_Receiver),
             Etyp   => RTE (RE_Unsigned_64)),

          Pack_Node_Into_Stream_Access (Loc,
            Stream => Stream_Parameter,
            Object => OK_Convert_To (RTE (RE_Unsigned_64),
              Make_Attribute_Reference (Loc,
                Prefix         =>
                  Make_Explicit_Dereference (Loc,
                    Prefix => Object),
                Attribute_Name => Name_Address)),
            Etyp   => RTE (RE_Unsigned_64)));

         --  Build the code fragment corresponding to the marshalling of
         --  a remote object.

         Remote_Statements := New_List (

           Pack_Node_Into_Stream_Access (Loc,
            Stream => Stream_Parameter,
            Object =>
               Make_Selected_Component (Loc,
                 Prefix        => Unchecked_Convert_To (Stub_Type_Access,
                   Object),
                 Selector_Name =>
                   Make_Identifier (Loc, Name_Origin)),
            Etyp   => RTE (RE_Partition_ID)),

           Pack_Node_Into_Stream_Access (Loc,
            Stream => Stream_Parameter,
            Object =>
               Make_Selected_Component (Loc,
                 Prefix        => Unchecked_Convert_To (Stub_Type_Access,
                   Object),
                 Selector_Name =>
                   Make_Identifier (Loc, Name_Receiver)),
            Etyp   => RTE (RE_Unsigned_64)),

           Pack_Node_Into_Stream_Access (Loc,
            Stream => Stream_Parameter,
            Object =>
               Make_Selected_Component (Loc,
                 Prefix        => Unchecked_Convert_To (Stub_Type_Access,
                   Object),
                 Selector_Name =>
                   Make_Identifier (Loc, Name_Addr)),
            Etyp   => RTE (RE_Unsigned_64)));

         --  Build code fragment corresponding to marshalling of a null object

         Null_Statements := New_List (

           Pack_Entity_Into_Stream_Access (Loc,
             Stream => Stream_Parameter,
             Object => RTE (RE_Get_Local_Partition_Id)),

           Pack_Node_Into_Stream_Access (Loc,
             Stream => Stream_Parameter,
             Object => OK_Convert_To (RTE (RE_Unsigned_64), RPC_Receiver),
             Etyp   => RTE (RE_Unsigned_64)),

           Pack_Node_Into_Stream_Access (Loc,
             Stream => Stream_Parameter,
             Object => Make_Integer_Literal (Loc, Uint_0),
             Etyp   => RTE (RE_Unsigned_64)));

         Statements := New_List (
           Make_Implicit_If_Statement (RACW_Type,
             Condition       =>
               Make_Op_Eq (Loc,
                 Left_Opnd  => Object,
                 Right_Opnd => Make_Null (Loc)),
             Then_Statements => Null_Statements,
             Elsif_Parts     => New_List (
               Make_Elsif_Part (Loc,
                 Condition       =>
                   Make_Op_Eq (Loc,
                     Left_Opnd  =>
                       Make_Attribute_Reference (Loc,
                         Prefix         => Object,
                         Attribute_Name => Name_Tag),
                     Right_Opnd =>
                       Make_Attribute_Reference (Loc,
                         Prefix         => New_Occurrence_Of (Stub_Type, Loc),
                         Attribute_Name => Name_Tag)),
                 Then_Statements => Remote_Statements)),
             Else_Statements => Local_Statements));

         Build_Stream_Procedure
           (Loc, RACW_Type, Body_Node,
            Make_Defining_Identifier (Loc, Procedure_Name),
            Statements, Outp => False);

         Proc_Decl := Make_Subprogram_Declaration (Loc,
           Copy_Specification (Loc, Specification (Body_Node)));

         Attr_Decl :=
           Make_Attribute_Definition_Clause (Loc,
             Name       => New_Occurrence_Of (RACW_Type, Loc),
             Chars      => Name_Write,
             Expression =>
               New_Occurrence_Of (
                 Defining_Unit_Name (Specification (Proc_Decl)), Loc));

         Insert_After (Declaration_Node (RACW_Type), Proc_Decl);
         Insert_After (Proc_Decl, Attr_Decl);
         Append_To (Declarations, Body_Node);
      end Add_RACW_Write_Attribute;

      ------------------------
      -- Add_RAS_Access_TSS --
      ------------------------

      procedure Add_RAS_Access_TSS (N : Node_Id) is
         Loc : constant Source_Ptr := Sloc (N);

         Ras_Type : constant Entity_Id := Defining_Identifier (N);
         Fat_Type : constant Entity_Id := Equivalent_Type (Ras_Type);
         --  Ras_Type is the access to subprogram type while Fat_Type is the
         --  corresponding record type.

         RACW_Type : constant Entity_Id :=
                       Underlying_RACW_Type (Ras_Type);
         Desig     : constant Entity_Id :=
                       Etype (Designated_Type (RACW_Type));

         Stub_Elements : constant Stub_Structure :=
                           Stubs_Table.Get (Desig);
         pragma Assert (Stub_Elements /= Empty_Stub_Structure);

         Proc : constant Entity_Id :=
                  Make_Defining_Identifier (Loc,
                    Chars => Make_TSS_Name (Ras_Type, TSS_RAS_Access));

         Proc_Spec : Node_Id;

         --  Formal parameters

         Package_Name : constant Entity_Id :=
                          Make_Defining_Identifier (Loc,
                            Chars => Name_P);
         --  Target package

         Subp_Id : constant Entity_Id :=
                     Make_Defining_Identifier (Loc,
                       Chars => Name_S);
         --  Target subprogram

         Asynch_P : constant Entity_Id :=
                      Make_Defining_Identifier (Loc,
                        Chars => Name_Asynchronous);
         --  Is the procedure to which the 'Access applies asynchronous?

         All_Calls_Remote : constant Entity_Id :=
                              Make_Defining_Identifier (Loc,
                                Chars => Name_All_Calls_Remote);
         --  True if an All_Calls_Remote pragma applies to the RCI unit
         --  that contains the subprogram.

         --  Common local variables

         Proc_Decls      : List_Id;
         Proc_Statements : List_Id;

         Origin : constant Entity_Id :=
                    Make_Defining_Identifier (Loc,
                      Chars => New_Internal_Name ('P'));

         --  Additional local variables for the local case

         Proxy_Addr : constant Entity_Id :=
                        Make_Defining_Identifier (Loc,
                          Chars => New_Internal_Name ('P'));

         --  Additional local variables for the remote case

         Local_Stub : constant Entity_Id :=
                        Make_Defining_Identifier (Loc,
                          Chars => New_Internal_Name ('L'));

         Stub_Ptr : constant Entity_Id :=
                      Make_Defining_Identifier (Loc,
                        Chars => New_Internal_Name ('S'));

         function Set_Field
           (Field_Name : Name_Id;
            Value      : Node_Id) return Node_Id;
         --  Construct an assignment that sets the named component in the
         --  returned record

         ---------------
         -- Set_Field --
         ---------------

         function Set_Field
           (Field_Name : Name_Id;
            Value      : Node_Id) return Node_Id
         is
         begin
            return
              Make_Assignment_Statement (Loc,
                Name       =>
                  Make_Selected_Component (Loc,
                    Prefix        => Stub_Ptr,
                    Selector_Name => Field_Name),
                Expression => Value);
         end Set_Field;

      --  Start of processing for Add_RAS_Access_TSS

      begin
         Proc_Decls := New_List (

         --  Common declarations

           Make_Object_Declaration (Loc,
             Defining_Identifier => Origin,
             Constant_Present    => True,
             Object_Definition   =>
               New_Occurrence_Of (RTE (RE_Partition_ID), Loc),
             Expression          =>
               Make_Function_Call (Loc,
                 Name                   =>
                   New_Occurrence_Of (RTE (RE_Get_Active_Partition_Id), Loc),
                 Parameter_Associations => New_List (
                   New_Occurrence_Of (Package_Name, Loc)))),

         --  Declaration use only in the local case: proxy address

           Make_Object_Declaration (Loc,
             Defining_Identifier => Proxy_Addr,
             Object_Definition   =>
               New_Occurrence_Of (RTE (RE_Unsigned_64), Loc)),

         --  Declarations used only in the remote case: stub object and
         --  stub pointer.

           Make_Object_Declaration (Loc,
             Defining_Identifier => Local_Stub,
             Aliased_Present     => True,
             Object_Definition   =>
               New_Occurrence_Of (Stub_Elements.Stub_Type, Loc)),

           Make_Object_Declaration (Loc,
             Defining_Identifier =>
               Stub_Ptr,
             Object_Definition   =>
               New_Occurrence_Of (Stub_Elements.Stub_Type_Access, Loc),
             Expression          =>
               Make_Attribute_Reference (Loc,
                 Prefix => New_Occurrence_Of (Local_Stub, Loc),
                 Attribute_Name => Name_Unchecked_Access)));

         Set_Etype (Stub_Ptr, Stub_Elements.Stub_Type_Access);
         --  Build_Get_Unique_RP_Call needs this information

         --  Note: Here we assume that the Fat_Type is a record
         --  containing just a pointer to a proxy or stub object.

         Proc_Statements := New_List (

         --  Generate:

         --    Get_RAS_Info (Pkg, Subp, PA);
         --    if Origin = Local_Partition_Id
         --      and then not All_Calls_Remote
         --    then
         --       return Fat_Type!(PA);
         --    end if;

            Make_Procedure_Call_Statement (Loc,
              Name =>
                New_Occurrence_Of (RTE (RE_Get_RAS_Info), Loc),
              Parameter_Associations => New_List (
                New_Occurrence_Of (Package_Name, Loc),
                New_Occurrence_Of (Subp_Id, Loc),
                New_Occurrence_Of (Proxy_Addr, Loc))),

           Make_Implicit_If_Statement (N,
             Condition =>
               Make_And_Then (Loc,
                 Left_Opnd  =>
                   Make_Op_Eq (Loc,
                     Left_Opnd =>
                       New_Occurrence_Of (Origin, Loc),
                     Right_Opnd =>
                       Make_Function_Call (Loc,
                         New_Occurrence_Of (
                           RTE (RE_Get_Local_Partition_Id), Loc))),
                 Right_Opnd =>
                   Make_Op_Not (Loc,
                     New_Occurrence_Of (All_Calls_Remote, Loc))),
             Then_Statements => New_List (
               Make_Return_Statement (Loc,
                 Unchecked_Convert_To (Fat_Type,
                   OK_Convert_To (RTE (RE_Address),
                     New_Occurrence_Of (Proxy_Addr, Loc)))))),

           Set_Field (Name_Origin,
               New_Occurrence_Of (Origin, Loc)),

           Set_Field (Name_Receiver,
             Make_Function_Call (Loc,
               Name                   =>
                 New_Occurrence_Of (RTE (RE_Get_RCI_Package_Receiver), Loc),
               Parameter_Associations => New_List (
                 New_Occurrence_Of (Package_Name, Loc)))),

           Set_Field (Name_Addr, New_Occurrence_Of (Proxy_Addr, Loc)),

         --  E.4.1(9) A remote call is asynchronous if it is a call to
         --  a procedure, or a call through a value of an access-to-procedure
         --  type, to which a pragma Asynchronous applies.

         --    Parameter Asynch_P is true when the procedure is asynchronous;
         --    Expression Asynch_T is true when the type is asynchronous.

           Set_Field (Name_Asynchronous,
             Make_Or_Else (Loc,
               New_Occurrence_Of (Asynch_P, Loc),
               New_Occurrence_Of (Boolean_Literals (
                 Is_Asynchronous (Ras_Type)), Loc))));

         Append_List_To (Proc_Statements,
           Build_Get_Unique_RP_Call
             (Loc, Stub_Ptr, Stub_Elements.Stub_Type));

         --  Return the newly created value

         Append_To (Proc_Statements,
           Make_Return_Statement (Loc,
             Expression =>
               Unchecked_Convert_To (Fat_Type,
                 New_Occurrence_Of (Stub_Ptr, Loc))));

         Proc_Spec :=
           Make_Function_Specification (Loc,
             Defining_Unit_Name       => Proc,
             Parameter_Specifications => New_List (
               Make_Parameter_Specification (Loc,
                 Defining_Identifier => Package_Name,
                 Parameter_Type      =>
                   New_Occurrence_Of (Standard_String, Loc)),

               Make_Parameter_Specification (Loc,
                 Defining_Identifier => Subp_Id,
                 Parameter_Type      =>
                   New_Occurrence_Of (RTE (RE_Subprogram_Id), Loc)),

               Make_Parameter_Specification (Loc,
                 Defining_Identifier => Asynch_P,
                 Parameter_Type      =>
                   New_Occurrence_Of (Standard_Boolean, Loc)),

               Make_Parameter_Specification (Loc,
                 Defining_Identifier => All_Calls_Remote,
                 Parameter_Type      =>
                   New_Occurrence_Of (Standard_Boolean, Loc))),

            Result_Definition =>
              New_Occurrence_Of (Fat_Type, Loc));

         --  Set the kind and return type of the function to prevent
         --  ambiguities between Ras_Type and Fat_Type in subsequent analysis.

         Set_Ekind (Proc, E_Function);
         Set_Etype (Proc, Fat_Type);

         Discard_Node (
           Make_Subprogram_Body (Loc,
             Specification              => Proc_Spec,
             Declarations               => Proc_Decls,
             Handled_Statement_Sequence =>
               Make_Handled_Sequence_Of_Statements (Loc,
                 Statements => Proc_Statements)));

         Set_TSS (Fat_Type, Proc);
      end Add_RAS_Access_TSS;

      -----------------------
      -- Add_RAST_Features --
      -----------------------

      procedure Add_RAST_Features
        (Vis_Decl : Node_Id;
         RAS_Type : Entity_Id)
      is
         pragma Warnings (Off);
         pragma Unreferenced (RAS_Type);
         pragma Warnings (On);
      begin
         Add_RAS_Access_TSS (Vis_Decl);
      end Add_RAST_Features;

      -----------------------------------------
      -- Add_Receiving_Stubs_To_Declarations --
      -----------------------------------------

      procedure Add_Receiving_Stubs_To_Declarations
        (Pkg_Spec : Node_Id;
         Decls    : List_Id)
      is
         Loc : constant Source_Ptr := Sloc (Pkg_Spec);

         Request_Parameter : Node_Id;

         Pkg_RPC_Receiver            : constant Entity_Id :=
                                         Make_Defining_Identifier (Loc,
                                           New_Internal_Name ('H'));
         Pkg_RPC_Receiver_Statements : List_Id;
         Pkg_RPC_Receiver_Cases      : constant List_Id := New_List;
         Pkg_RPC_Receiver_Body       : Node_Id;
         --  A Pkg_RPC_Receiver is built to decode the request

         Lookup_RAS_Info : constant Entity_Id :=
                             Make_Defining_Identifier (Loc,
                               Chars => New_Internal_Name ('R'));
         --  A remote subprogram is created to allow peers to look up
         --  RAS information using subprogram ids.

         Subp_Id    : Entity_Id;
         Subp_Index : Entity_Id;
         --  Subprogram_Id as read from the incoming stream

         Current_Declaration       : Node_Id;
         Current_Subprogram_Number : Int := First_RCI_Subprogram_Id;
         Current_Stubs             : Node_Id;

         Subp_Info_Array : constant Entity_Id :=
                             Make_Defining_Identifier (Loc,
                               Chars => New_Internal_Name ('I'));

         Subp_Info_List : constant List_Id := New_List;

         Register_Pkg_Actuals : constant List_Id := New_List;

         All_Calls_Remote_E  : Entity_Id;
         Proxy_Object_Addr   : Entity_Id;

         procedure Append_Stubs_To
           (RPC_Receiver_Cases : List_Id;
            Stubs              : Node_Id;
            Subprogram_Number  : Int);
         --  Add one case to the specified RPC receiver case list
         --  associating Subprogram_Number with the subprogram declared
         --  by Declaration, for which we have receiving stubs in Stubs.

         ---------------------
         -- Append_Stubs_To --
         ---------------------

         procedure Append_Stubs_To
           (RPC_Receiver_Cases : List_Id;
            Stubs              : Node_Id;
            Subprogram_Number  : Int)
         is
         begin
            Append_To (RPC_Receiver_Cases,
              Make_Case_Statement_Alternative (Loc,
                Discrete_Choices =>
                   New_List (Make_Integer_Literal (Loc, Subprogram_Number)),
                Statements       =>
                  New_List (
                    Make_Procedure_Call_Statement (Loc,
                      Name                   =>
                        New_Occurrence_Of (
                          Defining_Entity (Stubs), Loc),
                      Parameter_Associations => New_List (
                        New_Occurrence_Of (Request_Parameter, Loc))))));
         end Append_Stubs_To;

      --  Start of processing for Add_Receiving_Stubs_To_Declarations

      begin
         --  Building receiving stubs consist in several operations:

         --    - a package RPC receiver must be built. This subprogram
         --      will get a Subprogram_Id from the incoming stream
         --      and will dispatch the call to the right subprogram

         --    - a receiving stub for any subprogram visible in the package
         --      spec. This stub will read all the parameters from the stream,
         --      and put the result as well as the exception occurrence in the
         --      output stream

         --    - a dummy package with an empty spec and a body made of an
         --      elaboration part, whose job is to register the receiving
         --      part of this RCI package on the name server. This is done
         --      by calling System.Partition_Interface.Register_Receiving_Stub

         Build_RPC_Receiver_Body (
           RPC_Receiver => Pkg_RPC_Receiver,
           Request      => Request_Parameter,
           Subp_Id      => Subp_Id,
           Subp_Index   => Subp_Index,
           Stmts        => Pkg_RPC_Receiver_Statements,
           Decl         => Pkg_RPC_Receiver_Body);
         pragma Assert (Subp_Id = Subp_Index);

         --  A null subp_id denotes a call through a RAS, in which case the
         --  next Uint_64 element in the stream is the address of the local
         --  proxy object, from which we can retrieve the actual subprogram id.

         Append_To (Pkg_RPC_Receiver_Statements,
           Make_Implicit_If_Statement (Pkg_Spec,
             Condition =>
               Make_Op_Eq (Loc,
                 New_Occurrence_Of (Subp_Id, Loc),
                 Make_Integer_Literal (Loc, 0)),
             Then_Statements => New_List (
               Make_Assignment_Statement (Loc,
                 Name =>
                   New_Occurrence_Of (Subp_Id, Loc),
                 Expression =>
                   Make_Selected_Component (Loc,
                     Prefix =>
                       Unchecked_Convert_To (RTE (RE_RAS_Proxy_Type_Access),
                         OK_Convert_To (RTE (RE_Address),
                           Make_Attribute_Reference (Loc,
                             Prefix =>
                               New_Occurrence_Of (RTE (RE_Unsigned_64), Loc),
                             Attribute_Name =>
                               Name_Input,
                             Expressions => New_List (
                               Make_Selected_Component (Loc,
                                 Prefix        => Request_Parameter,
                                 Selector_Name => Name_Params))))),
                     Selector_Name =>
                       Make_Identifier (Loc, Name_Subp_Id))))));

         --  Build a subprogram for RAS information lookups

         Current_Declaration :=
           Make_Subprogram_Declaration (Loc,
             Specification =>
               Make_Function_Specification (Loc,
                 Defining_Unit_Name =>
                   Lookup_RAS_Info,
                 Parameter_Specifications => New_List (
                   Make_Parameter_Specification (Loc,
                     Defining_Identifier =>
                       Make_Defining_Identifier (Loc, Name_Subp_Id),
                     In_Present =>
                       True,
                     Parameter_Type =>
                       New_Occurrence_Of (RTE (RE_Subprogram_Id), Loc))),
                 Result_Definition =>
                   New_Occurrence_Of (RTE (RE_Unsigned_64), Loc)));
         Append_To (Decls, Current_Declaration);
         Analyze (Current_Declaration);

         Current_Stubs := Build_Subprogram_Receiving_Stubs
           (Vis_Decl     => Current_Declaration,
            Asynchronous => False);
         Append_To (Decls, Current_Stubs);
         Analyze (Current_Stubs);

         Append_Stubs_To (Pkg_RPC_Receiver_Cases,
           Stubs       =>
             Current_Stubs,
           Subprogram_Number => 1);

         --  For each subprogram, the receiving stub will be built and a
         --  case statement will be made on the Subprogram_Id to dispatch
         --  to the right subprogram.

         All_Calls_Remote_E := Boolean_Literals (
           Has_All_Calls_Remote (Defining_Entity (Pkg_Spec)));

         Overload_Counter_Table.Reset;

         Current_Declaration := First (Visible_Declarations (Pkg_Spec));
         while Present (Current_Declaration) loop
            if Nkind (Current_Declaration) = N_Subprogram_Declaration
              and then Comes_From_Source (Current_Declaration)
            then
               declare
                  Loc : constant Source_Ptr :=
                          Sloc (Current_Declaration);
                  --  While specifically processing Current_Declaration, use
                  --  its Sloc as the location of all generated nodes.

                  Subp_Def : constant Entity_Id :=
                               Defining_Unit_Name
                                 (Specification (Current_Declaration));

                  Subp_Val : String_Id;

               begin
                  pragma Assert (Current_Subprogram_Number =
                    Get_Subprogram_Id (Subp_Def));

                  --  Build receiving stub

                  Current_Stubs :=
                    Build_Subprogram_Receiving_Stubs
                      (Vis_Decl     => Current_Declaration,
                       Asynchronous =>
                         Nkind (Specification (Current_Declaration)) =
                             N_Procedure_Specification
                           and then Is_Asynchronous (Subp_Def));

                  Append_To (Decls, Current_Stubs);
                  Analyze (Current_Stubs);

                  --  Build RAS proxy

                  Add_RAS_Proxy_And_Analyze (Decls,
                    Vis_Decl           =>
                      Current_Declaration,
                    All_Calls_Remote_E =>
                      All_Calls_Remote_E,
                    Proxy_Object_Addr  =>
                      Proxy_Object_Addr);

                  --  Compute distribution identifier

                  Assign_Subprogram_Identifier (
                    Subp_Def,
                    Current_Subprogram_Number,
                    Subp_Val);

                  --  Add subprogram descriptor (RCI_Subp_Info) to the
                  --  subprograms table for this receiver. The aggregate
                  --  below must be kept consistent with the declaration
                  --  of type RCI_Subp_Info in System.Partition_Interface.

                  Append_To (Subp_Info_List,
                    Make_Component_Association (Loc,
                      Choices => New_List (
                        Make_Integer_Literal (Loc,
                          Current_Subprogram_Number)),
                      Expression =>
                        Make_Aggregate (Loc,
                          Component_Associations => New_List (
                            Make_Component_Association (Loc,
                              Choices => New_List (
                                Make_Identifier (Loc, Name_Addr)),
                              Expression =>
                                New_Occurrence_Of (
                                  Proxy_Object_Addr, Loc))))));

                  Append_Stubs_To (Pkg_RPC_Receiver_Cases,
                    Stubs =>
                      Current_Stubs,
                    Subprogram_Number =>
                      Current_Subprogram_Number);
               end;

               Current_Subprogram_Number := Current_Subprogram_Number + 1;
            end if;

            Next (Current_Declaration);
         end loop;

         --  If we receive an invalid Subprogram_Id, it is best to do nothing
         --  rather than raising an exception since we do not want someone
         --  to crash a remote partition by sending invalid subprogram ids.
         --  This is consistent with the other parts of the case statement
         --  since even in presence of incorrect parameters in the stream,
         --  every exception will be caught and (if the subprogram is not an
         --  APC) put into the result stream and sent away.

         Append_To (Pkg_RPC_Receiver_Cases,
           Make_Case_Statement_Alternative (Loc,
             Discrete_Choices =>
               New_List (Make_Others_Choice (Loc)),
             Statements       =>
               New_List (Make_Null_Statement (Loc))));

         Append_To (Pkg_RPC_Receiver_Statements,
           Make_Case_Statement (Loc,
             Expression   =>
               New_Occurrence_Of (Subp_Id, Loc),
             Alternatives => Pkg_RPC_Receiver_Cases));

         Append_To (Decls,
           Make_Object_Declaration (Loc,
             Defining_Identifier => Subp_Info_Array,
             Constant_Present    => True,
             Aliased_Present     => True,
             Object_Definition   =>
               Make_Subtype_Indication (Loc,
                 Subtype_Mark =>
                   New_Occurrence_Of (RTE (RE_RCI_Subp_Info_Array), Loc),
                 Constraint =>
                   Make_Index_Or_Discriminant_Constraint (Loc,
                     New_List (
                       Make_Range (Loc,
                         Low_Bound  => Make_Integer_Literal (Loc,
                           First_RCI_Subprogram_Id),
                         High_Bound =>
                           Make_Integer_Literal (Loc,
                             First_RCI_Subprogram_Id
                             + List_Length (Subp_Info_List) - 1))))),
             Expression          =>
               Make_Aggregate (Loc,
                 Component_Associations => Subp_Info_List)));
         Analyze (Last (Decls));

         Append_To (Decls,
           Make_Subprogram_Body (Loc,
             Specification =>
               Copy_Specification (Loc, Parent (Lookup_RAS_Info)),
             Declarations =>
               No_List,
             Handled_Statement_Sequence =>
               Make_Handled_Sequence_Of_Statements (Loc,
                 Statements => New_List (
                   Make_Return_Statement (Loc,
                     Expression => OK_Convert_To (RTE (RE_Unsigned_64),
                       Make_Selected_Component (Loc,
                         Prefix =>
                           Make_Indexed_Component (Loc,
                             Prefix =>
                               New_Occurrence_Of (Subp_Info_Array, Loc),
                             Expressions => New_List (
                               Convert_To (Standard_Integer,
                                 Make_Identifier (Loc, Name_Subp_Id)))),
                         Selector_Name =>
                           Make_Identifier (Loc, Name_Addr))))))));
         Analyze (Last (Decls));

         Append_To (Decls, Pkg_RPC_Receiver_Body);
         Analyze (Last (Decls));

         Get_Library_Unit_Name_String (Pkg_Spec);
         Append_To (Register_Pkg_Actuals,
            --  Name
           Make_String_Literal (Loc,
             Strval => String_From_Name_Buffer));

         Append_To (Register_Pkg_Actuals,
            --  Receiver
           Make_Attribute_Reference (Loc,
             Prefix         =>
               New_Occurrence_Of (Pkg_RPC_Receiver, Loc),
             Attribute_Name =>
               Name_Unrestricted_Access));

         Append_To (Register_Pkg_Actuals,
            --  Version
           Make_Attribute_Reference (Loc,
             Prefix         =>
               New_Occurrence_Of (Defining_Entity (Pkg_Spec), Loc),
             Attribute_Name =>
               Name_Version));

         Append_To (Register_Pkg_Actuals,
            --  Subp_Info
           Make_Attribute_Reference (Loc,
             Prefix         =>
               New_Occurrence_Of (Subp_Info_Array, Loc),
             Attribute_Name =>
               Name_Address));

         Append_To (Register_Pkg_Actuals,
            --  Subp_Info_Len
           Make_Attribute_Reference (Loc,
             Prefix         =>
               New_Occurrence_Of (Subp_Info_Array, Loc),
             Attribute_Name =>
               Name_Length));

         Append_To (Decls,
           Make_Procedure_Call_Statement (Loc,
             Name                   =>
               New_Occurrence_Of (RTE (RE_Register_Receiving_Stub), Loc),
             Parameter_Associations => Register_Pkg_Actuals));
         Analyze (Last (Decls));
      end Add_Receiving_Stubs_To_Declarations;

      ---------------------------------
      -- Build_General_Calling_Stubs --
      ---------------------------------

      procedure Build_General_Calling_Stubs
        (Decls                     : List_Id;
         Statements                : List_Id;
         Target_Partition          : Entity_Id;
         Target_RPC_Receiver       : Node_Id;
         Subprogram_Id             : Node_Id;
         Asynchronous              : Node_Id   := Empty;
         Is_Known_Asynchronous     : Boolean   := False;
         Is_Known_Non_Asynchronous : Boolean   := False;
         Is_Function               : Boolean;
         Spec                      : Node_Id;
         Stub_Type                 : Entity_Id := Empty;
         RACW_Type                 : Entity_Id := Empty;
         Nod                       : Node_Id)
      is
         Loc : constant Source_Ptr := Sloc (Nod);

         Stream_Parameter : Node_Id;
         --  Name of the stream used to transmit parameters to the
         --  remote package.

         Result_Parameter : Node_Id;
         --  Name of the result parameter (in non-APC cases) which get the
         --  result of the remote subprogram.

         Exception_Return_Parameter : Node_Id;
         --  Name of the parameter which will hold the exception sent by the
         --  remote subprogram.

         Current_Parameter : Node_Id;
         --  Current parameter being handled

         Ordered_Parameters_List : constant List_Id :=
                                     Build_Ordered_Parameters_List (Spec);

         Asynchronous_Statements     : List_Id := No_List;
         Non_Asynchronous_Statements : List_Id := No_List;
         --  Statements specifics to the Asynchronous/Non-Asynchronous cases

         Extra_Formal_Statements : constant List_Id := New_List;
         --  List of statements for extra formal parameters. It will appear
         --  after the regular statements for writing out parameters.

         pragma Warnings (Off);
         pragma Unreferenced (RACW_Type);
         --  Used only for the PolyORB case
         pragma Warnings (On);

      begin
         --  The general form of a calling stub for a given subprogram is:

         --    procedure X (...) is P : constant Partition_ID :=
         --      RCI_Cache.Get_Active_Partition_ID; Stream, Result : aliased
         --      System.RPC.Params_Stream_Type (0); begin
         --       Put_Package_RPC_Receiver_In_Stream; (the package RPC receiver
         --                  comes from RCI_Cache.Get_RCI_Package_Receiver)
         --       Put_Subprogram_Id_In_Stream; Put_Parameters_In_Stream; Do_RPC
         --       (Stream, Result); Read_Exception_Occurrence_From_Result;
         --       Raise_It;
         --       Read_Out_Parameters_And_Function_Return_From_Stream; end X;

         --  There are some variations: Do_APC is called for an asynchronous
         --  procedure and the part after the call is completely ommitted as
         --  well as the declaration of Result. For a function call, 'Input is
         --  always used to read the result even if it is constrained.

         Stream_Parameter :=
           Make_Defining_Identifier (Loc, New_Internal_Name ('S'));

         Append_To (Decls,
           Make_Object_Declaration (Loc,
             Defining_Identifier => Stream_Parameter,
             Aliased_Present     => True,
             Object_Definition   =>
               Make_Subtype_Indication (Loc,
                 Subtype_Mark =>
                   New_Occurrence_Of (RTE (RE_Params_Stream_Type), Loc),
                 Constraint   =>
                   Make_Index_Or_Discriminant_Constraint (Loc,
                     Constraints =>
                       New_List (Make_Integer_Literal (Loc, 0))))));

         if not Is_Known_Asynchronous then
            Result_Parameter :=
              Make_Defining_Identifier (Loc, New_Internal_Name ('R'));

            Append_To (Decls,
              Make_Object_Declaration (Loc,
                Defining_Identifier => Result_Parameter,
                Aliased_Present     => True,
                Object_Definition   =>
                  Make_Subtype_Indication (Loc,
                    Subtype_Mark =>
                      New_Occurrence_Of (RTE (RE_Params_Stream_Type), Loc),
                    Constraint   =>
                      Make_Index_Or_Discriminant_Constraint (Loc,
                        Constraints =>
                          New_List (Make_Integer_Literal (Loc, 0))))));

            Exception_Return_Parameter :=
              Make_Defining_Identifier (Loc, New_Internal_Name ('E'));

            Append_To (Decls,
              Make_Object_Declaration (Loc,
                Defining_Identifier => Exception_Return_Parameter,
                Object_Definition   =>
                  New_Occurrence_Of (RTE (RE_Exception_Occurrence), Loc)));

         else
            Result_Parameter := Empty;
            Exception_Return_Parameter := Empty;
         end if;

         --  Put first the RPC receiver corresponding to the remote package

         Append_To (Statements,
           Make_Attribute_Reference (Loc,
             Prefix         =>
               New_Occurrence_Of (RTE (RE_Unsigned_64), Loc),
             Attribute_Name => Name_Write,
             Expressions    => New_List (
               Make_Attribute_Reference (Loc,
                 Prefix         =>
                   New_Occurrence_Of (Stream_Parameter, Loc),
                 Attribute_Name =>
                   Name_Access),
               Target_RPC_Receiver)));

         --  Then put the Subprogram_Id of the subprogram we want to call in
         --  the stream.

         Append_To (Statements,
           Make_Attribute_Reference (Loc,
             Prefix         =>
               New_Occurrence_Of (RTE (RE_Subprogram_Id), Loc),
             Attribute_Name =>
               Name_Write,
             Expressions      => New_List (
               Make_Attribute_Reference (Loc,
                 Prefix         =>
                   New_Occurrence_Of (Stream_Parameter, Loc),
                 Attribute_Name => Name_Access),
               Subprogram_Id)));

         Current_Parameter := First (Ordered_Parameters_List);
         while Present (Current_Parameter) loop
            declare
               Typ             : constant Node_Id :=
                                   Parameter_Type (Current_Parameter);
               Etyp            : Entity_Id;
               Constrained     : Boolean;
               Value           : Node_Id;
               Extra_Parameter : Entity_Id;

            begin
               if Is_RACW_Controlling_Formal
                 (Current_Parameter, Stub_Type)
               then
                  --  In the case of a controlling formal argument, we marshall
                  --  its addr field rather than the local stub.

                  Append_To (Statements,
                     Pack_Node_Into_Stream (Loc,
                       Stream => Stream_Parameter,
                       Object =>
                         Make_Selected_Component (Loc,
                           Prefix        =>
                             Defining_Identifier (Current_Parameter),
                           Selector_Name => Name_Addr),
                       Etyp   => RTE (RE_Unsigned_64)));

               else
                  Value := New_Occurrence_Of
                    (Defining_Identifier (Current_Parameter), Loc);

                  --  Access type parameters are transmitted as in out
                  --  parameters. However, a dereference is needed so that
                  --  we marshall the designated object.

                  if Nkind (Typ) = N_Access_Definition then
                     Value := Make_Explicit_Dereference (Loc, Value);
                     Etyp  := Etype (Subtype_Mark (Typ));
                  else
                     Etyp := Etype (Typ);
                  end if;

                  Constrained :=
                    Is_Constrained (Etyp) or else Is_Elementary_Type (Etyp);

                  --  Any parameter but unconstrained out parameters are
                  --  transmitted to the peer.

                  if In_Present (Current_Parameter)
                    or else not Out_Present (Current_Parameter)
                    or else not Constrained
                  then
                     Append_To (Statements,
                       Make_Attribute_Reference (Loc,
                         Prefix         =>
                           New_Occurrence_Of (Etyp, Loc),
                         Attribute_Name =>
                           Output_From_Constrained (Constrained),
                         Expressions    => New_List (
                           Make_Attribute_Reference (Loc,
                             Prefix         =>
                               New_Occurrence_Of (Stream_Parameter, Loc),
                             Attribute_Name => Name_Access),
                           Value)));
                  end if;
               end if;

               --  If the current parameter has a dynamic constrained status,
               --  then this status is transmitted as well.
               --  This should be done for accessibility as well ???

               if Nkind (Typ) /= N_Access_Definition
                 and then Need_Extra_Constrained (Current_Parameter)
               then
                  --  In this block, we do not use the extra formal that has
                  --  been created because it does not exist at the time of
                  --  expansion when building calling stubs for remote access
                  --  to subprogram types. We create an extra variable of this
                  --  type and push it in the stream after the regular
                  --  parameters.

                  Extra_Parameter := Make_Defining_Identifier
                                       (Loc, New_Internal_Name ('P'));

                  Append_To (Decls,
                     Make_Object_Declaration (Loc,
                       Defining_Identifier => Extra_Parameter,
                       Constant_Present    => True,
                       Object_Definition   =>
                          New_Occurrence_Of (Standard_Boolean, Loc),
                       Expression          =>
                          Make_Attribute_Reference (Loc,
                            Prefix         =>
                              New_Occurrence_Of (
                                Defining_Identifier (Current_Parameter), Loc),
                            Attribute_Name => Name_Constrained)));

                  Append_To (Extra_Formal_Statements,
                     Make_Attribute_Reference (Loc,
                       Prefix         =>
                         New_Occurrence_Of (Standard_Boolean, Loc),
                       Attribute_Name =>
                         Name_Write,
                       Expressions    => New_List (
                         Make_Attribute_Reference (Loc,
                           Prefix         =>
                             New_Occurrence_Of (Stream_Parameter, Loc),
                           Attribute_Name =>
                             Name_Access),
                         New_Occurrence_Of (Extra_Parameter, Loc))));
               end if;

               Next (Current_Parameter);
            end;
         end loop;

         --  Append the formal statements list to the statements

         Append_List_To (Statements, Extra_Formal_Statements);

         if not Is_Known_Non_Asynchronous then

            --  Build the call to System.RPC.Do_APC

            Asynchronous_Statements := New_List (
              Make_Procedure_Call_Statement (Loc,
                Name                   =>
                  New_Occurrence_Of (RTE (RE_Do_Apc), Loc),
                Parameter_Associations => New_List (
                  New_Occurrence_Of (Target_Partition, Loc),
                  Make_Attribute_Reference (Loc,
                    Prefix         =>
                      New_Occurrence_Of (Stream_Parameter, Loc),
                    Attribute_Name =>
                      Name_Access))));
         else
            Asynchronous_Statements := No_List;
         end if;

         if not Is_Known_Asynchronous then

            --  Build the call to System.RPC.Do_RPC

            Non_Asynchronous_Statements := New_List (
              Make_Procedure_Call_Statement (Loc,
                Name                   =>
                  New_Occurrence_Of (RTE (RE_Do_Rpc), Loc),
                Parameter_Associations => New_List (
                  New_Occurrence_Of (Target_Partition, Loc),

                  Make_Attribute_Reference (Loc,
                    Prefix         =>
                      New_Occurrence_Of (Stream_Parameter, Loc),
                    Attribute_Name =>
                      Name_Access),

                  Make_Attribute_Reference (Loc,
                    Prefix         =>
                      New_Occurrence_Of (Result_Parameter, Loc),
                    Attribute_Name =>
                      Name_Access))));

            --  Read the exception occurrence from the result stream and
            --  reraise it. It does no harm if this is a Null_Occurrence since
            --  this does nothing.

            Append_To (Non_Asynchronous_Statements,
              Make_Attribute_Reference (Loc,
                Prefix         =>
                  New_Occurrence_Of (RTE (RE_Exception_Occurrence), Loc),

                Attribute_Name =>
                  Name_Read,

                Expressions    => New_List (
                  Make_Attribute_Reference (Loc,
                    Prefix         =>
                      New_Occurrence_Of (Result_Parameter, Loc),
                    Attribute_Name =>
                      Name_Access),
                  New_Occurrence_Of (Exception_Return_Parameter, Loc))));

            Append_To (Non_Asynchronous_Statements,
              Make_Procedure_Call_Statement (Loc,
                Name                   =>
                  New_Occurrence_Of (RTE (RE_Reraise_Occurrence), Loc),
                Parameter_Associations => New_List (
                  New_Occurrence_Of (Exception_Return_Parameter, Loc))));

            if Is_Function then

               --  If this is a function call, then read the value and return
               --  it. The return value is written/read using 'Output/'Input.

               Append_To (Non_Asynchronous_Statements,
                 Make_Tag_Check (Loc,
                   Make_Return_Statement (Loc,
                     Expression =>
                       Make_Attribute_Reference (Loc,
                         Prefix         =>
                           New_Occurrence_Of (
                             Etype (Result_Definition (Spec)), Loc),

                         Attribute_Name => Name_Input,

                         Expressions    => New_List (
                           Make_Attribute_Reference (Loc,
                             Prefix         =>
                               New_Occurrence_Of (Result_Parameter, Loc),
                             Attribute_Name => Name_Access))))));

            else
               --  Loop around parameters and assign out (or in out)
               --  parameters. In the case of RACW, controlling arguments
               --  cannot possibly have changed since they are remote, so we do
               --  not read them from the stream.

               Current_Parameter := First (Ordered_Parameters_List);
               while Present (Current_Parameter) loop
                  declare
                     Typ   : constant Node_Id :=
                               Parameter_Type (Current_Parameter);
                     Etyp  : Entity_Id;
                     Value : Node_Id;

                  begin
                     Value :=
                       New_Occurrence_Of
                         (Defining_Identifier (Current_Parameter), Loc);

                     if Nkind (Typ) = N_Access_Definition then
                        Value := Make_Explicit_Dereference (Loc, Value);
                        Etyp  := Etype (Subtype_Mark (Typ));
                     else
                        Etyp := Etype (Typ);
                     end if;

                     if (Out_Present (Current_Parameter)
                          or else Nkind (Typ) = N_Access_Definition)
                       and then Etyp /= Stub_Type
                     then
                        Append_To (Non_Asynchronous_Statements,
                           Make_Attribute_Reference (Loc,
                             Prefix         =>
                               New_Occurrence_Of (Etyp, Loc),

                             Attribute_Name => Name_Read,

                             Expressions    => New_List (
                               Make_Attribute_Reference (Loc,
                                 Prefix         =>
                                   New_Occurrence_Of (Result_Parameter, Loc),
                                 Attribute_Name =>
                                   Name_Access),
                               Value)));
                     end if;
                  end;

                  Next (Current_Parameter);
               end loop;
            end if;
         end if;

         if Is_Known_Asynchronous then
            Append_List_To (Statements, Asynchronous_Statements);

         elsif Is_Known_Non_Asynchronous then
            Append_List_To (Statements, Non_Asynchronous_Statements);

         else
            pragma Assert (Present (Asynchronous));
            Prepend_To (Asynchronous_Statements,
              Make_Attribute_Reference (Loc,
                Prefix         => New_Occurrence_Of (Standard_Boolean, Loc),
                Attribute_Name => Name_Write,
                Expressions    => New_List (
                  Make_Attribute_Reference (Loc,
                    Prefix         =>
                      New_Occurrence_Of (Stream_Parameter, Loc),
                    Attribute_Name => Name_Access),
                  New_Occurrence_Of (Standard_True, Loc))));

            Prepend_To (Non_Asynchronous_Statements,
              Make_Attribute_Reference (Loc,
                Prefix         => New_Occurrence_Of (Standard_Boolean, Loc),
                Attribute_Name => Name_Write,
                Expressions    => New_List (
                  Make_Attribute_Reference (Loc,
                    Prefix         =>
                      New_Occurrence_Of (Stream_Parameter, Loc),
                    Attribute_Name => Name_Access),
                  New_Occurrence_Of (Standard_False, Loc))));

            Append_To (Statements,
              Make_Implicit_If_Statement (Nod,
                Condition       => Asynchronous,
                Then_Statements => Asynchronous_Statements,
                Else_Statements => Non_Asynchronous_Statements));
         end if;
      end Build_General_Calling_Stubs;

      -----------------------------
      -- Build_RPC_Receiver_Body --
      -----------------------------

      procedure Build_RPC_Receiver_Body
        (RPC_Receiver : Entity_Id;
         Request      : out Entity_Id;
         Subp_Id      : out Entity_Id;
         Subp_Index   : out Entity_Id;
         Stmts        : out List_Id;
         Decl         : out Node_Id)
      is
         Loc : constant Source_Ptr := Sloc (RPC_Receiver);

         RPC_Receiver_Spec  : Node_Id;
         RPC_Receiver_Decls : List_Id;

      begin
         Request := Make_Defining_Identifier (Loc, Name_R);

         RPC_Receiver_Spec :=
           Build_RPC_Receiver_Specification
             (RPC_Receiver      => RPC_Receiver,
              Request_Parameter => Request);

         Subp_Id    := Make_Defining_Identifier (Loc, New_Internal_Name ('P'));
         Subp_Index := Subp_Id;

         --  Subp_Id may not be a constant, because in the case of the RPC
         --  receiver for an RCI package, when a call is received from a RAS
         --  dereference, it will be assigned during subsequent processing.

         RPC_Receiver_Decls := New_List (
           Make_Object_Declaration (Loc,
             Defining_Identifier => Subp_Id,
             Object_Definition   =>
               New_Occurrence_Of (RTE (RE_Subprogram_Id), Loc),
             Expression          =>
               Make_Attribute_Reference (Loc,
                 Prefix          =>
                   New_Occurrence_Of (RTE (RE_Subprogram_Id), Loc),
                 Attribute_Name  => Name_Input,
                 Expressions     => New_List (
                                      Make_Selected_Component (Loc,
                                        Prefix        => Request,
                                        Selector_Name => Name_Params)))));

         Stmts := New_List;

         Decl :=
           Make_Subprogram_Body (Loc,
             Specification              => RPC_Receiver_Spec,
             Declarations               => RPC_Receiver_Decls,
             Handled_Statement_Sequence =>
               Make_Handled_Sequence_Of_Statements (Loc,
                 Statements => Stmts));
      end Build_RPC_Receiver_Body;

      -----------------------
      -- Build_Stub_Target --
      -----------------------

      function Build_Stub_Target
        (Loc                   : Source_Ptr;
         Decls                 : List_Id;
         RCI_Locator           : Entity_Id;
         Controlling_Parameter : Entity_Id) return RPC_Target
      is
         Target_Info : RPC_Target (PCS_Kind => Name_GARLIC_DSA);
      begin
         Target_Info.Partition :=
           Make_Defining_Identifier (Loc, New_Internal_Name ('P'));
         if Present (Controlling_Parameter) then
            Append_To (Decls,
              Make_Object_Declaration (Loc,
                Defining_Identifier => Target_Info.Partition,
                Constant_Present    => True,
                Object_Definition   =>
                  New_Occurrence_Of (RTE (RE_Partition_ID), Loc),

                Expression          =>
                  Make_Selected_Component (Loc,
                    Prefix        => Controlling_Parameter,
                    Selector_Name => Name_Origin)));

            Target_Info.RPC_Receiver :=
              Make_Selected_Component (Loc,
                Prefix        => Controlling_Parameter,
                Selector_Name => Name_Receiver);

         else
            Append_To (Decls,
              Make_Object_Declaration (Loc,
                Defining_Identifier => Target_Info.Partition,
                Constant_Present    => True,
                Object_Definition   =>
                  New_Occurrence_Of (RTE (RE_Partition_ID), Loc),

                Expression          =>
                  Make_Function_Call (Loc,
                    Name => Make_Selected_Component (Loc,
                      Prefix        =>
                        Make_Identifier (Loc, Chars (RCI_Locator)),
                      Selector_Name =>
                        Make_Identifier (Loc,
                          Name_Get_Active_Partition_ID)))));

            Target_Info.RPC_Receiver :=
              Make_Selected_Component (Loc,
                Prefix        =>
                  Make_Identifier (Loc, Chars (RCI_Locator)),
                Selector_Name =>
                  Make_Identifier (Loc, Name_Get_RCI_Package_Receiver));
         end if;
         return Target_Info;
      end Build_Stub_Target;

      ---------------------
      -- Build_Stub_Type --
      ---------------------

      procedure Build_Stub_Type
        (RACW_Type         : Entity_Id;
         Stub_Type         : Entity_Id;
         Stub_Type_Decl    : out Node_Id;
         RPC_Receiver_Decl : out Node_Id)
      is
         Loc    : constant Source_Ptr := Sloc (Stub_Type);
         Is_RAS : constant Boolean    := not Comes_From_Source (RACW_Type);

      begin
         Stub_Type_Decl :=
           Make_Full_Type_Declaration (Loc,
             Defining_Identifier => Stub_Type,
             Type_Definition     =>
               Make_Record_Definition (Loc,
                 Tagged_Present  => True,
                 Limited_Present => True,
                 Component_List  =>
                   Make_Component_List (Loc,
                     Component_Items => New_List (

                       Make_Component_Declaration (Loc,
                         Defining_Identifier =>
                           Make_Defining_Identifier (Loc, Name_Origin),
                         Component_Definition =>
                           Make_Component_Definition (Loc,
                             Aliased_Present    => False,
                             Subtype_Indication =>
                               New_Occurrence_Of (
                                 RTE (RE_Partition_ID), Loc))),

                       Make_Component_Declaration (Loc,
                         Defining_Identifier =>
                           Make_Defining_Identifier (Loc, Name_Receiver),
                         Component_Definition =>
                           Make_Component_Definition (Loc,
                             Aliased_Present    => False,
                             Subtype_Indication =>
                               New_Occurrence_Of (RTE (RE_Unsigned_64), Loc))),

                       Make_Component_Declaration (Loc,
                         Defining_Identifier =>
                           Make_Defining_Identifier (Loc, Name_Addr),
                         Component_Definition =>
                           Make_Component_Definition (Loc,
                             Aliased_Present    => False,
                             Subtype_Indication =>
                               New_Occurrence_Of (RTE (RE_Unsigned_64), Loc))),

                       Make_Component_Declaration (Loc,
                         Defining_Identifier =>
                           Make_Defining_Identifier (Loc, Name_Asynchronous),
                         Component_Definition =>
                           Make_Component_Definition (Loc,
                             Aliased_Present    => False,
                             Subtype_Indication =>
                               New_Occurrence_Of (
                                 Standard_Boolean, Loc)))))));

         if Is_RAS then
            RPC_Receiver_Decl := Empty;
         else
            declare
               RPC_Receiver_Request : constant Entity_Id :=
                                        Make_Defining_Identifier (Loc, Name_R);
            begin
               RPC_Receiver_Decl :=
                 Make_Subprogram_Declaration (Loc,
                   Build_RPC_Receiver_Specification (
                     RPC_Receiver      => Make_Defining_Identifier (Loc,
                                            New_Internal_Name ('R')),
                     Request_Parameter => RPC_Receiver_Request));
            end;
         end if;
      end Build_Stub_Type;

      --------------------------------------
      -- Build_Subprogram_Receiving_Stubs --
      --------------------------------------

      function Build_Subprogram_Receiving_Stubs
        (Vis_Decl                 : Node_Id;
         Asynchronous             : Boolean;
         Dynamically_Asynchronous : Boolean   := False;
         Stub_Type                : Entity_Id := Empty;
         RACW_Type                : Entity_Id := Empty;
         Parent_Primitive         : Entity_Id := Empty) return Node_Id
      is
         Loc : constant Source_Ptr := Sloc (Vis_Decl);

         Request_Parameter : Node_Id;
         --  ???

         Decls : constant List_Id := New_List;
         --  All the parameters will get declared before calling the real
         --  subprograms. Also the out parameters will be declared.

         Statements : constant List_Id := New_List;

         Extra_Formal_Statements : constant List_Id := New_List;
         --  Statements concerning extra formal parameters

         After_Statements : constant List_Id := New_List;
         --  Statements to be executed after the subprogram call

         Inner_Decls : List_Id := No_List;
         --  In case of a function, the inner declarations are needed since
         --  the result may be unconstrained.

         Excep_Handlers : List_Id := No_List;
         Excep_Choice   : Entity_Id;
         Excep_Code     : List_Id;

         Parameter_List : constant List_Id := New_List;
         --  List of parameters to be passed to the subprogram

         Current_Parameter : Node_Id;

         Ordered_Parameters_List : constant List_Id :=
                                     Build_Ordered_Parameters_List
                                       (Specification (Vis_Decl));

         Subp_Spec : Node_Id;
         --  Subprogram specification

         Called_Subprogram : Node_Id;
         --  The subprogram to call

         Null_Raise_Statement : Node_Id;

         Dynamic_Async : Entity_Id;

      begin
         if Present (RACW_Type) then
            Called_Subprogram :=
              New_Occurrence_Of (Parent_Primitive, Loc);
         else
            Called_Subprogram :=
              New_Occurrence_Of (
                Defining_Unit_Name (Specification (Vis_Decl)), Loc);
         end if;

         Request_Parameter :=
           Make_Defining_Identifier (Loc, New_Internal_Name ('R'));

         if Dynamically_Asynchronous then
            Dynamic_Async :=
              Make_Defining_Identifier (Loc, New_Internal_Name ('S'));
         else
            Dynamic_Async := Empty;
         end if;

         if not Asynchronous or Dynamically_Asynchronous then

            --  The first statement after the subprogram call is a statement to
            --  writes a Null_Occurrence into the result stream.

            Null_Raise_Statement :=
              Make_Attribute_Reference (Loc,
                Prefix         =>
                  New_Occurrence_Of (RTE (RE_Exception_Occurrence), Loc),
                Attribute_Name => Name_Write,
                Expressions    => New_List (
                                    Make_Selected_Component (Loc,
                                      Prefix        => Request_Parameter,
                                      Selector_Name => Name_Result),
                  New_Occurrence_Of (RTE (RE_Null_Occurrence), Loc)));

            if Dynamically_Asynchronous then
               Null_Raise_Statement :=
                 Make_Implicit_If_Statement (Vis_Decl,
                   Condition       =>
                     Make_Op_Not (Loc, New_Occurrence_Of (Dynamic_Async, Loc)),
                   Then_Statements => New_List (Null_Raise_Statement));
            end if;

            Append_To (After_Statements, Null_Raise_Statement);
         end if;

         --  Loop through every parameter and get its value from the stream. If
         --  the parameter is unconstrained, then the parameter is read using
         --  'Input at the point of declaration.

         Current_Parameter := First (Ordered_Parameters_List);
         while Present (Current_Parameter) loop
            declare
               Etyp        : Entity_Id;
               Constrained : Boolean;

               Object : constant Entity_Id :=
                          Make_Defining_Identifier (Loc,
                            New_Internal_Name ('P'));

               Expr : Node_Id   := Empty;

               Is_Controlling_Formal : constant Boolean :=
                                         Is_RACW_Controlling_Formal
                                           (Current_Parameter, Stub_Type);

            begin
               Set_Ekind (Object, E_Variable);

               if Is_Controlling_Formal then

                  --  We have a controlling formal parameter. Read its address
                  --  rather than a real object. The address is in Unsigned_64
                  --  form.

                  Etyp := RTE (RE_Unsigned_64);
               else
                  Etyp := Etype (Parameter_Type (Current_Parameter));
               end if;

               Constrained :=
                 Is_Constrained (Etyp) or else Is_Elementary_Type (Etyp);

               if In_Present (Current_Parameter)
                 or else not Out_Present (Current_Parameter)
                 or else not Constrained
                 or else Is_Controlling_Formal
               then
                  --  If an input parameter is contrained, then its reading is
                  --  deferred until the beginning of the subprogram body. If
                  --  it is unconstrained, then an expression is built for
                  --  the object declaration and the variable is set using
                  --  'Input instead of 'Read.

                  if Constrained and then not Is_Controlling_Formal then
                     Append_To (Statements,
                       Make_Attribute_Reference (Loc,
                         Prefix         => New_Occurrence_Of (Etyp, Loc),
                         Attribute_Name => Name_Read,
                         Expressions    => New_List (
                           Make_Selected_Component (Loc,
                             Prefix        => Request_Parameter,
                             Selector_Name => Name_Params),
                           New_Occurrence_Of (Object, Loc))));

                  else
                     Expr := Input_With_Tag_Check (Loc,
                       Var_Type => Etyp,
                       Stream   => Make_Selected_Component (Loc,
                                     Prefix        => Request_Parameter,
                                     Selector_Name => Name_Params));
                     Append_To (Decls, Expr);
                     Expr := Make_Function_Call (Loc,
                       New_Occurrence_Of (Defining_Unit_Name
                         (Specification (Expr)), Loc));
                  end if;
               end if;

               --  If we do not have to output the current parameter, then it
               --  can well be flagged as constant. This may allow further
               --  optimizations done by the back end.

               Append_To (Decls,
                 Make_Object_Declaration (Loc,
                   Defining_Identifier => Object,
                   Constant_Present    => not Constrained
                     and then not Out_Present (Current_Parameter),
                   Object_Definition   =>
                     New_Occurrence_Of (Etyp, Loc),
                   Expression          => Expr));

               --  An out parameter may be written back using a 'Write
               --  attribute instead of a 'Output because it has been
               --  constrained by the parameter given to the caller. Note that
               --  out controlling arguments in the case of a RACW are not put
               --  back in the stream because the pointer on them has not
               --  changed.

               if Out_Present (Current_Parameter)
                 and then
                   Etype (Parameter_Type (Current_Parameter)) /= Stub_Type
               then
                  Append_To (After_Statements,
                    Make_Attribute_Reference (Loc,
                      Prefix         => New_Occurrence_Of (Etyp, Loc),
                      Attribute_Name => Name_Write,
                      Expressions    => New_List (
                        Make_Selected_Component (Loc,
                          Prefix        => Request_Parameter,
                          Selector_Name => Name_Result),
                        New_Occurrence_Of (Object, Loc))));
               end if;

               --  For RACW controlling formals, the Etyp of Object is always
               --  an RACW, even if the parameter is not of an anonymous access
               --  type. In such case, we need to dereference it at call time.

               if Is_Controlling_Formal then
                  if Nkind (Parameter_Type (Current_Parameter)) /=
                    N_Access_Definition
                  then
                     Append_To (Parameter_List,
                       Make_Parameter_Association (Loc,
                         Selector_Name             =>
                           New_Occurrence_Of (
                             Defining_Identifier (Current_Parameter), Loc),
                         Explicit_Actual_Parameter =>
                           Make_Explicit_Dereference (Loc,
                             Unchecked_Convert_To (RACW_Type,
                               OK_Convert_To (RTE (RE_Address),
                                 New_Occurrence_Of (Object, Loc))))));

                  else
                     Append_To (Parameter_List,
                       Make_Parameter_Association (Loc,
                         Selector_Name             =>
                           New_Occurrence_Of (
                             Defining_Identifier (Current_Parameter), Loc),
                         Explicit_Actual_Parameter =>
                           Unchecked_Convert_To (RACW_Type,
                             OK_Convert_To (RTE (RE_Address),
                               New_Occurrence_Of (Object, Loc)))));
                  end if;

               else
                  Append_To (Parameter_List,
                    Make_Parameter_Association (Loc,
                      Selector_Name             =>
                        New_Occurrence_Of (
                          Defining_Identifier (Current_Parameter), Loc),
                      Explicit_Actual_Parameter =>
                        New_Occurrence_Of (Object, Loc)));
               end if;

               --  If the current parameter needs an extra formal, then read it
               --  from the stream and set the corresponding semantic field in
               --  the variable. If the kind of the parameter identifier is
               --  E_Void, then this is a compiler generated parameter that
               --  doesn't need an extra constrained status.

               --  The case of Extra_Accessibility should also be handled ???

               if Nkind (Parameter_Type (Current_Parameter)) /=
                                                         N_Access_Definition
                 and then
                   Ekind (Defining_Identifier (Current_Parameter)) /= E_Void
                 and then
                   Present (Extra_Constrained
                     (Defining_Identifier (Current_Parameter)))
               then
                  declare
                     Extra_Parameter : constant Entity_Id :=
                                         Extra_Constrained
                                           (Defining_Identifier
                                             (Current_Parameter));

                     Formal_Entity : constant Entity_Id :=
                                       Make_Defining_Identifier
                                           (Loc, Chars (Extra_Parameter));

                     Formal_Type : constant Entity_Id :=
                                     Etype (Extra_Parameter);

                  begin
                     Append_To (Decls,
                       Make_Object_Declaration (Loc,
                         Defining_Identifier => Formal_Entity,
                         Object_Definition   =>
                           New_Occurrence_Of (Formal_Type, Loc)));

                     Append_To (Extra_Formal_Statements,
                       Make_Attribute_Reference (Loc,
                         Prefix         => New_Occurrence_Of (
                                             Formal_Type, Loc),
                         Attribute_Name => Name_Read,
                         Expressions    => New_List (
                           Make_Selected_Component (Loc,
                             Prefix        => Request_Parameter,
                             Selector_Name => Name_Params),
                           New_Occurrence_Of (Formal_Entity, Loc))));
                     Set_Extra_Constrained (Object, Formal_Entity);
                  end;
               end if;
            end;

            Next (Current_Parameter);
         end loop;

         --  Append the formal statements list at the end of regular statements

         Append_List_To (Statements, Extra_Formal_Statements);

         if Nkind (Specification (Vis_Decl)) = N_Function_Specification then

            --  The remote subprogram is a function. We build an inner block to
            --  be able to hold a potentially unconstrained result in a
            --  variable.

            declare
               Etyp   : constant Entity_Id :=
                          Etype (Result_Definition (Specification (Vis_Decl)));
               Result : constant Node_Id   :=
                          Make_Defining_Identifier (Loc,
                             New_Internal_Name ('R'));
            begin
               Inner_Decls := New_List (
                 Make_Object_Declaration (Loc,
                   Defining_Identifier => Result,
                   Constant_Present    => True,
                   Object_Definition   => New_Occurrence_Of (Etyp, Loc),
                   Expression          =>
                     Make_Function_Call (Loc,
                       Name                   => Called_Subprogram,
                       Parameter_Associations => Parameter_List)));

               Append_To (After_Statements,
                 Make_Attribute_Reference (Loc,
                   Prefix         => New_Occurrence_Of (Etyp, Loc),
                   Attribute_Name => Name_Output,
                   Expressions    => New_List (
                     Make_Selected_Component (Loc,
                       Prefix        => Request_Parameter,
                       Selector_Name => Name_Result),
                     New_Occurrence_Of (Result, Loc))));
            end;

            Append_To (Statements,
              Make_Block_Statement (Loc,
                Declarations               => Inner_Decls,
                Handled_Statement_Sequence =>
                  Make_Handled_Sequence_Of_Statements (Loc,
                    Statements => After_Statements)));

         else
            --  The remote subprogram is a procedure. We do not need any inner
            --  block in this case.

            if Dynamically_Asynchronous then
               Append_To (Decls,
                 Make_Object_Declaration (Loc,
                   Defining_Identifier => Dynamic_Async,
                   Object_Definition   =>
                     New_Occurrence_Of (Standard_Boolean, Loc)));

               Append_To (Statements,
                 Make_Attribute_Reference (Loc,
                   Prefix         => New_Occurrence_Of (Standard_Boolean, Loc),
                   Attribute_Name => Name_Read,
                   Expressions    => New_List (
                     Make_Selected_Component (Loc,
                       Prefix        => Request_Parameter,
                       Selector_Name => Name_Params),
                     New_Occurrence_Of (Dynamic_Async, Loc))));
            end if;

            Append_To (Statements,
              Make_Procedure_Call_Statement (Loc,
                Name                   => Called_Subprogram,
                Parameter_Associations => Parameter_List));

            Append_List_To (Statements, After_Statements);
         end if;

         if Asynchronous and then not Dynamically_Asynchronous then

            --  For an asynchronous procedure, add a null exception handler

            Excep_Handlers := New_List (
              Make_Exception_Handler (Loc,
                Exception_Choices => New_List (Make_Others_Choice (Loc)),
                Statements        => New_List (Make_Null_Statement (Loc))));

         else
            --  In the other cases, if an exception is raised, then the
            --  exception occurrence is copied into the output stream and
            --  no other output parameter is written.

            Excep_Choice :=
              Make_Defining_Identifier (Loc, New_Internal_Name ('E'));

            Excep_Code := New_List (
              Make_Attribute_Reference (Loc,
                Prefix         =>
                  New_Occurrence_Of (RTE (RE_Exception_Occurrence), Loc),
                Attribute_Name => Name_Write,
                Expressions    => New_List (
                                    Make_Selected_Component (Loc,
                                      Prefix        => Request_Parameter,
                                      Selector_Name => Name_Result),
                                    New_Occurrence_Of (Excep_Choice, Loc))));

            if Dynamically_Asynchronous then
               Excep_Code := New_List (
                 Make_Implicit_If_Statement (Vis_Decl,
                   Condition       => Make_Op_Not (Loc,
                     New_Occurrence_Of (Dynamic_Async, Loc)),
                   Then_Statements => Excep_Code));
            end if;

            Excep_Handlers := New_List (
              Make_Exception_Handler (Loc,
                Choice_Parameter   => Excep_Choice,
                Exception_Choices  => New_List (Make_Others_Choice (Loc)),
                Statements         => Excep_Code));

         end if;

         Subp_Spec :=
           Make_Procedure_Specification (Loc,
             Defining_Unit_Name       =>
               Make_Defining_Identifier (Loc, New_Internal_Name ('F')),

             Parameter_Specifications => New_List (
               Make_Parameter_Specification (Loc,
                 Defining_Identifier => Request_Parameter,
                 Parameter_Type      =>
                   New_Occurrence_Of (RTE (RE_Request_Access), Loc))));

         return
           Make_Subprogram_Body (Loc,
             Specification              => Subp_Spec,
             Declarations               => Decls,
             Handled_Statement_Sequence =>
               Make_Handled_Sequence_Of_Statements (Loc,
                 Statements         => Statements,
                 Exception_Handlers => Excep_Handlers));
      end Build_Subprogram_Receiving_Stubs;

      ------------
      -- Result --
      ------------

      function Result return Node_Id is
      begin
         return Make_Identifier (Loc, Name_V);
      end Result;

      ----------------------
      -- Stream_Parameter --
      ----------------------

      function Stream_Parameter return Node_Id is
      begin
         return Make_Identifier (Loc, Name_S);
      end Stream_Parameter;

   end GARLIC_Support;

   -----------------------------
   -- Make_Selected_Component --
   -----------------------------

   function Make_Selected_Component
     (Loc           : Source_Ptr;
      Prefix        : Entity_Id;
      Selector_Name : Name_Id) return Node_Id
   is
   begin
      return Make_Selected_Component (Loc,
               Prefix        => New_Occurrence_Of (Prefix, Loc),
               Selector_Name => Make_Identifier (Loc, Selector_Name));
   end Make_Selected_Component;

   -----------------------
   -- Get_Subprogram_Id --
   -----------------------

   function Get_Subprogram_Id (Def : Entity_Id) return String_Id is
   begin
      return Get_Subprogram_Ids (Def).Str_Identifier;
   end Get_Subprogram_Id;

   -----------------------
   -- Get_Subprogram_Id --
   -----------------------

   function Get_Subprogram_Id (Def : Entity_Id) return Int is
   begin
      return Get_Subprogram_Ids (Def).Int_Identifier;
   end Get_Subprogram_Id;

   ------------------------
   -- Get_Subprogram_Ids --
   ------------------------

   function Get_Subprogram_Ids
     (Def : Entity_Id) return Subprogram_Identifiers
   is
      Result : Subprogram_Identifiers :=
                 Subprogram_Identifier_Table.Get (Def);

      Current_Declaration : Node_Id;
      Current_Subp        : Entity_Id;
      Current_Subp_Str    : String_Id;
      Current_Subp_Number : Int := First_RCI_Subprogram_Id;

   begin
      if Result.Str_Identifier = No_String then

         --  We are looking up this subprogram's identifier outside of the
         --  context of generating calling or receiving stubs. Hence we are
         --  processing an 'Access attribute_reference for an RCI subprogram,
         --  for the purpose of obtaining a RAS value.

         pragma Assert
           (Is_Remote_Call_Interface (Scope (Def))
              and then
               (Nkind (Parent (Def)) = N_Procedure_Specification
                  or else
                Nkind (Parent (Def)) = N_Function_Specification));

         Current_Declaration :=
           First (Visible_Declarations
             (Package_Specification_Of_Scope (Scope (Def))));
         while Present (Current_Declaration) loop
            if Nkind (Current_Declaration) = N_Subprogram_Declaration
              and then Comes_From_Source (Current_Declaration)
            then
               Current_Subp := Defining_Unit_Name (Specification (
                 Current_Declaration));
               Assign_Subprogram_Identifier
                 (Current_Subp, Current_Subp_Number, Current_Subp_Str);

               if Current_Subp = Def then
                  Result := (Current_Subp_Str, Current_Subp_Number);
               end if;

               Current_Subp_Number := Current_Subp_Number + 1;
            end if;

            Next (Current_Declaration);
         end loop;
      end if;

      pragma Assert (Result.Str_Identifier /= No_String);
      return Result;
   end Get_Subprogram_Ids;

   ----------
   -- Hash --
   ----------

   function Hash (F : Entity_Id) return Hash_Index is
   begin
      return Hash_Index (Natural (F) mod Positive (Hash_Index'Last + 1));
   end Hash;

   function Hash (F : Name_Id) return Hash_Index is
   begin
      return Hash_Index (Natural (F) mod Positive (Hash_Index'Last + 1));
   end Hash;

   --------------------------
   -- Input_With_Tag_Check --
   --------------------------

   function Input_With_Tag_Check
     (Loc      : Source_Ptr;
      Var_Type : Entity_Id;
      Stream   : Node_Id) return Node_Id
   is
   begin
      return
        Make_Subprogram_Body (Loc,
          Specification              => Make_Function_Specification (Loc,
            Defining_Unit_Name =>
              Make_Defining_Identifier (Loc, New_Internal_Name ('S')),
            Result_Definition  => New_Occurrence_Of (Var_Type, Loc)),
          Declarations               => No_List,
          Handled_Statement_Sequence =>
            Make_Handled_Sequence_Of_Statements (Loc, New_List (
              Make_Tag_Check (Loc,
                Make_Return_Statement (Loc,
                  Make_Attribute_Reference (Loc,
                    Prefix         => New_Occurrence_Of (Var_Type, Loc),
                    Attribute_Name => Name_Input,
                    Expressions    =>
                      New_List (Stream)))))));
   end Input_With_Tag_Check;

   --------------------------------
   -- Is_RACW_Controlling_Formal --
   --------------------------------

   function Is_RACW_Controlling_Formal
     (Parameter : Node_Id;
      Stub_Type : Entity_Id) return Boolean
   is
      Typ : Entity_Id;

   begin
      --  If the kind of the parameter is E_Void, then it is not a
      --  controlling formal (this can happen in the context of RAS).

      if Ekind (Defining_Identifier (Parameter)) = E_Void then
         return False;
      end if;

      --  If the parameter is not a controlling formal, then it cannot
      --  be possibly a RACW_Controlling_Formal.

      if not Is_Controlling_Formal (Defining_Identifier (Parameter)) then
         return False;
      end if;

      Typ := Parameter_Type (Parameter);
      return (Nkind (Typ) = N_Access_Definition
               and then Etype (Subtype_Mark (Typ)) = Stub_Type)
        or else Etype (Typ) = Stub_Type;
   end Is_RACW_Controlling_Formal;

   --------------------
   -- Make_Tag_Check --
   --------------------

   function Make_Tag_Check (Loc : Source_Ptr; N : Node_Id) return Node_Id is
      Occ : constant Entity_Id :=
              Make_Defining_Identifier (Loc, New_Internal_Name ('E'));

   begin
      return Make_Block_Statement (Loc,
        Handled_Statement_Sequence =>
          Make_Handled_Sequence_Of_Statements (Loc,
            Statements         => New_List (N),

            Exception_Handlers => New_List (
              Make_Exception_Handler (Loc,
                Choice_Parameter => Occ,

                Exception_Choices =>
                  New_List (New_Occurrence_Of (RTE (RE_Tag_Error), Loc)),

                Statements =>
                  New_List (Make_Procedure_Call_Statement (Loc,
                    New_Occurrence_Of
                      (RTE (RE_Raise_Program_Error_Unknown_Tag), Loc),
                    New_List (New_Occurrence_Of (Occ, Loc))))))));
   end Make_Tag_Check;

   ----------------------------
   -- Need_Extra_Constrained --
   ----------------------------

   function Need_Extra_Constrained (Parameter : Node_Id) return Boolean is
      Etyp : constant Entity_Id := Etype (Parameter_Type (Parameter));
   begin
      return Out_Present (Parameter)
        and then Has_Discriminants (Etyp)
        and then not Is_Constrained (Etyp)
        and then not Is_Indefinite_Subtype (Etyp);
   end Need_Extra_Constrained;

   ------------------------------------
   -- Pack_Entity_Into_Stream_Access --
   ------------------------------------

   function Pack_Entity_Into_Stream_Access
     (Loc    : Source_Ptr;
      Stream : Node_Id;
      Object : Entity_Id;
      Etyp   : Entity_Id := Empty) return Node_Id
   is
      Typ : Entity_Id;

   begin
      if Present (Etyp) then
         Typ := Etyp;
      else
         Typ := Etype (Object);
      end if;

      return
        Pack_Node_Into_Stream_Access (Loc,
          Stream => Stream,
          Object => New_Occurrence_Of (Object, Loc),
          Etyp   => Typ);
   end Pack_Entity_Into_Stream_Access;

   ---------------------------
   -- Pack_Node_Into_Stream --
   ---------------------------

   function Pack_Node_Into_Stream
     (Loc    : Source_Ptr;
      Stream : Entity_Id;
      Object : Node_Id;
      Etyp   : Entity_Id) return Node_Id
   is
      Write_Attribute : Name_Id := Name_Write;

   begin
      if not Is_Constrained (Etyp) then
         Write_Attribute := Name_Output;
      end if;

      return
        Make_Attribute_Reference (Loc,
          Prefix         => New_Occurrence_Of (Etyp, Loc),
          Attribute_Name => Write_Attribute,
          Expressions    => New_List (
            Make_Attribute_Reference (Loc,
              Prefix         => New_Occurrence_Of (Stream, Loc),
              Attribute_Name => Name_Access),
            Object));
   end Pack_Node_Into_Stream;

   ----------------------------------
   -- Pack_Node_Into_Stream_Access --
   ----------------------------------

   function Pack_Node_Into_Stream_Access
     (Loc    : Source_Ptr;
      Stream : Node_Id;
      Object : Node_Id;
      Etyp   : Entity_Id) return Node_Id
   is
      Write_Attribute : Name_Id := Name_Write;

   begin
      if not Is_Constrained (Etyp) then
         Write_Attribute := Name_Output;
      end if;

      return
        Make_Attribute_Reference (Loc,
          Prefix         => New_Occurrence_Of (Etyp, Loc),
          Attribute_Name => Write_Attribute,
          Expressions    => New_List (
            Stream,
            Object));
   end Pack_Node_Into_Stream_Access;

   ---------------------
   -- PolyORB_Support --
   ---------------------

   package body PolyORB_Support is

      --  Local subprograms

      procedure Add_RACW_Read_Attribute
        (RACW_Type        : Entity_Id;
         Stub_Type        : Entity_Id;
         Stub_Type_Access : Entity_Id;
         Declarations     : List_Id);
      --  Add Read attribute in Decls for the RACW type. The Read attribute
      --  is added right after the RACW_Type declaration while the body is
      --  inserted after Declarations.

      procedure Add_RACW_Write_Attribute
        (RACW_Type        : Entity_Id;
         Stub_Type        : Entity_Id;
         Stub_Type_Access : Entity_Id;
         Declarations     : List_Id);
      --  Same thing for the Write attribute

      procedure Add_RACW_From_Any
        (RACW_Type        : Entity_Id;
         Stub_Type        : Entity_Id;
         Stub_Type_Access : Entity_Id;
         Declarations     : List_Id);
      --  Add the From_Any TSS for this RACW type

      procedure Add_RACW_To_Any
        (Designated_Type  : Entity_Id;
         RACW_Type        : Entity_Id;
         Stub_Type        : Entity_Id;
         Stub_Type_Access : Entity_Id;
         Declarations     : List_Id);
      --  Add the To_Any TSS for this RACW type

      procedure Add_RACW_TypeCode
        (Designated_Type : Entity_Id;
         RACW_Type       : Entity_Id;
         Declarations    : List_Id);
      --  Add the TypeCode TSS for this RACW type

      procedure Add_RAS_From_Any (RAS_Type : Entity_Id);
      --  Add the From_Any TSS for this RAS type

      procedure Add_RAS_To_Any   (RAS_Type : Entity_Id);
      --  Add the To_Any TSS for this RAS type

      procedure Add_RAS_TypeCode (RAS_Type : Entity_Id);
      --  Add the TypeCode TSS for this RAS type

      procedure Add_RAS_Access_TSS (N : Node_Id);
      --  Add a subprogram body for RAS Access TSS

      -------------------------------------
      -- Add_Obj_RPC_Receiver_Completion --
      -------------------------------------

      procedure Add_Obj_RPC_Receiver_Completion
        (Loc           : Source_Ptr;
         Decls         : List_Id;
         RPC_Receiver  : Entity_Id;
         Stub_Elements : Stub_Structure)
      is
         Desig : constant Entity_Id :=
           Etype (Designated_Type (Stub_Elements.RACW_Type));
      begin
         Append_To (Decls,
           Make_Procedure_Call_Statement (Loc,
              Name =>
                New_Occurrence_Of (
                  RTE (RE_Register_Obj_Receiving_Stub), Loc),

                Parameter_Associations => New_List (

               --  Name

                Make_String_Literal (Loc,
                  Full_Qualified_Name (Desig)),

               --  Handler

                Make_Attribute_Reference (Loc,
                  Prefix =>
                    New_Occurrence_Of (
                      Defining_Unit_Name (Parent (RPC_Receiver)), Loc),
                  Attribute_Name =>
                    Name_Access),

               --  Receiver

                Make_Attribute_Reference (Loc,
                  Prefix =>
                    New_Occurrence_Of (
                      Defining_Identifier (
                        Stub_Elements.RPC_Receiver_Decl), Loc),
                  Attribute_Name =>
                    Name_Access))));
      end Add_Obj_RPC_Receiver_Completion;

      -----------------------
      -- Add_RACW_Features --
      -----------------------

      procedure Add_RACW_Features
        (RACW_Type         : Entity_Id;
         Desig             : Entity_Id;
         Stub_Type         : Entity_Id;
         Stub_Type_Access  : Entity_Id;
         RPC_Receiver_Decl : Node_Id;
         Declarations      : List_Id)
      is
         pragma Warnings (Off);
         pragma Unreferenced (RPC_Receiver_Decl);
         pragma Warnings (On);

      begin
         Add_RACW_From_Any
           (RACW_Type           => RACW_Type,
            Stub_Type           => Stub_Type,
            Stub_Type_Access    => Stub_Type_Access,
            Declarations        => Declarations);

         Add_RACW_To_Any
           (Designated_Type     => Desig,
            RACW_Type           => RACW_Type,
            Stub_Type           => Stub_Type,
            Stub_Type_Access    => Stub_Type_Access,
            Declarations        => Declarations);

         --  In the PolyORB case, the RACW 'Read and 'Write attributes
         --  are implemented in terms of the From_Any and To_Any TSSs,
         --  so these TSSs must be expanded before 'Read and 'Write.

         Add_RACW_Write_Attribute
           (RACW_Type           => RACW_Type,
            Stub_Type           => Stub_Type,
            Stub_Type_Access    => Stub_Type_Access,
            Declarations        => Declarations);

         Add_RACW_Read_Attribute
           (RACW_Type           => RACW_Type,
            Stub_Type           => Stub_Type,
            Stub_Type_Access    => Stub_Type_Access,
            Declarations        => Declarations);

         Add_RACW_TypeCode
           (Designated_Type     => Desig,
            RACW_Type           => RACW_Type,
            Declarations        => Declarations);
      end Add_RACW_Features;

      -----------------------
      -- Add_RACW_From_Any --
      -----------------------

      procedure Add_RACW_From_Any
        (RACW_Type        : Entity_Id;
         Stub_Type        : Entity_Id;
         Stub_Type_Access : Entity_Id;
         Declarations     : List_Id)
      is
         Loc    : constant Source_Ptr := Sloc (RACW_Type);
         Is_RAS : constant Boolean := not Comes_From_Source (RACW_Type);

         Fnam   : constant Entity_Id :=
                    Make_Defining_Identifier (Loc, New_Internal_Name ('F'));

         Func_Spec : Node_Id;
         Func_Decl : Node_Id;
         Func_Body : Node_Id;

         Decls            : List_Id;
         Statements       : List_Id;
         Stub_Statements  : List_Id;
         Local_Statements : List_Id;
         --  Various parts of the subprogram

         Any_Parameter  : constant Entity_Id :=
                            Make_Defining_Identifier (Loc, Name_A);
         Reference      : constant Entity_Id :=
                            Make_Defining_Identifier
                              (Loc, New_Internal_Name ('R'));
         Is_Local       : constant Entity_Id  :=
                            Make_Defining_Identifier
                              (Loc, New_Internal_Name ('L'));
         Addr           : constant Entity_Id  :=
                            Make_Defining_Identifier
                              (Loc, New_Internal_Name ('A'));
         Local_Stub     : constant Entity_Id  :=
                            Make_Defining_Identifier
                              (Loc, New_Internal_Name ('L'));
         Stubbed_Result : constant Entity_Id  :=
                            Make_Defining_Identifier
                              (Loc, New_Internal_Name ('S'));

         Stub_Condition : Node_Id;
         --  An expression that determines whether we create a stub for the
         --  newly-unpacked RACW. Normally we create a stub only for remote
         --  objects, but in the case of an RACW used to implement a RAS,
         --  we also create a stub for local subprograms if a pragma
         --  All_Calls_Remote applies.

         Asynchronous_Flag : constant Entity_Id :=
                               Asynchronous_Flags_Table.Get (RACW_Type);
         --  The flag object declared in Add_RACW_Asynchronous_Flag

      begin
         --  Object declarations

         Decls := New_List (
           Make_Object_Declaration (Loc,
             Defining_Identifier =>
               Reference,
             Object_Definition =>
               New_Occurrence_Of (RTE (RE_Object_Ref), Loc),
             Expression =>
               Make_Function_Call (Loc,
                 Name =>
                   New_Occurrence_Of (RTE (RE_FA_ObjRef), Loc),
                 Parameter_Associations => New_List (
                   New_Occurrence_Of (Any_Parameter, Loc)))),

           Make_Object_Declaration (Loc,
             Defining_Identifier => Local_Stub,
             Aliased_Present     => True,
             Object_Definition   => New_Occurrence_Of (Stub_Type, Loc)),

           Make_Object_Declaration (Loc,
             Defining_Identifier => Stubbed_Result,
             Object_Definition   =>
               New_Occurrence_Of (Stub_Type_Access, Loc),
             Expression          =>
               Make_Attribute_Reference (Loc,
                 Prefix =>
                   New_Occurrence_Of (Local_Stub, Loc),
                 Attribute_Name =>
                   Name_Unchecked_Access)),

           Make_Object_Declaration (Loc,
             Defining_Identifier => Is_Local,
             Object_Definition   =>
               New_Occurrence_Of (Standard_Boolean, Loc)),

           Make_Object_Declaration (Loc,
             Defining_Identifier => Addr,
             Object_Definition =>
               New_Occurrence_Of (RTE (RE_Address), Loc)));

         --  Build_Get_Unique_RP_Call needs the type of Stubbed_Result

         Set_Etype (Stubbed_Result, Stub_Type_Access);

         --  If the ref Is_Nil, return a null pointer

         Statements := New_List (
           Make_Implicit_If_Statement (RACW_Type,
             Condition =>
               Make_Function_Call (Loc,
                 Name =>
                   New_Occurrence_Of (RTE (RE_Is_Nil), Loc),
                 Parameter_Associations => New_List (
                   New_Occurrence_Of (Reference, Loc))),
             Then_Statements => New_List (
               Make_Return_Statement (Loc,
                 Expression =>
                   Make_Null (Loc)))));

         Append_To (Statements,
           Make_Procedure_Call_Statement (Loc,
             Name =>
               New_Occurrence_Of (RTE (RE_Get_Local_Address), Loc),
             Parameter_Associations => New_List (
               New_Occurrence_Of (Reference, Loc),
               New_Occurrence_Of (Is_Local, Loc),
               New_Occurrence_Of (Addr, Loc))));

         --  If the object is located on another partition, then a stub object
         --  will be created with all the information needed to rebuild the
         --  real object at the other end. This stanza is always used in the
         --  case of RAS types, for which a stub is required even for local
         --  subprograms.

         Stub_Statements := New_List (
           Make_Assignment_Statement (Loc,
             Name       => Make_Selected_Component (Loc,
               Prefix        => Stubbed_Result,
               Selector_Name => Name_Target),
             Expression =>
               Make_Function_Call (Loc,
                 Name =>
                   New_Occurrence_Of (RTE (RE_Entity_Of), Loc),
                 Parameter_Associations => New_List (
                   New_Occurrence_Of (Reference, Loc)))),

           Make_Procedure_Call_Statement (Loc,
             Name =>
               New_Occurrence_Of (RTE (RE_Inc_Usage), Loc),
             Parameter_Associations => New_List (
               Make_Selected_Component (Loc,
                 Prefix        => Stubbed_Result,
                 Selector_Name => Name_Target))),

           Make_Assignment_Statement (Loc,
             Name       => Make_Selected_Component (Loc,
               Prefix        => Stubbed_Result,
               Selector_Name => Name_Asynchronous),
             Expression =>
               New_Occurrence_Of (Asynchronous_Flag, Loc)));

         --  ??? Issue with asynchronous calls here: the Asynchronous
         --  flag is set on the stub type if, and only if, the RACW type
         --  has a pragma Asynchronous. This is incorrect for RACWs that
         --  implement RAS types, because in that case the /designated
         --  subprogram/ (not the type) might be asynchronous, and
         --  that causes the stub to need to be asynchronous too.
         --  A solution is to transport a RAS as a struct containing
         --  a RACW and an asynchronous flag, and to properly alter
         --  the Asynchronous component in the stub type in the RAS's
         --  _From_Any TSS.

         Append_List_To (Stub_Statements,
           Build_Get_Unique_RP_Call (Loc, Stubbed_Result, Stub_Type));

         --  Distinguish between the local and remote cases, and execute the
         --  appropriate piece of code.

         Stub_Condition := New_Occurrence_Of (Is_Local, Loc);

         if Is_RAS then
            Stub_Condition := Make_And_Then (Loc,
              Left_Opnd  =>
                Stub_Condition,
              Right_Opnd =>
                Make_Selected_Component (Loc,
                  Prefix =>
                    Unchecked_Convert_To (
                      RTE (RE_RAS_Proxy_Type_Access),
                      New_Occurrence_Of (Addr, Loc)),
                  Selector_Name =>
                    Make_Identifier (Loc,
                      Name_All_Calls_Remote)));
         end if;

         Local_Statements := New_List (
           Make_Return_Statement (Loc,
             Expression =>
               Unchecked_Convert_To (RACW_Type,
                 New_Occurrence_Of (Addr, Loc))));

         Append_To (Statements,
           Make_Implicit_If_Statement (RACW_Type,
             Condition =>
               Stub_Condition,
             Then_Statements => Local_Statements,
             Else_Statements => Stub_Statements));

         Append_To (Statements,
           Make_Return_Statement (Loc,
             Expression => Unchecked_Convert_To (RACW_Type,
               New_Occurrence_Of (Stubbed_Result, Loc))));

         Func_Spec :=
           Make_Function_Specification (Loc,
             Defining_Unit_Name =>
               Fnam,
             Parameter_Specifications => New_List (
               Make_Parameter_Specification (Loc,
                 Defining_Identifier =>
                   Any_Parameter,
                 Parameter_Type =>
                   New_Occurrence_Of (RTE (RE_Any), Loc))),
             Result_Definition => New_Occurrence_Of (RACW_Type, Loc));

         --  NOTE: The usage occurrences of RACW_Parameter must
         --  refer to the entity in the declaration spec, not those
         --  of the body spec.

         Func_Decl := Make_Subprogram_Declaration (Loc, Func_Spec);

         Func_Body :=
           Make_Subprogram_Body (Loc,
             Specification              =>
               Copy_Specification (Loc, Func_Spec),
             Declarations               => Decls,
             Handled_Statement_Sequence =>
               Make_Handled_Sequence_Of_Statements (Loc,
                 Statements => Statements));

         Insert_After (Declaration_Node (RACW_Type), Func_Decl);
         Append_To (Declarations, Func_Body);

         Set_Renaming_TSS (RACW_Type, Fnam, TSS_From_Any);
      end Add_RACW_From_Any;

      -----------------------------
      -- Add_RACW_Read_Attribute --
      -----------------------------

      procedure Add_RACW_Read_Attribute
        (RACW_Type        : Entity_Id;
         Stub_Type        : Entity_Id;
         Stub_Type_Access : Entity_Id;
         Declarations     : List_Id)
      is
         pragma Warnings (Off);
         pragma Unreferenced (Stub_Type, Stub_Type_Access);
         pragma Warnings (On);
         Loc : constant Source_Ptr := Sloc (RACW_Type);

         Proc_Decl : Node_Id;
         Attr_Decl : Node_Id;

         Body_Node : Node_Id;

         Decls             : List_Id;
         Statements        : List_Id;
         --  Various parts of the procedure

         Procedure_Name    : constant Name_Id   :=
                               New_Internal_Name ('R');
         Source_Ref        : constant Entity_Id :=
                               Make_Defining_Identifier
                                 (Loc, New_Internal_Name ('R'));
         Asynchronous_Flag : constant Entity_Id :=
                               Asynchronous_Flags_Table.Get (RACW_Type);
         pragma Assert (Present (Asynchronous_Flag));

         function Stream_Parameter return Node_Id;
         function Result return Node_Id;
         --  Functions to create occurrences of the formal parameter names

         ------------
         -- Result --
         ------------

         function Result return Node_Id is
         begin
            return Make_Identifier (Loc, Name_V);
         end Result;

         ----------------------
         -- Stream_Parameter --
         ----------------------

         function Stream_Parameter return Node_Id is
         begin
            return Make_Identifier (Loc, Name_S);
         end Stream_Parameter;

      --  Start of processing for Add_RACW_Read_Attribute

      begin
         --  Generate object declarations

         Decls := New_List (
           Make_Object_Declaration (Loc,
             Defining_Identifier => Source_Ref,
             Object_Definition   =>
               New_Occurrence_Of (RTE (RE_Object_Ref), Loc)));

         Statements := New_List (
           Make_Attribute_Reference (Loc,
             Prefix         =>
               New_Occurrence_Of (RTE (RE_Object_Ref), Loc),
             Attribute_Name => Name_Read,
             Expressions    => New_List (
               Stream_Parameter,
               New_Occurrence_Of (Source_Ref, Loc))),
           Make_Assignment_Statement (Loc,
             Name =>
               Result,
             Expression =>
               PolyORB_Support.Helpers.Build_From_Any_Call (
                 RACW_Type,
                 Make_Function_Call (Loc,
                   Name =>
                     New_Occurrence_Of (RTE (RE_TA_ObjRef), Loc),
                   Parameter_Associations => New_List (
                     New_Occurrence_Of (Source_Ref, Loc))),
                 Decls)));

         Build_Stream_Procedure
           (Loc, RACW_Type, Body_Node,
            Make_Defining_Identifier (Loc, Procedure_Name),
            Statements, Outp => True);
         Set_Declarations (Body_Node, Decls);

         Proc_Decl := Make_Subprogram_Declaration (Loc,
           Copy_Specification (Loc, Specification (Body_Node)));

         Attr_Decl :=
           Make_Attribute_Definition_Clause (Loc,
             Name       => New_Occurrence_Of (RACW_Type, Loc),
             Chars      => Name_Read,
             Expression =>
               New_Occurrence_Of (
                 Defining_Unit_Name (Specification (Proc_Decl)), Loc));

         Insert_After (Declaration_Node (RACW_Type), Proc_Decl);
         Insert_After (Proc_Decl, Attr_Decl);
         Append_To (Declarations, Body_Node);
      end Add_RACW_Read_Attribute;

      ---------------------
      -- Add_RACW_To_Any --
      ---------------------

      procedure Add_RACW_To_Any
        (Designated_Type  : Entity_Id;
         RACW_Type        : Entity_Id;
         Stub_Type        : Entity_Id;
         Stub_Type_Access : Entity_Id;
         Declarations     : List_Id)
      is
         Loc : constant Source_Ptr := Sloc (RACW_Type);

         Is_RAS : constant Boolean := not Comes_From_Source (RACW_Type);

         Fnam : Entity_Id;

         Stub_Elements : constant Stub_Structure :=
           Stubs_Table.Get (Designated_Type);
         pragma Assert (Stub_Elements /= Empty_Stub_Structure);

         Func_Spec : Node_Id;
         Func_Decl : Node_Id;
         Func_Body : Node_Id;

         Decls             : List_Id;
         Statements        : List_Id;
         Null_Statements   : List_Id;
         Local_Statements  : List_Id := No_List;
         Stub_Statements   : List_Id;
         If_Node           : Node_Id;
         --  Various parts of the subprogram

         RACW_Parameter : constant Entity_Id
           := Make_Defining_Identifier (Loc, Name_R);

         Reference         : constant Entity_Id :=
                               Make_Defining_Identifier
                                 (Loc, New_Internal_Name ('R'));
         Any               : constant Entity_Id :=
                               Make_Defining_Identifier
                                 (Loc, New_Internal_Name ('A'));

      begin
         --  Object declarations

         Decls := New_List (
           Make_Object_Declaration (Loc,
             Defining_Identifier =>
               Reference,
             Object_Definition =>
               New_Occurrence_Of (RTE (RE_Object_Ref), Loc)),
           Make_Object_Declaration (Loc,
             Defining_Identifier =>
               Any,
             Object_Definition =>
               New_Occurrence_Of (RTE (RE_Any), Loc)));

         --  If the object is null, nothing to do (Reference is already
         --  a Nil ref.)

         Null_Statements := New_List (Make_Null_Statement (Loc));

         if Is_RAS then

            --  If the object is a RAS designating a local subprogram,
            --  we already have a target reference.

            Local_Statements := New_List (
              Make_Procedure_Call_Statement (Loc,
                Name =>
                  New_Occurrence_Of (RTE (RE_Set_Ref), Loc),
                Parameter_Associations => New_List (
                  New_Occurrence_Of (Reference, Loc),
                  Make_Selected_Component (Loc,
                    Prefix =>
                      Unchecked_Convert_To (RTE (RE_RAS_Proxy_Type_Access),
                        New_Occurrence_Of (RACW_Parameter, Loc)),
                    Selector_Name => Make_Identifier (Loc, Name_Target)))));

         else
            --  If the object is a local RACW object, use Get_Reference now
            --  to obtain a reference.

            Local_Statements := New_List (
              Make_Procedure_Call_Statement (Loc,
                Name =>
                  New_Occurrence_Of (RTE (RE_Get_Reference), Loc),
                Parameter_Associations => New_List (
                  Unchecked_Convert_To (
                    RTE (RE_Address),
                    New_Occurrence_Of (RACW_Parameter, Loc)),
                  Make_String_Literal (Loc,
                    Full_Qualified_Name (Designated_Type)),
                  Make_Attribute_Reference (Loc,
                    Prefix =>
                      New_Occurrence_Of (
                        Defining_Identifier (
                          Stub_Elements.RPC_Receiver_Decl), Loc),
                    Attribute_Name =>
                      Name_Access),
                  New_Occurrence_Of (Reference, Loc))));
         end if;

         --  If the object is located on another partition, use the target
         --  from the stub.

         Stub_Statements := New_List (
           Make_Procedure_Call_Statement (Loc,
             Name =>
               New_Occurrence_Of (RTE (RE_Set_Ref), Loc),
             Parameter_Associations => New_List (
               New_Occurrence_Of (Reference, Loc),
               Make_Selected_Component (Loc,
                 Prefix        => Unchecked_Convert_To (Stub_Type_Access,
                   New_Occurrence_Of (RACW_Parameter, Loc)),
                 Selector_Name =>
                   Make_Identifier (Loc, Name_Target)))));

         --  Distinguish between the null, local and remote cases,
         --  and execute the appropriate piece of code.

         If_Node :=
           Make_Implicit_If_Statement (RACW_Type,
             Condition       =>
               Make_Op_Eq (Loc,
                 Left_Opnd  => New_Occurrence_Of (RACW_Parameter, Loc),
                 Right_Opnd => Make_Null (Loc)),
             Then_Statements => Null_Statements,
             Elsif_Parts     => New_List (
               Make_Elsif_Part (Loc,
                 Condition       =>
                   Make_Op_Ne (Loc,
                     Left_Opnd  =>
                        Make_Attribute_Reference (Loc,
                         Prefix         =>
                           New_Occurrence_Of (RACW_Parameter, Loc),
                         Attribute_Name => Name_Tag),
                     Right_Opnd =>
                       Make_Attribute_Reference (Loc,
                         Prefix         => New_Occurrence_Of (Stub_Type, Loc),
                         Attribute_Name => Name_Tag)),
                 Then_Statements => Local_Statements)),
             Else_Statements => Stub_Statements);

         Statements := New_List (
           If_Node,
           Make_Assignment_Statement (Loc,
             Name =>
               New_Occurrence_Of (Any, Loc),
             Expression =>
               Make_Function_Call (Loc,
                 Name => New_Occurrence_Of (RTE (RE_TA_ObjRef), Loc),
                 Parameter_Associations => New_List (
                   New_Occurrence_Of (Reference, Loc)))),
           Make_Procedure_Call_Statement (Loc,
             Name =>
               New_Occurrence_Of (RTE (RE_Set_TC), Loc),
             Parameter_Associations => New_List (
               New_Occurrence_Of (Any, Loc),
               Make_Selected_Component (Loc,
                 Prefix =>
                     Defining_Identifier (
                       Stub_Elements.RPC_Receiver_Decl),
                 Selector_Name => Name_Obj_TypeCode))),
           Make_Return_Statement (Loc,
             Expression =>
               New_Occurrence_Of (Any, Loc)));

         Fnam := Make_Defining_Identifier (
           Loc, New_Internal_Name ('T'));

         Func_Spec :=
           Make_Function_Specification (Loc,
             Defining_Unit_Name =>
               Fnam,
             Parameter_Specifications => New_List (
               Make_Parameter_Specification (Loc,
                 Defining_Identifier =>
                   RACW_Parameter,
                 Parameter_Type =>
                   New_Occurrence_Of (RACW_Type, Loc))),
             Result_Definition => New_Occurrence_Of (RTE (RE_Any), Loc));

         --  NOTE: The usage occurrences of RACW_Parameter must
         --  refer to the entity in the declaration spec, not in
         --  the body spec.

         Func_Decl := Make_Subprogram_Declaration (Loc, Func_Spec);

         Func_Body :=
           Make_Subprogram_Body (Loc,
             Specification              =>
               Copy_Specification (Loc, Func_Spec),
             Declarations               => Decls,
             Handled_Statement_Sequence =>
               Make_Handled_Sequence_Of_Statements (Loc,
                 Statements => Statements));

         Insert_After (Declaration_Node (RACW_Type), Func_Decl);
         Append_To (Declarations, Func_Body);

         Set_Renaming_TSS (RACW_Type, Fnam, TSS_To_Any);
      end Add_RACW_To_Any;

      -----------------------
      -- Add_RACW_TypeCode --
      -----------------------

      procedure Add_RACW_TypeCode
        (Designated_Type  : Entity_Id;
         RACW_Type        : Entity_Id;
         Declarations     : List_Id)
      is
         Loc : constant Source_Ptr := Sloc (RACW_Type);

         Fnam : Entity_Id;

         Stub_Elements : constant Stub_Structure :=
                           Stubs_Table.Get (Designated_Type);
         pragma Assert (Stub_Elements /= Empty_Stub_Structure);

         Func_Spec : Node_Id;
         Func_Decl : Node_Id;
         Func_Body : Node_Id;

      begin
         Fnam :=
           Make_Defining_Identifier (Loc,
             Chars => New_Internal_Name ('T'));

         --  The spec for this subprogram has a dummy 'access RACW'
         --  argument, which serves only for overloading purposes.

         Func_Spec :=
           Make_Function_Specification (Loc,
             Defining_Unit_Name =>
               Fnam,
             Result_Definition => New_Occurrence_Of (RTE (RE_TypeCode), Loc));

         --  NOTE: The usage occurrences of RACW_Parameter must
         --  refer to the entity in the declaration spec, not those
         --  of the body spec.

         Func_Decl := Make_Subprogram_Declaration (Loc, Func_Spec);

         Func_Body :=
           Make_Subprogram_Body (Loc,
             Specification              =>
               Copy_Specification (Loc, Func_Spec),
             Declarations               => Empty_List,
             Handled_Statement_Sequence =>
               Make_Handled_Sequence_Of_Statements (Loc,
                 Statements => New_List (
                   Make_Return_Statement (Loc,
                     Expression =>
                       Make_Selected_Component (Loc,
                         Prefix =>
                             Defining_Identifier (
                               Stub_Elements.RPC_Receiver_Decl),
                         Selector_Name => Name_Obj_TypeCode)))));

         Insert_After (Declaration_Node (RACW_Type), Func_Decl);
         Append_To (Declarations, Func_Body);

         Set_Renaming_TSS (RACW_Type, Fnam, TSS_TypeCode);
      end Add_RACW_TypeCode;

      ------------------------------
      -- Add_RACW_Write_Attribute --
      ------------------------------

      procedure Add_RACW_Write_Attribute
        (RACW_Type        : Entity_Id;
         Stub_Type        : Entity_Id;
         Stub_Type_Access : Entity_Id;
         Declarations     : List_Id)
      is
         Loc : constant Source_Ptr := Sloc (RACW_Type);
         pragma Warnings (Off);
         pragma Unreferenced (
                  Stub_Type,
                  Stub_Type_Access);

         Is_RAS : constant Boolean := not Comes_From_Source (RACW_Type);
         pragma Unreferenced (Is_RAS);
         pragma Warnings (On);

         Body_Node : Node_Id;
         Proc_Decl : Node_Id;
         Attr_Decl : Node_Id;

         Statements     : List_Id;
         Procedure_Name : constant Name_Id := New_Internal_Name ('R');

         function Stream_Parameter return Node_Id;
         function Object return Node_Id;
         --  Functions to create occurrences of the formal parameter names

         ------------
         -- Object --
         ------------

         function Object return Node_Id is
            Object_Ref : constant Node_Id :=
                           Make_Identifier (Loc, Name_V);

         begin
            --  Etype must be set for Build_To_Any_Call

            Set_Etype (Object_Ref, RACW_Type);

            return Object_Ref;
         end Object;

         ----------------------
         -- Stream_Parameter --
         ----------------------

         function Stream_Parameter return Node_Id is
         begin
            return Make_Identifier (Loc, Name_S);
         end Stream_Parameter;

      --  Start of processing for Add_RACW_Write_Attribute

      begin
         Statements := New_List (
           Pack_Node_Into_Stream_Access (Loc,
             Stream => Stream_Parameter,
             Object =>
               Make_Function_Call (Loc,
                 Name =>
                   New_Occurrence_Of (RTE (RE_FA_ObjRef), Loc),
                 Parameter_Associations => New_List (
                   PolyORB_Support.Helpers.Build_To_Any_Call
                     (Object, Declarations))),
             Etyp => RTE (RE_Object_Ref)));

         Build_Stream_Procedure
           (Loc, RACW_Type, Body_Node,
            Make_Defining_Identifier (Loc, Procedure_Name),
            Statements, Outp => False);

         Proc_Decl :=
           Make_Subprogram_Declaration (Loc,
             Copy_Specification (Loc, Specification (Body_Node)));

         Attr_Decl :=
           Make_Attribute_Definition_Clause (Loc,
             Name       => New_Occurrence_Of (RACW_Type, Loc),
             Chars      => Name_Write,
             Expression =>
               New_Occurrence_Of (
                 Defining_Unit_Name (Specification (Proc_Decl)), Loc));

         Insert_After (Declaration_Node (RACW_Type), Proc_Decl);
         Insert_After (Proc_Decl, Attr_Decl);
         Append_To (Declarations, Body_Node);
      end Add_RACW_Write_Attribute;

      -----------------------
      -- Add_RAST_Features --
      -----------------------

      procedure Add_RAST_Features
        (Vis_Decl : Node_Id;
         RAS_Type : Entity_Id)
      is
      begin
         Add_RAS_Access_TSS (Vis_Decl);

         Add_RAS_From_Any (RAS_Type);
         Add_RAS_TypeCode (RAS_Type);

         --  To_Any uses TypeCode, and therefore needs to be generated last

         Add_RAS_To_Any   (RAS_Type);
      end Add_RAST_Features;

      ------------------------
      -- Add_RAS_Access_TSS --
      ------------------------

      procedure Add_RAS_Access_TSS (N : Node_Id) is
         Loc : constant Source_Ptr := Sloc (N);

         Ras_Type : constant Entity_Id := Defining_Identifier (N);
         Fat_Type : constant Entity_Id := Equivalent_Type (Ras_Type);
         --  Ras_Type is the access to subprogram type; Fat_Type is the
         --  corresponding record type.

         RACW_Type : constant Entity_Id :=
           Underlying_RACW_Type (Ras_Type);
         Desig     : constant Entity_Id :=
           Etype (Designated_Type (RACW_Type));

         Stub_Elements : constant Stub_Structure :=
           Stubs_Table.Get (Desig);
         pragma Assert (Stub_Elements /= Empty_Stub_Structure);

         Proc : constant Entity_Id :=
                  Make_Defining_Identifier (Loc,
                    Chars => Make_TSS_Name (Ras_Type, TSS_RAS_Access));

         Proc_Spec : Node_Id;

         --  Formal parameters

         Package_Name : constant Entity_Id :=
                          Make_Defining_Identifier (Loc,
                            Chars => Name_P);

         --  Target package

         Subp_Id : constant Entity_Id :=
                     Make_Defining_Identifier (Loc,
                       Chars => Name_S);

         --  Target subprogram

         Asynch_P : constant Entity_Id :=
                      Make_Defining_Identifier (Loc,
                        Chars => Name_Asynchronous);
         --  Is the procedure to which the 'Access applies asynchronous?

         All_Calls_Remote : constant Entity_Id :=
                              Make_Defining_Identifier (Loc,
                                Chars => Name_All_Calls_Remote);
         --  True if an All_Calls_Remote pragma applies to the RCI unit
         --  that contains the subprogram.

         --  Common local variables

         Proc_Decls      : List_Id;
         Proc_Statements : List_Id;

         Subp_Ref : constant Entity_Id :=
                      Make_Defining_Identifier (Loc, Name_R);
         --  Reference that designates the target subprogram (returned
         --  by Get_RAS_Info).

         Is_Local : constant Entity_Id :=
           Make_Defining_Identifier (Loc, Name_L);
         Local_Addr : constant Entity_Id :=
           Make_Defining_Identifier (Loc, Name_A);
         --  For the call to Get_Local_Address

         --  Additional local variables for the remote case

         Local_Stub : constant Entity_Id :=
                        Make_Defining_Identifier (Loc,
                          Chars => New_Internal_Name ('L'));

         Stub_Ptr : constant Entity_Id :=
                      Make_Defining_Identifier (Loc,
                        Chars => New_Internal_Name ('S'));

         function Set_Field
           (Field_Name : Name_Id;
            Value      : Node_Id) return Node_Id;
         --  Construct an assignment that sets the named component in the
         --  returned record

         ---------------
         -- Set_Field --
         ---------------

         function Set_Field
           (Field_Name : Name_Id;
            Value      : Node_Id) return Node_Id
         is
         begin
            return
              Make_Assignment_Statement (Loc,
                Name       =>
                  Make_Selected_Component (Loc,
                    Prefix        => Stub_Ptr,
                    Selector_Name => Field_Name),
                Expression => Value);
         end Set_Field;

      --  Start of processing for Add_RAS_Access_TSS

      begin
         Proc_Decls := New_List (

         --  Common declarations

           Make_Object_Declaration (Loc,
             Defining_Identifier => Subp_Ref,
             Object_Definition   =>
               New_Occurrence_Of (RTE (RE_Object_Ref), Loc)),

           Make_Object_Declaration (Loc,
             Defining_Identifier => Is_Local,
             Object_Definition   =>
               New_Occurrence_Of (Standard_Boolean, Loc)),

           Make_Object_Declaration (Loc,
             Defining_Identifier => Local_Addr,
             Object_Definition   =>
               New_Occurrence_Of (RTE (RE_Address), Loc)),

           Make_Object_Declaration (Loc,
             Defining_Identifier => Local_Stub,
             Aliased_Present     => True,
             Object_Definition   =>
               New_Occurrence_Of (Stub_Elements.Stub_Type, Loc)),

           Make_Object_Declaration (Loc,
             Defining_Identifier =>
               Stub_Ptr,
             Object_Definition   =>
               New_Occurrence_Of (Stub_Elements.Stub_Type_Access, Loc),
             Expression          =>
               Make_Attribute_Reference (Loc,
                 Prefix => New_Occurrence_Of (Local_Stub, Loc),
                 Attribute_Name => Name_Unchecked_Access)));

         Set_Etype (Stub_Ptr, Stub_Elements.Stub_Type_Access);
         --  Build_Get_Unique_RP_Call needs this information

         --  Get_RAS_Info (Pkg, Subp, R);
         --  Obtain a reference to the target subprogram

         Proc_Statements := New_List (
           Make_Procedure_Call_Statement (Loc,
             Name =>
               New_Occurrence_Of (RTE (RE_Get_RAS_Info), Loc),
             Parameter_Associations => New_List (
               New_Occurrence_Of (Package_Name, Loc),
               New_Occurrence_Of (Subp_Id, Loc),
               New_Occurrence_Of (Subp_Ref, Loc))),

         --  Get_Local_Address (R, L, A);
         --  Determine whether the subprogram is local (L), and if so
         --  obtain the local address of its proxy (A).

           Make_Procedure_Call_Statement (Loc,
             Name =>
               New_Occurrence_Of (RTE (RE_Get_Local_Address), Loc),
             Parameter_Associations => New_List (
               New_Occurrence_Of (Subp_Ref, Loc),
               New_Occurrence_Of (Is_Local, Loc),
               New_Occurrence_Of (Local_Addr, Loc))));

         --  Note: Here we assume that the Fat_Type is a record containing just
         --  an access to a proxy or stub object.

         Append_To (Proc_Statements,

         --  if L then

           Make_Implicit_If_Statement (N,
             Condition =>
               New_Occurrence_Of (Is_Local, Loc),

             Then_Statements => New_List (

         --     if A.Target = null then

               Make_Implicit_If_Statement (N,
                 Condition =>
                   Make_Op_Eq (Loc,
                     Make_Selected_Component (Loc,
                       Prefix =>
                         Unchecked_Convert_To (
                           RTE (RE_RAS_Proxy_Type_Access),
                           New_Occurrence_Of (Local_Addr, Loc)),
                         Selector_Name =>
                           Make_Identifier (Loc, Name_Target)),
                     Make_Null (Loc)),

                 Then_Statements => New_List (

         --        A.Target := Entity_Of (Ref);

                   Make_Assignment_Statement (Loc,
                     Name =>
                       Make_Selected_Component (Loc,
                         Prefix =>
                           Unchecked_Convert_To (
                             RTE (RE_RAS_Proxy_Type_Access),
                             New_Occurrence_Of (Local_Addr, Loc)),
                           Selector_Name =>
                             Make_Identifier (Loc, Name_Target)),
                     Expression =>
                       Make_Function_Call (Loc,
                         Name =>
                           New_Occurrence_Of (RTE (RE_Entity_Of), Loc),
                         Parameter_Associations => New_List (
                           New_Occurrence_Of (Subp_Ref, Loc)))),

         --        Inc_Usage (A.Target);

                   Make_Procedure_Call_Statement (Loc,
                     Name =>
                       New_Occurrence_Of (RTE (RE_Inc_Usage), Loc),
                     Parameter_Associations => New_List (
                       Make_Selected_Component (Loc,
                         Prefix        =>
                           Unchecked_Convert_To (
                             RTE (RE_RAS_Proxy_Type_Access),
                             New_Occurrence_Of (Local_Addr, Loc)),
                         Selector_Name => Make_Identifier (Loc,
                           Name_Target)))))),

         --     end if;
         --     if not All_Calls_Remote then
         --        return Fat_Type!(A);
         --     end if;

                 Make_Implicit_If_Statement (N,
                   Condition =>
                     Make_Op_Not (Loc,
                       New_Occurrence_Of (All_Calls_Remote, Loc)),

                   Then_Statements => New_List (
                     Make_Return_Statement (Loc,
                       Unchecked_Convert_To (Fat_Type,
                         New_Occurrence_Of (Local_Addr, Loc))))))));

         Append_List_To (Proc_Statements, New_List (

         --  Stub.Target := Entity_Of (Ref);

           Set_Field (Name_Target,
             Make_Function_Call (Loc,
               Name =>
                 New_Occurrence_Of (RTE (RE_Entity_Of), Loc),
               Parameter_Associations => New_List (
                 New_Occurrence_Of (Subp_Ref, Loc)))),

         --  Inc_Usage (Stub.Target);

           Make_Procedure_Call_Statement (Loc,
             Name =>
               New_Occurrence_Of (RTE (RE_Inc_Usage), Loc),
             Parameter_Associations => New_List (
               Make_Selected_Component (Loc,
                 Prefix        => Stub_Ptr,
                 Selector_Name => Name_Target))),

         --  E.4.1(9) A remote call is asynchronous if it is a call to
         --  a procedure, or a call through a value of an access-to-procedure
         --  type, to which a pragma Asynchronous applies.

         --    Parameter Asynch_P is true when the procedure is asynchronous;
         --    Expression Asynch_T is true when the type is asynchronous.

           Set_Field (Name_Asynchronous,
             Make_Or_Else (Loc,
               New_Occurrence_Of (Asynch_P, Loc),
               New_Occurrence_Of (Boolean_Literals (
                 Is_Asynchronous (Ras_Type)), Loc)))));

         Append_List_To (Proc_Statements,
           Build_Get_Unique_RP_Call (Loc,
             Stub_Ptr, Stub_Elements.Stub_Type));

         Append_To (Proc_Statements,
           Make_Return_Statement (Loc,
             Expression =>
               Unchecked_Convert_To (Fat_Type,
                 New_Occurrence_Of (Stub_Ptr, Loc))));

         Proc_Spec :=
           Make_Function_Specification (Loc,
             Defining_Unit_Name       => Proc,
             Parameter_Specifications => New_List (
               Make_Parameter_Specification (Loc,
                 Defining_Identifier => Package_Name,
                 Parameter_Type      =>
                   New_Occurrence_Of (Standard_String, Loc)),

               Make_Parameter_Specification (Loc,
                 Defining_Identifier => Subp_Id,
                 Parameter_Type      =>
                   New_Occurrence_Of (Standard_String, Loc)),

               Make_Parameter_Specification (Loc,
                 Defining_Identifier => Asynch_P,
                 Parameter_Type      =>
                   New_Occurrence_Of (Standard_Boolean, Loc)),

               Make_Parameter_Specification (Loc,
                 Defining_Identifier => All_Calls_Remote,
                 Parameter_Type      =>
                   New_Occurrence_Of (Standard_Boolean, Loc))),

            Result_Definition =>
              New_Occurrence_Of (Fat_Type, Loc));

         --  Set the kind and return type of the function to prevent
         --  ambiguities between Ras_Type and Fat_Type in subsequent analysis.

         Set_Ekind (Proc, E_Function);
         Set_Etype (Proc, Fat_Type);

         Discard_Node (
           Make_Subprogram_Body (Loc,
             Specification              => Proc_Spec,
             Declarations               => Proc_Decls,
             Handled_Statement_Sequence =>
               Make_Handled_Sequence_Of_Statements (Loc,
                 Statements => Proc_Statements)));

         Set_TSS (Fat_Type, Proc);
      end Add_RAS_Access_TSS;

      ----------------------
      -- Add_RAS_From_Any --
      ----------------------

      procedure Add_RAS_From_Any (RAS_Type : Entity_Id) is
         Loc : constant Source_Ptr := Sloc (RAS_Type);

         Fnam : constant Entity_Id := Make_Defining_Identifier (Loc,
                  Make_TSS_Name (RAS_Type, TSS_From_Any));

         Func_Spec : Node_Id;

         Statements : List_Id;

         Any_Parameter : constant Entity_Id :=
                           Make_Defining_Identifier (Loc, Name_A);

      begin
         Statements := New_List (
           Make_Return_Statement (Loc,
             Expression =>
               Make_Aggregate (Loc,
                 Component_Associations => New_List (
                   Make_Component_Association (Loc,
                     Choices => New_List (
                       Make_Identifier (Loc, Name_Ras)),
                     Expression =>
                       PolyORB_Support.Helpers.Build_From_Any_Call (
                         Underlying_RACW_Type (RAS_Type),
                         New_Occurrence_Of (Any_Parameter, Loc),
                         No_List))))));

         Func_Spec :=
           Make_Function_Specification (Loc,
             Defining_Unit_Name =>
               Fnam,
             Parameter_Specifications => New_List (
               Make_Parameter_Specification (Loc,
                 Defining_Identifier =>
                   Any_Parameter,
                 Parameter_Type =>
                   New_Occurrence_Of (RTE (RE_Any), Loc))),
             Result_Definition => New_Occurrence_Of (RAS_Type, Loc));

         Discard_Node (
           Make_Subprogram_Body (Loc,
             Specification              => Func_Spec,
             Declarations               => No_List,
             Handled_Statement_Sequence =>
               Make_Handled_Sequence_Of_Statements (Loc,
                 Statements => Statements)));
         Set_TSS (RAS_Type, Fnam);
      end Add_RAS_From_Any;

      --------------------
      -- Add_RAS_To_Any --
      --------------------

      procedure Add_RAS_To_Any (RAS_Type : Entity_Id) is
         Loc : constant Source_Ptr := Sloc (RAS_Type);

         Fnam : constant Entity_Id := Make_Defining_Identifier (Loc,
                  Make_TSS_Name (RAS_Type, TSS_To_Any));

         Decls      : List_Id;
         Statements : List_Id;

         Func_Spec : Node_Id;

         Any            : constant Entity_Id :=
                            Make_Defining_Identifier (Loc,
                              Chars => New_Internal_Name ('A'));
         RAS_Parameter  : constant Entity_Id :=
                            Make_Defining_Identifier (Loc,
                              Chars => New_Internal_Name ('R'));
         RACW_Parameter : constant Node_Id :=
                            Make_Selected_Component (Loc,
                              Prefix        => RAS_Parameter,
                              Selector_Name => Name_Ras);

      begin
         --  Object declarations

         Set_Etype (RACW_Parameter, Underlying_RACW_Type (RAS_Type));
         Decls := New_List (
           Make_Object_Declaration (Loc,
             Defining_Identifier =>
               Any,
             Object_Definition =>
               New_Occurrence_Of (RTE (RE_Any), Loc),
             Expression =>
               PolyORB_Support.Helpers.Build_To_Any_Call
                 (RACW_Parameter, No_List)));

         Statements := New_List (
           Make_Procedure_Call_Statement (Loc,
             Name =>
               New_Occurrence_Of (RTE (RE_Set_TC), Loc),
             Parameter_Associations => New_List (
               New_Occurrence_Of (Any, Loc),
               PolyORB_Support.Helpers.Build_TypeCode_Call (Loc,
                 RAS_Type, Decls))),
           Make_Return_Statement (Loc,
             Expression =>
               New_Occurrence_Of (Any, Loc)));

         Func_Spec :=
           Make_Function_Specification (Loc,
             Defining_Unit_Name =>
               Fnam,
             Parameter_Specifications => New_List (
               Make_Parameter_Specification (Loc,
                 Defining_Identifier =>
                   RAS_Parameter,
                 Parameter_Type =>
                   New_Occurrence_Of (RAS_Type, Loc))),
             Result_Definition => New_Occurrence_Of (RTE (RE_Any), Loc));

         Discard_Node (
           Make_Subprogram_Body (Loc,
             Specification              => Func_Spec,
             Declarations               => Decls,
             Handled_Statement_Sequence =>
               Make_Handled_Sequence_Of_Statements (Loc,
                 Statements => Statements)));
         Set_TSS (RAS_Type, Fnam);
      end Add_RAS_To_Any;

      ----------------------
      -- Add_RAS_TypeCode --
      ----------------------

      procedure Add_RAS_TypeCode (RAS_Type : Entity_Id) is
         Loc : constant Source_Ptr := Sloc (RAS_Type);

         Fnam : constant Entity_Id := Make_Defining_Identifier (Loc,
                  Make_TSS_Name (RAS_Type, TSS_TypeCode));

         Func_Spec : Node_Id;

         Decls : constant List_Id := New_List;
         Name_String, Repo_Id_String : String_Id;

      begin
         Func_Spec :=
           Make_Function_Specification (Loc,
             Defining_Unit_Name =>
               Fnam,
             Result_Definition => New_Occurrence_Of (RTE (RE_TypeCode), Loc));

         PolyORB_Support.Helpers.Build_Name_And_Repository_Id
           (RAS_Type, Name_Str => Name_String, Repo_Id_Str => Repo_Id_String);

         Discard_Node (
           Make_Subprogram_Body (Loc,
             Specification              => Func_Spec,
             Declarations               => Decls,
             Handled_Statement_Sequence =>
               Make_Handled_Sequence_Of_Statements (Loc,
                 Statements => New_List (
                   Make_Return_Statement (Loc,
                     Expression =>
                       Make_Function_Call (Loc,
                         Name =>
                           New_Occurrence_Of (RTE (RE_TC_Build), Loc),
                         Parameter_Associations => New_List (
                           New_Occurrence_Of (RTE (RE_TC_Object), Loc),
                           Make_Aggregate (Loc,
                             Expressions =>
                               New_List (
                                 Make_Function_Call (Loc,
                                   Name => New_Occurrence_Of (
                                     RTE (RE_TA_String), Loc),
                                   Parameter_Associations => New_List (
                                     Make_String_Literal (Loc, Name_String))),
                                 Make_Function_Call (Loc,
                                   Name => New_Occurrence_Of (
                                     RTE (RE_TA_String), Loc),
                                   Parameter_Associations => New_List (
                                     Make_String_Literal (Loc,
                                       Repo_Id_String))))))))))));
         Set_TSS (RAS_Type, Fnam);
      end Add_RAS_TypeCode;

      -----------------------------------------
      -- Add_Receiving_Stubs_To_Declarations --
      -----------------------------------------

      procedure Add_Receiving_Stubs_To_Declarations
        (Pkg_Spec : Node_Id;
         Decls    : List_Id)
      is
         Loc : constant Source_Ptr := Sloc (Pkg_Spec);

         Pkg_RPC_Receiver            : constant Entity_Id :=
                                         Make_Defining_Identifier (Loc,
                                           New_Internal_Name ('H'));
         Pkg_RPC_Receiver_Object     : Node_Id;

         Pkg_RPC_Receiver_Body       : Node_Id;
         Pkg_RPC_Receiver_Decls      : List_Id;
         Pkg_RPC_Receiver_Statements : List_Id;
         Pkg_RPC_Receiver_Cases      : constant List_Id := New_List;
         --  A Pkg_RPC_Receiver is built to decode the request

         Request                     : Node_Id;
         --  Request object received from neutral layer

         Subp_Id : Entity_Id;
         --  Subprogram identifier as received from the neutral
         --  distribution core.

         Subp_Index : Entity_Id;
         --  Internal index as determined by matching either the
         --  method name from the request structure, or the local
         --  subprogram address (in case of a RAS).

         Is_Local : constant Entity_Id :=
           Make_Defining_Identifier (Loc, New_Internal_Name ('L'));
         Local_Address : constant Entity_Id :=
           Make_Defining_Identifier (Loc, New_Internal_Name ('A'));
         --  Address of a local subprogram designated by a
         --  reference corresponding to a RAS.

         Dispatch_On_Address : constant List_Id := New_List;
         Dispatch_On_Name    : constant List_Id := New_List;

         Current_Declaration       : Node_Id;
         Current_Stubs             : Node_Id;
         Current_Subprogram_Number : Int := First_RCI_Subprogram_Id;

         Subp_Info_Array : constant Entity_Id :=
                             Make_Defining_Identifier (Loc,
                               Chars => New_Internal_Name ('I'));

         Subp_Info_List : constant List_Id := New_List;

         Register_Pkg_Actuals : constant List_Id := New_List;

         All_Calls_Remote_E  : Entity_Id;

         procedure Append_Stubs_To
           (RPC_Receiver_Cases : List_Id;
            Declaration        : Node_Id;
            Stubs              : Node_Id;
            Subp_Number        : Int;
            Subp_Dist_Name     : Entity_Id;
            Subp_Proxy_Addr    : Entity_Id);
         --  Add one case to the specified RPC receiver case list associating
         --  Subprogram_Number with the subprogram declared by Declaration, for
         --  which we have receiving stubs in Stubs. Subp_Number is an internal
         --  subprogram index. Subp_Dist_Name is the string used to call the
         --  subprogram by name, and Subp_Dist_Addr is the address of the proxy
         --  object, used in the context of calls through remote
         --  access-to-subprogram types.

         ---------------------
         -- Append_Stubs_To --
         ---------------------

         procedure Append_Stubs_To
           (RPC_Receiver_Cases : List_Id;
            Declaration        : Node_Id;
            Stubs              : Node_Id;
            Subp_Number        : Int;
            Subp_Dist_Name     : Entity_Id;
            Subp_Proxy_Addr    : Entity_Id)
         is
            Case_Stmts : List_Id;
         begin
            Case_Stmts := New_List (
              Make_Procedure_Call_Statement (Loc,
                Name                   =>
                  New_Occurrence_Of (
                    Defining_Entity (Stubs), Loc),
                Parameter_Associations =>
                  New_List (New_Occurrence_Of (Request, Loc))));
            if Nkind (Specification (Declaration))
              = N_Function_Specification
              or else not
                Is_Asynchronous (Defining_Entity (Specification (Declaration)))
            then
               Append_To (Case_Stmts, Make_Return_Statement (Loc));
            end if;

            Append_To (RPC_Receiver_Cases,
              Make_Case_Statement_Alternative (Loc,
                Discrete_Choices =>
                   New_List (Make_Integer_Literal (Loc, Subp_Number)),
                Statements       =>
                  Case_Stmts));

            Append_To (Dispatch_On_Name,
              Make_Elsif_Part (Loc,
                Condition =>
                  Make_Function_Call (Loc,
                    Name =>
                      New_Occurrence_Of (RTE (RE_Caseless_String_Eq), Loc),
                    Parameter_Associations => New_List (
                      New_Occurrence_Of (Subp_Id, Loc),
                      New_Occurrence_Of (Subp_Dist_Name, Loc))),
                Then_Statements => New_List (
                  Make_Assignment_Statement (Loc,
                    New_Occurrence_Of (Subp_Index, Loc),
                    Make_Integer_Literal (Loc,
                       Subp_Number)))));

            Append_To (Dispatch_On_Address,
              Make_Elsif_Part (Loc,
                Condition =>
                  Make_Op_Eq (Loc,
                    Left_Opnd  =>
                      New_Occurrence_Of (Local_Address, Loc),
                    Right_Opnd =>
                      New_Occurrence_Of (Subp_Proxy_Addr, Loc)),
                Then_Statements => New_List (
                  Make_Assignment_Statement (Loc,
                    New_Occurrence_Of (Subp_Index, Loc),
                    Make_Integer_Literal (Loc,
                       Subp_Number)))));
         end Append_Stubs_To;

      --  Start of processing for Add_Receiving_Stubs_To_Declarations

      begin
         --  Building receiving stubs consist in several operations:

         --    - a package RPC receiver must be built. This subprogram
         --      will get a Subprogram_Id from the incoming stream
         --      and will dispatch the call to the right subprogram

         --    - a receiving stub for any subprogram visible in the package
         --      spec. This stub will read all the parameters from the stream,
         --      and put the result as well as the exception occurrence in the
         --      output stream

         --    - a dummy package with an empty spec and a body made of an
         --      elaboration part, whose job is to register the receiving
         --      part of this RCI package on the name server. This is done
         --      by calling System.Partition_Interface.Register_Receiving_Stub

         Build_RPC_Receiver_Body (
           RPC_Receiver => Pkg_RPC_Receiver,
           Request      => Request,
           Subp_Id      => Subp_Id,
           Subp_Index   => Subp_Index,
           Stmts        => Pkg_RPC_Receiver_Statements,
           Decl         => Pkg_RPC_Receiver_Body);
         Pkg_RPC_Receiver_Decls := Declarations (Pkg_RPC_Receiver_Body);

         --  Extract local address information from the target reference:
         --  if non-null, that means that this is a reference that denotes
         --  one particular operation, and hence that the operation name
         --  must not be taken into account for dispatching.

         Append_To (Pkg_RPC_Receiver_Decls,
           Make_Object_Declaration (Loc,
             Defining_Identifier =>
               Is_Local,
             Object_Definition   =>
               New_Occurrence_Of (Standard_Boolean, Loc)));
         Append_To (Pkg_RPC_Receiver_Decls,
           Make_Object_Declaration (Loc,
             Defining_Identifier =>
               Local_Address,
             Object_Definition   =>
               New_Occurrence_Of (RTE (RE_Address), Loc)));
         Append_To (Pkg_RPC_Receiver_Statements,
           Make_Procedure_Call_Statement (Loc,
             Name =>
               New_Occurrence_Of (RTE (RE_Get_Local_Address), Loc),
             Parameter_Associations => New_List (
               Make_Selected_Component (Loc,
                 Prefix        => Request,
                 Selector_Name => Name_Target),
               New_Occurrence_Of (Is_Local, Loc),
               New_Occurrence_Of (Local_Address, Loc))));

         --  Determine whether the reference that was used to make
         --  the call was the base RCI reference (in which case
         --  Local_Address is 0, and the method identifier from the
         --  request must be used to determine which subprogram is
         --  called) or a reference identifying one particular subprogram
         --  (in which case Local_Address is the address of that
         --  subprogram, and the method name from the request is
         --  ignored).
         --  In each case, cascaded elsifs are used to determine the
         --  proper subprogram index. Using hash tables might be
         --  more efficient.

         Append_To (Pkg_RPC_Receiver_Statements,
           Make_Implicit_If_Statement (Pkg_Spec,
             Condition =>
               Make_Op_Ne (Loc,
                 Left_Opnd  => New_Occurrence_Of (Local_Address, Loc),
                 Right_Opnd => New_Occurrence_Of (RTE (RE_Null_Address), Loc)),
             Then_Statements => New_List (
               Make_Implicit_If_Statement (Pkg_Spec,
                 Condition =>
                   New_Occurrence_Of (Standard_False, Loc),
                 Then_Statements => New_List (
                   Make_Null_Statement (Loc)),
                 Elsif_Parts =>
                   Dispatch_On_Address)),
             Else_Statements => New_List (
               Make_Implicit_If_Statement (Pkg_Spec,
                 Condition =>
                   New_Occurrence_Of (Standard_False, Loc),
                 Then_Statements => New_List (
                   Make_Null_Statement (Loc)),
                 Elsif_Parts =>
                   Dispatch_On_Name))));

         --  For each subprogram, the receiving stub will be built and a
         --  case statement will be made on the Subprogram_Id to dispatch
         --  to the right subprogram.

         All_Calls_Remote_E := Boolean_Literals (
           Has_All_Calls_Remote (Defining_Entity (Pkg_Spec)));

         Overload_Counter_Table.Reset;
         Reserve_NamingContext_Methods;

         Current_Declaration := First (Visible_Declarations (Pkg_Spec));
         while Present (Current_Declaration) loop
            if Nkind (Current_Declaration) = N_Subprogram_Declaration
              and then Comes_From_Source (Current_Declaration)
            then
               declare
                  Loc : constant Source_Ptr :=
                          Sloc (Current_Declaration);
                  --  While specifically processing Current_Declaration, use
                  --  its Sloc as the location of all generated nodes.

                  Subp_Def : constant Entity_Id :=
                               Defining_Unit_Name
                                 (Specification (Current_Declaration));

                  Subp_Val : String_Id;

                  Subp_Dist_Name : constant Entity_Id :=
                    Make_Defining_Identifier (Loc,
                      New_External_Name (
                        Related_Id   => Chars (Subp_Def),
                        Suffix       => 'D',
                        Suffix_Index => -1));

                  Proxy_Object_Addr : Entity_Id;

               begin
                  pragma Assert (Current_Subprogram_Number =
                    Get_Subprogram_Id (Subp_Def));

                  --  Build receiving stub

                  Current_Stubs :=
                    Build_Subprogram_Receiving_Stubs
                      (Vis_Decl     => Current_Declaration,
                       Asynchronous =>
                         Nkind (Specification (Current_Declaration)) =
                             N_Procedure_Specification
                           and then Is_Asynchronous (Subp_Def));

                  Append_To (Decls, Current_Stubs);
                  Analyze (Current_Stubs);

                  --  Build RAS proxy

                  Add_RAS_Proxy_And_Analyze (Decls,
                    Vis_Decl           =>
                      Current_Declaration,
                    All_Calls_Remote_E =>
                      All_Calls_Remote_E,
                    Proxy_Object_Addr  =>
                      Proxy_Object_Addr);

                  --  Compute distribution identifier

                  Assign_Subprogram_Identifier (
                    Subp_Def,
                    Current_Subprogram_Number,
                    Subp_Val);

                  Append_To (Decls,
                    Make_Object_Declaration (Loc,
                      Defining_Identifier => Subp_Dist_Name,
                      Constant_Present    => True,
                      Object_Definition   => New_Occurrence_Of (
                        Standard_String, Loc),
                      Expression          =>
                        Make_String_Literal (Loc, Subp_Val)));
                  Analyze (Last (Decls));

                  --  Add subprogram descriptor (RCI_Subp_Info) to the
                  --  subprograms table for this receiver. The aggregate
                  --  below must be kept consistent with the declaration
                  --  of type RCI_Subp_Info in System.Partition_Interface.

                  Append_To (Subp_Info_List,
                    Make_Component_Association (Loc,
                      Choices => New_List (
                        Make_Integer_Literal (Loc,
                          Current_Subprogram_Number)),
                      Expression =>
                        Make_Aggregate (Loc,
                          Expressions => New_List (
                            Make_Attribute_Reference (Loc,
                              Prefix =>
                                New_Occurrence_Of (
                                  Subp_Dist_Name, Loc),
                              Attribute_Name => Name_Address),
                            Make_Attribute_Reference (Loc,
                              Prefix =>
                                New_Occurrence_Of (
                                  Subp_Dist_Name, Loc),
                              Attribute_Name => Name_Length),
                            New_Occurrence_Of (Proxy_Object_Addr, Loc)))));

                  Append_Stubs_To (Pkg_RPC_Receiver_Cases,
                    Declaration     => Current_Declaration,
                    Stubs           => Current_Stubs,
                    Subp_Number     => Current_Subprogram_Number,
                    Subp_Dist_Name  => Subp_Dist_Name,
                    Subp_Proxy_Addr => Proxy_Object_Addr);
               end;

               Current_Subprogram_Number := Current_Subprogram_Number + 1;
            end if;

            Next (Current_Declaration);
         end loop;

         --  If we receive an invalid Subprogram_Id, it is best to do nothing
         --  rather than raising an exception since we do not want someone
         --  to crash a remote partition by sending invalid subprogram ids.
         --  This is consistent with the other parts of the case statement
         --  since even in presence of incorrect parameters in the stream,
         --  every exception will be caught and (if the subprogram is not an
         --  APC) put into the result stream and sent away.

         Append_To (Pkg_RPC_Receiver_Cases,
           Make_Case_Statement_Alternative (Loc,
             Discrete_Choices =>
               New_List (Make_Others_Choice (Loc)),
             Statements       =>
               New_List (Make_Null_Statement (Loc))));

         Append_To (Pkg_RPC_Receiver_Statements,
           Make_Case_Statement (Loc,
             Expression   =>
               New_Occurrence_Of (Subp_Index, Loc),
             Alternatives => Pkg_RPC_Receiver_Cases));

         Append_To (Decls,
           Make_Object_Declaration (Loc,
             Defining_Identifier => Subp_Info_Array,
             Constant_Present    => True,
             Aliased_Present     => True,
             Object_Definition   =>
               Make_Subtype_Indication (Loc,
                 Subtype_Mark =>
                   New_Occurrence_Of (RTE (RE_RCI_Subp_Info_Array), Loc),
                 Constraint =>
                   Make_Index_Or_Discriminant_Constraint (Loc,
                     New_List (
                       Make_Range (Loc,
                         Low_Bound  => Make_Integer_Literal (Loc,
                           First_RCI_Subprogram_Id),
                         High_Bound =>
                           Make_Integer_Literal (Loc,
                             First_RCI_Subprogram_Id
                             + List_Length (Subp_Info_List) - 1))))),
             Expression          =>
               Make_Aggregate (Loc,
                 Component_Associations => Subp_Info_List)));
         Analyze (Last (Decls));

         Append_To (Decls, Pkg_RPC_Receiver_Body);
         Analyze (Last (Decls));

         Pkg_RPC_Receiver_Object :=
           Make_Object_Declaration (Loc,
             Defining_Identifier =>
               Make_Defining_Identifier (Loc, New_Internal_Name ('R')),
             Aliased_Present     => True,
             Object_Definition   =>
               New_Occurrence_Of (RTE (RE_Servant), Loc));
         Append_To (Decls, Pkg_RPC_Receiver_Object);
         Analyze (Last (Decls));

         Get_Library_Unit_Name_String (Pkg_Spec);
         Append_To (Register_Pkg_Actuals,
            --  Name
           Make_String_Literal (Loc,
             Strval => String_From_Name_Buffer));

         Append_To (Register_Pkg_Actuals,
            --  Version
           Make_Attribute_Reference (Loc,
             Prefix         =>
               New_Occurrence_Of
                 (Defining_Entity (Pkg_Spec), Loc),
             Attribute_Name =>
               Name_Version));

         Append_To (Register_Pkg_Actuals,
            --  Handler
           Make_Attribute_Reference (Loc,
             Prefix          =>
               New_Occurrence_Of (Pkg_RPC_Receiver, Loc),
             Attribute_Name  => Name_Access));

         Append_To (Register_Pkg_Actuals,
            --  Receiver
           Make_Attribute_Reference (Loc,
             Prefix         =>
               New_Occurrence_Of (
                 Defining_Identifier (
                   Pkg_RPC_Receiver_Object), Loc),
             Attribute_Name =>
               Name_Access));

         Append_To (Register_Pkg_Actuals,
            --  Subp_Info
           Make_Attribute_Reference (Loc,
             Prefix         =>
               New_Occurrence_Of (Subp_Info_Array, Loc),
             Attribute_Name =>
               Name_Address));

         Append_To (Register_Pkg_Actuals,
            --  Subp_Info_Len
           Make_Attribute_Reference (Loc,
             Prefix         =>
               New_Occurrence_Of (Subp_Info_Array, Loc),
             Attribute_Name =>
               Name_Length));

         Append_To (Register_Pkg_Actuals,
            --  Is_All_Calls_Remote
           New_Occurrence_Of (All_Calls_Remote_E, Loc));

         Append_To (Decls,
           Make_Procedure_Call_Statement (Loc,
             Name                   =>
               New_Occurrence_Of (RTE (RE_Register_Pkg_Receiving_Stub), Loc),
             Parameter_Associations => Register_Pkg_Actuals));
         Analyze (Last (Decls));

      end Add_Receiving_Stubs_To_Declarations;

      ---------------------------------
      -- Build_General_Calling_Stubs --
      ---------------------------------

      procedure Build_General_Calling_Stubs
        (Decls                     : List_Id;
         Statements                : List_Id;
         Target_Object             : Node_Id;
         Subprogram_Id             : Node_Id;
         Asynchronous              : Node_Id   := Empty;
         Is_Known_Asynchronous     : Boolean   := False;
         Is_Known_Non_Asynchronous : Boolean   := False;
         Is_Function               : Boolean;
         Spec                      : Node_Id;
         Stub_Type                 : Entity_Id := Empty;
         RACW_Type                 : Entity_Id := Empty;
         Nod                       : Node_Id)
      is
         Loc : constant Source_Ptr := Sloc (Nod);

         Arguments : Node_Id;
         --  Name of the named values list used to transmit parameters
         --  to the remote package

         Request : Node_Id;
         --  The request object constructed by these stubs

         Result : Node_Id;
         --  Name of the result named value (in non-APC cases) which get the
         --  result of the remote subprogram.

         Result_TC : Node_Id;
         --  Typecode expression for the result of the request (void
         --  typecode for procedures).

         Exception_Return_Parameter : Node_Id;
         --  Name of the parameter which will hold the exception sent by the
         --  remote subprogram.

         Current_Parameter : Node_Id;
         --  Current parameter being handled

         Ordered_Parameters_List : constant List_Id :=
                                     Build_Ordered_Parameters_List (Spec);

         Asynchronous_P : Node_Id;
         --  A Boolean expression indicating whether this call is asynchronous

         Asynchronous_Statements     : List_Id := No_List;
         Non_Asynchronous_Statements : List_Id := No_List;
         --  Statements specifics to the Asynchronous/Non-Asynchronous cases

         Extra_Formal_Statements : constant List_Id := New_List;
         --  List of statements for extra formal parameters. It will appear
         --  after the regular statements for writing out parameters.

         After_Statements : constant List_Id := New_List;
         --  Statements to be executed after call returns (to assign
         --  in out or out parameter values).

         Etyp : Entity_Id;
         --  The type of the formal parameter being processed

         Is_Controlling_Formal         : Boolean;
         Is_First_Controlling_Formal   : Boolean;
         First_Controlling_Formal_Seen : Boolean := False;
         --  Controlling formal parameters of distributed object
         --  primitives require special handling, and the first
         --  such parameter needs even more.

      begin
         --  ??? document general form of stub subprograms for the PolyORB case
         Request :=
           Make_Defining_Identifier (Loc, New_Internal_Name ('R'));

         Append_To (Decls,
           Make_Object_Declaration (Loc,
             Defining_Identifier => Request,
             Aliased_Present     => False,
             Object_Definition   =>
                 New_Occurrence_Of (RTE (RE_Request_Access), Loc)));

         Result :=
           Make_Defining_Identifier (Loc, New_Internal_Name ('R'));

         if Is_Function then
            Result_TC := PolyORB_Support.Helpers.Build_TypeCode_Call (Loc,
              Etype (Result_Definition (Spec)), Decls);
         else
            Result_TC := New_Occurrence_Of (RTE (RE_TC_Void), Loc);
         end if;

         Append_To (Decls,
           Make_Object_Declaration (Loc,
             Defining_Identifier => Result,
             Aliased_Present     => False,
             Object_Definition   =>
               New_Occurrence_Of (RTE (RE_NamedValue), Loc),
             Expression =>
               Make_Aggregate (Loc,
                 Component_Associations => New_List (
                   Make_Component_Association (Loc,
                     Choices => New_List (
                       Make_Identifier (Loc, Name_Name)),
                     Expression =>
                       New_Occurrence_Of (RTE (RE_Result_Name), Loc)),
                   Make_Component_Association (Loc,
                     Choices => New_List (
                       Make_Identifier (Loc, Name_Argument)),
                     Expression =>
                       Make_Function_Call (Loc,
                         Name =>
                           New_Occurrence_Of (RTE (RE_Create_Any), Loc),
                         Parameter_Associations => New_List (
                           Result_TC))),
                   Make_Component_Association (Loc,
                     Choices => New_List (
                       Make_Identifier (Loc, Name_Arg_Modes)),
                     Expression =>
                       Make_Integer_Literal (Loc, 0))))));

         if not Is_Known_Asynchronous then
            Exception_Return_Parameter :=
              Make_Defining_Identifier (Loc, New_Internal_Name ('E'));

            Append_To (Decls,
              Make_Object_Declaration (Loc,
                Defining_Identifier => Exception_Return_Parameter,
                Object_Definition   =>
                  New_Occurrence_Of (RTE (RE_Exception_Occurrence), Loc)));

         else
            Exception_Return_Parameter := Empty;
         end if;

         --  Initialize and fill in arguments list

         Arguments :=
           Make_Defining_Identifier (Loc, New_Internal_Name ('A'));
         Declare_Create_NVList (Loc, Arguments, Decls, Statements);

         Current_Parameter := First (Ordered_Parameters_List);
         while Present (Current_Parameter) loop

            if Is_RACW_Controlling_Formal (Current_Parameter, Stub_Type) then
               Is_Controlling_Formal := True;
               Is_First_Controlling_Formal :=
                 not First_Controlling_Formal_Seen;
               First_Controlling_Formal_Seen := True;
            else
               Is_Controlling_Formal := False;
               Is_First_Controlling_Formal := False;
            end if;

            if Is_Controlling_Formal then

               --  In the case of a controlling formal argument, we send
               --  its reference.

               Etyp := RACW_Type;

            else
               Etyp := Etype (Parameter_Type (Current_Parameter));
            end if;

            --  The first controlling formal parameter is treated
            --  specially: it is used to set the target object of
            --  the call.

            if not Is_First_Controlling_Formal then

               declare
                  Constrained : constant Boolean :=
                                  Is_Constrained (Etyp)
                                    or else Is_Elementary_Type (Etyp);

                  Any : constant Entity_Id :=
                          Make_Defining_Identifier (Loc,
                            New_Internal_Name ('A'));

                  Actual_Parameter : Node_Id :=
                                       New_Occurrence_Of (
                                         Defining_Identifier (
                                           Current_Parameter), Loc);

                  Expr : Node_Id;

               begin
                  if Is_Controlling_Formal then

                     --  For a controlling formal parameter (other
                     --  than the first one), use the corresponding
                     --  RACW. If the parameter is not an anonymous
                     --  access parameter, that involves taking
                     --  its 'Unrestricted_Access.

                     if Nkind (Parameter_Type (Current_Parameter))
                       = N_Access_Definition
                     then
                        Actual_Parameter := OK_Convert_To
                          (Etyp, Actual_Parameter);
                     else
                        Actual_Parameter := OK_Convert_To (Etyp,
                          Make_Attribute_Reference (Loc,
                            Prefix =>
                              Actual_Parameter,
                            Attribute_Name =>
                              Name_Unrestricted_Access));
                     end if;

                  end if;

                  if In_Present (Current_Parameter)
                    or else not Out_Present (Current_Parameter)
                    or else not Constrained
                    or else Is_Controlling_Formal
                  then
                     --  The parameter has an input value, is constrained
                     --  at runtime by an input value, or is a controlling
                     --  formal parameter (always passed as a reference)
                     --  other than the first one.

                     Expr := PolyORB_Support.Helpers.Build_To_Any_Call (
                               Actual_Parameter, Decls);
                  else
                     Expr := Make_Function_Call (Loc,
                       Name =>
                         New_Occurrence_Of (RTE (RE_Create_Any), Loc),
                       Parameter_Associations => New_List (
                         PolyORB_Support.Helpers.Build_TypeCode_Call (Loc,
                           Etyp, Decls)));
                  end if;

                  Append_To (Decls,
                    Make_Object_Declaration (Loc,
                      Defining_Identifier =>
                        Any,
                      Aliased_Present     => False,
                      Object_Definition   =>
                        New_Occurrence_Of (RTE (RE_Any), Loc),
                      Expression          =>
                        Expr));

                  Append_To (Statements,
>>>>>>> 8c044a9c
                    Add_Parameter_To_NVList (Loc,
                      Parameter   => Current_Parameter,
                      NVList      => Arguments,
                      Constrained => Constrained,
                      Any         => Any));
<<<<<<< HEAD
               end if;

               if Is_First_Controlling_Formal then
                  declare
                     Addr : constant Entity_Id :=
                       Make_Defining_Identifier (Loc,
                         New_Internal_Name ('A'));
                     Is_Local : constant Entity_Id :=
                       Make_Defining_Identifier (Loc,
                         New_Internal_Name ('L'));
                  begin

                     --  Special case: obtain the first controlling
                     --  formal from the target of the remote call,
                     --  instead of the argument list.

                     Append_To (Outer_Decls,
                       Make_Object_Declaration (Loc,
                         Defining_Identifier =>
                           Addr,
                         Object_Definition =>
                           New_Occurrence_Of (RTE (RE_Address), Loc)));
                     Append_To (Outer_Decls,
                       Make_Object_Declaration (Loc,
                         Defining_Identifier =>
                           Is_Local,
                         Object_Definition =>
                           New_Occurrence_Of (Standard_Boolean, Loc)));
                     Append_To (Outer_Statements,
                       Make_Procedure_Call_Statement (Loc,
                         Name =>
                           New_Occurrence_Of (
                             RTE (RE_Get_Local_Address), Loc),
                         Parameter_Associations => New_List (
                           Make_Selected_Component (Loc,
                             Prefix =>
                               New_Occurrence_Of (
                                 Request_Parameter, Loc),
                             Selector_Name =>
                               Make_Identifier (Loc, Name_Target)),
                           New_Occurrence_Of (Is_Local, Loc),
                           New_Occurrence_Of (Addr, Loc))));

                     Expr := Unchecked_Convert_To (RACW_Type,
                       New_Occurrence_Of (Addr, Loc));
                  end;

               elsif In_Present (Current_Parameter)
                  or else not Out_Present (Current_Parameter)
                  or else not Constrained
               then
                  --  If an input parameter is contrained, then its reading is
                  --  deferred until the beginning of the subprogram body. If
                  --  it is unconstrained, then an expression is built for
                  --  the object declaration and the variable is set using
                  --  'Input instead of 'Read.

                  Expr := PolyORB_Support.Helpers.Build_From_Any_Call (
                            Etyp, New_Occurrence_Of (Any, Loc), Decls);

                  if Constrained then

                     Append_To (Statements,
                       Make_Assignment_Statement (Loc,
                         Name =>
                           New_Occurrence_Of (Object, Loc),
                         Expression =>
                            Expr));
                     Expr := Empty;
                  else
                     null;
                     --  Expr will be used to initialize (and constrain)
                     --  the parameter when it is declared.
                  end if;

               end if;

               --  If we do not have to output the current parameter, then
               --  it can well be flagged as constant. This may allow further
               --  optimizations done by the back end.

               Append_To (Decls,
                 Make_Object_Declaration (Loc,
                   Defining_Identifier => Object,
                   Constant_Present    => not Constrained
                     and then not Out_Present (Current_Parameter),
                   Object_Definition   =>
                     New_Occurrence_Of (Etyp, Loc),
                   Expression          => Expr));
               Set_Etype (Object, Etyp);

               --  An out parameter may be written back using a 'Write
               --  attribute instead of a 'Output because it has been
               --  constrained by the parameter given to the caller. Note that
               --  out controlling arguments in the case of a RACW are not put
               --  back in the stream because the pointer on them has not
               --  changed.

               if Out_Present (Current_Parameter)
                 and then not Is_Controlling_Formal
               then
                  Append_To (After_Statements,
                    Make_Procedure_Call_Statement (Loc,
                      Name =>
                        New_Occurrence_Of (RTE (RE_Copy_Any_Value), Loc),
                      Parameter_Associations => New_List (
                        New_Occurrence_Of (Any, Loc),
                        PolyORB_Support.Helpers.Build_To_Any_Call (
                          New_Occurrence_Of (Object, Loc),
                          Decls))));
               end if;

               --  For RACW controlling formals, the Etyp of Object is always
               --  an RACW, even if the parameter is not of an anonymous access
               --  type. In such case, we need to dereference it at call time.

               if Is_Controlling_Formal then
                  if Nkind (Parameter_Type (Current_Parameter)) /=
                    N_Access_Definition
                  then
                     Append_To (Parameter_List,
                       Make_Parameter_Association (Loc,
                         Selector_Name             =>
                           New_Occurrence_Of (
                             Defining_Identifier (Current_Parameter), Loc),
                         Explicit_Actual_Parameter =>
                           Make_Explicit_Dereference (Loc,
                             Unchecked_Convert_To (RACW_Type,
                               OK_Convert_To (RTE (RE_Address),
                                 New_Occurrence_Of (Object, Loc))))));

                  else
                     Append_To (Parameter_List,
                       Make_Parameter_Association (Loc,
                         Selector_Name             =>
                           New_Occurrence_Of (
                             Defining_Identifier (Current_Parameter), Loc),
                         Explicit_Actual_Parameter =>
                           Unchecked_Convert_To (RACW_Type,
                             OK_Convert_To (RTE (RE_Address),
                               New_Occurrence_Of (Object, Loc)))));
                  end if;

               else
                  Append_To (Parameter_List,
                    Make_Parameter_Association (Loc,
                      Selector_Name             =>
                        New_Occurrence_Of (
                          Defining_Identifier (Current_Parameter), Loc),
                      Explicit_Actual_Parameter =>
                        New_Occurrence_Of (Object, Loc)));
               end if;

               --  If the current parameter needs an extra formal, then read it
               --  from the stream and set the corresponding semantic field in
               --  the variable. If the kind of the parameter identifier is
               --  E_Void, then this is a compiler generated parameter that
               --  doesn't need an extra constrained status.

               --  The case of Extra_Accessibility should also be handled ???

               if Nkind (Parameter_Type (Current_Parameter)) /=
                                                         N_Access_Definition
                 and then
                   Ekind (Defining_Identifier (Current_Parameter)) /= E_Void
                 and then
                   Present (Extra_Constrained
                     (Defining_Identifier (Current_Parameter)))
               then
                  declare
                     Extra_Parameter : constant Entity_Id :=
                                         Extra_Constrained
                                           (Defining_Identifier
                                             (Current_Parameter));
                     Extra_Any : constant Entity_Id :=
                       Make_Defining_Identifier
                         (Loc, New_Internal_Name ('A'));
                     Formal_Entity : constant Entity_Id :=
                                       Make_Defining_Identifier
                                           (Loc, Chars (Extra_Parameter));

                     Formal_Type : constant Entity_Id :=
                                     Etype (Extra_Parameter);
                  begin
                     Append_To (Outer_Decls,
                       Make_Object_Declaration (Loc,
                         Defining_Identifier =>
                           Extra_Any,
                         Object_Definition   =>
                           New_Occurrence_Of (RTE (RE_Any), Loc)));

                     Append_To (Outer_Statements,
                       Add_Parameter_To_NVList (Loc,
                         Parameter   => Extra_Parameter,
                         NVList      => Arguments,
                         Constrained => True,
                         Any         => Extra_Any));

                     Append_To (Decls,
                       Make_Object_Declaration (Loc,
                         Defining_Identifier => Formal_Entity,
                         Object_Definition   =>
                           New_Occurrence_Of (Formal_Type, Loc)));

                     Append_To (Extra_Formal_Statements,
                       Make_Assignment_Statement (Loc,
                         Name =>
                           New_Occurrence_Of (Extra_Parameter, Loc),
                         Expression =>
                           PolyORB_Support.Helpers.Build_From_Any_Call (
                             Etype (Extra_Parameter),
                             New_Occurrence_Of (Extra_Any, Loc),
                       Decls)));
                     Set_Extra_Constrained (Object, Formal_Entity);

                  end;
               end if;
            end;

            Next (Current_Parameter);
         end loop;

         Append_To (Outer_Statements,
           Make_Procedure_Call_Statement (Loc,
             Name =>
               New_Occurrence_Of (RTE (RE_Request_Arguments), Loc),
             Parameter_Associations => New_List (
               New_Occurrence_Of (Request_Parameter, Loc),
               New_Occurrence_Of (Arguments, Loc))));

         Append_List_To (Statements, Extra_Formal_Statements);

         if Nkind (Specification (Vis_Decl)) = N_Function_Specification then

            --  The remote subprogram is a function. We build an inner block to
            --  be able to hold a potentially unconstrained result in a
            --  variable.

            declare
               Etyp   : constant Entity_Id :=
                          Etype (Subtype_Mark (Specification (Vis_Decl)));
               Result : constant Node_Id   :=
                          Make_Defining_Identifier (Loc,
                            New_Internal_Name ('R'));
            begin
               Inner_Decls := New_List (
                 Make_Object_Declaration (Loc,
                   Defining_Identifier => Result,
                   Constant_Present    => True,
                   Object_Definition   => New_Occurrence_Of (Etyp, Loc),
                   Expression          =>
                     Make_Function_Call (Loc,
                       Name                   => Called_Subprogram,
                       Parameter_Associations => Parameter_List)));

               Set_Etype (Result, Etyp);
               Append_To (After_Statements,
                 Make_Procedure_Call_Statement (Loc,
                   Name =>
                     New_Occurrence_Of (RTE (RE_Set_Result), Loc),
                   Parameter_Associations => New_List (
                     New_Occurrence_Of (Request_Parameter, Loc),
                     PolyORB_Support.Helpers.Build_To_Any_Call (
                       New_Occurrence_Of (Result, Loc),
                       Decls))));
               --  A DSA function does not have out or inout arguments
            end;

            Append_To (Statements,
              Make_Block_Statement (Loc,
                Declarations               => Inner_Decls,
                Handled_Statement_Sequence =>
                  Make_Handled_Sequence_Of_Statements (Loc,
                    Statements => After_Statements)));

         else
            --  The remote subprogram is a procedure. We do not need any inner
            --  block in this case. No specific processing is required here for
            --  the dynamically asynchronous case: the indication of whether
            --  call is asynchronous or not is managed by the Sync_Scope
            --  attibute of the request, and is handled entirely in the
            --  protocol layer.

            Append_To (After_Statements,
              Make_Procedure_Call_Statement (Loc,
                Name =>
                  New_Occurrence_Of (RTE (RE_Request_Set_Out), Loc),
                Parameter_Associations => New_List (
                  New_Occurrence_Of (Request_Parameter, Loc))));

            Append_To (Statements,
              Make_Procedure_Call_Statement (Loc,
                Name                   => Called_Subprogram,
                Parameter_Associations => Parameter_List));

            Append_List_To (Statements, After_Statements);
=======

                  if Out_Present (Current_Parameter)
                    and then not Is_Controlling_Formal
                  then
                     Append_To (After_Statements,
                       Make_Assignment_Statement (Loc,
                         Name =>
                           New_Occurrence_Of (
                             Defining_Identifier (Current_Parameter), Loc),
                           Expression =>
                             PolyORB_Support.Helpers.Build_From_Any_Call (
                               Etype (Parameter_Type (Current_Parameter)),
                               New_Occurrence_Of (Any, Loc),
                               Decls)));

                  end if;
               end;
            end if;

            --  If the current parameter has a dynamic constrained status,
            --  then this status is transmitted as well.
            --  This should be done for accessibility as well ???

            if Nkind (Parameter_Type (Current_Parameter))
              /= N_Access_Definition
              and then Need_Extra_Constrained (Current_Parameter)
            then
               --  In this block, we do not use the extra formal that has been
               --  created because it does not exist at the time of expansion
               --  when building calling stubs for remote access to subprogram
               --  types. We create an extra variable of this type and push it
               --  in the stream after the regular parameters.

               declare
                  Extra_Any_Parameter : constant Entity_Id :=
                                      Make_Defining_Identifier
                                        (Loc, New_Internal_Name ('P'));

               begin
                  Append_To (Decls,
                    Make_Object_Declaration (Loc,
                      Defining_Identifier =>
                        Extra_Any_Parameter,
                      Aliased_Present     => False,
                      Object_Definition   =>
                        New_Occurrence_Of (RTE (RE_Any), Loc),
                      Expression          =>
                        PolyORB_Support.Helpers.Build_To_Any_Call (
                          Make_Attribute_Reference (Loc,
                            Prefix         =>
                              New_Occurrence_Of (
                                Defining_Identifier (Current_Parameter), Loc),
                            Attribute_Name => Name_Constrained),
                          Decls)));
                  Append_To (Extra_Formal_Statements,
                    Add_Parameter_To_NVList (Loc,
                      Parameter   => Extra_Any_Parameter,
                      NVList      => Arguments,
                      Constrained => True,
                      Any         => Extra_Any_Parameter));
               end;
            end if;

            Next (Current_Parameter);
         end loop;

         --  Append the formal statements list to the statements

         Append_List_To (Statements, Extra_Formal_Statements);

         Append_To (Statements,
           Make_Procedure_Call_Statement (Loc,
             Name =>
               New_Occurrence_Of (RTE (RE_Request_Create), Loc),
             Parameter_Associations => New_List (
               Target_Object,
               Subprogram_Id,
               New_Occurrence_Of (Arguments, Loc),
               New_Occurrence_Of (Result, Loc),
               New_Occurrence_Of (RTE (RE_Nil_Exc_List), Loc))));

         Append_To (Parameter_Associations (Last (Statements)),
               New_Occurrence_Of (Request, Loc));

         pragma Assert (
           not (Is_Known_Non_Asynchronous and Is_Known_Asynchronous));
         if Is_Known_Non_Asynchronous or Is_Known_Asynchronous then
            Asynchronous_P := New_Occurrence_Of (
              Boolean_Literals (Is_Known_Asynchronous), Loc);
         else
            pragma Assert (Present (Asynchronous));
            Asynchronous_P := New_Copy_Tree (Asynchronous);
            --  The expression node Asynchronous will be used to build
            --  an 'if' statement at the end of Build_General_Calling_Stubs:
            --  we need to make a copy here.
         end if;

         Append_To (Parameter_Associations (Last (Statements)),
           Make_Indexed_Component (Loc,
             Prefix =>
               New_Occurrence_Of (
                 RTE (RE_Asynchronous_P_To_Sync_Scope), Loc),
             Expressions => New_List (Asynchronous_P)));

         Append_To (Statements,
             Make_Procedure_Call_Statement (Loc,
               Name                   =>
                 New_Occurrence_Of (RTE (RE_Request_Invoke), Loc),
               Parameter_Associations => New_List (
                 New_Occurrence_Of (Request, Loc))));

         Non_Asynchronous_Statements := New_List (Make_Null_Statement (Loc));
         Asynchronous_Statements := New_List (Make_Null_Statement (Loc));

         if not Is_Known_Asynchronous then

            --  Reraise an exception occurrence from the completed request.
            --  If the exception occurrence is empty, this is a no-op.

            Append_To (Non_Asynchronous_Statements,
              Make_Procedure_Call_Statement (Loc,
                Name                   =>
                  New_Occurrence_Of (RTE (RE_Request_Raise_Occurrence), Loc),
                Parameter_Associations => New_List (
                  New_Occurrence_Of (Request, Loc))));

            if Is_Function then

               --  If this is a function call, then read the value and
               --  return it.

               Append_To (Non_Asynchronous_Statements,
                 Make_Tag_Check (Loc,
                   Make_Return_Statement (Loc,
                     PolyORB_Support.Helpers.Build_From_Any_Call (
                         Etype (Result_Definition (Spec)),
                         Make_Selected_Component (Loc,
                           Prefix        => Result,
                           Selector_Name => Name_Argument),
                         Decls))));
            end if;
         end if;

         Append_List_To (Non_Asynchronous_Statements,
           After_Statements);

         if Is_Known_Asynchronous then
            Append_List_To (Statements, Asynchronous_Statements);

         elsif Is_Known_Non_Asynchronous then
            Append_List_To (Statements, Non_Asynchronous_Statements);

         else
            pragma Assert (Present (Asynchronous));
            Append_To (Statements,
              Make_Implicit_If_Statement (Nod,
                Condition       => Asynchronous,
                Then_Statements => Asynchronous_Statements,
                Else_Statements => Non_Asynchronous_Statements));
>>>>>>> 8c044a9c
         end if;
      end Build_General_Calling_Stubs;

<<<<<<< HEAD
         Subp_Spec :=
           Make_Procedure_Specification (Loc,
             Defining_Unit_Name       =>
               Make_Defining_Identifier (Loc, New_Internal_Name ('F')),

             Parameter_Specifications => New_List (
               Make_Parameter_Specification (Loc,
                 Defining_Identifier => Request_Parameter,
                 Parameter_Type      =>
                   New_Occurrence_Of (RTE (RE_Request_Access), Loc))));

         --  An exception raised during the execution of an incoming
         --  remote subprogram call and that needs to be sent back
         --  to the caller is propagated by the receiving stubs, and
         --  will be handled by the caller (the distribution runtime).

         if Asynchronous and then not Dynamically_Asynchronous then

            --  For an asynchronous procedure, add a null exception handler

            Excep_Handlers := New_List (
              Make_Exception_Handler (Loc,
                Exception_Choices => New_List (Make_Others_Choice (Loc)),
                Statements        => New_List (Make_Null_Statement (Loc))));

         else

            --  In the other cases, if an exception is raised, then the
            --  exception occurrence is propagated.

            null;
         end if;

         Append_To (Outer_Statements,
           Make_Block_Statement (Loc,
             Declarations =>
               Decls,
             Handled_Statement_Sequence =>
               Make_Handled_Sequence_Of_Statements (Loc,
                 Statements => Statements)));

         return
           Make_Subprogram_Body (Loc,
             Specification              => Subp_Spec,
             Declarations               => Outer_Decls,
             Handled_Statement_Sequence =>
               Make_Handled_Sequence_Of_Statements (Loc,
                 Statements         => Outer_Statements,
                 Exception_Handlers => Excep_Handlers));
      end Build_Subprogram_Receiving_Stubs;
      -------------
      -- Helpers --
      -------------

      package body Helpers is

         -----------------------
         -- Local Subprograms --
         -----------------------

         function Find_Inherited_TSS
           (Typ : Entity_Id;
            Nam : Name_Id) return Entity_Id;
         --  A TSS reference for a representation aspect of a derived tagged
         --  type must take into account inheritance of that aspect from
         --  ancestor types. (copied from exp_attr.adb, should be shared???)

         function Find_Numeric_Representation
           (Typ : Entity_Id) return Entity_Id;
         --  Given a numeric type Typ, return the smallest integer or floarting
         --  point type from Standard, or the smallest unsigned (modular) type
         --  from System.Unsigned_Types, whose range encompasses that of Typ.

         function Make_Stream_Procedure_Function_Name
           (Loc : Source_Ptr;
            Typ : Entity_Id;
            Nam : Name_Id) return Entity_Id;
         --  Return the name to be assigned for stream subprogram Nam of Typ.
         --  (copied from exp_strm.adb, should be shared???)

         ------------------------------------------------------------
         -- Common subprograms for building various tree fragments --
         ------------------------------------------------------------

         function Build_Get_Aggregate_Element
           (Loc : Source_Ptr;
            Any : Entity_Id;
            TC  : Node_Id;
            Idx : Node_Id) return Node_Id;
         --  Build a call to Get_Aggregate_Element on Any
         --  for typecode TC, returning the Idx'th element.

         generic
            Subprogram : Entity_Id;
            --  Reference location for constructed nodes

            Arry : Entity_Id;
            --  For 'Range and Etype

            Indices : List_Id;
            --  For the construction of the innermost element expression

            with procedure Add_Process_Element
              (Stmts   : List_Id;
               Any     : Entity_Id;
               Counter : Entity_Id;
               Datum   : Node_Id);

         procedure Append_Array_Traversal
           (Stmts   : List_Id;
            Any     : Entity_Id;
            Counter : Entity_Id := Empty;
            Depth   : Pos       := 1);
         --  Build nested loop statements that iterate over the elements of an
         --  array Arry. The statement(s) built by Add_Process_Element are
         --  executed for each element; Indices is the list of indices to be
         --  used in the construction of the indexed component that denotes the
         --  current element. Subprogram is the entity for the subprogram for
         --  which this iterator is generated. The generated statements are
         --  appended to Stmts.

         generic
            Rec : Entity_Id;
            --  The record entity being dealt with

            with procedure Add_Process_Element
              (Stmts     : List_Id;
               Container : Node_Or_Entity_Id;
               Counter   : in out Int;
               Rec       : Entity_Id;
               Field     : Node_Id);
            --  Rec is the instance of the record type, or Empty.
            --  Field is either the N_Defining_Identifier for a component,
            --  or an N_Variant_Part.

         procedure Append_Record_Traversal
           (Stmts     : List_Id;
            Clist     : Node_Id;
            Container : Node_Or_Entity_Id;
            Counter   : in out Int);
         --  Process component list Clist. Individual fields are passed
         --  to Field_Processing. Each variant part is also processed.
         --  Container is the outer Any (for From_Any/To_Any),
         --  the outer typecode (for TC) to which the operation applies.

         -----------------------------
         -- Append_Record_Traversal --
         -----------------------------

         procedure Append_Record_Traversal
           (Stmts     : List_Id;
            Clist     : Node_Id;
            Container : Node_Or_Entity_Id;
            Counter   : in out Int)
         is
            CI : constant List_Id := Component_Items (Clist);
            VP : constant Node_Id := Variant_Part (Clist);

            Item : Node_Id := First (CI);
            Def  : Entity_Id;

         begin
            while Present (Item) loop
               Def := Defining_Identifier (Item);
               if not Is_Internal_Name (Chars (Def)) then
                  Add_Process_Element
                    (Stmts, Container, Counter, Rec, Def);
               end if;
               Next (Item);
            end loop;

            if Present (VP) then
               Add_Process_Element (Stmts, Container, Counter, Rec, VP);
            end if;
         end Append_Record_Traversal;

         -------------------------
         -- Build_From_Any_Call --
         -------------------------

         function Build_From_Any_Call
           (Typ   : Entity_Id;
            N     : Node_Id;
            Decls : List_Id) return Node_Id
         is
            Loc : constant Source_Ptr := Sloc (N);

            U_Type : Entity_Id  := Underlying_Type (Typ);

            Fnam    : Entity_Id := Empty;
            Lib_RE  : RE_Id := RE_Null;

         begin

            --  First simple case where the From_Any function is present
            --  in the type's TSS.

            Fnam := Find_Inherited_TSS (U_Type, Name_uFrom_Any);

            if Sloc (U_Type) <= Standard_Location then
               U_Type := Base_Type (U_Type);
            end if;

            --  Check first for Boolean and Character. These are enumeration
            --  types, but we treat them specially, since they may require
            --  special handling in the transfer protocol. However, this
            --  special handling only applies if they have standard
            --  representation, otherwise they are treated like any other
            --  enumeration type.

            if Present (Fnam) then
               null;

            elsif U_Type = Standard_Boolean then
               Lib_RE := RE_FA_B;

            elsif U_Type = Standard_Character then
               Lib_RE := RE_FA_C;

            elsif U_Type = Standard_Wide_Character then
               Lib_RE := RE_FA_WC;

            elsif U_Type = Standard_Wide_Wide_Character then
               Lib_RE := RE_FA_WWC;

            --  Floating point types

            elsif U_Type = Standard_Short_Float then
               Lib_RE := RE_FA_SF;

            elsif U_Type = Standard_Float then
               Lib_RE := RE_FA_F;

            elsif U_Type = Standard_Long_Float then
               Lib_RE := RE_FA_LF;

            elsif U_Type = Standard_Long_Long_Float then
               Lib_RE := RE_FA_LLF;

            --  Integer types

            elsif U_Type = Etype (Standard_Short_Short_Integer) then
                  Lib_RE := RE_FA_SSI;

            elsif U_Type = Etype (Standard_Short_Integer) then
               Lib_RE := RE_FA_SI;

            elsif U_Type = Etype (Standard_Integer) then
               Lib_RE := RE_FA_I;

            elsif U_Type = Etype (Standard_Long_Integer) then
               Lib_RE := RE_FA_LI;

            elsif U_Type = Etype (Standard_Long_Long_Integer) then
               Lib_RE := RE_FA_LLI;

            --  Unsigned integer types

            elsif U_Type = RTE (RE_Short_Short_Unsigned) then
               Lib_RE := RE_FA_SSU;

            elsif U_Type = RTE (RE_Short_Unsigned) then
               Lib_RE := RE_FA_SU;

            elsif U_Type = RTE (RE_Unsigned) then
               Lib_RE := RE_FA_U;

            elsif U_Type = RTE (RE_Long_Unsigned) then
               Lib_RE := RE_FA_LU;

            elsif U_Type = RTE (RE_Long_Long_Unsigned) then
               Lib_RE := RE_FA_LLU;

            elsif U_Type = Standard_String then
               Lib_RE := RE_FA_String;

            --  Other (non-primitive) types

            else
               declare
                  Decl : Entity_Id;
               begin
                  Build_From_Any_Function (Loc, U_Type, Decl, Fnam);
                  Append_To (Decls, Decl);
               end;
            end if;

            --  Call the function

            if Lib_RE /= RE_Null then
               pragma Assert (No (Fnam));
               Fnam := RTE (Lib_RE);
            end if;

            return
                Make_Function_Call (Loc,
                  Name => New_Occurrence_Of (Fnam, Loc),
                  Parameter_Associations => New_List (N));
         end Build_From_Any_Call;

         -----------------------------
         -- Build_From_Any_Function --
         -----------------------------

         procedure Build_From_Any_Function
           (Loc  : Source_Ptr;
            Typ  : Entity_Id;
            Decl : out Node_Id;
            Fnam : out Entity_Id)
         is
            Spec : Node_Id;
            Decls : constant List_Id := New_List;
            Stms : constant List_Id := New_List;
            Any_Parameter : constant Entity_Id
              := Make_Defining_Identifier (Loc, New_Internal_Name ('A'));
         begin
            Fnam := Make_Stream_Procedure_Function_Name (Loc,
                      Typ, Name_uFrom_Any);

            Spec :=
              Make_Function_Specification (Loc,
                Defining_Unit_Name => Fnam,
                Parameter_Specifications => New_List (
                  Make_Parameter_Specification (Loc,
                    Defining_Identifier =>
                      Any_Parameter,
                    Parameter_Type =>
                      New_Occurrence_Of (RTE (RE_Any), Loc))),
                Subtype_Mark => New_Occurrence_Of (Typ, Loc));

            --  The following  is taken care of by Exp_Dist.Add_RACW_From_Any

            pragma Assert
              (not (Is_Remote_Access_To_Class_Wide_Type (Typ)));


            if Is_Derived_Type (Typ)
              and then not Is_Tagged_Type (Typ)
            then
               Append_To (Stms,
                 Make_Return_Statement (Loc,
                   Expression =>
                     OK_Convert_To (
                       Typ,
                       Build_From_Any_Call (
                         Root_Type (Typ),
                         New_Occurrence_Of (Any_Parameter, Loc),
                         Decls))));

            elsif Is_Record_Type (Typ)
              and then not Is_Derived_Type (Typ)
              and then not Is_Tagged_Type (Typ)
            then
               if Nkind (Declaration_Node (Typ)) = N_Subtype_Declaration then
                  Append_To (Stms,
                    Make_Return_Statement (Loc,
                      Expression =>
                        OK_Convert_To (
                          Typ,
                          Build_From_Any_Call (
                            Etype (Typ),
                            New_Occurrence_Of (Any_Parameter, Loc),
                            Decls))));
               else
                  declare
                     Disc : Entity_Id := Empty;
                     Discriminant_Associations : List_Id;
                     Rdef : constant Node_Id :=
                       Type_Definition (Declaration_Node (Typ));
                     Component_Counter : Int := 0;

                     --  The returned object

                     Res : constant Entity_Id :=
                             Make_Defining_Identifier (Loc,
                               New_Internal_Name ('R'));

                     Res_Definition : Node_Id := New_Occurrence_Of (Typ, Loc);

                     procedure FA_Rec_Add_Process_Element
                       (Stmts   : List_Id;
                        Any     : Entity_Id;
                        Counter : in out Int;
                        Rec     : Entity_Id;
                        Field   : Node_Id);

                     procedure FA_Append_Record_Traversal is
                        new Append_Record_Traversal
                       (Rec                 => Res,
                        Add_Process_Element => FA_Rec_Add_Process_Element);

                     --------------------------------
                     -- FA_Rec_Add_Process_Element --
                     --------------------------------

                     procedure FA_Rec_Add_Process_Element
                       (Stmts   : List_Id;
                        Any     : Entity_Id;
                        Counter : in out Int;
                        Rec     : Entity_Id;
                        Field   : Node_Id)
                     is
                     begin
                        if Nkind (Field) = N_Defining_Identifier then

                           --  A regular component

                           Append_To (Stmts,
                             Make_Assignment_Statement (Loc,
                               Name => Make_Selected_Component (Loc,
                                 Prefix        =>
                                   New_Occurrence_Of (Rec, Loc),
                                 Selector_Name =>
                                   New_Occurrence_Of (Field, Loc)),
                               Expression =>
                                 Build_From_Any_Call (Etype (Field),
                                   Build_Get_Aggregate_Element (Loc,
                                     Any => Any,
                                     Tc  => Build_TypeCode_Call (Loc,
                                              Etype (Field), Decls),
                                     Idx => Make_Integer_Literal (Loc,
                                              Counter)),
                                   Decls)));

                        else
                           --  A variant part

                           declare
                              Variant : Node_Id;
                              Struct_Counter : Int := 0;

                              Block_Decls : constant List_Id := New_List;
                              Block_Stmts : constant List_Id := New_List;
                              VP_Stmts    : List_Id;

                              Alt_List    : constant List_Id := New_List;
                              Choice_List : List_Id;

                              Struct_Any : constant Entity_Id :=
                                             Make_Defining_Identifier (Loc,
                                               New_Internal_Name ('S'));

                           begin
                              Append_To (Decls,
                                Make_Object_Declaration (Loc,
                                  Defining_Identifier =>
                                    Struct_Any,
                                  Constant_Present =>
                                     True,
                                  Object_Definition =>
                                     New_Occurrence_Of (RTE (RE_Any), Loc),
                                  Expression =>
                                    Make_Function_Call (Loc,
                                      Name => New_Occurrence_Of (
                                        RTE (RE_Extract_Union_Value), Loc),
                                      Parameter_Associations => New_List (
                                        Build_Get_Aggregate_Element (Loc,
                                          Any => Any,
                                          Tc  => Make_Function_Call (Loc,
                                            Name => New_Occurrence_Of (
                                              RTE (RE_Any_Member_Type), Loc),
                                            Parameter_Associations =>
                                              New_List (
                                                New_Occurrence_Of (Any, Loc),
                                                Make_Integer_Literal (Loc,
                                                  Counter))),
                                          Idx => Make_Integer_Literal (Loc,
                                            Counter))))));

                              Append_To (Stmts,
                                Make_Block_Statement (Loc,
                                  Declarations =>
                                    Block_Decls,
                                  Handled_Statement_Sequence =>
                                    Make_Handled_Sequence_Of_Statements (Loc,
                                      Statements => Block_Stmts)));

                              Append_To (Block_Stmts,
                                Make_Case_Statement (Loc,
                                    Expression =>
                                      Make_Selected_Component (Loc,
                                        Prefix        => Rec,
                                        Selector_Name =>
                                          Chars (Name (Field))),
                                    Alternatives =>
                                      Alt_List));

                              Variant := First_Non_Pragma (Variants (Field));

                              while Present (Variant) loop
                                 Choice_List := New_Copy_List_Tree
                                   (Discrete_Choices (Variant));

                                 VP_Stmts := New_List;
                                 FA_Append_Record_Traversal (
                                   Stmts     => VP_Stmts,
                                   Clist     => Component_List (Variant),
                                   Container => Struct_Any,
                                   Counter   => Struct_Counter);

                                 Append_To (Alt_List,
                                   Make_Case_Statement_Alternative (Loc,
                                     Discrete_Choices => Choice_List,
                                     Statements =>
                                       VP_Stmts));
                                 Next_Non_Pragma (Variant);
                              end loop;
                           end;
                        end if;
                        Counter := Counter + 1;
                     end FA_Rec_Add_Process_Element;

                  begin
                     --  First all discriminants

                     if Has_Discriminants (Typ) then
                        Disc := First_Discriminant (Typ);
                        Discriminant_Associations := New_List;

                        while Present (Disc) loop
                           declare
                              Disc_Var_Name : constant Entity_Id :=
                                Make_Defining_Identifier (Loc, Chars (Disc));
                              Disc_Type : constant Entity_Id :=
                                Etype (Disc);
                           begin
                              Append_To (Decls,
                                Make_Object_Declaration (Loc,
                                  Defining_Identifier =>
                                    Disc_Var_Name,
                                  Constant_Present => True,
                                  Object_Definition =>
                                    New_Occurrence_Of (Disc_Type, Loc),
                                  Expression =>
                                    Build_From_Any_Call (Etype (Disc),
                                      Build_Get_Aggregate_Element (Loc,
                                        Any => Any_Parameter,
                                        Tc  => Build_TypeCode_Call
                                                 (Loc, Etype (Disc), Decls),
                                        Idx => Make_Integer_Literal
                                                 (Loc, Component_Counter)),
                                      Decls)));
                              Component_Counter := Component_Counter + 1;

                              Append_To (Discriminant_Associations,
                                Make_Discriminant_Association (Loc,
                                  Selector_Names => New_List (
                                    New_Occurrence_Of (Disc, Loc)),
                                  Expression =>
                                    New_Occurrence_Of (Disc_Var_Name, Loc)));
                           end;
                           Next_Discriminant (Disc);
                        end loop;

                        Res_Definition := Make_Subtype_Indication (Loc,
                          Subtype_Mark => Res_Definition,
                          Constraint   =>
                            Make_Index_Or_Discriminant_Constraint (Loc,
                              Discriminant_Associations));
                     end if;

                     --  Now we have all the discriminants in variables, we can
                     --  declared a constrained object. Note that we are not
                     --  initializing (non-discriminant) components directly in
                     --  the object declarations, because which fields to
                     --  initialize depends (at run time) on the discriminant
                     --  values.

                     Append_To (Decls,
                       Make_Object_Declaration (Loc,
                         Defining_Identifier =>
                           Res,
                         Object_Definition =>
                           Res_Definition));

                     --  ... then all components

                     FA_Append_Record_Traversal (Stms,
                       Clist     => Component_List (Rdef),
                       Container => Any_Parameter,
                       Counter   => Component_Counter);

                     Append_To (Stms,
                       Make_Return_Statement (Loc,
                         Expression => New_Occurrence_Of (Res, Loc)));
                  end;
               end if;

            elsif Is_Array_Type (Typ) then
               declare
                  Constrained : constant Boolean := Is_Constrained (Typ);

                  procedure FA_Ary_Add_Process_Element
                    (Stmts   : List_Id;
                     Any     : Entity_Id;
                     Counter : Entity_Id;
                     Datum   : Node_Id);
                  --  Assign the current element (as identified by Counter) of
                  --  Any to the variable denoted by name Datum, and advance
                  --  Counter by 1. If Datum is not an Any, a call to From_Any
                  --  for its type is inserted.

                  --------------------------------
                  -- FA_Ary_Add_Process_Element --
                  --------------------------------

                  procedure FA_Ary_Add_Process_Element
                    (Stmts   : List_Id;
                     Any     : Entity_Id;
                     Counter : Entity_Id;
                     Datum   : Node_Id)
                  is
                     Assignment : constant Node_Id :=
                       Make_Assignment_Statement (Loc,
                         Name       => Datum,
                         Expression => Empty);

                     Element_Any : constant Node_Id :=
                       Build_Get_Aggregate_Element (Loc,
                         Any => Any,
                         Tc  => Build_TypeCode_Call (Loc,
                                  Etype (Datum), Decls),
                         Idx => New_Occurrence_Of (Counter, Loc));

                  begin
                     --  Note: here we *prepend* statements to Stmts, so
                     --  we must do it in reverse order.

                     Prepend_To (Stmts,
                       Make_Assignment_Statement (Loc,
                         Name =>
                           New_Occurrence_Of (Counter, Loc),
                         Expression =>
                           Make_Op_Add (Loc,
                             Left_Opnd =>
                               New_Occurrence_Of (Counter, Loc),
                             Right_Opnd =>
                               Make_Integer_Literal (Loc, 1))));

                     if Nkind (Datum) /= N_Attribute_Reference then

                        --  We ignore the value of the length of each
                        --  dimension, since the target array has already
                        --  been constrained anyway.

                        if Etype (Datum) /= RTE (RE_Any) then
                           Set_Expression (Assignment,
                              Build_From_Any_Call (
                                Component_Type (Typ),
                                Element_Any,
                                Decls));
                        else
                           Set_Expression (Assignment, Element_Any);
                        end if;
                        Prepend_To (Stmts, Assignment);
                     end if;
                  end FA_Ary_Add_Process_Element;

                  Counter : constant Entity_Id :=
                              Make_Defining_Identifier (Loc, Name_J);

                  Initial_Counter_Value : Int := 0;

                  Component_TC : constant Entity_Id :=
                                   Make_Defining_Identifier (Loc, Name_T);

                  Res : constant Entity_Id :=
                          Make_Defining_Identifier (Loc, Name_R);

                  procedure Append_From_Any_Array_Iterator is
                    new Append_Array_Traversal (
                      Subprogram => Fnam,
                      Arry       => Res,
                      Indices    => New_List,
                      Add_Process_Element => FA_Ary_Add_Process_Element);

                  Res_Subtype_Indication : Node_Id :=
                                             New_Occurrence_Of (Typ, Loc);

               begin
                  if not Constrained then
                     declare
                        Ndim : constant Int := Number_Dimensions (Typ);
                        Lnam : Name_Id;
                        Hnam : Name_Id;
                        Indx : Node_Id := First_Index (Typ);
                        Indt : Entity_Id;

                        Ranges : constant List_Id := New_List;

                     begin
                        for J in 1 .. Ndim loop
                           Lnam := New_External_Name ('L', J);
                           Hnam := New_External_Name ('H', J);
                           Indt := Etype (Indx);

                           Append_To (Decls,
                             Make_Object_Declaration (Loc,
                               Defining_Identifier =>
                                 Make_Defining_Identifier (Loc, Lnam),
                               Constant_Present    =>
                                 True,
                               Object_Definition   =>
                                 New_Occurrence_Of (Indt, Loc),
                               Expression          =>
                                 Build_From_Any_Call (
                                   Indt,
                                   Build_Get_Aggregate_Element (Loc,
                                     Any => Any_Parameter,
                                     Tc  => Build_TypeCode_Call (Loc,
                                              Indt, Decls),
                                     Idx => Make_Integer_Literal (Loc, J - 1)),
                                   Decls)));

                           Append_To (Decls,
                             Make_Object_Declaration (Loc,
                               Defining_Identifier =>
                                 Make_Defining_Identifier (Loc, Hnam),
                               Constant_Present =>
                                 True,
                               Object_Definition =>
                                 New_Occurrence_Of (Indt, Loc),
                               Expression => Make_Attribute_Reference (Loc,
                                 Prefix         =>
                                   New_Occurrence_Of (Indt, Loc),
                                 Attribute_Name => Name_Val,
                                 Expressions    => New_List (
                                   Make_Op_Subtract (Loc,
                                     Left_Opnd =>
                                       Make_Op_Add (Loc,
                                         Left_Opnd =>
                                           Make_Attribute_Reference (Loc,
                                             Prefix         =>
                                               New_Occurrence_Of (Indt, Loc),
                                             Attribute_Name =>
                                               Name_Pos,
                                             Expressions    => New_List (
                                               Make_Identifier (Loc, Lnam))),
                                         Right_Opnd =>
                                           Make_Function_Call (Loc,
                                             Name => New_Occurrence_Of (RTE (
                                               RE_Get_Nested_Sequence_Length),
                                               Loc),
                                             Parameter_Associations =>
                                               New_List (
                                                 New_Occurrence_Of (
                                                   Any_Parameter, Loc),
                                                 Make_Integer_Literal (Loc,
                                                   J)))),
                                     Right_Opnd =>
                                       Make_Integer_Literal (Loc, 1))))));

                           Append_To (Ranges,
                             Make_Range (Loc,
                               Low_Bound  => Make_Identifier (Loc, Lnam),
                               High_Bound => Make_Identifier (Loc, Hnam)));

                           Next_Index (Indx);
                        end loop;

                        --  Now we have all the necessary bound information:
                        --  apply the set of range constraints to the
                        --  (unconstrained) nominal subtype of Res.

                        Initial_Counter_Value := Ndim;
                        Res_Subtype_Indication := Make_Subtype_Indication (Loc,
                          Subtype_Mark =>
                            Res_Subtype_Indication,
                          Constraint   =>
                            Make_Index_Or_Discriminant_Constraint (Loc,
                              Constraints => Ranges));
                     end;
                  end if;

                  Append_To (Decls,
                    Make_Object_Declaration (Loc,
                      Defining_Identifier => Res,
                      Object_Definition => Res_Subtype_Indication));
                  Set_Etype (Res, Typ);

                  Append_To (Decls,
                    Make_Object_Declaration (Loc,
                      Defining_Identifier => Counter,
                      Object_Definition =>
                        New_Occurrence_Of (RTE (RE_Long_Unsigned), Loc),
                      Expression =>
                        Make_Integer_Literal (Loc, Initial_Counter_Value)));

                  Append_To (Decls,
                    Make_Object_Declaration (Loc,
                      Defining_Identifier => Component_TC,
                      Constant_Present => True,
                      Object_Definition =>
                        New_Occurrence_Of (RTE (RE_TypeCode), Loc),
                      Expression =>
                        Build_TypeCode_Call (Loc,
                          Component_Type (Typ), Decls)));

                  Append_From_Any_Array_Iterator (Stms,
                    Any_Parameter, Counter);

                  Append_To (Stms,
                    Make_Return_Statement (Loc,
                      Expression => New_Occurrence_Of (Res, Loc)));
               end;

            elsif Is_Integer_Type (Typ) or else Is_Unsigned_Type (Typ) then
               Append_To (Stms,
                 Make_Return_Statement (Loc,
                   Expression =>
                     Unchecked_Convert_To (
                       Typ,
                       Build_From_Any_Call (
                         Find_Numeric_Representation (Typ),
                         New_Occurrence_Of (Any_Parameter, Loc),
                         Decls))));

            else
               --  Default: type is represented as an opaque sequence of bytes

               declare
                  Strm : constant Entity_Id :=
                           Make_Defining_Identifier (Loc,
                             Chars => New_Internal_Name ('S'));
                  Res  : constant Entity_Id :=
                           Make_Defining_Identifier (Loc,
                             Chars => New_Internal_Name ('R'));

               begin
                  --  Strm : Buffer_Stream_Type;

                  Append_To (Decls,
                    Make_Object_Declaration (Loc,
                      Defining_Identifier =>
                        Strm,
                      Aliased_Present     =>
                        True,
                      Object_Definition   =>
                        New_Occurrence_Of (RTE (RE_Buffer_Stream_Type), Loc)));

                  --  Any_To_BS (Strm, A);

                  Append_To (Stms,
                    Make_Procedure_Call_Statement (Loc,
                      Name =>
                        New_Occurrence_Of (RTE (RE_Any_To_BS), Loc),
                      Parameter_Associations => New_List (
                        New_Occurrence_Of (Any_Parameter, Loc),
                        New_Occurrence_Of (Strm, Loc))));

                  --  declare
                  --     Res : constant T := T'Input (Strm);
                  --  begin
                  --     Release_Buffer (Strm);
                  --     return Res;
                  --  end;

                  Append_To (Stms, Make_Block_Statement (Loc,
                    Declarations => New_List (
                      Make_Object_Declaration (Loc,
                        Defining_Identifier => Res,
                        Constant_Present    => True,
                        Object_Definition   =>
                          New_Occurrence_Of (Typ, Loc),
                        Expression          =>
                            Make_Attribute_Reference (Loc,
                              Prefix         => New_Occurrence_Of (Typ, Loc),
                              Attribute_Name => Name_Input,
                              Expressions => New_List (
                                Make_Attribute_Reference (Loc,
                                  Prefix => New_Occurrence_Of (Strm, Loc),
                                  Attribute_Name => Name_Access))))),

                    Handled_Statement_Sequence =>
                      Make_Handled_Sequence_Of_Statements (Loc,
                        Statements => New_List (
                          Make_Procedure_Call_Statement (Loc,
                            Name =>
                              New_Occurrence_Of (RTE (RE_Release_Buffer), Loc),
                            Parameter_Associations =>
                              New_List (
                                New_Occurrence_Of (Strm, Loc))),
                          Make_Return_Statement (Loc,
                            Expression => New_Occurrence_Of (Res, Loc))))));

               end;
            end if;

            Decl :=
              Make_Subprogram_Body (Loc,
                Specification => Spec,
                Declarations => Decls,
                Handled_Statement_Sequence =>
                  Make_Handled_Sequence_Of_Statements (Loc,
                    Statements => Stms));
         end Build_From_Any_Function;

         ---------------------------------
         -- Build_Get_Aggregate_Element --
         ---------------------------------

         function Build_Get_Aggregate_Element
           (Loc : Source_Ptr;
            Any : Entity_Id;
            TC  : Node_Id;
            Idx : Node_Id) return Node_Id
         is
         begin
            return Make_Function_Call (Loc,
              Name =>
                New_Occurrence_Of (
                  RTE (RE_Get_Aggregate_Element), Loc),
              Parameter_Associations => New_List (
                New_Occurrence_Of (Any, Loc),
                TC,
                Idx));
         end Build_Get_Aggregate_Element;

         -------------------------
         -- Build_Reposiroty_Id --
         -------------------------

         procedure Build_Name_And_Repository_Id
           (E           : Entity_Id;
            Name_Str    : out String_Id;
            Repo_Id_Str : out String_Id)
         is
         begin
            Start_String;
            Store_String_Chars ("DSA:");
            Get_Library_Unit_Name_String (Scope (E));
            Store_String_Chars (
              Name_Buffer (Name_Buffer'First
                .. Name_Buffer'First + Name_Len - 1));
            Store_String_Char ('.');
            Get_Name_String (Chars (E));
            Store_String_Chars (
              Name_Buffer (Name_Buffer'First
                .. Name_Buffer'First + Name_Len - 1));
            Store_String_Chars (":1.0");
            Repo_Id_Str := End_String;
            Name_Str    := String_From_Name_Buffer;
         end Build_Name_And_Repository_Id;

         -----------------------
         -- Build_To_Any_Call --
         -----------------------

         function Build_To_Any_Call
           (N     : Node_Id;
            Decls : List_Id) return Node_Id
         is
            Loc : constant Source_Ptr := Sloc (N);

            Typ     : Entity_Id := Etype (N);
            U_Type  : Entity_Id;

            Fnam    : Entity_Id := Empty;
            Lib_RE  : RE_Id := RE_Null;

         begin
            --  If N is a selected component, then maybe its Etype
            --  has not been set yet: try to use the Etype of the
            --  selector_name in that case.

            if No (Typ) and then Nkind (N) = N_Selected_Component then
               Typ := Etype (Selector_Name (N));
            end if;
            pragma Assert (Present (Typ));

            --  The full view, if Typ is private; the completion,
            --  if Typ is incomplete.

            U_Type := Underlying_Type (Typ);

            --  First simple case where the To_Any function is present
            --  in the type's TSS.

            Fnam := Find_Inherited_TSS (U_Type, Name_uTo_Any);

            --  Check first for Boolean and Character. These are enumeration
            --  types, but we treat them specially, since they may require
            --  special handling in the transfer protocol. However, this
            --  special handling only applies if they have standard
            --  representation, otherwise they are treated like any other
            --  enumeration type.

            if Sloc (U_Type) <= Standard_Location then
               U_Type := Base_Type (U_Type);
            end if;

            if Present (Fnam) then
               null;

            elsif U_Type = Standard_Boolean then
               Lib_RE := RE_TA_B;

            elsif U_Type = Standard_Character then
               Lib_RE := RE_TA_C;

            elsif U_Type = Standard_Wide_Character then
               Lib_RE := RE_TA_WC;

            elsif U_Type = Standard_Wide_Wide_Character then
               Lib_RE := RE_TA_WWC;

            --  Floating point types

            elsif U_Type = Standard_Short_Float then
               Lib_RE := RE_TA_SF;

            elsif U_Type = Standard_Float then
               Lib_RE := RE_TA_F;

            elsif U_Type = Standard_Long_Float then
               Lib_RE := RE_TA_LF;

            elsif U_Type = Standard_Long_Long_Float then
               Lib_RE := RE_TA_LLF;

            --  Integer types

            elsif U_Type = Etype (Standard_Short_Short_Integer) then
                  Lib_RE := RE_TA_SSI;

            elsif U_Type = Etype (Standard_Short_Integer) then
               Lib_RE := RE_TA_SI;

            elsif U_Type = Etype (Standard_Integer) then
               Lib_RE := RE_TA_I;

            elsif U_Type = Etype (Standard_Long_Integer) then
               Lib_RE := RE_TA_LI;

            elsif U_Type = Etype (Standard_Long_Long_Integer) then
               Lib_RE := RE_TA_LLI;

            --  Unsigned integer types

            elsif U_Type = RTE (RE_Short_Short_Unsigned) then
               Lib_RE := RE_TA_SSU;

            elsif U_Type = RTE (RE_Short_Unsigned) then
               Lib_RE := RE_TA_SU;

            elsif U_Type = RTE (RE_Unsigned) then
               Lib_RE := RE_TA_U;

            elsif U_Type = RTE (RE_Long_Unsigned) then
               Lib_RE := RE_TA_LU;

            elsif U_Type = RTE (RE_Long_Long_Unsigned) then
               Lib_RE := RE_TA_LLU;

            elsif U_Type = Standard_String then
               Lib_RE := RE_TA_String;

            elsif U_Type = Underlying_Type (RTE (RE_TypeCode)) then
               Lib_RE := RE_TA_TC;

            --  Other (non-primitive) types

            else
               declare
                  Decl : Entity_Id;
               begin
                  Build_To_Any_Function (Loc, U_Type, Decl, Fnam);
                  Append_To (Decls, Decl);
               end;
            end if;

            --  Call the function

            if Lib_RE /= RE_Null then
               pragma Assert (No (Fnam));
               Fnam := RTE (Lib_RE);
            end if;

            return
                Make_Function_Call (Loc,
                  Name => New_Occurrence_Of (Fnam, Loc),
                  Parameter_Associations => New_List (N));
         end Build_To_Any_Call;

         ---------------------------
         -- Build_To_Any_Function --
         ---------------------------

         procedure Build_To_Any_Function
           (Loc  : Source_Ptr;
            Typ  : Entity_Id;
            Decl : out Node_Id;
            Fnam : out Entity_Id)
         is
            Spec  : Node_Id;
            Decls : constant List_Id := New_List;
            Stms  : constant List_Id := New_List;

            Expr_Parameter : constant Entity_Id :=
                               Make_Defining_Identifier (Loc, Name_E);

            Any : constant Entity_Id :=
                    Make_Defining_Identifier (Loc, Name_A);

            Any_Decl  : Node_Id;
            Result_TC : Node_Id := Build_TypeCode_Call (Loc, Typ, Decls);

         begin
            Fnam := Make_Stream_Procedure_Function_Name (Loc,
                      Typ, Name_uTo_Any);

            Spec :=
              Make_Function_Specification (Loc,
                Defining_Unit_Name => Fnam,
                Parameter_Specifications => New_List (
                  Make_Parameter_Specification (Loc,
                    Defining_Identifier =>
                      Expr_Parameter,
                    Parameter_Type =>
                      New_Occurrence_Of (Typ, Loc))),
                Subtype_Mark => New_Occurrence_Of (RTE (RE_Any), Loc));
            Set_Etype (Expr_Parameter, Typ);

            Any_Decl :=
              Make_Object_Declaration (Loc,
                Defining_Identifier =>
                  Any,
                Object_Definition   =>
                  New_Occurrence_Of (RTE (RE_Any), Loc));

            if Is_Derived_Type (Typ) and then not Is_Tagged_Type (Typ) then
               declare
                  Rt_Type : constant Entity_Id
                    := Root_Type (Typ);
                  Expr : constant Node_Id
                    := OK_Convert_To (
                         Rt_Type,
                         New_Occurrence_Of (Expr_Parameter, Loc));
               begin
                  Set_Expression (Any_Decl, Build_To_Any_Call (Expr, Decls));
               end;

            elsif Is_Record_Type (Typ) and then not Is_Tagged_Type (Typ) then
               if Nkind (Declaration_Node (Typ)) = N_Subtype_Declaration then
                  declare
                     Rt_Type : constant Entity_Id
                       := Etype (Typ);
                     Expr : constant Node_Id
                       := OK_Convert_To (
                            Rt_Type,
                            New_Occurrence_Of (Expr_Parameter, Loc));

                  begin
                     Set_Expression (Any_Decl,
                       Build_To_Any_Call (Expr, Decls));
                  end;

               else
                  declare
                     Disc : Entity_Id := Empty;
                     Rdef : constant Node_Id :=
                              Type_Definition (Declaration_Node (Typ));
                     Counter : Int := 0;
                     Elements : constant List_Id := New_List;

                     procedure TA_Rec_Add_Process_Element
                       (Stmts     : List_Id;
                        Container : Node_Or_Entity_Id;
                        Counter   : in out Int;
                        Rec       : Entity_Id;
                        Field     : Node_Id);

                     procedure TA_Append_Record_Traversal is
                        new Append_Record_Traversal
                          (Rec                 => Expr_Parameter,
                           Add_Process_Element => TA_Rec_Add_Process_Element);

                     --------------------------------
                     -- TA_Rec_Add_Process_Element --
                     --------------------------------

                     procedure TA_Rec_Add_Process_Element
                       (Stmts     : List_Id;
                        Container : Node_Or_Entity_Id;
                        Counter   : in out Int;
                        Rec       : Entity_Id;
                        Field     : Node_Id)
                     is
                        Field_Ref : Node_Id;

                     begin
                        if Nkind (Field) = N_Defining_Identifier then

                           --  A regular component

                           Field_Ref := Make_Selected_Component (Loc,
                             Prefix        => New_Occurrence_Of (Rec, Loc),
                             Selector_Name => New_Occurrence_Of (Field, Loc));
                           Set_Etype (Field_Ref, Etype (Field));

                           Append_To (Stmts,
                             Make_Procedure_Call_Statement (Loc,
                               Name =>
                                 New_Occurrence_Of (
                                   RTE (RE_Add_Aggregate_Element), Loc),
                               Parameter_Associations => New_List (
                                 New_Occurrence_Of (Any, Loc),
                                 Build_To_Any_Call (Field_Ref, Decls))));

                        else
                           --  A variant part

                           declare
                              Variant : Node_Id;
                              Struct_Counter : Int := 0;

                              Block_Decls : constant List_Id := New_List;
                              Block_Stmts : constant List_Id := New_List;
                              VP_Stmts    : List_Id;

                              Alt_List : constant List_Id := New_List;
                              Choice_List : List_Id;

                              Union_Any : constant Entity_Id :=
                                            Make_Defining_Identifier (Loc,
                                              New_Internal_Name ('U'));

                              Struct_Any : constant Entity_Id :=
                                             Make_Defining_Identifier (Loc,
                                                New_Internal_Name ('S'));

                              function Make_Discriminant_Reference
                                return Node_Id;
                              --  Build a selected component for the
                              --  discriminant of this variant part.

                              ---------------------------------
                              -- Make_Discriminant_Reference --
                              ---------------------------------

                              function Make_Discriminant_Reference
                                return Node_Id
                              is
                                 Nod : constant Node_Id :=
                                         Make_Selected_Component (Loc,
                                           Prefix        => Rec,
                                           Selector_Name =>
                                             Chars (Name (Field)));
                              begin
                                 Set_Etype (Nod, Name (Field));
                                 return Nod;
                              end Make_Discriminant_Reference;

                           begin
                              Append_To (Stmts,
                                Make_Block_Statement (Loc,
                                  Declarations =>
                                    Block_Decls,
                                  Handled_Statement_Sequence =>
                                    Make_Handled_Sequence_Of_Statements (Loc,
                                      Statements => Block_Stmts)));

                              Append_To (Block_Decls,
                                Make_Object_Declaration (Loc,
                                  Defining_Identifier => Union_Any,
                                  Object_Definition   =>
                                    New_Occurrence_Of (RTE (RE_Any), Loc),
                                  Expression =>
                                    Make_Function_Call (Loc,
                                      Name => New_Occurrence_Of (
                                                RTE (RE_Create_Any), Loc),
                                      Parameter_Associations => New_List (
                                        Make_Function_Call (Loc,
                                          Name =>
                                            New_Occurrence_Of (
                                              RTE (RE_Any_Member_Type), Loc),
                                          Parameter_Associations => New_List (
                                            New_Occurrence_Of (Container, Loc),
                                            Make_Integer_Literal (Loc,
                                              Counter)))))));

                              Append_To (Block_Decls,
                                Make_Object_Declaration (Loc,
                                  Defining_Identifier => Struct_Any,
                                  Object_Definition   =>
                                    New_Occurrence_Of (RTE (RE_Any), Loc),
                                  Expression =>
                                    Make_Function_Call (Loc,
                                      Name => New_Occurrence_Of (
                                        RTE (RE_Create_Any), Loc),
                                      Parameter_Associations => New_List (
                                        Make_Function_Call (Loc,
                                          Name =>
                                            New_Occurrence_Of (
                                              RTE (RE_Any_Member_Type), Loc),
                                          Parameter_Associations => New_List (
                                            New_Occurrence_Of (Union_Any, Loc),
                                            Make_Integer_Literal (Loc,
                                              Uint_0)))))));

                              Append_To (Block_Stmts,
                                Make_Case_Statement (Loc,
                                    Expression =>
                                      Make_Discriminant_Reference,
                                    Alternatives =>
                                      Alt_List));

                              Variant := First_Non_Pragma (Variants (Field));
                              while Present (Variant) loop
                                 Choice_List := New_Copy_List_Tree
                                   (Discrete_Choices (Variant));

                                 VP_Stmts := New_List;
                                 TA_Append_Record_Traversal (
                                   Stmts     => VP_Stmts,
                                   Clist     => Component_List (Variant),
                                   Container => Struct_Any,
                                   Counter   => Struct_Counter);

                                 --  Append discriminant value and inner struct
                                 --  to union aggregate.

                                 Append_To (VP_Stmts,
                                    Make_Procedure_Call_Statement (Loc,
                                      Name =>
                                        New_Occurrence_Of (
                                          RTE (RE_Add_Aggregate_Element), Loc),
                                      Parameter_Associations => New_List (
                                        New_Occurrence_Of (Union_Any, Loc),
                                          Build_To_Any_Call (
                                            Make_Discriminant_Reference,
                                            Block_Decls))));

                                 Append_To (VP_Stmts,
                                   Make_Procedure_Call_Statement (Loc,
                                     Name =>
                                       New_Occurrence_Of (
                                         RTE (RE_Add_Aggregate_Element), Loc),
                                     Parameter_Associations => New_List (
                                       New_Occurrence_Of (Union_Any, Loc),
                                       New_Occurrence_Of (Struct_Any, Loc))));

                                 --  Append union to outer aggregate

                                 Append_To (VP_Stmts,
                                   Make_Procedure_Call_Statement (Loc,
                                     Name =>
                                       New_Occurrence_Of (
                                         RTE (RE_Add_Aggregate_Element), Loc),
                                     Parameter_Associations => New_List (
                                       New_Occurrence_Of (Container, Loc),
                                       Make_Function_Call (Loc,
                                         Name => New_Occurrence_Of (
                                           RTE (RE_Any_Aggregate_Build), Loc),
                                         Parameter_Associations => New_List (
                                           New_Occurrence_Of (
                                             Union_Any, Loc))))));

                                 Append_To (Alt_List,
                                   Make_Case_Statement_Alternative (Loc,
                                     Discrete_Choices => Choice_List,
                                     Statements =>
                                       VP_Stmts));
                                 Next_Non_Pragma (Variant);
                              end loop;
                           end;
                        end if;
                     end TA_Rec_Add_Process_Element;

                  begin
                     --  First all discriminants

                     if Has_Discriminants (Typ) then
                        Disc := First_Discriminant (Typ);

                        while Present (Disc) loop
                           Append_To (Elements,
                             Make_Component_Association (Loc,
                               Choices => New_List (
                                 Make_Integer_Literal (Loc, Counter)),
                               Expression =>
                                 Build_To_Any_Call (
                                   Make_Selected_Component (Loc,
                                     Prefix        => Expr_Parameter,
                                     Selector_Name => Chars (Disc)),
                                   Decls)));
                           Counter := Counter + 1;
                           Next_Discriminant (Disc);
                        end loop;

                     else
                        --  Make elements an empty array

                        declare
                           Dummy_Any : constant Entity_Id :=
                                         Make_Defining_Identifier (Loc,
                                           Chars => New_Internal_Name ('A'));

                        begin
                           Append_To (Decls,
                             Make_Object_Declaration (Loc,
                               Defining_Identifier => Dummy_Any,
                               Object_Definition   =>
                                 New_Occurrence_Of (RTE (RE_Any), Loc)));

                           Append_To (Elements,
                             Make_Component_Association (Loc,
                               Choices => New_List (
                                 Make_Range (Loc,
                                   Low_Bound  =>
                                     Make_Integer_Literal (Loc, 1),
                                   High_Bound =>
                                     Make_Integer_Literal (Loc, 0))),
                               Expression =>
                                 New_Occurrence_Of (Dummy_Any, Loc)));
                        end;
                     end if;

                     Set_Expression (Any_Decl,
                       Make_Function_Call (Loc,
                         Name => New_Occurrence_Of (
                                   RTE (RE_Any_Aggregate_Build), Loc),
                         Parameter_Associations => New_List (
                           Result_TC,
                           Make_Aggregate (Loc,
                             Component_Associations => Elements))));
                     Result_TC := Empty;

                     --  ... then all components

                     TA_Append_Record_Traversal (Stms,
                       Clist     => Component_List (Rdef),
                       Container => Any,
                       Counter   => Counter);
                  end;
               end if;

            elsif Is_Array_Type (Typ) then
               declare
                  Constrained : constant Boolean := Is_Constrained (Typ);

                  procedure TA_Ary_Add_Process_Element
                    (Stmts   : List_Id;
                     Any     : Entity_Id;
                     Counter : Entity_Id;
                     Datum   : Node_Id);

                  --------------------------------
                  -- TA_Ary_Add_Process_Element --
                  --------------------------------

                  procedure TA_Ary_Add_Process_Element
                    (Stmts   : List_Id;
                     Any     : Entity_Id;
                     Counter : Entity_Id;
                     Datum   : Node_Id)
                  is
                     pragma Warnings (Off);
                     pragma Unreferenced (Counter);
                     pragma Warnings (On);

                     Element_Any : Node_Id;

                  begin
                     if Etype (Datum) = RTE (RE_Any) then
                        Element_Any := Datum;
                     else
                        Element_Any := Build_To_Any_Call (Datum, Decls);
                     end if;

                     Append_To (Stmts,
                       Make_Procedure_Call_Statement (Loc,
                         Name => New_Occurrence_Of (
                                   RTE (RE_Add_Aggregate_Element), Loc),
                         Parameter_Associations => New_List (
                           New_Occurrence_Of (Any, Loc),
                           Element_Any)));
                  end TA_Ary_Add_Process_Element;

                  procedure Append_To_Any_Array_Iterator is
                    new Append_Array_Traversal (
                      Subprogram => Fnam,
                      Arry       => Expr_Parameter,
                      Indices    => New_List,
                      Add_Process_Element => TA_Ary_Add_Process_Element);

                  Index : Node_Id;

               begin
                  Set_Expression (Any_Decl,
                    Make_Function_Call (Loc,
                      Name =>
                        New_Occurrence_Of (RTE (RE_Create_Any), Loc),
                      Parameter_Associations => New_List (Result_TC)));
                  Result_TC := Empty;

                  if not Constrained then
                     Index := First_Index (Typ);
                     for J in 1 .. Number_Dimensions (Typ) loop
                        Append_To (Stms,
                          Make_Procedure_Call_Statement (Loc,
                            Name =>
                              New_Occurrence_Of (
                                RTE (RE_Add_Aggregate_Element), Loc),
                            Parameter_Associations => New_List (
                              New_Occurrence_Of (Any, Loc),
                              Build_To_Any_Call (
                                OK_Convert_To (Etype (Index),
                                  Make_Attribute_Reference (Loc,
                                    Prefix         =>
                                      New_Occurrence_Of (Expr_Parameter, Loc),
                                    Attribute_Name => Name_First,
                                    Expressions    => New_List (
                                      Make_Integer_Literal (Loc, J)))),
                                Decls))));
                        Next_Index (Index);
                     end loop;
                  end if;

                  Append_To_Any_Array_Iterator (Stms, Any);
               end;

            elsif Is_Integer_Type (Typ) or else Is_Unsigned_Type (Typ) then
               Set_Expression (Any_Decl,
                 Build_To_Any_Call (
                   OK_Convert_To (
                     Find_Numeric_Representation (Typ),
                     New_Occurrence_Of (Expr_Parameter, Loc)),
                   Decls));

            else
               --  Default: type is represented as an opaque sequence of bytes

               declare
                  Strm : constant Entity_Id := Make_Defining_Identifier (Loc,
                           New_Internal_Name ('S'));

               begin
                  --  Strm : aliased Buffer_Stream_Type;

                  Append_To (Decls,
                    Make_Object_Declaration (Loc,
                      Defining_Identifier =>
                        Strm,
                      Aliased_Present     =>
                        True,
                      Object_Definition   =>
                        New_Occurrence_Of (RTE (RE_Buffer_Stream_Type), Loc)));

                  --  Allocate_Buffer (Strm);

                  Append_To (Stms,
                    Make_Procedure_Call_Statement (Loc,
                      Name =>
                        New_Occurrence_Of (RTE (RE_Allocate_Buffer), Loc),
                      Parameter_Associations => New_List (
                        New_Occurrence_Of (Strm, Loc))));

                  --  T'Output (Strm'Access, E);

                  Append_To (Stms,
                      Make_Attribute_Reference (Loc,
                        Prefix         => New_Occurrence_Of (Typ, Loc),
                        Attribute_Name => Name_Output,
                        Expressions => New_List (
                          Make_Attribute_Reference (Loc,
                            Prefix => New_Occurrence_Of (Strm, Loc),
                            Attribute_Name => Name_Access),
                          New_Occurrence_Of (Expr_Parameter, Loc))));

                  --  BS_To_Any (Strm, A);
=======
      -----------------------
      -- Build_Stub_Target --
      -----------------------

      function Build_Stub_Target
        (Loc                   : Source_Ptr;
         Decls                 : List_Id;
         RCI_Locator           : Entity_Id;
         Controlling_Parameter : Entity_Id) return RPC_Target
      is
         Target_Info : RPC_Target (PCS_Kind => Name_PolyORB_DSA);
         Target_Reference : constant Entity_Id :=
                              Make_Defining_Identifier (Loc,
                                New_Internal_Name ('T'));
      begin
         if Present (Controlling_Parameter) then
            Append_To (Decls,
              Make_Object_Declaration (Loc,
                Defining_Identifier => Target_Reference,
                Object_Definition   =>
                  New_Occurrence_Of (RTE (RE_Object_Ref), Loc),
                Expression          =>
                  Make_Function_Call (Loc,
                    Name =>
                      New_Occurrence_Of (RTE (RE_Make_Ref), Loc),
                    Parameter_Associations => New_List (
                      Make_Selected_Component (Loc,
                        Prefix        => Controlling_Parameter,
                        Selector_Name => Name_Target)))));
            --  Controlling_Parameter has the same components
            --  as System.Partition_Interface.RACW_Stub_Type.

            Target_Info.Object := New_Occurrence_Of (Target_Reference, Loc);

         else
            Target_Info.Object :=
              Make_Selected_Component (Loc,
                Prefix        =>
                  Make_Identifier (Loc, Chars (RCI_Locator)),
                Selector_Name =>
                  Make_Identifier (Loc, Name_Get_RCI_Package_Ref));
         end if;
         return Target_Info;
      end Build_Stub_Target;

      ---------------------
      -- Build_Stub_Type --
      ---------------------

      procedure Build_Stub_Type
        (RACW_Type         : Entity_Id;
         Stub_Type         : Entity_Id;
         Stub_Type_Decl    : out Node_Id;
         RPC_Receiver_Decl : out Node_Id)
      is
         Loc : constant Source_Ptr := Sloc (Stub_Type);
         pragma Warnings (Off);
         pragma Unreferenced (RACW_Type);
         pragma Warnings (On);

      begin
         Stub_Type_Decl :=
           Make_Full_Type_Declaration (Loc,
             Defining_Identifier => Stub_Type,
             Type_Definition     =>
               Make_Record_Definition (Loc,
                 Tagged_Present  => True,
                 Limited_Present => True,
                 Component_List  =>
                   Make_Component_List (Loc,
                     Component_Items => New_List (

                       Make_Component_Declaration (Loc,
                         Defining_Identifier =>
                           Make_Defining_Identifier (Loc, Name_Target),
                         Component_Definition =>
                           Make_Component_Definition (Loc,
                             Aliased_Present     =>
                               False,
                             Subtype_Indication  =>
                               New_Occurrence_Of (RTE (RE_Entity_Ptr), Loc))),

                       Make_Component_Declaration (Loc,
                         Defining_Identifier =>
                           Make_Defining_Identifier (Loc, Name_Asynchronous),
                         Component_Definition =>
                           Make_Component_Definition (Loc,
                             Aliased_Present    => False,
                             Subtype_Indication =>
                               New_Occurrence_Of (
                                 Standard_Boolean, Loc)))))));

         RPC_Receiver_Decl :=
           Make_Object_Declaration (Loc,
             Defining_Identifier => Make_Defining_Identifier (Loc,
                                      New_Internal_Name ('R')),
             Aliased_Present     => True,
             Object_Definition   =>
               New_Occurrence_Of (RTE (RE_Servant), Loc));
      end Build_Stub_Type;

      -----------------------------
      -- Build_RPC_Receiver_Body --
      -----------------------------

      procedure Build_RPC_Receiver_Body
        (RPC_Receiver : Entity_Id;
         Request      : out Entity_Id;
         Subp_Id      : out Entity_Id;
         Subp_Index   : out Entity_Id;
         Stmts        : out List_Id;
         Decl         : out Node_Id)
      is
         Loc : constant Source_Ptr := Sloc (RPC_Receiver);

         RPC_Receiver_Spec  : Node_Id;
         RPC_Receiver_Decls : List_Id;

      begin
         Request := Make_Defining_Identifier (Loc, Name_R);

         RPC_Receiver_Spec :=
           Build_RPC_Receiver_Specification (
             RPC_Receiver      => RPC_Receiver,
             Request_Parameter => Request);

         Subp_Id    := Make_Defining_Identifier (Loc, Name_P);
         Subp_Index := Make_Defining_Identifier (Loc, Name_I);

         RPC_Receiver_Decls := New_List (
           Make_Object_Renaming_Declaration (Loc,
             Defining_Identifier => Subp_Id,
             Subtype_Mark        => New_Occurrence_Of (Standard_String, Loc),
             Name                =>
               Make_Explicit_Dereference (Loc,
                 Prefix =>
                   Make_Selected_Component (Loc,
                     Prefix        => Request,
                     Selector_Name => Name_Operation))),

           Make_Object_Declaration (Loc,
             Defining_Identifier => Subp_Index,
             Object_Definition   =>
               New_Occurrence_Of (RTE (RE_Subprogram_Id), Loc),
             Expression          =>
               Make_Attribute_Reference (Loc,
                 Prefix         =>
                   New_Occurrence_Of (RTE (RE_Subprogram_Id), Loc),
                 Attribute_Name => Name_Last)));

         Stmts := New_List;

         Decl :=
           Make_Subprogram_Body (Loc,
             Specification              => RPC_Receiver_Spec,
             Declarations               => RPC_Receiver_Decls,
             Handled_Statement_Sequence =>
               Make_Handled_Sequence_Of_Statements (Loc,
                 Statements => Stmts));
      end Build_RPC_Receiver_Body;

      --------------------------------------
      -- Build_Subprogram_Receiving_Stubs --
      --------------------------------------

      function Build_Subprogram_Receiving_Stubs
        (Vis_Decl                 : Node_Id;
         Asynchronous             : Boolean;
         Dynamically_Asynchronous : Boolean   := False;
         Stub_Type                : Entity_Id := Empty;
         RACW_Type                : Entity_Id := Empty;
         Parent_Primitive         : Entity_Id := Empty) return Node_Id
      is
         Loc : constant Source_Ptr := Sloc (Vis_Decl);

         Request_Parameter : Node_Id;
         --  ???

         Outer_Decls : constant List_Id := New_List;
         --  At the outermost level, an NVList and Any's are
         --  declared for all parameters. The Dynamic_Async
         --  flag also needs to be declared there to be visible
         --  from the exception handling code.

         Outer_Statements : constant List_Id := New_List;
         --  Statements that occur prior to the declaration of the actual
         --  parameter variables.

         Decls : constant List_Id := New_List;
         --  All the parameters will get declared before calling the real
         --  subprograms. Also the out parameters will be declared.
         --  At this level, parameters may be unconstrained.

         Statements : constant List_Id := New_List;

         Extra_Formal_Statements : constant List_Id := New_List;
         --  Statements concerning extra formal parameters

         After_Statements : constant List_Id := New_List;
         --  Statements to be executed after the subprogram call

         Inner_Decls : List_Id := No_List;
         --  In case of a function, the inner declarations are needed since
         --  the result may be unconstrained.

         Excep_Handlers : List_Id := No_List;

         Parameter_List : constant List_Id := New_List;
         --  List of parameters to be passed to the subprogram

         First_Controlling_Formal_Seen : Boolean := False;

         Current_Parameter : Node_Id;

         Ordered_Parameters_List : constant List_Id :=
                                     Build_Ordered_Parameters_List
                                       (Specification (Vis_Decl));

         Arguments : Node_Id;
         --  Name of the named values list used to retrieve parameters

         Subp_Spec : Node_Id;
         --  Subprogram specification

         Called_Subprogram : Node_Id;
         --  The subprogram to call

      begin
         if Present (RACW_Type) then
            Called_Subprogram :=
              New_Occurrence_Of (Parent_Primitive, Loc);
         else
            Called_Subprogram :=
              New_Occurrence_Of (
                Defining_Unit_Name (Specification (Vis_Decl)), Loc);
         end if;

         Request_Parameter :=
           Make_Defining_Identifier (Loc, New_Internal_Name ('R'));

         Arguments :=
           Make_Defining_Identifier (Loc, New_Internal_Name ('A'));
         Declare_Create_NVList (Loc, Arguments, Outer_Decls, Outer_Statements);

         --  Loop through every parameter and get its value from the stream. If
         --  the parameter is unconstrained, then the parameter is read using
         --  'Input at the point of declaration.

         Current_Parameter := First (Ordered_Parameters_List);
         while Present (Current_Parameter) loop
            declare
               Etyp        : Entity_Id;
               Constrained : Boolean;
               Any         : Entity_Id := Empty;
               Object      : constant Entity_Id :=
                               Make_Defining_Identifier (Loc,
                                 New_Internal_Name ('P'));
               Expr        : Node_Id   := Empty;

               Is_Controlling_Formal : constant Boolean
                 := Is_RACW_Controlling_Formal (Current_Parameter, Stub_Type);

               Is_First_Controlling_Formal : Boolean := False;
            begin
               Set_Ekind (Object, E_Variable);

               if Is_Controlling_Formal then

                  --  Controlling formals in distributed object primitive
                  --  operations are handled specially:
                  --    - the first controlling formal is used as the
                  --      target of the call;
                  --    - the remaining controlling formals are transmitted
                  --      as RACWs.

                  Etyp := RACW_Type;
                  Is_First_Controlling_Formal :=
                    not First_Controlling_Formal_Seen;
                  First_Controlling_Formal_Seen := True;
               else
                  Etyp := Etype (Parameter_Type (Current_Parameter));
               end if;

               Constrained :=
                 Is_Constrained (Etyp)
                 or else Is_Elementary_Type (Etyp);

               if not Is_First_Controlling_Formal then
                  Any := Make_Defining_Identifier (Loc,
                           New_Internal_Name ('A'));
                  Append_To (Outer_Decls,
                    Make_Object_Declaration (Loc,
                      Defining_Identifier =>
                        Any,
                      Object_Definition   =>
                        New_Occurrence_Of (RTE (RE_Any), Loc),
                      Expression =>
                        Make_Function_Call (Loc,
                          Name =>
                            New_Occurrence_Of (RTE (RE_Create_Any), Loc),
                          Parameter_Associations => New_List (
                            PolyORB_Support.Helpers.Build_TypeCode_Call (Loc,
                              Etyp, Outer_Decls)))));

                  Append_To (Outer_Statements,
                    Add_Parameter_To_NVList (Loc,
                      Parameter   => Current_Parameter,
                      NVList      => Arguments,
                      Constrained => Constrained,
                      Any         => Any));
               end if;

               if Is_First_Controlling_Formal then
                  declare
                     Addr : constant Entity_Id :=
                       Make_Defining_Identifier (Loc,
                         New_Internal_Name ('A'));
                     Is_Local : constant Entity_Id :=
                       Make_Defining_Identifier (Loc,
                         New_Internal_Name ('L'));
                  begin

                     --  Special case: obtain the first controlling
                     --  formal from the target of the remote call,
                     --  instead of the argument list.

                     Append_To (Outer_Decls,
                       Make_Object_Declaration (Loc,
                         Defining_Identifier =>
                           Addr,
                         Object_Definition =>
                           New_Occurrence_Of (RTE (RE_Address), Loc)));
                     Append_To (Outer_Decls,
                       Make_Object_Declaration (Loc,
                         Defining_Identifier =>
                           Is_Local,
                         Object_Definition =>
                           New_Occurrence_Of (Standard_Boolean, Loc)));
                     Append_To (Outer_Statements,
                       Make_Procedure_Call_Statement (Loc,
                         Name =>
                           New_Occurrence_Of (
                             RTE (RE_Get_Local_Address), Loc),
                         Parameter_Associations => New_List (
                           Make_Selected_Component (Loc,
                             Prefix =>
                               New_Occurrence_Of (
                                 Request_Parameter, Loc),
                             Selector_Name =>
                               Make_Identifier (Loc, Name_Target)),
                           New_Occurrence_Of (Is_Local, Loc),
                           New_Occurrence_Of (Addr, Loc))));

                     Expr := Unchecked_Convert_To (RACW_Type,
                       New_Occurrence_Of (Addr, Loc));
                  end;

               elsif In_Present (Current_Parameter)
                  or else not Out_Present (Current_Parameter)
                  or else not Constrained
               then
                  --  If an input parameter is contrained, then its reading is
                  --  deferred until the beginning of the subprogram body. If
                  --  it is unconstrained, then an expression is built for
                  --  the object declaration and the variable is set using
                  --  'Input instead of 'Read.

                  Expr := PolyORB_Support.Helpers.Build_From_Any_Call (
                            Etyp, New_Occurrence_Of (Any, Loc), Decls);

                  if Constrained then

                     Append_To (Statements,
                       Make_Assignment_Statement (Loc,
                         Name =>
                           New_Occurrence_Of (Object, Loc),
                         Expression =>
                            Expr));
                     Expr := Empty;
                  else
                     null;
                     --  Expr will be used to initialize (and constrain)
                     --  the parameter when it is declared.
                  end if;

               end if;

               --  If we do not have to output the current parameter, then
               --  it can well be flagged as constant. This may allow further
               --  optimizations done by the back end.

               Append_To (Decls,
                 Make_Object_Declaration (Loc,
                   Defining_Identifier => Object,
                   Constant_Present    => not Constrained
                     and then not Out_Present (Current_Parameter),
                   Object_Definition   =>
                     New_Occurrence_Of (Etyp, Loc),
                   Expression          => Expr));
               Set_Etype (Object, Etyp);

               --  An out parameter may be written back using a 'Write
               --  attribute instead of a 'Output because it has been
               --  constrained by the parameter given to the caller. Note that
               --  out controlling arguments in the case of a RACW are not put
               --  back in the stream because the pointer on them has not
               --  changed.

               if Out_Present (Current_Parameter)
                 and then not Is_Controlling_Formal
               then
                  Append_To (After_Statements,
                    Make_Procedure_Call_Statement (Loc,
                      Name =>
                        New_Occurrence_Of (RTE (RE_Copy_Any_Value), Loc),
                      Parameter_Associations => New_List (
                        New_Occurrence_Of (Any, Loc),
                        PolyORB_Support.Helpers.Build_To_Any_Call (
                          New_Occurrence_Of (Object, Loc),
                          Decls))));
               end if;

               --  For RACW controlling formals, the Etyp of Object is always
               --  an RACW, even if the parameter is not of an anonymous access
               --  type. In such case, we need to dereference it at call time.

               if Is_Controlling_Formal then
                  if Nkind (Parameter_Type (Current_Parameter)) /=
                    N_Access_Definition
                  then
                     Append_To (Parameter_List,
                       Make_Parameter_Association (Loc,
                         Selector_Name             =>
                           New_Occurrence_Of (
                             Defining_Identifier (Current_Parameter), Loc),
                         Explicit_Actual_Parameter =>
                           Make_Explicit_Dereference (Loc,
                             Unchecked_Convert_To (RACW_Type,
                               OK_Convert_To (RTE (RE_Address),
                                 New_Occurrence_Of (Object, Loc))))));

                  else
                     Append_To (Parameter_List,
                       Make_Parameter_Association (Loc,
                         Selector_Name             =>
                           New_Occurrence_Of (
                             Defining_Identifier (Current_Parameter), Loc),
                         Explicit_Actual_Parameter =>
                           Unchecked_Convert_To (RACW_Type,
                             OK_Convert_To (RTE (RE_Address),
                               New_Occurrence_Of (Object, Loc)))));
                  end if;

               else
                  Append_To (Parameter_List,
                    Make_Parameter_Association (Loc,
                      Selector_Name             =>
                        New_Occurrence_Of (
                          Defining_Identifier (Current_Parameter), Loc),
                      Explicit_Actual_Parameter =>
                        New_Occurrence_Of (Object, Loc)));
               end if;

               --  If the current parameter needs an extra formal, then read it
               --  from the stream and set the corresponding semantic field in
               --  the variable. If the kind of the parameter identifier is
               --  E_Void, then this is a compiler generated parameter that
               --  doesn't need an extra constrained status.

               --  The case of Extra_Accessibility should also be handled ???

               if Nkind (Parameter_Type (Current_Parameter)) /=
                                                         N_Access_Definition
                 and then
                   Ekind (Defining_Identifier (Current_Parameter)) /= E_Void
                 and then
                   Present (Extra_Constrained
                     (Defining_Identifier (Current_Parameter)))
               then
                  declare
                     Extra_Parameter : constant Entity_Id :=
                                         Extra_Constrained
                                           (Defining_Identifier
                                             (Current_Parameter));
                     Extra_Any : constant Entity_Id :=
                       Make_Defining_Identifier
                         (Loc, New_Internal_Name ('A'));
                     Formal_Entity : constant Entity_Id :=
                                       Make_Defining_Identifier
                                           (Loc, Chars (Extra_Parameter));

                     Formal_Type : constant Entity_Id :=
                                     Etype (Extra_Parameter);
                  begin
                     Append_To (Outer_Decls,
                       Make_Object_Declaration (Loc,
                         Defining_Identifier =>
                           Extra_Any,
                         Object_Definition   =>
                           New_Occurrence_Of (RTE (RE_Any), Loc)));

                     Append_To (Outer_Statements,
                       Add_Parameter_To_NVList (Loc,
                         Parameter   => Extra_Parameter,
                         NVList      => Arguments,
                         Constrained => True,
                         Any         => Extra_Any));

                     Append_To (Decls,
                       Make_Object_Declaration (Loc,
                         Defining_Identifier => Formal_Entity,
                         Object_Definition   =>
                           New_Occurrence_Of (Formal_Type, Loc)));

                     Append_To (Extra_Formal_Statements,
                       Make_Assignment_Statement (Loc,
                         Name =>
                           New_Occurrence_Of (Extra_Parameter, Loc),
                         Expression =>
                           PolyORB_Support.Helpers.Build_From_Any_Call (
                             Etype (Extra_Parameter),
                             New_Occurrence_Of (Extra_Any, Loc),
                       Decls)));
                     Set_Extra_Constrained (Object, Formal_Entity);

                  end;
               end if;
            end;

            Next (Current_Parameter);
         end loop;

         Append_To (Outer_Statements,
           Make_Procedure_Call_Statement (Loc,
             Name =>
               New_Occurrence_Of (RTE (RE_Request_Arguments), Loc),
             Parameter_Associations => New_List (
               New_Occurrence_Of (Request_Parameter, Loc),
               New_Occurrence_Of (Arguments, Loc))));

         Append_List_To (Statements, Extra_Formal_Statements);

         if Nkind (Specification (Vis_Decl)) = N_Function_Specification then

            --  The remote subprogram is a function. We build an inner block to
            --  be able to hold a potentially unconstrained result in a
            --  variable.

            declare
               Etyp   : constant Entity_Id :=
                          Etype (Result_Definition (Specification (Vis_Decl)));
               Result : constant Node_Id   :=
                          Make_Defining_Identifier (Loc,
                            New_Internal_Name ('R'));
            begin
               Inner_Decls := New_List (
                 Make_Object_Declaration (Loc,
                   Defining_Identifier => Result,
                   Constant_Present    => True,
                   Object_Definition   => New_Occurrence_Of (Etyp, Loc),
                   Expression          =>
                     Make_Function_Call (Loc,
                       Name                   => Called_Subprogram,
                       Parameter_Associations => Parameter_List)));

               Set_Etype (Result, Etyp);
               Append_To (After_Statements,
                 Make_Procedure_Call_Statement (Loc,
                   Name =>
                     New_Occurrence_Of (RTE (RE_Set_Result), Loc),
                   Parameter_Associations => New_List (
                     New_Occurrence_Of (Request_Parameter, Loc),
                     PolyORB_Support.Helpers.Build_To_Any_Call (
                       New_Occurrence_Of (Result, Loc),
                       Decls))));
               --  A DSA function does not have out or inout arguments
            end;

            Append_To (Statements,
              Make_Block_Statement (Loc,
                Declarations               => Inner_Decls,
                Handled_Statement_Sequence =>
                  Make_Handled_Sequence_Of_Statements (Loc,
                    Statements => After_Statements)));

         else
            --  The remote subprogram is a procedure. We do not need any inner
            --  block in this case. No specific processing is required here for
            --  the dynamically asynchronous case: the indication of whether
            --  call is asynchronous or not is managed by the Sync_Scope
            --  attibute of the request, and is handled entirely in the
            --  protocol layer.

            Append_To (After_Statements,
              Make_Procedure_Call_Statement (Loc,
                Name =>
                  New_Occurrence_Of (RTE (RE_Request_Set_Out), Loc),
                Parameter_Associations => New_List (
                  New_Occurrence_Of (Request_Parameter, Loc))));

            Append_To (Statements,
              Make_Procedure_Call_Statement (Loc,
                Name                   => Called_Subprogram,
                Parameter_Associations => Parameter_List));

            Append_List_To (Statements, After_Statements);
         end if;

         Subp_Spec :=
           Make_Procedure_Specification (Loc,
             Defining_Unit_Name       =>
               Make_Defining_Identifier (Loc, New_Internal_Name ('F')),

             Parameter_Specifications => New_List (
               Make_Parameter_Specification (Loc,
                 Defining_Identifier => Request_Parameter,
                 Parameter_Type      =>
                   New_Occurrence_Of (RTE (RE_Request_Access), Loc))));

         --  An exception raised during the execution of an incoming
         --  remote subprogram call and that needs to be sent back
         --  to the caller is propagated by the receiving stubs, and
         --  will be handled by the caller (the distribution runtime).

         if Asynchronous and then not Dynamically_Asynchronous then

            --  For an asynchronous procedure, add a null exception handler

            Excep_Handlers := New_List (
              Make_Exception_Handler (Loc,
                Exception_Choices => New_List (Make_Others_Choice (Loc)),
                Statements        => New_List (Make_Null_Statement (Loc))));

         else

            --  In the other cases, if an exception is raised, then the
            --  exception occurrence is propagated.

            null;
         end if;

         Append_To (Outer_Statements,
           Make_Block_Statement (Loc,
             Declarations =>
               Decls,
             Handled_Statement_Sequence =>
               Make_Handled_Sequence_Of_Statements (Loc,
                 Statements => Statements)));

         return
           Make_Subprogram_Body (Loc,
             Specification              => Subp_Spec,
             Declarations               => Outer_Decls,
             Handled_Statement_Sequence =>
               Make_Handled_Sequence_Of_Statements (Loc,
                 Statements         => Outer_Statements,
                 Exception_Handlers => Excep_Handlers));
      end Build_Subprogram_Receiving_Stubs;
      -------------
      -- Helpers --
      -------------

      package body Helpers is

         -----------------------
         -- Local Subprograms --
         -----------------------

         function Find_Numeric_Representation
           (Typ : Entity_Id) return Entity_Id;
         --  Given a numeric type Typ, return the smallest integer or floarting
         --  point type from Standard, or the smallest unsigned (modular) type
         --  from System.Unsigned_Types, whose range encompasses that of Typ.

         function Make_Stream_Procedure_Function_Name
           (Loc : Source_Ptr;
            Typ : Entity_Id;
            Nam : Name_Id) return Entity_Id;
         --  Return the name to be assigned for stream subprogram Nam of Typ.
         --  (copied from exp_strm.adb, should be shared???)

         ------------------------------------------------------------
         -- Common subprograms for building various tree fragments --
         ------------------------------------------------------------

         function Build_Get_Aggregate_Element
           (Loc : Source_Ptr;
            Any : Entity_Id;
            TC  : Node_Id;
            Idx : Node_Id) return Node_Id;
         --  Build a call to Get_Aggregate_Element on Any
         --  for typecode TC, returning the Idx'th element.

         generic
            Subprogram : Entity_Id;
            --  Reference location for constructed nodes

            Arry : Entity_Id;
            --  For 'Range and Etype

            Indices : List_Id;
            --  For the construction of the innermost element expression

            with procedure Add_Process_Element
              (Stmts   : List_Id;
               Any     : Entity_Id;
               Counter : Entity_Id;
               Datum   : Node_Id);

         procedure Append_Array_Traversal
           (Stmts   : List_Id;
            Any     : Entity_Id;
            Counter : Entity_Id := Empty;
            Depth   : Pos       := 1);
         --  Build nested loop statements that iterate over the elements of an
         --  array Arry. The statement(s) built by Add_Process_Element are
         --  executed for each element; Indices is the list of indices to be
         --  used in the construction of the indexed component that denotes the
         --  current element. Subprogram is the entity for the subprogram for
         --  which this iterator is generated. The generated statements are
         --  appended to Stmts.

         generic
            Rec : Entity_Id;
            --  The record entity being dealt with

            with procedure Add_Process_Element
              (Stmts     : List_Id;
               Container : Node_Or_Entity_Id;
               Counter   : in out Int;
               Rec       : Entity_Id;
               Field     : Node_Id);
            --  Rec is the instance of the record type, or Empty.
            --  Field is either the N_Defining_Identifier for a component,
            --  or an N_Variant_Part.

         procedure Append_Record_Traversal
           (Stmts     : List_Id;
            Clist     : Node_Id;
            Container : Node_Or_Entity_Id;
            Counter   : in out Int);
         --  Process component list Clist. Individual fields are passed
         --  to Field_Processing. Each variant part is also processed.
         --  Container is the outer Any (for From_Any/To_Any),
         --  the outer typecode (for TC) to which the operation applies.

         -----------------------------
         -- Append_Record_Traversal --
         -----------------------------

         procedure Append_Record_Traversal
           (Stmts     : List_Id;
            Clist     : Node_Id;
            Container : Node_Or_Entity_Id;
            Counter   : in out Int)
         is
            CI : constant List_Id := Component_Items (Clist);
            VP : constant Node_Id := Variant_Part (Clist);

            Item : Node_Id := First (CI);
            Def  : Entity_Id;

         begin
            while Present (Item) loop
               Def := Defining_Identifier (Item);
               if not Is_Internal_Name (Chars (Def)) then
                  Add_Process_Element
                    (Stmts, Container, Counter, Rec, Def);
               end if;
               Next (Item);
            end loop;

            if Present (VP) then
               Add_Process_Element (Stmts, Container, Counter, Rec, VP);
            end if;
         end Append_Record_Traversal;

         -------------------------
         -- Build_From_Any_Call --
         -------------------------

         function Build_From_Any_Call
           (Typ   : Entity_Id;
            N     : Node_Id;
            Decls : List_Id) return Node_Id
         is
            Loc : constant Source_Ptr := Sloc (N);

            U_Type : Entity_Id  := Underlying_Type (Typ);

            Fnam    : Entity_Id := Empty;
            Lib_RE  : RE_Id := RE_Null;

         begin

            --  First simple case where the From_Any function is present
            --  in the type's TSS.

            Fnam := Find_Inherited_TSS (U_Type, TSS_From_Any);

            if Sloc (U_Type) <= Standard_Location then
               U_Type := Base_Type (U_Type);
            end if;

            --  Check first for Boolean and Character. These are enumeration
            --  types, but we treat them specially, since they may require
            --  special handling in the transfer protocol. However, this
            --  special handling only applies if they have standard
            --  representation, otherwise they are treated like any other
            --  enumeration type.

            if Present (Fnam) then
               null;

            elsif U_Type = Standard_Boolean then
               Lib_RE := RE_FA_B;

            elsif U_Type = Standard_Character then
               Lib_RE := RE_FA_C;

            elsif U_Type = Standard_Wide_Character then
               Lib_RE := RE_FA_WC;

            elsif U_Type = Standard_Wide_Wide_Character then
               Lib_RE := RE_FA_WWC;

            --  Floating point types

            elsif U_Type = Standard_Short_Float then
               Lib_RE := RE_FA_SF;

            elsif U_Type = Standard_Float then
               Lib_RE := RE_FA_F;

            elsif U_Type = Standard_Long_Float then
               Lib_RE := RE_FA_LF;

            elsif U_Type = Standard_Long_Long_Float then
               Lib_RE := RE_FA_LLF;

            --  Integer types

            elsif U_Type = Etype (Standard_Short_Short_Integer) then
                  Lib_RE := RE_FA_SSI;

            elsif U_Type = Etype (Standard_Short_Integer) then
               Lib_RE := RE_FA_SI;

            elsif U_Type = Etype (Standard_Integer) then
               Lib_RE := RE_FA_I;

            elsif U_Type = Etype (Standard_Long_Integer) then
               Lib_RE := RE_FA_LI;

            elsif U_Type = Etype (Standard_Long_Long_Integer) then
               Lib_RE := RE_FA_LLI;

            --  Unsigned integer types

            elsif U_Type = RTE (RE_Short_Short_Unsigned) then
               Lib_RE := RE_FA_SSU;

            elsif U_Type = RTE (RE_Short_Unsigned) then
               Lib_RE := RE_FA_SU;

            elsif U_Type = RTE (RE_Unsigned) then
               Lib_RE := RE_FA_U;

            elsif U_Type = RTE (RE_Long_Unsigned) then
               Lib_RE := RE_FA_LU;

            elsif U_Type = RTE (RE_Long_Long_Unsigned) then
               Lib_RE := RE_FA_LLU;

            elsif U_Type = Standard_String then
               Lib_RE := RE_FA_String;

            --  Other (non-primitive) types

            else
               declare
                  Decl : Entity_Id;
               begin
                  Build_From_Any_Function (Loc, U_Type, Decl, Fnam);
                  Append_To (Decls, Decl);
               end;
            end if;

            --  Call the function

            if Lib_RE /= RE_Null then
               pragma Assert (No (Fnam));
               Fnam := RTE (Lib_RE);
            end if;

            return
                Make_Function_Call (Loc,
                  Name => New_Occurrence_Of (Fnam, Loc),
                  Parameter_Associations => New_List (N));
         end Build_From_Any_Call;

         -----------------------------
         -- Build_From_Any_Function --
         -----------------------------

         procedure Build_From_Any_Function
           (Loc  : Source_Ptr;
            Typ  : Entity_Id;
            Decl : out Node_Id;
            Fnam : out Entity_Id)
         is
            Spec : Node_Id;
            Decls : constant List_Id := New_List;
            Stms : constant List_Id := New_List;
            Any_Parameter : constant Entity_Id
              := Make_Defining_Identifier (Loc, New_Internal_Name ('A'));
         begin
            Fnam := Make_Stream_Procedure_Function_Name (Loc,
                      Typ, Name_uFrom_Any);

            Spec :=
              Make_Function_Specification (Loc,
                Defining_Unit_Name => Fnam,
                Parameter_Specifications => New_List (
                  Make_Parameter_Specification (Loc,
                    Defining_Identifier =>
                      Any_Parameter,
                    Parameter_Type =>
                      New_Occurrence_Of (RTE (RE_Any), Loc))),
                Result_Definition => New_Occurrence_Of (Typ, Loc));

            --  The following  is taken care of by Exp_Dist.Add_RACW_From_Any

            pragma Assert
              (not (Is_Remote_Access_To_Class_Wide_Type (Typ)));

            if Is_Derived_Type (Typ)
              and then not Is_Tagged_Type (Typ)
            then
               Append_To (Stms,
                 Make_Return_Statement (Loc,
                   Expression =>
                     OK_Convert_To (
                       Typ,
                       Build_From_Any_Call (
                         Root_Type (Typ),
                         New_Occurrence_Of (Any_Parameter, Loc),
                         Decls))));

            elsif Is_Record_Type (Typ)
              and then not Is_Derived_Type (Typ)
              and then not Is_Tagged_Type (Typ)
            then
               if Nkind (Declaration_Node (Typ)) = N_Subtype_Declaration then
                  Append_To (Stms,
                    Make_Return_Statement (Loc,
                      Expression =>
                        OK_Convert_To (
                          Typ,
                          Build_From_Any_Call (
                            Etype (Typ),
                            New_Occurrence_Of (Any_Parameter, Loc),
                            Decls))));
               else
                  declare
                     Disc : Entity_Id := Empty;
                     Discriminant_Associations : List_Id;
                     Rdef : constant Node_Id :=
                       Type_Definition (Declaration_Node (Typ));
                     Component_Counter : Int := 0;

                     --  The returned object

                     Res : constant Entity_Id :=
                             Make_Defining_Identifier (Loc,
                               New_Internal_Name ('R'));

                     Res_Definition : Node_Id := New_Occurrence_Of (Typ, Loc);

                     procedure FA_Rec_Add_Process_Element
                       (Stmts   : List_Id;
                        Any     : Entity_Id;
                        Counter : in out Int;
                        Rec     : Entity_Id;
                        Field   : Node_Id);

                     procedure FA_Append_Record_Traversal is
                        new Append_Record_Traversal
                       (Rec                 => Res,
                        Add_Process_Element => FA_Rec_Add_Process_Element);

                     --------------------------------
                     -- FA_Rec_Add_Process_Element --
                     --------------------------------

                     procedure FA_Rec_Add_Process_Element
                       (Stmts   : List_Id;
                        Any     : Entity_Id;
                        Counter : in out Int;
                        Rec     : Entity_Id;
                        Field   : Node_Id)
                     is
                     begin
                        if Nkind (Field) = N_Defining_Identifier then

                           --  A regular component

                           Append_To (Stmts,
                             Make_Assignment_Statement (Loc,
                               Name => Make_Selected_Component (Loc,
                                 Prefix        =>
                                   New_Occurrence_Of (Rec, Loc),
                                 Selector_Name =>
                                   New_Occurrence_Of (Field, Loc)),
                               Expression =>
                                 Build_From_Any_Call (Etype (Field),
                                   Build_Get_Aggregate_Element (Loc,
                                     Any => Any,
                                     Tc  => Build_TypeCode_Call (Loc,
                                              Etype (Field), Decls),
                                     Idx => Make_Integer_Literal (Loc,
                                              Counter)),
                                   Decls)));

                        else
                           --  A variant part

                           declare
                              Variant : Node_Id;
                              Struct_Counter : Int := 0;

                              Block_Decls : constant List_Id := New_List;
                              Block_Stmts : constant List_Id := New_List;
                              VP_Stmts    : List_Id;

                              Alt_List    : constant List_Id := New_List;
                              Choice_List : List_Id;

                              Struct_Any : constant Entity_Id :=
                                             Make_Defining_Identifier (Loc,
                                               New_Internal_Name ('S'));

                           begin
                              Append_To (Decls,
                                Make_Object_Declaration (Loc,
                                  Defining_Identifier =>
                                    Struct_Any,
                                  Constant_Present =>
                                     True,
                                  Object_Definition =>
                                     New_Occurrence_Of (RTE (RE_Any), Loc),
                                  Expression =>
                                    Make_Function_Call (Loc,
                                      Name => New_Occurrence_Of (
                                        RTE (RE_Extract_Union_Value), Loc),
                                      Parameter_Associations => New_List (
                                        Build_Get_Aggregate_Element (Loc,
                                          Any => Any,
                                          Tc  => Make_Function_Call (Loc,
                                            Name => New_Occurrence_Of (
                                              RTE (RE_Any_Member_Type), Loc),
                                            Parameter_Associations =>
                                              New_List (
                                                New_Occurrence_Of (Any, Loc),
                                                Make_Integer_Literal (Loc,
                                                  Counter))),
                                          Idx => Make_Integer_Literal (Loc,
                                            Counter))))));

                              Append_To (Stmts,
                                Make_Block_Statement (Loc,
                                  Declarations =>
                                    Block_Decls,
                                  Handled_Statement_Sequence =>
                                    Make_Handled_Sequence_Of_Statements (Loc,
                                      Statements => Block_Stmts)));

                              Append_To (Block_Stmts,
                                Make_Case_Statement (Loc,
                                    Expression =>
                                      Make_Selected_Component (Loc,
                                        Prefix        => Rec,
                                        Selector_Name =>
                                          Chars (Name (Field))),
                                    Alternatives =>
                                      Alt_List));

                              Variant := First_Non_Pragma (Variants (Field));

                              while Present (Variant) loop
                                 Choice_List := New_Copy_List_Tree
                                   (Discrete_Choices (Variant));

                                 VP_Stmts := New_List;
                                 FA_Append_Record_Traversal (
                                   Stmts     => VP_Stmts,
                                   Clist     => Component_List (Variant),
                                   Container => Struct_Any,
                                   Counter   => Struct_Counter);

                                 Append_To (Alt_List,
                                   Make_Case_Statement_Alternative (Loc,
                                     Discrete_Choices => Choice_List,
                                     Statements =>
                                       VP_Stmts));
                                 Next_Non_Pragma (Variant);
                              end loop;
                           end;
                        end if;
                        Counter := Counter + 1;
                     end FA_Rec_Add_Process_Element;

                  begin
                     --  First all discriminants

                     if Has_Discriminants (Typ) then
                        Disc := First_Discriminant (Typ);
                        Discriminant_Associations := New_List;

                        while Present (Disc) loop
                           declare
                              Disc_Var_Name : constant Entity_Id :=
                                Make_Defining_Identifier (Loc, Chars (Disc));
                              Disc_Type : constant Entity_Id :=
                                Etype (Disc);
                           begin
                              Append_To (Decls,
                                Make_Object_Declaration (Loc,
                                  Defining_Identifier =>
                                    Disc_Var_Name,
                                  Constant_Present => True,
                                  Object_Definition =>
                                    New_Occurrence_Of (Disc_Type, Loc),
                                  Expression =>
                                    Build_From_Any_Call (Etype (Disc),
                                      Build_Get_Aggregate_Element (Loc,
                                        Any => Any_Parameter,
                                        Tc  => Build_TypeCode_Call
                                                 (Loc, Etype (Disc), Decls),
                                        Idx => Make_Integer_Literal
                                                 (Loc, Component_Counter)),
                                      Decls)));
                              Component_Counter := Component_Counter + 1;

                              Append_To (Discriminant_Associations,
                                Make_Discriminant_Association (Loc,
                                  Selector_Names => New_List (
                                    New_Occurrence_Of (Disc, Loc)),
                                  Expression =>
                                    New_Occurrence_Of (Disc_Var_Name, Loc)));
                           end;
                           Next_Discriminant (Disc);
                        end loop;

                        Res_Definition := Make_Subtype_Indication (Loc,
                          Subtype_Mark => Res_Definition,
                          Constraint   =>
                            Make_Index_Or_Discriminant_Constraint (Loc,
                              Discriminant_Associations));
                     end if;

                     --  Now we have all the discriminants in variables, we can
                     --  declared a constrained object. Note that we are not
                     --  initializing (non-discriminant) components directly in
                     --  the object declarations, because which fields to
                     --  initialize depends (at run time) on the discriminant
                     --  values.

                     Append_To (Decls,
                       Make_Object_Declaration (Loc,
                         Defining_Identifier =>
                           Res,
                         Object_Definition =>
                           Res_Definition));

                     --  ... then all components

                     FA_Append_Record_Traversal (Stms,
                       Clist     => Component_List (Rdef),
                       Container => Any_Parameter,
                       Counter   => Component_Counter);

                     Append_To (Stms,
                       Make_Return_Statement (Loc,
                         Expression => New_Occurrence_Of (Res, Loc)));
                  end;
               end if;

            elsif Is_Array_Type (Typ) then
               declare
                  Constrained : constant Boolean := Is_Constrained (Typ);

                  procedure FA_Ary_Add_Process_Element
                    (Stmts   : List_Id;
                     Any     : Entity_Id;
                     Counter : Entity_Id;
                     Datum   : Node_Id);
                  --  Assign the current element (as identified by Counter) of
                  --  Any to the variable denoted by name Datum, and advance
                  --  Counter by 1. If Datum is not an Any, a call to From_Any
                  --  for its type is inserted.

                  --------------------------------
                  -- FA_Ary_Add_Process_Element --
                  --------------------------------

                  procedure FA_Ary_Add_Process_Element
                    (Stmts   : List_Id;
                     Any     : Entity_Id;
                     Counter : Entity_Id;
                     Datum   : Node_Id)
                  is
                     Assignment : constant Node_Id :=
                       Make_Assignment_Statement (Loc,
                         Name       => Datum,
                         Expression => Empty);

                     Element_Any : constant Node_Id :=
                       Build_Get_Aggregate_Element (Loc,
                         Any => Any,
                         Tc  => Build_TypeCode_Call (Loc,
                                  Etype (Datum), Decls),
                         Idx => New_Occurrence_Of (Counter, Loc));

                  begin
                     --  Note: here we *prepend* statements to Stmts, so
                     --  we must do it in reverse order.

                     Prepend_To (Stmts,
                       Make_Assignment_Statement (Loc,
                         Name =>
                           New_Occurrence_Of (Counter, Loc),
                         Expression =>
                           Make_Op_Add (Loc,
                             Left_Opnd =>
                               New_Occurrence_Of (Counter, Loc),
                             Right_Opnd =>
                               Make_Integer_Literal (Loc, 1))));

                     if Nkind (Datum) /= N_Attribute_Reference then

                        --  We ignore the value of the length of each
                        --  dimension, since the target array has already
                        --  been constrained anyway.

                        if Etype (Datum) /= RTE (RE_Any) then
                           Set_Expression (Assignment,
                              Build_From_Any_Call (
                                Component_Type (Typ),
                                Element_Any,
                                Decls));
                        else
                           Set_Expression (Assignment, Element_Any);
                        end if;
                        Prepend_To (Stmts, Assignment);
                     end if;
                  end FA_Ary_Add_Process_Element;

                  Counter : constant Entity_Id :=
                              Make_Defining_Identifier (Loc, Name_J);

                  Initial_Counter_Value : Int := 0;

                  Component_TC : constant Entity_Id :=
                                   Make_Defining_Identifier (Loc, Name_T);

                  Res : constant Entity_Id :=
                          Make_Defining_Identifier (Loc, Name_R);

                  procedure Append_From_Any_Array_Iterator is
                    new Append_Array_Traversal (
                      Subprogram => Fnam,
                      Arry       => Res,
                      Indices    => New_List,
                      Add_Process_Element => FA_Ary_Add_Process_Element);

                  Res_Subtype_Indication : Node_Id :=
                                             New_Occurrence_Of (Typ, Loc);

               begin
                  if not Constrained then
                     declare
                        Ndim : constant Int := Number_Dimensions (Typ);
                        Lnam : Name_Id;
                        Hnam : Name_Id;
                        Indx : Node_Id := First_Index (Typ);
                        Indt : Entity_Id;

                        Ranges : constant List_Id := New_List;

                     begin
                        for J in 1 .. Ndim loop
                           Lnam := New_External_Name ('L', J);
                           Hnam := New_External_Name ('H', J);
                           Indt := Etype (Indx);

                           Append_To (Decls,
                             Make_Object_Declaration (Loc,
                               Defining_Identifier =>
                                 Make_Defining_Identifier (Loc, Lnam),
                               Constant_Present    =>
                                 True,
                               Object_Definition   =>
                                 New_Occurrence_Of (Indt, Loc),
                               Expression          =>
                                 Build_From_Any_Call (
                                   Indt,
                                   Build_Get_Aggregate_Element (Loc,
                                     Any => Any_Parameter,
                                     Tc  => Build_TypeCode_Call (Loc,
                                              Indt, Decls),
                                     Idx => Make_Integer_Literal (Loc, J - 1)),
                                   Decls)));

                           Append_To (Decls,
                             Make_Object_Declaration (Loc,
                               Defining_Identifier =>
                                 Make_Defining_Identifier (Loc, Hnam),
                               Constant_Present =>
                                 True,
                               Object_Definition =>
                                 New_Occurrence_Of (Indt, Loc),
                               Expression => Make_Attribute_Reference (Loc,
                                 Prefix         =>
                                   New_Occurrence_Of (Indt, Loc),
                                 Attribute_Name => Name_Val,
                                 Expressions    => New_List (
                                   Make_Op_Subtract (Loc,
                                     Left_Opnd =>
                                       Make_Op_Add (Loc,
                                         Left_Opnd =>
                                           Make_Attribute_Reference (Loc,
                                             Prefix         =>
                                               New_Occurrence_Of (Indt, Loc),
                                             Attribute_Name =>
                                               Name_Pos,
                                             Expressions    => New_List (
                                               Make_Identifier (Loc, Lnam))),
                                         Right_Opnd =>
                                           Make_Function_Call (Loc,
                                             Name => New_Occurrence_Of (RTE (
                                               RE_Get_Nested_Sequence_Length),
                                               Loc),
                                             Parameter_Associations =>
                                               New_List (
                                                 New_Occurrence_Of (
                                                   Any_Parameter, Loc),
                                                 Make_Integer_Literal (Loc,
                                                   J)))),
                                     Right_Opnd =>
                                       Make_Integer_Literal (Loc, 1))))));

                           Append_To (Ranges,
                             Make_Range (Loc,
                               Low_Bound  => Make_Identifier (Loc, Lnam),
                               High_Bound => Make_Identifier (Loc, Hnam)));

                           Next_Index (Indx);
                        end loop;

                        --  Now we have all the necessary bound information:
                        --  apply the set of range constraints to the
                        --  (unconstrained) nominal subtype of Res.

                        Initial_Counter_Value := Ndim;
                        Res_Subtype_Indication := Make_Subtype_Indication (Loc,
                          Subtype_Mark =>
                            Res_Subtype_Indication,
                          Constraint   =>
                            Make_Index_Or_Discriminant_Constraint (Loc,
                              Constraints => Ranges));
                     end;
                  end if;

                  Append_To (Decls,
                    Make_Object_Declaration (Loc,
                      Defining_Identifier => Res,
                      Object_Definition => Res_Subtype_Indication));
                  Set_Etype (Res, Typ);

                  Append_To (Decls,
                    Make_Object_Declaration (Loc,
                      Defining_Identifier => Counter,
                      Object_Definition =>
                        New_Occurrence_Of (RTE (RE_Long_Unsigned), Loc),
                      Expression =>
                        Make_Integer_Literal (Loc, Initial_Counter_Value)));

                  Append_To (Decls,
                    Make_Object_Declaration (Loc,
                      Defining_Identifier => Component_TC,
                      Constant_Present => True,
                      Object_Definition =>
                        New_Occurrence_Of (RTE (RE_TypeCode), Loc),
                      Expression =>
                        Build_TypeCode_Call (Loc,
                          Component_Type (Typ), Decls)));

                  Append_From_Any_Array_Iterator (Stms,
                    Any_Parameter, Counter);

                  Append_To (Stms,
                    Make_Return_Statement (Loc,
                      Expression => New_Occurrence_Of (Res, Loc)));
               end;

            elsif Is_Integer_Type (Typ) or else Is_Unsigned_Type (Typ) then
               Append_To (Stms,
                 Make_Return_Statement (Loc,
                   Expression =>
                     Unchecked_Convert_To (
                       Typ,
                       Build_From_Any_Call (
                         Find_Numeric_Representation (Typ),
                         New_Occurrence_Of (Any_Parameter, Loc),
                         Decls))));

            else
               --  Default: type is represented as an opaque sequence of bytes

               declare
                  Strm : constant Entity_Id :=
                           Make_Defining_Identifier (Loc,
                             Chars => New_Internal_Name ('S'));
                  Res  : constant Entity_Id :=
                           Make_Defining_Identifier (Loc,
                             Chars => New_Internal_Name ('R'));

               begin
                  --  Strm : Buffer_Stream_Type;

                  Append_To (Decls,
                    Make_Object_Declaration (Loc,
                      Defining_Identifier =>
                        Strm,
                      Aliased_Present     =>
                        True,
                      Object_Definition   =>
                        New_Occurrence_Of (RTE (RE_Buffer_Stream_Type), Loc)));

                  --  Any_To_BS (Strm, A);
>>>>>>> 8c044a9c

                  Append_To (Stms,
                    Make_Procedure_Call_Statement (Loc,
                      Name =>
<<<<<<< HEAD
                        New_Occurrence_Of (RTE (RE_BS_To_Any), Loc),
                      Parameter_Associations => New_List (
                        New_Occurrence_Of (Strm, Loc),
                        New_Occurrence_Of (Any, Loc))));

                  --  Release_Buffer (Strm);

                  Append_To (Stms,
                    Make_Procedure_Call_Statement (Loc,
                      Name =>
                        New_Occurrence_Of (RTE (RE_Release_Buffer), Loc),
                      Parameter_Associations => New_List (
                        New_Occurrence_Of (Strm, Loc))));
               end;
            end if;

            Append_To (Decls, Any_Decl);

            if Present (Result_TC) then
               Append_To (Stms,
                 Make_Procedure_Call_Statement (Loc,
                   Name => New_Occurrence_Of (RTE (RE_Set_TC), Loc),
                   Parameter_Associations => New_List (
                     New_Occurrence_Of (Any, Loc),
                     Result_TC)));
            end if;

            Append_To (Stms,
              Make_Return_Statement (Loc,
                Expression => New_Occurrence_Of (Any, Loc)));

            Decl :=
              Make_Subprogram_Body (Loc,
                Specification => Spec,
                Declarations => Decls,
                Handled_Statement_Sequence =>
                  Make_Handled_Sequence_Of_Statements (Loc,
                    Statements => Stms));
         end Build_To_Any_Function;

         -------------------------
         -- Build_TypeCode_Call --
         -------------------------

         function Build_TypeCode_Call
           (Loc   : Source_Ptr;
            Typ   : Entity_Id;
            Decls : List_Id) return Node_Id
         is
            U_Type : Entity_Id  := Underlying_Type (Typ);
            --  The full view, if Typ is private; the completion,
            --  if Typ is incomplete.

            Fnam    : Entity_Id := Empty;
            Tnam    : Entity_Id := Empty;
            Pnam    : Entity_Id := Empty;
            Args    : List_Id := Empty_List;
            Lib_RE  : RE_Id := RE_Null;

            Expr : Node_Id;

         begin
            --  Special case System.PolyORB.Interface.Any: its primitives have
            --  not been set yet, so can't call Find_Inherited_TSS.

            if Typ = RTE (RE_Any) then
               Fnam := RTE (RE_TC_Any);

            else
               --  First simple case where the TypeCode is present
               --  in the type's TSS.

               Fnam := Find_Inherited_TSS (U_Type, Name_uTypeCode);

               if Present (Fnam) then

                  --  When a TypeCode TSS exists, it has a single parameter
                  --  that is an anonymous access to the corresponding type.
                  --  This parameter is not used in any way; its purpose is
                  --  solely to provide overloading of the TSS.

                  Tnam :=
                    Make_Defining_Identifier (Loc, New_Internal_Name ('T'));
                  Pnam :=
                    Make_Defining_Identifier (Loc, New_Internal_Name ('P'));

                  Append_To (Decls,
                    Make_Full_Type_Declaration (Loc,
                      Defining_Identifier => Tnam,
                      Type_Definition =>
                        Make_Access_To_Object_Definition (Loc,
                          Subtype_Indication =>
                            New_Occurrence_Of (U_Type, Loc))));
                  Append_To (Decls,
                    Make_Object_Declaration (Loc,
                      Defining_Identifier => Pnam,
                      Constant_Present    => True,
                      Object_Definition   => New_Occurrence_Of (Tnam, Loc),

                     --  Use a variable here to force proper freezing of Tnam

                      Expression          => Make_Null (Loc)));

                  --  Normally, calling _TypeCode with a null access parameter
                  --  should raise Constraint_Error, but this check is
                  --  suppressed for expanded code, and we do not care anyway
                  --  because we do not actually ever use this value.

                  Args := New_List (New_Occurrence_Of (Pnam, Loc));
               end if;
            end if;

            if No (Fnam) then
               if Sloc (U_Type) <= Standard_Location then

                  --  Do not try to build alias typecodes for subtypes from
                  --  Standard.

                  U_Type := Base_Type (U_Type);
               end if;

               if Is_Itype (U_Type) then
                  return Build_TypeCode_Call
                    (Loc, Associated_Node_For_Itype (U_Type), Decls);
               end if;

               if U_Type = Standard_Boolean then
                  Lib_RE := RE_TC_B;

               elsif U_Type = Standard_Character then
                  Lib_RE := RE_TC_C;

               elsif U_Type = Standard_Wide_Character then
                  Lib_RE := RE_TC_WC;

               elsif U_Type = Standard_Wide_Wide_Character then
                  Lib_RE := RE_TC_WWC;

               --  Floating point types

               elsif U_Type = Standard_Short_Float then
                  Lib_RE := RE_TC_SF;

               elsif U_Type = Standard_Float then
                  Lib_RE := RE_TC_F;

               elsif U_Type = Standard_Long_Float then
                  Lib_RE := RE_TC_LF;

               elsif U_Type = Standard_Long_Long_Float then
                  Lib_RE := RE_TC_LLF;

               --  Integer types (walk back to the base type)

               elsif U_Type = Etype (Standard_Short_Short_Integer) then
                     Lib_RE := RE_TC_SSI;

               elsif U_Type = Etype (Standard_Short_Integer) then
                  Lib_RE := RE_TC_SI;

               elsif U_Type = Etype (Standard_Integer) then
                  Lib_RE := RE_TC_I;

               elsif U_Type = Etype (Standard_Long_Integer) then
                  Lib_RE := RE_TC_LI;

               elsif U_Type = Etype (Standard_Long_Long_Integer) then
                  Lib_RE := RE_TC_LLI;

               --  Unsigned integer types

               elsif U_Type = RTE (RE_Short_Short_Unsigned) then
                  Lib_RE := RE_TC_SSU;

               elsif U_Type = RTE (RE_Short_Unsigned) then
                  Lib_RE := RE_TC_SU;

               elsif U_Type = RTE (RE_Unsigned) then
                  Lib_RE := RE_TC_U;

               elsif U_Type = RTE (RE_Long_Unsigned) then
                  Lib_RE := RE_TC_LU;

               elsif U_Type = RTE (RE_Long_Long_Unsigned) then
                  Lib_RE := RE_TC_LLU;

               elsif U_Type = Standard_String then
                  Lib_RE := RE_TC_String;

               --  Other (non-primitive) types

               else
                  declare
                     Decl : Entity_Id;
                  begin
                     Build_TypeCode_Function (Loc, U_Type, Decl, Fnam);
                     Append_To (Decls, Decl);
                  end;
               end if;

               if Lib_RE /= RE_Null then
                  Fnam := RTE (Lib_RE);
               end if;
            end if;

            --  Call the function

            Expr :=
              Make_Function_Call (Loc,
                Name => New_Occurrence_Of (Fnam, Loc),
                Parameter_Associations => Args);

            --  Allow Expr to be used as arg to Build_To_Any_Call immediately

            Set_Etype (Expr, RTE (RE_TypeCode));

            return Expr;
         end Build_TypeCode_Call;

         -----------------------------
         -- Build_TypeCode_Function --
         -----------------------------

         procedure Build_TypeCode_Function
           (Loc  : Source_Ptr;
            Typ  : Entity_Id;
            Decl : out Node_Id;
            Fnam : out Entity_Id)
         is
            Spec  : Node_Id;
            Decls : constant List_Id := New_List;
            Stms  : constant List_Id := New_List;

            TCNam : constant Entity_Id :=
                      Make_Stream_Procedure_Function_Name (Loc,
                        Typ, Name_uTypeCode);

            Parameters : List_Id;

            procedure Add_String_Parameter
              (S              : String_Id;
               Parameter_List : List_Id);
            --  Add a literal for S to Parameters

            procedure Add_TypeCode_Parameter
              (TC_Node        : Node_Id;
               Parameter_List : List_Id);
            --  Add the typecode for Typ to Parameters

            procedure Add_Long_Parameter
              (Expr_Node      : Node_Id;
               Parameter_List : List_Id);
            --  Add a signed long integer expression to Parameters

            procedure Initialize_Parameter_List
              (Name_String    : String_Id;
               Repo_Id_String : String_Id;
               Parameter_List : out List_Id);
            --  Return a list that contains the first two parameters
            --  for a parameterized typecode: name and repository id.

            function Make_Constructed_TypeCode
              (Kind       : Entity_Id;
               Parameters : List_Id) return Node_Id;
            --  Call TC_Build with the given kind and parameters

            procedure Return_Constructed_TypeCode (Kind : Entity_Id);
            --  Make a return statement that calls TC_Build with the given
            --  typecode kind, and the constructed parameters list.

            procedure Return_Alias_TypeCode (Base_TypeCode  : Node_Id);
            --  Return a typecode that is a TC_Alias for the given typecode

            --------------------------
            -- Add_String_Parameter --
            --------------------------

            procedure Add_String_Parameter
              (S              : String_Id;
               Parameter_List : List_Id)
            is
            begin
               Append_To (Parameter_List,
                 Make_Function_Call (Loc,
                   Name =>
                     New_Occurrence_Of (RTE (RE_TA_String), Loc),
                   Parameter_Associations => New_List (
                     Make_String_Literal (Loc, S))));
            end Add_String_Parameter;

            ----------------------------
            -- Add_TypeCode_Parameter --
            ----------------------------

            procedure Add_TypeCode_Parameter
              (TC_Node        : Node_Id;
               Parameter_List : List_Id)
            is
            begin
               Append_To (Parameter_List,
                 Make_Function_Call (Loc,
                   Name =>
                     New_Occurrence_Of (RTE (RE_TA_TC), Loc),
                   Parameter_Associations => New_List (
                     TC_Node)));
            end Add_TypeCode_Parameter;

            ------------------------
            -- Add_Long_Parameter --
            ------------------------

            procedure Add_Long_Parameter
              (Expr_Node      : Node_Id;
               Parameter_List : List_Id)
            is
            begin
               Append_To (Parameter_List,
                 Make_Function_Call (Loc,
                   Name =>
                     New_Occurrence_Of (RTE (RE_TA_LI), Loc),
                   Parameter_Associations => New_List (Expr_Node)));
            end Add_Long_Parameter;

            -------------------------------
            -- Initialize_Parameter_List --
            -------------------------------

            procedure Initialize_Parameter_List
              (Name_String    : String_Id;
               Repo_Id_String : String_Id;
               Parameter_List : out List_Id)
            is
            begin
               Parameter_List := New_List;
               Add_String_Parameter (Name_String, Parameter_List);
               Add_String_Parameter (Repo_Id_String, Parameter_List);
            end Initialize_Parameter_List;

            ---------------------------
            -- Return_Alias_TypeCode --
            ---------------------------

            procedure Return_Alias_TypeCode
              (Base_TypeCode  : Node_Id)
            is
            begin
               Add_TypeCode_Parameter (Base_TypeCode, Parameters);
               Return_Constructed_TypeCode (RTE (RE_TC_Alias));
            end Return_Alias_TypeCode;

            -------------------------------
            -- Make_Constructed_TypeCode --
            -------------------------------

            function Make_Constructed_TypeCode
              (Kind       : Entity_Id;
               Parameters : List_Id) return Node_Id
            is
               Constructed_TC : constant Node_Id :=
                 Make_Function_Call (Loc,
                   Name =>
                     New_Occurrence_Of (RTE (RE_TC_Build), Loc),
                   Parameter_Associations => New_List (
                     New_Occurrence_Of (Kind, Loc),
                     Make_Aggregate (Loc,
                        Expressions => Parameters)));
            begin
               Set_Etype (Constructed_TC, RTE (RE_TypeCode));
               return Constructed_TC;
            end Make_Constructed_TypeCode;

            ---------------------------------
            -- Return_Constructed_TypeCode --
            ---------------------------------

            procedure Return_Constructed_TypeCode (Kind : Entity_Id) is
            begin
               Append_To (Stms,
                 Make_Return_Statement (Loc,
                   Expression =>
                      Make_Constructed_TypeCode (Kind, Parameters)));
            end Return_Constructed_TypeCode;

            ------------------
            -- Record types --
            ------------------

            procedure TC_Rec_Add_Process_Element
              (Params  : List_Id;
               Any     : Entity_Id;
               Counter : in out Int;
               Rec     : Entity_Id;
               Field   : Node_Id);

            procedure TC_Append_Record_Traversal is
              new Append_Record_Traversal (
                Rec                 => Empty,
                Add_Process_Element => TC_Rec_Add_Process_Element);

            --------------------------------
            -- TC_Rec_Add_Process_Element --
            --------------------------------

            procedure TC_Rec_Add_Process_Element
              (Params  : List_Id;
               Any     : Entity_Id;
               Counter : in out Int;
               Rec     : Entity_Id;
               Field   : Node_Id)
            is
               pragma Warnings (Off);
               pragma Unreferenced (Any, Counter, Rec);
               pragma Warnings (On);

            begin
               if Nkind (Field) = N_Defining_Identifier then

                  --  A regular component

                  Add_TypeCode_Parameter (
                    Build_TypeCode_Call (Loc, Etype (Field), Decls), Params);
                  Get_Name_String (Chars (Field));
                  Add_String_Parameter (String_From_Name_Buffer, Params);

               else

                  --  A variant part

                  declare
                     Discriminant_Type : constant Entity_Id :=
                                           Etype (Name (Field));

                     Is_Enum : constant Boolean :=
                                 Is_Enumeration_Type (Discriminant_Type);

                     Union_TC_Params : List_Id;

                     U_Name : constant Name_Id :=
                                New_External_Name (Chars (Typ), 'U', -1);

                     Name_Str         : String_Id;
                     Struct_TC_Params : List_Id;

                     Variant : Node_Id;
                     Choice  : Node_Id;
                     Default : constant Node_Id :=
                                 Make_Integer_Literal (Loc, -1);

                     Dummy_Counter : Int := 0;

                     procedure Add_Params_For_Variant_Components;
                     --  Add a struct TypeCode and a corresponding member name
                     --  to the union parameter list.

                     --  Ordering of declarations is a complete mess in this
                     --  area, it is supposed to be types/varibles, then
                     --  subprogram specs, then subprogram bodies ???

                     ---------------------------------------
                     -- Add_Params_For_Variant_Components --
                     ---------------------------------------

                     procedure Add_Params_For_Variant_Components
                     is
                        S_Name : constant Name_Id :=
                                   New_External_Name (U_Name, 'S', -1);

                     begin
                        Get_Name_String (S_Name);
                        Name_Str := String_From_Name_Buffer;
                        Initialize_Parameter_List
                          (Name_Str, Name_Str, Struct_TC_Params);

                        --  Build struct parameters

                        TC_Append_Record_Traversal (Struct_TC_Params,
                          Component_List (Variant),
                          Empty,
                          Dummy_Counter);

                        Add_TypeCode_Parameter
                          (Make_Constructed_TypeCode
                           (RTE (RE_TC_Struct), Struct_TC_Params),
                           Union_TC_Params);

                        Add_String_Parameter (Name_Str, Union_TC_Params);
                     end Add_Params_For_Variant_Components;

                  begin
                     Get_Name_String (U_Name);
                     Name_Str := String_From_Name_Buffer;

                     Initialize_Parameter_List
                       (Name_Str, Name_Str, Union_TC_Params);

                     Add_String_Parameter (Name_Str, Params);

                     --  Add union in enclosing parameter list

                     Add_TypeCode_Parameter
                       (Make_Constructed_TypeCode
                        (RTE (RE_TC_Union), Union_TC_Params),
                        Parameters);

                     --  Build union parameters

                     Add_TypeCode_Parameter
                       (Discriminant_Type, Union_TC_Params);
                     Add_Long_Parameter (Default, Union_TC_Params);

                     Variant := First_Non_Pragma (Variants (Field));
                     while Present (Variant) loop
                        Choice := First (Discrete_Choices (Variant));
                        while Present (Choice) loop
                           case Nkind (Choice) is
                              when N_Range =>
                                 declare
                                    L : constant Uint :=
                                          Expr_Value (Low_Bound (Choice));
                                    H : constant Uint :=
                                          Expr_Value (High_Bound (Choice));
                                    J : Uint := L;
                                    --  3.8.1(8) guarantees that the bounds of
                                    --  this range are static.

                                    Expr : Node_Id;

                                 begin
                                    while J <= H loop
                                       if Is_Enum then
                                          Expr := New_Occurrence_Of (
                                            Get_Enum_Lit_From_Pos (
                                              Discriminant_Type, J, Loc), Loc);
                                       else
                                          Expr :=
                                            Make_Integer_Literal (Loc, J);
                                       end if;
                                       Append_To (Union_TC_Params,
                                         Build_To_Any_Call (Expr, Decls));
                                       Add_Params_For_Variant_Components;
                                       J := J + Uint_1;
                                    end loop;
                                 end;

                              when N_Others_Choice =>
                                 Add_Long_Parameter (
                                   Make_Integer_Literal (Loc, 0),
                                   Union_TC_Params);
                                 Add_Params_For_Variant_Components;

                              when others =>
                                 Append_To (Union_TC_Params,
                                   Build_To_Any_Call (Choice, Decls));
                                 Add_Params_For_Variant_Components;

                           end case;

                        end loop;

                        Next_Non_Pragma (Variant);
                     end loop;

                  end;
               end if;
            end TC_Rec_Add_Process_Element;

            Type_Name_Str    : String_Id;
            Type_Repo_Id_Str : String_Id;

         begin
            pragma Assert (not Is_Itype (Typ));
            Fnam := TCNam;

            Spec :=
              Make_Function_Specification (Loc,
                Defining_Unit_Name => Fnam,
                Parameter_Specifications => Empty_List,
                Subtype_Mark => New_Occurrence_Of (RTE (RE_TypeCode), Loc));

            Build_Name_And_Repository_Id (Typ,
              Name_Str => Type_Name_Str, Repo_Id_Str => Type_Repo_Id_Str);
            Initialize_Parameter_List
              (Type_Name_Str, Type_Repo_Id_Str, Parameters);

            if Is_Derived_Type (Typ)
              and then not Is_Tagged_Type (Typ)
            then
               declare
                  D_Node : constant Node_Id := Declaration_Node (Typ);
                  Parent_Type : Entity_Id := Etype (Typ);
               begin

                  if Is_Enumeration_Type (Typ)
                    and then Nkind (D_Node) = N_Subtype_Declaration
                    and then Nkind (Original_Node (D_Node))
                    /= N_Subtype_Declaration
                  then

                     --  Parent_Type is the implicit intermediate base type
                     --  created by Build_Derived_Enumeration_Type.

                     Parent_Type := Etype (Parent_Type);
                  end if;

                  Return_Alias_TypeCode (
                    Build_TypeCode_Call (Loc, Parent_Type, Decls));
               end;

            elsif Is_Integer_Type (Typ)
              or else Is_Unsigned_Type (Typ)
            then
               Return_Alias_TypeCode (
                 Build_TypeCode_Call (Loc,
                   Find_Numeric_Representation (Typ), Decls));

            elsif Is_Record_Type (Typ)
              and then not Is_Tagged_Type (Typ)
            then
               if Nkind (Declaration_Node (Typ)) = N_Subtype_Declaration then
                  Return_Alias_TypeCode (
                    Build_TypeCode_Call (Loc, Etype (Typ), Decls));
               else
                  declare
                     Disc : Entity_Id := Empty;
                     Rdef : constant Node_Id :=
                       Type_Definition (Declaration_Node (Typ));
                     Dummy_Counter : Int := 0;
                  begin
                     --  First all discriminants

                     if Has_Discriminants (Typ) then
                        Disc := First_Discriminant (Typ);
                     end if;
                     while Present (Disc) loop
                        Add_TypeCode_Parameter (
                          Build_TypeCode_Call (Loc, Etype (Disc), Decls),
                          Parameters);
                        Get_Name_String (Chars (Disc));
                        Add_String_Parameter (
                          String_From_Name_Buffer,
                          Parameters);
                        Next_Discriminant (Disc);
                     end loop;

                     --  ... then all components

                     TC_Append_Record_Traversal
                       (Parameters, Component_List (Rdef),
                        Empty, Dummy_Counter);
                     Return_Constructed_TypeCode (RTE (RE_TC_Struct));
                  end;
               end if;

            elsif Is_Array_Type (Typ) then
               declare
                  Ndim           : constant Pos := Number_Dimensions (Typ);
                  Inner_TypeCode : Node_Id;
                  Constrained    : constant Boolean := Is_Constrained (Typ);
                  Indx           : Node_Id          := First_Index (Typ);

               begin
                  Inner_TypeCode := Build_TypeCode_Call (Loc,
                    Component_Type (Typ),
                    Decls);

                  for J in 1 .. Ndim loop
                     if Constrained then
                        Inner_TypeCode := Make_Constructed_TypeCode
                          (RTE (RE_TC_Array), New_List (
                            Build_To_Any_Call (
                              OK_Convert_To (RTE (RE_Long_Unsigned),
                                Make_Attribute_Reference (Loc,
                                  Prefix =>
                                    New_Occurrence_Of (Typ, Loc),
                                  Attribute_Name =>
                                    Name_Length,
                                  Expressions => New_List (
                                    Make_Integer_Literal (Loc,
                                      Ndim - J + 1)))),
                              Decls),
                            Build_To_Any_Call (Inner_TypeCode, Decls)));

                     else
                        --  Unconstrained case: add low bound for each
                        --  dimension.

                        Add_TypeCode_Parameter
                          (Build_TypeCode_Call (Loc, Etype (Indx), Decls),
                           Parameters);
                        Get_Name_String (New_External_Name ('L', J));
                        Add_String_Parameter (
                          String_From_Name_Buffer,
                          Parameters);
                        Next_Index (Indx);

                        Inner_TypeCode := Make_Constructed_TypeCode
                          (RTE (RE_TC_Sequence), New_List (
                            Build_To_Any_Call (
                              OK_Convert_To (RTE (RE_Long_Unsigned),
                                Make_Integer_Literal (Loc, 0)),
                              Decls),
                            Build_To_Any_Call (Inner_TypeCode, Decls)));
                     end if;
                  end loop;

                  if Constrained then
                     Return_Alias_TypeCode (Inner_TypeCode);
                  else
                     Add_TypeCode_Parameter (Inner_TypeCode, Parameters);
                     Start_String;
                     Store_String_Char ('V');
                     Add_String_Parameter (End_String, Parameters);
                     Return_Constructed_TypeCode (RTE (RE_TC_Struct));
                  end if;
               end;

            else
               --  Default: type is represented as an opaque sequence of bytes

               Return_Alias_TypeCode
                 (New_Occurrence_Of (RTE (RE_TC_Opaque), Loc));
            end if;

            Decl :=
              Make_Subprogram_Body (Loc,
                Specification => Spec,
                Declarations => Decls,
                Handled_Statement_Sequence =>
                  Make_Handled_Sequence_Of_Statements (Loc,
                    Statements => Stms));
         end Build_TypeCode_Function;

         ------------------------
         -- Find_Inherited_TSS --
         ------------------------

         function Find_Inherited_TSS
           (Typ : Entity_Id;
            Nam : Name_Id) return Entity_Id
         is
            P_Type : Entity_Id := Typ;
            Proc   : Entity_Id;

         begin
            Proc :=  TSS (Base_Type (Typ), Nam);

            --  Check first if there is a TSS given for the type itself

            if Present (Proc) then
               return Proc;
            end if;

            --  If Typ is a derived type, it may inherit attributes from some
            --  ancestor which is not the ultimate underlying one. If Typ is a
            --  derived tagged type, The corresponding primitive operation has
            --  been created explicitly.

            if Is_Derived_Type (P_Type) then
               if Is_Tagged_Type (P_Type) then
                  return Find_Prim_Op (P_Type, Nam);
               else
                  while Is_Derived_Type (P_Type) loop
                     Proc :=  TSS (Base_Type (Etype (Typ)), Nam);

                     if Present (Proc) then
                        return Proc;
                     else
                        P_Type := Base_Type (Etype (P_Type));
                     end if;
                  end loop;
               end if;
            end if;

            --  If nothing else, use the TSS of the root type

            return TSS (Base_Type (Underlying_Type (Typ)), Nam);
         end Find_Inherited_TSS;

         ---------------------------------
         -- Find_Numeric_Representation --
         ---------------------------------

         function Find_Numeric_Representation (Typ : Entity_Id)
           return Entity_Id
         is
            FST    : constant Entity_Id := First_Subtype (Typ);
            P_Size : constant Uint      := Esize (FST);

         begin
            if Is_Unsigned_Type (Typ) then
               if P_Size <= Standard_Short_Short_Integer_Size then
                  return RTE (RE_Short_Short_Unsigned);

               elsif P_Size <= Standard_Short_Integer_Size then
                  return RTE (RE_Short_Unsigned);

               elsif P_Size <= Standard_Integer_Size then
                  return RTE (RE_Unsigned);

               elsif P_Size <= Standard_Long_Integer_Size then
                  return RTE (RE_Long_Unsigned);

               else
                  return RTE (RE_Long_Long_Unsigned);
               end if;

            elsif Is_Integer_Type (Typ) then
               if P_Size <= Standard_Short_Short_Integer_Size then
                  return Standard_Short_Short_Integer;

               elsif P_Size <= Standard_Short_Integer_Size then
                  return Standard_Short_Integer;

               elsif P_Size <= Standard_Integer_Size then
                  return Standard_Integer;

               elsif P_Size <= Standard_Long_Integer_Size then
                  return Standard_Long_Integer;

               else
                  return Standard_Long_Long_Integer;
               end if;

            elsif Is_Floating_Point_Type (Typ) then
               if P_Size <= Standard_Short_Float_Size then
                  return Standard_Short_Float;

               elsif P_Size <= Standard_Float_Size then
                  return Standard_Float;

               elsif P_Size <= Standard_Long_Float_Size then
                  return Standard_Long_Float;

               else
                  return Standard_Long_Long_Float;
               end if;

            else
               raise Program_Error;
            end if;

            --  TBD: fixed point types???
            --  TBverified numeric types with a biased representation???

         end Find_Numeric_Representation;

         ---------------------------
         -- Append_Array_Traversal --
         ---------------------------

         procedure Append_Array_Traversal
           (Stmts   : List_Id;
            Any     : Entity_Id;
            Counter : Entity_Id := Empty;
            Depth   : Pos       := 1)
         is
            Loc         : constant Source_Ptr := Sloc (Subprogram);
            Typ         : constant Entity_Id  := Etype (Arry);
            Constrained : constant Boolean    := Is_Constrained (Typ);
            Ndim        : constant Pos        := Number_Dimensions (Typ);

            Inner_Any, Inner_Counter : Entity_Id;

            Loop_Stm    : Node_Id;
            Inner_Stmts : constant List_Id := New_List;

         begin
            if Depth > Ndim then

               --  Processing for one element of an array

               declare
                  Element_Expr : constant Node_Id :=
                                   Make_Indexed_Component (Loc,
                                     New_Occurrence_Of (Arry, Loc),
                                     Indices);

               begin
                  Set_Etype (Element_Expr, Component_Type (Typ));
                  Add_Process_Element (Stmts,
                    Any     => Any,
                    Counter => Counter,
                    Datum   => Element_Expr);
               end;

               return;
            end if;

            Append_To (Indices,
              Make_Identifier (Loc, New_External_Name ('L', Depth)));

            if Constrained then
               Inner_Any := Any;
               Inner_Counter := Counter;
            else
               Inner_Any := Make_Defining_Identifier (Loc,
                 New_External_Name ('A', Depth));
               Set_Etype (Inner_Any, RTE (RE_Any));

               if Present (Counter) then
                  Inner_Counter := Make_Defining_Identifier (Loc,
                    New_External_Name ('J', Depth));
               else
                  Inner_Counter := Empty;
               end if;
            end if;

            Append_Array_Traversal (Inner_Stmts,
              Any     => Inner_Any,
              Counter => Inner_Counter,
              Depth   => Depth + 1);

            Loop_Stm :=
              Make_Implicit_Loop_Statement (Subprogram,
                Iteration_Scheme =>
                  Make_Iteration_Scheme (Loc,
                    Loop_Parameter_Specification =>
                      Make_Loop_Parameter_Specification (Loc,
                        Defining_Identifier =>
                          Make_Defining_Identifier (Loc,
                            Chars => New_External_Name ('L', Depth)),

                        Discrete_Subtype_Definition =>
                          Make_Attribute_Reference (Loc,
                            Prefix         => New_Occurrence_Of (Arry, Loc),
                            Attribute_Name => Name_Range,

                            Expressions => New_List (
                              Make_Integer_Literal (Loc, Depth))))),
                Statements => Inner_Stmts);

            if Constrained then
               Append_To (Stmts, Loop_Stm);
               return;
            end if;

            declare
               Decls       : constant List_Id := New_List;
               Dimen_Stmts : constant List_Id := New_List;
               Length_Node : Node_Id;

               Inner_Any_TypeCode : constant Entity_Id :=
                                      Make_Defining_Identifier (Loc,
                                        New_External_Name ('T', Depth));

               Inner_Any_TypeCode_Expr : Node_Id;

            begin
               if Depth = 1 then
                  Inner_Any_TypeCode_Expr :=
                    Make_Function_Call (Loc,
                      Name =>
                        New_Occurrence_Of (RTE (RE_Any_Member_Type), Loc),
                      Parameter_Associations => New_List (
                        New_Occurrence_Of (Any, Loc),
                        Make_Integer_Literal (Loc, Ndim)));
               else
                  Inner_Any_TypeCode_Expr :=
                    Make_Function_Call (Loc,
                      Name =>
                        New_Occurrence_Of (RTE (RE_Content_Type), Loc),
                      Parameter_Associations => New_List (
                        Make_Identifier (Loc,
                          New_External_Name ('T', Depth - 1))));
               end if;

               Append_To (Decls,
                 Make_Object_Declaration (Loc,
                   Defining_Identifier => Inner_Any_TypeCode,
                   Constant_Present    => True,
                   Object_Definition   => New_Occurrence_Of (
                                            RTE (RE_TypeCode), Loc),
                   Expression          => Inner_Any_TypeCode_Expr));
               Append_To (Decls,
                 Make_Object_Declaration (Loc,
                   Defining_Identifier => Inner_Any,
                   Object_Definition   =>
                     New_Occurrence_Of (RTE (RE_Any), Loc),
                   Expression          =>
                     Make_Function_Call (Loc,
                       Name =>
                         New_Occurrence_Of (
                           RTE (RE_Create_Any), Loc),
                       Parameter_Associations => New_List (
                         New_Occurrence_Of (Inner_Any_TypeCode, Loc)))));

               if Present (Inner_Counter) then
                  Append_To (Decls,
                    Make_Object_Declaration (Loc,
                      Defining_Identifier => Inner_Counter,
                      Object_Definition   =>
                        New_Occurrence_Of (RTE (RE_Long_Unsigned), Loc),
                      Expression          =>
                        Make_Integer_Literal (Loc, 0)));
               end if;

               Length_Node := Make_Attribute_Reference (Loc,
                     Prefix         => New_Occurrence_Of (Arry, Loc),
                     Attribute_Name => Name_Length,
                     Expressions    =>
                       New_List (Make_Integer_Literal (Loc, Depth)));
               Set_Etype (Length_Node, RTE (RE_Long_Unsigned));

               Add_Process_Element (Dimen_Stmts,
                 Datum   => Length_Node,
                 Any     => Inner_Any,
                 Counter => Inner_Counter);

               --  Loop_Stm does approrpriate processing for each element
               --  of Inner_Any.

               Append_To (Dimen_Stmts, Loop_Stm);

               --  Link outer and inner any

=======
                        New_Occurrence_Of (RTE (RE_Any_To_BS), Loc),
                      Parameter_Associations => New_List (
                        New_Occurrence_Of (Any_Parameter, Loc),
                        New_Occurrence_Of (Strm, Loc))));

                  --  declare
                  --     Res : constant T := T'Input (Strm);
                  --  begin
                  --     Release_Buffer (Strm);
                  --     return Res;
                  --  end;

                  Append_To (Stms, Make_Block_Statement (Loc,
                    Declarations => New_List (
                      Make_Object_Declaration (Loc,
                        Defining_Identifier => Res,
                        Constant_Present    => True,
                        Object_Definition   =>
                          New_Occurrence_Of (Typ, Loc),
                        Expression          =>
                            Make_Attribute_Reference (Loc,
                              Prefix         => New_Occurrence_Of (Typ, Loc),
                              Attribute_Name => Name_Input,
                              Expressions => New_List (
                                Make_Attribute_Reference (Loc,
                                  Prefix => New_Occurrence_Of (Strm, Loc),
                                  Attribute_Name => Name_Access))))),

                    Handled_Statement_Sequence =>
                      Make_Handled_Sequence_Of_Statements (Loc,
                        Statements => New_List (
                          Make_Procedure_Call_Statement (Loc,
                            Name =>
                              New_Occurrence_Of (RTE (RE_Release_Buffer), Loc),
                            Parameter_Associations =>
                              New_List (
                                New_Occurrence_Of (Strm, Loc))),
                          Make_Return_Statement (Loc,
                            Expression => New_Occurrence_Of (Res, Loc))))));

               end;
            end if;

            Decl :=
              Make_Subprogram_Body (Loc,
                Specification => Spec,
                Declarations => Decls,
                Handled_Statement_Sequence =>
                  Make_Handled_Sequence_Of_Statements (Loc,
                    Statements => Stms));
         end Build_From_Any_Function;

         ---------------------------------
         -- Build_Get_Aggregate_Element --
         ---------------------------------

         function Build_Get_Aggregate_Element
           (Loc : Source_Ptr;
            Any : Entity_Id;
            TC  : Node_Id;
            Idx : Node_Id) return Node_Id
         is
         begin
            return Make_Function_Call (Loc,
              Name =>
                New_Occurrence_Of (
                  RTE (RE_Get_Aggregate_Element), Loc),
              Parameter_Associations => New_List (
                New_Occurrence_Of (Any, Loc),
                TC,
                Idx));
         end Build_Get_Aggregate_Element;

         -------------------------
         -- Build_Reposiroty_Id --
         -------------------------

         procedure Build_Name_And_Repository_Id
           (E           : Entity_Id;
            Name_Str    : out String_Id;
            Repo_Id_Str : out String_Id)
         is
         begin
            Start_String;
            Store_String_Chars ("DSA:");
            Get_Library_Unit_Name_String (Scope (E));
            Store_String_Chars (
              Name_Buffer (Name_Buffer'First
                .. Name_Buffer'First + Name_Len - 1));
            Store_String_Char ('.');
            Get_Name_String (Chars (E));
            Store_String_Chars (
              Name_Buffer (Name_Buffer'First
                .. Name_Buffer'First + Name_Len - 1));
            Store_String_Chars (":1.0");
            Repo_Id_Str := End_String;
            Name_Str    := String_From_Name_Buffer;
         end Build_Name_And_Repository_Id;

         -----------------------
         -- Build_To_Any_Call --
         -----------------------

         function Build_To_Any_Call
           (N     : Node_Id;
            Decls : List_Id) return Node_Id
         is
            Loc : constant Source_Ptr := Sloc (N);

            Typ     : Entity_Id := Etype (N);
            U_Type  : Entity_Id;

            Fnam    : Entity_Id := Empty;
            Lib_RE  : RE_Id := RE_Null;

         begin
            --  If N is a selected component, then maybe its Etype
            --  has not been set yet: try to use the Etype of the
            --  selector_name in that case.

            if No (Typ) and then Nkind (N) = N_Selected_Component then
               Typ := Etype (Selector_Name (N));
            end if;
            pragma Assert (Present (Typ));

            --  The full view, if Typ is private; the completion,
            --  if Typ is incomplete.

            U_Type := Underlying_Type (Typ);

            --  First simple case where the To_Any function is present
            --  in the type's TSS.

            Fnam := Find_Inherited_TSS (U_Type, TSS_To_Any);

            --  Check first for Boolean and Character. These are enumeration
            --  types, but we treat them specially, since they may require
            --  special handling in the transfer protocol. However, this
            --  special handling only applies if they have standard
            --  representation, otherwise they are treated like any other
            --  enumeration type.

            if Sloc (U_Type) <= Standard_Location then
               U_Type := Base_Type (U_Type);
            end if;

            if Present (Fnam) then
               null;

            elsif U_Type = Standard_Boolean then
               Lib_RE := RE_TA_B;

            elsif U_Type = Standard_Character then
               Lib_RE := RE_TA_C;

            elsif U_Type = Standard_Wide_Character then
               Lib_RE := RE_TA_WC;

            elsif U_Type = Standard_Wide_Wide_Character then
               Lib_RE := RE_TA_WWC;

            --  Floating point types

            elsif U_Type = Standard_Short_Float then
               Lib_RE := RE_TA_SF;

            elsif U_Type = Standard_Float then
               Lib_RE := RE_TA_F;

            elsif U_Type = Standard_Long_Float then
               Lib_RE := RE_TA_LF;

            elsif U_Type = Standard_Long_Long_Float then
               Lib_RE := RE_TA_LLF;

            --  Integer types

            elsif U_Type = Etype (Standard_Short_Short_Integer) then
                  Lib_RE := RE_TA_SSI;

            elsif U_Type = Etype (Standard_Short_Integer) then
               Lib_RE := RE_TA_SI;

            elsif U_Type = Etype (Standard_Integer) then
               Lib_RE := RE_TA_I;

            elsif U_Type = Etype (Standard_Long_Integer) then
               Lib_RE := RE_TA_LI;

            elsif U_Type = Etype (Standard_Long_Long_Integer) then
               Lib_RE := RE_TA_LLI;

            --  Unsigned integer types

            elsif U_Type = RTE (RE_Short_Short_Unsigned) then
               Lib_RE := RE_TA_SSU;

            elsif U_Type = RTE (RE_Short_Unsigned) then
               Lib_RE := RE_TA_SU;

            elsif U_Type = RTE (RE_Unsigned) then
               Lib_RE := RE_TA_U;

            elsif U_Type = RTE (RE_Long_Unsigned) then
               Lib_RE := RE_TA_LU;

            elsif U_Type = RTE (RE_Long_Long_Unsigned) then
               Lib_RE := RE_TA_LLU;

            elsif U_Type = Standard_String then
               Lib_RE := RE_TA_String;

            elsif U_Type = Underlying_Type (RTE (RE_TypeCode)) then
               Lib_RE := RE_TA_TC;

            --  Other (non-primitive) types

            else
               declare
                  Decl : Entity_Id;
               begin
                  Build_To_Any_Function (Loc, U_Type, Decl, Fnam);
                  Append_To (Decls, Decl);
               end;
            end if;

            --  Call the function

            if Lib_RE /= RE_Null then
               pragma Assert (No (Fnam));
               Fnam := RTE (Lib_RE);
            end if;

            return
                Make_Function_Call (Loc,
                  Name => New_Occurrence_Of (Fnam, Loc),
                  Parameter_Associations => New_List (N));
         end Build_To_Any_Call;

         ---------------------------
         -- Build_To_Any_Function --
         ---------------------------

         procedure Build_To_Any_Function
           (Loc  : Source_Ptr;
            Typ  : Entity_Id;
            Decl : out Node_Id;
            Fnam : out Entity_Id)
         is
            Spec  : Node_Id;
            Decls : constant List_Id := New_List;
            Stms  : constant List_Id := New_List;

            Expr_Parameter : constant Entity_Id :=
                               Make_Defining_Identifier (Loc, Name_E);

            Any : constant Entity_Id :=
                    Make_Defining_Identifier (Loc, Name_A);

            Any_Decl  : Node_Id;
            Result_TC : Node_Id := Build_TypeCode_Call (Loc, Typ, Decls);

         begin
            Fnam := Make_Stream_Procedure_Function_Name (Loc,
                      Typ, Name_uTo_Any);

            Spec :=
              Make_Function_Specification (Loc,
                Defining_Unit_Name => Fnam,
                Parameter_Specifications => New_List (
                  Make_Parameter_Specification (Loc,
                    Defining_Identifier =>
                      Expr_Parameter,
                    Parameter_Type =>
                      New_Occurrence_Of (Typ, Loc))),
                Result_Definition => New_Occurrence_Of (RTE (RE_Any), Loc));
            Set_Etype (Expr_Parameter, Typ);

            Any_Decl :=
              Make_Object_Declaration (Loc,
                Defining_Identifier =>
                  Any,
                Object_Definition   =>
                  New_Occurrence_Of (RTE (RE_Any), Loc));

            if Is_Derived_Type (Typ) and then not Is_Tagged_Type (Typ) then
               declare
                  Rt_Type : constant Entity_Id
                    := Root_Type (Typ);
                  Expr : constant Node_Id
                    := OK_Convert_To (
                         Rt_Type,
                         New_Occurrence_Of (Expr_Parameter, Loc));
               begin
                  Set_Expression (Any_Decl, Build_To_Any_Call (Expr, Decls));
               end;

            elsif Is_Record_Type (Typ) and then not Is_Tagged_Type (Typ) then
               if Nkind (Declaration_Node (Typ)) = N_Subtype_Declaration then
                  declare
                     Rt_Type : constant Entity_Id
                       := Etype (Typ);
                     Expr : constant Node_Id
                       := OK_Convert_To (
                            Rt_Type,
                            New_Occurrence_Of (Expr_Parameter, Loc));

                  begin
                     Set_Expression (Any_Decl,
                       Build_To_Any_Call (Expr, Decls));
                  end;

               else
                  declare
                     Disc : Entity_Id := Empty;
                     Rdef : constant Node_Id :=
                              Type_Definition (Declaration_Node (Typ));
                     Counter : Int := 0;
                     Elements : constant List_Id := New_List;

                     procedure TA_Rec_Add_Process_Element
                       (Stmts     : List_Id;
                        Container : Node_Or_Entity_Id;
                        Counter   : in out Int;
                        Rec       : Entity_Id;
                        Field     : Node_Id);

                     procedure TA_Append_Record_Traversal is
                        new Append_Record_Traversal
                          (Rec                 => Expr_Parameter,
                           Add_Process_Element => TA_Rec_Add_Process_Element);

                     --------------------------------
                     -- TA_Rec_Add_Process_Element --
                     --------------------------------

                     procedure TA_Rec_Add_Process_Element
                       (Stmts     : List_Id;
                        Container : Node_Or_Entity_Id;
                        Counter   : in out Int;
                        Rec       : Entity_Id;
                        Field     : Node_Id)
                     is
                        Field_Ref : Node_Id;

                     begin
                        if Nkind (Field) = N_Defining_Identifier then

                           --  A regular component

                           Field_Ref := Make_Selected_Component (Loc,
                             Prefix        => New_Occurrence_Of (Rec, Loc),
                             Selector_Name => New_Occurrence_Of (Field, Loc));
                           Set_Etype (Field_Ref, Etype (Field));

                           Append_To (Stmts,
                             Make_Procedure_Call_Statement (Loc,
                               Name =>
                                 New_Occurrence_Of (
                                   RTE (RE_Add_Aggregate_Element), Loc),
                               Parameter_Associations => New_List (
                                 New_Occurrence_Of (Any, Loc),
                                 Build_To_Any_Call (Field_Ref, Decls))));

                        else
                           --  A variant part

                           declare
                              Variant : Node_Id;
                              Struct_Counter : Int := 0;

                              Block_Decls : constant List_Id := New_List;
                              Block_Stmts : constant List_Id := New_List;
                              VP_Stmts    : List_Id;

                              Alt_List : constant List_Id := New_List;
                              Choice_List : List_Id;

                              Union_Any : constant Entity_Id :=
                                            Make_Defining_Identifier (Loc,
                                              New_Internal_Name ('U'));

                              Struct_Any : constant Entity_Id :=
                                             Make_Defining_Identifier (Loc,
                                                New_Internal_Name ('S'));

                              function Make_Discriminant_Reference
                                return Node_Id;
                              --  Build a selected component for the
                              --  discriminant of this variant part.

                              ---------------------------------
                              -- Make_Discriminant_Reference --
                              ---------------------------------

                              function Make_Discriminant_Reference
                                return Node_Id
                              is
                                 Nod : constant Node_Id :=
                                         Make_Selected_Component (Loc,
                                           Prefix        => Rec,
                                           Selector_Name =>
                                             Chars (Name (Field)));
                              begin
                                 Set_Etype (Nod, Name (Field));
                                 return Nod;
                              end Make_Discriminant_Reference;

                           begin
                              Append_To (Stmts,
                                Make_Block_Statement (Loc,
                                  Declarations =>
                                    Block_Decls,
                                  Handled_Statement_Sequence =>
                                    Make_Handled_Sequence_Of_Statements (Loc,
                                      Statements => Block_Stmts)));

                              Append_To (Block_Decls,
                                Make_Object_Declaration (Loc,
                                  Defining_Identifier => Union_Any,
                                  Object_Definition   =>
                                    New_Occurrence_Of (RTE (RE_Any), Loc),
                                  Expression =>
                                    Make_Function_Call (Loc,
                                      Name => New_Occurrence_Of (
                                                RTE (RE_Create_Any), Loc),
                                      Parameter_Associations => New_List (
                                        Make_Function_Call (Loc,
                                          Name =>
                                            New_Occurrence_Of (
                                              RTE (RE_Any_Member_Type), Loc),
                                          Parameter_Associations => New_List (
                                            New_Occurrence_Of (Container, Loc),
                                            Make_Integer_Literal (Loc,
                                              Counter)))))));

                              Append_To (Block_Decls,
                                Make_Object_Declaration (Loc,
                                  Defining_Identifier => Struct_Any,
                                  Object_Definition   =>
                                    New_Occurrence_Of (RTE (RE_Any), Loc),
                                  Expression =>
                                    Make_Function_Call (Loc,
                                      Name => New_Occurrence_Of (
                                        RTE (RE_Create_Any), Loc),
                                      Parameter_Associations => New_List (
                                        Make_Function_Call (Loc,
                                          Name =>
                                            New_Occurrence_Of (
                                              RTE (RE_Any_Member_Type), Loc),
                                          Parameter_Associations => New_List (
                                            New_Occurrence_Of (Union_Any, Loc),
                                            Make_Integer_Literal (Loc,
                                              Uint_0)))))));

                              Append_To (Block_Stmts,
                                Make_Case_Statement (Loc,
                                    Expression =>
                                      Make_Discriminant_Reference,
                                    Alternatives =>
                                      Alt_List));

                              Variant := First_Non_Pragma (Variants (Field));
                              while Present (Variant) loop
                                 Choice_List := New_Copy_List_Tree
                                   (Discrete_Choices (Variant));

                                 VP_Stmts := New_List;
                                 TA_Append_Record_Traversal (
                                   Stmts     => VP_Stmts,
                                   Clist     => Component_List (Variant),
                                   Container => Struct_Any,
                                   Counter   => Struct_Counter);

                                 --  Append discriminant value and inner struct
                                 --  to union aggregate.

                                 Append_To (VP_Stmts,
                                    Make_Procedure_Call_Statement (Loc,
                                      Name =>
                                        New_Occurrence_Of (
                                          RTE (RE_Add_Aggregate_Element), Loc),
                                      Parameter_Associations => New_List (
                                        New_Occurrence_Of (Union_Any, Loc),
                                          Build_To_Any_Call (
                                            Make_Discriminant_Reference,
                                            Block_Decls))));

                                 Append_To (VP_Stmts,
                                   Make_Procedure_Call_Statement (Loc,
                                     Name =>
                                       New_Occurrence_Of (
                                         RTE (RE_Add_Aggregate_Element), Loc),
                                     Parameter_Associations => New_List (
                                       New_Occurrence_Of (Union_Any, Loc),
                                       New_Occurrence_Of (Struct_Any, Loc))));

                                 --  Append union to outer aggregate

                                 Append_To (VP_Stmts,
                                   Make_Procedure_Call_Statement (Loc,
                                     Name =>
                                       New_Occurrence_Of (
                                         RTE (RE_Add_Aggregate_Element), Loc),
                                     Parameter_Associations => New_List (
                                       New_Occurrence_Of (Container, Loc),
                                       Make_Function_Call (Loc,
                                         Name => New_Occurrence_Of (
                                           RTE (RE_Any_Aggregate_Build), Loc),
                                         Parameter_Associations => New_List (
                                           New_Occurrence_Of (
                                             Union_Any, Loc))))));

                                 Append_To (Alt_List,
                                   Make_Case_Statement_Alternative (Loc,
                                     Discrete_Choices => Choice_List,
                                     Statements =>
                                       VP_Stmts));
                                 Next_Non_Pragma (Variant);
                              end loop;
                           end;
                        end if;
                     end TA_Rec_Add_Process_Element;

                  begin
                     --  First all discriminants

                     if Has_Discriminants (Typ) then
                        Disc := First_Discriminant (Typ);

                        while Present (Disc) loop
                           Append_To (Elements,
                             Make_Component_Association (Loc,
                               Choices => New_List (
                                 Make_Integer_Literal (Loc, Counter)),
                               Expression =>
                                 Build_To_Any_Call (
                                   Make_Selected_Component (Loc,
                                     Prefix        => Expr_Parameter,
                                     Selector_Name => Chars (Disc)),
                                   Decls)));
                           Counter := Counter + 1;
                           Next_Discriminant (Disc);
                        end loop;

                     else
                        --  Make elements an empty array

                        declare
                           Dummy_Any : constant Entity_Id :=
                                         Make_Defining_Identifier (Loc,
                                           Chars => New_Internal_Name ('A'));

                        begin
                           Append_To (Decls,
                             Make_Object_Declaration (Loc,
                               Defining_Identifier => Dummy_Any,
                               Object_Definition   =>
                                 New_Occurrence_Of (RTE (RE_Any), Loc)));

                           Append_To (Elements,
                             Make_Component_Association (Loc,
                               Choices => New_List (
                                 Make_Range (Loc,
                                   Low_Bound  =>
                                     Make_Integer_Literal (Loc, 1),
                                   High_Bound =>
                                     Make_Integer_Literal (Loc, 0))),
                               Expression =>
                                 New_Occurrence_Of (Dummy_Any, Loc)));
                        end;
                     end if;

                     Set_Expression (Any_Decl,
                       Make_Function_Call (Loc,
                         Name => New_Occurrence_Of (
                                   RTE (RE_Any_Aggregate_Build), Loc),
                         Parameter_Associations => New_List (
                           Result_TC,
                           Make_Aggregate (Loc,
                             Component_Associations => Elements))));
                     Result_TC := Empty;

                     --  ... then all components

                     TA_Append_Record_Traversal (Stms,
                       Clist     => Component_List (Rdef),
                       Container => Any,
                       Counter   => Counter);
                  end;
               end if;

            elsif Is_Array_Type (Typ) then
               declare
                  Constrained : constant Boolean := Is_Constrained (Typ);

                  procedure TA_Ary_Add_Process_Element
                    (Stmts   : List_Id;
                     Any     : Entity_Id;
                     Counter : Entity_Id;
                     Datum   : Node_Id);

                  --------------------------------
                  -- TA_Ary_Add_Process_Element --
                  --------------------------------

                  procedure TA_Ary_Add_Process_Element
                    (Stmts   : List_Id;
                     Any     : Entity_Id;
                     Counter : Entity_Id;
                     Datum   : Node_Id)
                  is
                     pragma Warnings (Off);
                     pragma Unreferenced (Counter);
                     pragma Warnings (On);

                     Element_Any : Node_Id;

                  begin
                     if Etype (Datum) = RTE (RE_Any) then
                        Element_Any := Datum;
                     else
                        Element_Any := Build_To_Any_Call (Datum, Decls);
                     end if;

                     Append_To (Stmts,
                       Make_Procedure_Call_Statement (Loc,
                         Name => New_Occurrence_Of (
                                   RTE (RE_Add_Aggregate_Element), Loc),
                         Parameter_Associations => New_List (
                           New_Occurrence_Of (Any, Loc),
                           Element_Any)));
                  end TA_Ary_Add_Process_Element;

                  procedure Append_To_Any_Array_Iterator is
                    new Append_Array_Traversal (
                      Subprogram => Fnam,
                      Arry       => Expr_Parameter,
                      Indices    => New_List,
                      Add_Process_Element => TA_Ary_Add_Process_Element);

                  Index : Node_Id;

               begin
                  Set_Expression (Any_Decl,
                    Make_Function_Call (Loc,
                      Name =>
                        New_Occurrence_Of (RTE (RE_Create_Any), Loc),
                      Parameter_Associations => New_List (Result_TC)));
                  Result_TC := Empty;

                  if not Constrained then
                     Index := First_Index (Typ);
                     for J in 1 .. Number_Dimensions (Typ) loop
                        Append_To (Stms,
                          Make_Procedure_Call_Statement (Loc,
                            Name =>
                              New_Occurrence_Of (
                                RTE (RE_Add_Aggregate_Element), Loc),
                            Parameter_Associations => New_List (
                              New_Occurrence_Of (Any, Loc),
                              Build_To_Any_Call (
                                OK_Convert_To (Etype (Index),
                                  Make_Attribute_Reference (Loc,
                                    Prefix         =>
                                      New_Occurrence_Of (Expr_Parameter, Loc),
                                    Attribute_Name => Name_First,
                                    Expressions    => New_List (
                                      Make_Integer_Literal (Loc, J)))),
                                Decls))));
                        Next_Index (Index);
                     end loop;
                  end if;

                  Append_To_Any_Array_Iterator (Stms, Any);
               end;

            elsif Is_Integer_Type (Typ) or else Is_Unsigned_Type (Typ) then
               Set_Expression (Any_Decl,
                 Build_To_Any_Call (
                   OK_Convert_To (
                     Find_Numeric_Representation (Typ),
                     New_Occurrence_Of (Expr_Parameter, Loc)),
                   Decls));

            else
               --  Default: type is represented as an opaque sequence of bytes

               declare
                  Strm : constant Entity_Id := Make_Defining_Identifier (Loc,
                           New_Internal_Name ('S'));

               begin
                  --  Strm : aliased Buffer_Stream_Type;

                  Append_To (Decls,
                    Make_Object_Declaration (Loc,
                      Defining_Identifier =>
                        Strm,
                      Aliased_Present     =>
                        True,
                      Object_Definition   =>
                        New_Occurrence_Of (RTE (RE_Buffer_Stream_Type), Loc)));

                  --  Allocate_Buffer (Strm);

                  Append_To (Stms,
                    Make_Procedure_Call_Statement (Loc,
                      Name =>
                        New_Occurrence_Of (RTE (RE_Allocate_Buffer), Loc),
                      Parameter_Associations => New_List (
                        New_Occurrence_Of (Strm, Loc))));

                  --  T'Output (Strm'Access, E);

                  Append_To (Stms,
                      Make_Attribute_Reference (Loc,
                        Prefix         => New_Occurrence_Of (Typ, Loc),
                        Attribute_Name => Name_Output,
                        Expressions => New_List (
                          Make_Attribute_Reference (Loc,
                            Prefix => New_Occurrence_Of (Strm, Loc),
                            Attribute_Name => Name_Access),
                          New_Occurrence_Of (Expr_Parameter, Loc))));

                  --  BS_To_Any (Strm, A);

                  Append_To (Stms,
                    Make_Procedure_Call_Statement (Loc,
                      Name =>
                        New_Occurrence_Of (RTE (RE_BS_To_Any), Loc),
                      Parameter_Associations => New_List (
                        New_Occurrence_Of (Strm, Loc),
                        New_Occurrence_Of (Any, Loc))));

                  --  Release_Buffer (Strm);

                  Append_To (Stms,
                    Make_Procedure_Call_Statement (Loc,
                      Name =>
                        New_Occurrence_Of (RTE (RE_Release_Buffer), Loc),
                      Parameter_Associations => New_List (
                        New_Occurrence_Of (Strm, Loc))));
               end;
            end if;

            Append_To (Decls, Any_Decl);

            if Present (Result_TC) then
               Append_To (Stms,
                 Make_Procedure_Call_Statement (Loc,
                   Name => New_Occurrence_Of (RTE (RE_Set_TC), Loc),
                   Parameter_Associations => New_List (
                     New_Occurrence_Of (Any, Loc),
                     Result_TC)));
            end if;

            Append_To (Stms,
              Make_Return_Statement (Loc,
                Expression => New_Occurrence_Of (Any, Loc)));

            Decl :=
              Make_Subprogram_Body (Loc,
                Specification => Spec,
                Declarations => Decls,
                Handled_Statement_Sequence =>
                  Make_Handled_Sequence_Of_Statements (Loc,
                    Statements => Stms));
         end Build_To_Any_Function;

         -------------------------
         -- Build_TypeCode_Call --
         -------------------------

         function Build_TypeCode_Call
           (Loc   : Source_Ptr;
            Typ   : Entity_Id;
            Decls : List_Id) return Node_Id
         is
            U_Type : Entity_Id  := Underlying_Type (Typ);
            --  The full view, if Typ is private; the completion,
            --  if Typ is incomplete.

            Fnam    : Entity_Id := Empty;
            Lib_RE  : RE_Id := RE_Null;

            Expr : Node_Id;

         begin
            --  Special case System.PolyORB.Interface.Any: its primitives have
            --  not been set yet, so can't call Find_Inherited_TSS.

            if Typ = RTE (RE_Any) then
               Fnam := RTE (RE_TC_Any);

            else
               --  First simple case where the TypeCode is present
               --  in the type's TSS.

               Fnam := Find_Inherited_TSS (U_Type, TSS_TypeCode);
            end if;

            if No (Fnam) then
               if Sloc (U_Type) <= Standard_Location then

                  --  Do not try to build alias typecodes for subtypes from
                  --  Standard.

                  U_Type := Base_Type (U_Type);
               end if;

               if U_Type = Standard_Boolean then
                  Lib_RE := RE_TC_B;

               elsif U_Type = Standard_Character then
                  Lib_RE := RE_TC_C;

               elsif U_Type = Standard_Wide_Character then
                  Lib_RE := RE_TC_WC;

               elsif U_Type = Standard_Wide_Wide_Character then
                  Lib_RE := RE_TC_WWC;

               --  Floating point types

               elsif U_Type = Standard_Short_Float then
                  Lib_RE := RE_TC_SF;

               elsif U_Type = Standard_Float then
                  Lib_RE := RE_TC_F;

               elsif U_Type = Standard_Long_Float then
                  Lib_RE := RE_TC_LF;

               elsif U_Type = Standard_Long_Long_Float then
                  Lib_RE := RE_TC_LLF;

               --  Integer types (walk back to the base type)

               elsif U_Type = Etype (Standard_Short_Short_Integer) then
                     Lib_RE := RE_TC_SSI;

               elsif U_Type = Etype (Standard_Short_Integer) then
                  Lib_RE := RE_TC_SI;

               elsif U_Type = Etype (Standard_Integer) then
                  Lib_RE := RE_TC_I;

               elsif U_Type = Etype (Standard_Long_Integer) then
                  Lib_RE := RE_TC_LI;

               elsif U_Type = Etype (Standard_Long_Long_Integer) then
                  Lib_RE := RE_TC_LLI;

               --  Unsigned integer types

               elsif U_Type = RTE (RE_Short_Short_Unsigned) then
                  Lib_RE := RE_TC_SSU;

               elsif U_Type = RTE (RE_Short_Unsigned) then
                  Lib_RE := RE_TC_SU;

               elsif U_Type = RTE (RE_Unsigned) then
                  Lib_RE := RE_TC_U;

               elsif U_Type = RTE (RE_Long_Unsigned) then
                  Lib_RE := RE_TC_LU;

               elsif U_Type = RTE (RE_Long_Long_Unsigned) then
                  Lib_RE := RE_TC_LLU;

               elsif U_Type = Standard_String then
                  Lib_RE := RE_TC_String;

               --  Other (non-primitive) types

               else
                  declare
                     Decl : Entity_Id;
                  begin
                     Build_TypeCode_Function (Loc, U_Type, Decl, Fnam);
                     Append_To (Decls, Decl);
                  end;
               end if;

               if Lib_RE /= RE_Null then
                  Fnam := RTE (Lib_RE);
               end if;
            end if;

            --  Call the function

            Expr :=
              Make_Function_Call (Loc, Name => New_Occurrence_Of (Fnam, Loc));

            --  Allow Expr to be used as arg to Build_To_Any_Call immediately

            Set_Etype (Expr, RTE (RE_TypeCode));

            return Expr;
         end Build_TypeCode_Call;

         -----------------------------
         -- Build_TypeCode_Function --
         -----------------------------

         procedure Build_TypeCode_Function
           (Loc  : Source_Ptr;
            Typ  : Entity_Id;
            Decl : out Node_Id;
            Fnam : out Entity_Id)
         is
            Spec  : Node_Id;
            Decls : constant List_Id := New_List;
            Stms  : constant List_Id := New_List;

            TCNam : constant Entity_Id :=
                      Make_Stream_Procedure_Function_Name (Loc,
                        Typ, Name_uTypeCode);

            Parameters : List_Id;

            procedure Add_String_Parameter
              (S              : String_Id;
               Parameter_List : List_Id);
            --  Add a literal for S to Parameters

            procedure Add_TypeCode_Parameter
              (TC_Node        : Node_Id;
               Parameter_List : List_Id);
            --  Add the typecode for Typ to Parameters

            procedure Add_Long_Parameter
              (Expr_Node      : Node_Id;
               Parameter_List : List_Id);
            --  Add a signed long integer expression to Parameters

            procedure Initialize_Parameter_List
              (Name_String    : String_Id;
               Repo_Id_String : String_Id;
               Parameter_List : out List_Id);
            --  Return a list that contains the first two parameters
            --  for a parameterized typecode: name and repository id.

            function Make_Constructed_TypeCode
              (Kind       : Entity_Id;
               Parameters : List_Id) return Node_Id;
            --  Call TC_Build with the given kind and parameters

            procedure Return_Constructed_TypeCode (Kind : Entity_Id);
            --  Make a return statement that calls TC_Build with the given
            --  typecode kind, and the constructed parameters list.

            procedure Return_Alias_TypeCode (Base_TypeCode  : Node_Id);
            --  Return a typecode that is a TC_Alias for the given typecode

            --------------------------
            -- Add_String_Parameter --
            --------------------------

            procedure Add_String_Parameter
              (S              : String_Id;
               Parameter_List : List_Id)
            is
            begin
               Append_To (Parameter_List,
                 Make_Function_Call (Loc,
                   Name =>
                     New_Occurrence_Of (RTE (RE_TA_String), Loc),
                   Parameter_Associations => New_List (
                     Make_String_Literal (Loc, S))));
            end Add_String_Parameter;

            ----------------------------
            -- Add_TypeCode_Parameter --
            ----------------------------

            procedure Add_TypeCode_Parameter
              (TC_Node        : Node_Id;
               Parameter_List : List_Id)
            is
            begin
               Append_To (Parameter_List,
                 Make_Function_Call (Loc,
                   Name =>
                     New_Occurrence_Of (RTE (RE_TA_TC), Loc),
                   Parameter_Associations => New_List (
                     TC_Node)));
            end Add_TypeCode_Parameter;

            ------------------------
            -- Add_Long_Parameter --
            ------------------------

            procedure Add_Long_Parameter
              (Expr_Node      : Node_Id;
               Parameter_List : List_Id)
            is
            begin
               Append_To (Parameter_List,
                 Make_Function_Call (Loc,
                   Name =>
                     New_Occurrence_Of (RTE (RE_TA_LI), Loc),
                   Parameter_Associations => New_List (Expr_Node)));
            end Add_Long_Parameter;

            -------------------------------
            -- Initialize_Parameter_List --
            -------------------------------

            procedure Initialize_Parameter_List
              (Name_String    : String_Id;
               Repo_Id_String : String_Id;
               Parameter_List : out List_Id)
            is
            begin
               Parameter_List := New_List;
               Add_String_Parameter (Name_String, Parameter_List);
               Add_String_Parameter (Repo_Id_String, Parameter_List);
            end Initialize_Parameter_List;

            ---------------------------
            -- Return_Alias_TypeCode --
            ---------------------------

            procedure Return_Alias_TypeCode
              (Base_TypeCode  : Node_Id)
            is
            begin
               Add_TypeCode_Parameter (Base_TypeCode, Parameters);
               Return_Constructed_TypeCode (RTE (RE_TC_Alias));
            end Return_Alias_TypeCode;

            -------------------------------
            -- Make_Constructed_TypeCode --
            -------------------------------

            function Make_Constructed_TypeCode
              (Kind       : Entity_Id;
               Parameters : List_Id) return Node_Id
            is
               Constructed_TC : constant Node_Id :=
                 Make_Function_Call (Loc,
                   Name =>
                     New_Occurrence_Of (RTE (RE_TC_Build), Loc),
                   Parameter_Associations => New_List (
                     New_Occurrence_Of (Kind, Loc),
                     Make_Aggregate (Loc,
                        Expressions => Parameters)));
            begin
               Set_Etype (Constructed_TC, RTE (RE_TypeCode));
               return Constructed_TC;
            end Make_Constructed_TypeCode;

            ---------------------------------
            -- Return_Constructed_TypeCode --
            ---------------------------------

            procedure Return_Constructed_TypeCode (Kind : Entity_Id) is
            begin
               Append_To (Stms,
                 Make_Return_Statement (Loc,
                   Expression =>
                      Make_Constructed_TypeCode (Kind, Parameters)));
            end Return_Constructed_TypeCode;

            ------------------
            -- Record types --
            ------------------

            procedure TC_Rec_Add_Process_Element
              (Params  : List_Id;
               Any     : Entity_Id;
               Counter : in out Int;
               Rec     : Entity_Id;
               Field   : Node_Id);

            procedure TC_Append_Record_Traversal is
              new Append_Record_Traversal (
                Rec                 => Empty,
                Add_Process_Element => TC_Rec_Add_Process_Element);

            --------------------------------
            -- TC_Rec_Add_Process_Element --
            --------------------------------

            procedure TC_Rec_Add_Process_Element
              (Params  : List_Id;
               Any     : Entity_Id;
               Counter : in out Int;
               Rec     : Entity_Id;
               Field   : Node_Id)
            is
               pragma Warnings (Off);
               pragma Unreferenced (Any, Counter, Rec);
               pragma Warnings (On);

            begin
               if Nkind (Field) = N_Defining_Identifier then

                  --  A regular component

                  Add_TypeCode_Parameter (
                    Build_TypeCode_Call (Loc, Etype (Field), Decls), Params);
                  Get_Name_String (Chars (Field));
                  Add_String_Parameter (String_From_Name_Buffer, Params);

               else

                  --  A variant part

                  declare
                     Discriminant_Type : constant Entity_Id :=
                                           Etype (Name (Field));

                     Is_Enum : constant Boolean :=
                                 Is_Enumeration_Type (Discriminant_Type);

                     Union_TC_Params : List_Id;

                     U_Name : constant Name_Id :=
                                New_External_Name (Chars (Typ), 'U', -1);

                     Name_Str         : String_Id;
                     Struct_TC_Params : List_Id;

                     Variant : Node_Id;
                     Choice  : Node_Id;
                     Default : constant Node_Id :=
                                 Make_Integer_Literal (Loc, -1);

                     Dummy_Counter : Int := 0;

                     procedure Add_Params_For_Variant_Components;
                     --  Add a struct TypeCode and a corresponding member name
                     --  to the union parameter list.

                     --  Ordering of declarations is a complete mess in this
                     --  area, it is supposed to be types/varibles, then
                     --  subprogram specs, then subprogram bodies ???

                     ---------------------------------------
                     -- Add_Params_For_Variant_Components --
                     ---------------------------------------

                     procedure Add_Params_For_Variant_Components
                     is
                        S_Name : constant Name_Id :=
                                   New_External_Name (U_Name, 'S', -1);

                     begin
                        Get_Name_String (S_Name);
                        Name_Str := String_From_Name_Buffer;
                        Initialize_Parameter_List
                          (Name_Str, Name_Str, Struct_TC_Params);

                        --  Build struct parameters

                        TC_Append_Record_Traversal (Struct_TC_Params,
                          Component_List (Variant),
                          Empty,
                          Dummy_Counter);

                        Add_TypeCode_Parameter
                          (Make_Constructed_TypeCode
                           (RTE (RE_TC_Struct), Struct_TC_Params),
                           Union_TC_Params);

                        Add_String_Parameter (Name_Str, Union_TC_Params);
                     end Add_Params_For_Variant_Components;

                  begin
                     Get_Name_String (U_Name);
                     Name_Str := String_From_Name_Buffer;

                     Initialize_Parameter_List
                       (Name_Str, Name_Str, Union_TC_Params);

                     Add_String_Parameter (Name_Str, Params);

                     --  Add union in enclosing parameter list

                     Add_TypeCode_Parameter
                       (Make_Constructed_TypeCode
                        (RTE (RE_TC_Union), Union_TC_Params),
                        Parameters);

                     --  Build union parameters

                     Add_TypeCode_Parameter
                       (Discriminant_Type, Union_TC_Params);
                     Add_Long_Parameter (Default, Union_TC_Params);

                     Variant := First_Non_Pragma (Variants (Field));
                     while Present (Variant) loop
                        Choice := First (Discrete_Choices (Variant));
                        while Present (Choice) loop
                           case Nkind (Choice) is
                              when N_Range =>
                                 declare
                                    L : constant Uint :=
                                          Expr_Value (Low_Bound (Choice));
                                    H : constant Uint :=
                                          Expr_Value (High_Bound (Choice));
                                    J : Uint := L;
                                    --  3.8.1(8) guarantees that the bounds of
                                    --  this range are static.

                                    Expr : Node_Id;

                                 begin
                                    while J <= H loop
                                       if Is_Enum then
                                          Expr := New_Occurrence_Of (
                                            Get_Enum_Lit_From_Pos (
                                              Discriminant_Type, J, Loc), Loc);
                                       else
                                          Expr :=
                                            Make_Integer_Literal (Loc, J);
                                       end if;
                                       Append_To (Union_TC_Params,
                                         Build_To_Any_Call (Expr, Decls));
                                       Add_Params_For_Variant_Components;
                                       J := J + Uint_1;
                                    end loop;
                                 end;

                              when N_Others_Choice =>
                                 Add_Long_Parameter (
                                   Make_Integer_Literal (Loc, 0),
                                   Union_TC_Params);
                                 Add_Params_For_Variant_Components;

                              when others =>
                                 Append_To (Union_TC_Params,
                                   Build_To_Any_Call (Choice, Decls));
                                 Add_Params_For_Variant_Components;

                           end case;

                        end loop;

                        Next_Non_Pragma (Variant);
                     end loop;

                  end;
               end if;
            end TC_Rec_Add_Process_Element;

            Type_Name_Str    : String_Id;
            Type_Repo_Id_Str : String_Id;

         begin
            pragma Assert (not Is_Itype (Typ));
            Fnam := TCNam;

            Spec :=
              Make_Function_Specification (Loc,
                Defining_Unit_Name => Fnam,
                Parameter_Specifications => Empty_List,
                Result_Definition =>
                  New_Occurrence_Of (RTE (RE_TypeCode), Loc));

            Build_Name_And_Repository_Id (Typ,
              Name_Str => Type_Name_Str, Repo_Id_Str => Type_Repo_Id_Str);
            Initialize_Parameter_List
              (Type_Name_Str, Type_Repo_Id_Str, Parameters);

            if Is_Derived_Type (Typ)
              and then not Is_Tagged_Type (Typ)
            then
               declare
                  Parent_Type : Entity_Id := Etype (Typ);
               begin

                  if Is_Itype (Parent_Type) then

                     --  Skip implicit base type

                     Parent_Type := Etype (Parent_Type);
                  end if;

                  Return_Alias_TypeCode (
                    Build_TypeCode_Call (Loc, Parent_Type, Decls));
               end;

            elsif Is_Integer_Type (Typ)
              or else Is_Unsigned_Type (Typ)
            then
               Return_Alias_TypeCode (
                 Build_TypeCode_Call (Loc,
                   Find_Numeric_Representation (Typ), Decls));

            elsif Is_Record_Type (Typ)
              and then not Is_Tagged_Type (Typ)
            then
               if Nkind (Declaration_Node (Typ)) = N_Subtype_Declaration then
                  Return_Alias_TypeCode (
                    Build_TypeCode_Call (Loc, Etype (Typ), Decls));
               else
                  declare
                     Disc : Entity_Id := Empty;
                     Rdef : constant Node_Id :=
                       Type_Definition (Declaration_Node (Typ));
                     Dummy_Counter : Int := 0;
                  begin
                     --  First all discriminants

                     if Has_Discriminants (Typ) then
                        Disc := First_Discriminant (Typ);
                     end if;
                     while Present (Disc) loop
                        Add_TypeCode_Parameter (
                          Build_TypeCode_Call (Loc, Etype (Disc), Decls),
                          Parameters);
                        Get_Name_String (Chars (Disc));
                        Add_String_Parameter (
                          String_From_Name_Buffer,
                          Parameters);
                        Next_Discriminant (Disc);
                     end loop;

                     --  ... then all components

                     TC_Append_Record_Traversal
                       (Parameters, Component_List (Rdef),
                        Empty, Dummy_Counter);
                     Return_Constructed_TypeCode (RTE (RE_TC_Struct));
                  end;
               end if;

            elsif Is_Array_Type (Typ) then
               declare
                  Ndim           : constant Pos := Number_Dimensions (Typ);
                  Inner_TypeCode : Node_Id;
                  Constrained    : constant Boolean := Is_Constrained (Typ);
                  Indx           : Node_Id          := First_Index (Typ);

               begin
                  Inner_TypeCode := Build_TypeCode_Call (Loc,
                    Component_Type (Typ),
                    Decls);

                  for J in 1 .. Ndim loop
                     if Constrained then
                        Inner_TypeCode := Make_Constructed_TypeCode
                          (RTE (RE_TC_Array), New_List (
                            Build_To_Any_Call (
                              OK_Convert_To (RTE (RE_Long_Unsigned),
                                Make_Attribute_Reference (Loc,
                                  Prefix =>
                                    New_Occurrence_Of (Typ, Loc),
                                  Attribute_Name =>
                                    Name_Length,
                                  Expressions => New_List (
                                    Make_Integer_Literal (Loc,
                                      Ndim - J + 1)))),
                              Decls),
                            Build_To_Any_Call (Inner_TypeCode, Decls)));

                     else
                        --  Unconstrained case: add low bound for each
                        --  dimension.

                        Add_TypeCode_Parameter
                          (Build_TypeCode_Call (Loc, Etype (Indx), Decls),
                           Parameters);
                        Get_Name_String (New_External_Name ('L', J));
                        Add_String_Parameter (
                          String_From_Name_Buffer,
                          Parameters);
                        Next_Index (Indx);

                        Inner_TypeCode := Make_Constructed_TypeCode
                          (RTE (RE_TC_Sequence), New_List (
                            Build_To_Any_Call (
                              OK_Convert_To (RTE (RE_Long_Unsigned),
                                Make_Integer_Literal (Loc, 0)),
                              Decls),
                            Build_To_Any_Call (Inner_TypeCode, Decls)));
                     end if;
                  end loop;

                  if Constrained then
                     Return_Alias_TypeCode (Inner_TypeCode);
                  else
                     Add_TypeCode_Parameter (Inner_TypeCode, Parameters);
                     Start_String;
                     Store_String_Char ('V');
                     Add_String_Parameter (End_String, Parameters);
                     Return_Constructed_TypeCode (RTE (RE_TC_Struct));
                  end if;
               end;

            else
               --  Default: type is represented as an opaque sequence of bytes

               Return_Alias_TypeCode
                 (New_Occurrence_Of (RTE (RE_TC_Opaque), Loc));
            end if;

            Decl :=
              Make_Subprogram_Body (Loc,
                Specification => Spec,
                Declarations => Decls,
                Handled_Statement_Sequence =>
                  Make_Handled_Sequence_Of_Statements (Loc,
                    Statements => Stms));
         end Build_TypeCode_Function;

         ---------------------------------
         -- Find_Numeric_Representation --
         ---------------------------------

         function Find_Numeric_Representation (Typ : Entity_Id)
           return Entity_Id
         is
            FST    : constant Entity_Id := First_Subtype (Typ);
            P_Size : constant Uint      := Esize (FST);

         begin
            if Is_Unsigned_Type (Typ) then
               if P_Size <= Standard_Short_Short_Integer_Size then
                  return RTE (RE_Short_Short_Unsigned);

               elsif P_Size <= Standard_Short_Integer_Size then
                  return RTE (RE_Short_Unsigned);

               elsif P_Size <= Standard_Integer_Size then
                  return RTE (RE_Unsigned);

               elsif P_Size <= Standard_Long_Integer_Size then
                  return RTE (RE_Long_Unsigned);

               else
                  return RTE (RE_Long_Long_Unsigned);
               end if;

            elsif Is_Integer_Type (Typ) then
               if P_Size <= Standard_Short_Short_Integer_Size then
                  return Standard_Short_Short_Integer;

               elsif P_Size <= Standard_Short_Integer_Size then
                  return Standard_Short_Integer;

               elsif P_Size <= Standard_Integer_Size then
                  return Standard_Integer;

               elsif P_Size <= Standard_Long_Integer_Size then
                  return Standard_Long_Integer;

               else
                  return Standard_Long_Long_Integer;
               end if;

            elsif Is_Floating_Point_Type (Typ) then
               if P_Size <= Standard_Short_Float_Size then
                  return Standard_Short_Float;

               elsif P_Size <= Standard_Float_Size then
                  return Standard_Float;

               elsif P_Size <= Standard_Long_Float_Size then
                  return Standard_Long_Float;

               else
                  return Standard_Long_Long_Float;
               end if;

            else
               raise Program_Error;
            end if;

            --  TBD: fixed point types???
            --  TBverified numeric types with a biased representation???

         end Find_Numeric_Representation;

         ---------------------------
         -- Append_Array_Traversal --
         ---------------------------

         procedure Append_Array_Traversal
           (Stmts   : List_Id;
            Any     : Entity_Id;
            Counter : Entity_Id := Empty;
            Depth   : Pos       := 1)
         is
            Loc         : constant Source_Ptr := Sloc (Subprogram);
            Typ         : constant Entity_Id  := Etype (Arry);
            Constrained : constant Boolean    := Is_Constrained (Typ);
            Ndim        : constant Pos        := Number_Dimensions (Typ);

            Inner_Any, Inner_Counter : Entity_Id;

            Loop_Stm    : Node_Id;
            Inner_Stmts : constant List_Id := New_List;

         begin
            if Depth > Ndim then

               --  Processing for one element of an array

               declare
                  Element_Expr : constant Node_Id :=
                                   Make_Indexed_Component (Loc,
                                     New_Occurrence_Of (Arry, Loc),
                                     Indices);

               begin
                  Set_Etype (Element_Expr, Component_Type (Typ));
                  Add_Process_Element (Stmts,
                    Any     => Any,
                    Counter => Counter,
                    Datum   => Element_Expr);
               end;

               return;
            end if;

            Append_To (Indices,
              Make_Identifier (Loc, New_External_Name ('L', Depth)));

            if Constrained then
               Inner_Any := Any;
               Inner_Counter := Counter;
            else
               Inner_Any := Make_Defining_Identifier (Loc,
                 New_External_Name ('A', Depth));
               Set_Etype (Inner_Any, RTE (RE_Any));

               if Present (Counter) then
                  Inner_Counter := Make_Defining_Identifier (Loc,
                    New_External_Name ('J', Depth));
               else
                  Inner_Counter := Empty;
               end if;
            end if;

            Append_Array_Traversal (Inner_Stmts,
              Any     => Inner_Any,
              Counter => Inner_Counter,
              Depth   => Depth + 1);

            Loop_Stm :=
              Make_Implicit_Loop_Statement (Subprogram,
                Iteration_Scheme =>
                  Make_Iteration_Scheme (Loc,
                    Loop_Parameter_Specification =>
                      Make_Loop_Parameter_Specification (Loc,
                        Defining_Identifier =>
                          Make_Defining_Identifier (Loc,
                            Chars => New_External_Name ('L', Depth)),

                        Discrete_Subtype_Definition =>
                          Make_Attribute_Reference (Loc,
                            Prefix         => New_Occurrence_Of (Arry, Loc),
                            Attribute_Name => Name_Range,

                            Expressions => New_List (
                              Make_Integer_Literal (Loc, Depth))))),
                Statements => Inner_Stmts);

            if Constrained then
               Append_To (Stmts, Loop_Stm);
               return;
            end if;

            declare
               Decls       : constant List_Id := New_List;
               Dimen_Stmts : constant List_Id := New_List;
               Length_Node : Node_Id;

               Inner_Any_TypeCode : constant Entity_Id :=
                                      Make_Defining_Identifier (Loc,
                                        New_External_Name ('T', Depth));

               Inner_Any_TypeCode_Expr : Node_Id;

            begin
               if Depth = 1 then
                  Inner_Any_TypeCode_Expr :=
                    Make_Function_Call (Loc,
                      Name =>
                        New_Occurrence_Of (RTE (RE_Any_Member_Type), Loc),
                      Parameter_Associations => New_List (
                        New_Occurrence_Of (Any, Loc),
                        Make_Integer_Literal (Loc, Ndim)));
               else
                  Inner_Any_TypeCode_Expr :=
                    Make_Function_Call (Loc,
                      Name =>
                        New_Occurrence_Of (RTE (RE_Content_Type), Loc),
                      Parameter_Associations => New_List (
                        Make_Identifier (Loc,
                          New_External_Name ('T', Depth - 1))));
               end if;

               Append_To (Decls,
                 Make_Object_Declaration (Loc,
                   Defining_Identifier => Inner_Any_TypeCode,
                   Constant_Present    => True,
                   Object_Definition   => New_Occurrence_Of (
                                            RTE (RE_TypeCode), Loc),
                   Expression          => Inner_Any_TypeCode_Expr));
               Append_To (Decls,
                 Make_Object_Declaration (Loc,
                   Defining_Identifier => Inner_Any,
                   Object_Definition   =>
                     New_Occurrence_Of (RTE (RE_Any), Loc),
                   Expression          =>
                     Make_Function_Call (Loc,
                       Name =>
                         New_Occurrence_Of (
                           RTE (RE_Create_Any), Loc),
                       Parameter_Associations => New_List (
                         New_Occurrence_Of (Inner_Any_TypeCode, Loc)))));

               if Present (Inner_Counter) then
                  Append_To (Decls,
                    Make_Object_Declaration (Loc,
                      Defining_Identifier => Inner_Counter,
                      Object_Definition   =>
                        New_Occurrence_Of (RTE (RE_Long_Unsigned), Loc),
                      Expression          =>
                        Make_Integer_Literal (Loc, 0)));
               end if;

               Length_Node := Make_Attribute_Reference (Loc,
                     Prefix         => New_Occurrence_Of (Arry, Loc),
                     Attribute_Name => Name_Length,
                     Expressions    =>
                       New_List (Make_Integer_Literal (Loc, Depth)));
               Set_Etype (Length_Node, RTE (RE_Long_Unsigned));

               Add_Process_Element (Dimen_Stmts,
                 Datum   => Length_Node,
                 Any     => Inner_Any,
                 Counter => Inner_Counter);

               --  Loop_Stm does approrpriate processing for each element
               --  of Inner_Any.

               Append_To (Dimen_Stmts, Loop_Stm);

               --  Link outer and inner any

>>>>>>> 8c044a9c
               Add_Process_Element (Dimen_Stmts,
                 Any     => Any,
                 Counter => Counter,
                 Datum   => New_Occurrence_Of (Inner_Any, Loc));
<<<<<<< HEAD


               Append_To (Stmts,
                 Make_Block_Statement (Loc,
                   Declarations =>
                     Decls,
                   Handled_Statement_Sequence =>
                     Make_Handled_Sequence_Of_Statements (Loc,
                       Statements => Dimen_Stmts)));
            end;
         end Append_Array_Traversal;

         -----------------------------------------
         -- Make_Stream_Procedure_Function_Name --
         -----------------------------------------

         function Make_Stream_Procedure_Function_Name
           (Loc : Source_Ptr;
            Typ : Entity_Id;
            Nam : Name_Id) return Entity_Id
         is
         begin
            --  For tagged types, we use a canonical name so that it matches
            --  the primitive spec. For all other cases, we use a serialized
            --  name so that multiple generations of the same procedure do not
            --  clash.

            if Is_Tagged_Type (Typ) then
               return Make_Defining_Identifier (Loc, Nam);
            else
               return Make_Defining_Identifier (Loc,
                   Chars =>
                     New_External_Name (Nam, ' ', Increment_Serial_Number));
            end if;
         end Make_Stream_Procedure_Function_Name;
      end Helpers;

      -----------------------------------
      -- Reserve_NamingContext_Methods --
      -----------------------------------

=======

               Append_To (Stmts,
                 Make_Block_Statement (Loc,
                   Declarations =>
                     Decls,
                   Handled_Statement_Sequence =>
                     Make_Handled_Sequence_Of_Statements (Loc,
                       Statements => Dimen_Stmts)));
            end;
         end Append_Array_Traversal;

         -----------------------------------------
         -- Make_Stream_Procedure_Function_Name --
         -----------------------------------------

         function Make_Stream_Procedure_Function_Name
           (Loc : Source_Ptr;
            Typ : Entity_Id;
            Nam : Name_Id) return Entity_Id
         is
         begin
            --  For tagged types, we use a canonical name so that it matches
            --  the primitive spec. For all other cases, we use a serialized
            --  name so that multiple generations of the same procedure do not
            --  clash.

            if Is_Tagged_Type (Typ) then
               return Make_Defining_Identifier (Loc, Nam);
            else
               return Make_Defining_Identifier (Loc,
                   Chars =>
                     New_External_Name (Nam, ' ', Increment_Serial_Number));
            end if;
         end Make_Stream_Procedure_Function_Name;
      end Helpers;

      -----------------------------------
      -- Reserve_NamingContext_Methods --
      -----------------------------------

>>>>>>> 8c044a9c
      procedure Reserve_NamingContext_Methods is
         Str_Resolve : constant String := "resolve";
      begin
         Name_Buffer (1 .. Str_Resolve'Length) := Str_Resolve;
         Name_Len := Str_Resolve'Length;
         Overload_Counter_Table.Set (Name_Find, 1);
      end Reserve_NamingContext_Methods;

   end PolyORB_Support;

   -------------------------------
   -- RACW_Type_Is_Asynchronous --
   -------------------------------

   procedure RACW_Type_Is_Asynchronous (RACW_Type : Entity_Id) is
      Asynchronous_Flag : constant Entity_Id :=
                            Asynchronous_Flags_Table.Get (RACW_Type);
   begin
      Replace (Expression (Parent (Asynchronous_Flag)),
        New_Occurrence_Of (Standard_True, Sloc (Asynchronous_Flag)));
   end RACW_Type_Is_Asynchronous;

   -------------------------
   -- RCI_Package_Locator --
   -------------------------

   function RCI_Package_Locator
     (Loc          : Source_Ptr;
      Package_Spec : Node_Id) return Node_Id
   is
      Inst     : Node_Id;
      Pkg_Name : String_Id;

   begin
      Get_Library_Unit_Name_String (Package_Spec);
      Pkg_Name := String_From_Name_Buffer;
      Inst :=
        Make_Package_Instantiation (Loc,
          Defining_Unit_Name   =>
            Make_Defining_Identifier (Loc, New_Internal_Name ('R')),
          Name                 =>
            New_Occurrence_Of (RTE (RE_RCI_Locator), Loc),
          Generic_Associations => New_List (
            Make_Generic_Association (Loc,
              Selector_Name                     =>
                Make_Identifier (Loc, Name_RCI_Name),
              Explicit_Generic_Actual_Parameter =>
                Make_String_Literal (Loc,
                  Strval => Pkg_Name))));

      RCI_Locator_Table.Set (Defining_Unit_Name (Package_Spec),
        Defining_Unit_Name (Inst));
      return Inst;
   end RCI_Package_Locator;

   -----------------------------------------------
   -- Remote_Types_Tagged_Full_View_Encountered --
   -----------------------------------------------

   procedure Remote_Types_Tagged_Full_View_Encountered
     (Full_View : Entity_Id)
   is
      Stub_Elements : constant Stub_Structure :=
                        Stubs_Table.Get (Full_View);
   begin
      if Stub_Elements /= Empty_Stub_Structure then
         Add_RACW_Primitive_Declarations_And_Bodies
           (Full_View,
            Stub_Elements.RPC_Receiver_Decl,
            List_Containing (Declaration_Node (Full_View)));
      end if;
   end Remote_Types_Tagged_Full_View_Encountered;

   -------------------
   -- Scope_Of_Spec --
   -------------------

   function Scope_Of_Spec (Spec : Node_Id) return Entity_Id is
      Unit_Name : Node_Id := Defining_Unit_Name (Spec);

   begin
      while Nkind (Unit_Name) /= N_Defining_Identifier loop
         Unit_Name := Defining_Identifier (Unit_Name);
      end loop;

      return Unit_Name;
   end Scope_Of_Spec;

   ----------------------
   -- Set_Renaming_TSS --
   ----------------------

   procedure Set_Renaming_TSS
     (Typ     : Entity_Id;
      Nam     : Entity_Id;
      TSS_Nam : TSS_Name_Type)
   is
      Loc  : constant Source_Ptr := Sloc (Nam);
      Spec : constant Node_Id := Parent (Nam);

      TSS_Node : constant Node_Id :=
                   Make_Subprogram_Renaming_Declaration (Loc,
                     Specification =>
                       Copy_Specification (Loc,
                         Spec     => Spec,
                         New_Name => Make_TSS_Name (Typ, TSS_Nam)),
                       Name => New_Occurrence_Of (Nam, Loc));

      Snam : constant Entity_Id :=
               Defining_Unit_Name (Specification (TSS_Node));

   begin
      if Nkind (Spec) = N_Function_Specification then
         Set_Ekind (Snam, E_Function);
         Set_Etype (Snam, Entity (Result_Definition (Spec)));
      else
         Set_Ekind (Snam, E_Procedure);
         Set_Etype (Snam, Standard_Void_Type);
      end if;

      Set_TSS (Typ, Snam);
   end Set_Renaming_TSS;

   ----------------------------------------------
   -- Specific_Add_Obj_RPC_Receiver_Completion --
   ----------------------------------------------

   procedure Specific_Add_Obj_RPC_Receiver_Completion
     (Loc           : Source_Ptr;
      Decls         : List_Id;
      RPC_Receiver  : Entity_Id;
      Stub_Elements : Stub_Structure) is
   begin
      case Get_PCS_Name is
         when Name_PolyORB_DSA =>
            PolyORB_Support.Add_Obj_RPC_Receiver_Completion (Loc,
              Decls, RPC_Receiver, Stub_Elements);
         when others =>
            GARLIC_Support.Add_Obj_RPC_Receiver_Completion (Loc,
              Decls, RPC_Receiver, Stub_Elements);
      end case;
   end Specific_Add_Obj_RPC_Receiver_Completion;

   --------------------------------
   -- Specific_Add_RACW_Features --
   --------------------------------

   procedure Specific_Add_RACW_Features
     (RACW_Type         : Entity_Id;
      Desig             : Entity_Id;
      Stub_Type         : Entity_Id;
      Stub_Type_Access  : Entity_Id;
      RPC_Receiver_Decl : Node_Id;
      Declarations      : List_Id) is
   begin
      case Get_PCS_Name is
         when Name_PolyORB_DSA =>
            PolyORB_Support.Add_RACW_Features (
              RACW_Type,
              Desig,
              Stub_Type,
              Stub_Type_Access,
              RPC_Receiver_Decl,
              Declarations);

         when others =>
            GARLIC_Support.Add_RACW_Features (
              RACW_Type,
              Stub_Type,
              Stub_Type_Access,
              RPC_Receiver_Decl,
              Declarations);
      end case;
   end Specific_Add_RACW_Features;

   --------------------------------
   -- Specific_Add_RAST_Features --
   --------------------------------

   procedure Specific_Add_RAST_Features
     (Vis_Decl : Node_Id;
      RAS_Type : Entity_Id) is
   begin
      case Get_PCS_Name is
         when Name_PolyORB_DSA =>
            PolyORB_Support.Add_RAST_Features (Vis_Decl, RAS_Type);
         when others =>
            GARLIC_Support.Add_RAST_Features (Vis_Decl, RAS_Type);
      end case;
   end Specific_Add_RAST_Features;

   --------------------------------------------------
   -- Specific_Add_Receiving_Stubs_To_Declarations --
   --------------------------------------------------

   procedure Specific_Add_Receiving_Stubs_To_Declarations
     (Pkg_Spec : Node_Id;
      Decls    : List_Id)
   is
   begin
      case Get_PCS_Name is
         when Name_PolyORB_DSA =>
            PolyORB_Support.Add_Receiving_Stubs_To_Declarations (
              Pkg_Spec, Decls);
         when others =>
            GARLIC_Support.Add_Receiving_Stubs_To_Declarations (
              Pkg_Spec, Decls);
      end case;
   end Specific_Add_Receiving_Stubs_To_Declarations;

   ------------------------------------------
   -- Specific_Build_General_Calling_Stubs --
   ------------------------------------------

   procedure Specific_Build_General_Calling_Stubs
     (Decls                     : List_Id;
      Statements                : List_Id;
      Target                    : RPC_Target;
      Subprogram_Id             : Node_Id;
      Asynchronous              : Node_Id   := Empty;
      Is_Known_Asynchronous     : Boolean   := False;
      Is_Known_Non_Asynchronous : Boolean   := False;
      Is_Function               : Boolean;
      Spec                      : Node_Id;
      Stub_Type                 : Entity_Id := Empty;
      RACW_Type                 : Entity_Id := Empty;
      Nod                       : Node_Id)
   is
   begin
      case Get_PCS_Name is
         when Name_PolyORB_DSA =>
            PolyORB_Support.Build_General_Calling_Stubs (
              Decls,
              Statements,
              Target.Object,
              Subprogram_Id,
              Asynchronous,
              Is_Known_Asynchronous,
              Is_Known_Non_Asynchronous,
              Is_Function,
              Spec,
              Stub_Type,
              RACW_Type,
              Nod);
         when others =>
            GARLIC_Support.Build_General_Calling_Stubs (
              Decls,
              Statements,
              Target.Partition,
              Target.RPC_Receiver,
              Subprogram_Id,
              Asynchronous,
              Is_Known_Asynchronous,
              Is_Known_Non_Asynchronous,
              Is_Function,
              Spec,
              Stub_Type,
              RACW_Type,
              Nod);
      end case;
   end Specific_Build_General_Calling_Stubs;

   --------------------------------------
   -- Specific_Build_RPC_Receiver_Body --
   --------------------------------------

   procedure Specific_Build_RPC_Receiver_Body
     (RPC_Receiver : Entity_Id;
      Request      : out Entity_Id;
      Subp_Id      : out Entity_Id;
      Subp_Index   : out Entity_Id;
      Stmts        : out List_Id;
      Decl         : out Node_Id)
   is
   begin
      case Get_PCS_Name is
         when Name_PolyORB_DSA =>
            PolyORB_Support.Build_RPC_Receiver_Body
              (RPC_Receiver,
               Request,
               Subp_Id,
               Subp_Index,
               Stmts,
               Decl);
         when others =>
            GARLIC_Support.Build_RPC_Receiver_Body
              (RPC_Receiver,
               Request,
               Subp_Id,
               Subp_Index,
               Stmts,
               Decl);
      end case;
   end Specific_Build_RPC_Receiver_Body;

   --------------------------------
   -- Specific_Build_Stub_Target --
   --------------------------------

   function Specific_Build_Stub_Target
     (Loc                   : Source_Ptr;
      Decls                 : List_Id;
      RCI_Locator           : Entity_Id;
      Controlling_Parameter : Entity_Id) return RPC_Target is
   begin
      case Get_PCS_Name is
         when Name_PolyORB_DSA =>
            return PolyORB_Support.Build_Stub_Target (Loc,
                     Decls, RCI_Locator, Controlling_Parameter);
         when others =>
            return GARLIC_Support.Build_Stub_Target (Loc,
                     Decls, RCI_Locator, Controlling_Parameter);
      end case;
   end Specific_Build_Stub_Target;

   ------------------------------
   -- Specific_Build_Stub_Type --
   ------------------------------

   procedure Specific_Build_Stub_Type
     (RACW_Type         : Entity_Id;
      Stub_Type         : Entity_Id;
      Stub_Type_Decl    : out Node_Id;
      RPC_Receiver_Decl : out Node_Id)
   is
   begin
      case Get_PCS_Name is
         when Name_PolyORB_DSA =>
            PolyORB_Support.Build_Stub_Type (
              RACW_Type, Stub_Type,
              Stub_Type_Decl, RPC_Receiver_Decl);
         when others =>
            GARLIC_Support.Build_Stub_Type (
              RACW_Type, Stub_Type,
              Stub_Type_Decl, RPC_Receiver_Decl);
      end case;
   end Specific_Build_Stub_Type;

   function Specific_Build_Subprogram_Receiving_Stubs
     (Vis_Decl                 : Node_Id;
      Asynchronous             : Boolean;
      Dynamically_Asynchronous : Boolean   := False;
      Stub_Type                : Entity_Id := Empty;
      RACW_Type                : Entity_Id := Empty;
      Parent_Primitive         : Entity_Id := Empty) return Node_Id is
   begin
      case Get_PCS_Name is
         when Name_PolyORB_DSA =>
            return PolyORB_Support.Build_Subprogram_Receiving_Stubs (
                     Vis_Decl,
                     Asynchronous,
                     Dynamically_Asynchronous,
                     Stub_Type,
                     RACW_Type,
                     Parent_Primitive);
         when others =>
            return GARLIC_Support.Build_Subprogram_Receiving_Stubs (
                     Vis_Decl,
                     Asynchronous,
                     Dynamically_Asynchronous,
                     Stub_Type,
                     RACW_Type,
                     Parent_Primitive);
      end case;
   end Specific_Build_Subprogram_Receiving_Stubs;

   --------------------------------------------------
   -- Specific_Add_Receiving_Stubs_To_Declarations --
   --------------------------------------------------

   procedure Specific_Add_Receiving_Stubs_To_Declarations
     (Pkg_Spec : Node_Id;
      Decls    : List_Id)
   is
   begin
      case Get_PCS_Name is
         when Name_PolyORB_DSA =>
            PolyORB_Support.Add_Receiving_Stubs_To_Declarations (
              Pkg_Spec, Decls);
         when others =>
            GARLIC_Support.Add_Receiving_Stubs_To_Declarations (
              Pkg_Spec, Decls);
      end case;
   end Specific_Add_Receiving_Stubs_To_Declarations;

   ------------------------------------------
   -- Specific_Build_General_Calling_Stubs --
   ------------------------------------------

   procedure Specific_Build_General_Calling_Stubs
     (Decls                     : List_Id;
      Statements                : List_Id;
      Target                    : RPC_Target;
      Subprogram_Id             : Node_Id;
      Asynchronous              : Node_Id   := Empty;
      Is_Known_Asynchronous     : Boolean   := False;
      Is_Known_Non_Asynchronous : Boolean   := False;
      Is_Function               : Boolean;
      Spec                      : Node_Id;
      Stub_Type                 : Entity_Id := Empty;
      RACW_Type                 : Entity_Id := Empty;
      Nod                       : Node_Id)
   is
   begin
      case Get_PCS_Name is
         when Name_PolyORB_DSA =>
            PolyORB_Support.Build_General_Calling_Stubs (
              Decls,
              Statements,
              Target.Object,
              Subprogram_Id,
              Asynchronous,
              Is_Known_Asynchronous,
              Is_Known_Non_Asynchronous,
              Is_Function,
              Spec,
              Stub_Type,
              RACW_Type,
              Nod);
         when others =>
            GARLIC_Support.Build_General_Calling_Stubs (
              Decls,
              Statements,
              Target.Partition,
              Target.RPC_Receiver,
              Subprogram_Id,
              Asynchronous,
              Is_Known_Asynchronous,
              Is_Known_Non_Asynchronous,
              Is_Function,
              Spec,
              Stub_Type,
              RACW_Type,
              Nod);
      end case;
   end Specific_Build_General_Calling_Stubs;

   --------------------------------------
   -- Specific_Build_RPC_Receiver_Body --
   --------------------------------------

   procedure Specific_Build_RPC_Receiver_Body
     (RPC_Receiver : Entity_Id;
      Request      : out Entity_Id;
      Subp_Id      : out Entity_Id;
      Subp_Index   : out Entity_Id;
      Stmts        : out List_Id;
      Decl         : out Node_Id)
   is
   begin
      case Get_PCS_Name is
         when Name_PolyORB_DSA =>
            PolyORB_Support.Build_RPC_Receiver_Body
              (RPC_Receiver,
               Request,
               Subp_Id,
               Subp_Index,
               Stmts,
               Decl);
         when others =>
            GARLIC_Support.Build_RPC_Receiver_Body
              (RPC_Receiver,
               Request,
               Subp_Id,
               Subp_Index,
               Stmts,
               Decl);
      end case;
   end Specific_Build_RPC_Receiver_Body;

   --------------------------------
   -- Specific_Build_Stub_Target --
   --------------------------------

   function Specific_Build_Stub_Target
     (Loc                   : Source_Ptr;
      Decls                 : List_Id;
      RCI_Locator           : Entity_Id;
      Controlling_Parameter : Entity_Id) return RPC_Target is
   begin
      case Get_PCS_Name is
         when Name_PolyORB_DSA =>
            return PolyORB_Support.Build_Stub_Target (Loc,
                     Decls, RCI_Locator, Controlling_Parameter);
         when others =>
            return GARLIC_Support.Build_Stub_Target (Loc,
                     Decls, RCI_Locator, Controlling_Parameter);
      end case;
   end Specific_Build_Stub_Target;

   ------------------------------
   -- Specific_Build_Stub_Type --
   ------------------------------

   procedure Specific_Build_Stub_Type
     (RACW_Type         : Entity_Id;
      Stub_Type         : Entity_Id;
      Stub_Type_Decl    : out Node_Id;
      RPC_Receiver_Decl : out Node_Id)
   is
   begin
      case Get_PCS_Name is
         when Name_PolyORB_DSA =>
            PolyORB_Support.Build_Stub_Type (
              RACW_Type, Stub_Type,
              Stub_Type_Decl, RPC_Receiver_Decl);
         when others =>
            GARLIC_Support.Build_Stub_Type (
              RACW_Type, Stub_Type,
              Stub_Type_Decl, RPC_Receiver_Decl);
      end case;
   end Specific_Build_Stub_Type;

   function Specific_Build_Subprogram_Receiving_Stubs
     (Vis_Decl                 : Node_Id;
      Asynchronous             : Boolean;
      Dynamically_Asynchronous : Boolean   := False;
      Stub_Type                : Entity_Id := Empty;
      RACW_Type                : Entity_Id := Empty;
      Parent_Primitive         : Entity_Id := Empty) return Node_Id is
   begin
      case Get_PCS_Name is
         when Name_PolyORB_DSA =>
            return PolyORB_Support.Build_Subprogram_Receiving_Stubs (
                     Vis_Decl,
                     Asynchronous,
                     Dynamically_Asynchronous,
                     Stub_Type,
                     RACW_Type,
                     Parent_Primitive);
         when others =>
            return GARLIC_Support.Build_Subprogram_Receiving_Stubs (
                     Vis_Decl,
                     Asynchronous,
                     Dynamically_Asynchronous,
                     Stub_Type,
                     RACW_Type,
                     Parent_Primitive);
      end case;
   end Specific_Build_Subprogram_Receiving_Stubs;

   --------------------------
   -- Underlying_RACW_Type --
   --------------------------

   function Underlying_RACW_Type (RAS_Typ : Entity_Id) return Entity_Id is
      Record_Type : Entity_Id;

   begin
      if Ekind (RAS_Typ) = E_Record_Type then
         Record_Type := RAS_Typ;
      else
         pragma Assert (Present (Equivalent_Type (RAS_Typ)));
         Record_Type := Equivalent_Type (RAS_Typ);
      end if;

      return
        Etype (Subtype_Indication (
          Component_Definition (
           First (Component_Items (Component_List (
            Type_Definition (Declaration_Node (Record_Type))))))));
   end Underlying_RACW_Type;

end Exp_Dist;<|MERGE_RESOLUTION|>--- conflicted
+++ resolved
@@ -483,11 +483,7 @@
    --    Is_Known_Async... : True if we know that this is asynchronous
    --    Is_Known_Non_A... : True if we know that this is not asynchronous
    --    Spec              : a node with a Parameter_Specifications and
-<<<<<<< HEAD
-   --                        a Subtype_Mark if applicable
-=======
    --                        a Result_Definition if applicable
->>>>>>> 8c044a9c
    --    Stub_Type         : in case of RACW stubs, parameters of type access
    --                        to Stub_Type will be marshalled using the
    --                        address of the object (the addr field) rather
@@ -624,54 +620,6 @@
         (Pkg_Spec : Node_Id;
          Decls    : List_Id);
 
-<<<<<<< HEAD
-      procedure Build_General_Calling_Stubs
-        (Decls                     : List_Id;
-         Statements                : List_Id;
-         Target_Partition          : Entity_Id; --  From RPC_Target
-         Target_RPC_Receiver       : Node_Id;   --  From RPC_Target
-         Subprogram_Id             : Node_Id;
-         Asynchronous              : Node_Id := Empty;
-         Is_Known_Asynchronous     : Boolean := False;
-         Is_Known_Non_Asynchronous : Boolean := False;
-         Is_Function               : Boolean;
-         Spec                      : Node_Id;
-         Stub_Type                 : Entity_Id := Empty;
-         RACW_Type                 : Entity_Id := Empty;
-         Nod                       : Node_Id);
-
-      function Build_Stub_Target
-        (Loc                   : Source_Ptr;
-         Decls                 : List_Id;
-         RCI_Locator           : Entity_Id;
-         Controlling_Parameter : Entity_Id) return RPC_Target;
-
-      procedure Build_Stub_Type
-        (RACW_Type : Entity_Id;
-         Stub_Type : Entity_Id;
-         Stub_Type_Decl    : out Node_Id;
-         RPC_Receiver_Decl : out Node_Id);
-
-      function Build_Subprogram_Receiving_Stubs
-        (Vis_Decl                 : Node_Id;
-         Asynchronous             : Boolean;
-         Dynamically_Asynchronous : Boolean   := False;
-         Stub_Type                : Entity_Id := Empty;
-         RACW_Type                : Entity_Id := Empty;
-         Parent_Primitive         : Entity_Id := Empty) return Node_Id;
-
-      procedure Add_Obj_RPC_Receiver_Completion
-        (Loc           : Source_Ptr;
-         Decls         : List_Id;
-         RPC_Receiver  : Entity_Id;
-         Stub_Elements : Stub_Structure);
-
-      procedure Add_Receiving_Stubs_To_Declarations
-        (Pkg_Spec : Node_Id;
-         Decls    : List_Id);
-
-=======
->>>>>>> 8c044a9c
       procedure Build_RPC_Receiver_Body
         (RPC_Receiver : Entity_Id;
          Request      : out Entity_Id;
@@ -746,53 +694,6 @@
         (Pkg_Spec : Node_Id;
          Decls    : List_Id);
 
-<<<<<<< HEAD
-      procedure Build_General_Calling_Stubs
-        (Decls                     : List_Id;
-         Statements                : List_Id;
-         Target_Object             : Node_Id; --  From RPC_Target
-         Subprogram_Id             : Node_Id;
-         Asynchronous              : Node_Id := Empty;
-         Is_Known_Asynchronous     : Boolean := False;
-         Is_Known_Non_Asynchronous : Boolean := False;
-         Is_Function               : Boolean;
-         Spec                      : Node_Id;
-         Stub_Type                 : Entity_Id := Empty;
-         RACW_Type                 : Entity_Id := Empty;
-         Nod                       : Node_Id);
-
-      function Build_Stub_Target
-        (Loc                   : Source_Ptr;
-         Decls                 : List_Id;
-         RCI_Locator           : Entity_Id;
-         Controlling_Parameter : Entity_Id) return RPC_Target;
-
-      procedure Build_Stub_Type
-        (RACW_Type         : Entity_Id;
-         Stub_Type         : Entity_Id;
-         Stub_Type_Decl    : out Node_Id;
-         RPC_Receiver_Decl : out Node_Id);
-
-      function Build_Subprogram_Receiving_Stubs
-        (Vis_Decl                 : Node_Id;
-         Asynchronous             : Boolean;
-         Dynamically_Asynchronous : Boolean   := False;
-         Stub_Type                : Entity_Id := Empty;
-         RACW_Type                : Entity_Id := Empty;
-         Parent_Primitive         : Entity_Id := Empty) return Node_Id;
-
-      procedure Add_Obj_RPC_Receiver_Completion
-        (Loc           : Source_Ptr;
-         Decls         : List_Id;
-         RPC_Receiver  : Entity_Id;
-         Stub_Elements : Stub_Structure);
-
-      procedure Add_Receiving_Stubs_To_Declarations
-        (Pkg_Spec : Node_Id;
-         Decls    : List_Id);
-
-=======
->>>>>>> 8c044a9c
       procedure Build_RPC_Receiver_Body
         (RPC_Receiver : Entity_Id;
          Request      : out Entity_Id;
@@ -1263,14 +1164,6 @@
             --  simple sequence of string comparisons.
 
             RPC_Receiver_Elsif_Parts := New_List;
-<<<<<<< HEAD
-            Append_To (RPC_Receiver_Statements,
-              Make_Implicit_If_Statement (Designated_Type,
-                Condition       => New_Occurrence_Of (Standard_False, Loc),
-                Then_Statements => New_List,
-                Elsif_Parts     => RPC_Receiver_Elsif_Parts));
-=======
->>>>>>> 8c044a9c
          end if;
       end if;
 
@@ -1838,7 +1731,6 @@
       Existing          : out Boolean)
    is
       Loc : constant Source_Ptr := Sloc (RACW_Type);
-<<<<<<< HEAD
 
       Stub_Elements : constant Stub_Structure :=
                         Stubs_Table.Get (Designated_Type);
@@ -1875,44 +1767,6 @@
               All_Present        => True,
               Subtype_Indication => New_Occurrence_Of (Stub_Type, Loc)));
 
-=======
-
-      Stub_Elements : constant Stub_Structure :=
-                        Stubs_Table.Get (Designated_Type);
-      Stub_Type_Decl        : Node_Id;
-      Stub_Type_Access_Decl : Node_Id;
-
-   begin
-      if Stub_Elements /= Empty_Stub_Structure then
-         Stub_Type           := Stub_Elements.Stub_Type;
-         Stub_Type_Access    := Stub_Elements.Stub_Type_Access;
-         RPC_Receiver_Decl   := Stub_Elements.RPC_Receiver_Decl;
-         Existing            := True;
-         return;
-      end if;
-
-      Existing         := False;
-      Stub_Type        :=
-        Make_Defining_Identifier (Loc, New_Internal_Name ('S'));
-      Stub_Type_Access :=
-        Make_Defining_Identifier (Loc,
-          New_External_Name (
-            Related_Id => Chars (Stub_Type),
-            Suffix     => 'A'));
-
-      Specific_Build_Stub_Type (
-        RACW_Type, Stub_Type,
-        Stub_Type_Decl, RPC_Receiver_Decl);
-
-      Stub_Type_Access_Decl :=
-        Make_Full_Type_Declaration (Loc,
-          Defining_Identifier => Stub_Type_Access,
-          Type_Definition     =>
-            Make_Access_To_Object_Definition (Loc,
-              All_Present        => True,
-              Subtype_Indication => New_Occurrence_Of (Stub_Type, Loc)));
-
->>>>>>> 8c044a9c
       Append_To (Decls, Stub_Type_Decl);
       Analyze (Last (Decls));
       Append_To (Decls, Stub_Type_Access_Decl);
@@ -1997,11 +1851,7 @@
               Prefix =>
                 New_Occurrence_Of (Pointer, Loc),
               Selector_Name =>
-<<<<<<< HEAD
-                New_Occurrence_Of (Tag_Component
-=======
                 New_Occurrence_Of (First_Tag_Component
->>>>>>> 8c044a9c
                   (Designated_Type (Etype (Pointer))), Loc)),
           Expression =>
             Make_Attribute_Reference (Loc,
@@ -2121,29 +1971,6 @@
    --------------------------------------
    -- Build_RPC_Receiver_Specification --
    --------------------------------------
-<<<<<<< HEAD
-
-   function Build_RPC_Receiver_Specification
-     (RPC_Receiver      : Entity_Id;
-      Request_Parameter : Entity_Id) return Node_Id
-   is
-      Loc : constant Source_Ptr := Sloc (RPC_Receiver);
-   begin
-      return
-        Make_Procedure_Specification (Loc,
-          Defining_Unit_Name       => RPC_Receiver,
-          Parameter_Specifications => New_List (
-            Make_Parameter_Specification (Loc,
-              Defining_Identifier => Request_Parameter,
-              Parameter_Type      =>
-                New_Occurrence_Of (RTE (RE_Request_Access), Loc))));
-   end Build_RPC_Receiver_Specification;
-
-   ----------------------------------------
-   -- Build_Remote_Subprogram_Proxy_Type --
-   ----------------------------------------
-=======
->>>>>>> 8c044a9c
 
    function Build_RPC_Receiver_Specification
      (RPC_Receiver      : Entity_Id;
@@ -2390,7 +2217,6 @@
       New_Name    : Name_Id   := No_Name) return Node_Id
    is
       Parameters : List_Id := No_List;
-<<<<<<< HEAD
 
       Current_Parameter  : Node_Id;
       Current_Identifier : Entity_Id;
@@ -2478,5508 +2304,6 @@
          end loop;
       end if;
 
-      case Nkind (Spec) is
-
-         when N_Function_Specification | N_Access_Function_Definition =>
-            return
-              Make_Function_Specification (Loc,
-                Defining_Unit_Name       =>
-                  Make_Defining_Identifier (Loc,
-                    Chars => Name_For_New_Spec),
-                Parameter_Specifications => Parameters,
-                Subtype_Mark             =>
-                  New_Occurrence_Of (Entity (Subtype_Mark (Spec)), Loc));
-
-         when N_Procedure_Specification | N_Access_Procedure_Definition =>
-            return
-              Make_Procedure_Specification (Loc,
-                Defining_Unit_Name       =>
-                  Make_Defining_Identifier (Loc,
-                    Chars => Name_For_New_Spec),
-                Parameter_Specifications => Parameters);
-
-         when others =>
-            raise Program_Error;
-      end case;
-   end Copy_Specification;
-
-   ---------------------------
-   -- Could_Be_Asynchronous --
-   ---------------------------
-
-   function Could_Be_Asynchronous (Spec : Node_Id) return Boolean is
-      Current_Parameter : Node_Id;
-
-   begin
-      if Present (Parameter_Specifications (Spec)) then
-         Current_Parameter := First (Parameter_Specifications (Spec));
-         while Present (Current_Parameter) loop
-            if Out_Present (Current_Parameter) then
-               return False;
-=======
-
-      Current_Parameter  : Node_Id;
-      Current_Identifier : Entity_Id;
-      Current_Type       : Node_Id;
-      Current_Etype      : Entity_Id;
-
-      Name_For_New_Spec : Name_Id;
-
-      New_Identifier : Entity_Id;
-
-   --  Comments needed in body below ???
-
-   begin
-      if New_Name = No_Name then
-         pragma Assert (Nkind (Spec) = N_Function_Specification
-                or else Nkind (Spec) = N_Procedure_Specification);
-
-         Name_For_New_Spec := Chars (Defining_Unit_Name (Spec));
-      else
-         Name_For_New_Spec := New_Name;
-      end if;
-
-      if Present (Parameter_Specifications (Spec)) then
-         Parameters        := New_List;
-         Current_Parameter := First (Parameter_Specifications (Spec));
-         while Present (Current_Parameter) loop
-            Current_Identifier := Defining_Identifier (Current_Parameter);
-            Current_Type       := Parameter_Type (Current_Parameter);
-
-            if Nkind (Current_Type) = N_Access_Definition then
-               Current_Etype := Entity (Subtype_Mark (Current_Type));
-
-               if Present (Object_Type) then
-                  pragma Assert (
-                    Root_Type (Current_Etype) = Root_Type (Object_Type));
-                  Current_Type :=
-                    Make_Access_Definition (Loc,
-                      Subtype_Mark => New_Occurrence_Of (Stub_Type, Loc));
-               else
-                  Current_Type :=
-                    Make_Access_Definition (Loc,
-                      Subtype_Mark =>
-                        New_Occurrence_Of (Current_Etype, Loc));
-               end if;
-
-            else
-               Current_Etype := Entity (Current_Type);
-
-               if Present (Object_Type)
-                 and then Current_Etype = Object_Type
-               then
-                  Current_Type := New_Occurrence_Of (Stub_Type, Loc);
-               else
-                  Current_Type := New_Occurrence_Of (Current_Etype, Loc);
-               end if;
-            end if;
-
-            New_Identifier := Make_Defining_Identifier (Loc,
-              Chars (Current_Identifier));
-
-            Append_To (Parameters,
-              Make_Parameter_Specification (Loc,
-                Defining_Identifier => New_Identifier,
-                Parameter_Type      => Current_Type,
-                In_Present          => In_Present (Current_Parameter),
-                Out_Present         => Out_Present (Current_Parameter),
-                Expression          =>
-                  New_Copy_Tree (Expression (Current_Parameter))));
-
-            --  For a regular formal parameter (that needs to be marshalled
-            --  in the context of remote calls), set the Etype now, because
-            --  marshalling processing might need it.
-
-            if Is_Entity_Name (Current_Type) then
-               Set_Etype (New_Identifier, Entity (Current_Type));
-
-            --  Current_Type is an access definition, special processing
-            --  (not requiring etype) will occur for marshalling.
-
-            else
-               null;
->>>>>>> 8c044a9c
-            end if;
-
-            Next (Current_Parameter);
-         end loop;
-      end if;
-
-<<<<<<< HEAD
-      return True;
-   end Could_Be_Asynchronous;
-
-   ---------------------------
-   -- Declare_Create_NVList --
-   ---------------------------
-
-   procedure Declare_Create_NVList
-     (Loc    : Source_Ptr;
-      NVList : Entity_Id;
-      Decls  : List_Id;
-      Stmts  : List_Id)
-   is
-   begin
-      Append_To (Decls,
-        Make_Object_Declaration (Loc,
-          Defining_Identifier => NVList,
-          Aliased_Present     => False,
-          Object_Definition   =>
-              New_Occurrence_Of (RTE (RE_NVList_Ref), Loc)));
-
-      Append_To (Stmts,
-        Make_Procedure_Call_Statement (Loc,
-          Name =>
-            New_Occurrence_Of (RTE (RE_NVList_Create), Loc),
-          Parameter_Associations => New_List (
-            New_Occurrence_Of (NVList, Loc))));
-   end Declare_Create_NVList;
-
-   ---------------------------------------------
-   -- Expand_All_Calls_Remote_Subprogram_Call --
-   ---------------------------------------------
-
-   procedure Expand_All_Calls_Remote_Subprogram_Call (N : Node_Id) is
-      Called_Subprogram : constant Entity_Id  := Entity (Name (N));
-      RCI_Package       : constant Entity_Id  := Scope (Called_Subprogram);
-      Loc               : constant Source_Ptr := Sloc (N);
-      RCI_Locator       : Node_Id;
-      RCI_Cache         : Entity_Id;
-      Calling_Stubs     : Node_Id;
-      E_Calling_Stubs   : Entity_Id;
-
-   begin
-      E_Calling_Stubs := RCI_Calling_Stubs_Table.Get (Called_Subprogram);
-
-      if E_Calling_Stubs = Empty then
-         RCI_Cache := RCI_Locator_Table.Get (RCI_Package);
-
-         if RCI_Cache = Empty then
-            RCI_Locator :=
-              RCI_Package_Locator
-                (Loc, Specification (Unit_Declaration_Node (RCI_Package)));
-            Prepend_To (Current_Sem_Unit_Declarations, RCI_Locator);
-
-            --  The RCI_Locator package is inserted at the top level in the
-            --  current unit, and must appear in the proper scope, so that it
-            --  is not prematurely removed by the GCC back-end.
-
-            declare
-               Scop : constant Entity_Id := Cunit_Entity (Current_Sem_Unit);
-
-            begin
-               if Ekind (Scop) = E_Package_Body then
-                  New_Scope (Spec_Entity (Scop));
-
-               elsif Ekind (Scop) = E_Subprogram_Body then
-                  New_Scope
-                     (Corresponding_Spec (Unit_Declaration_Node (Scop)));
-
-               else
-                  New_Scope (Scop);
-               end if;
-
-               Analyze (RCI_Locator);
-               Pop_Scope;
-            end;
-
-            RCI_Cache   := Defining_Unit_Name (RCI_Locator);
-
-         else
-            RCI_Locator := Parent (RCI_Cache);
-         end if;
-
-         Calling_Stubs := Build_Subprogram_Calling_Stubs
-           (Vis_Decl               => Parent (Parent (Called_Subprogram)),
-            Subp_Id                =>
-              Build_Subprogram_Id (Loc, Called_Subprogram),
-            Asynchronous           => Nkind (N) = N_Procedure_Call_Statement
-                                        and then
-                                      Is_Asynchronous (Called_Subprogram),
-            Locator                => RCI_Cache,
-            New_Name               => New_Internal_Name ('S'));
-         Insert_After (RCI_Locator, Calling_Stubs);
-         Analyze (Calling_Stubs);
-         E_Calling_Stubs := Defining_Unit_Name (Specification (Calling_Stubs));
-      end if;
-
-      Rewrite (Name (N), New_Occurrence_Of (E_Calling_Stubs, Loc));
-   end Expand_All_Calls_Remote_Subprogram_Call;
-
-   ---------------------------------
-   -- Expand_Calling_Stubs_Bodies --
-   ---------------------------------
-
-   procedure Expand_Calling_Stubs_Bodies (Unit_Node : Node_Id) is
-      Spec  : constant Node_Id := Specification (Unit_Node);
-      Decls : constant List_Id := Visible_Declarations (Spec);
-   begin
-      New_Scope (Scope_Of_Spec (Spec));
-      Add_Calling_Stubs_To_Declarations
-        (Specification (Unit_Node), Decls);
-      Pop_Scope;
-   end Expand_Calling_Stubs_Bodies;
-
-   -----------------------------------
-   -- Expand_Receiving_Stubs_Bodies --
-   -----------------------------------
-
-   procedure Expand_Receiving_Stubs_Bodies (Unit_Node : Node_Id) is
-      Spec  : Node_Id;
-      Decls : List_Id;
-      Temp  : List_Id;
-
-   begin
-      if Nkind (Unit_Node) = N_Package_Declaration then
-         Spec  := Specification (Unit_Node);
-         Decls := Private_Declarations (Spec);
-
-         if No (Decls) then
-            Decls := Visible_Declarations (Spec);
-         end if;
-
-         New_Scope (Scope_Of_Spec (Spec));
-         Specific_Add_Receiving_Stubs_To_Declarations (Spec, Decls);
-
-      else
-         Spec  :=
-           Package_Specification_Of_Scope (Corresponding_Spec (Unit_Node));
-         Decls := Declarations (Unit_Node);
-         New_Scope (Scope_Of_Spec (Unit_Node));
-         Temp := New_List;
-         Specific_Add_Receiving_Stubs_To_Declarations (Spec, Temp);
-         Insert_List_Before (First (Decls), Temp);
-      end if;
-
-      Pop_Scope;
-   end Expand_Receiving_Stubs_Bodies;
-
-   --------------------
-   -- GARLIC_Support --
-   --------------------
-
-   package body GARLIC_Support is
-
-      --  Local subprograms
-
-      procedure Add_RACW_Read_Attribute
-        (RACW_Type        : Entity_Id;
-         Stub_Type        : Entity_Id;
-         Stub_Type_Access : Entity_Id;
-         Declarations     : List_Id);
-      --  Add Read attribute in Decls for the RACW type. The Read attribute
-      --  is added right after the RACW_Type declaration while the body is
-      --  inserted after Declarations.
-
-      procedure Add_RACW_Write_Attribute
-        (RACW_Type        : Entity_Id;
-         Stub_Type        : Entity_Id;
-         Stub_Type_Access : Entity_Id;
-         RPC_Receiver     : Node_Id;
-         Declarations     : List_Id);
-      --  Same thing for the Write attribute
-
-      function Stream_Parameter return Node_Id;
-      function Result return Node_Id;
-      function Object return Node_Id renames Result;
-      --  Functions to create occurrences of the formal parameter names of
-      --  the 'Read and 'Write attributes.
-
-      Loc : Source_Ptr;
-      --  Shared source location used by Add_{Read,Write}_Read_Attribute
-      --  and their ancillary subroutines (set on entry by Add_RACW_Features).
-
-      procedure Add_RAS_Access_TSS (N : Node_Id);
-      --  Add a subprogram body for RAS Access TSS
-
-      -------------------------------------
-      -- Add_Obj_RPC_Receiver_Completion --
-      -------------------------------------
-
-      procedure Add_Obj_RPC_Receiver_Completion
-        (Loc           : Source_Ptr;
-         Decls         : List_Id;
-         RPC_Receiver  : Entity_Id;
-         Stub_Elements : Stub_Structure) is
-      begin
-         --  The RPC receiver body should not be the completion of the
-         --  declaration recorded in the stub structure, because then the
-         --  occurrences of the formal parameters within the body should
-         --  refer to the entities from the declaration, not from the
-         --  completion, to which we do not have easy access. Instead, the
-         --  RPC receiver body acts as its own declaration, and the RPC
-         --  receiver declaration is completed by a renaming-as-body.
-
-         Append_To (Decls,
-           Make_Subprogram_Renaming_Declaration (Loc,
-             Specification =>
-               Copy_Specification (Loc,
-                 Specification (Stub_Elements.RPC_Receiver_Decl)),
-             Name          => New_Occurrence_Of (RPC_Receiver, Loc)));
-      end Add_Obj_RPC_Receiver_Completion;
-
-      -----------------------
-      -- Add_RACW_Features --
-      -----------------------
-
-      procedure Add_RACW_Features
-        (RACW_Type         : Entity_Id;
-         Stub_Type         : Entity_Id;
-         Stub_Type_Access  : Entity_Id;
-         RPC_Receiver_Decl : Node_Id;
-         Declarations      : List_Id)
-      is
-         RPC_Receiver : Node_Id;
-         Is_RAS       : constant Boolean := not Comes_From_Source (RACW_Type);
-
-      begin
-         Loc := Sloc (RACW_Type);
-
-         if Is_RAS then
-
-            --  For a RAS, the RPC receiver is that of the RCI unit,
-            --  not that of the corresponding distributed object type.
-            --  We retrieve its address from the local proxy object.
-
-            RPC_Receiver := Make_Selected_Component (Loc,
-              Prefix         =>
-                Unchecked_Convert_To (RTE (RE_RAS_Proxy_Type_Access), Object),
-              Selector_Name  => Make_Identifier (Loc, Name_Receiver));
-
-         else
-            RPC_Receiver := Make_Attribute_Reference (Loc,
-              Prefix         => New_Occurrence_Of (
-                Defining_Unit_Name (Specification (RPC_Receiver_Decl)), Loc),
-              Attribute_Name => Name_Address);
-         end if;
-
-         Add_RACW_Write_Attribute (
-           RACW_Type,
-           Stub_Type,
-           Stub_Type_Access,
-           RPC_Receiver,
-           Declarations);
-
-         Add_RACW_Read_Attribute (
-           RACW_Type,
-           Stub_Type,
-           Stub_Type_Access,
-           Declarations);
-      end Add_RACW_Features;
-
-      -----------------------------
-      -- Add_RACW_Read_Attribute --
-      -----------------------------
-
-      procedure Add_RACW_Read_Attribute
-        (RACW_Type        : Entity_Id;
-         Stub_Type        : Entity_Id;
-         Stub_Type_Access : Entity_Id;
-         Declarations     : List_Id)
-      is
-         Proc_Decl : Node_Id;
-         Attr_Decl : Node_Id;
-
-         Body_Node : Node_Id;
-
-         Decls             : List_Id;
-         Statements        : List_Id;
-         Local_Statements  : List_Id;
-         Remote_Statements : List_Id;
-         --  Various parts of the procedure
-
-         Procedure_Name    : constant Name_Id   :=
-                               New_Internal_Name ('R');
-         Source_Partition  : constant Entity_Id :=
-                               Make_Defining_Identifier
-                                 (Loc, New_Internal_Name ('P'));
-         Source_Receiver   : constant Entity_Id :=
-                               Make_Defining_Identifier
-                                 (Loc, New_Internal_Name ('S'));
-         Source_Address    : constant Entity_Id :=
-                               Make_Defining_Identifier
-                                 (Loc, New_Internal_Name ('P'));
-         Local_Stub        : constant Entity_Id :=
-                               Make_Defining_Identifier
-                                 (Loc, New_Internal_Name ('L'));
-         Stubbed_Result    : constant Entity_Id :=
-                               Make_Defining_Identifier
-                                 (Loc, New_Internal_Name ('S'));
-         Asynchronous_Flag : constant Entity_Id :=
-                               Asynchronous_Flags_Table.Get (RACW_Type);
-         pragma Assert (Present (Asynchronous_Flag));
-
-      --  Start of processing for Add_RACW_Read_Attribute
-
-      begin
-         --  Generate object declarations
-
-         Decls := New_List (
-           Make_Object_Declaration (Loc,
-             Defining_Identifier => Source_Partition,
-             Object_Definition   =>
-               New_Occurrence_Of (RTE (RE_Partition_ID), Loc)),
-
-           Make_Object_Declaration (Loc,
-             Defining_Identifier => Source_Receiver,
-             Object_Definition   =>
-               New_Occurrence_Of (RTE (RE_Unsigned_64), Loc)),
-
-           Make_Object_Declaration (Loc,
-             Defining_Identifier => Source_Address,
-             Object_Definition   =>
-               New_Occurrence_Of (RTE (RE_Unsigned_64), Loc)),
-
-           Make_Object_Declaration (Loc,
-             Defining_Identifier => Local_Stub,
-             Aliased_Present     => True,
-             Object_Definition   => New_Occurrence_Of (Stub_Type, Loc)),
-
-           Make_Object_Declaration (Loc,
-             Defining_Identifier => Stubbed_Result,
-             Object_Definition   =>
-               New_Occurrence_Of (Stub_Type_Access, Loc),
-             Expression          =>
-               Make_Attribute_Reference (Loc,
-                 Prefix =>
-                   New_Occurrence_Of (Local_Stub, Loc),
-                 Attribute_Name =>
-                   Name_Unchecked_Access)));
-
-         --  Read the source Partition_ID and RPC_Receiver from incoming stream
-
-         Statements := New_List (
-           Make_Attribute_Reference (Loc,
-             Prefix         =>
-               New_Occurrence_Of (RTE (RE_Partition_ID), Loc),
-             Attribute_Name => Name_Read,
-             Expressions    => New_List (
-               Stream_Parameter,
-               New_Occurrence_Of (Source_Partition, Loc))),
-
-           Make_Attribute_Reference (Loc,
-             Prefix         =>
-               New_Occurrence_Of (RTE (RE_Unsigned_64), Loc),
-             Attribute_Name =>
-               Name_Read,
-             Expressions    => New_List (
-               Stream_Parameter,
-               New_Occurrence_Of (Source_Receiver, Loc))),
-
-           Make_Attribute_Reference (Loc,
-             Prefix         =>
-               New_Occurrence_Of (RTE (RE_Unsigned_64), Loc),
-             Attribute_Name =>
-               Name_Read,
-             Expressions    => New_List (
-               Stream_Parameter,
-               New_Occurrence_Of (Source_Address, Loc))));
-
-         --  Build_Get_Unique_RP_Call needs the type of Stubbed_Result
-
-         Set_Etype (Stubbed_Result, Stub_Type_Access);
-
-         --  If the Address is Null_Address, then return a null object
-
-         Append_To (Statements,
-           Make_Implicit_If_Statement (RACW_Type,
-             Condition       =>
-               Make_Op_Eq (Loc,
-                 Left_Opnd  => New_Occurrence_Of (Source_Address, Loc),
-                 Right_Opnd => Make_Integer_Literal (Loc, Uint_0)),
-             Then_Statements => New_List (
-               Make_Assignment_Statement (Loc,
-                 Name       => Result,
-                 Expression => Make_Null (Loc)),
-               Make_Return_Statement (Loc))));
-
-         --  If the RACW denotes an object created on the current partition,
-         --  Local_Statements will be executed. The real object will be used.
-
-         Local_Statements := New_List (
-           Make_Assignment_Statement (Loc,
-             Name       => Result,
-             Expression =>
-               Unchecked_Convert_To (RACW_Type,
-                 OK_Convert_To (RTE (RE_Address),
-                   New_Occurrence_Of (Source_Address, Loc)))));
-
-         --  If the object is located on another partition, then a stub object
-         --  will be created with all the information needed to rebuild the
-         --  real object at the other end.
-
-         Remote_Statements := New_List (
-
-           Make_Assignment_Statement (Loc,
-             Name       => Make_Selected_Component (Loc,
-               Prefix        => Stubbed_Result,
-               Selector_Name => Name_Origin),
-             Expression =>
-               New_Occurrence_Of (Source_Partition, Loc)),
-
-           Make_Assignment_Statement (Loc,
-             Name       => Make_Selected_Component (Loc,
-               Prefix        => Stubbed_Result,
-               Selector_Name => Name_Receiver),
-             Expression =>
-               New_Occurrence_Of (Source_Receiver, Loc)),
-
-           Make_Assignment_Statement (Loc,
-             Name       => Make_Selected_Component (Loc,
-               Prefix        => Stubbed_Result,
-               Selector_Name => Name_Addr),
-             Expression =>
-               New_Occurrence_Of (Source_Address, Loc)));
-
-         Append_To (Remote_Statements,
-           Make_Assignment_Statement (Loc,
-             Name       => Make_Selected_Component (Loc,
-               Prefix        => Stubbed_Result,
-               Selector_Name => Name_Asynchronous),
-             Expression =>
-               New_Occurrence_Of (Asynchronous_Flag, Loc)));
-
-         Append_List_To (Remote_Statements,
-           Build_Get_Unique_RP_Call (Loc, Stubbed_Result, Stub_Type));
-         --  ??? Issue with asynchronous calls here: the Asynchronous
-         --  flag is set on the stub type if, and only if, the RACW type
-         --  has a pragma Asynchronous. This is incorrect for RACWs that
-         --  implement RAS types, because in that case the /designated
-         --  subprogram/ (not the type) might be asynchronous, and
-         --  that causes the stub to need to be asynchronous too.
-         --  A solution is to transport a RAS as a struct containing
-         --  a RACW and an asynchronous flag, and to properly alter
-         --  the Asynchronous component in the stub type in the RAS's
-         --  Input TSS.
-
-         Append_To (Remote_Statements,
-           Make_Assignment_Statement (Loc,
-             Name       => Result,
-             Expression => Unchecked_Convert_To (RACW_Type,
-               New_Occurrence_Of (Stubbed_Result, Loc))));
-
-         --  Distinguish between the local and remote cases, and execute the
-         --  appropriate piece of code.
-
-         Append_To (Statements,
-           Make_Implicit_If_Statement (RACW_Type,
-             Condition       =>
-               Make_Op_Eq (Loc,
-                 Left_Opnd  =>
-                   Make_Function_Call (Loc,
-                     Name => New_Occurrence_Of (
-                       RTE (RE_Get_Local_Partition_Id), Loc)),
-                 Right_Opnd => New_Occurrence_Of (Source_Partition, Loc)),
-             Then_Statements => Local_Statements,
-             Else_Statements => Remote_Statements));
-
-         Build_Stream_Procedure
-           (Loc, RACW_Type, Body_Node,
-            Make_Defining_Identifier (Loc, Procedure_Name),
-            Statements, Outp => True);
-         Set_Declarations (Body_Node, Decls);
-
-         Proc_Decl := Make_Subprogram_Declaration (Loc,
-           Copy_Specification (Loc, Specification (Body_Node)));
-
-         Attr_Decl :=
-           Make_Attribute_Definition_Clause (Loc,
-             Name       => New_Occurrence_Of (RACW_Type, Loc),
-             Chars      => Name_Read,
-             Expression =>
-               New_Occurrence_Of (
-                 Defining_Unit_Name (Specification (Proc_Decl)), Loc));
-
-         Insert_After (Declaration_Node (RACW_Type), Proc_Decl);
-         Insert_After (Proc_Decl, Attr_Decl);
-         Append_To (Declarations, Body_Node);
-      end Add_RACW_Read_Attribute;
-
-      ------------------------------
-      -- Add_RACW_Write_Attribute --
-      ------------------------------
-
-      procedure Add_RACW_Write_Attribute
-        (RACW_Type        : Entity_Id;
-         Stub_Type        : Entity_Id;
-         Stub_Type_Access : Entity_Id;
-         RPC_Receiver     : Node_Id;
-         Declarations     : List_Id)
-      is
-         Body_Node : Node_Id;
-         Proc_Decl : Node_Id;
-         Attr_Decl : Node_Id;
-
-         Statements        : List_Id;
-         Local_Statements  : List_Id;
-         Remote_Statements : List_Id;
-         Null_Statements   : List_Id;
-
-         Procedure_Name : constant Name_Id := New_Internal_Name ('R');
-
-      begin
-         --  Build the code fragment corresponding to the marshalling of a
-         --  local object.
-
-         Local_Statements := New_List (
-
-           Pack_Entity_Into_Stream_Access (Loc,
-             Stream => Stream_Parameter,
-             Object => RTE (RE_Get_Local_Partition_Id)),
-
-           Pack_Node_Into_Stream_Access (Loc,
-             Stream => Stream_Parameter,
-             Object => OK_Convert_To (RTE (RE_Unsigned_64), RPC_Receiver),
-             Etyp   => RTE (RE_Unsigned_64)),
-
-          Pack_Node_Into_Stream_Access (Loc,
-            Stream => Stream_Parameter,
-            Object => OK_Convert_To (RTE (RE_Unsigned_64),
-              Make_Attribute_Reference (Loc,
-                Prefix         =>
-                  Make_Explicit_Dereference (Loc,
-                    Prefix => Object),
-                Attribute_Name => Name_Address)),
-            Etyp   => RTE (RE_Unsigned_64)));
-
-         --  Build the code fragment corresponding to the marshalling of
-         --  a remote object.
-
-         Remote_Statements := New_List (
-
-           Pack_Node_Into_Stream_Access (Loc,
-            Stream => Stream_Parameter,
-            Object =>
-               Make_Selected_Component (Loc,
-                 Prefix        => Unchecked_Convert_To (Stub_Type_Access,
-                   Object),
-                 Selector_Name =>
-                   Make_Identifier (Loc, Name_Origin)),
-            Etyp   => RTE (RE_Partition_ID)),
-
-           Pack_Node_Into_Stream_Access (Loc,
-            Stream => Stream_Parameter,
-            Object =>
-               Make_Selected_Component (Loc,
-                 Prefix        => Unchecked_Convert_To (Stub_Type_Access,
-                   Object),
-                 Selector_Name =>
-                   Make_Identifier (Loc, Name_Receiver)),
-            Etyp   => RTE (RE_Unsigned_64)),
-
-           Pack_Node_Into_Stream_Access (Loc,
-            Stream => Stream_Parameter,
-            Object =>
-               Make_Selected_Component (Loc,
-                 Prefix        => Unchecked_Convert_To (Stub_Type_Access,
-                   Object),
-                 Selector_Name =>
-                   Make_Identifier (Loc, Name_Addr)),
-            Etyp   => RTE (RE_Unsigned_64)));
-
-         --  Build code fragment corresponding to marshalling of a null object
-
-         Null_Statements := New_List (
-
-           Pack_Entity_Into_Stream_Access (Loc,
-             Stream => Stream_Parameter,
-             Object => RTE (RE_Get_Local_Partition_Id)),
-
-           Pack_Node_Into_Stream_Access (Loc,
-             Stream => Stream_Parameter,
-             Object => OK_Convert_To (RTE (RE_Unsigned_64), RPC_Receiver),
-             Etyp   => RTE (RE_Unsigned_64)),
-
-           Pack_Node_Into_Stream_Access (Loc,
-             Stream => Stream_Parameter,
-             Object => Make_Integer_Literal (Loc, Uint_0),
-             Etyp   => RTE (RE_Unsigned_64)));
-
-         Statements := New_List (
-           Make_Implicit_If_Statement (RACW_Type,
-             Condition       =>
-               Make_Op_Eq (Loc,
-                 Left_Opnd  => Object,
-                 Right_Opnd => Make_Null (Loc)),
-             Then_Statements => Null_Statements,
-             Elsif_Parts     => New_List (
-               Make_Elsif_Part (Loc,
-                 Condition       =>
-                   Make_Op_Eq (Loc,
-                     Left_Opnd  =>
-                       Make_Attribute_Reference (Loc,
-                         Prefix         => Object,
-                         Attribute_Name => Name_Tag),
-                     Right_Opnd =>
-                       Make_Attribute_Reference (Loc,
-                         Prefix         => New_Occurrence_Of (Stub_Type, Loc),
-                         Attribute_Name => Name_Tag)),
-                 Then_Statements => Remote_Statements)),
-             Else_Statements => Local_Statements));
-
-         Build_Stream_Procedure
-           (Loc, RACW_Type, Body_Node,
-            Make_Defining_Identifier (Loc, Procedure_Name),
-            Statements, Outp => False);
-
-         Proc_Decl := Make_Subprogram_Declaration (Loc,
-           Copy_Specification (Loc, Specification (Body_Node)));
-
-         Attr_Decl :=
-           Make_Attribute_Definition_Clause (Loc,
-             Name       => New_Occurrence_Of (RACW_Type, Loc),
-             Chars      => Name_Write,
-             Expression =>
-               New_Occurrence_Of (
-                 Defining_Unit_Name (Specification (Proc_Decl)), Loc));
-
-         Insert_After (Declaration_Node (RACW_Type), Proc_Decl);
-         Insert_After (Proc_Decl, Attr_Decl);
-         Append_To (Declarations, Body_Node);
-      end Add_RACW_Write_Attribute;
-
-      ------------------------
-      -- Add_RAS_Access_TSS --
-      ------------------------
-
-      procedure Add_RAS_Access_TSS (N : Node_Id) is
-         Loc : constant Source_Ptr := Sloc (N);
-
-         Ras_Type : constant Entity_Id := Defining_Identifier (N);
-         Fat_Type : constant Entity_Id := Equivalent_Type (Ras_Type);
-         --  Ras_Type is the access to subprogram type while Fat_Type is the
-         --  corresponding record type.
-
-         RACW_Type : constant Entity_Id :=
-                       Underlying_RACW_Type (Ras_Type);
-         Desig     : constant Entity_Id :=
-                       Etype (Designated_Type (RACW_Type));
-
-         Stub_Elements : constant Stub_Structure :=
-                           Stubs_Table.Get (Desig);
-         pragma Assert (Stub_Elements /= Empty_Stub_Structure);
-
-         Proc : constant Entity_Id :=
-                  Make_Defining_Identifier (Loc,
-                    Chars => Make_TSS_Name (Ras_Type, TSS_RAS_Access));
-
-         Proc_Spec : Node_Id;
-
-         --  Formal parameters
-
-         Package_Name : constant Entity_Id :=
-                          Make_Defining_Identifier (Loc,
-                            Chars => Name_P);
-         --  Target package
-
-         Subp_Id : constant Entity_Id :=
-                     Make_Defining_Identifier (Loc,
-                       Chars => Name_S);
-         --  Target subprogram
-
-         Asynch_P : constant Entity_Id :=
-                      Make_Defining_Identifier (Loc,
-                        Chars => Name_Asynchronous);
-         --  Is the procedure to which the 'Access applies asynchronous?
-
-         All_Calls_Remote : constant Entity_Id :=
-                              Make_Defining_Identifier (Loc,
-                                Chars => Name_All_Calls_Remote);
-         --  True if an All_Calls_Remote pragma applies to the RCI unit
-         --  that contains the subprogram.
-
-         --  Common local variables
-
-         Proc_Decls      : List_Id;
-         Proc_Statements : List_Id;
-
-         Origin : constant Entity_Id :=
-                    Make_Defining_Identifier (Loc,
-                      Chars => New_Internal_Name ('P'));
-
-         --  Additional local variables for the local case
-
-         Proxy_Addr : constant Entity_Id :=
-                        Make_Defining_Identifier (Loc,
-                          Chars => New_Internal_Name ('P'));
-
-         --  Additional local variables for the remote case
-
-         Local_Stub : constant Entity_Id :=
-                        Make_Defining_Identifier (Loc,
-                          Chars => New_Internal_Name ('L'));
-
-         Stub_Ptr : constant Entity_Id :=
-                      Make_Defining_Identifier (Loc,
-                        Chars => New_Internal_Name ('S'));
-
-         function Set_Field
-           (Field_Name : Name_Id;
-            Value      : Node_Id) return Node_Id;
-         --  Construct an assignment that sets the named component in the
-         --  returned record
-
-         ---------------
-         -- Set_Field --
-         ---------------
-
-         function Set_Field
-           (Field_Name : Name_Id;
-            Value      : Node_Id) return Node_Id
-         is
-         begin
-            return
-              Make_Assignment_Statement (Loc,
-                Name       =>
-                  Make_Selected_Component (Loc,
-                    Prefix        => Stub_Ptr,
-                    Selector_Name => Field_Name),
-                Expression => Value);
-         end Set_Field;
-
-      --  Start of processing for Add_RAS_Access_TSS
-
-      begin
-         Proc_Decls := New_List (
-
-         --  Common declarations
-
-           Make_Object_Declaration (Loc,
-             Defining_Identifier => Origin,
-             Constant_Present    => True,
-             Object_Definition   =>
-               New_Occurrence_Of (RTE (RE_Partition_ID), Loc),
-             Expression          =>
-               Make_Function_Call (Loc,
-                 Name                   =>
-                   New_Occurrence_Of (RTE (RE_Get_Active_Partition_Id), Loc),
-                 Parameter_Associations => New_List (
-                   New_Occurrence_Of (Package_Name, Loc)))),
-
-         --  Declaration use only in the local case: proxy address
-
-           Make_Object_Declaration (Loc,
-             Defining_Identifier => Proxy_Addr,
-             Object_Definition   =>
-               New_Occurrence_Of (RTE (RE_Unsigned_64), Loc)),
-
-         --  Declarations used only in the remote case: stub object and
-         --  stub pointer.
-
-           Make_Object_Declaration (Loc,
-             Defining_Identifier => Local_Stub,
-             Aliased_Present     => True,
-             Object_Definition   =>
-               New_Occurrence_Of (Stub_Elements.Stub_Type, Loc)),
-
-           Make_Object_Declaration (Loc,
-             Defining_Identifier =>
-               Stub_Ptr,
-             Object_Definition   =>
-               New_Occurrence_Of (Stub_Elements.Stub_Type_Access, Loc),
-             Expression          =>
-               Make_Attribute_Reference (Loc,
-                 Prefix => New_Occurrence_Of (Local_Stub, Loc),
-                 Attribute_Name => Name_Unchecked_Access)));
-
-         Set_Etype (Stub_Ptr, Stub_Elements.Stub_Type_Access);
-         --  Build_Get_Unique_RP_Call needs this information
-
-         --  Note: Here we assume that the Fat_Type is a record
-         --  containing just a pointer to a proxy or stub object.
-
-         Proc_Statements := New_List (
-
-         --  Generate:
-
-         --    Get_RAS_Info (Pkg, Subp, PA);
-         --    if Origin = Local_Partition_Id
-         --      and then not All_Calls_Remote
-         --    then
-         --       return Fat_Type!(PA);
-         --    end if;
-
-            Make_Procedure_Call_Statement (Loc,
-              Name =>
-                New_Occurrence_Of (RTE (RE_Get_RAS_Info), Loc),
-              Parameter_Associations => New_List (
-                New_Occurrence_Of (Package_Name, Loc),
-                New_Occurrence_Of (Subp_Id, Loc),
-                New_Occurrence_Of (Proxy_Addr, Loc))),
-
-           Make_Implicit_If_Statement (N,
-             Condition =>
-               Make_And_Then (Loc,
-                 Left_Opnd  =>
-                   Make_Op_Eq (Loc,
-                     Left_Opnd =>
-                       New_Occurrence_Of (Origin, Loc),
-                     Right_Opnd =>
-                       Make_Function_Call (Loc,
-                         New_Occurrence_Of (
-                           RTE (RE_Get_Local_Partition_Id), Loc))),
-                 Right_Opnd =>
-                   Make_Op_Not (Loc,
-                     New_Occurrence_Of (All_Calls_Remote, Loc))),
-             Then_Statements => New_List (
-               Make_Return_Statement (Loc,
-                 Unchecked_Convert_To (Fat_Type,
-                   OK_Convert_To (RTE (RE_Address),
-                     New_Occurrence_Of (Proxy_Addr, Loc)))))),
-
-           Set_Field (Name_Origin,
-               New_Occurrence_Of (Origin, Loc)),
-
-           Set_Field (Name_Receiver,
-             Make_Function_Call (Loc,
-               Name                   =>
-                 New_Occurrence_Of (RTE (RE_Get_RCI_Package_Receiver), Loc),
-               Parameter_Associations => New_List (
-                 New_Occurrence_Of (Package_Name, Loc)))),
-
-           Set_Field (Name_Addr, New_Occurrence_Of (Proxy_Addr, Loc)),
-
-         --  E.4.1(9) A remote call is asynchronous if it is a call to
-         --  a procedure, or a call through a value of an access-to-procedure
-         --  type, to which a pragma Asynchronous applies.
-
-         --    Parameter Asynch_P is true when the procedure is asynchronous;
-         --    Expression Asynch_T is true when the type is asynchronous.
-
-           Set_Field (Name_Asynchronous,
-             Make_Or_Else (Loc,
-               New_Occurrence_Of (Asynch_P, Loc),
-               New_Occurrence_Of (Boolean_Literals (
-                 Is_Asynchronous (Ras_Type)), Loc))));
-
-         Append_List_To (Proc_Statements,
-           Build_Get_Unique_RP_Call
-             (Loc, Stub_Ptr, Stub_Elements.Stub_Type));
-
-         --  Return the newly created value
-
-         Append_To (Proc_Statements,
-           Make_Return_Statement (Loc,
-             Expression =>
-               Unchecked_Convert_To (Fat_Type,
-                 New_Occurrence_Of (Stub_Ptr, Loc))));
-
-         Proc_Spec :=
-           Make_Function_Specification (Loc,
-             Defining_Unit_Name       => Proc,
-             Parameter_Specifications => New_List (
-               Make_Parameter_Specification (Loc,
-                 Defining_Identifier => Package_Name,
-                 Parameter_Type      =>
-                   New_Occurrence_Of (Standard_String, Loc)),
-
-               Make_Parameter_Specification (Loc,
-                 Defining_Identifier => Subp_Id,
-                 Parameter_Type      =>
-                   New_Occurrence_Of (RTE (RE_Subprogram_Id), Loc)),
-
-               Make_Parameter_Specification (Loc,
-                 Defining_Identifier => Asynch_P,
-                 Parameter_Type      =>
-                   New_Occurrence_Of (Standard_Boolean, Loc)),
-
-               Make_Parameter_Specification (Loc,
-                 Defining_Identifier => All_Calls_Remote,
-                 Parameter_Type      =>
-                   New_Occurrence_Of (Standard_Boolean, Loc))),
-
-            Subtype_Mark =>
-              New_Occurrence_Of (Fat_Type, Loc));
-
-         --  Set the kind and return type of the function to prevent
-         --  ambiguities between Ras_Type and Fat_Type in subsequent analysis.
-
-         Set_Ekind (Proc, E_Function);
-         Set_Etype (Proc, Fat_Type);
-
-         Discard_Node (
-           Make_Subprogram_Body (Loc,
-             Specification              => Proc_Spec,
-             Declarations               => Proc_Decls,
-             Handled_Statement_Sequence =>
-               Make_Handled_Sequence_Of_Statements (Loc,
-                 Statements => Proc_Statements)));
-
-         Set_TSS (Fat_Type, Proc);
-      end Add_RAS_Access_TSS;
-
-      -----------------------
-      -- Add_RAST_Features --
-      -----------------------
-
-      procedure Add_RAST_Features
-        (Vis_Decl : Node_Id;
-         RAS_Type : Entity_Id;
-         Decls    : List_Id)
-      is
-         pragma Warnings (Off);
-         pragma Unreferenced (RAS_Type, Decls);
-         pragma Warnings (On);
-      begin
-         Add_RAS_Access_TSS (Vis_Decl);
-      end Add_RAST_Features;
-
-      -----------------------------------------
-      -- Add_Receiving_Stubs_To_Declarations --
-      -----------------------------------------
-
-      procedure Add_Receiving_Stubs_To_Declarations
-        (Pkg_Spec : Node_Id;
-         Decls    : List_Id)
-      is
-         Loc : constant Source_Ptr := Sloc (Pkg_Spec);
-
-         Request_Parameter : Node_Id;
-
-         Pkg_RPC_Receiver            : constant Entity_Id :=
-                                         Make_Defining_Identifier (Loc,
-                                           New_Internal_Name ('H'));
-         Pkg_RPC_Receiver_Statements : List_Id;
-         Pkg_RPC_Receiver_Cases      : constant List_Id := New_List;
-         Pkg_RPC_Receiver_Body       : Node_Id;
-         --  A Pkg_RPC_Receiver is built to decode the request
-
-         Lookup_RAS_Info : constant Entity_Id :=
-                             Make_Defining_Identifier (Loc,
-                               Chars => New_Internal_Name ('R'));
-         --  A remote subprogram is created to allow peers to look up
-         --  RAS information using subprogram ids.
-
-         Subp_Id    : Entity_Id;
-         Subp_Index : Entity_Id;
-         --  Subprogram_Id as read from the incoming stream
-
-         Current_Declaration       : Node_Id;
-         Current_Subprogram_Number : Int := First_RCI_Subprogram_Id;
-         Current_Stubs             : Node_Id;
-
-         Subp_Info_Array : constant Entity_Id :=
-                             Make_Defining_Identifier (Loc,
-                               Chars => New_Internal_Name ('I'));
-
-         Subp_Info_List : constant List_Id := New_List;
-
-         Register_Pkg_Actuals : constant List_Id := New_List;
-
-         All_Calls_Remote_E  : Entity_Id;
-         Proxy_Object_Addr   : Entity_Id;
-
-         procedure Append_Stubs_To
-           (RPC_Receiver_Cases : List_Id;
-            Stubs              : Node_Id;
-            Subprogram_Number  : Int);
-         --  Add one case to the specified RPC receiver case list
-         --  associating Subprogram_Number with the subprogram declared
-         --  by Declaration, for which we have receiving stubs in Stubs.
-
-         ---------------------
-         -- Append_Stubs_To --
-         ---------------------
-
-         procedure Append_Stubs_To
-           (RPC_Receiver_Cases : List_Id;
-            Stubs              : Node_Id;
-            Subprogram_Number  : Int)
-         is
-         begin
-            Append_To (RPC_Receiver_Cases,
-              Make_Case_Statement_Alternative (Loc,
-                Discrete_Choices =>
-                   New_List (Make_Integer_Literal (Loc, Subprogram_Number)),
-                Statements       =>
-                  New_List (
-                    Make_Procedure_Call_Statement (Loc,
-                      Name                   =>
-                        New_Occurrence_Of (
-                          Defining_Entity (Stubs), Loc),
-                      Parameter_Associations => New_List (
-                        New_Occurrence_Of (Request_Parameter, Loc))))));
-         end Append_Stubs_To;
-
-      --  Start of processing for Add_Receiving_Stubs_To_Declarations
-
-      begin
-         --  Building receiving stubs consist in several operations:
-
-         --    - a package RPC receiver must be built. This subprogram
-         --      will get a Subprogram_Id from the incoming stream
-         --      and will dispatch the call to the right subprogram
-
-         --    - a receiving stub for any subprogram visible in the package
-         --      spec. This stub will read all the parameters from the stream,
-         --      and put the result as well as the exception occurrence in the
-         --      output stream
-
-         --    - a dummy package with an empty spec and a body made of an
-         --      elaboration part, whose job is to register the receiving
-         --      part of this RCI package on the name server. This is done
-         --      by calling System.Partition_Interface.Register_Receiving_Stub
-
-         Build_RPC_Receiver_Body (
-           RPC_Receiver => Pkg_RPC_Receiver,
-           Request      => Request_Parameter,
-           Subp_Id      => Subp_Id,
-           Subp_Index   => Subp_Index,
-           Stmts        => Pkg_RPC_Receiver_Statements,
-           Decl         => Pkg_RPC_Receiver_Body);
-         pragma Assert (Subp_Id = Subp_Index);
-
-         --  A null subp_id denotes a call through a RAS, in which case the
-         --  next Uint_64 element in the stream is the address of the local
-         --  proxy object, from which we can retrieve the actual subprogram id.
-
-         Append_To (Pkg_RPC_Receiver_Statements,
-           Make_Implicit_If_Statement (Pkg_Spec,
-             Condition =>
-               Make_Op_Eq (Loc,
-                 New_Occurrence_Of (Subp_Id, Loc),
-                 Make_Integer_Literal (Loc, 0)),
-             Then_Statements => New_List (
-               Make_Assignment_Statement (Loc,
-                 Name =>
-                   New_Occurrence_Of (Subp_Id, Loc),
-                 Expression =>
-                   Make_Selected_Component (Loc,
-                     Prefix =>
-                       Unchecked_Convert_To (RTE (RE_RAS_Proxy_Type_Access),
-                         OK_Convert_To (RTE (RE_Address),
-                           Make_Attribute_Reference (Loc,
-                             Prefix =>
-                               New_Occurrence_Of (RTE (RE_Unsigned_64), Loc),
-                             Attribute_Name =>
-                               Name_Input,
-                             Expressions => New_List (
-                               Make_Selected_Component (Loc,
-                                 Prefix        => Request_Parameter,
-                                 Selector_Name => Name_Params))))),
-                     Selector_Name =>
-                       Make_Identifier (Loc, Name_Subp_Id))))));
-
-         --  Build a subprogram for RAS information lookups
-
-         Current_Declaration :=
-           Make_Subprogram_Declaration (Loc,
-             Specification =>
-               Make_Function_Specification (Loc,
-                 Defining_Unit_Name =>
-                   Lookup_RAS_Info,
-                 Parameter_Specifications => New_List (
-                   Make_Parameter_Specification (Loc,
-                     Defining_Identifier =>
-                       Make_Defining_Identifier (Loc, Name_Subp_Id),
-                     In_Present =>
-                       True,
-                     Parameter_Type =>
-                       New_Occurrence_Of (RTE (RE_Subprogram_Id), Loc))),
-                 Subtype_Mark =>
-                   New_Occurrence_Of (RTE (RE_Unsigned_64), Loc)));
-         Append_To (Decls, Current_Declaration);
-         Analyze (Current_Declaration);
-
-         Current_Stubs := Build_Subprogram_Receiving_Stubs
-           (Vis_Decl     => Current_Declaration,
-            Asynchronous => False);
-         Append_To (Decls, Current_Stubs);
-         Analyze (Current_Stubs);
-
-         Append_Stubs_To (Pkg_RPC_Receiver_Cases,
-           Stubs       =>
-             Current_Stubs,
-           Subprogram_Number => 1);
-
-         --  For each subprogram, the receiving stub will be built and a
-         --  case statement will be made on the Subprogram_Id to dispatch
-         --  to the right subprogram.
-
-         All_Calls_Remote_E := Boolean_Literals (
-           Has_All_Calls_Remote (Defining_Entity (Pkg_Spec)));
-
-         Overload_Counter_Table.Reset;
-
-         Current_Declaration := First (Visible_Declarations (Pkg_Spec));
-         while Present (Current_Declaration) loop
-            if Nkind (Current_Declaration) = N_Subprogram_Declaration
-              and then Comes_From_Source (Current_Declaration)
-            then
-               declare
-                  Loc : constant Source_Ptr :=
-                          Sloc (Current_Declaration);
-                  --  While specifically processing Current_Declaration, use
-                  --  its Sloc as the location of all generated nodes.
-
-                  Subp_Def : constant Entity_Id :=
-                               Defining_Unit_Name
-                                 (Specification (Current_Declaration));
-
-                  Subp_Val : String_Id;
-
-               begin
-                  pragma Assert (Current_Subprogram_Number =
-                    Get_Subprogram_Id (Subp_Def));
-
-                  --  Build receiving stub
-
-                  Current_Stubs :=
-                    Build_Subprogram_Receiving_Stubs
-                      (Vis_Decl     => Current_Declaration,
-                       Asynchronous =>
-                         Nkind (Specification (Current_Declaration)) =
-                             N_Procedure_Specification
-                           and then Is_Asynchronous (Subp_Def));
-
-                  Append_To (Decls, Current_Stubs);
-                  Analyze (Current_Stubs);
-
-                  --  Build RAS proxy
-
-                  Add_RAS_Proxy_And_Analyze (Decls,
-                    Vis_Decl           =>
-                      Current_Declaration,
-                    All_Calls_Remote_E =>
-                      All_Calls_Remote_E,
-                    Proxy_Object_Addr  =>
-                      Proxy_Object_Addr);
-
-                  --  Compute distribution identifier
-
-                  Assign_Subprogram_Identifier (
-                    Subp_Def,
-                    Current_Subprogram_Number,
-                    Subp_Val);
-
-                  --  Add subprogram descriptor (RCI_Subp_Info) to the
-                  --  subprograms table for this receiver. The aggregate
-                  --  below must be kept consistent with the declaration
-                  --  of type RCI_Subp_Info in System.Partition_Interface.
-
-                  Append_To (Subp_Info_List,
-                    Make_Component_Association (Loc,
-                      Choices => New_List (
-                        Make_Integer_Literal (Loc,
-                          Current_Subprogram_Number)),
-                      Expression =>
-                        Make_Aggregate (Loc,
-                          Component_Associations => New_List (
-                            Make_Component_Association (Loc,
-                              Choices => New_List (
-                                Make_Identifier (Loc, Name_Addr)),
-                              Expression =>
-                                New_Occurrence_Of (
-                                  Proxy_Object_Addr, Loc))))));
-
-                  Append_Stubs_To (Pkg_RPC_Receiver_Cases,
-                    Stubs =>
-                      Current_Stubs,
-                    Subprogram_Number =>
-                      Current_Subprogram_Number);
-               end;
-
-               Current_Subprogram_Number := Current_Subprogram_Number + 1;
-            end if;
-
-            Next (Current_Declaration);
-         end loop;
-
-         --  If we receive an invalid Subprogram_Id, it is best to do nothing
-         --  rather than raising an exception since we do not want someone
-         --  to crash a remote partition by sending invalid subprogram ids.
-         --  This is consistent with the other parts of the case statement
-         --  since even in presence of incorrect parameters in the stream,
-         --  every exception will be caught and (if the subprogram is not an
-         --  APC) put into the result stream and sent away.
-
-         Append_To (Pkg_RPC_Receiver_Cases,
-           Make_Case_Statement_Alternative (Loc,
-             Discrete_Choices =>
-               New_List (Make_Others_Choice (Loc)),
-             Statements       =>
-               New_List (Make_Null_Statement (Loc))));
-
-         Append_To (Pkg_RPC_Receiver_Statements,
-           Make_Case_Statement (Loc,
-             Expression   =>
-               New_Occurrence_Of (Subp_Id, Loc),
-             Alternatives => Pkg_RPC_Receiver_Cases));
-
-         Append_To (Decls,
-           Make_Object_Declaration (Loc,
-             Defining_Identifier => Subp_Info_Array,
-             Constant_Present    => True,
-             Aliased_Present     => True,
-             Object_Definition   =>
-               Make_Subtype_Indication (Loc,
-                 Subtype_Mark =>
-                   New_Occurrence_Of (RTE (RE_RCI_Subp_Info_Array), Loc),
-                 Constraint =>
-                   Make_Index_Or_Discriminant_Constraint (Loc,
-                     New_List (
-                       Make_Range (Loc,
-                         Low_Bound  => Make_Integer_Literal (Loc,
-                           First_RCI_Subprogram_Id),
-                         High_Bound =>
-                           Make_Integer_Literal (Loc,
-                             First_RCI_Subprogram_Id
-                             + List_Length (Subp_Info_List) - 1))))),
-             Expression          =>
-               Make_Aggregate (Loc,
-                 Component_Associations => Subp_Info_List)));
-         Analyze (Last (Decls));
-
-         Append_To (Decls,
-           Make_Subprogram_Body (Loc,
-             Specification =>
-               Copy_Specification (Loc, Parent (Lookup_RAS_Info)),
-             Declarations =>
-               No_List,
-             Handled_Statement_Sequence =>
-               Make_Handled_Sequence_Of_Statements (Loc,
-                 Statements => New_List (
-                   Make_Return_Statement (Loc,
-                     Expression => OK_Convert_To (RTE (RE_Unsigned_64),
-                       Make_Selected_Component (Loc,
-                         Prefix =>
-                           Make_Indexed_Component (Loc,
-                             Prefix =>
-                               New_Occurrence_Of (Subp_Info_Array, Loc),
-                             Expressions => New_List (
-                               Convert_To (Standard_Integer,
-                                 Make_Identifier (Loc, Name_Subp_Id)))),
-                         Selector_Name =>
-                           Make_Identifier (Loc, Name_Addr))))))));
-         Analyze (Last (Decls));
-
-         Append_To (Decls, Pkg_RPC_Receiver_Body);
-         Analyze (Last (Decls));
-
-         Get_Library_Unit_Name_String (Pkg_Spec);
-         Append_To (Register_Pkg_Actuals,
-            --  Name
-           Make_String_Literal (Loc,
-             Strval => String_From_Name_Buffer));
-
-         Append_To (Register_Pkg_Actuals,
-            --  Receiver
-           Make_Attribute_Reference (Loc,
-             Prefix         =>
-               New_Occurrence_Of (Pkg_RPC_Receiver, Loc),
-             Attribute_Name =>
-               Name_Unrestricted_Access));
-
-         Append_To (Register_Pkg_Actuals,
-            --  Version
-           Make_Attribute_Reference (Loc,
-             Prefix         =>
-               New_Occurrence_Of (Defining_Entity (Pkg_Spec), Loc),
-             Attribute_Name =>
-               Name_Version));
-
-         Append_To (Register_Pkg_Actuals,
-            --  Subp_Info
-           Make_Attribute_Reference (Loc,
-             Prefix         =>
-               New_Occurrence_Of (Subp_Info_Array, Loc),
-             Attribute_Name =>
-               Name_Address));
-
-         Append_To (Register_Pkg_Actuals,
-            --  Subp_Info_Len
-           Make_Attribute_Reference (Loc,
-             Prefix         =>
-               New_Occurrence_Of (Subp_Info_Array, Loc),
-             Attribute_Name =>
-               Name_Length));
-
-         Append_To (Decls,
-           Make_Procedure_Call_Statement (Loc,
-             Name                   =>
-               New_Occurrence_Of (RTE (RE_Register_Receiving_Stub), Loc),
-             Parameter_Associations => Register_Pkg_Actuals));
-         Analyze (Last (Decls));
-      end Add_Receiving_Stubs_To_Declarations;
-
-      ---------------------------------
-      -- Build_General_Calling_Stubs --
-      ---------------------------------
-
-      procedure Build_General_Calling_Stubs
-        (Decls                     : List_Id;
-         Statements                : List_Id;
-         Target_Partition          : Entity_Id;
-         Target_RPC_Receiver       : Node_Id;
-         Subprogram_Id             : Node_Id;
-         Asynchronous              : Node_Id   := Empty;
-         Is_Known_Asynchronous     : Boolean   := False;
-         Is_Known_Non_Asynchronous : Boolean   := False;
-         Is_Function               : Boolean;
-         Spec                      : Node_Id;
-         Stub_Type                 : Entity_Id := Empty;
-         RACW_Type                 : Entity_Id := Empty;
-         Nod                       : Node_Id)
-      is
-         Loc : constant Source_Ptr := Sloc (Nod);
-
-         Stream_Parameter : Node_Id;
-         --  Name of the stream used to transmit parameters to the
-         --  remote package.
-
-         Result_Parameter : Node_Id;
-         --  Name of the result parameter (in non-APC cases) which get the
-         --  result of the remote subprogram.
-
-         Exception_Return_Parameter : Node_Id;
-         --  Name of the parameter which will hold the exception sent by the
-         --  remote subprogram.
-
-         Current_Parameter : Node_Id;
-         --  Current parameter being handled
-
-         Ordered_Parameters_List : constant List_Id :=
-                                     Build_Ordered_Parameters_List (Spec);
-
-         Asynchronous_Statements     : List_Id := No_List;
-         Non_Asynchronous_Statements : List_Id := No_List;
-         --  Statements specifics to the Asynchronous/Non-Asynchronous cases
-
-         Extra_Formal_Statements : constant List_Id := New_List;
-         --  List of statements for extra formal parameters. It will appear
-         --  after the regular statements for writing out parameters.
-
-         pragma Warnings (Off);
-         pragma Unreferenced (RACW_Type);
-         --  Used only for the PolyORB case
-         pragma Warnings (On);
-
-      begin
-         --  The general form of a calling stub for a given subprogram is:
-
-         --    procedure X (...) is P : constant Partition_ID :=
-         --      RCI_Cache.Get_Active_Partition_ID; Stream, Result : aliased
-         --      System.RPC.Params_Stream_Type (0); begin
-         --       Put_Package_RPC_Receiver_In_Stream; (the package RPC receiver
-         --                  comes from RCI_Cache.Get_RCI_Package_Receiver)
-         --       Put_Subprogram_Id_In_Stream; Put_Parameters_In_Stream; Do_RPC
-         --       (Stream, Result); Read_Exception_Occurrence_From_Result;
-         --       Raise_It;
-         --       Read_Out_Parameters_And_Function_Return_From_Stream; end X;
-
-         --  There are some variations: Do_APC is called for an asynchronous
-         --  procedure and the part after the call is completely ommitted as
-         --  well as the declaration of Result. For a function call, 'Input is
-         --  always used to read the result even if it is constrained.
-
-         Stream_Parameter :=
-           Make_Defining_Identifier (Loc, New_Internal_Name ('S'));
-
-         Append_To (Decls,
-           Make_Object_Declaration (Loc,
-             Defining_Identifier => Stream_Parameter,
-             Aliased_Present     => True,
-             Object_Definition   =>
-               Make_Subtype_Indication (Loc,
-                 Subtype_Mark =>
-                   New_Occurrence_Of (RTE (RE_Params_Stream_Type), Loc),
-                 Constraint   =>
-                   Make_Index_Or_Discriminant_Constraint (Loc,
-                     Constraints =>
-                       New_List (Make_Integer_Literal (Loc, 0))))));
-
-         if not Is_Known_Asynchronous then
-            Result_Parameter :=
-              Make_Defining_Identifier (Loc, New_Internal_Name ('R'));
-
-            Append_To (Decls,
-              Make_Object_Declaration (Loc,
-                Defining_Identifier => Result_Parameter,
-                Aliased_Present     => True,
-                Object_Definition   =>
-                  Make_Subtype_Indication (Loc,
-                    Subtype_Mark =>
-                      New_Occurrence_Of (RTE (RE_Params_Stream_Type), Loc),
-                    Constraint   =>
-                      Make_Index_Or_Discriminant_Constraint (Loc,
-                        Constraints =>
-                          New_List (Make_Integer_Literal (Loc, 0))))));
-
-            Exception_Return_Parameter :=
-              Make_Defining_Identifier (Loc, New_Internal_Name ('E'));
-
-            Append_To (Decls,
-              Make_Object_Declaration (Loc,
-                Defining_Identifier => Exception_Return_Parameter,
-                Object_Definition   =>
-                  New_Occurrence_Of (RTE (RE_Exception_Occurrence), Loc)));
-
-         else
-            Result_Parameter := Empty;
-            Exception_Return_Parameter := Empty;
-         end if;
-
-         --  Put first the RPC receiver corresponding to the remote package
-
-         Append_To (Statements,
-           Make_Attribute_Reference (Loc,
-             Prefix         =>
-               New_Occurrence_Of (RTE (RE_Unsigned_64), Loc),
-             Attribute_Name => Name_Write,
-             Expressions    => New_List (
-               Make_Attribute_Reference (Loc,
-                 Prefix         =>
-                   New_Occurrence_Of (Stream_Parameter, Loc),
-                 Attribute_Name =>
-                   Name_Access),
-               Target_RPC_Receiver)));
-
-         --  Then put the Subprogram_Id of the subprogram we want to call in
-         --  the stream.
-
-         Append_To (Statements,
-           Make_Attribute_Reference (Loc,
-             Prefix         =>
-               New_Occurrence_Of (RTE (RE_Subprogram_Id), Loc),
-             Attribute_Name =>
-               Name_Write,
-             Expressions      => New_List (
-               Make_Attribute_Reference (Loc,
-                 Prefix         =>
-                   New_Occurrence_Of (Stream_Parameter, Loc),
-                 Attribute_Name => Name_Access),
-               Subprogram_Id)));
-
-         Current_Parameter := First (Ordered_Parameters_List);
-         while Present (Current_Parameter) loop
-            declare
-               Typ             : constant Node_Id :=
-                                   Parameter_Type (Current_Parameter);
-               Etyp            : Entity_Id;
-               Constrained     : Boolean;
-               Value           : Node_Id;
-               Extra_Parameter : Entity_Id;
-
-            begin
-               if Is_RACW_Controlling_Formal
-                 (Current_Parameter, Stub_Type)
-               then
-                  --  In the case of a controlling formal argument, we marshall
-                  --  its addr field rather than the local stub.
-
-                  Append_To (Statements,
-                     Pack_Node_Into_Stream (Loc,
-                       Stream => Stream_Parameter,
-                       Object =>
-                         Make_Selected_Component (Loc,
-                           Prefix        =>
-                             Defining_Identifier (Current_Parameter),
-                           Selector_Name => Name_Addr),
-                       Etyp   => RTE (RE_Unsigned_64)));
-
-               else
-                  Value := New_Occurrence_Of
-                    (Defining_Identifier (Current_Parameter), Loc);
-
-                  --  Access type parameters are transmitted as in out
-                  --  parameters. However, a dereference is needed so that
-                  --  we marshall the designated object.
-
-                  if Nkind (Typ) = N_Access_Definition then
-                     Value := Make_Explicit_Dereference (Loc, Value);
-                     Etyp  := Etype (Subtype_Mark (Typ));
-                  else
-                     Etyp := Etype (Typ);
-                  end if;
-
-                  Constrained :=
-                    Is_Constrained (Etyp) or else Is_Elementary_Type (Etyp);
-
-                  --  Any parameter but unconstrained out parameters are
-                  --  transmitted to the peer.
-
-                  if In_Present (Current_Parameter)
-                    or else not Out_Present (Current_Parameter)
-                    or else not Constrained
-                  then
-                     Append_To (Statements,
-                       Make_Attribute_Reference (Loc,
-                         Prefix         =>
-                           New_Occurrence_Of (Etyp, Loc),
-                         Attribute_Name =>
-                           Output_From_Constrained (Constrained),
-                         Expressions    => New_List (
-                           Make_Attribute_Reference (Loc,
-                             Prefix         =>
-                               New_Occurrence_Of (Stream_Parameter, Loc),
-                             Attribute_Name => Name_Access),
-                           Value)));
-                  end if;
-               end if;
-
-               --  If the current parameter has a dynamic constrained status,
-               --  then this status is transmitted as well.
-               --  This should be done for accessibility as well ???
-
-               if Nkind (Typ) /= N_Access_Definition
-                 and then Need_Extra_Constrained (Current_Parameter)
-               then
-                  --  In this block, we do not use the extra formal that has
-                  --  been created because it does not exist at the time of
-                  --  expansion when building calling stubs for remote access
-                  --  to subprogram types. We create an extra variable of this
-                  --  type and push it in the stream after the regular
-                  --  parameters.
-
-                  Extra_Parameter := Make_Defining_Identifier
-                                       (Loc, New_Internal_Name ('P'));
-
-                  Append_To (Decls,
-                     Make_Object_Declaration (Loc,
-                       Defining_Identifier => Extra_Parameter,
-                       Constant_Present    => True,
-                       Object_Definition   =>
-                          New_Occurrence_Of (Standard_Boolean, Loc),
-                       Expression          =>
-                          Make_Attribute_Reference (Loc,
-                            Prefix         =>
-                              New_Occurrence_Of (
-                                Defining_Identifier (Current_Parameter), Loc),
-                            Attribute_Name => Name_Constrained)));
-
-                  Append_To (Extra_Formal_Statements,
-                     Make_Attribute_Reference (Loc,
-                       Prefix         =>
-                         New_Occurrence_Of (Standard_Boolean, Loc),
-                       Attribute_Name =>
-                         Name_Write,
-                       Expressions    => New_List (
-                         Make_Attribute_Reference (Loc,
-                           Prefix         =>
-                             New_Occurrence_Of (Stream_Parameter, Loc),
-                           Attribute_Name =>
-                             Name_Access),
-                         New_Occurrence_Of (Extra_Parameter, Loc))));
-               end if;
-
-               Next (Current_Parameter);
-            end;
-         end loop;
-
-         --  Append the formal statements list to the statements
-
-         Append_List_To (Statements, Extra_Formal_Statements);
-
-         if not Is_Known_Non_Asynchronous then
-
-            --  Build the call to System.RPC.Do_APC
-
-            Asynchronous_Statements := New_List (
-              Make_Procedure_Call_Statement (Loc,
-                Name                   =>
-                  New_Occurrence_Of (RTE (RE_Do_Apc), Loc),
-                Parameter_Associations => New_List (
-                  New_Occurrence_Of (Target_Partition, Loc),
-                  Make_Attribute_Reference (Loc,
-                    Prefix         =>
-                      New_Occurrence_Of (Stream_Parameter, Loc),
-                    Attribute_Name =>
-                      Name_Access))));
-         else
-            Asynchronous_Statements := No_List;
-         end if;
-
-         if not Is_Known_Asynchronous then
-
-            --  Build the call to System.RPC.Do_RPC
-
-            Non_Asynchronous_Statements := New_List (
-              Make_Procedure_Call_Statement (Loc,
-                Name                   =>
-                  New_Occurrence_Of (RTE (RE_Do_Rpc), Loc),
-                Parameter_Associations => New_List (
-                  New_Occurrence_Of (Target_Partition, Loc),
-
-                  Make_Attribute_Reference (Loc,
-                    Prefix         =>
-                      New_Occurrence_Of (Stream_Parameter, Loc),
-                    Attribute_Name =>
-                      Name_Access),
-
-                  Make_Attribute_Reference (Loc,
-                    Prefix         =>
-                      New_Occurrence_Of (Result_Parameter, Loc),
-                    Attribute_Name =>
-                      Name_Access))));
-
-            --  Read the exception occurrence from the result stream and
-            --  reraise it. It does no harm if this is a Null_Occurrence since
-            --  this does nothing.
-
-            Append_To (Non_Asynchronous_Statements,
-              Make_Attribute_Reference (Loc,
-                Prefix         =>
-                  New_Occurrence_Of (RTE (RE_Exception_Occurrence), Loc),
-
-                Attribute_Name =>
-                  Name_Read,
-
-                Expressions    => New_List (
-                  Make_Attribute_Reference (Loc,
-                    Prefix         =>
-                      New_Occurrence_Of (Result_Parameter, Loc),
-                    Attribute_Name =>
-                      Name_Access),
-                  New_Occurrence_Of (Exception_Return_Parameter, Loc))));
-
-            Append_To (Non_Asynchronous_Statements,
-              Make_Procedure_Call_Statement (Loc,
-                Name                   =>
-                  New_Occurrence_Of (RTE (RE_Reraise_Occurrence), Loc),
-                Parameter_Associations => New_List (
-                  New_Occurrence_Of (Exception_Return_Parameter, Loc))));
-
-            if Is_Function then
-
-               --  If this is a function call, then read the value and return
-               --  it. The return value is written/read using 'Output/'Input.
-
-               Append_To (Non_Asynchronous_Statements,
-                 Make_Tag_Check (Loc,
-                   Make_Return_Statement (Loc,
-                     Expression =>
-                       Make_Attribute_Reference (Loc,
-                         Prefix         =>
-                           New_Occurrence_Of (
-                             Etype (Subtype_Mark (Spec)), Loc),
-
-                         Attribute_Name => Name_Input,
-
-                         Expressions    => New_List (
-                           Make_Attribute_Reference (Loc,
-                             Prefix         =>
-                               New_Occurrence_Of (Result_Parameter, Loc),
-                             Attribute_Name => Name_Access))))));
-
-            else
-               --  Loop around parameters and assign out (or in out)
-               --  parameters. In the case of RACW, controlling arguments
-               --  cannot possibly have changed since they are remote, so we do
-               --  not read them from the stream.
-
-               Current_Parameter := First (Ordered_Parameters_List);
-               while Present (Current_Parameter) loop
-                  declare
-                     Typ   : constant Node_Id :=
-                               Parameter_Type (Current_Parameter);
-                     Etyp  : Entity_Id;
-                     Value : Node_Id;
-
-                  begin
-                     Value :=
-                       New_Occurrence_Of
-                         (Defining_Identifier (Current_Parameter), Loc);
-
-                     if Nkind (Typ) = N_Access_Definition then
-                        Value := Make_Explicit_Dereference (Loc, Value);
-                        Etyp  := Etype (Subtype_Mark (Typ));
-                     else
-                        Etyp := Etype (Typ);
-                     end if;
-
-                     if (Out_Present (Current_Parameter)
-                          or else Nkind (Typ) = N_Access_Definition)
-                       and then Etyp /= Stub_Type
-                     then
-                        Append_To (Non_Asynchronous_Statements,
-                           Make_Attribute_Reference (Loc,
-                             Prefix         =>
-                               New_Occurrence_Of (Etyp, Loc),
-
-                             Attribute_Name => Name_Read,
-
-                             Expressions    => New_List (
-                               Make_Attribute_Reference (Loc,
-                                 Prefix         =>
-                                   New_Occurrence_Of (Result_Parameter, Loc),
-                                 Attribute_Name =>
-                                   Name_Access),
-                               Value)));
-                     end if;
-                  end;
-
-                  Next (Current_Parameter);
-               end loop;
-            end if;
-         end if;
-
-         if Is_Known_Asynchronous then
-            Append_List_To (Statements, Asynchronous_Statements);
-
-         elsif Is_Known_Non_Asynchronous then
-            Append_List_To (Statements, Non_Asynchronous_Statements);
-
-         else
-            pragma Assert (Present (Asynchronous));
-            Prepend_To (Asynchronous_Statements,
-              Make_Attribute_Reference (Loc,
-                Prefix         => New_Occurrence_Of (Standard_Boolean, Loc),
-                Attribute_Name => Name_Write,
-                Expressions    => New_List (
-                  Make_Attribute_Reference (Loc,
-                    Prefix         =>
-                      New_Occurrence_Of (Stream_Parameter, Loc),
-                    Attribute_Name => Name_Access),
-                  New_Occurrence_Of (Standard_True, Loc))));
-
-            Prepend_To (Non_Asynchronous_Statements,
-              Make_Attribute_Reference (Loc,
-                Prefix         => New_Occurrence_Of (Standard_Boolean, Loc),
-                Attribute_Name => Name_Write,
-                Expressions    => New_List (
-                  Make_Attribute_Reference (Loc,
-                    Prefix         =>
-                      New_Occurrence_Of (Stream_Parameter, Loc),
-                    Attribute_Name => Name_Access),
-                  New_Occurrence_Of (Standard_False, Loc))));
-
-            Append_To (Statements,
-              Make_Implicit_If_Statement (Nod,
-                Condition       => Asynchronous,
-                Then_Statements => Asynchronous_Statements,
-                Else_Statements => Non_Asynchronous_Statements));
-         end if;
-      end Build_General_Calling_Stubs;
-
-      -----------------------------
-      -- Build_RPC_Receiver_Body --
-      -----------------------------
-
-      procedure Build_RPC_Receiver_Body
-        (RPC_Receiver : Entity_Id;
-         Request      : out Entity_Id;
-         Subp_Id      : out Entity_Id;
-         Subp_Index   : out Entity_Id;
-         Stmts        : out List_Id;
-         Decl         : out Node_Id)
-      is
-         Loc : constant Source_Ptr := Sloc (RPC_Receiver);
-
-         RPC_Receiver_Spec  : Node_Id;
-         RPC_Receiver_Decls : List_Id;
-
-      begin
-         Request := Make_Defining_Identifier (Loc, Name_R);
-
-         RPC_Receiver_Spec :=
-           Build_RPC_Receiver_Specification
-             (RPC_Receiver      => RPC_Receiver,
-              Request_Parameter => Request);
-
-         Subp_Id    := Make_Defining_Identifier (Loc, New_Internal_Name ('P'));
-         Subp_Index := Subp_Id;
-
-         --  Subp_Id may not be a constant, because in the case of the RPC
-         --  receiver for an RCI package, when a call is received from a RAS
-         --  dereference, it will be assigned during subsequent processing.
-
-         RPC_Receiver_Decls := New_List (
-           Make_Object_Declaration (Loc,
-             Defining_Identifier => Subp_Id,
-             Object_Definition   =>
-               New_Occurrence_Of (RTE (RE_Subprogram_Id), Loc),
-             Expression          =>
-               Make_Attribute_Reference (Loc,
-                 Prefix          =>
-                   New_Occurrence_Of (RTE (RE_Subprogram_Id), Loc),
-                 Attribute_Name  => Name_Input,
-                 Expressions     => New_List (
-                                      Make_Selected_Component (Loc,
-                                        Prefix        => Request,
-                                        Selector_Name => Name_Params)))));
-
-         Stmts := New_List;
-
-         Decl :=
-           Make_Subprogram_Body (Loc,
-             Specification              => RPC_Receiver_Spec,
-             Declarations               => RPC_Receiver_Decls,
-             Handled_Statement_Sequence =>
-               Make_Handled_Sequence_Of_Statements (Loc,
-                 Statements => Stmts));
-      end Build_RPC_Receiver_Body;
-
-      -----------------------
-      -- Build_Stub_Target --
-      -----------------------
-
-      function Build_Stub_Target
-        (Loc                   : Source_Ptr;
-         Decls                 : List_Id;
-         RCI_Locator           : Entity_Id;
-         Controlling_Parameter : Entity_Id) return RPC_Target
-      is
-         Target_Info : RPC_Target (PCS_Kind => Name_GARLIC_DSA);
-      begin
-         Target_Info.Partition :=
-           Make_Defining_Identifier (Loc, New_Internal_Name ('P'));
-         if Present (Controlling_Parameter) then
-            Append_To (Decls,
-              Make_Object_Declaration (Loc,
-                Defining_Identifier => Target_Info.Partition,
-                Constant_Present    => True,
-                Object_Definition   =>
-                  New_Occurrence_Of (RTE (RE_Partition_ID), Loc),
-
-                Expression          =>
-                  Make_Selected_Component (Loc,
-                    Prefix        => Controlling_Parameter,
-                    Selector_Name => Name_Origin)));
-
-            Target_Info.RPC_Receiver :=
-              Make_Selected_Component (Loc,
-                Prefix        => Controlling_Parameter,
-                Selector_Name => Name_Receiver);
-
-         else
-            Append_To (Decls,
-              Make_Object_Declaration (Loc,
-                Defining_Identifier => Target_Info.Partition,
-                Constant_Present    => True,
-                Object_Definition   =>
-                  New_Occurrence_Of (RTE (RE_Partition_ID), Loc),
-
-                Expression          =>
-                  Make_Function_Call (Loc,
-                    Name => Make_Selected_Component (Loc,
-                      Prefix        =>
-                        Make_Identifier (Loc, Chars (RCI_Locator)),
-                      Selector_Name =>
-                        Make_Identifier (Loc,
-                          Name_Get_Active_Partition_ID)))));
-
-            Target_Info.RPC_Receiver :=
-              Make_Selected_Component (Loc,
-                Prefix        =>
-                  Make_Identifier (Loc, Chars (RCI_Locator)),
-                Selector_Name =>
-                  Make_Identifier (Loc, Name_Get_RCI_Package_Receiver));
-         end if;
-         return Target_Info;
-      end Build_Stub_Target;
-
-      ---------------------
-      -- Build_Stub_Type --
-      ---------------------
-
-      procedure Build_Stub_Type
-        (RACW_Type         : Entity_Id;
-         Stub_Type         : Entity_Id;
-         Stub_Type_Decl    : out Node_Id;
-         RPC_Receiver_Decl : out Node_Id)
-      is
-         Loc    : constant Source_Ptr := Sloc (Stub_Type);
-         Is_RAS : constant Boolean    := not Comes_From_Source (RACW_Type);
-
-      begin
-         Stub_Type_Decl :=
-           Make_Full_Type_Declaration (Loc,
-             Defining_Identifier => Stub_Type,
-             Type_Definition     =>
-               Make_Record_Definition (Loc,
-                 Tagged_Present  => True,
-                 Limited_Present => True,
-                 Component_List  =>
-                   Make_Component_List (Loc,
-                     Component_Items => New_List (
-
-                       Make_Component_Declaration (Loc,
-                         Defining_Identifier =>
-                           Make_Defining_Identifier (Loc, Name_Origin),
-                         Component_Definition =>
-                           Make_Component_Definition (Loc,
-                             Aliased_Present    => False,
-                             Subtype_Indication =>
-                               New_Occurrence_Of (
-                                 RTE (RE_Partition_ID), Loc))),
-
-                       Make_Component_Declaration (Loc,
-                         Defining_Identifier =>
-                           Make_Defining_Identifier (Loc, Name_Receiver),
-                         Component_Definition =>
-                           Make_Component_Definition (Loc,
-                             Aliased_Present    => False,
-                             Subtype_Indication =>
-                               New_Occurrence_Of (RTE (RE_Unsigned_64), Loc))),
-
-                       Make_Component_Declaration (Loc,
-                         Defining_Identifier =>
-                           Make_Defining_Identifier (Loc, Name_Addr),
-                         Component_Definition =>
-                           Make_Component_Definition (Loc,
-                             Aliased_Present    => False,
-                             Subtype_Indication =>
-                               New_Occurrence_Of (RTE (RE_Unsigned_64), Loc))),
-
-                       Make_Component_Declaration (Loc,
-                         Defining_Identifier =>
-                           Make_Defining_Identifier (Loc, Name_Asynchronous),
-                         Component_Definition =>
-                           Make_Component_Definition (Loc,
-                             Aliased_Present    => False,
-                             Subtype_Indication =>
-                               New_Occurrence_Of (
-                                 Standard_Boolean, Loc)))))));
-
-         if Is_RAS then
-            RPC_Receiver_Decl := Empty;
-         else
-            declare
-               RPC_Receiver_Request : constant Entity_Id :=
-                                        Make_Defining_Identifier (Loc, Name_R);
-            begin
-               RPC_Receiver_Decl :=
-                 Make_Subprogram_Declaration (Loc,
-                   Build_RPC_Receiver_Specification (
-                     RPC_Receiver      => Make_Defining_Identifier (Loc,
-                                            New_Internal_Name ('R')),
-                     Request_Parameter => RPC_Receiver_Request));
-            end;
-         end if;
-      end Build_Stub_Type;
-
-      --------------------------------------
-      -- Build_Subprogram_Receiving_Stubs --
-      --------------------------------------
-
-      function Build_Subprogram_Receiving_Stubs
-        (Vis_Decl                 : Node_Id;
-         Asynchronous             : Boolean;
-         Dynamically_Asynchronous : Boolean   := False;
-         Stub_Type                : Entity_Id := Empty;
-         RACW_Type                : Entity_Id := Empty;
-         Parent_Primitive         : Entity_Id := Empty) return Node_Id
-      is
-         Loc : constant Source_Ptr := Sloc (Vis_Decl);
-
-         Request_Parameter : Node_Id;
-         --  ???
-
-         Decls : constant List_Id := New_List;
-         --  All the parameters will get declared before calling the real
-         --  subprograms. Also the out parameters will be declared.
-
-         Statements : constant List_Id := New_List;
-
-         Extra_Formal_Statements : constant List_Id := New_List;
-         --  Statements concerning extra formal parameters
-
-         After_Statements : constant List_Id := New_List;
-         --  Statements to be executed after the subprogram call
-
-         Inner_Decls : List_Id := No_List;
-         --  In case of a function, the inner declarations are needed since
-         --  the result may be unconstrained.
-
-         Excep_Handlers : List_Id := No_List;
-         Excep_Choice   : Entity_Id;
-         Excep_Code     : List_Id;
-
-         Parameter_List : constant List_Id := New_List;
-         --  List of parameters to be passed to the subprogram
-
-         Current_Parameter : Node_Id;
-
-         Ordered_Parameters_List : constant List_Id :=
-                                     Build_Ordered_Parameters_List
-                                       (Specification (Vis_Decl));
-
-         Subp_Spec : Node_Id;
-         --  Subprogram specification
-
-         Called_Subprogram : Node_Id;
-         --  The subprogram to call
-
-         Null_Raise_Statement : Node_Id;
-
-         Dynamic_Async : Entity_Id;
-
-      begin
-         if Present (RACW_Type) then
-            Called_Subprogram :=
-              New_Occurrence_Of (Parent_Primitive, Loc);
-         else
-            Called_Subprogram :=
-              New_Occurrence_Of (
-                Defining_Unit_Name (Specification (Vis_Decl)), Loc);
-         end if;
-
-         Request_Parameter :=
-           Make_Defining_Identifier (Loc, New_Internal_Name ('R'));
-
-         if Dynamically_Asynchronous then
-            Dynamic_Async :=
-              Make_Defining_Identifier (Loc, New_Internal_Name ('S'));
-         else
-            Dynamic_Async := Empty;
-         end if;
-
-         if not Asynchronous or Dynamically_Asynchronous then
-
-            --  The first statement after the subprogram call is a statement to
-            --  writes a Null_Occurrence into the result stream.
-
-            Null_Raise_Statement :=
-              Make_Attribute_Reference (Loc,
-                Prefix         =>
-                  New_Occurrence_Of (RTE (RE_Exception_Occurrence), Loc),
-                Attribute_Name => Name_Write,
-                Expressions    => New_List (
-                                    Make_Selected_Component (Loc,
-                                      Prefix        => Request_Parameter,
-                                      Selector_Name => Name_Result),
-                  New_Occurrence_Of (RTE (RE_Null_Occurrence), Loc)));
-
-            if Dynamically_Asynchronous then
-               Null_Raise_Statement :=
-                 Make_Implicit_If_Statement (Vis_Decl,
-                   Condition       =>
-                     Make_Op_Not (Loc, New_Occurrence_Of (Dynamic_Async, Loc)),
-                   Then_Statements => New_List (Null_Raise_Statement));
-            end if;
-
-            Append_To (After_Statements, Null_Raise_Statement);
-         end if;
-
-         --  Loop through every parameter and get its value from the stream. If
-         --  the parameter is unconstrained, then the parameter is read using
-         --  'Input at the point of declaration.
-
-         Current_Parameter := First (Ordered_Parameters_List);
-         while Present (Current_Parameter) loop
-            declare
-               Etyp        : Entity_Id;
-               Constrained : Boolean;
-
-               Object : constant Entity_Id :=
-                          Make_Defining_Identifier (Loc,
-                            New_Internal_Name ('P'));
-
-               Expr : Node_Id   := Empty;
-
-               Is_Controlling_Formal : constant Boolean :=
-                                         Is_RACW_Controlling_Formal
-                                           (Current_Parameter, Stub_Type);
-
-            begin
-               Set_Ekind (Object, E_Variable);
-
-               if Is_Controlling_Formal then
-
-                  --  We have a controlling formal parameter. Read its address
-                  --  rather than a real object. The address is in Unsigned_64
-                  --  form.
-
-                  Etyp := RTE (RE_Unsigned_64);
-               else
-                  Etyp := Etype (Parameter_Type (Current_Parameter));
-               end if;
-
-               Constrained :=
-                 Is_Constrained (Etyp) or else Is_Elementary_Type (Etyp);
-
-               if In_Present (Current_Parameter)
-                 or else not Out_Present (Current_Parameter)
-                 or else not Constrained
-                 or else Is_Controlling_Formal
-               then
-                  --  If an input parameter is contrained, then its reading is
-                  --  deferred until the beginning of the subprogram body. If
-                  --  it is unconstrained, then an expression is built for
-                  --  the object declaration and the variable is set using
-                  --  'Input instead of 'Read.
-
-                  if Constrained and then not Is_Controlling_Formal then
-                     Append_To (Statements,
-                       Make_Attribute_Reference (Loc,
-                         Prefix         => New_Occurrence_Of (Etyp, Loc),
-                         Attribute_Name => Name_Read,
-                         Expressions    => New_List (
-                           Make_Selected_Component (Loc,
-                             Prefix        => Request_Parameter,
-                             Selector_Name => Name_Params),
-                           New_Occurrence_Of (Object, Loc))));
-
-                  else
-                     Expr := Input_With_Tag_Check (Loc,
-                       Var_Type => Etyp,
-                       Stream   => Make_Selected_Component (Loc,
-                                     Prefix        => Request_Parameter,
-                                     Selector_Name => Name_Params));
-                     Append_To (Decls, Expr);
-                     Expr := Make_Function_Call (Loc,
-                       New_Occurrence_Of (Defining_Unit_Name
-                         (Specification (Expr)), Loc));
-                  end if;
-               end if;
-
-               --  If we do not have to output the current parameter, then it
-               --  can well be flagged as constant. This may allow further
-               --  optimizations done by the back end.
-
-               Append_To (Decls,
-                 Make_Object_Declaration (Loc,
-                   Defining_Identifier => Object,
-                   Constant_Present    => not Constrained
-                     and then not Out_Present (Current_Parameter),
-                   Object_Definition   =>
-                     New_Occurrence_Of (Etyp, Loc),
-                   Expression          => Expr));
-
-               --  An out parameter may be written back using a 'Write
-               --  attribute instead of a 'Output because it has been
-               --  constrained by the parameter given to the caller. Note that
-               --  out controlling arguments in the case of a RACW are not put
-               --  back in the stream because the pointer on them has not
-               --  changed.
-
-               if Out_Present (Current_Parameter)
-                 and then
-                   Etype (Parameter_Type (Current_Parameter)) /= Stub_Type
-               then
-                  Append_To (After_Statements,
-                    Make_Attribute_Reference (Loc,
-                      Prefix         => New_Occurrence_Of (Etyp, Loc),
-                      Attribute_Name => Name_Write,
-                      Expressions    => New_List (
-                        Make_Selected_Component (Loc,
-                          Prefix        => Request_Parameter,
-                          Selector_Name => Name_Result),
-                        New_Occurrence_Of (Object, Loc))));
-               end if;
-
-               --  For RACW controlling formals, the Etyp of Object is always
-               --  an RACW, even if the parameter is not of an anonymous access
-               --  type. In such case, we need to dereference it at call time.
-
-               if Is_Controlling_Formal then
-                  if Nkind (Parameter_Type (Current_Parameter)) /=
-                    N_Access_Definition
-                  then
-                     Append_To (Parameter_List,
-                       Make_Parameter_Association (Loc,
-                         Selector_Name             =>
-                           New_Occurrence_Of (
-                             Defining_Identifier (Current_Parameter), Loc),
-                         Explicit_Actual_Parameter =>
-                           Make_Explicit_Dereference (Loc,
-                             Unchecked_Convert_To (RACW_Type,
-                               OK_Convert_To (RTE (RE_Address),
-                                 New_Occurrence_Of (Object, Loc))))));
-
-                  else
-                     Append_To (Parameter_List,
-                       Make_Parameter_Association (Loc,
-                         Selector_Name             =>
-                           New_Occurrence_Of (
-                             Defining_Identifier (Current_Parameter), Loc),
-                         Explicit_Actual_Parameter =>
-                           Unchecked_Convert_To (RACW_Type,
-                             OK_Convert_To (RTE (RE_Address),
-                               New_Occurrence_Of (Object, Loc)))));
-                  end if;
-
-               else
-                  Append_To (Parameter_List,
-                    Make_Parameter_Association (Loc,
-                      Selector_Name             =>
-                        New_Occurrence_Of (
-                          Defining_Identifier (Current_Parameter), Loc),
-                      Explicit_Actual_Parameter =>
-                        New_Occurrence_Of (Object, Loc)));
-               end if;
-
-               --  If the current parameter needs an extra formal, then read it
-               --  from the stream and set the corresponding semantic field in
-               --  the variable. If the kind of the parameter identifier is
-               --  E_Void, then this is a compiler generated parameter that
-               --  doesn't need an extra constrained status.
-
-               --  The case of Extra_Accessibility should also be handled ???
-
-               if Nkind (Parameter_Type (Current_Parameter)) /=
-                                                         N_Access_Definition
-                 and then
-                   Ekind (Defining_Identifier (Current_Parameter)) /= E_Void
-                 and then
-                   Present (Extra_Constrained
-                     (Defining_Identifier (Current_Parameter)))
-               then
-                  declare
-                     Extra_Parameter : constant Entity_Id :=
-                                         Extra_Constrained
-                                           (Defining_Identifier
-                                             (Current_Parameter));
-
-                     Formal_Entity : constant Entity_Id :=
-                                       Make_Defining_Identifier
-                                           (Loc, Chars (Extra_Parameter));
-
-                     Formal_Type : constant Entity_Id :=
-                                     Etype (Extra_Parameter);
-
-                  begin
-                     Append_To (Decls,
-                       Make_Object_Declaration (Loc,
-                         Defining_Identifier => Formal_Entity,
-                         Object_Definition   =>
-                           New_Occurrence_Of (Formal_Type, Loc)));
-
-                     Append_To (Extra_Formal_Statements,
-                       Make_Attribute_Reference (Loc,
-                         Prefix         => New_Occurrence_Of (
-                                             Formal_Type, Loc),
-                         Attribute_Name => Name_Read,
-                         Expressions    => New_List (
-                           Make_Selected_Component (Loc,
-                             Prefix        => Request_Parameter,
-                             Selector_Name => Name_Params),
-                           New_Occurrence_Of (Formal_Entity, Loc))));
-                     Set_Extra_Constrained (Object, Formal_Entity);
-                  end;
-               end if;
-            end;
-
-            Next (Current_Parameter);
-         end loop;
-
-         --  Append the formal statements list at the end of regular statements
-
-         Append_List_To (Statements, Extra_Formal_Statements);
-
-         if Nkind (Specification (Vis_Decl)) = N_Function_Specification then
-
-            --  The remote subprogram is a function. We build an inner block to
-            --  be able to hold a potentially unconstrained result in a
-            --  variable.
-
-            declare
-               Etyp   : constant Entity_Id :=
-                          Etype (Subtype_Mark (Specification (Vis_Decl)));
-               Result : constant Node_Id   :=
-                          Make_Defining_Identifier (Loc,
-                             New_Internal_Name ('R'));
-            begin
-               Inner_Decls := New_List (
-                 Make_Object_Declaration (Loc,
-                   Defining_Identifier => Result,
-                   Constant_Present    => True,
-                   Object_Definition   => New_Occurrence_Of (Etyp, Loc),
-                   Expression          =>
-                     Make_Function_Call (Loc,
-                       Name                   => Called_Subprogram,
-                       Parameter_Associations => Parameter_List)));
-
-               Append_To (After_Statements,
-                 Make_Attribute_Reference (Loc,
-                   Prefix         => New_Occurrence_Of (Etyp, Loc),
-                   Attribute_Name => Name_Output,
-                   Expressions    => New_List (
-                     Make_Selected_Component (Loc,
-                       Prefix        => Request_Parameter,
-                       Selector_Name => Name_Result),
-                     New_Occurrence_Of (Result, Loc))));
-            end;
-
-            Append_To (Statements,
-              Make_Block_Statement (Loc,
-                Declarations               => Inner_Decls,
-                Handled_Statement_Sequence =>
-                  Make_Handled_Sequence_Of_Statements (Loc,
-                    Statements => After_Statements)));
-
-         else
-            --  The remote subprogram is a procedure. We do not need any inner
-            --  block in this case.
-
-            if Dynamically_Asynchronous then
-               Append_To (Decls,
-                 Make_Object_Declaration (Loc,
-                   Defining_Identifier => Dynamic_Async,
-                   Object_Definition   =>
-                     New_Occurrence_Of (Standard_Boolean, Loc)));
-
-               Append_To (Statements,
-                 Make_Attribute_Reference (Loc,
-                   Prefix         => New_Occurrence_Of (Standard_Boolean, Loc),
-                   Attribute_Name => Name_Read,
-                   Expressions    => New_List (
-                     Make_Selected_Component (Loc,
-                       Prefix        => Request_Parameter,
-                       Selector_Name => Name_Params),
-                     New_Occurrence_Of (Dynamic_Async, Loc))));
-            end if;
-
-            Append_To (Statements,
-              Make_Procedure_Call_Statement (Loc,
-                Name                   => Called_Subprogram,
-                Parameter_Associations => Parameter_List));
-
-            Append_List_To (Statements, After_Statements);
-         end if;
-
-         if Asynchronous and then not Dynamically_Asynchronous then
-
-            --  For an asynchronous procedure, add a null exception handler
-
-            Excep_Handlers := New_List (
-              Make_Exception_Handler (Loc,
-                Exception_Choices => New_List (Make_Others_Choice (Loc)),
-                Statements        => New_List (Make_Null_Statement (Loc))));
-
-         else
-            --  In the other cases, if an exception is raised, then the
-            --  exception occurrence is copied into the output stream and
-            --  no other output parameter is written.
-
-            Excep_Choice :=
-              Make_Defining_Identifier (Loc, New_Internal_Name ('E'));
-
-            Excep_Code := New_List (
-              Make_Attribute_Reference (Loc,
-                Prefix         =>
-                  New_Occurrence_Of (RTE (RE_Exception_Occurrence), Loc),
-                Attribute_Name => Name_Write,
-                Expressions    => New_List (
-                                    Make_Selected_Component (Loc,
-                                      Prefix        => Request_Parameter,
-                                      Selector_Name => Name_Result),
-                                    New_Occurrence_Of (Excep_Choice, Loc))));
-
-            if Dynamically_Asynchronous then
-               Excep_Code := New_List (
-                 Make_Implicit_If_Statement (Vis_Decl,
-                   Condition       => Make_Op_Not (Loc,
-                     New_Occurrence_Of (Dynamic_Async, Loc)),
-                   Then_Statements => Excep_Code));
-            end if;
-
-            Excep_Handlers := New_List (
-              Make_Exception_Handler (Loc,
-                Choice_Parameter   => Excep_Choice,
-                Exception_Choices  => New_List (Make_Others_Choice (Loc)),
-                Statements         => Excep_Code));
-
-         end if;
-
-         Subp_Spec :=
-           Make_Procedure_Specification (Loc,
-             Defining_Unit_Name       =>
-               Make_Defining_Identifier (Loc, New_Internal_Name ('F')),
-
-             Parameter_Specifications => New_List (
-               Make_Parameter_Specification (Loc,
-                 Defining_Identifier => Request_Parameter,
-                 Parameter_Type      =>
-                   New_Occurrence_Of (RTE (RE_Request_Access), Loc))));
-
-         return
-           Make_Subprogram_Body (Loc,
-             Specification              => Subp_Spec,
-             Declarations               => Decls,
-             Handled_Statement_Sequence =>
-               Make_Handled_Sequence_Of_Statements (Loc,
-                 Statements         => Statements,
-                 Exception_Handlers => Excep_Handlers));
-      end Build_Subprogram_Receiving_Stubs;
-
-      ------------
-      -- Result --
-      ------------
-
-      function Result return Node_Id is
-      begin
-         return Make_Identifier (Loc, Name_V);
-      end Result;
-
-      ----------------------
-      -- Stream_Parameter --
-      ----------------------
-
-      function Stream_Parameter return Node_Id is
-      begin
-         return Make_Identifier (Loc, Name_S);
-      end Stream_Parameter;
-
-   end GARLIC_Support;
-
-   -----------------------------
-   -- Make_Selected_Component --
-   -----------------------------
-
-   function Make_Selected_Component
-     (Loc           : Source_Ptr;
-      Prefix        : Entity_Id;
-      Selector_Name : Name_Id) return Node_Id
-   is
-   begin
-      return Make_Selected_Component (Loc,
-               Prefix        => New_Occurrence_Of (Prefix, Loc),
-               Selector_Name => Make_Identifier (Loc, Selector_Name));
-   end Make_Selected_Component;
-
-   ------------------
-   -- Get_PCS_Name --
-   ------------------
-
-   function Get_PCS_Name return PCS_Names is
-      PCS_Name : constant PCS_Names :=
-                   Chars (Entity (Expression
-                                    (Parent (RTE (RE_DSA_Implementation)))));
-   begin
-      return PCS_Name;
-   end Get_PCS_Name;
-
-   -----------------------
-   -- Get_Subprogram_Id --
-   -----------------------
-
-   function Get_Subprogram_Id (Def : Entity_Id) return String_Id is
-   begin
-      return Get_Subprogram_Ids (Def).Str_Identifier;
-   end Get_Subprogram_Id;
-
-   -----------------------
-   -- Get_Subprogram_Id --
-   -----------------------
-
-   function Get_Subprogram_Id (Def : Entity_Id) return Int is
-   begin
-      return Get_Subprogram_Ids (Def).Int_Identifier;
-   end Get_Subprogram_Id;
-
-   ------------------------
-   -- Get_Subprogram_Ids --
-   ------------------------
-
-   function Get_Subprogram_Ids
-     (Def : Entity_Id) return Subprogram_Identifiers
-   is
-      Result : Subprogram_Identifiers :=
-                 Subprogram_Identifier_Table.Get (Def);
-
-      Current_Declaration : Node_Id;
-      Current_Subp        : Entity_Id;
-      Current_Subp_Str    : String_Id;
-      Current_Subp_Number : Int := First_RCI_Subprogram_Id;
-
-   begin
-      if Result.Str_Identifier = No_String then
-
-         --  We are looking up this subprogram's identifier outside of the
-         --  context of generating calling or receiving stubs. Hence we are
-         --  processing an 'Access attribute_reference for an RCI subprogram,
-         --  for the purpose of obtaining a RAS value.
-
-         pragma Assert
-           (Is_Remote_Call_Interface (Scope (Def))
-              and then
-               (Nkind (Parent (Def)) = N_Procedure_Specification
-                  or else
-                Nkind (Parent (Def)) = N_Function_Specification));
-
-         Current_Declaration :=
-           First (Visible_Declarations
-             (Package_Specification_Of_Scope (Scope (Def))));
-         while Present (Current_Declaration) loop
-            if Nkind (Current_Declaration) = N_Subprogram_Declaration
-              and then Comes_From_Source (Current_Declaration)
-            then
-               Current_Subp := Defining_Unit_Name (Specification (
-                 Current_Declaration));
-               Assign_Subprogram_Identifier
-                 (Current_Subp, Current_Subp_Number, Current_Subp_Str);
-
-               if Current_Subp = Def then
-                  Result := (Current_Subp_Str, Current_Subp_Number);
-               end if;
-
-               Current_Subp_Number := Current_Subp_Number + 1;
-            end if;
-
-            Next (Current_Declaration);
-         end loop;
-      end if;
-
-      pragma Assert (Result.Str_Identifier /= No_String);
-      return Result;
-   end Get_Subprogram_Ids;
-
-   ----------
-   -- Hash --
-   ----------
-
-   function Hash (F : Entity_Id) return Hash_Index is
-   begin
-      return Hash_Index (Natural (F) mod Positive (Hash_Index'Last + 1));
-   end Hash;
-
-   function Hash (F : Name_Id) return Hash_Index is
-   begin
-      return Hash_Index (Natural (F) mod Positive (Hash_Index'Last + 1));
-   end Hash;
-
-   --------------------------
-   -- Input_With_Tag_Check --
-   --------------------------
-
-   function Input_With_Tag_Check
-     (Loc      : Source_Ptr;
-      Var_Type : Entity_Id;
-      Stream   : Node_Id) return Node_Id
-   is
-   begin
-      return
-        Make_Subprogram_Body (Loc,
-          Specification              => Make_Function_Specification (Loc,
-            Defining_Unit_Name =>
-              Make_Defining_Identifier (Loc, New_Internal_Name ('S')),
-            Subtype_Mark       => New_Occurrence_Of (Var_Type, Loc)),
-          Declarations               => No_List,
-          Handled_Statement_Sequence =>
-            Make_Handled_Sequence_Of_Statements (Loc, New_List (
-              Make_Tag_Check (Loc,
-                Make_Return_Statement (Loc,
-                  Make_Attribute_Reference (Loc,
-                    Prefix         => New_Occurrence_Of (Var_Type, Loc),
-                    Attribute_Name => Name_Input,
-                    Expressions    =>
-                      New_List (Stream)))))));
-   end Input_With_Tag_Check;
-
-   --------------------------------
-   -- Is_RACW_Controlling_Formal --
-   --------------------------------
-
-   function Is_RACW_Controlling_Formal
-     (Parameter : Node_Id;
-      Stub_Type : Entity_Id) return Boolean
-   is
-      Typ : Entity_Id;
-
-   begin
-      --  If the kind of the parameter is E_Void, then it is not a
-      --  controlling formal (this can happen in the context of RAS).
-
-      if Ekind (Defining_Identifier (Parameter)) = E_Void then
-         return False;
-      end if;
-
-      --  If the parameter is not a controlling formal, then it cannot
-      --  be possibly a RACW_Controlling_Formal.
-
-      if not Is_Controlling_Formal (Defining_Identifier (Parameter)) then
-         return False;
-      end if;
-
-      Typ := Parameter_Type (Parameter);
-      return (Nkind (Typ) = N_Access_Definition
-               and then Etype (Subtype_Mark (Typ)) = Stub_Type)
-        or else Etype (Typ) = Stub_Type;
-   end Is_RACW_Controlling_Formal;
-
-   --------------------
-   -- Make_Tag_Check --
-   --------------------
-
-   function Make_Tag_Check (Loc : Source_Ptr; N : Node_Id) return Node_Id is
-      Occ : constant Entity_Id :=
-              Make_Defining_Identifier (Loc, New_Internal_Name ('E'));
-
-   begin
-      return Make_Block_Statement (Loc,
-        Handled_Statement_Sequence =>
-          Make_Handled_Sequence_Of_Statements (Loc,
-            Statements         => New_List (N),
-
-            Exception_Handlers => New_List (
-              Make_Exception_Handler (Loc,
-                Choice_Parameter => Occ,
-
-                Exception_Choices =>
-                  New_List (New_Occurrence_Of (RTE (RE_Tag_Error), Loc)),
-
-                Statements =>
-                  New_List (Make_Procedure_Call_Statement (Loc,
-                    New_Occurrence_Of
-                      (RTE (RE_Raise_Program_Error_Unknown_Tag), Loc),
-                    New_List (New_Occurrence_Of (Occ, Loc))))))));
-   end Make_Tag_Check;
-
-   ----------------------------
-   -- Need_Extra_Constrained --
-   ----------------------------
-
-   function Need_Extra_Constrained (Parameter : Node_Id) return Boolean is
-      Etyp : constant Entity_Id := Etype (Parameter_Type (Parameter));
-   begin
-      return Out_Present (Parameter)
-        and then Has_Discriminants (Etyp)
-        and then not Is_Constrained (Etyp)
-        and then not Is_Indefinite_Subtype (Etyp);
-   end Need_Extra_Constrained;
-
-   ------------------------------------
-   -- Pack_Entity_Into_Stream_Access --
-   ------------------------------------
-
-   function Pack_Entity_Into_Stream_Access
-     (Loc    : Source_Ptr;
-      Stream : Node_Id;
-      Object : Entity_Id;
-      Etyp   : Entity_Id := Empty) return Node_Id
-   is
-      Typ : Entity_Id;
-
-   begin
-      if Present (Etyp) then
-         Typ := Etyp;
-      else
-         Typ := Etype (Object);
-      end if;
-
-      return
-        Pack_Node_Into_Stream_Access (Loc,
-          Stream => Stream,
-          Object => New_Occurrence_Of (Object, Loc),
-          Etyp   => Typ);
-   end Pack_Entity_Into_Stream_Access;
-
-   ---------------------------
-   -- Pack_Node_Into_Stream --
-   ---------------------------
-
-   function Pack_Node_Into_Stream
-     (Loc    : Source_Ptr;
-      Stream : Entity_Id;
-      Object : Node_Id;
-      Etyp   : Entity_Id) return Node_Id
-   is
-      Write_Attribute : Name_Id := Name_Write;
-
-   begin
-      if not Is_Constrained (Etyp) then
-         Write_Attribute := Name_Output;
-      end if;
-
-      return
-        Make_Attribute_Reference (Loc,
-          Prefix         => New_Occurrence_Of (Etyp, Loc),
-          Attribute_Name => Write_Attribute,
-          Expressions    => New_List (
-            Make_Attribute_Reference (Loc,
-              Prefix         => New_Occurrence_Of (Stream, Loc),
-              Attribute_Name => Name_Access),
-            Object));
-   end Pack_Node_Into_Stream;
-
-   ----------------------------------
-   -- Pack_Node_Into_Stream_Access --
-   ----------------------------------
-
-   function Pack_Node_Into_Stream_Access
-     (Loc    : Source_Ptr;
-      Stream : Node_Id;
-      Object : Node_Id;
-      Etyp   : Entity_Id) return Node_Id
-   is
-      Write_Attribute : Name_Id := Name_Write;
-
-   begin
-      if not Is_Constrained (Etyp) then
-         Write_Attribute := Name_Output;
-      end if;
-
-      return
-        Make_Attribute_Reference (Loc,
-          Prefix         => New_Occurrence_Of (Etyp, Loc),
-          Attribute_Name => Write_Attribute,
-          Expressions    => New_List (
-            Stream,
-            Object));
-   end Pack_Node_Into_Stream_Access;
-
-   ---------------------
-   -- PolyORB_Support --
-   ---------------------
-
-   package body PolyORB_Support is
-
-      --  Local subprograms
-
-      procedure Add_RACW_Read_Attribute
-        (RACW_Type        : Entity_Id;
-         Stub_Type        : Entity_Id;
-         Stub_Type_Access : Entity_Id;
-         Declarations     : List_Id);
-      --  Add Read attribute in Decls for the RACW type. The Read attribute
-      --  is added right after the RACW_Type declaration while the body is
-      --  inserted after Declarations.
-
-      procedure Add_RACW_Write_Attribute
-        (RACW_Type        : Entity_Id;
-         Stub_Type        : Entity_Id;
-         Stub_Type_Access : Entity_Id;
-         Declarations     : List_Id);
-      --  Same thing for the Write attribute
-
-      procedure Add_RACW_From_Any
-        (RACW_Type        : Entity_Id;
-         Stub_Type        : Entity_Id;
-         Stub_Type_Access : Entity_Id;
-         Declarations     : List_Id);
-      --  Add the From_Any TSS for this RACW type
-
-      procedure Add_RACW_To_Any
-        (Designated_Type  : Entity_Id;
-         RACW_Type        : Entity_Id;
-         Stub_Type        : Entity_Id;
-         Stub_Type_Access : Entity_Id;
-         Declarations     : List_Id);
-      --  Add the To_Any TSS for this RACW type
-
-      procedure Add_RACW_TypeCode
-        (Designated_Type : Entity_Id;
-         RACW_Type       : Entity_Id;
-         Declarations    : List_Id);
-      --  Add the TypeCode TSS for this RACW type
-
-      procedure Add_RAS_From_Any
-        (RAS_Type     : Entity_Id;
-         Declarations : List_Id);
-      --  Add the From_Any TSS for this RAS type
-
-      procedure Add_RAS_To_Any
-        (RAS_Type     : Entity_Id;
-         Declarations : List_Id);
-      --  Add the To_Any TSS for this RAS type
-
-      procedure Add_RAS_TypeCode
-        (RAS_Type     : Entity_Id;
-         Declarations : List_Id);
-      --  Add the TypeCode TSS for this RAS type
-
-      procedure Add_RAS_Access_TSS (N : Node_Id);
-      --  Add a subprogram body for RAS Access TSS
-
-      -------------------------------------
-      -- Add_Obj_RPC_Receiver_Completion --
-      -------------------------------------
-
-      procedure Add_Obj_RPC_Receiver_Completion
-        (Loc           : Source_Ptr;
-         Decls         : List_Id;
-         RPC_Receiver  : Entity_Id;
-         Stub_Elements : Stub_Structure)
-      is
-         Desig : constant Entity_Id :=
-           Etype (Designated_Type (Stub_Elements.RACW_Type));
-      begin
-         Append_To (Decls,
-           Make_Procedure_Call_Statement (Loc,
-              Name =>
-                New_Occurrence_Of (
-                  RTE (RE_Register_Obj_Receiving_Stub), Loc),
-
-                Parameter_Associations => New_List (
-
-               --  Name
-
-                Make_String_Literal (Loc,
-                  Full_Qualified_Name (Desig)),
-
-               --  Handler
-
-                Make_Attribute_Reference (Loc,
-                  Prefix =>
-                    New_Occurrence_Of (
-                      Defining_Unit_Name (Parent (RPC_Receiver)), Loc),
-                  Attribute_Name =>
-                    Name_Access),
-
-               --  Receiver
-
-                Make_Attribute_Reference (Loc,
-                  Prefix =>
-                    New_Occurrence_Of (
-                      Defining_Identifier (
-                        Stub_Elements.RPC_Receiver_Decl), Loc),
-                  Attribute_Name =>
-                    Name_Access))));
-      end Add_Obj_RPC_Receiver_Completion;
-
-      -----------------------
-      -- Add_RACW_Features --
-      -----------------------
-
-      procedure Add_RACW_Features
-        (RACW_Type         : Entity_Id;
-         Desig             : Entity_Id;
-         Stub_Type         : Entity_Id;
-         Stub_Type_Access  : Entity_Id;
-         RPC_Receiver_Decl : Node_Id;
-         Declarations      : List_Id)
-      is
-         pragma Warnings (Off);
-         pragma Unreferenced (RPC_Receiver_Decl);
-         pragma Warnings (On);
-
-      begin
-         Add_RACW_From_Any
-           (RACW_Type           => RACW_Type,
-            Stub_Type           => Stub_Type,
-            Stub_Type_Access    => Stub_Type_Access,
-            Declarations        => Declarations);
-
-         Add_RACW_To_Any
-           (Designated_Type     => Desig,
-            RACW_Type           => RACW_Type,
-            Stub_Type           => Stub_Type,
-            Stub_Type_Access    => Stub_Type_Access,
-            Declarations        => Declarations);
-
-         --  In the PolyORB case, the RACW 'Read and 'Write attributes
-         --  are implemented in terms of the From_Any and To_Any TSSs,
-         --  so these TSSs must be expanded before 'Read and 'Write.
-
-         Add_RACW_Write_Attribute
-           (RACW_Type           => RACW_Type,
-            Stub_Type           => Stub_Type,
-            Stub_Type_Access    => Stub_Type_Access,
-            Declarations        => Declarations);
-
-         Add_RACW_Read_Attribute
-           (RACW_Type           => RACW_Type,
-            Stub_Type           => Stub_Type,
-            Stub_Type_Access    => Stub_Type_Access,
-            Declarations        => Declarations);
-
-         Add_RACW_TypeCode
-           (Designated_Type     => Desig,
-            RACW_Type           => RACW_Type,
-            Declarations        => Declarations);
-      end Add_RACW_Features;
-
-      -----------------------
-      -- Add_RACW_From_Any --
-      -----------------------
-
-      procedure Add_RACW_From_Any
-        (RACW_Type        : Entity_Id;
-         Stub_Type        : Entity_Id;
-         Stub_Type_Access : Entity_Id;
-         Declarations     : List_Id)
-      is
-         Loc    : constant Source_Ptr := Sloc (RACW_Type);
-         Is_RAS : constant Boolean := not Comes_From_Source (RACW_Type);
-
-         Fnam   : constant Entity_Id :=
-                    Make_Defining_Identifier (Loc, New_Internal_Name ('F'));
-
-         Func_Spec : Node_Id;
-         Func_Decl : Node_Id;
-         Func_Body : Node_Id;
-
-         Decls            : List_Id;
-         Statements       : List_Id;
-         Stub_Statements  : List_Id;
-         Local_Statements : List_Id;
-         --  Various parts of the subprogram
-
-         Any_Parameter  : constant Entity_Id :=
-                            Make_Defining_Identifier (Loc, Name_A);
-         Reference      : constant Entity_Id :=
-                            Make_Defining_Identifier
-                              (Loc, New_Internal_Name ('R'));
-         Is_Local       : constant Entity_Id  :=
-                            Make_Defining_Identifier
-                              (Loc, New_Internal_Name ('L'));
-         Addr           : constant Entity_Id  :=
-                            Make_Defining_Identifier
-                              (Loc, New_Internal_Name ('A'));
-         Local_Stub     : constant Entity_Id  :=
-                            Make_Defining_Identifier
-                              (Loc, New_Internal_Name ('L'));
-         Stubbed_Result : constant Entity_Id  :=
-                            Make_Defining_Identifier
-                              (Loc, New_Internal_Name ('S'));
-
-         Stub_Condition : Node_Id;
-         --  An expression that determines whether we create a stub for the
-         --  newly-unpacked RACW. Normally we create a stub only for remote
-         --  objects, but in the case of an RACW used to implement a RAS,
-         --  we also create a stub for local subprograms if a pragma
-         --  All_Calls_Remote applies.
-
-         Asynchronous_Flag : constant Entity_Id :=
-                               Asynchronous_Flags_Table.Get (RACW_Type);
-         --  The flag object declared in Add_RACW_Asynchronous_Flag
-
-      begin
-         --  Object declarations
-
-         Decls := New_List (
-           Make_Object_Declaration (Loc,
-             Defining_Identifier =>
-               Reference,
-             Object_Definition =>
-               New_Occurrence_Of (RTE (RE_Object_Ref), Loc),
-             Expression =>
-               Make_Function_Call (Loc,
-                 Name =>
-                   New_Occurrence_Of (RTE (RE_FA_ObjRef), Loc),
-                 Parameter_Associations => New_List (
-                   New_Occurrence_Of (Any_Parameter, Loc)))),
-
-           Make_Object_Declaration (Loc,
-             Defining_Identifier => Local_Stub,
-             Aliased_Present     => True,
-             Object_Definition   => New_Occurrence_Of (Stub_Type, Loc)),
-
-           Make_Object_Declaration (Loc,
-             Defining_Identifier => Stubbed_Result,
-             Object_Definition   =>
-               New_Occurrence_Of (Stub_Type_Access, Loc),
-             Expression          =>
-               Make_Attribute_Reference (Loc,
-                 Prefix =>
-                   New_Occurrence_Of (Local_Stub, Loc),
-                 Attribute_Name =>
-                   Name_Unchecked_Access)),
-
-           Make_Object_Declaration (Loc,
-             Defining_Identifier => Is_Local,
-             Object_Definition   =>
-               New_Occurrence_Of (Standard_Boolean, Loc)),
-
-           Make_Object_Declaration (Loc,
-             Defining_Identifier => Addr,
-             Object_Definition =>
-               New_Occurrence_Of (RTE (RE_Address), Loc)));
-
-         --  Build_Get_Unique_RP_Call needs the type of Stubbed_Result
-
-         Set_Etype (Stubbed_Result, Stub_Type_Access);
-
-         --  If the ref Is_Nil, return a null pointer
-
-         Statements := New_List (
-           Make_Implicit_If_Statement (RACW_Type,
-             Condition =>
-               Make_Function_Call (Loc,
-                 Name =>
-                   New_Occurrence_Of (RTE (RE_Is_Nil), Loc),
-                 Parameter_Associations => New_List (
-                   New_Occurrence_Of (Reference, Loc))),
-             Then_Statements => New_List (
-               Make_Return_Statement (Loc,
-                 Expression =>
-                   Make_Null (Loc)))));
-
-         Append_To (Statements,
-           Make_Procedure_Call_Statement (Loc,
-             Name =>
-               New_Occurrence_Of (RTE (RE_Get_Local_Address), Loc),
-             Parameter_Associations => New_List (
-               New_Occurrence_Of (Reference, Loc),
-               New_Occurrence_Of (Is_Local, Loc),
-               New_Occurrence_Of (Addr, Loc))));
-
-         --  If the object is located on another partition, then a stub object
-         --  will be created with all the information needed to rebuild the
-         --  real object at the other end. This stanza is always used in the
-         --  case of RAS types, for which a stub is required even for local
-         --  subprograms.
-
-         Stub_Statements := New_List (
-           Make_Assignment_Statement (Loc,
-             Name       => Make_Selected_Component (Loc,
-               Prefix        => Stubbed_Result,
-               Selector_Name => Name_Target),
-             Expression =>
-               Make_Function_Call (Loc,
-                 Name =>
-                   New_Occurrence_Of (RTE (RE_Entity_Of), Loc),
-                 Parameter_Associations => New_List (
-                   New_Occurrence_Of (Reference, Loc)))),
-
-           Make_Procedure_Call_Statement (Loc,
-             Name =>
-               New_Occurrence_Of (RTE (RE_Inc_Usage), Loc),
-             Parameter_Associations => New_List (
-               Make_Selected_Component (Loc,
-                 Prefix        => Stubbed_Result,
-                 Selector_Name => Name_Target))),
-
-           Make_Assignment_Statement (Loc,
-             Name       => Make_Selected_Component (Loc,
-               Prefix        => Stubbed_Result,
-               Selector_Name => Name_Asynchronous),
-             Expression =>
-               New_Occurrence_Of (Asynchronous_Flag, Loc)));
-
-         --  ??? Issue with asynchronous calls here: the Asynchronous
-         --  flag is set on the stub type if, and only if, the RACW type
-         --  has a pragma Asynchronous. This is incorrect for RACWs that
-         --  implement RAS types, because in that case the /designated
-         --  subprogram/ (not the type) might be asynchronous, and
-         --  that causes the stub to need to be asynchronous too.
-         --  A solution is to transport a RAS as a struct containing
-         --  a RACW and an asynchronous flag, and to properly alter
-         --  the Asynchronous component in the stub type in the RAS's
-         --  _From_Any TSS.
-
-         Append_List_To (Stub_Statements,
-           Build_Get_Unique_RP_Call (Loc, Stubbed_Result, Stub_Type));
-
-         --  Distinguish between the local and remote cases, and execute the
-         --  appropriate piece of code.
-
-         Stub_Condition := New_Occurrence_Of (Is_Local, Loc);
-
-         if Is_RAS then
-            Stub_Condition := Make_And_Then (Loc,
-              Left_Opnd  =>
-                Stub_Condition,
-              Right_Opnd =>
-                Make_Selected_Component (Loc,
-                  Prefix =>
-                    Unchecked_Convert_To (
-                      RTE (RE_RAS_Proxy_Type_Access),
-                      New_Occurrence_Of (Addr, Loc)),
-                  Selector_Name =>
-                    Make_Identifier (Loc,
-                      Name_All_Calls_Remote)));
-         end if;
-
-         Local_Statements := New_List (
-           Make_Return_Statement (Loc,
-             Expression =>
-               Unchecked_Convert_To (RACW_Type,
-                 New_Occurrence_Of (Addr, Loc))));
-
-         Append_To (Statements,
-           Make_Implicit_If_Statement (RACW_Type,
-             Condition =>
-               Stub_Condition,
-             Then_Statements => Local_Statements,
-             Else_Statements => Stub_Statements));
-
-         Append_To (Statements,
-           Make_Return_Statement (Loc,
-             Expression => Unchecked_Convert_To (RACW_Type,
-               New_Occurrence_Of (Stubbed_Result, Loc))));
-
-         Func_Spec :=
-           Make_Function_Specification (Loc,
-             Defining_Unit_Name =>
-               Fnam,
-             Parameter_Specifications => New_List (
-               Make_Parameter_Specification (Loc,
-                 Defining_Identifier =>
-                   Any_Parameter,
-                 Parameter_Type =>
-                   New_Occurrence_Of (RTE (RE_Any), Loc))),
-             Subtype_Mark => New_Occurrence_Of (RACW_Type, Loc));
-
-         --  NOTE: The usage occurrences of RACW_Parameter must
-         --  refer to the entity in the declaration spec, not those
-         --  of the body spec.
-
-         Func_Decl := Make_Subprogram_Declaration (Loc, Func_Spec);
-
-         Func_Body :=
-           Make_Subprogram_Body (Loc,
-             Specification              =>
-               Copy_Specification (Loc, Func_Spec),
-             Declarations               => Decls,
-             Handled_Statement_Sequence =>
-               Make_Handled_Sequence_Of_Statements (Loc,
-                 Statements => Statements));
-
-         Insert_After (Declaration_Node (RACW_Type), Func_Decl);
-         Append_To (Declarations, Func_Body);
-
-         Set_Renaming_TSS (RACW_Type, Fnam, Name_uFrom_Any);
-      end Add_RACW_From_Any;
-
-      -----------------------------
-      -- Add_RACW_Read_Attribute --
-      -----------------------------
-
-      procedure Add_RACW_Read_Attribute
-        (RACW_Type        : Entity_Id;
-         Stub_Type        : Entity_Id;
-         Stub_Type_Access : Entity_Id;
-         Declarations     : List_Id)
-      is
-         pragma Warnings (Off);
-         pragma Unreferenced (Stub_Type, Stub_Type_Access);
-         pragma Warnings (On);
-         Loc : constant Source_Ptr := Sloc (RACW_Type);
-
-         Proc_Decl : Node_Id;
-         Attr_Decl : Node_Id;
-
-         Body_Node : Node_Id;
-
-         Decls             : List_Id;
-         Statements        : List_Id;
-         --  Various parts of the procedure
-
-         Procedure_Name    : constant Name_Id   :=
-                               New_Internal_Name ('R');
-         Source_Ref        : constant Entity_Id :=
-                               Make_Defining_Identifier
-                                 (Loc, New_Internal_Name ('R'));
-         Asynchronous_Flag : constant Entity_Id :=
-                               Asynchronous_Flags_Table.Get (RACW_Type);
-         pragma Assert (Present (Asynchronous_Flag));
-
-         function Stream_Parameter return Node_Id;
-         function Result return Node_Id;
-         --  Functions to create occurrences of the formal parameter names
-
-         ------------
-         -- Result --
-         ------------
-
-         function Result return Node_Id is
-         begin
-            return Make_Identifier (Loc, Name_V);
-         end Result;
-
-         ----------------------
-         -- Stream_Parameter --
-         ----------------------
-
-         function Stream_Parameter return Node_Id is
-         begin
-            return Make_Identifier (Loc, Name_S);
-         end Stream_Parameter;
-
-      --  Start of processing for Add_RACW_Read_Attribute
-
-      begin
-         --  Generate object declarations
-
-         Decls := New_List (
-           Make_Object_Declaration (Loc,
-             Defining_Identifier => Source_Ref,
-             Object_Definition   =>
-               New_Occurrence_Of (RTE (RE_Object_Ref), Loc)));
-
-         Statements := New_List (
-           Make_Attribute_Reference (Loc,
-             Prefix         =>
-               New_Occurrence_Of (RTE (RE_Object_Ref), Loc),
-             Attribute_Name => Name_Read,
-             Expressions    => New_List (
-               Stream_Parameter,
-               New_Occurrence_Of (Source_Ref, Loc))),
-           Make_Assignment_Statement (Loc,
-             Name =>
-               Result,
-             Expression =>
-               PolyORB_Support.Helpers.Build_From_Any_Call (
-                 RACW_Type,
-                 Make_Function_Call (Loc,
-                   Name =>
-                     New_Occurrence_Of (RTE (RE_TA_ObjRef), Loc),
-                   Parameter_Associations => New_List (
-                     New_Occurrence_Of (Source_Ref, Loc))),
-                 Decls)));
-
-         Build_Stream_Procedure
-           (Loc, RACW_Type, Body_Node,
-            Make_Defining_Identifier (Loc, Procedure_Name),
-            Statements, Outp => True);
-         Set_Declarations (Body_Node, Decls);
-
-         Proc_Decl := Make_Subprogram_Declaration (Loc,
-           Copy_Specification (Loc, Specification (Body_Node)));
-
-         Attr_Decl :=
-           Make_Attribute_Definition_Clause (Loc,
-             Name       => New_Occurrence_Of (RACW_Type, Loc),
-             Chars      => Name_Read,
-             Expression =>
-               New_Occurrence_Of (
-                 Defining_Unit_Name (Specification (Proc_Decl)), Loc));
-
-         Insert_After (Declaration_Node (RACW_Type), Proc_Decl);
-         Insert_After (Proc_Decl, Attr_Decl);
-         Append_To (Declarations, Body_Node);
-      end Add_RACW_Read_Attribute;
-
-      ---------------------
-      -- Add_RACW_To_Any --
-      ---------------------
-
-      procedure Add_RACW_To_Any
-        (Designated_Type  : Entity_Id;
-         RACW_Type        : Entity_Id;
-         Stub_Type        : Entity_Id;
-         Stub_Type_Access : Entity_Id;
-         Declarations     : List_Id)
-      is
-         Loc : constant Source_Ptr := Sloc (RACW_Type);
-
-         Is_RAS : constant Boolean := not Comes_From_Source (RACW_Type);
-
-         Fnam : Entity_Id;
-
-         Stub_Elements : constant Stub_Structure :=
-           Stubs_Table.Get (Designated_Type);
-         pragma Assert (Stub_Elements /= Empty_Stub_Structure);
-
-         Func_Spec : Node_Id;
-         Func_Decl : Node_Id;
-         Func_Body : Node_Id;
-
-         Decls             : List_Id;
-         Statements        : List_Id;
-         Null_Statements   : List_Id;
-         Local_Statements  : List_Id := No_List;
-         Stub_Statements   : List_Id;
-         If_Node           : Node_Id;
-         --  Various parts of the subprogram
-
-         RACW_Parameter : constant Entity_Id
-           := Make_Defining_Identifier (Loc, Name_R);
-
-         Reference         : constant Entity_Id :=
-                               Make_Defining_Identifier
-                                 (Loc, New_Internal_Name ('R'));
-         Any               : constant Entity_Id :=
-                               Make_Defining_Identifier
-                                 (Loc, New_Internal_Name ('A'));
-
-      begin
-         --  Object declarations
-
-         Decls := New_List (
-           Make_Object_Declaration (Loc,
-             Defining_Identifier =>
-               Reference,
-             Object_Definition =>
-               New_Occurrence_Of (RTE (RE_Object_Ref), Loc)),
-           Make_Object_Declaration (Loc,
-             Defining_Identifier =>
-               Any,
-             Object_Definition =>
-               New_Occurrence_Of (RTE (RE_Any), Loc)));
-
-         --  If the object is null, nothing to do (Reference is already
-         --  a Nil ref.)
-
-         Null_Statements := New_List (Make_Null_Statement (Loc));
-
-         if Is_RAS then
-
-            --  If the object is a RAS designating a local subprogram,
-            --  we already have a target reference.
-
-            Local_Statements := New_List (
-              Make_Procedure_Call_Statement (Loc,
-                Name =>
-                  New_Occurrence_Of (RTE (RE_Set_Ref), Loc),
-                Parameter_Associations => New_List (
-                  New_Occurrence_Of (Reference, Loc),
-                  Make_Selected_Component (Loc,
-                    Prefix =>
-                      Unchecked_Convert_To (RTE (RE_RAS_Proxy_Type_Access),
-                        New_Occurrence_Of (RACW_Parameter, Loc)),
-                    Selector_Name => Make_Identifier (Loc, Name_Target)))));
-
-         else
-            --  If the object is a local RACW object, use Get_Reference now
-            --  to obtain a reference.
-
-            Local_Statements := New_List (
-              Make_Procedure_Call_Statement (Loc,
-                Name =>
-                  New_Occurrence_Of (RTE (RE_Get_Reference), Loc),
-                Parameter_Associations => New_List (
-                  Unchecked_Convert_To (
-                    RTE (RE_Address),
-                    New_Occurrence_Of (RACW_Parameter, Loc)),
-                  Make_String_Literal (Loc,
-                    Full_Qualified_Name (Designated_Type)),
-                  Make_Attribute_Reference (Loc,
-                    Prefix =>
-                      New_Occurrence_Of (
-                        Defining_Identifier (
-                          Stub_Elements.RPC_Receiver_Decl), Loc),
-                    Attribute_Name =>
-                      Name_Access),
-                  New_Occurrence_Of (Reference, Loc))));
-         end if;
-
-         --  If the object is located on another partition, use the target
-         --  from the stub.
-
-         Stub_Statements := New_List (
-           Make_Procedure_Call_Statement (Loc,
-             Name =>
-               New_Occurrence_Of (RTE (RE_Set_Ref), Loc),
-             Parameter_Associations => New_List (
-               New_Occurrence_Of (Reference, Loc),
-               Make_Selected_Component (Loc,
-                 Prefix        => Unchecked_Convert_To (Stub_Type_Access,
-                   New_Occurrence_Of (RACW_Parameter, Loc)),
-                 Selector_Name =>
-                   Make_Identifier (Loc, Name_Target)))));
-
-         --  Distinguish between the null, local and remote cases,
-         --  and execute the appropriate piece of code.
-
-         If_Node :=
-           Make_Implicit_If_Statement (RACW_Type,
-             Condition       =>
-               Make_Op_Eq (Loc,
-                 Left_Opnd  => New_Occurrence_Of (RACW_Parameter, Loc),
-                 Right_Opnd => Make_Null (Loc)),
-             Then_Statements => Null_Statements,
-             Elsif_Parts     => New_List (
-               Make_Elsif_Part (Loc,
-                 Condition       =>
-                   Make_Op_Ne (Loc,
-                     Left_Opnd  =>
-                        Make_Attribute_Reference (Loc,
-                         Prefix         =>
-                           New_Occurrence_Of (RACW_Parameter, Loc),
-                         Attribute_Name => Name_Tag),
-                     Right_Opnd =>
-                       Make_Attribute_Reference (Loc,
-                         Prefix         => New_Occurrence_Of (Stub_Type, Loc),
-                         Attribute_Name => Name_Tag)),
-                 Then_Statements => Local_Statements)),
-             Else_Statements => Stub_Statements);
-
-         Statements := New_List (
-           If_Node,
-           Make_Assignment_Statement (Loc,
-             Name =>
-               New_Occurrence_Of (Any, Loc),
-             Expression =>
-               Make_Function_Call (Loc,
-                 Name => New_Occurrence_Of (RTE (RE_TA_ObjRef), Loc),
-                 Parameter_Associations => New_List (
-                   New_Occurrence_Of (Reference, Loc)))),
-           Make_Procedure_Call_Statement (Loc,
-             Name =>
-               New_Occurrence_Of (RTE (RE_Set_TC), Loc),
-             Parameter_Associations => New_List (
-               New_Occurrence_Of (Any, Loc),
-               Make_Selected_Component (Loc,
-                 Prefix =>
-                     Defining_Identifier (
-                       Stub_Elements.RPC_Receiver_Decl),
-                 Selector_Name => Name_Obj_TypeCode))),
-           Make_Return_Statement (Loc,
-             Expression =>
-               New_Occurrence_Of (Any, Loc)));
-
-         Fnam := Make_Defining_Identifier (
-           Loc, New_Internal_Name ('T'));
-
-         Func_Spec :=
-           Make_Function_Specification (Loc,
-             Defining_Unit_Name =>
-               Fnam,
-             Parameter_Specifications => New_List (
-               Make_Parameter_Specification (Loc,
-                 Defining_Identifier =>
-                   RACW_Parameter,
-                 Parameter_Type =>
-                   New_Occurrence_Of (RACW_Type, Loc))),
-             Subtype_Mark => New_Occurrence_Of (RTE (RE_Any), Loc));
-
-         --  NOTE: The usage occurrences of RACW_Parameter must
-         --  refer to the entity in the declaration spec, not in
-         --  the body spec.
-
-         Func_Decl := Make_Subprogram_Declaration (Loc, Func_Spec);
-
-         Func_Body :=
-           Make_Subprogram_Body (Loc,
-             Specification              =>
-               Copy_Specification (Loc, Func_Spec),
-             Declarations               => Decls,
-             Handled_Statement_Sequence =>
-               Make_Handled_Sequence_Of_Statements (Loc,
-                 Statements => Statements));
-
-         Insert_After (Declaration_Node (RACW_Type), Func_Decl);
-         Append_To (Declarations, Func_Body);
-
-         Set_Renaming_TSS (RACW_Type, Fnam, Name_uTo_Any);
-      end Add_RACW_To_Any;
-
-      -----------------------
-      -- Add_RACW_TypeCode --
-      -----------------------
-
-      procedure Add_RACW_TypeCode
-        (Designated_Type  : Entity_Id;
-         RACW_Type        : Entity_Id;
-         Declarations     : List_Id)
-      is
-         Loc : constant Source_Ptr := Sloc (RACW_Type);
-
-         Fnam : Entity_Id;
-
-         Stub_Elements : constant Stub_Structure :=
-                           Stubs_Table.Get (Designated_Type);
-         pragma Assert (Stub_Elements /= Empty_Stub_Structure);
-
-         Func_Spec : Node_Id;
-         Func_Decl : Node_Id;
-         Func_Body : Node_Id;
-
-         RACW_Parameter : constant Entity_Id :=
-                            Make_Defining_Identifier (Loc, Name_R);
-
-      begin
-         Fnam :=
-           Make_Defining_Identifier (Loc,
-             Chars => New_Internal_Name ('T'));
-
-         --  The spec for this subprogram has a dummy 'access RACW'
-         --  argument, which serves only for overloading purposes.
-
-         Func_Spec :=
-           Make_Function_Specification (Loc,
-             Defining_Unit_Name =>
-               Fnam,
-             Parameter_Specifications => New_List (
-               Make_Parameter_Specification (Loc,
-                 Defining_Identifier =>
-                   RACW_Parameter,
-                 Parameter_Type =>
-                   Make_Access_Definition (Loc,
-                     Subtype_Mark =>
-                       New_Occurrence_Of (RACW_Type, Loc)))),
-             Subtype_Mark => New_Occurrence_Of (RTE (RE_TypeCode), Loc));
-
-         --  NOTE: The usage occurrences of RACW_Parameter must
-         --  refer to the entity in the declaration spec, not those
-         --  of the body spec.
-
-         Func_Decl := Make_Subprogram_Declaration (Loc, Func_Spec);
-
-         Func_Body :=
-           Make_Subprogram_Body (Loc,
-             Specification              =>
-               Copy_Specification (Loc, Func_Spec),
-             Declarations               => Empty_List,
-             Handled_Statement_Sequence =>
-               Make_Handled_Sequence_Of_Statements (Loc,
-                 Statements => New_List (
-                   Make_Return_Statement (Loc,
-                     Expression =>
-                       Make_Selected_Component (Loc,
-                         Prefix =>
-                             Defining_Identifier (
-                               Stub_Elements.RPC_Receiver_Decl),
-                         Selector_Name => Name_Obj_TypeCode)))));
-
-         Insert_After (Declaration_Node (RACW_Type), Func_Decl);
-         Append_To (Declarations, Func_Body);
-
-         Set_Renaming_TSS (RACW_Type, Fnam, Name_uTypeCode);
-      end Add_RACW_TypeCode;
-
-      ------------------------------
-      -- Add_RACW_Write_Attribute --
-      ------------------------------
-
-      procedure Add_RACW_Write_Attribute
-        (RACW_Type        : Entity_Id;
-         Stub_Type        : Entity_Id;
-         Stub_Type_Access : Entity_Id;
-         Declarations     : List_Id)
-      is
-         Loc : constant Source_Ptr := Sloc (RACW_Type);
-         pragma Warnings (Off);
-         pragma Unreferenced (
-                  Stub_Type,
-                  Stub_Type_Access);
-
-         Is_RAS : constant Boolean := not Comes_From_Source (RACW_Type);
-         pragma Unreferenced (Is_RAS);
-         pragma Warnings (On);
-
-         Body_Node : Node_Id;
-         Proc_Decl : Node_Id;
-         Attr_Decl : Node_Id;
-
-         Statements     : List_Id;
-         Procedure_Name : constant Name_Id := New_Internal_Name ('R');
-
-         function Stream_Parameter return Node_Id;
-         function Object return Node_Id;
-         --  Functions to create occurrences of the formal parameter names
-
-         ------------
-         -- Object --
-         ------------
-
-         function Object return Node_Id is
-            Object_Ref : constant Node_Id :=
-                           Make_Identifier (Loc, Name_V);
-
-         begin
-            --  Etype must be set for Build_To_Any_Call
-
-            Set_Etype (Object_Ref, RACW_Type);
-
-            return Object_Ref;
-         end Object;
-
-         ----------------------
-         -- Stream_Parameter --
-         ----------------------
-
-         function Stream_Parameter return Node_Id is
-         begin
-            return Make_Identifier (Loc, Name_S);
-         end Stream_Parameter;
-
-      --  Start of processing for Add_RACW_Write_Attribute
-
-      begin
-         Statements := New_List (
-           Pack_Node_Into_Stream_Access (Loc,
-             Stream => Stream_Parameter,
-             Object =>
-               Make_Function_Call (Loc,
-                 Name =>
-                   New_Occurrence_Of (RTE (RE_FA_ObjRef), Loc),
-                 Parameter_Associations => New_List (
-                   PolyORB_Support.Helpers.Build_To_Any_Call
-                     (Object, Declarations))),
-             Etyp => RTE (RE_Object_Ref)));
-
-         Build_Stream_Procedure
-           (Loc, RACW_Type, Body_Node,
-            Make_Defining_Identifier (Loc, Procedure_Name),
-            Statements, Outp => False);
-
-         Proc_Decl :=
-           Make_Subprogram_Declaration (Loc,
-             Copy_Specification (Loc, Specification (Body_Node)));
-
-         Attr_Decl :=
-           Make_Attribute_Definition_Clause (Loc,
-             Name       => New_Occurrence_Of (RACW_Type, Loc),
-             Chars      => Name_Write,
-             Expression =>
-               New_Occurrence_Of (
-                 Defining_Unit_Name (Specification (Proc_Decl)), Loc));
-
-         Insert_After (Declaration_Node (RACW_Type), Proc_Decl);
-         Insert_After (Proc_Decl, Attr_Decl);
-         Append_To (Declarations, Body_Node);
-      end Add_RACW_Write_Attribute;
-
-      -----------------------
-      -- Add_RAST_Features --
-      -----------------------
-
-      procedure Add_RAST_Features
-        (Vis_Decl : Node_Id;
-         RAS_Type : Entity_Id;
-         Decls    : List_Id)
-      is
-      begin
-         Add_RAS_Access_TSS (Vis_Decl);
-
-         Add_RAS_From_Any (RAS_Type, Decls);
-         Add_RAS_TypeCode (RAS_Type, Decls);
-
-         --  To_Any uses TypeCode, and therefore needs to be generated last
-
-         Add_RAS_To_Any (RAS_Type, Decls);
-      end Add_RAST_Features;
-
-      ------------------------
-      -- Add_RAS_Access_TSS --
-      ------------------------
-
-      procedure Add_RAS_Access_TSS (N : Node_Id) is
-         Loc : constant Source_Ptr := Sloc (N);
-
-         Ras_Type : constant Entity_Id := Defining_Identifier (N);
-         Fat_Type : constant Entity_Id := Equivalent_Type (Ras_Type);
-         --  Ras_Type is the access to subprogram type; Fat_Type is the
-         --  corresponding record type.
-
-         RACW_Type : constant Entity_Id :=
-           Underlying_RACW_Type (Ras_Type);
-         Desig     : constant Entity_Id :=
-           Etype (Designated_Type (RACW_Type));
-
-         Stub_Elements : constant Stub_Structure :=
-           Stubs_Table.Get (Desig);
-         pragma Assert (Stub_Elements /= Empty_Stub_Structure);
-
-         Proc : constant Entity_Id :=
-                  Make_Defining_Identifier (Loc,
-                    Chars => Make_TSS_Name (Ras_Type, TSS_RAS_Access));
-
-         Proc_Spec : Node_Id;
-
-         --  Formal parameters
-
-         Package_Name : constant Entity_Id :=
-                          Make_Defining_Identifier (Loc,
-                            Chars => Name_P);
-
-         --  Target package
-
-         Subp_Id : constant Entity_Id :=
-                     Make_Defining_Identifier (Loc,
-                       Chars => Name_S);
-
-         --  Target subprogram
-
-         Asynch_P : constant Entity_Id :=
-                      Make_Defining_Identifier (Loc,
-                        Chars => Name_Asynchronous);
-         --  Is the procedure to which the 'Access applies asynchronous?
-
-         All_Calls_Remote : constant Entity_Id :=
-                              Make_Defining_Identifier (Loc,
-                                Chars => Name_All_Calls_Remote);
-         --  True if an All_Calls_Remote pragma applies to the RCI unit
-         --  that contains the subprogram.
-
-         --  Common local variables
-
-         Proc_Decls      : List_Id;
-         Proc_Statements : List_Id;
-
-         Subp_Ref : constant Entity_Id :=
-                      Make_Defining_Identifier (Loc, Name_R);
-         --  Reference that designates the target subprogram (returned
-         --  by Get_RAS_Info).
-
-         Is_Local : constant Entity_Id :=
-           Make_Defining_Identifier (Loc, Name_L);
-         Local_Addr : constant Entity_Id :=
-           Make_Defining_Identifier (Loc, Name_A);
-         --  For the call to Get_Local_Address
-
-         --  Additional local variables for the remote case
-
-         Local_Stub : constant Entity_Id :=
-                        Make_Defining_Identifier (Loc,
-                          Chars => New_Internal_Name ('L'));
-
-         Stub_Ptr : constant Entity_Id :=
-                      Make_Defining_Identifier (Loc,
-                        Chars => New_Internal_Name ('S'));
-
-         function Set_Field
-           (Field_Name : Name_Id;
-            Value      : Node_Id) return Node_Id;
-         --  Construct an assignment that sets the named component in the
-         --  returned record
-
-         ---------------
-         -- Set_Field --
-         ---------------
-
-         function Set_Field
-           (Field_Name : Name_Id;
-            Value      : Node_Id) return Node_Id
-         is
-         begin
-            return
-              Make_Assignment_Statement (Loc,
-                Name       =>
-                  Make_Selected_Component (Loc,
-                    Prefix        => Stub_Ptr,
-                    Selector_Name => Field_Name),
-                Expression => Value);
-         end Set_Field;
-
-      --  Start of processing for Add_RAS_Access_TSS
-
-      begin
-         Proc_Decls := New_List (
-
-         --  Common declarations
-
-           Make_Object_Declaration (Loc,
-             Defining_Identifier => Subp_Ref,
-             Object_Definition   =>
-               New_Occurrence_Of (RTE (RE_Object_Ref), Loc)),
-
-           Make_Object_Declaration (Loc,
-             Defining_Identifier => Is_Local,
-             Object_Definition   =>
-               New_Occurrence_Of (Standard_Boolean, Loc)),
-
-           Make_Object_Declaration (Loc,
-             Defining_Identifier => Local_Addr,
-             Object_Definition   =>
-               New_Occurrence_Of (RTE (RE_Address), Loc)),
-
-           Make_Object_Declaration (Loc,
-             Defining_Identifier => Local_Stub,
-             Aliased_Present     => True,
-             Object_Definition   =>
-               New_Occurrence_Of (Stub_Elements.Stub_Type, Loc)),
-
-           Make_Object_Declaration (Loc,
-             Defining_Identifier =>
-               Stub_Ptr,
-             Object_Definition   =>
-               New_Occurrence_Of (Stub_Elements.Stub_Type_Access, Loc),
-             Expression          =>
-               Make_Attribute_Reference (Loc,
-                 Prefix => New_Occurrence_Of (Local_Stub, Loc),
-                 Attribute_Name => Name_Unchecked_Access)));
-
-         Set_Etype (Stub_Ptr, Stub_Elements.Stub_Type_Access);
-         --  Build_Get_Unique_RP_Call needs this information
-
-         --  Get_RAS_Info (Pkg, Subp, R);
-         --  Obtain a reference to the target subprogram
-
-         Proc_Statements := New_List (
-           Make_Procedure_Call_Statement (Loc,
-             Name =>
-               New_Occurrence_Of (RTE (RE_Get_RAS_Info), Loc),
-             Parameter_Associations => New_List (
-               New_Occurrence_Of (Package_Name, Loc),
-               New_Occurrence_Of (Subp_Id, Loc),
-               New_Occurrence_Of (Subp_Ref, Loc))),
-
-         --  Get_Local_Address (R, L, A);
-         --  Determine whether the subprogram is local (L), and if so
-         --  obtain the local address of its proxy (A).
-
-           Make_Procedure_Call_Statement (Loc,
-             Name =>
-               New_Occurrence_Of (RTE (RE_Get_Local_Address), Loc),
-             Parameter_Associations => New_List (
-               New_Occurrence_Of (Subp_Ref, Loc),
-               New_Occurrence_Of (Is_Local, Loc),
-               New_Occurrence_Of (Local_Addr, Loc))));
-
-         --  Note: Here we assume that the Fat_Type is a record containing just
-         --  an access to a proxy or stub object.
-
-         Append_To (Proc_Statements,
-
-         --  if L then
-
-           Make_Implicit_If_Statement (N,
-             Condition =>
-               New_Occurrence_Of (Is_Local, Loc),
-
-             Then_Statements => New_List (
-
-         --     if A.Target = null then
-
-               Make_Implicit_If_Statement (N,
-                 Condition =>
-                   Make_Op_Eq (Loc,
-                     Make_Selected_Component (Loc,
-                       Prefix =>
-                         Unchecked_Convert_To (
-                           RTE (RE_RAS_Proxy_Type_Access),
-                           New_Occurrence_Of (Local_Addr, Loc)),
-                         Selector_Name =>
-                           Make_Identifier (Loc, Name_Target)),
-                     Make_Null (Loc)),
-
-                 Then_Statements => New_List (
-
-         --        A.Target := Entity_Of (Ref);
-
-                   Make_Assignment_Statement (Loc,
-                     Name =>
-                       Make_Selected_Component (Loc,
-                         Prefix =>
-                           Unchecked_Convert_To (
-                             RTE (RE_RAS_Proxy_Type_Access),
-                             New_Occurrence_Of (Local_Addr, Loc)),
-                           Selector_Name =>
-                             Make_Identifier (Loc, Name_Target)),
-                     Expression =>
-                       Make_Function_Call (Loc,
-                         Name =>
-                           New_Occurrence_Of (RTE (RE_Entity_Of), Loc),
-                         Parameter_Associations => New_List (
-                           New_Occurrence_Of (Subp_Ref, Loc)))),
-
-         --        Inc_Usage (A.Target);
-
-                   Make_Procedure_Call_Statement (Loc,
-                     Name =>
-                       New_Occurrence_Of (RTE (RE_Inc_Usage), Loc),
-                     Parameter_Associations => New_List (
-                       Make_Selected_Component (Loc,
-                         Prefix        =>
-                           Unchecked_Convert_To (
-                             RTE (RE_RAS_Proxy_Type_Access),
-                             New_Occurrence_Of (Local_Addr, Loc)),
-                         Selector_Name => Make_Identifier (Loc,
-                           Name_Target)))))),
-
-         --     end if;
-         --     if not All_Calls_Remote then
-         --        return Fat_Type!(A);
-         --     end if;
-
-                 Make_Implicit_If_Statement (N,
-                   Condition =>
-                     Make_Op_Not (Loc,
-                       New_Occurrence_Of (All_Calls_Remote, Loc)),
-
-                   Then_Statements => New_List (
-                     Make_Return_Statement (Loc,
-                       Unchecked_Convert_To (Fat_Type,
-                         New_Occurrence_Of (Local_Addr, Loc))))))));
-
-         Append_List_To (Proc_Statements, New_List (
-
-         --  Stub.Target := Entity_Of (Ref);
-
-           Set_Field (Name_Target,
-             Make_Function_Call (Loc,
-               Name =>
-                 New_Occurrence_Of (RTE (RE_Entity_Of), Loc),
-               Parameter_Associations => New_List (
-                 New_Occurrence_Of (Subp_Ref, Loc)))),
-
-         --  Inc_Usage (Stub.Target);
-
-           Make_Procedure_Call_Statement (Loc,
-             Name =>
-               New_Occurrence_Of (RTE (RE_Inc_Usage), Loc),
-             Parameter_Associations => New_List (
-               Make_Selected_Component (Loc,
-                 Prefix        => Stub_Ptr,
-                 Selector_Name => Name_Target))),
-
-         --  E.4.1(9) A remote call is asynchronous if it is a call to
-         --  a procedure, or a call through a value of an access-to-procedure
-         --  type, to which a pragma Asynchronous applies.
-
-         --    Parameter Asynch_P is true when the procedure is asynchronous;
-         --    Expression Asynch_T is true when the type is asynchronous.
-
-           Set_Field (Name_Asynchronous,
-             Make_Or_Else (Loc,
-               New_Occurrence_Of (Asynch_P, Loc),
-               New_Occurrence_Of (Boolean_Literals (
-                 Is_Asynchronous (Ras_Type)), Loc)))));
-
-         Append_List_To (Proc_Statements,
-           Build_Get_Unique_RP_Call (Loc,
-             Stub_Ptr, Stub_Elements.Stub_Type));
-
-         Append_To (Proc_Statements,
-           Make_Return_Statement (Loc,
-             Expression =>
-               Unchecked_Convert_To (Fat_Type,
-                 New_Occurrence_Of (Stub_Ptr, Loc))));
-
-         Proc_Spec :=
-           Make_Function_Specification (Loc,
-             Defining_Unit_Name       => Proc,
-             Parameter_Specifications => New_List (
-               Make_Parameter_Specification (Loc,
-                 Defining_Identifier => Package_Name,
-                 Parameter_Type      =>
-                   New_Occurrence_Of (Standard_String, Loc)),
-
-               Make_Parameter_Specification (Loc,
-                 Defining_Identifier => Subp_Id,
-                 Parameter_Type      =>
-                   New_Occurrence_Of (Standard_String, Loc)),
-
-               Make_Parameter_Specification (Loc,
-                 Defining_Identifier => Asynch_P,
-                 Parameter_Type      =>
-                   New_Occurrence_Of (Standard_Boolean, Loc)),
-
-               Make_Parameter_Specification (Loc,
-                 Defining_Identifier => All_Calls_Remote,
-                 Parameter_Type      =>
-                   New_Occurrence_Of (Standard_Boolean, Loc))),
-
-            Subtype_Mark =>
-              New_Occurrence_Of (Fat_Type, Loc));
-
-         --  Set the kind and return type of the function to prevent
-         --  ambiguities between Ras_Type and Fat_Type in subsequent analysis.
-
-         Set_Ekind (Proc, E_Function);
-         Set_Etype (Proc, Fat_Type);
-
-         Discard_Node (
-           Make_Subprogram_Body (Loc,
-             Specification              => Proc_Spec,
-             Declarations               => Proc_Decls,
-             Handled_Statement_Sequence =>
-               Make_Handled_Sequence_Of_Statements (Loc,
-                 Statements => Proc_Statements)));
-
-         Set_TSS (Fat_Type, Proc);
-      end Add_RAS_Access_TSS;
-
-      ----------------------
-      -- Add_RAS_From_Any --
-      ----------------------
-
-      procedure Add_RAS_From_Any
-        (RAS_Type     : Entity_Id;
-         Declarations : List_Id)
-      is
-         Loc : constant Source_Ptr := Sloc (RAS_Type);
-
-         Fnam : constant Entity_Id :=
-                  Make_Defining_Identifier (Loc, New_Internal_Name ('F'));
-
-         Func_Spec : Node_Id;
-         Func_Decl : Node_Id;
-         Func_Body : Node_Id;
-
-         Statements : List_Id;
-
-         Any_Parameter : constant Entity_Id :=
-                           Make_Defining_Identifier (Loc, Name_A);
-
-      begin
-         Statements := New_List (
-           Make_Return_Statement (Loc,
-             Expression =>
-               Make_Aggregate (Loc,
-                 Component_Associations => New_List (
-                   Make_Component_Association (Loc,
-                     Choices => New_List (
-                       Make_Identifier (Loc, Name_Ras)),
-                     Expression =>
-                       PolyORB_Support.Helpers.Build_From_Any_Call (
-                         Underlying_RACW_Type (RAS_Type),
-                         New_Occurrence_Of (Any_Parameter, Loc),
-                         No_List))))));
-
-         Func_Spec :=
-           Make_Function_Specification (Loc,
-             Defining_Unit_Name =>
-               Fnam,
-             Parameter_Specifications => New_List (
-               Make_Parameter_Specification (Loc,
-                 Defining_Identifier =>
-                   Any_Parameter,
-                 Parameter_Type =>
-                   New_Occurrence_Of (RTE (RE_Any), Loc))),
-             Subtype_Mark => New_Occurrence_Of (RAS_Type, Loc));
-
-         --  NOTE: The usage occurrences of RACW_Parameter must
-         --  refer to the entity in the declaration spec, not those
-         --  of the body spec.
-
-         Func_Decl := Make_Subprogram_Declaration (Loc, Func_Spec);
-
-         Func_Body :=
-           Make_Subprogram_Body (Loc,
-             Specification              =>
-               Copy_Specification (Loc, Func_Spec),
-             Declarations               => No_List,
-             Handled_Statement_Sequence =>
-               Make_Handled_Sequence_Of_Statements (Loc,
-                 Statements => Statements));
-
-         Insert_After (Declaration_Node (RAS_Type), Func_Decl);
-         Append_To (Declarations, Func_Body);
-
-         Set_Renaming_TSS (RAS_Type, Fnam, Name_uFrom_Any);
-      end Add_RAS_From_Any;
-
-      --------------------
-      -- Add_RAS_To_Any --
-      --------------------
-
-      procedure Add_RAS_To_Any
-        (RAS_Type     : Entity_Id;
-         Declarations : List_Id)
-      is
-         Loc : constant Source_Ptr := Sloc (RAS_Type);
-
-         Fnam : Entity_Id;
-
-         Decls : List_Id;
-         Statements : List_Id;
-
-         Func_Spec : Node_Id;
-         Func_Decl : Node_Id;
-         Func_Body : Node_Id;
-
-         Any            : constant Entity_Id :=
-                            Make_Defining_Identifier (Loc,
-                              Chars => New_Internal_Name ('A'));
-         RAS_Parameter  : constant Entity_Id :=
-                            Make_Defining_Identifier (Loc,
-                              Chars => New_Internal_Name ('R'));
-         RACW_Parameter : constant Node_Id :=
-                            Make_Selected_Component (Loc,
-                              Prefix        => RAS_Parameter,
-                              Selector_Name => Name_Ras);
-
-      begin
-         --  Object declarations
-
-         Set_Etype (RACW_Parameter, Underlying_RACW_Type (RAS_Type));
-         Decls := New_List (
-           Make_Object_Declaration (Loc,
-             Defining_Identifier =>
-               Any,
-             Object_Definition =>
-               New_Occurrence_Of (RTE (RE_Any), Loc),
-             Expression =>
-               PolyORB_Support.Helpers.Build_To_Any_Call
-                 (RACW_Parameter, No_List)));
-
-         Statements := New_List (
-           Make_Procedure_Call_Statement (Loc,
-             Name =>
-               New_Occurrence_Of (RTE (RE_Set_TC), Loc),
-             Parameter_Associations => New_List (
-               New_Occurrence_Of (Any, Loc),
-               PolyORB_Support.Helpers.Build_TypeCode_Call (Loc,
-                 RAS_Type, Decls))),
-           Make_Return_Statement (Loc,
-             Expression =>
-               New_Occurrence_Of (Any, Loc)));
-
-         Fnam := Make_Defining_Identifier (
-           Loc, New_Internal_Name ('T'));
-
-         Func_Spec :=
-           Make_Function_Specification (Loc,
-             Defining_Unit_Name =>
-               Fnam,
-             Parameter_Specifications => New_List (
-               Make_Parameter_Specification (Loc,
-                 Defining_Identifier =>
-                   RAS_Parameter,
-                 Parameter_Type =>
-                   New_Occurrence_Of (RAS_Type, Loc))),
-             Subtype_Mark => New_Occurrence_Of (RTE (RE_Any), Loc));
-
-         --  NOTE: The usage occurrences of RAS_Parameter must
-         --  refer to the entity in the declaration spec, not in
-         --  the body spec.
-
-         Func_Decl := Make_Subprogram_Declaration (Loc, Func_Spec);
-
-         Func_Body :=
-           Make_Subprogram_Body (Loc,
-             Specification              =>
-               Copy_Specification (Loc, Func_Spec),
-             Declarations               => Decls,
-             Handled_Statement_Sequence =>
-               Make_Handled_Sequence_Of_Statements (Loc,
-                 Statements => Statements));
-
-         Insert_After (Declaration_Node (RAS_Type), Func_Decl);
-         Append_To (Declarations, Func_Body);
-
-         Set_Renaming_TSS (RAS_Type, Fnam, Name_uTo_Any);
-      end Add_RAS_To_Any;
-
-      ----------------------
-      -- Add_RAS_TypeCode --
-      ----------------------
-
-      procedure Add_RAS_TypeCode
-        (RAS_Type     : Entity_Id;
-         Declarations : List_Id)
-      is
-         Loc : constant Source_Ptr := Sloc (RAS_Type);
-
-         Fnam : Entity_Id;
-
-         Func_Spec : Node_Id;
-         Func_Decl : Node_Id;
-         Func_Body : Node_Id;
-
-         Decls : constant List_Id := New_List;
-         Name_String, Repo_Id_String : String_Id;
-
-         RAS_Parameter : constant Entity_Id :=
-                           Make_Defining_Identifier (Loc, Name_R);
-
-      begin
-
-         Fnam :=
-           Make_Defining_Identifier (Loc,
-             Chars => New_Internal_Name ('T'));
-
-         --  The spec for this subprogram has a dummy 'access RAS'
-         --  argument, which serves only for overloading purposes.
-
-         Func_Spec :=
-           Make_Function_Specification (Loc,
-             Defining_Unit_Name =>
-               Fnam,
-             Parameter_Specifications => New_List (
-               Make_Parameter_Specification (Loc,
-                 Defining_Identifier =>
-                   RAS_Parameter,
-                 Parameter_Type =>
-                   Make_Access_Definition (Loc,
-                     Subtype_Mark => New_Occurrence_Of (RAS_Type, Loc)))),
-             Subtype_Mark => New_Occurrence_Of (RTE (RE_TypeCode), Loc));
-
-         --  NOTE: The usage occurrences of RAS_Parameter must
-         --  refer to the entity in the declaration spec, not those
-         --  of the body spec.
-
-         Func_Decl := Make_Subprogram_Declaration (Loc, Func_Spec);
-
-         PolyORB_Support.Helpers.Build_Name_And_Repository_Id
-           (RAS_Type, Name_Str => Name_String, Repo_Id_Str => Repo_Id_String);
-
-         Func_Body :=
-           Make_Subprogram_Body (Loc,
-             Specification              =>
-               Copy_Specification (Loc, Func_Spec),
-             Declarations               => Decls,
-             Handled_Statement_Sequence =>
-               Make_Handled_Sequence_Of_Statements (Loc,
-                 Statements => New_List (
-                   Make_Return_Statement (Loc,
-                     Expression =>
-                       Make_Function_Call (Loc,
-                         Name =>
-                           New_Occurrence_Of (RTE (RE_TC_Build), Loc),
-                         Parameter_Associations => New_List (
-                           New_Occurrence_Of (RTE (RE_TC_Object), Loc),
-                           Make_Aggregate (Loc,
-                             Expressions =>
-                               New_List (
-                                 Make_Function_Call (Loc,
-                                   Name => New_Occurrence_Of (
-                                     RTE (RE_TA_String), Loc),
-                                   Parameter_Associations => New_List (
-                                     Make_String_Literal (Loc, Name_String))),
-                                 Make_Function_Call (Loc,
-                                   Name => New_Occurrence_Of (
-                                     RTE (RE_TA_String), Loc),
-                                   Parameter_Associations => New_List (
-                                     Make_String_Literal (Loc,
-                                       Repo_Id_String)))))))))));
-
-         Insert_After (Declaration_Node (RAS_Type), Func_Decl);
-         Append_To (Declarations, Func_Body);
-
-         Set_Renaming_TSS (RAS_Type, Fnam, Name_uTypeCode);
-      end Add_RAS_TypeCode;
-
-      -----------------------------------------
-      -- Add_Receiving_Stubs_To_Declarations --
-      -----------------------------------------
-
-      procedure Add_Receiving_Stubs_To_Declarations
-        (Pkg_Spec : Node_Id;
-         Decls    : List_Id)
-      is
-         Loc : constant Source_Ptr := Sloc (Pkg_Spec);
-
-         Pkg_RPC_Receiver            : constant Entity_Id :=
-                                         Make_Defining_Identifier (Loc,
-                                           New_Internal_Name ('H'));
-         Pkg_RPC_Receiver_Object     : Node_Id;
-
-         Pkg_RPC_Receiver_Body       : Node_Id;
-         Pkg_RPC_Receiver_Decls      : List_Id;
-         Pkg_RPC_Receiver_Statements : List_Id;
-         Pkg_RPC_Receiver_Cases      : constant List_Id := New_List;
-         --  A Pkg_RPC_Receiver is built to decode the request
-
-         Request                     : Node_Id;
-         --  Request object received from neutral layer
-
-         Subp_Id : Entity_Id;
-         --  Subprogram identifier as received from the neutral
-         --  distribution core.
-
-         Subp_Index : Entity_Id;
-         --  Internal index as determined by matching either the
-         --  method name from the request structure, or the local
-         --  subprogram address (in case of a RAS).
-
-         Is_Local : constant Entity_Id :=
-           Make_Defining_Identifier (Loc, New_Internal_Name ('L'));
-         Local_Address : constant Entity_Id :=
-           Make_Defining_Identifier (Loc, New_Internal_Name ('A'));
-         --  Address of a local subprogram designated by a
-         --  reference corresponding to a RAS.
-
-         Dispatch_On_Address : constant List_Id := New_List;
-         Dispatch_On_Name    : constant List_Id := New_List;
-
-         Current_Declaration       : Node_Id;
-         Current_Stubs             : Node_Id;
-         Current_Subprogram_Number : Int := First_RCI_Subprogram_Id;
-
-         Subp_Info_Array : constant Entity_Id :=
-                             Make_Defining_Identifier (Loc,
-                               Chars => New_Internal_Name ('I'));
-
-         Subp_Info_List : constant List_Id := New_List;
-
-         Register_Pkg_Actuals : constant List_Id := New_List;
-
-         All_Calls_Remote_E  : Entity_Id;
-
-         procedure Append_Stubs_To
-           (RPC_Receiver_Cases : List_Id;
-            Declaration        : Node_Id;
-            Stubs              : Node_Id;
-            Subp_Number        : Int;
-            Subp_Dist_Name     : Entity_Id;
-            Subp_Proxy_Addr    : Entity_Id);
-         --  Add one case to the specified RPC receiver case list associating
-         --  Subprogram_Number with the subprogram declared by Declaration, for
-         --  which we have receiving stubs in Stubs. Subp_Number is an internal
-         --  subprogram index. Subp_Dist_Name is the string used to call the
-         --  subprogram by name, and Subp_Dist_Addr is the address of the proxy
-         --  object, used in the context of calls through remote
-         --  access-to-subprogram types.
-
-         ---------------------
-         -- Append_Stubs_To --
-         ---------------------
-
-         procedure Append_Stubs_To
-           (RPC_Receiver_Cases : List_Id;
-            Declaration        : Node_Id;
-            Stubs              : Node_Id;
-            Subp_Number        : Int;
-            Subp_Dist_Name     : Entity_Id;
-            Subp_Proxy_Addr    : Entity_Id)
-         is
-            Case_Stmts : List_Id;
-         begin
-            Case_Stmts := New_List (
-              Make_Procedure_Call_Statement (Loc,
-                Name                   =>
-                  New_Occurrence_Of (
-                    Defining_Entity (Stubs), Loc),
-                Parameter_Associations =>
-                  New_List (New_Occurrence_Of (Request, Loc))));
-            if Nkind (Specification (Declaration))
-              = N_Function_Specification
-              or else not
-                Is_Asynchronous (Defining_Entity (Specification (Declaration)))
-            then
-               Append_To (Case_Stmts, Make_Return_Statement (Loc));
-            end if;
-
-            Append_To (RPC_Receiver_Cases,
-              Make_Case_Statement_Alternative (Loc,
-                Discrete_Choices =>
-                   New_List (Make_Integer_Literal (Loc, Subp_Number)),
-                Statements       =>
-                  Case_Stmts));
-
-            Append_To (Dispatch_On_Name,
-              Make_Elsif_Part (Loc,
-                Condition =>
-                  Make_Function_Call (Loc,
-                    Name =>
-                      New_Occurrence_Of (RTE (RE_Caseless_String_Eq), Loc),
-                    Parameter_Associations => New_List (
-                      New_Occurrence_Of (Subp_Id, Loc),
-                      New_Occurrence_Of (Subp_Dist_Name, Loc))),
-                Then_Statements => New_List (
-                  Make_Assignment_Statement (Loc,
-                    New_Occurrence_Of (Subp_Index, Loc),
-                    Make_Integer_Literal (Loc,
-                       Subp_Number)))));
-
-            Append_To (Dispatch_On_Address,
-              Make_Elsif_Part (Loc,
-                Condition =>
-                  Make_Op_Eq (Loc,
-                    Left_Opnd  =>
-                      New_Occurrence_Of (Local_Address, Loc),
-                    Right_Opnd =>
-                      New_Occurrence_Of (Subp_Proxy_Addr, Loc)),
-                Then_Statements => New_List (
-                  Make_Assignment_Statement (Loc,
-                    New_Occurrence_Of (Subp_Index, Loc),
-                    Make_Integer_Literal (Loc,
-                       Subp_Number)))));
-         end Append_Stubs_To;
-
-      --  Start of processing for Add_Receiving_Stubs_To_Declarations
-
-      begin
-         --  Building receiving stubs consist in several operations:
-
-         --    - a package RPC receiver must be built. This subprogram
-         --      will get a Subprogram_Id from the incoming stream
-         --      and will dispatch the call to the right subprogram
-
-         --    - a receiving stub for any subprogram visible in the package
-         --      spec. This stub will read all the parameters from the stream,
-         --      and put the result as well as the exception occurrence in the
-         --      output stream
-
-         --    - a dummy package with an empty spec and a body made of an
-         --      elaboration part, whose job is to register the receiving
-         --      part of this RCI package on the name server. This is done
-         --      by calling System.Partition_Interface.Register_Receiving_Stub
-
-         Build_RPC_Receiver_Body (
-           RPC_Receiver => Pkg_RPC_Receiver,
-           Request      => Request,
-           Subp_Id      => Subp_Id,
-           Subp_Index   => Subp_Index,
-           Stmts        => Pkg_RPC_Receiver_Statements,
-           Decl         => Pkg_RPC_Receiver_Body);
-         Pkg_RPC_Receiver_Decls := Declarations (Pkg_RPC_Receiver_Body);
-
-         --  Extract local address information from the target reference:
-         --  if non-null, that means that this is a reference that denotes
-         --  one particular operation, and hence that the operation name
-         --  must not be taken into account for dispatching.
-
-         Append_To (Pkg_RPC_Receiver_Decls,
-           Make_Object_Declaration (Loc,
-             Defining_Identifier =>
-               Is_Local,
-             Object_Definition   =>
-               New_Occurrence_Of (Standard_Boolean, Loc)));
-         Append_To (Pkg_RPC_Receiver_Decls,
-           Make_Object_Declaration (Loc,
-             Defining_Identifier =>
-               Local_Address,
-             Object_Definition   =>
-               New_Occurrence_Of (RTE (RE_Address), Loc)));
-         Append_To (Pkg_RPC_Receiver_Statements,
-           Make_Procedure_Call_Statement (Loc,
-             Name =>
-               New_Occurrence_Of (RTE (RE_Get_Local_Address), Loc),
-             Parameter_Associations => New_List (
-               Make_Selected_Component (Loc,
-                 Prefix        => Request,
-                 Selector_Name => Name_Target),
-               New_Occurrence_Of (Is_Local, Loc),
-               New_Occurrence_Of (Local_Address, Loc))));
-
-         --  Determine whether the reference that was used to make
-         --  the call was the base RCI reference (in which case
-         --  Local_Address is 0, and the method identifier from the
-         --  request must be used to determine which subprogram is
-         --  called) or a reference identifying one particular subprogram
-         --  (in which case Local_Address is the address of that
-         --  subprogram, and the method name from the request is
-         --  ignored).
-         --  In each case, cascaded elsifs are used to determine the
-         --  proper subprogram index. Using hash tables might be
-         --  more efficient.
-
-         Append_To (Pkg_RPC_Receiver_Statements,
-           Make_Implicit_If_Statement (Pkg_Spec,
-             Condition =>
-               Make_Op_Ne (Loc,
-                 Left_Opnd  => New_Occurrence_Of (Local_Address, Loc),
-                 Right_Opnd => New_Occurrence_Of (RTE (RE_Null_Address), Loc)),
-             Then_Statements => New_List (
-               Make_Implicit_If_Statement (Pkg_Spec,
-                 Condition =>
-                   New_Occurrence_Of (Standard_False, Loc),
-                 Then_Statements => New_List (
-                   Make_Null_Statement (Loc)),
-                 Elsif_Parts =>
-                   Dispatch_On_Address)),
-             Else_Statements => New_List (
-               Make_Implicit_If_Statement (Pkg_Spec,
-                 Condition =>
-                   New_Occurrence_Of (Standard_False, Loc),
-                 Then_Statements => New_List (
-                   Make_Null_Statement (Loc)),
-                 Elsif_Parts =>
-                   Dispatch_On_Name))));
-
-         --  For each subprogram, the receiving stub will be built and a
-         --  case statement will be made on the Subprogram_Id to dispatch
-         --  to the right subprogram.
-
-         All_Calls_Remote_E := Boolean_Literals (
-           Has_All_Calls_Remote (Defining_Entity (Pkg_Spec)));
-
-         Overload_Counter_Table.Reset;
-         Reserve_NamingContext_Methods;
-
-         Current_Declaration := First (Visible_Declarations (Pkg_Spec));
-         while Present (Current_Declaration) loop
-            if Nkind (Current_Declaration) = N_Subprogram_Declaration
-              and then Comes_From_Source (Current_Declaration)
-            then
-               declare
-                  Loc : constant Source_Ptr :=
-                          Sloc (Current_Declaration);
-                  --  While specifically processing Current_Declaration, use
-                  --  its Sloc as the location of all generated nodes.
-
-                  Subp_Def : constant Entity_Id :=
-                               Defining_Unit_Name
-                                 (Specification (Current_Declaration));
-
-                  Subp_Val : String_Id;
-
-                  Subp_Dist_Name : constant Entity_Id :=
-                    Make_Defining_Identifier (Loc,
-                      New_External_Name (
-                        Related_Id   => Chars (Subp_Def),
-                        Suffix       => 'D',
-                        Suffix_Index => -1));
-
-                  Proxy_Object_Addr : Entity_Id;
-
-               begin
-                  pragma Assert (Current_Subprogram_Number =
-                    Get_Subprogram_Id (Subp_Def));
-
-                  --  Build receiving stub
-
-                  Current_Stubs :=
-                    Build_Subprogram_Receiving_Stubs
-                      (Vis_Decl     => Current_Declaration,
-                       Asynchronous =>
-                         Nkind (Specification (Current_Declaration)) =
-                             N_Procedure_Specification
-                           and then Is_Asynchronous (Subp_Def));
-
-                  Append_To (Decls, Current_Stubs);
-                  Analyze (Current_Stubs);
-
-                  --  Build RAS proxy
-
-                  Add_RAS_Proxy_And_Analyze (Decls,
-                    Vis_Decl           =>
-                      Current_Declaration,
-                    All_Calls_Remote_E =>
-                      All_Calls_Remote_E,
-                    Proxy_Object_Addr  =>
-                      Proxy_Object_Addr);
-
-                  --  Compute distribution identifier
-
-                  Assign_Subprogram_Identifier (
-                    Subp_Def,
-                    Current_Subprogram_Number,
-                    Subp_Val);
-
-                  Append_To (Decls,
-                    Make_Object_Declaration (Loc,
-                      Defining_Identifier => Subp_Dist_Name,
-                      Constant_Present    => True,
-                      Object_Definition   => New_Occurrence_Of (
-                        Standard_String, Loc),
-                      Expression          =>
-                        Make_String_Literal (Loc, Subp_Val)));
-                  Analyze (Last (Decls));
-
-                  --  Add subprogram descriptor (RCI_Subp_Info) to the
-                  --  subprograms table for this receiver. The aggregate
-                  --  below must be kept consistent with the declaration
-                  --  of type RCI_Subp_Info in System.Partition_Interface.
-
-                  Append_To (Subp_Info_List,
-                    Make_Component_Association (Loc,
-                      Choices => New_List (
-                        Make_Integer_Literal (Loc,
-                          Current_Subprogram_Number)),
-                      Expression =>
-                        Make_Aggregate (Loc,
-                          Expressions => New_List (
-                            Make_Attribute_Reference (Loc,
-                              Prefix =>
-                                New_Occurrence_Of (
-                                  Subp_Dist_Name, Loc),
-                              Attribute_Name => Name_Address),
-                            Make_Attribute_Reference (Loc,
-                              Prefix =>
-                                New_Occurrence_Of (
-                                  Subp_Dist_Name, Loc),
-                              Attribute_Name => Name_Length),
-                            New_Occurrence_Of (Proxy_Object_Addr, Loc)))));
-
-                  Append_Stubs_To (Pkg_RPC_Receiver_Cases,
-                    Declaration     => Current_Declaration,
-                    Stubs           => Current_Stubs,
-                    Subp_Number     => Current_Subprogram_Number,
-                    Subp_Dist_Name  => Subp_Dist_Name,
-                    Subp_Proxy_Addr => Proxy_Object_Addr);
-               end;
-
-               Current_Subprogram_Number := Current_Subprogram_Number + 1;
-            end if;
-
-            Next (Current_Declaration);
-         end loop;
-
-         --  If we receive an invalid Subprogram_Id, it is best to do nothing
-         --  rather than raising an exception since we do not want someone
-         --  to crash a remote partition by sending invalid subprogram ids.
-         --  This is consistent with the other parts of the case statement
-         --  since even in presence of incorrect parameters in the stream,
-         --  every exception will be caught and (if the subprogram is not an
-         --  APC) put into the result stream and sent away.
-
-         Append_To (Pkg_RPC_Receiver_Cases,
-           Make_Case_Statement_Alternative (Loc,
-             Discrete_Choices =>
-               New_List (Make_Others_Choice (Loc)),
-             Statements       =>
-               New_List (Make_Null_Statement (Loc))));
-
-         Append_To (Pkg_RPC_Receiver_Statements,
-           Make_Case_Statement (Loc,
-             Expression   =>
-               New_Occurrence_Of (Subp_Index, Loc),
-             Alternatives => Pkg_RPC_Receiver_Cases));
-
-         Append_To (Decls,
-           Make_Object_Declaration (Loc,
-             Defining_Identifier => Subp_Info_Array,
-             Constant_Present    => True,
-             Aliased_Present     => True,
-             Object_Definition   =>
-               Make_Subtype_Indication (Loc,
-                 Subtype_Mark =>
-                   New_Occurrence_Of (RTE (RE_RCI_Subp_Info_Array), Loc),
-                 Constraint =>
-                   Make_Index_Or_Discriminant_Constraint (Loc,
-                     New_List (
-                       Make_Range (Loc,
-                         Low_Bound  => Make_Integer_Literal (Loc,
-                           First_RCI_Subprogram_Id),
-                         High_Bound =>
-                           Make_Integer_Literal (Loc,
-                             First_RCI_Subprogram_Id
-                             + List_Length (Subp_Info_List) - 1))))),
-             Expression          =>
-               Make_Aggregate (Loc,
-                 Component_Associations => Subp_Info_List)));
-         Analyze (Last (Decls));
-
-         Append_To (Decls, Pkg_RPC_Receiver_Body);
-         Analyze (Last (Decls));
-
-         Pkg_RPC_Receiver_Object :=
-           Make_Object_Declaration (Loc,
-             Defining_Identifier =>
-               Make_Defining_Identifier (Loc, New_Internal_Name ('R')),
-             Aliased_Present     => True,
-             Object_Definition   =>
-               New_Occurrence_Of (RTE (RE_Servant), Loc));
-         Append_To (Decls, Pkg_RPC_Receiver_Object);
-         Analyze (Last (Decls));
-
-         Get_Library_Unit_Name_String (Pkg_Spec);
-         Append_To (Register_Pkg_Actuals,
-            --  Name
-           Make_String_Literal (Loc,
-             Strval => String_From_Name_Buffer));
-
-         Append_To (Register_Pkg_Actuals,
-            --  Version
-           Make_Attribute_Reference (Loc,
-             Prefix         =>
-               New_Occurrence_Of
-                 (Defining_Entity (Pkg_Spec), Loc),
-             Attribute_Name =>
-               Name_Version));
-
-         Append_To (Register_Pkg_Actuals,
-            --  Handler
-           Make_Attribute_Reference (Loc,
-             Prefix          =>
-               New_Occurrence_Of (Pkg_RPC_Receiver, Loc),
-             Attribute_Name  => Name_Access));
-
-         Append_To (Register_Pkg_Actuals,
-            --  Receiver
-           Make_Attribute_Reference (Loc,
-             Prefix         =>
-               New_Occurrence_Of (
-                 Defining_Identifier (
-                   Pkg_RPC_Receiver_Object), Loc),
-             Attribute_Name =>
-               Name_Access));
-
-         Append_To (Register_Pkg_Actuals,
-            --  Subp_Info
-           Make_Attribute_Reference (Loc,
-             Prefix         =>
-               New_Occurrence_Of (Subp_Info_Array, Loc),
-             Attribute_Name =>
-               Name_Address));
-
-         Append_To (Register_Pkg_Actuals,
-            --  Subp_Info_Len
-           Make_Attribute_Reference (Loc,
-             Prefix         =>
-               New_Occurrence_Of (Subp_Info_Array, Loc),
-             Attribute_Name =>
-               Name_Length));
-
-         Append_To (Register_Pkg_Actuals,
-            --  Is_All_Calls_Remote
-           New_Occurrence_Of (All_Calls_Remote_E, Loc));
-
-         Append_To (Decls,
-           Make_Procedure_Call_Statement (Loc,
-             Name                   =>
-               New_Occurrence_Of (RTE (RE_Register_Pkg_Receiving_Stub), Loc),
-             Parameter_Associations => Register_Pkg_Actuals));
-         Analyze (Last (Decls));
-
-      end Add_Receiving_Stubs_To_Declarations;
-
-      ---------------------------------
-      -- Build_General_Calling_Stubs --
-      ---------------------------------
-
-      procedure Build_General_Calling_Stubs
-        (Decls                     : List_Id;
-         Statements                : List_Id;
-         Target_Object             : Node_Id;
-         Subprogram_Id             : Node_Id;
-         Asynchronous              : Node_Id   := Empty;
-         Is_Known_Asynchronous     : Boolean   := False;
-         Is_Known_Non_Asynchronous : Boolean   := False;
-         Is_Function               : Boolean;
-         Spec                      : Node_Id;
-         Stub_Type                 : Entity_Id := Empty;
-         RACW_Type                 : Entity_Id := Empty;
-         Nod                       : Node_Id)
-      is
-         Loc : constant Source_Ptr := Sloc (Nod);
-
-         Arguments : Node_Id;
-         --  Name of the named values list used to transmit parameters
-         --  to the remote package
-
-         Request : Node_Id;
-         --  The request object constructed by these stubs
-
-         Result : Node_Id;
-         --  Name of the result named value (in non-APC cases) which get the
-         --  result of the remote subprogram.
-
-         Result_TC : Node_Id;
-         --  Typecode expression for the result of the request (void
-         --  typecode for procedures).
-
-         Exception_Return_Parameter : Node_Id;
-         --  Name of the parameter which will hold the exception sent by the
-         --  remote subprogram.
-
-         Current_Parameter : Node_Id;
-         --  Current parameter being handled
-
-         Ordered_Parameters_List : constant List_Id :=
-                                     Build_Ordered_Parameters_List (Spec);
-
-         Asynchronous_P : Node_Id;
-         --  A Boolean expression indicating whether this call is asynchronous
-
-         Asynchronous_Statements     : List_Id := No_List;
-         Non_Asynchronous_Statements : List_Id := No_List;
-         --  Statements specifics to the Asynchronous/Non-Asynchronous cases
-
-         Extra_Formal_Statements : constant List_Id := New_List;
-         --  List of statements for extra formal parameters. It will appear
-         --  after the regular statements for writing out parameters.
-
-         After_Statements : constant List_Id := New_List;
-         --  Statements to be executed after call returns (to assign
-         --  in out or out parameter values).
-
-         Etyp : Entity_Id;
-         --  The type of the formal parameter being processed
-
-         Is_Controlling_Formal         : Boolean;
-         Is_First_Controlling_Formal   : Boolean;
-         First_Controlling_Formal_Seen : Boolean := False;
-         --  Controlling formal parameters of distributed object
-         --  primitives require special handling, and the first
-         --  such parameter needs even more.
-
-      begin
-         --  ??? document general form of stub subprograms for the PolyORB case
-         Request :=
-           Make_Defining_Identifier (Loc, New_Internal_Name ('R'));
-
-         Append_To (Decls,
-           Make_Object_Declaration (Loc,
-             Defining_Identifier => Request,
-             Aliased_Present     => False,
-             Object_Definition   =>
-                 New_Occurrence_Of (RTE (RE_Request_Access), Loc)));
-
-         Result :=
-           Make_Defining_Identifier (Loc, New_Internal_Name ('R'));
-
-         if Is_Function then
-            Result_TC := PolyORB_Support.Helpers.Build_TypeCode_Call (Loc,
-              Etype (Subtype_Mark (Spec)), Decls);
-         else
-            Result_TC := New_Occurrence_Of (RTE (RE_TC_Void), Loc);
-         end if;
-
-         Append_To (Decls,
-           Make_Object_Declaration (Loc,
-             Defining_Identifier => Result,
-             Aliased_Present     => False,
-             Object_Definition   =>
-               New_Occurrence_Of (RTE (RE_NamedValue), Loc),
-             Expression =>
-               Make_Aggregate (Loc,
-                 Component_Associations => New_List (
-                   Make_Component_Association (Loc,
-                     Choices => New_List (
-                       Make_Identifier (Loc, Name_Name)),
-                     Expression =>
-                       New_Occurrence_Of (RTE (RE_Result_Name), Loc)),
-                   Make_Component_Association (Loc,
-                     Choices => New_List (
-                       Make_Identifier (Loc, Name_Argument)),
-                     Expression =>
-                       Make_Function_Call (Loc,
-                         Name =>
-                           New_Occurrence_Of (RTE (RE_Create_Any), Loc),
-                         Parameter_Associations => New_List (
-                           Result_TC))),
-                   Make_Component_Association (Loc,
-                     Choices => New_List (
-                       Make_Identifier (Loc, Name_Arg_Modes)),
-                     Expression =>
-                       Make_Integer_Literal (Loc, 0))))));
-
-         if not Is_Known_Asynchronous then
-            Exception_Return_Parameter :=
-              Make_Defining_Identifier (Loc, New_Internal_Name ('E'));
-
-            Append_To (Decls,
-              Make_Object_Declaration (Loc,
-                Defining_Identifier => Exception_Return_Parameter,
-                Object_Definition   =>
-                  New_Occurrence_Of (RTE (RE_Exception_Occurrence), Loc)));
-
-         else
-            Exception_Return_Parameter := Empty;
-         end if;
-
-         --  Initialize and fill in arguments list
-
-         Arguments :=
-           Make_Defining_Identifier (Loc, New_Internal_Name ('A'));
-         Declare_Create_NVList (Loc, Arguments, Decls, Statements);
-
-         Current_Parameter := First (Ordered_Parameters_List);
-         while Present (Current_Parameter) loop
-
-            if Is_RACW_Controlling_Formal (Current_Parameter, Stub_Type) then
-               Is_Controlling_Formal := True;
-               Is_First_Controlling_Formal :=
-                 not First_Controlling_Formal_Seen;
-               First_Controlling_Formal_Seen := True;
-            else
-               Is_Controlling_Formal := False;
-               Is_First_Controlling_Formal := False;
-            end if;
-
-            if Is_Controlling_Formal then
-
-               --  In the case of a controlling formal argument, we send
-               --  its reference.
-
-               Etyp := RACW_Type;
-
-            else
-               Etyp := Etype (Parameter_Type (Current_Parameter));
-            end if;
-
-            --  The first controlling formal parameter is treated
-            --  specially: it is used to set the target object of
-            --  the call.
-
-            if not Is_First_Controlling_Formal then
-
-               declare
-                  Constrained : constant Boolean :=
-                                  Is_Constrained (Etyp)
-                                    or else Is_Elementary_Type (Etyp);
-
-                  Any : constant Entity_Id :=
-                          Make_Defining_Identifier (Loc,
-                            New_Internal_Name ('A'));
-
-                  Actual_Parameter : Node_Id :=
-                                       New_Occurrence_Of (
-                                         Defining_Identifier (
-                                           Current_Parameter), Loc);
-
-                  Expr : Node_Id;
-
-               begin
-                  if Is_Controlling_Formal then
-
-                     --  For a controlling formal parameter (other
-                     --  than the first one), use the corresponding
-                     --  RACW. If the parameter is not an anonymous
-                     --  access parameter, that involves taking
-                     --  its 'Unrestricted_Access.
-
-                     if Nkind (Parameter_Type (Current_Parameter))
-                       = N_Access_Definition
-                     then
-                        Actual_Parameter := OK_Convert_To
-                          (Etyp, Actual_Parameter);
-                     else
-                        Actual_Parameter := OK_Convert_To (Etyp,
-                          Make_Attribute_Reference (Loc,
-                            Prefix =>
-                              Actual_Parameter,
-                            Attribute_Name =>
-                              Name_Unrestricted_Access));
-                     end if;
-
-                  end if;
-
-                  if In_Present (Current_Parameter)
-                    or else not Out_Present (Current_Parameter)
-                    or else not Constrained
-                    or else Is_Controlling_Formal
-                  then
-                     --  The parameter has an input value, is constrained
-                     --  at runtime by an input value, or is a controlling
-                     --  formal parameter (always passed as a reference)
-                     --  other than the first one.
-
-                     Expr := PolyORB_Support.Helpers.Build_To_Any_Call (
-                               Actual_Parameter, Decls);
-                  else
-                     Expr := Make_Function_Call (Loc,
-                       Name =>
-                         New_Occurrence_Of (RTE (RE_Create_Any), Loc),
-                       Parameter_Associations => New_List (
-                         PolyORB_Support.Helpers.Build_TypeCode_Call (Loc,
-                           Etyp, Decls)));
-                  end if;
-
-                  Append_To (Decls,
-                    Make_Object_Declaration (Loc,
-                      Defining_Identifier =>
-                        Any,
-                      Aliased_Present     => False,
-                      Object_Definition   =>
-                        New_Occurrence_Of (RTE (RE_Any), Loc),
-                      Expression          =>
-                        Expr));
-
-                  Append_To (Statements,
-                    Add_Parameter_To_NVList (Loc,
-                      Parameter   => Current_Parameter,
-                      NVList      => Arguments,
-                      Constrained => Constrained,
-                      Any         => Any));
-
-                  if Out_Present (Current_Parameter)
-                    and then not Is_Controlling_Formal
-                  then
-                     Append_To (After_Statements,
-                       Make_Assignment_Statement (Loc,
-                         Name =>
-                           New_Occurrence_Of (
-                             Defining_Identifier (Current_Parameter), Loc),
-                           Expression =>
-                             PolyORB_Support.Helpers.Build_From_Any_Call (
-                               Etype (Parameter_Type (Current_Parameter)),
-                               New_Occurrence_Of (Any, Loc),
-                               Decls)));
-
-                  end if;
-               end;
-            end if;
-
-            --  If the current parameter has a dynamic constrained status,
-            --  then this status is transmitted as well.
-            --  This should be done for accessibility as well ???
-
-            if Nkind (Parameter_Type (Current_Parameter))
-              /= N_Access_Definition
-              and then Need_Extra_Constrained (Current_Parameter)
-            then
-               --  In this block, we do not use the extra formal that has been
-               --  created because it does not exist at the time of expansion
-               --  when building calling stubs for remote access to subprogram
-               --  types. We create an extra variable of this type and push it
-               --  in the stream after the regular parameters.
-
-               declare
-                  Extra_Any_Parameter : constant Entity_Id :=
-                                      Make_Defining_Identifier
-                                        (Loc, New_Internal_Name ('P'));
-
-               begin
-                  Append_To (Decls,
-                    Make_Object_Declaration (Loc,
-                      Defining_Identifier =>
-                        Extra_Any_Parameter,
-                      Aliased_Present     => False,
-                      Object_Definition   =>
-                        New_Occurrence_Of (RTE (RE_Any), Loc),
-                      Expression          =>
-                        PolyORB_Support.Helpers.Build_To_Any_Call (
-                          Make_Attribute_Reference (Loc,
-                            Prefix         =>
-                              New_Occurrence_Of (
-                                Defining_Identifier (Current_Parameter), Loc),
-                            Attribute_Name => Name_Constrained),
-                          Decls)));
-                  Append_To (Extra_Formal_Statements,
-                    Add_Parameter_To_NVList (Loc,
-                      Parameter   => Extra_Any_Parameter,
-                      NVList      => Arguments,
-                      Constrained => True,
-                      Any         => Extra_Any_Parameter));
-               end;
-            end if;
-
-            Next (Current_Parameter);
-         end loop;
-
-         --  Append the formal statements list to the statements
-
-         Append_List_To (Statements, Extra_Formal_Statements);
-
-         Append_To (Statements,
-           Make_Procedure_Call_Statement (Loc,
-             Name =>
-               New_Occurrence_Of (RTE (RE_Request_Create), Loc),
-             Parameter_Associations => New_List (
-               Target_Object,
-               Subprogram_Id,
-               New_Occurrence_Of (Arguments, Loc),
-               New_Occurrence_Of (Result, Loc),
-               New_Occurrence_Of (RTE (RE_Nil_Exc_List), Loc))));
-
-         Append_To (Parameter_Associations (Last (Statements)),
-               New_Occurrence_Of (Request, Loc));
-
-         pragma Assert (
-           not (Is_Known_Non_Asynchronous and Is_Known_Asynchronous));
-         if Is_Known_Non_Asynchronous or Is_Known_Asynchronous then
-            Asynchronous_P := New_Occurrence_Of (
-              Boolean_Literals (Is_Known_Asynchronous), Loc);
-         else
-            pragma Assert (Present (Asynchronous));
-            Asynchronous_P := New_Copy_Tree (Asynchronous);
-            --  The expression node Asynchronous will be used to build
-            --  an 'if' statement at the end of Build_General_Calling_Stubs:
-            --  we need to make a copy here.
-         end if;
-
-         Append_To (Parameter_Associations (Last (Statements)),
-           Make_Indexed_Component (Loc,
-             Prefix =>
-               New_Occurrence_Of (
-                 RTE (RE_Asynchronous_P_To_Sync_Scope), Loc),
-             Expressions => New_List (Asynchronous_P)));
-
-         Append_To (Statements,
-             Make_Procedure_Call_Statement (Loc,
-               Name                   =>
-                 New_Occurrence_Of (RTE (RE_Request_Invoke), Loc),
-               Parameter_Associations => New_List (
-                 New_Occurrence_Of (Request, Loc))));
-
-         Non_Asynchronous_Statements := New_List (Make_Null_Statement (Loc));
-         Asynchronous_Statements := New_List (Make_Null_Statement (Loc));
-
-         if not Is_Known_Asynchronous then
-
-            --  Reraise an exception occurrence from the completed request.
-            --  If the exception occurrence is empty, this is a no-op.
-
-            Append_To (Non_Asynchronous_Statements,
-              Make_Procedure_Call_Statement (Loc,
-                Name                   =>
-                  New_Occurrence_Of (RTE (RE_Request_Raise_Occurrence), Loc),
-                Parameter_Associations => New_List (
-                  New_Occurrence_Of (Request, Loc))));
-
-            if Is_Function then
-
-               --  If this is a function call, then read the value and
-               --  return it.
-
-               Append_To (Non_Asynchronous_Statements,
-                 Make_Tag_Check (Loc,
-                   Make_Return_Statement (Loc,
-                     PolyORB_Support.Helpers.Build_From_Any_Call (
-                         Etype (Subtype_Mark (Spec)),
-                         Make_Selected_Component (Loc,
-                           Prefix        => Result,
-                           Selector_Name => Name_Argument),
-                         Decls))));
-            end if;
-         end if;
-
-         Append_List_To (Non_Asynchronous_Statements,
-           After_Statements);
-
-         if Is_Known_Asynchronous then
-            Append_List_To (Statements, Asynchronous_Statements);
-
-         elsif Is_Known_Non_Asynchronous then
-            Append_List_To (Statements, Non_Asynchronous_Statements);
-
-         else
-            pragma Assert (Present (Asynchronous));
-            Append_To (Statements,
-              Make_Implicit_If_Statement (Nod,
-                Condition       => Asynchronous,
-                Then_Statements => Asynchronous_Statements,
-                Else_Statements => Non_Asynchronous_Statements));
-         end if;
-      end Build_General_Calling_Stubs;
-
-      -----------------------
-      -- Build_Stub_Target --
-      -----------------------
-
-      function Build_Stub_Target
-        (Loc                   : Source_Ptr;
-         Decls                 : List_Id;
-         RCI_Locator           : Entity_Id;
-         Controlling_Parameter : Entity_Id) return RPC_Target
-      is
-         Target_Info : RPC_Target (PCS_Kind => Name_PolyORB_DSA);
-         Target_Reference : constant Entity_Id :=
-                              Make_Defining_Identifier (Loc,
-                                New_Internal_Name ('T'));
-      begin
-         if Present (Controlling_Parameter) then
-            Append_To (Decls,
-              Make_Object_Declaration (Loc,
-                Defining_Identifier => Target_Reference,
-                Object_Definition   =>
-                  New_Occurrence_Of (RTE (RE_Object_Ref), Loc),
-                Expression          =>
-                  Make_Function_Call (Loc,
-                    Name =>
-                      New_Occurrence_Of (RTE (RE_Make_Ref), Loc),
-                    Parameter_Associations => New_List (
-                      Make_Selected_Component (Loc,
-                        Prefix        => Controlling_Parameter,
-                        Selector_Name => Name_Target)))));
-            --  Controlling_Parameter has the same components
-            --  as System.Partition_Interface.RACW_Stub_Type.
-
-            Target_Info.Object := New_Occurrence_Of (Target_Reference, Loc);
-
-         else
-            Target_Info.Object :=
-              Make_Selected_Component (Loc,
-                Prefix        =>
-                  Make_Identifier (Loc, Chars (RCI_Locator)),
-                Selector_Name =>
-                  Make_Identifier (Loc, Name_Get_RCI_Package_Ref));
-         end if;
-         return Target_Info;
-      end Build_Stub_Target;
-
-      ---------------------
-      -- Build_Stub_Type --
-      ---------------------
-
-      procedure Build_Stub_Type
-        (RACW_Type         : Entity_Id;
-         Stub_Type         : Entity_Id;
-         Stub_Type_Decl    : out Node_Id;
-         RPC_Receiver_Decl : out Node_Id)
-      is
-         Loc : constant Source_Ptr := Sloc (Stub_Type);
-         pragma Warnings (Off);
-         pragma Unreferenced (RACW_Type);
-         pragma Warnings (On);
-
-      begin
-         Stub_Type_Decl :=
-           Make_Full_Type_Declaration (Loc,
-             Defining_Identifier => Stub_Type,
-             Type_Definition     =>
-               Make_Record_Definition (Loc,
-                 Tagged_Present  => True,
-                 Limited_Present => True,
-                 Component_List  =>
-                   Make_Component_List (Loc,
-                     Component_Items => New_List (
-
-                       Make_Component_Declaration (Loc,
-                         Defining_Identifier =>
-                           Make_Defining_Identifier (Loc, Name_Target),
-                         Component_Definition =>
-                           Make_Component_Definition (Loc,
-                             Aliased_Present     =>
-                               False,
-                             Subtype_Indication  =>
-                               New_Occurrence_Of (RTE (RE_Entity_Ptr), Loc))),
-
-                       Make_Component_Declaration (Loc,
-                         Defining_Identifier =>
-                           Make_Defining_Identifier (Loc, Name_Asynchronous),
-                         Component_Definition =>
-                           Make_Component_Definition (Loc,
-                             Aliased_Present    => False,
-                             Subtype_Indication =>
-                               New_Occurrence_Of (
-                                 Standard_Boolean, Loc)))))));
-
-         RPC_Receiver_Decl :=
-           Make_Object_Declaration (Loc,
-             Defining_Identifier => Make_Defining_Identifier (Loc,
-                                      New_Internal_Name ('R')),
-             Aliased_Present     => True,
-             Object_Definition   =>
-               New_Occurrence_Of (RTE (RE_Servant), Loc));
-      end Build_Stub_Type;
-
-      -----------------------------
-      -- Build_RPC_Receiver_Body --
-      -----------------------------
-
-      procedure Build_RPC_Receiver_Body
-        (RPC_Receiver : Entity_Id;
-         Request      : out Entity_Id;
-         Subp_Id      : out Entity_Id;
-         Subp_Index   : out Entity_Id;
-         Stmts        : out List_Id;
-         Decl         : out Node_Id)
-      is
-         Loc : constant Source_Ptr := Sloc (RPC_Receiver);
-
-         RPC_Receiver_Spec  : Node_Id;
-         RPC_Receiver_Decls : List_Id;
-
-      begin
-         Request := Make_Defining_Identifier (Loc, Name_R);
-
-         RPC_Receiver_Spec :=
-           Build_RPC_Receiver_Specification (
-             RPC_Receiver      => RPC_Receiver,
-             Request_Parameter => Request);
-
-         Subp_Id    := Make_Defining_Identifier (Loc, Name_P);
-         Subp_Index := Make_Defining_Identifier (Loc, Name_I);
-
-         RPC_Receiver_Decls := New_List (
-           Make_Object_Renaming_Declaration (Loc,
-             Defining_Identifier => Subp_Id,
-             Subtype_Mark        => New_Occurrence_Of (Standard_String, Loc),
-             Name                =>
-               Make_Explicit_Dereference (Loc,
-                 Prefix =>
-                   Make_Selected_Component (Loc,
-                     Prefix        => Request,
-                     Selector_Name => Name_Operation))),
-
-           Make_Object_Declaration (Loc,
-             Defining_Identifier => Subp_Index,
-             Object_Definition   =>
-               New_Occurrence_Of (RTE (RE_Subprogram_Id), Loc),
-             Expression          =>
-               Make_Attribute_Reference (Loc,
-                 Prefix         =>
-                   New_Occurrence_Of (RTE (RE_Subprogram_Id), Loc),
-                 Attribute_Name => Name_Last)));
-
-         Stmts := New_List;
-
-         Decl :=
-           Make_Subprogram_Body (Loc,
-             Specification              => RPC_Receiver_Spec,
-             Declarations               => RPC_Receiver_Decls,
-             Handled_Statement_Sequence =>
-               Make_Handled_Sequence_Of_Statements (Loc,
-                 Statements => Stmts));
-      end Build_RPC_Receiver_Body;
-
-      --------------------------------------
-      -- Build_Subprogram_Receiving_Stubs --
-      --------------------------------------
-
-      function Build_Subprogram_Receiving_Stubs
-        (Vis_Decl                 : Node_Id;
-         Asynchronous             : Boolean;
-         Dynamically_Asynchronous : Boolean   := False;
-         Stub_Type                : Entity_Id := Empty;
-         RACW_Type                : Entity_Id := Empty;
-         Parent_Primitive         : Entity_Id := Empty) return Node_Id
-      is
-         Loc : constant Source_Ptr := Sloc (Vis_Decl);
-
-         Request_Parameter : Node_Id;
-         --  ???
-
-         Outer_Decls : constant List_Id := New_List;
-         --  At the outermost level, an NVList and Any's are
-         --  declared for all parameters. The Dynamic_Async
-         --  flag also needs to be declared there to be visible
-         --  from the exception handling code.
-
-         Outer_Statements : constant List_Id := New_List;
-         --  Statements that occur prior to the declaration of the actual
-         --  parameter variables.
-
-         Decls : constant List_Id := New_List;
-         --  All the parameters will get declared before calling the real
-         --  subprograms. Also the out parameters will be declared.
-         --  At this level, parameters may be unconstrained.
-
-         Statements : constant List_Id := New_List;
-
-         Extra_Formal_Statements : constant List_Id := New_List;
-         --  Statements concerning extra formal parameters
-
-         After_Statements : constant List_Id := New_List;
-         --  Statements to be executed after the subprogram call
-
-         Inner_Decls : List_Id := No_List;
-         --  In case of a function, the inner declarations are needed since
-         --  the result may be unconstrained.
-
-         Excep_Handlers : List_Id := No_List;
-
-         Parameter_List : constant List_Id := New_List;
-         --  List of parameters to be passed to the subprogram
-
-         First_Controlling_Formal_Seen : Boolean := False;
-
-         Current_Parameter : Node_Id;
-
-         Ordered_Parameters_List : constant List_Id :=
-                                     Build_Ordered_Parameters_List
-                                       (Specification (Vis_Decl));
-
-         Arguments : Node_Id;
-         --  Name of the named values list used to retrieve parameters
-
-         Subp_Spec : Node_Id;
-         --  Subprogram specification
-
-         Called_Subprogram : Node_Id;
-         --  The subprogram to call
-
-      begin
-         if Present (RACW_Type) then
-            Called_Subprogram :=
-              New_Occurrence_Of (Parent_Primitive, Loc);
-         else
-            Called_Subprogram :=
-              New_Occurrence_Of (
-                Defining_Unit_Name (Specification (Vis_Decl)), Loc);
-         end if;
-
-         Request_Parameter :=
-           Make_Defining_Identifier (Loc, New_Internal_Name ('R'));
-
-         Arguments :=
-           Make_Defining_Identifier (Loc, New_Internal_Name ('A'));
-         Declare_Create_NVList (Loc, Arguments, Outer_Decls, Outer_Statements);
-
-         --  Loop through every parameter and get its value from the stream. If
-         --  the parameter is unconstrained, then the parameter is read using
-         --  'Input at the point of declaration.
-
-         Current_Parameter := First (Ordered_Parameters_List);
-         while Present (Current_Parameter) loop
-            declare
-               Etyp        : Entity_Id;
-               Constrained : Boolean;
-               Any         : Entity_Id := Empty;
-               Object      : constant Entity_Id :=
-                               Make_Defining_Identifier (Loc,
-                                 New_Internal_Name ('P'));
-               Expr        : Node_Id   := Empty;
-
-               Is_Controlling_Formal : constant Boolean
-                 := Is_RACW_Controlling_Formal (Current_Parameter, Stub_Type);
-
-               Is_First_Controlling_Formal : Boolean := False;
-            begin
-               Set_Ekind (Object, E_Variable);
-
-               if Is_Controlling_Formal then
-
-                  --  Controlling formals in distributed object primitive
-                  --  operations are handled specially:
-                  --    - the first controlling formal is used as the
-                  --      target of the call;
-                  --    - the remaining controlling formals are transmitted
-                  --      as RACWs.
-
-                  Etyp := RACW_Type;
-                  Is_First_Controlling_Formal :=
-                    not First_Controlling_Formal_Seen;
-                  First_Controlling_Formal_Seen := True;
-               else
-                  Etyp := Etype (Parameter_Type (Current_Parameter));
-               end if;
-
-               Constrained :=
-                 Is_Constrained (Etyp)
-                 or else Is_Elementary_Type (Etyp);
-
-               if not Is_First_Controlling_Formal then
-                  Any := Make_Defining_Identifier (Loc,
-                           New_Internal_Name ('A'));
-                  Append_To (Outer_Decls,
-                    Make_Object_Declaration (Loc,
-                      Defining_Identifier =>
-                        Any,
-                      Object_Definition   =>
-                        New_Occurrence_Of (RTE (RE_Any), Loc),
-                      Expression =>
-                        Make_Function_Call (Loc,
-                          Name =>
-                            New_Occurrence_Of (RTE (RE_Create_Any), Loc),
-                          Parameter_Associations => New_List (
-                            PolyORB_Support.Helpers.Build_TypeCode_Call (Loc,
-                              Etyp, Outer_Decls)))));
-
-                  Append_To (Outer_Statements,
-=======
       case Nkind (Spec) is
 
          when N_Function_Specification | N_Access_Function_Definition =>
@@ -12827,13 +7151,483 @@
                         Expr));
 
                   Append_To (Statements,
->>>>>>> 8c044a9c
                     Add_Parameter_To_NVList (Loc,
                       Parameter   => Current_Parameter,
                       NVList      => Arguments,
                       Constrained => Constrained,
                       Any         => Any));
-<<<<<<< HEAD
+
+                  if Out_Present (Current_Parameter)
+                    and then not Is_Controlling_Formal
+                  then
+                     Append_To (After_Statements,
+                       Make_Assignment_Statement (Loc,
+                         Name =>
+                           New_Occurrence_Of (
+                             Defining_Identifier (Current_Parameter), Loc),
+                           Expression =>
+                             PolyORB_Support.Helpers.Build_From_Any_Call (
+                               Etype (Parameter_Type (Current_Parameter)),
+                               New_Occurrence_Of (Any, Loc),
+                               Decls)));
+
+                  end if;
+               end;
+            end if;
+
+            --  If the current parameter has a dynamic constrained status,
+            --  then this status is transmitted as well.
+            --  This should be done for accessibility as well ???
+
+            if Nkind (Parameter_Type (Current_Parameter))
+              /= N_Access_Definition
+              and then Need_Extra_Constrained (Current_Parameter)
+            then
+               --  In this block, we do not use the extra formal that has been
+               --  created because it does not exist at the time of expansion
+               --  when building calling stubs for remote access to subprogram
+               --  types. We create an extra variable of this type and push it
+               --  in the stream after the regular parameters.
+
+               declare
+                  Extra_Any_Parameter : constant Entity_Id :=
+                                      Make_Defining_Identifier
+                                        (Loc, New_Internal_Name ('P'));
+
+               begin
+                  Append_To (Decls,
+                    Make_Object_Declaration (Loc,
+                      Defining_Identifier =>
+                        Extra_Any_Parameter,
+                      Aliased_Present     => False,
+                      Object_Definition   =>
+                        New_Occurrence_Of (RTE (RE_Any), Loc),
+                      Expression          =>
+                        PolyORB_Support.Helpers.Build_To_Any_Call (
+                          Make_Attribute_Reference (Loc,
+                            Prefix         =>
+                              New_Occurrence_Of (
+                                Defining_Identifier (Current_Parameter), Loc),
+                            Attribute_Name => Name_Constrained),
+                          Decls)));
+                  Append_To (Extra_Formal_Statements,
+                    Add_Parameter_To_NVList (Loc,
+                      Parameter   => Extra_Any_Parameter,
+                      NVList      => Arguments,
+                      Constrained => True,
+                      Any         => Extra_Any_Parameter));
+               end;
+            end if;
+
+            Next (Current_Parameter);
+         end loop;
+
+         --  Append the formal statements list to the statements
+
+         Append_List_To (Statements, Extra_Formal_Statements);
+
+         Append_To (Statements,
+           Make_Procedure_Call_Statement (Loc,
+             Name =>
+               New_Occurrence_Of (RTE (RE_Request_Create), Loc),
+             Parameter_Associations => New_List (
+               Target_Object,
+               Subprogram_Id,
+               New_Occurrence_Of (Arguments, Loc),
+               New_Occurrence_Of (Result, Loc),
+               New_Occurrence_Of (RTE (RE_Nil_Exc_List), Loc))));
+
+         Append_To (Parameter_Associations (Last (Statements)),
+               New_Occurrence_Of (Request, Loc));
+
+         pragma Assert (
+           not (Is_Known_Non_Asynchronous and Is_Known_Asynchronous));
+         if Is_Known_Non_Asynchronous or Is_Known_Asynchronous then
+            Asynchronous_P := New_Occurrence_Of (
+              Boolean_Literals (Is_Known_Asynchronous), Loc);
+         else
+            pragma Assert (Present (Asynchronous));
+            Asynchronous_P := New_Copy_Tree (Asynchronous);
+            --  The expression node Asynchronous will be used to build
+            --  an 'if' statement at the end of Build_General_Calling_Stubs:
+            --  we need to make a copy here.
+         end if;
+
+         Append_To (Parameter_Associations (Last (Statements)),
+           Make_Indexed_Component (Loc,
+             Prefix =>
+               New_Occurrence_Of (
+                 RTE (RE_Asynchronous_P_To_Sync_Scope), Loc),
+             Expressions => New_List (Asynchronous_P)));
+
+         Append_To (Statements,
+             Make_Procedure_Call_Statement (Loc,
+               Name                   =>
+                 New_Occurrence_Of (RTE (RE_Request_Invoke), Loc),
+               Parameter_Associations => New_List (
+                 New_Occurrence_Of (Request, Loc))));
+
+         Non_Asynchronous_Statements := New_List (Make_Null_Statement (Loc));
+         Asynchronous_Statements := New_List (Make_Null_Statement (Loc));
+
+         if not Is_Known_Asynchronous then
+
+            --  Reraise an exception occurrence from the completed request.
+            --  If the exception occurrence is empty, this is a no-op.
+
+            Append_To (Non_Asynchronous_Statements,
+              Make_Procedure_Call_Statement (Loc,
+                Name                   =>
+                  New_Occurrence_Of (RTE (RE_Request_Raise_Occurrence), Loc),
+                Parameter_Associations => New_List (
+                  New_Occurrence_Of (Request, Loc))));
+
+            if Is_Function then
+
+               --  If this is a function call, then read the value and
+               --  return it.
+
+               Append_To (Non_Asynchronous_Statements,
+                 Make_Tag_Check (Loc,
+                   Make_Return_Statement (Loc,
+                     PolyORB_Support.Helpers.Build_From_Any_Call (
+                         Etype (Result_Definition (Spec)),
+                         Make_Selected_Component (Loc,
+                           Prefix        => Result,
+                           Selector_Name => Name_Argument),
+                         Decls))));
+            end if;
+         end if;
+
+         Append_List_To (Non_Asynchronous_Statements,
+           After_Statements);
+
+         if Is_Known_Asynchronous then
+            Append_List_To (Statements, Asynchronous_Statements);
+
+         elsif Is_Known_Non_Asynchronous then
+            Append_List_To (Statements, Non_Asynchronous_Statements);
+
+         else
+            pragma Assert (Present (Asynchronous));
+            Append_To (Statements,
+              Make_Implicit_If_Statement (Nod,
+                Condition       => Asynchronous,
+                Then_Statements => Asynchronous_Statements,
+                Else_Statements => Non_Asynchronous_Statements));
+         end if;
+      end Build_General_Calling_Stubs;
+
+      -----------------------
+      -- Build_Stub_Target --
+      -----------------------
+
+      function Build_Stub_Target
+        (Loc                   : Source_Ptr;
+         Decls                 : List_Id;
+         RCI_Locator           : Entity_Id;
+         Controlling_Parameter : Entity_Id) return RPC_Target
+      is
+         Target_Info : RPC_Target (PCS_Kind => Name_PolyORB_DSA);
+         Target_Reference : constant Entity_Id :=
+                              Make_Defining_Identifier (Loc,
+                                New_Internal_Name ('T'));
+      begin
+         if Present (Controlling_Parameter) then
+            Append_To (Decls,
+              Make_Object_Declaration (Loc,
+                Defining_Identifier => Target_Reference,
+                Object_Definition   =>
+                  New_Occurrence_Of (RTE (RE_Object_Ref), Loc),
+                Expression          =>
+                  Make_Function_Call (Loc,
+                    Name =>
+                      New_Occurrence_Of (RTE (RE_Make_Ref), Loc),
+                    Parameter_Associations => New_List (
+                      Make_Selected_Component (Loc,
+                        Prefix        => Controlling_Parameter,
+                        Selector_Name => Name_Target)))));
+            --  Controlling_Parameter has the same components
+            --  as System.Partition_Interface.RACW_Stub_Type.
+
+            Target_Info.Object := New_Occurrence_Of (Target_Reference, Loc);
+
+         else
+            Target_Info.Object :=
+              Make_Selected_Component (Loc,
+                Prefix        =>
+                  Make_Identifier (Loc, Chars (RCI_Locator)),
+                Selector_Name =>
+                  Make_Identifier (Loc, Name_Get_RCI_Package_Ref));
+         end if;
+         return Target_Info;
+      end Build_Stub_Target;
+
+      ---------------------
+      -- Build_Stub_Type --
+      ---------------------
+
+      procedure Build_Stub_Type
+        (RACW_Type         : Entity_Id;
+         Stub_Type         : Entity_Id;
+         Stub_Type_Decl    : out Node_Id;
+         RPC_Receiver_Decl : out Node_Id)
+      is
+         Loc : constant Source_Ptr := Sloc (Stub_Type);
+         pragma Warnings (Off);
+         pragma Unreferenced (RACW_Type);
+         pragma Warnings (On);
+
+      begin
+         Stub_Type_Decl :=
+           Make_Full_Type_Declaration (Loc,
+             Defining_Identifier => Stub_Type,
+             Type_Definition     =>
+               Make_Record_Definition (Loc,
+                 Tagged_Present  => True,
+                 Limited_Present => True,
+                 Component_List  =>
+                   Make_Component_List (Loc,
+                     Component_Items => New_List (
+
+                       Make_Component_Declaration (Loc,
+                         Defining_Identifier =>
+                           Make_Defining_Identifier (Loc, Name_Target),
+                         Component_Definition =>
+                           Make_Component_Definition (Loc,
+                             Aliased_Present     =>
+                               False,
+                             Subtype_Indication  =>
+                               New_Occurrence_Of (RTE (RE_Entity_Ptr), Loc))),
+
+                       Make_Component_Declaration (Loc,
+                         Defining_Identifier =>
+                           Make_Defining_Identifier (Loc, Name_Asynchronous),
+                         Component_Definition =>
+                           Make_Component_Definition (Loc,
+                             Aliased_Present    => False,
+                             Subtype_Indication =>
+                               New_Occurrence_Of (
+                                 Standard_Boolean, Loc)))))));
+
+         RPC_Receiver_Decl :=
+           Make_Object_Declaration (Loc,
+             Defining_Identifier => Make_Defining_Identifier (Loc,
+                                      New_Internal_Name ('R')),
+             Aliased_Present     => True,
+             Object_Definition   =>
+               New_Occurrence_Of (RTE (RE_Servant), Loc));
+      end Build_Stub_Type;
+
+      -----------------------------
+      -- Build_RPC_Receiver_Body --
+      -----------------------------
+
+      procedure Build_RPC_Receiver_Body
+        (RPC_Receiver : Entity_Id;
+         Request      : out Entity_Id;
+         Subp_Id      : out Entity_Id;
+         Subp_Index   : out Entity_Id;
+         Stmts        : out List_Id;
+         Decl         : out Node_Id)
+      is
+         Loc : constant Source_Ptr := Sloc (RPC_Receiver);
+
+         RPC_Receiver_Spec  : Node_Id;
+         RPC_Receiver_Decls : List_Id;
+
+      begin
+         Request := Make_Defining_Identifier (Loc, Name_R);
+
+         RPC_Receiver_Spec :=
+           Build_RPC_Receiver_Specification (
+             RPC_Receiver      => RPC_Receiver,
+             Request_Parameter => Request);
+
+         Subp_Id    := Make_Defining_Identifier (Loc, Name_P);
+         Subp_Index := Make_Defining_Identifier (Loc, Name_I);
+
+         RPC_Receiver_Decls := New_List (
+           Make_Object_Renaming_Declaration (Loc,
+             Defining_Identifier => Subp_Id,
+             Subtype_Mark        => New_Occurrence_Of (Standard_String, Loc),
+             Name                =>
+               Make_Explicit_Dereference (Loc,
+                 Prefix =>
+                   Make_Selected_Component (Loc,
+                     Prefix        => Request,
+                     Selector_Name => Name_Operation))),
+
+           Make_Object_Declaration (Loc,
+             Defining_Identifier => Subp_Index,
+             Object_Definition   =>
+               New_Occurrence_Of (RTE (RE_Subprogram_Id), Loc),
+             Expression          =>
+               Make_Attribute_Reference (Loc,
+                 Prefix         =>
+                   New_Occurrence_Of (RTE (RE_Subprogram_Id), Loc),
+                 Attribute_Name => Name_Last)));
+
+         Stmts := New_List;
+
+         Decl :=
+           Make_Subprogram_Body (Loc,
+             Specification              => RPC_Receiver_Spec,
+             Declarations               => RPC_Receiver_Decls,
+             Handled_Statement_Sequence =>
+               Make_Handled_Sequence_Of_Statements (Loc,
+                 Statements => Stmts));
+      end Build_RPC_Receiver_Body;
+
+      --------------------------------------
+      -- Build_Subprogram_Receiving_Stubs --
+      --------------------------------------
+
+      function Build_Subprogram_Receiving_Stubs
+        (Vis_Decl                 : Node_Id;
+         Asynchronous             : Boolean;
+         Dynamically_Asynchronous : Boolean   := False;
+         Stub_Type                : Entity_Id := Empty;
+         RACW_Type                : Entity_Id := Empty;
+         Parent_Primitive         : Entity_Id := Empty) return Node_Id
+      is
+         Loc : constant Source_Ptr := Sloc (Vis_Decl);
+
+         Request_Parameter : Node_Id;
+         --  ???
+
+         Outer_Decls : constant List_Id := New_List;
+         --  At the outermost level, an NVList and Any's are
+         --  declared for all parameters. The Dynamic_Async
+         --  flag also needs to be declared there to be visible
+         --  from the exception handling code.
+
+         Outer_Statements : constant List_Id := New_List;
+         --  Statements that occur prior to the declaration of the actual
+         --  parameter variables.
+
+         Decls : constant List_Id := New_List;
+         --  All the parameters will get declared before calling the real
+         --  subprograms. Also the out parameters will be declared.
+         --  At this level, parameters may be unconstrained.
+
+         Statements : constant List_Id := New_List;
+
+         Extra_Formal_Statements : constant List_Id := New_List;
+         --  Statements concerning extra formal parameters
+
+         After_Statements : constant List_Id := New_List;
+         --  Statements to be executed after the subprogram call
+
+         Inner_Decls : List_Id := No_List;
+         --  In case of a function, the inner declarations are needed since
+         --  the result may be unconstrained.
+
+         Excep_Handlers : List_Id := No_List;
+
+         Parameter_List : constant List_Id := New_List;
+         --  List of parameters to be passed to the subprogram
+
+         First_Controlling_Formal_Seen : Boolean := False;
+
+         Current_Parameter : Node_Id;
+
+         Ordered_Parameters_List : constant List_Id :=
+                                     Build_Ordered_Parameters_List
+                                       (Specification (Vis_Decl));
+
+         Arguments : Node_Id;
+         --  Name of the named values list used to retrieve parameters
+
+         Subp_Spec : Node_Id;
+         --  Subprogram specification
+
+         Called_Subprogram : Node_Id;
+         --  The subprogram to call
+
+      begin
+         if Present (RACW_Type) then
+            Called_Subprogram :=
+              New_Occurrence_Of (Parent_Primitive, Loc);
+         else
+            Called_Subprogram :=
+              New_Occurrence_Of (
+                Defining_Unit_Name (Specification (Vis_Decl)), Loc);
+         end if;
+
+         Request_Parameter :=
+           Make_Defining_Identifier (Loc, New_Internal_Name ('R'));
+
+         Arguments :=
+           Make_Defining_Identifier (Loc, New_Internal_Name ('A'));
+         Declare_Create_NVList (Loc, Arguments, Outer_Decls, Outer_Statements);
+
+         --  Loop through every parameter and get its value from the stream. If
+         --  the parameter is unconstrained, then the parameter is read using
+         --  'Input at the point of declaration.
+
+         Current_Parameter := First (Ordered_Parameters_List);
+         while Present (Current_Parameter) loop
+            declare
+               Etyp        : Entity_Id;
+               Constrained : Boolean;
+               Any         : Entity_Id := Empty;
+               Object      : constant Entity_Id :=
+                               Make_Defining_Identifier (Loc,
+                                 New_Internal_Name ('P'));
+               Expr        : Node_Id   := Empty;
+
+               Is_Controlling_Formal : constant Boolean
+                 := Is_RACW_Controlling_Formal (Current_Parameter, Stub_Type);
+
+               Is_First_Controlling_Formal : Boolean := False;
+            begin
+               Set_Ekind (Object, E_Variable);
+
+               if Is_Controlling_Formal then
+
+                  --  Controlling formals in distributed object primitive
+                  --  operations are handled specially:
+                  --    - the first controlling formal is used as the
+                  --      target of the call;
+                  --    - the remaining controlling formals are transmitted
+                  --      as RACWs.
+
+                  Etyp := RACW_Type;
+                  Is_First_Controlling_Formal :=
+                    not First_Controlling_Formal_Seen;
+                  First_Controlling_Formal_Seen := True;
+               else
+                  Etyp := Etype (Parameter_Type (Current_Parameter));
+               end if;
+
+               Constrained :=
+                 Is_Constrained (Etyp)
+                 or else Is_Elementary_Type (Etyp);
+
+               if not Is_First_Controlling_Formal then
+                  Any := Make_Defining_Identifier (Loc,
+                           New_Internal_Name ('A'));
+                  Append_To (Outer_Decls,
+                    Make_Object_Declaration (Loc,
+                      Defining_Identifier =>
+                        Any,
+                      Object_Definition   =>
+                        New_Occurrence_Of (RTE (RE_Any), Loc),
+                      Expression =>
+                        Make_Function_Call (Loc,
+                          Name =>
+                            New_Occurrence_Of (RTE (RE_Create_Any), Loc),
+                          Parameter_Associations => New_List (
+                            PolyORB_Support.Helpers.Build_TypeCode_Call (Loc,
+                              Etyp, Outer_Decls)))));
+
+                  Append_To (Outer_Statements,
+                    Add_Parameter_To_NVList (Loc,
+                      Parameter   => Current_Parameter,
+                      NVList      => Arguments,
+                      Constrained => Constrained,
+                      Any         => Any));
                end if;
 
                if Is_First_Controlling_Formal then
@@ -13074,7 +7868,7 @@
 
             declare
                Etyp   : constant Entity_Id :=
-                          Etype (Subtype_Mark (Specification (Vis_Decl)));
+                          Etype (Result_Definition (Specification (Vis_Decl)));
                Result : constant Node_Id   :=
                           Make_Defining_Identifier (Loc,
                             New_Internal_Name ('R'));
@@ -13130,171 +7924,8 @@
                 Parameter_Associations => Parameter_List));
 
             Append_List_To (Statements, After_Statements);
-=======
-
-                  if Out_Present (Current_Parameter)
-                    and then not Is_Controlling_Formal
-                  then
-                     Append_To (After_Statements,
-                       Make_Assignment_Statement (Loc,
-                         Name =>
-                           New_Occurrence_Of (
-                             Defining_Identifier (Current_Parameter), Loc),
-                           Expression =>
-                             PolyORB_Support.Helpers.Build_From_Any_Call (
-                               Etype (Parameter_Type (Current_Parameter)),
-                               New_Occurrence_Of (Any, Loc),
-                               Decls)));
-
-                  end if;
-               end;
-            end if;
-
-            --  If the current parameter has a dynamic constrained status,
-            --  then this status is transmitted as well.
-            --  This should be done for accessibility as well ???
-
-            if Nkind (Parameter_Type (Current_Parameter))
-              /= N_Access_Definition
-              and then Need_Extra_Constrained (Current_Parameter)
-            then
-               --  In this block, we do not use the extra formal that has been
-               --  created because it does not exist at the time of expansion
-               --  when building calling stubs for remote access to subprogram
-               --  types. We create an extra variable of this type and push it
-               --  in the stream after the regular parameters.
-
-               declare
-                  Extra_Any_Parameter : constant Entity_Id :=
-                                      Make_Defining_Identifier
-                                        (Loc, New_Internal_Name ('P'));
-
-               begin
-                  Append_To (Decls,
-                    Make_Object_Declaration (Loc,
-                      Defining_Identifier =>
-                        Extra_Any_Parameter,
-                      Aliased_Present     => False,
-                      Object_Definition   =>
-                        New_Occurrence_Of (RTE (RE_Any), Loc),
-                      Expression          =>
-                        PolyORB_Support.Helpers.Build_To_Any_Call (
-                          Make_Attribute_Reference (Loc,
-                            Prefix         =>
-                              New_Occurrence_Of (
-                                Defining_Identifier (Current_Parameter), Loc),
-                            Attribute_Name => Name_Constrained),
-                          Decls)));
-                  Append_To (Extra_Formal_Statements,
-                    Add_Parameter_To_NVList (Loc,
-                      Parameter   => Extra_Any_Parameter,
-                      NVList      => Arguments,
-                      Constrained => True,
-                      Any         => Extra_Any_Parameter));
-               end;
-            end if;
-
-            Next (Current_Parameter);
-         end loop;
-
-         --  Append the formal statements list to the statements
-
-         Append_List_To (Statements, Extra_Formal_Statements);
-
-         Append_To (Statements,
-           Make_Procedure_Call_Statement (Loc,
-             Name =>
-               New_Occurrence_Of (RTE (RE_Request_Create), Loc),
-             Parameter_Associations => New_List (
-               Target_Object,
-               Subprogram_Id,
-               New_Occurrence_Of (Arguments, Loc),
-               New_Occurrence_Of (Result, Loc),
-               New_Occurrence_Of (RTE (RE_Nil_Exc_List), Loc))));
-
-         Append_To (Parameter_Associations (Last (Statements)),
-               New_Occurrence_Of (Request, Loc));
-
-         pragma Assert (
-           not (Is_Known_Non_Asynchronous and Is_Known_Asynchronous));
-         if Is_Known_Non_Asynchronous or Is_Known_Asynchronous then
-            Asynchronous_P := New_Occurrence_Of (
-              Boolean_Literals (Is_Known_Asynchronous), Loc);
-         else
-            pragma Assert (Present (Asynchronous));
-            Asynchronous_P := New_Copy_Tree (Asynchronous);
-            --  The expression node Asynchronous will be used to build
-            --  an 'if' statement at the end of Build_General_Calling_Stubs:
-            --  we need to make a copy here.
          end if;
 
-         Append_To (Parameter_Associations (Last (Statements)),
-           Make_Indexed_Component (Loc,
-             Prefix =>
-               New_Occurrence_Of (
-                 RTE (RE_Asynchronous_P_To_Sync_Scope), Loc),
-             Expressions => New_List (Asynchronous_P)));
-
-         Append_To (Statements,
-             Make_Procedure_Call_Statement (Loc,
-               Name                   =>
-                 New_Occurrence_Of (RTE (RE_Request_Invoke), Loc),
-               Parameter_Associations => New_List (
-                 New_Occurrence_Of (Request, Loc))));
-
-         Non_Asynchronous_Statements := New_List (Make_Null_Statement (Loc));
-         Asynchronous_Statements := New_List (Make_Null_Statement (Loc));
-
-         if not Is_Known_Asynchronous then
-
-            --  Reraise an exception occurrence from the completed request.
-            --  If the exception occurrence is empty, this is a no-op.
-
-            Append_To (Non_Asynchronous_Statements,
-              Make_Procedure_Call_Statement (Loc,
-                Name                   =>
-                  New_Occurrence_Of (RTE (RE_Request_Raise_Occurrence), Loc),
-                Parameter_Associations => New_List (
-                  New_Occurrence_Of (Request, Loc))));
-
-            if Is_Function then
-
-               --  If this is a function call, then read the value and
-               --  return it.
-
-               Append_To (Non_Asynchronous_Statements,
-                 Make_Tag_Check (Loc,
-                   Make_Return_Statement (Loc,
-                     PolyORB_Support.Helpers.Build_From_Any_Call (
-                         Etype (Result_Definition (Spec)),
-                         Make_Selected_Component (Loc,
-                           Prefix        => Result,
-                           Selector_Name => Name_Argument),
-                         Decls))));
-            end if;
-         end if;
-
-         Append_List_To (Non_Asynchronous_Statements,
-           After_Statements);
-
-         if Is_Known_Asynchronous then
-            Append_List_To (Statements, Asynchronous_Statements);
-
-         elsif Is_Known_Non_Asynchronous then
-            Append_List_To (Statements, Non_Asynchronous_Statements);
-
-         else
-            pragma Assert (Present (Asynchronous));
-            Append_To (Statements,
-              Make_Implicit_If_Statement (Nod,
-                Condition       => Asynchronous,
-                Then_Statements => Asynchronous_Statements,
-                Else_Statements => Non_Asynchronous_Statements));
->>>>>>> 8c044a9c
-         end if;
-      end Build_General_Calling_Stubs;
-
-<<<<<<< HEAD
          Subp_Spec :=
            Make_Procedure_Specification (Loc,
              Defining_Unit_Name       =>
@@ -13355,13 +7986,6 @@
          -- Local Subprograms --
          -----------------------
 
-         function Find_Inherited_TSS
-           (Typ : Entity_Id;
-            Nam : Name_Id) return Entity_Id;
-         --  A TSS reference for a representation aspect of a derived tagged
-         --  type must take into account inheritance of that aspect from
-         --  ancestor types. (copied from exp_attr.adb, should be shared???)
-
          function Find_Numeric_Representation
            (Typ : Entity_Id) return Entity_Id;
          --  Given a numeric type Typ, return the smallest integer or floarting
@@ -13492,7 +8116,7 @@
             --  First simple case where the From_Any function is present
             --  in the type's TSS.
 
-            Fnam := Find_Inherited_TSS (U_Type, Name_uFrom_Any);
+            Fnam := Find_Inherited_TSS (U_Type, TSS_From_Any);
 
             if Sloc (U_Type) <= Standard_Location then
                U_Type := Base_Type (U_Type);
@@ -13623,13 +8247,12 @@
                       Any_Parameter,
                     Parameter_Type =>
                       New_Occurrence_Of (RTE (RE_Any), Loc))),
-                Subtype_Mark => New_Occurrence_Of (Typ, Loc));
+                Result_Definition => New_Occurrence_Of (Typ, Loc));
 
             --  The following  is taken care of by Exp_Dist.Add_RACW_From_Any
 
             pragma Assert
               (not (Is_Remote_Access_To_Class_Wide_Type (Typ)));
-
 
             if Is_Derived_Type (Typ)
               and then not Is_Tagged_Type (Typ)
@@ -14273,7 +8896,7 @@
             --  First simple case where the To_Any function is present
             --  in the type's TSS.
 
-            Fnam := Find_Inherited_TSS (U_Type, Name_uTo_Any);
+            Fnam := Find_Inherited_TSS (U_Type, TSS_To_Any);
 
             --  Check first for Boolean and Character. These are enumeration
             --  types, but we treat them specially, since they may require
@@ -14415,7 +9038,7 @@
                       Expr_Parameter,
                     Parameter_Type =>
                       New_Occurrence_Of (Typ, Loc))),
-                Subtype_Mark => New_Occurrence_Of (RTE (RE_Any), Loc));
+                Result_Definition => New_Occurrence_Of (RTE (RE_Any), Loc));
             Set_Etype (Expr_Parameter, Typ);
 
             Any_Decl :=
@@ -14866,1454 +9489,10 @@
                           New_Occurrence_Of (Expr_Parameter, Loc))));
 
                   --  BS_To_Any (Strm, A);
-=======
-      -----------------------
-      -- Build_Stub_Target --
-      -----------------------
-
-      function Build_Stub_Target
-        (Loc                   : Source_Ptr;
-         Decls                 : List_Id;
-         RCI_Locator           : Entity_Id;
-         Controlling_Parameter : Entity_Id) return RPC_Target
-      is
-         Target_Info : RPC_Target (PCS_Kind => Name_PolyORB_DSA);
-         Target_Reference : constant Entity_Id :=
-                              Make_Defining_Identifier (Loc,
-                                New_Internal_Name ('T'));
-      begin
-         if Present (Controlling_Parameter) then
-            Append_To (Decls,
-              Make_Object_Declaration (Loc,
-                Defining_Identifier => Target_Reference,
-                Object_Definition   =>
-                  New_Occurrence_Of (RTE (RE_Object_Ref), Loc),
-                Expression          =>
-                  Make_Function_Call (Loc,
-                    Name =>
-                      New_Occurrence_Of (RTE (RE_Make_Ref), Loc),
-                    Parameter_Associations => New_List (
-                      Make_Selected_Component (Loc,
-                        Prefix        => Controlling_Parameter,
-                        Selector_Name => Name_Target)))));
-            --  Controlling_Parameter has the same components
-            --  as System.Partition_Interface.RACW_Stub_Type.
-
-            Target_Info.Object := New_Occurrence_Of (Target_Reference, Loc);
-
-         else
-            Target_Info.Object :=
-              Make_Selected_Component (Loc,
-                Prefix        =>
-                  Make_Identifier (Loc, Chars (RCI_Locator)),
-                Selector_Name =>
-                  Make_Identifier (Loc, Name_Get_RCI_Package_Ref));
-         end if;
-         return Target_Info;
-      end Build_Stub_Target;
-
-      ---------------------
-      -- Build_Stub_Type --
-      ---------------------
-
-      procedure Build_Stub_Type
-        (RACW_Type         : Entity_Id;
-         Stub_Type         : Entity_Id;
-         Stub_Type_Decl    : out Node_Id;
-         RPC_Receiver_Decl : out Node_Id)
-      is
-         Loc : constant Source_Ptr := Sloc (Stub_Type);
-         pragma Warnings (Off);
-         pragma Unreferenced (RACW_Type);
-         pragma Warnings (On);
-
-      begin
-         Stub_Type_Decl :=
-           Make_Full_Type_Declaration (Loc,
-             Defining_Identifier => Stub_Type,
-             Type_Definition     =>
-               Make_Record_Definition (Loc,
-                 Tagged_Present  => True,
-                 Limited_Present => True,
-                 Component_List  =>
-                   Make_Component_List (Loc,
-                     Component_Items => New_List (
-
-                       Make_Component_Declaration (Loc,
-                         Defining_Identifier =>
-                           Make_Defining_Identifier (Loc, Name_Target),
-                         Component_Definition =>
-                           Make_Component_Definition (Loc,
-                             Aliased_Present     =>
-                               False,
-                             Subtype_Indication  =>
-                               New_Occurrence_Of (RTE (RE_Entity_Ptr), Loc))),
-
-                       Make_Component_Declaration (Loc,
-                         Defining_Identifier =>
-                           Make_Defining_Identifier (Loc, Name_Asynchronous),
-                         Component_Definition =>
-                           Make_Component_Definition (Loc,
-                             Aliased_Present    => False,
-                             Subtype_Indication =>
-                               New_Occurrence_Of (
-                                 Standard_Boolean, Loc)))))));
-
-         RPC_Receiver_Decl :=
-           Make_Object_Declaration (Loc,
-             Defining_Identifier => Make_Defining_Identifier (Loc,
-                                      New_Internal_Name ('R')),
-             Aliased_Present     => True,
-             Object_Definition   =>
-               New_Occurrence_Of (RTE (RE_Servant), Loc));
-      end Build_Stub_Type;
-
-      -----------------------------
-      -- Build_RPC_Receiver_Body --
-      -----------------------------
-
-      procedure Build_RPC_Receiver_Body
-        (RPC_Receiver : Entity_Id;
-         Request      : out Entity_Id;
-         Subp_Id      : out Entity_Id;
-         Subp_Index   : out Entity_Id;
-         Stmts        : out List_Id;
-         Decl         : out Node_Id)
-      is
-         Loc : constant Source_Ptr := Sloc (RPC_Receiver);
-
-         RPC_Receiver_Spec  : Node_Id;
-         RPC_Receiver_Decls : List_Id;
-
-      begin
-         Request := Make_Defining_Identifier (Loc, Name_R);
-
-         RPC_Receiver_Spec :=
-           Build_RPC_Receiver_Specification (
-             RPC_Receiver      => RPC_Receiver,
-             Request_Parameter => Request);
-
-         Subp_Id    := Make_Defining_Identifier (Loc, Name_P);
-         Subp_Index := Make_Defining_Identifier (Loc, Name_I);
-
-         RPC_Receiver_Decls := New_List (
-           Make_Object_Renaming_Declaration (Loc,
-             Defining_Identifier => Subp_Id,
-             Subtype_Mark        => New_Occurrence_Of (Standard_String, Loc),
-             Name                =>
-               Make_Explicit_Dereference (Loc,
-                 Prefix =>
-                   Make_Selected_Component (Loc,
-                     Prefix        => Request,
-                     Selector_Name => Name_Operation))),
-
-           Make_Object_Declaration (Loc,
-             Defining_Identifier => Subp_Index,
-             Object_Definition   =>
-               New_Occurrence_Of (RTE (RE_Subprogram_Id), Loc),
-             Expression          =>
-               Make_Attribute_Reference (Loc,
-                 Prefix         =>
-                   New_Occurrence_Of (RTE (RE_Subprogram_Id), Loc),
-                 Attribute_Name => Name_Last)));
-
-         Stmts := New_List;
-
-         Decl :=
-           Make_Subprogram_Body (Loc,
-             Specification              => RPC_Receiver_Spec,
-             Declarations               => RPC_Receiver_Decls,
-             Handled_Statement_Sequence =>
-               Make_Handled_Sequence_Of_Statements (Loc,
-                 Statements => Stmts));
-      end Build_RPC_Receiver_Body;
-
-      --------------------------------------
-      -- Build_Subprogram_Receiving_Stubs --
-      --------------------------------------
-
-      function Build_Subprogram_Receiving_Stubs
-        (Vis_Decl                 : Node_Id;
-         Asynchronous             : Boolean;
-         Dynamically_Asynchronous : Boolean   := False;
-         Stub_Type                : Entity_Id := Empty;
-         RACW_Type                : Entity_Id := Empty;
-         Parent_Primitive         : Entity_Id := Empty) return Node_Id
-      is
-         Loc : constant Source_Ptr := Sloc (Vis_Decl);
-
-         Request_Parameter : Node_Id;
-         --  ???
-
-         Outer_Decls : constant List_Id := New_List;
-         --  At the outermost level, an NVList and Any's are
-         --  declared for all parameters. The Dynamic_Async
-         --  flag also needs to be declared there to be visible
-         --  from the exception handling code.
-
-         Outer_Statements : constant List_Id := New_List;
-         --  Statements that occur prior to the declaration of the actual
-         --  parameter variables.
-
-         Decls : constant List_Id := New_List;
-         --  All the parameters will get declared before calling the real
-         --  subprograms. Also the out parameters will be declared.
-         --  At this level, parameters may be unconstrained.
-
-         Statements : constant List_Id := New_List;
-
-         Extra_Formal_Statements : constant List_Id := New_List;
-         --  Statements concerning extra formal parameters
-
-         After_Statements : constant List_Id := New_List;
-         --  Statements to be executed after the subprogram call
-
-         Inner_Decls : List_Id := No_List;
-         --  In case of a function, the inner declarations are needed since
-         --  the result may be unconstrained.
-
-         Excep_Handlers : List_Id := No_List;
-
-         Parameter_List : constant List_Id := New_List;
-         --  List of parameters to be passed to the subprogram
-
-         First_Controlling_Formal_Seen : Boolean := False;
-
-         Current_Parameter : Node_Id;
-
-         Ordered_Parameters_List : constant List_Id :=
-                                     Build_Ordered_Parameters_List
-                                       (Specification (Vis_Decl));
-
-         Arguments : Node_Id;
-         --  Name of the named values list used to retrieve parameters
-
-         Subp_Spec : Node_Id;
-         --  Subprogram specification
-
-         Called_Subprogram : Node_Id;
-         --  The subprogram to call
-
-      begin
-         if Present (RACW_Type) then
-            Called_Subprogram :=
-              New_Occurrence_Of (Parent_Primitive, Loc);
-         else
-            Called_Subprogram :=
-              New_Occurrence_Of (
-                Defining_Unit_Name (Specification (Vis_Decl)), Loc);
-         end if;
-
-         Request_Parameter :=
-           Make_Defining_Identifier (Loc, New_Internal_Name ('R'));
-
-         Arguments :=
-           Make_Defining_Identifier (Loc, New_Internal_Name ('A'));
-         Declare_Create_NVList (Loc, Arguments, Outer_Decls, Outer_Statements);
-
-         --  Loop through every parameter and get its value from the stream. If
-         --  the parameter is unconstrained, then the parameter is read using
-         --  'Input at the point of declaration.
-
-         Current_Parameter := First (Ordered_Parameters_List);
-         while Present (Current_Parameter) loop
-            declare
-               Etyp        : Entity_Id;
-               Constrained : Boolean;
-               Any         : Entity_Id := Empty;
-               Object      : constant Entity_Id :=
-                               Make_Defining_Identifier (Loc,
-                                 New_Internal_Name ('P'));
-               Expr        : Node_Id   := Empty;
-
-               Is_Controlling_Formal : constant Boolean
-                 := Is_RACW_Controlling_Formal (Current_Parameter, Stub_Type);
-
-               Is_First_Controlling_Formal : Boolean := False;
-            begin
-               Set_Ekind (Object, E_Variable);
-
-               if Is_Controlling_Formal then
-
-                  --  Controlling formals in distributed object primitive
-                  --  operations are handled specially:
-                  --    - the first controlling formal is used as the
-                  --      target of the call;
-                  --    - the remaining controlling formals are transmitted
-                  --      as RACWs.
-
-                  Etyp := RACW_Type;
-                  Is_First_Controlling_Formal :=
-                    not First_Controlling_Formal_Seen;
-                  First_Controlling_Formal_Seen := True;
-               else
-                  Etyp := Etype (Parameter_Type (Current_Parameter));
-               end if;
-
-               Constrained :=
-                 Is_Constrained (Etyp)
-                 or else Is_Elementary_Type (Etyp);
-
-               if not Is_First_Controlling_Formal then
-                  Any := Make_Defining_Identifier (Loc,
-                           New_Internal_Name ('A'));
-                  Append_To (Outer_Decls,
-                    Make_Object_Declaration (Loc,
-                      Defining_Identifier =>
-                        Any,
-                      Object_Definition   =>
-                        New_Occurrence_Of (RTE (RE_Any), Loc),
-                      Expression =>
-                        Make_Function_Call (Loc,
-                          Name =>
-                            New_Occurrence_Of (RTE (RE_Create_Any), Loc),
-                          Parameter_Associations => New_List (
-                            PolyORB_Support.Helpers.Build_TypeCode_Call (Loc,
-                              Etyp, Outer_Decls)))));
-
-                  Append_To (Outer_Statements,
-                    Add_Parameter_To_NVList (Loc,
-                      Parameter   => Current_Parameter,
-                      NVList      => Arguments,
-                      Constrained => Constrained,
-                      Any         => Any));
-               end if;
-
-               if Is_First_Controlling_Formal then
-                  declare
-                     Addr : constant Entity_Id :=
-                       Make_Defining_Identifier (Loc,
-                         New_Internal_Name ('A'));
-                     Is_Local : constant Entity_Id :=
-                       Make_Defining_Identifier (Loc,
-                         New_Internal_Name ('L'));
-                  begin
-
-                     --  Special case: obtain the first controlling
-                     --  formal from the target of the remote call,
-                     --  instead of the argument list.
-
-                     Append_To (Outer_Decls,
-                       Make_Object_Declaration (Loc,
-                         Defining_Identifier =>
-                           Addr,
-                         Object_Definition =>
-                           New_Occurrence_Of (RTE (RE_Address), Loc)));
-                     Append_To (Outer_Decls,
-                       Make_Object_Declaration (Loc,
-                         Defining_Identifier =>
-                           Is_Local,
-                         Object_Definition =>
-                           New_Occurrence_Of (Standard_Boolean, Loc)));
-                     Append_To (Outer_Statements,
-                       Make_Procedure_Call_Statement (Loc,
-                         Name =>
-                           New_Occurrence_Of (
-                             RTE (RE_Get_Local_Address), Loc),
-                         Parameter_Associations => New_List (
-                           Make_Selected_Component (Loc,
-                             Prefix =>
-                               New_Occurrence_Of (
-                                 Request_Parameter, Loc),
-                             Selector_Name =>
-                               Make_Identifier (Loc, Name_Target)),
-                           New_Occurrence_Of (Is_Local, Loc),
-                           New_Occurrence_Of (Addr, Loc))));
-
-                     Expr := Unchecked_Convert_To (RACW_Type,
-                       New_Occurrence_Of (Addr, Loc));
-                  end;
-
-               elsif In_Present (Current_Parameter)
-                  or else not Out_Present (Current_Parameter)
-                  or else not Constrained
-               then
-                  --  If an input parameter is contrained, then its reading is
-                  --  deferred until the beginning of the subprogram body. If
-                  --  it is unconstrained, then an expression is built for
-                  --  the object declaration and the variable is set using
-                  --  'Input instead of 'Read.
-
-                  Expr := PolyORB_Support.Helpers.Build_From_Any_Call (
-                            Etyp, New_Occurrence_Of (Any, Loc), Decls);
-
-                  if Constrained then
-
-                     Append_To (Statements,
-                       Make_Assignment_Statement (Loc,
-                         Name =>
-                           New_Occurrence_Of (Object, Loc),
-                         Expression =>
-                            Expr));
-                     Expr := Empty;
-                  else
-                     null;
-                     --  Expr will be used to initialize (and constrain)
-                     --  the parameter when it is declared.
-                  end if;
-
-               end if;
-
-               --  If we do not have to output the current parameter, then
-               --  it can well be flagged as constant. This may allow further
-               --  optimizations done by the back end.
-
-               Append_To (Decls,
-                 Make_Object_Declaration (Loc,
-                   Defining_Identifier => Object,
-                   Constant_Present    => not Constrained
-                     and then not Out_Present (Current_Parameter),
-                   Object_Definition   =>
-                     New_Occurrence_Of (Etyp, Loc),
-                   Expression          => Expr));
-               Set_Etype (Object, Etyp);
-
-               --  An out parameter may be written back using a 'Write
-               --  attribute instead of a 'Output because it has been
-               --  constrained by the parameter given to the caller. Note that
-               --  out controlling arguments in the case of a RACW are not put
-               --  back in the stream because the pointer on them has not
-               --  changed.
-
-               if Out_Present (Current_Parameter)
-                 and then not Is_Controlling_Formal
-               then
-                  Append_To (After_Statements,
-                    Make_Procedure_Call_Statement (Loc,
-                      Name =>
-                        New_Occurrence_Of (RTE (RE_Copy_Any_Value), Loc),
-                      Parameter_Associations => New_List (
-                        New_Occurrence_Of (Any, Loc),
-                        PolyORB_Support.Helpers.Build_To_Any_Call (
-                          New_Occurrence_Of (Object, Loc),
-                          Decls))));
-               end if;
-
-               --  For RACW controlling formals, the Etyp of Object is always
-               --  an RACW, even if the parameter is not of an anonymous access
-               --  type. In such case, we need to dereference it at call time.
-
-               if Is_Controlling_Formal then
-                  if Nkind (Parameter_Type (Current_Parameter)) /=
-                    N_Access_Definition
-                  then
-                     Append_To (Parameter_List,
-                       Make_Parameter_Association (Loc,
-                         Selector_Name             =>
-                           New_Occurrence_Of (
-                             Defining_Identifier (Current_Parameter), Loc),
-                         Explicit_Actual_Parameter =>
-                           Make_Explicit_Dereference (Loc,
-                             Unchecked_Convert_To (RACW_Type,
-                               OK_Convert_To (RTE (RE_Address),
-                                 New_Occurrence_Of (Object, Loc))))));
-
-                  else
-                     Append_To (Parameter_List,
-                       Make_Parameter_Association (Loc,
-                         Selector_Name             =>
-                           New_Occurrence_Of (
-                             Defining_Identifier (Current_Parameter), Loc),
-                         Explicit_Actual_Parameter =>
-                           Unchecked_Convert_To (RACW_Type,
-                             OK_Convert_To (RTE (RE_Address),
-                               New_Occurrence_Of (Object, Loc)))));
-                  end if;
-
-               else
-                  Append_To (Parameter_List,
-                    Make_Parameter_Association (Loc,
-                      Selector_Name             =>
-                        New_Occurrence_Of (
-                          Defining_Identifier (Current_Parameter), Loc),
-                      Explicit_Actual_Parameter =>
-                        New_Occurrence_Of (Object, Loc)));
-               end if;
-
-               --  If the current parameter needs an extra formal, then read it
-               --  from the stream and set the corresponding semantic field in
-               --  the variable. If the kind of the parameter identifier is
-               --  E_Void, then this is a compiler generated parameter that
-               --  doesn't need an extra constrained status.
-
-               --  The case of Extra_Accessibility should also be handled ???
-
-               if Nkind (Parameter_Type (Current_Parameter)) /=
-                                                         N_Access_Definition
-                 and then
-                   Ekind (Defining_Identifier (Current_Parameter)) /= E_Void
-                 and then
-                   Present (Extra_Constrained
-                     (Defining_Identifier (Current_Parameter)))
-               then
-                  declare
-                     Extra_Parameter : constant Entity_Id :=
-                                         Extra_Constrained
-                                           (Defining_Identifier
-                                             (Current_Parameter));
-                     Extra_Any : constant Entity_Id :=
-                       Make_Defining_Identifier
-                         (Loc, New_Internal_Name ('A'));
-                     Formal_Entity : constant Entity_Id :=
-                                       Make_Defining_Identifier
-                                           (Loc, Chars (Extra_Parameter));
-
-                     Formal_Type : constant Entity_Id :=
-                                     Etype (Extra_Parameter);
-                  begin
-                     Append_To (Outer_Decls,
-                       Make_Object_Declaration (Loc,
-                         Defining_Identifier =>
-                           Extra_Any,
-                         Object_Definition   =>
-                           New_Occurrence_Of (RTE (RE_Any), Loc)));
-
-                     Append_To (Outer_Statements,
-                       Add_Parameter_To_NVList (Loc,
-                         Parameter   => Extra_Parameter,
-                         NVList      => Arguments,
-                         Constrained => True,
-                         Any         => Extra_Any));
-
-                     Append_To (Decls,
-                       Make_Object_Declaration (Loc,
-                         Defining_Identifier => Formal_Entity,
-                         Object_Definition   =>
-                           New_Occurrence_Of (Formal_Type, Loc)));
-
-                     Append_To (Extra_Formal_Statements,
-                       Make_Assignment_Statement (Loc,
-                         Name =>
-                           New_Occurrence_Of (Extra_Parameter, Loc),
-                         Expression =>
-                           PolyORB_Support.Helpers.Build_From_Any_Call (
-                             Etype (Extra_Parameter),
-                             New_Occurrence_Of (Extra_Any, Loc),
-                       Decls)));
-                     Set_Extra_Constrained (Object, Formal_Entity);
-
-                  end;
-               end if;
-            end;
-
-            Next (Current_Parameter);
-         end loop;
-
-         Append_To (Outer_Statements,
-           Make_Procedure_Call_Statement (Loc,
-             Name =>
-               New_Occurrence_Of (RTE (RE_Request_Arguments), Loc),
-             Parameter_Associations => New_List (
-               New_Occurrence_Of (Request_Parameter, Loc),
-               New_Occurrence_Of (Arguments, Loc))));
-
-         Append_List_To (Statements, Extra_Formal_Statements);
-
-         if Nkind (Specification (Vis_Decl)) = N_Function_Specification then
-
-            --  The remote subprogram is a function. We build an inner block to
-            --  be able to hold a potentially unconstrained result in a
-            --  variable.
-
-            declare
-               Etyp   : constant Entity_Id :=
-                          Etype (Result_Definition (Specification (Vis_Decl)));
-               Result : constant Node_Id   :=
-                          Make_Defining_Identifier (Loc,
-                            New_Internal_Name ('R'));
-            begin
-               Inner_Decls := New_List (
-                 Make_Object_Declaration (Loc,
-                   Defining_Identifier => Result,
-                   Constant_Present    => True,
-                   Object_Definition   => New_Occurrence_Of (Etyp, Loc),
-                   Expression          =>
-                     Make_Function_Call (Loc,
-                       Name                   => Called_Subprogram,
-                       Parameter_Associations => Parameter_List)));
-
-               Set_Etype (Result, Etyp);
-               Append_To (After_Statements,
-                 Make_Procedure_Call_Statement (Loc,
-                   Name =>
-                     New_Occurrence_Of (RTE (RE_Set_Result), Loc),
-                   Parameter_Associations => New_List (
-                     New_Occurrence_Of (Request_Parameter, Loc),
-                     PolyORB_Support.Helpers.Build_To_Any_Call (
-                       New_Occurrence_Of (Result, Loc),
-                       Decls))));
-               --  A DSA function does not have out or inout arguments
-            end;
-
-            Append_To (Statements,
-              Make_Block_Statement (Loc,
-                Declarations               => Inner_Decls,
-                Handled_Statement_Sequence =>
-                  Make_Handled_Sequence_Of_Statements (Loc,
-                    Statements => After_Statements)));
-
-         else
-            --  The remote subprogram is a procedure. We do not need any inner
-            --  block in this case. No specific processing is required here for
-            --  the dynamically asynchronous case: the indication of whether
-            --  call is asynchronous or not is managed by the Sync_Scope
-            --  attibute of the request, and is handled entirely in the
-            --  protocol layer.
-
-            Append_To (After_Statements,
-              Make_Procedure_Call_Statement (Loc,
-                Name =>
-                  New_Occurrence_Of (RTE (RE_Request_Set_Out), Loc),
-                Parameter_Associations => New_List (
-                  New_Occurrence_Of (Request_Parameter, Loc))));
-
-            Append_To (Statements,
-              Make_Procedure_Call_Statement (Loc,
-                Name                   => Called_Subprogram,
-                Parameter_Associations => Parameter_List));
-
-            Append_List_To (Statements, After_Statements);
-         end if;
-
-         Subp_Spec :=
-           Make_Procedure_Specification (Loc,
-             Defining_Unit_Name       =>
-               Make_Defining_Identifier (Loc, New_Internal_Name ('F')),
-
-             Parameter_Specifications => New_List (
-               Make_Parameter_Specification (Loc,
-                 Defining_Identifier => Request_Parameter,
-                 Parameter_Type      =>
-                   New_Occurrence_Of (RTE (RE_Request_Access), Loc))));
-
-         --  An exception raised during the execution of an incoming
-         --  remote subprogram call and that needs to be sent back
-         --  to the caller is propagated by the receiving stubs, and
-         --  will be handled by the caller (the distribution runtime).
-
-         if Asynchronous and then not Dynamically_Asynchronous then
-
-            --  For an asynchronous procedure, add a null exception handler
-
-            Excep_Handlers := New_List (
-              Make_Exception_Handler (Loc,
-                Exception_Choices => New_List (Make_Others_Choice (Loc)),
-                Statements        => New_List (Make_Null_Statement (Loc))));
-
-         else
-
-            --  In the other cases, if an exception is raised, then the
-            --  exception occurrence is propagated.
-
-            null;
-         end if;
-
-         Append_To (Outer_Statements,
-           Make_Block_Statement (Loc,
-             Declarations =>
-               Decls,
-             Handled_Statement_Sequence =>
-               Make_Handled_Sequence_Of_Statements (Loc,
-                 Statements => Statements)));
-
-         return
-           Make_Subprogram_Body (Loc,
-             Specification              => Subp_Spec,
-             Declarations               => Outer_Decls,
-             Handled_Statement_Sequence =>
-               Make_Handled_Sequence_Of_Statements (Loc,
-                 Statements         => Outer_Statements,
-                 Exception_Handlers => Excep_Handlers));
-      end Build_Subprogram_Receiving_Stubs;
-      -------------
-      -- Helpers --
-      -------------
-
-      package body Helpers is
-
-         -----------------------
-         -- Local Subprograms --
-         -----------------------
-
-         function Find_Numeric_Representation
-           (Typ : Entity_Id) return Entity_Id;
-         --  Given a numeric type Typ, return the smallest integer or floarting
-         --  point type from Standard, or the smallest unsigned (modular) type
-         --  from System.Unsigned_Types, whose range encompasses that of Typ.
-
-         function Make_Stream_Procedure_Function_Name
-           (Loc : Source_Ptr;
-            Typ : Entity_Id;
-            Nam : Name_Id) return Entity_Id;
-         --  Return the name to be assigned for stream subprogram Nam of Typ.
-         --  (copied from exp_strm.adb, should be shared???)
-
-         ------------------------------------------------------------
-         -- Common subprograms for building various tree fragments --
-         ------------------------------------------------------------
-
-         function Build_Get_Aggregate_Element
-           (Loc : Source_Ptr;
-            Any : Entity_Id;
-            TC  : Node_Id;
-            Idx : Node_Id) return Node_Id;
-         --  Build a call to Get_Aggregate_Element on Any
-         --  for typecode TC, returning the Idx'th element.
-
-         generic
-            Subprogram : Entity_Id;
-            --  Reference location for constructed nodes
-
-            Arry : Entity_Id;
-            --  For 'Range and Etype
-
-            Indices : List_Id;
-            --  For the construction of the innermost element expression
-
-            with procedure Add_Process_Element
-              (Stmts   : List_Id;
-               Any     : Entity_Id;
-               Counter : Entity_Id;
-               Datum   : Node_Id);
-
-         procedure Append_Array_Traversal
-           (Stmts   : List_Id;
-            Any     : Entity_Id;
-            Counter : Entity_Id := Empty;
-            Depth   : Pos       := 1);
-         --  Build nested loop statements that iterate over the elements of an
-         --  array Arry. The statement(s) built by Add_Process_Element are
-         --  executed for each element; Indices is the list of indices to be
-         --  used in the construction of the indexed component that denotes the
-         --  current element. Subprogram is the entity for the subprogram for
-         --  which this iterator is generated. The generated statements are
-         --  appended to Stmts.
-
-         generic
-            Rec : Entity_Id;
-            --  The record entity being dealt with
-
-            with procedure Add_Process_Element
-              (Stmts     : List_Id;
-               Container : Node_Or_Entity_Id;
-               Counter   : in out Int;
-               Rec       : Entity_Id;
-               Field     : Node_Id);
-            --  Rec is the instance of the record type, or Empty.
-            --  Field is either the N_Defining_Identifier for a component,
-            --  or an N_Variant_Part.
-
-         procedure Append_Record_Traversal
-           (Stmts     : List_Id;
-            Clist     : Node_Id;
-            Container : Node_Or_Entity_Id;
-            Counter   : in out Int);
-         --  Process component list Clist. Individual fields are passed
-         --  to Field_Processing. Each variant part is also processed.
-         --  Container is the outer Any (for From_Any/To_Any),
-         --  the outer typecode (for TC) to which the operation applies.
-
-         -----------------------------
-         -- Append_Record_Traversal --
-         -----------------------------
-
-         procedure Append_Record_Traversal
-           (Stmts     : List_Id;
-            Clist     : Node_Id;
-            Container : Node_Or_Entity_Id;
-            Counter   : in out Int)
-         is
-            CI : constant List_Id := Component_Items (Clist);
-            VP : constant Node_Id := Variant_Part (Clist);
-
-            Item : Node_Id := First (CI);
-            Def  : Entity_Id;
-
-         begin
-            while Present (Item) loop
-               Def := Defining_Identifier (Item);
-               if not Is_Internal_Name (Chars (Def)) then
-                  Add_Process_Element
-                    (Stmts, Container, Counter, Rec, Def);
-               end if;
-               Next (Item);
-            end loop;
-
-            if Present (VP) then
-               Add_Process_Element (Stmts, Container, Counter, Rec, VP);
-            end if;
-         end Append_Record_Traversal;
-
-         -------------------------
-         -- Build_From_Any_Call --
-         -------------------------
-
-         function Build_From_Any_Call
-           (Typ   : Entity_Id;
-            N     : Node_Id;
-            Decls : List_Id) return Node_Id
-         is
-            Loc : constant Source_Ptr := Sloc (N);
-
-            U_Type : Entity_Id  := Underlying_Type (Typ);
-
-            Fnam    : Entity_Id := Empty;
-            Lib_RE  : RE_Id := RE_Null;
-
-         begin
-
-            --  First simple case where the From_Any function is present
-            --  in the type's TSS.
-
-            Fnam := Find_Inherited_TSS (U_Type, TSS_From_Any);
-
-            if Sloc (U_Type) <= Standard_Location then
-               U_Type := Base_Type (U_Type);
-            end if;
-
-            --  Check first for Boolean and Character. These are enumeration
-            --  types, but we treat them specially, since they may require
-            --  special handling in the transfer protocol. However, this
-            --  special handling only applies if they have standard
-            --  representation, otherwise they are treated like any other
-            --  enumeration type.
-
-            if Present (Fnam) then
-               null;
-
-            elsif U_Type = Standard_Boolean then
-               Lib_RE := RE_FA_B;
-
-            elsif U_Type = Standard_Character then
-               Lib_RE := RE_FA_C;
-
-            elsif U_Type = Standard_Wide_Character then
-               Lib_RE := RE_FA_WC;
-
-            elsif U_Type = Standard_Wide_Wide_Character then
-               Lib_RE := RE_FA_WWC;
-
-            --  Floating point types
-
-            elsif U_Type = Standard_Short_Float then
-               Lib_RE := RE_FA_SF;
-
-            elsif U_Type = Standard_Float then
-               Lib_RE := RE_FA_F;
-
-            elsif U_Type = Standard_Long_Float then
-               Lib_RE := RE_FA_LF;
-
-            elsif U_Type = Standard_Long_Long_Float then
-               Lib_RE := RE_FA_LLF;
-
-            --  Integer types
-
-            elsif U_Type = Etype (Standard_Short_Short_Integer) then
-                  Lib_RE := RE_FA_SSI;
-
-            elsif U_Type = Etype (Standard_Short_Integer) then
-               Lib_RE := RE_FA_SI;
-
-            elsif U_Type = Etype (Standard_Integer) then
-               Lib_RE := RE_FA_I;
-
-            elsif U_Type = Etype (Standard_Long_Integer) then
-               Lib_RE := RE_FA_LI;
-
-            elsif U_Type = Etype (Standard_Long_Long_Integer) then
-               Lib_RE := RE_FA_LLI;
-
-            --  Unsigned integer types
-
-            elsif U_Type = RTE (RE_Short_Short_Unsigned) then
-               Lib_RE := RE_FA_SSU;
-
-            elsif U_Type = RTE (RE_Short_Unsigned) then
-               Lib_RE := RE_FA_SU;
-
-            elsif U_Type = RTE (RE_Unsigned) then
-               Lib_RE := RE_FA_U;
-
-            elsif U_Type = RTE (RE_Long_Unsigned) then
-               Lib_RE := RE_FA_LU;
-
-            elsif U_Type = RTE (RE_Long_Long_Unsigned) then
-               Lib_RE := RE_FA_LLU;
-
-            elsif U_Type = Standard_String then
-               Lib_RE := RE_FA_String;
-
-            --  Other (non-primitive) types
-
-            else
-               declare
-                  Decl : Entity_Id;
-               begin
-                  Build_From_Any_Function (Loc, U_Type, Decl, Fnam);
-                  Append_To (Decls, Decl);
-               end;
-            end if;
-
-            --  Call the function
-
-            if Lib_RE /= RE_Null then
-               pragma Assert (No (Fnam));
-               Fnam := RTE (Lib_RE);
-            end if;
-
-            return
-                Make_Function_Call (Loc,
-                  Name => New_Occurrence_Of (Fnam, Loc),
-                  Parameter_Associations => New_List (N));
-         end Build_From_Any_Call;
-
-         -----------------------------
-         -- Build_From_Any_Function --
-         -----------------------------
-
-         procedure Build_From_Any_Function
-           (Loc  : Source_Ptr;
-            Typ  : Entity_Id;
-            Decl : out Node_Id;
-            Fnam : out Entity_Id)
-         is
-            Spec : Node_Id;
-            Decls : constant List_Id := New_List;
-            Stms : constant List_Id := New_List;
-            Any_Parameter : constant Entity_Id
-              := Make_Defining_Identifier (Loc, New_Internal_Name ('A'));
-         begin
-            Fnam := Make_Stream_Procedure_Function_Name (Loc,
-                      Typ, Name_uFrom_Any);
-
-            Spec :=
-              Make_Function_Specification (Loc,
-                Defining_Unit_Name => Fnam,
-                Parameter_Specifications => New_List (
-                  Make_Parameter_Specification (Loc,
-                    Defining_Identifier =>
-                      Any_Parameter,
-                    Parameter_Type =>
-                      New_Occurrence_Of (RTE (RE_Any), Loc))),
-                Result_Definition => New_Occurrence_Of (Typ, Loc));
-
-            --  The following  is taken care of by Exp_Dist.Add_RACW_From_Any
-
-            pragma Assert
-              (not (Is_Remote_Access_To_Class_Wide_Type (Typ)));
-
-            if Is_Derived_Type (Typ)
-              and then not Is_Tagged_Type (Typ)
-            then
-               Append_To (Stms,
-                 Make_Return_Statement (Loc,
-                   Expression =>
-                     OK_Convert_To (
-                       Typ,
-                       Build_From_Any_Call (
-                         Root_Type (Typ),
-                         New_Occurrence_Of (Any_Parameter, Loc),
-                         Decls))));
-
-            elsif Is_Record_Type (Typ)
-              and then not Is_Derived_Type (Typ)
-              and then not Is_Tagged_Type (Typ)
-            then
-               if Nkind (Declaration_Node (Typ)) = N_Subtype_Declaration then
-                  Append_To (Stms,
-                    Make_Return_Statement (Loc,
-                      Expression =>
-                        OK_Convert_To (
-                          Typ,
-                          Build_From_Any_Call (
-                            Etype (Typ),
-                            New_Occurrence_Of (Any_Parameter, Loc),
-                            Decls))));
-               else
-                  declare
-                     Disc : Entity_Id := Empty;
-                     Discriminant_Associations : List_Id;
-                     Rdef : constant Node_Id :=
-                       Type_Definition (Declaration_Node (Typ));
-                     Component_Counter : Int := 0;
-
-                     --  The returned object
-
-                     Res : constant Entity_Id :=
-                             Make_Defining_Identifier (Loc,
-                               New_Internal_Name ('R'));
-
-                     Res_Definition : Node_Id := New_Occurrence_Of (Typ, Loc);
-
-                     procedure FA_Rec_Add_Process_Element
-                       (Stmts   : List_Id;
-                        Any     : Entity_Id;
-                        Counter : in out Int;
-                        Rec     : Entity_Id;
-                        Field   : Node_Id);
-
-                     procedure FA_Append_Record_Traversal is
-                        new Append_Record_Traversal
-                       (Rec                 => Res,
-                        Add_Process_Element => FA_Rec_Add_Process_Element);
-
-                     --------------------------------
-                     -- FA_Rec_Add_Process_Element --
-                     --------------------------------
-
-                     procedure FA_Rec_Add_Process_Element
-                       (Stmts   : List_Id;
-                        Any     : Entity_Id;
-                        Counter : in out Int;
-                        Rec     : Entity_Id;
-                        Field   : Node_Id)
-                     is
-                     begin
-                        if Nkind (Field) = N_Defining_Identifier then
-
-                           --  A regular component
-
-                           Append_To (Stmts,
-                             Make_Assignment_Statement (Loc,
-                               Name => Make_Selected_Component (Loc,
-                                 Prefix        =>
-                                   New_Occurrence_Of (Rec, Loc),
-                                 Selector_Name =>
-                                   New_Occurrence_Of (Field, Loc)),
-                               Expression =>
-                                 Build_From_Any_Call (Etype (Field),
-                                   Build_Get_Aggregate_Element (Loc,
-                                     Any => Any,
-                                     Tc  => Build_TypeCode_Call (Loc,
-                                              Etype (Field), Decls),
-                                     Idx => Make_Integer_Literal (Loc,
-                                              Counter)),
-                                   Decls)));
-
-                        else
-                           --  A variant part
-
-                           declare
-                              Variant : Node_Id;
-                              Struct_Counter : Int := 0;
-
-                              Block_Decls : constant List_Id := New_List;
-                              Block_Stmts : constant List_Id := New_List;
-                              VP_Stmts    : List_Id;
-
-                              Alt_List    : constant List_Id := New_List;
-                              Choice_List : List_Id;
-
-                              Struct_Any : constant Entity_Id :=
-                                             Make_Defining_Identifier (Loc,
-                                               New_Internal_Name ('S'));
-
-                           begin
-                              Append_To (Decls,
-                                Make_Object_Declaration (Loc,
-                                  Defining_Identifier =>
-                                    Struct_Any,
-                                  Constant_Present =>
-                                     True,
-                                  Object_Definition =>
-                                     New_Occurrence_Of (RTE (RE_Any), Loc),
-                                  Expression =>
-                                    Make_Function_Call (Loc,
-                                      Name => New_Occurrence_Of (
-                                        RTE (RE_Extract_Union_Value), Loc),
-                                      Parameter_Associations => New_List (
-                                        Build_Get_Aggregate_Element (Loc,
-                                          Any => Any,
-                                          Tc  => Make_Function_Call (Loc,
-                                            Name => New_Occurrence_Of (
-                                              RTE (RE_Any_Member_Type), Loc),
-                                            Parameter_Associations =>
-                                              New_List (
-                                                New_Occurrence_Of (Any, Loc),
-                                                Make_Integer_Literal (Loc,
-                                                  Counter))),
-                                          Idx => Make_Integer_Literal (Loc,
-                                            Counter))))));
-
-                              Append_To (Stmts,
-                                Make_Block_Statement (Loc,
-                                  Declarations =>
-                                    Block_Decls,
-                                  Handled_Statement_Sequence =>
-                                    Make_Handled_Sequence_Of_Statements (Loc,
-                                      Statements => Block_Stmts)));
-
-                              Append_To (Block_Stmts,
-                                Make_Case_Statement (Loc,
-                                    Expression =>
-                                      Make_Selected_Component (Loc,
-                                        Prefix        => Rec,
-                                        Selector_Name =>
-                                          Chars (Name (Field))),
-                                    Alternatives =>
-                                      Alt_List));
-
-                              Variant := First_Non_Pragma (Variants (Field));
-
-                              while Present (Variant) loop
-                                 Choice_List := New_Copy_List_Tree
-                                   (Discrete_Choices (Variant));
-
-                                 VP_Stmts := New_List;
-                                 FA_Append_Record_Traversal (
-                                   Stmts     => VP_Stmts,
-                                   Clist     => Component_List (Variant),
-                                   Container => Struct_Any,
-                                   Counter   => Struct_Counter);
-
-                                 Append_To (Alt_List,
-                                   Make_Case_Statement_Alternative (Loc,
-                                     Discrete_Choices => Choice_List,
-                                     Statements =>
-                                       VP_Stmts));
-                                 Next_Non_Pragma (Variant);
-                              end loop;
-                           end;
-                        end if;
-                        Counter := Counter + 1;
-                     end FA_Rec_Add_Process_Element;
-
-                  begin
-                     --  First all discriminants
-
-                     if Has_Discriminants (Typ) then
-                        Disc := First_Discriminant (Typ);
-                        Discriminant_Associations := New_List;
-
-                        while Present (Disc) loop
-                           declare
-                              Disc_Var_Name : constant Entity_Id :=
-                                Make_Defining_Identifier (Loc, Chars (Disc));
-                              Disc_Type : constant Entity_Id :=
-                                Etype (Disc);
-                           begin
-                              Append_To (Decls,
-                                Make_Object_Declaration (Loc,
-                                  Defining_Identifier =>
-                                    Disc_Var_Name,
-                                  Constant_Present => True,
-                                  Object_Definition =>
-                                    New_Occurrence_Of (Disc_Type, Loc),
-                                  Expression =>
-                                    Build_From_Any_Call (Etype (Disc),
-                                      Build_Get_Aggregate_Element (Loc,
-                                        Any => Any_Parameter,
-                                        Tc  => Build_TypeCode_Call
-                                                 (Loc, Etype (Disc), Decls),
-                                        Idx => Make_Integer_Literal
-                                                 (Loc, Component_Counter)),
-                                      Decls)));
-                              Component_Counter := Component_Counter + 1;
-
-                              Append_To (Discriminant_Associations,
-                                Make_Discriminant_Association (Loc,
-                                  Selector_Names => New_List (
-                                    New_Occurrence_Of (Disc, Loc)),
-                                  Expression =>
-                                    New_Occurrence_Of (Disc_Var_Name, Loc)));
-                           end;
-                           Next_Discriminant (Disc);
-                        end loop;
-
-                        Res_Definition := Make_Subtype_Indication (Loc,
-                          Subtype_Mark => Res_Definition,
-                          Constraint   =>
-                            Make_Index_Or_Discriminant_Constraint (Loc,
-                              Discriminant_Associations));
-                     end if;
-
-                     --  Now we have all the discriminants in variables, we can
-                     --  declared a constrained object. Note that we are not
-                     --  initializing (non-discriminant) components directly in
-                     --  the object declarations, because which fields to
-                     --  initialize depends (at run time) on the discriminant
-                     --  values.
-
-                     Append_To (Decls,
-                       Make_Object_Declaration (Loc,
-                         Defining_Identifier =>
-                           Res,
-                         Object_Definition =>
-                           Res_Definition));
-
-                     --  ... then all components
-
-                     FA_Append_Record_Traversal (Stms,
-                       Clist     => Component_List (Rdef),
-                       Container => Any_Parameter,
-                       Counter   => Component_Counter);
-
-                     Append_To (Stms,
-                       Make_Return_Statement (Loc,
-                         Expression => New_Occurrence_Of (Res, Loc)));
-                  end;
-               end if;
-
-            elsif Is_Array_Type (Typ) then
-               declare
-                  Constrained : constant Boolean := Is_Constrained (Typ);
-
-                  procedure FA_Ary_Add_Process_Element
-                    (Stmts   : List_Id;
-                     Any     : Entity_Id;
-                     Counter : Entity_Id;
-                     Datum   : Node_Id);
-                  --  Assign the current element (as identified by Counter) of
-                  --  Any to the variable denoted by name Datum, and advance
-                  --  Counter by 1. If Datum is not an Any, a call to From_Any
-                  --  for its type is inserted.
-
-                  --------------------------------
-                  -- FA_Ary_Add_Process_Element --
-                  --------------------------------
-
-                  procedure FA_Ary_Add_Process_Element
-                    (Stmts   : List_Id;
-                     Any     : Entity_Id;
-                     Counter : Entity_Id;
-                     Datum   : Node_Id)
-                  is
-                     Assignment : constant Node_Id :=
-                       Make_Assignment_Statement (Loc,
-                         Name       => Datum,
-                         Expression => Empty);
-
-                     Element_Any : constant Node_Id :=
-                       Build_Get_Aggregate_Element (Loc,
-                         Any => Any,
-                         Tc  => Build_TypeCode_Call (Loc,
-                                  Etype (Datum), Decls),
-                         Idx => New_Occurrence_Of (Counter, Loc));
-
-                  begin
-                     --  Note: here we *prepend* statements to Stmts, so
-                     --  we must do it in reverse order.
-
-                     Prepend_To (Stmts,
-                       Make_Assignment_Statement (Loc,
-                         Name =>
-                           New_Occurrence_Of (Counter, Loc),
-                         Expression =>
-                           Make_Op_Add (Loc,
-                             Left_Opnd =>
-                               New_Occurrence_Of (Counter, Loc),
-                             Right_Opnd =>
-                               Make_Integer_Literal (Loc, 1))));
-
-                     if Nkind (Datum) /= N_Attribute_Reference then
-
-                        --  We ignore the value of the length of each
-                        --  dimension, since the target array has already
-                        --  been constrained anyway.
-
-                        if Etype (Datum) /= RTE (RE_Any) then
-                           Set_Expression (Assignment,
-                              Build_From_Any_Call (
-                                Component_Type (Typ),
-                                Element_Any,
-                                Decls));
-                        else
-                           Set_Expression (Assignment, Element_Any);
-                        end if;
-                        Prepend_To (Stmts, Assignment);
-                     end if;
-                  end FA_Ary_Add_Process_Element;
-
-                  Counter : constant Entity_Id :=
-                              Make_Defining_Identifier (Loc, Name_J);
-
-                  Initial_Counter_Value : Int := 0;
-
-                  Component_TC : constant Entity_Id :=
-                                   Make_Defining_Identifier (Loc, Name_T);
-
-                  Res : constant Entity_Id :=
-                          Make_Defining_Identifier (Loc, Name_R);
-
-                  procedure Append_From_Any_Array_Iterator is
-                    new Append_Array_Traversal (
-                      Subprogram => Fnam,
-                      Arry       => Res,
-                      Indices    => New_List,
-                      Add_Process_Element => FA_Ary_Add_Process_Element);
-
-                  Res_Subtype_Indication : Node_Id :=
-                                             New_Occurrence_Of (Typ, Loc);
-
-               begin
-                  if not Constrained then
-                     declare
-                        Ndim : constant Int := Number_Dimensions (Typ);
-                        Lnam : Name_Id;
-                        Hnam : Name_Id;
-                        Indx : Node_Id := First_Index (Typ);
-                        Indt : Entity_Id;
-
-                        Ranges : constant List_Id := New_List;
-
-                     begin
-                        for J in 1 .. Ndim loop
-                           Lnam := New_External_Name ('L', J);
-                           Hnam := New_External_Name ('H', J);
-                           Indt := Etype (Indx);
-
-                           Append_To (Decls,
-                             Make_Object_Declaration (Loc,
-                               Defining_Identifier =>
-                                 Make_Defining_Identifier (Loc, Lnam),
-                               Constant_Present    =>
-                                 True,
-                               Object_Definition   =>
-                                 New_Occurrence_Of (Indt, Loc),
-                               Expression          =>
-                                 Build_From_Any_Call (
-                                   Indt,
-                                   Build_Get_Aggregate_Element (Loc,
-                                     Any => Any_Parameter,
-                                     Tc  => Build_TypeCode_Call (Loc,
-                                              Indt, Decls),
-                                     Idx => Make_Integer_Literal (Loc, J - 1)),
-                                   Decls)));
-
-                           Append_To (Decls,
-                             Make_Object_Declaration (Loc,
-                               Defining_Identifier =>
-                                 Make_Defining_Identifier (Loc, Hnam),
-                               Constant_Present =>
-                                 True,
-                               Object_Definition =>
-                                 New_Occurrence_Of (Indt, Loc),
-                               Expression => Make_Attribute_Reference (Loc,
-                                 Prefix         =>
-                                   New_Occurrence_Of (Indt, Loc),
-                                 Attribute_Name => Name_Val,
-                                 Expressions    => New_List (
-                                   Make_Op_Subtract (Loc,
-                                     Left_Opnd =>
-                                       Make_Op_Add (Loc,
-                                         Left_Opnd =>
-                                           Make_Attribute_Reference (Loc,
-                                             Prefix         =>
-                                               New_Occurrence_Of (Indt, Loc),
-                                             Attribute_Name =>
-                                               Name_Pos,
-                                             Expressions    => New_List (
-                                               Make_Identifier (Loc, Lnam))),
-                                         Right_Opnd =>
-                                           Make_Function_Call (Loc,
-                                             Name => New_Occurrence_Of (RTE (
-                                               RE_Get_Nested_Sequence_Length),
-                                               Loc),
-                                             Parameter_Associations =>
-                                               New_List (
-                                                 New_Occurrence_Of (
-                                                   Any_Parameter, Loc),
-                                                 Make_Integer_Literal (Loc,
-                                                   J)))),
-                                     Right_Opnd =>
-                                       Make_Integer_Literal (Loc, 1))))));
-
-                           Append_To (Ranges,
-                             Make_Range (Loc,
-                               Low_Bound  => Make_Identifier (Loc, Lnam),
-                               High_Bound => Make_Identifier (Loc, Hnam)));
-
-                           Next_Index (Indx);
-                        end loop;
-
-                        --  Now we have all the necessary bound information:
-                        --  apply the set of range constraints to the
-                        --  (unconstrained) nominal subtype of Res.
-
-                        Initial_Counter_Value := Ndim;
-                        Res_Subtype_Indication := Make_Subtype_Indication (Loc,
-                          Subtype_Mark =>
-                            Res_Subtype_Indication,
-                          Constraint   =>
-                            Make_Index_Or_Discriminant_Constraint (Loc,
-                              Constraints => Ranges));
-                     end;
-                  end if;
-
-                  Append_To (Decls,
-                    Make_Object_Declaration (Loc,
-                      Defining_Identifier => Res,
-                      Object_Definition => Res_Subtype_Indication));
-                  Set_Etype (Res, Typ);
-
-                  Append_To (Decls,
-                    Make_Object_Declaration (Loc,
-                      Defining_Identifier => Counter,
-                      Object_Definition =>
-                        New_Occurrence_Of (RTE (RE_Long_Unsigned), Loc),
-                      Expression =>
-                        Make_Integer_Literal (Loc, Initial_Counter_Value)));
-
-                  Append_To (Decls,
-                    Make_Object_Declaration (Loc,
-                      Defining_Identifier => Component_TC,
-                      Constant_Present => True,
-                      Object_Definition =>
-                        New_Occurrence_Of (RTE (RE_TypeCode), Loc),
-                      Expression =>
-                        Build_TypeCode_Call (Loc,
-                          Component_Type (Typ), Decls)));
-
-                  Append_From_Any_Array_Iterator (Stms,
-                    Any_Parameter, Counter);
-
-                  Append_To (Stms,
-                    Make_Return_Statement (Loc,
-                      Expression => New_Occurrence_Of (Res, Loc)));
-               end;
-
-            elsif Is_Integer_Type (Typ) or else Is_Unsigned_Type (Typ) then
-               Append_To (Stms,
-                 Make_Return_Statement (Loc,
-                   Expression =>
-                     Unchecked_Convert_To (
-                       Typ,
-                       Build_From_Any_Call (
-                         Find_Numeric_Representation (Typ),
-                         New_Occurrence_Of (Any_Parameter, Loc),
-                         Decls))));
-
-            else
-               --  Default: type is represented as an opaque sequence of bytes
-
-               declare
-                  Strm : constant Entity_Id :=
-                           Make_Defining_Identifier (Loc,
-                             Chars => New_Internal_Name ('S'));
-                  Res  : constant Entity_Id :=
-                           Make_Defining_Identifier (Loc,
-                             Chars => New_Internal_Name ('R'));
-
-               begin
-                  --  Strm : Buffer_Stream_Type;
-
-                  Append_To (Decls,
-                    Make_Object_Declaration (Loc,
-                      Defining_Identifier =>
-                        Strm,
-                      Aliased_Present     =>
-                        True,
-                      Object_Definition   =>
-                        New_Occurrence_Of (RTE (RE_Buffer_Stream_Type), Loc)));
-
-                  --  Any_To_BS (Strm, A);
->>>>>>> 8c044a9c
 
                   Append_To (Stms,
                     Make_Procedure_Call_Statement (Loc,
                       Name =>
-<<<<<<< HEAD
                         New_Occurrence_Of (RTE (RE_BS_To_Any), Loc),
                       Parameter_Associations => New_List (
                         New_Occurrence_Of (Strm, Loc),
@@ -16368,9 +9547,6 @@
             --  if Typ is incomplete.
 
             Fnam    : Entity_Id := Empty;
-            Tnam    : Entity_Id := Empty;
-            Pnam    : Entity_Id := Empty;
-            Args    : List_Id := Empty_List;
             Lib_RE  : RE_Id := RE_Null;
 
             Expr : Node_Id;
@@ -16386,44 +9562,7 @@
                --  First simple case where the TypeCode is present
                --  in the type's TSS.
 
-               Fnam := Find_Inherited_TSS (U_Type, Name_uTypeCode);
-
-               if Present (Fnam) then
-
-                  --  When a TypeCode TSS exists, it has a single parameter
-                  --  that is an anonymous access to the corresponding type.
-                  --  This parameter is not used in any way; its purpose is
-                  --  solely to provide overloading of the TSS.
-
-                  Tnam :=
-                    Make_Defining_Identifier (Loc, New_Internal_Name ('T'));
-                  Pnam :=
-                    Make_Defining_Identifier (Loc, New_Internal_Name ('P'));
-
-                  Append_To (Decls,
-                    Make_Full_Type_Declaration (Loc,
-                      Defining_Identifier => Tnam,
-                      Type_Definition =>
-                        Make_Access_To_Object_Definition (Loc,
-                          Subtype_Indication =>
-                            New_Occurrence_Of (U_Type, Loc))));
-                  Append_To (Decls,
-                    Make_Object_Declaration (Loc,
-                      Defining_Identifier => Pnam,
-                      Constant_Present    => True,
-                      Object_Definition   => New_Occurrence_Of (Tnam, Loc),
-
-                     --  Use a variable here to force proper freezing of Tnam
-
-                      Expression          => Make_Null (Loc)));
-
-                  --  Normally, calling _TypeCode with a null access parameter
-                  --  should raise Constraint_Error, but this check is
-                  --  suppressed for expanded code, and we do not care anyway
-                  --  because we do not actually ever use this value.
-
-                  Args := New_List (New_Occurrence_Of (Pnam, Loc));
-               end if;
+               Fnam := Find_Inherited_TSS (U_Type, TSS_TypeCode);
             end if;
 
             if No (Fnam) then
@@ -16433,11 +9572,6 @@
                   --  Standard.
 
                   U_Type := Base_Type (U_Type);
-               end if;
-
-               if Is_Itype (U_Type) then
-                  return Build_TypeCode_Call
-                    (Loc, Associated_Node_For_Itype (U_Type), Decls);
                end if;
 
                if U_Type = Standard_Boolean then
@@ -16522,9 +9656,7 @@
             --  Call the function
 
             Expr :=
-              Make_Function_Call (Loc,
-                Name => New_Occurrence_Of (Fnam, Loc),
-                Parameter_Associations => Args);
+              Make_Function_Call (Loc, Name => New_Occurrence_Of (Fnam, Loc));
 
             --  Allow Expr to be used as arg to Build_To_Any_Call immediately
 
@@ -16891,7 +10023,8 @@
               Make_Function_Specification (Loc,
                 Defining_Unit_Name => Fnam,
                 Parameter_Specifications => Empty_List,
-                Subtype_Mark => New_Occurrence_Of (RTE (RE_TypeCode), Loc));
+                Result_Definition =>
+                  New_Occurrence_Of (RTE (RE_TypeCode), Loc));
 
             Build_Name_And_Repository_Id (Typ,
               Name_Str => Type_Name_Str, Repo_Id_Str => Type_Repo_Id_Str);
@@ -16902,18 +10035,12 @@
               and then not Is_Tagged_Type (Typ)
             then
                declare
-                  D_Node : constant Node_Id := Declaration_Node (Typ);
                   Parent_Type : Entity_Id := Etype (Typ);
                begin
 
-                  if Is_Enumeration_Type (Typ)
-                    and then Nkind (D_Node) = N_Subtype_Declaration
-                    and then Nkind (Original_Node (D_Node))
-                    /= N_Subtype_Declaration
-                  then
-
-                     --  Parent_Type is the implicit intermediate base type
-                     --  created by Build_Derived_Enumeration_Type.
+                  if Is_Itype (Parent_Type) then
+
+                     --  Skip implicit base type
 
                      Parent_Type := Etype (Parent_Type);
                   end if;
@@ -17045,52 +10172,6 @@
                   Make_Handled_Sequence_Of_Statements (Loc,
                     Statements => Stms));
          end Build_TypeCode_Function;
-
-         ------------------------
-         -- Find_Inherited_TSS --
-         ------------------------
-
-         function Find_Inherited_TSS
-           (Typ : Entity_Id;
-            Nam : Name_Id) return Entity_Id
-         is
-            P_Type : Entity_Id := Typ;
-            Proc   : Entity_Id;
-
-         begin
-            Proc :=  TSS (Base_Type (Typ), Nam);
-
-            --  Check first if there is a TSS given for the type itself
-
-            if Present (Proc) then
-               return Proc;
-            end if;
-
-            --  If Typ is a derived type, it may inherit attributes from some
-            --  ancestor which is not the ultimate underlying one. If Typ is a
-            --  derived tagged type, The corresponding primitive operation has
-            --  been created explicitly.
-
-            if Is_Derived_Type (P_Type) then
-               if Is_Tagged_Type (P_Type) then
-                  return Find_Prim_Op (P_Type, Nam);
-               else
-                  while Is_Derived_Type (P_Type) loop
-                     Proc :=  TSS (Base_Type (Etype (Typ)), Nam);
-
-                     if Present (Proc) then
-                        return Proc;
-                     else
-                        P_Type := Base_Type (Etype (P_Type));
-                     end if;
-                  end loop;
-               end if;
-            end if;
-
-            --  If nothing else, use the TSS of the root type
-
-            return TSS (Base_Type (Underlying_Type (Typ)), Nam);
-         end Find_Inherited_TSS;
 
          ---------------------------------
          -- Find_Numeric_Representation --
@@ -17329,1661 +10410,10 @@
 
                --  Link outer and inner any
 
-=======
-                        New_Occurrence_Of (RTE (RE_Any_To_BS), Loc),
-                      Parameter_Associations => New_List (
-                        New_Occurrence_Of (Any_Parameter, Loc),
-                        New_Occurrence_Of (Strm, Loc))));
-
-                  --  declare
-                  --     Res : constant T := T'Input (Strm);
-                  --  begin
-                  --     Release_Buffer (Strm);
-                  --     return Res;
-                  --  end;
-
-                  Append_To (Stms, Make_Block_Statement (Loc,
-                    Declarations => New_List (
-                      Make_Object_Declaration (Loc,
-                        Defining_Identifier => Res,
-                        Constant_Present    => True,
-                        Object_Definition   =>
-                          New_Occurrence_Of (Typ, Loc),
-                        Expression          =>
-                            Make_Attribute_Reference (Loc,
-                              Prefix         => New_Occurrence_Of (Typ, Loc),
-                              Attribute_Name => Name_Input,
-                              Expressions => New_List (
-                                Make_Attribute_Reference (Loc,
-                                  Prefix => New_Occurrence_Of (Strm, Loc),
-                                  Attribute_Name => Name_Access))))),
-
-                    Handled_Statement_Sequence =>
-                      Make_Handled_Sequence_Of_Statements (Loc,
-                        Statements => New_List (
-                          Make_Procedure_Call_Statement (Loc,
-                            Name =>
-                              New_Occurrence_Of (RTE (RE_Release_Buffer), Loc),
-                            Parameter_Associations =>
-                              New_List (
-                                New_Occurrence_Of (Strm, Loc))),
-                          Make_Return_Statement (Loc,
-                            Expression => New_Occurrence_Of (Res, Loc))))));
-
-               end;
-            end if;
-
-            Decl :=
-              Make_Subprogram_Body (Loc,
-                Specification => Spec,
-                Declarations => Decls,
-                Handled_Statement_Sequence =>
-                  Make_Handled_Sequence_Of_Statements (Loc,
-                    Statements => Stms));
-         end Build_From_Any_Function;
-
-         ---------------------------------
-         -- Build_Get_Aggregate_Element --
-         ---------------------------------
-
-         function Build_Get_Aggregate_Element
-           (Loc : Source_Ptr;
-            Any : Entity_Id;
-            TC  : Node_Id;
-            Idx : Node_Id) return Node_Id
-         is
-         begin
-            return Make_Function_Call (Loc,
-              Name =>
-                New_Occurrence_Of (
-                  RTE (RE_Get_Aggregate_Element), Loc),
-              Parameter_Associations => New_List (
-                New_Occurrence_Of (Any, Loc),
-                TC,
-                Idx));
-         end Build_Get_Aggregate_Element;
-
-         -------------------------
-         -- Build_Reposiroty_Id --
-         -------------------------
-
-         procedure Build_Name_And_Repository_Id
-           (E           : Entity_Id;
-            Name_Str    : out String_Id;
-            Repo_Id_Str : out String_Id)
-         is
-         begin
-            Start_String;
-            Store_String_Chars ("DSA:");
-            Get_Library_Unit_Name_String (Scope (E));
-            Store_String_Chars (
-              Name_Buffer (Name_Buffer'First
-                .. Name_Buffer'First + Name_Len - 1));
-            Store_String_Char ('.');
-            Get_Name_String (Chars (E));
-            Store_String_Chars (
-              Name_Buffer (Name_Buffer'First
-                .. Name_Buffer'First + Name_Len - 1));
-            Store_String_Chars (":1.0");
-            Repo_Id_Str := End_String;
-            Name_Str    := String_From_Name_Buffer;
-         end Build_Name_And_Repository_Id;
-
-         -----------------------
-         -- Build_To_Any_Call --
-         -----------------------
-
-         function Build_To_Any_Call
-           (N     : Node_Id;
-            Decls : List_Id) return Node_Id
-         is
-            Loc : constant Source_Ptr := Sloc (N);
-
-            Typ     : Entity_Id := Etype (N);
-            U_Type  : Entity_Id;
-
-            Fnam    : Entity_Id := Empty;
-            Lib_RE  : RE_Id := RE_Null;
-
-         begin
-            --  If N is a selected component, then maybe its Etype
-            --  has not been set yet: try to use the Etype of the
-            --  selector_name in that case.
-
-            if No (Typ) and then Nkind (N) = N_Selected_Component then
-               Typ := Etype (Selector_Name (N));
-            end if;
-            pragma Assert (Present (Typ));
-
-            --  The full view, if Typ is private; the completion,
-            --  if Typ is incomplete.
-
-            U_Type := Underlying_Type (Typ);
-
-            --  First simple case where the To_Any function is present
-            --  in the type's TSS.
-
-            Fnam := Find_Inherited_TSS (U_Type, TSS_To_Any);
-
-            --  Check first for Boolean and Character. These are enumeration
-            --  types, but we treat them specially, since they may require
-            --  special handling in the transfer protocol. However, this
-            --  special handling only applies if they have standard
-            --  representation, otherwise they are treated like any other
-            --  enumeration type.
-
-            if Sloc (U_Type) <= Standard_Location then
-               U_Type := Base_Type (U_Type);
-            end if;
-
-            if Present (Fnam) then
-               null;
-
-            elsif U_Type = Standard_Boolean then
-               Lib_RE := RE_TA_B;
-
-            elsif U_Type = Standard_Character then
-               Lib_RE := RE_TA_C;
-
-            elsif U_Type = Standard_Wide_Character then
-               Lib_RE := RE_TA_WC;
-
-            elsif U_Type = Standard_Wide_Wide_Character then
-               Lib_RE := RE_TA_WWC;
-
-            --  Floating point types
-
-            elsif U_Type = Standard_Short_Float then
-               Lib_RE := RE_TA_SF;
-
-            elsif U_Type = Standard_Float then
-               Lib_RE := RE_TA_F;
-
-            elsif U_Type = Standard_Long_Float then
-               Lib_RE := RE_TA_LF;
-
-            elsif U_Type = Standard_Long_Long_Float then
-               Lib_RE := RE_TA_LLF;
-
-            --  Integer types
-
-            elsif U_Type = Etype (Standard_Short_Short_Integer) then
-                  Lib_RE := RE_TA_SSI;
-
-            elsif U_Type = Etype (Standard_Short_Integer) then
-               Lib_RE := RE_TA_SI;
-
-            elsif U_Type = Etype (Standard_Integer) then
-               Lib_RE := RE_TA_I;
-
-            elsif U_Type = Etype (Standard_Long_Integer) then
-               Lib_RE := RE_TA_LI;
-
-            elsif U_Type = Etype (Standard_Long_Long_Integer) then
-               Lib_RE := RE_TA_LLI;
-
-            --  Unsigned integer types
-
-            elsif U_Type = RTE (RE_Short_Short_Unsigned) then
-               Lib_RE := RE_TA_SSU;
-
-            elsif U_Type = RTE (RE_Short_Unsigned) then
-               Lib_RE := RE_TA_SU;
-
-            elsif U_Type = RTE (RE_Unsigned) then
-               Lib_RE := RE_TA_U;
-
-            elsif U_Type = RTE (RE_Long_Unsigned) then
-               Lib_RE := RE_TA_LU;
-
-            elsif U_Type = RTE (RE_Long_Long_Unsigned) then
-               Lib_RE := RE_TA_LLU;
-
-            elsif U_Type = Standard_String then
-               Lib_RE := RE_TA_String;
-
-            elsif U_Type = Underlying_Type (RTE (RE_TypeCode)) then
-               Lib_RE := RE_TA_TC;
-
-            --  Other (non-primitive) types
-
-            else
-               declare
-                  Decl : Entity_Id;
-               begin
-                  Build_To_Any_Function (Loc, U_Type, Decl, Fnam);
-                  Append_To (Decls, Decl);
-               end;
-            end if;
-
-            --  Call the function
-
-            if Lib_RE /= RE_Null then
-               pragma Assert (No (Fnam));
-               Fnam := RTE (Lib_RE);
-            end if;
-
-            return
-                Make_Function_Call (Loc,
-                  Name => New_Occurrence_Of (Fnam, Loc),
-                  Parameter_Associations => New_List (N));
-         end Build_To_Any_Call;
-
-         ---------------------------
-         -- Build_To_Any_Function --
-         ---------------------------
-
-         procedure Build_To_Any_Function
-           (Loc  : Source_Ptr;
-            Typ  : Entity_Id;
-            Decl : out Node_Id;
-            Fnam : out Entity_Id)
-         is
-            Spec  : Node_Id;
-            Decls : constant List_Id := New_List;
-            Stms  : constant List_Id := New_List;
-
-            Expr_Parameter : constant Entity_Id :=
-                               Make_Defining_Identifier (Loc, Name_E);
-
-            Any : constant Entity_Id :=
-                    Make_Defining_Identifier (Loc, Name_A);
-
-            Any_Decl  : Node_Id;
-            Result_TC : Node_Id := Build_TypeCode_Call (Loc, Typ, Decls);
-
-         begin
-            Fnam := Make_Stream_Procedure_Function_Name (Loc,
-                      Typ, Name_uTo_Any);
-
-            Spec :=
-              Make_Function_Specification (Loc,
-                Defining_Unit_Name => Fnam,
-                Parameter_Specifications => New_List (
-                  Make_Parameter_Specification (Loc,
-                    Defining_Identifier =>
-                      Expr_Parameter,
-                    Parameter_Type =>
-                      New_Occurrence_Of (Typ, Loc))),
-                Result_Definition => New_Occurrence_Of (RTE (RE_Any), Loc));
-            Set_Etype (Expr_Parameter, Typ);
-
-            Any_Decl :=
-              Make_Object_Declaration (Loc,
-                Defining_Identifier =>
-                  Any,
-                Object_Definition   =>
-                  New_Occurrence_Of (RTE (RE_Any), Loc));
-
-            if Is_Derived_Type (Typ) and then not Is_Tagged_Type (Typ) then
-               declare
-                  Rt_Type : constant Entity_Id
-                    := Root_Type (Typ);
-                  Expr : constant Node_Id
-                    := OK_Convert_To (
-                         Rt_Type,
-                         New_Occurrence_Of (Expr_Parameter, Loc));
-               begin
-                  Set_Expression (Any_Decl, Build_To_Any_Call (Expr, Decls));
-               end;
-
-            elsif Is_Record_Type (Typ) and then not Is_Tagged_Type (Typ) then
-               if Nkind (Declaration_Node (Typ)) = N_Subtype_Declaration then
-                  declare
-                     Rt_Type : constant Entity_Id
-                       := Etype (Typ);
-                     Expr : constant Node_Id
-                       := OK_Convert_To (
-                            Rt_Type,
-                            New_Occurrence_Of (Expr_Parameter, Loc));
-
-                  begin
-                     Set_Expression (Any_Decl,
-                       Build_To_Any_Call (Expr, Decls));
-                  end;
-
-               else
-                  declare
-                     Disc : Entity_Id := Empty;
-                     Rdef : constant Node_Id :=
-                              Type_Definition (Declaration_Node (Typ));
-                     Counter : Int := 0;
-                     Elements : constant List_Id := New_List;
-
-                     procedure TA_Rec_Add_Process_Element
-                       (Stmts     : List_Id;
-                        Container : Node_Or_Entity_Id;
-                        Counter   : in out Int;
-                        Rec       : Entity_Id;
-                        Field     : Node_Id);
-
-                     procedure TA_Append_Record_Traversal is
-                        new Append_Record_Traversal
-                          (Rec                 => Expr_Parameter,
-                           Add_Process_Element => TA_Rec_Add_Process_Element);
-
-                     --------------------------------
-                     -- TA_Rec_Add_Process_Element --
-                     --------------------------------
-
-                     procedure TA_Rec_Add_Process_Element
-                       (Stmts     : List_Id;
-                        Container : Node_Or_Entity_Id;
-                        Counter   : in out Int;
-                        Rec       : Entity_Id;
-                        Field     : Node_Id)
-                     is
-                        Field_Ref : Node_Id;
-
-                     begin
-                        if Nkind (Field) = N_Defining_Identifier then
-
-                           --  A regular component
-
-                           Field_Ref := Make_Selected_Component (Loc,
-                             Prefix        => New_Occurrence_Of (Rec, Loc),
-                             Selector_Name => New_Occurrence_Of (Field, Loc));
-                           Set_Etype (Field_Ref, Etype (Field));
-
-                           Append_To (Stmts,
-                             Make_Procedure_Call_Statement (Loc,
-                               Name =>
-                                 New_Occurrence_Of (
-                                   RTE (RE_Add_Aggregate_Element), Loc),
-                               Parameter_Associations => New_List (
-                                 New_Occurrence_Of (Any, Loc),
-                                 Build_To_Any_Call (Field_Ref, Decls))));
-
-                        else
-                           --  A variant part
-
-                           declare
-                              Variant : Node_Id;
-                              Struct_Counter : Int := 0;
-
-                              Block_Decls : constant List_Id := New_List;
-                              Block_Stmts : constant List_Id := New_List;
-                              VP_Stmts    : List_Id;
-
-                              Alt_List : constant List_Id := New_List;
-                              Choice_List : List_Id;
-
-                              Union_Any : constant Entity_Id :=
-                                            Make_Defining_Identifier (Loc,
-                                              New_Internal_Name ('U'));
-
-                              Struct_Any : constant Entity_Id :=
-                                             Make_Defining_Identifier (Loc,
-                                                New_Internal_Name ('S'));
-
-                              function Make_Discriminant_Reference
-                                return Node_Id;
-                              --  Build a selected component for the
-                              --  discriminant of this variant part.
-
-                              ---------------------------------
-                              -- Make_Discriminant_Reference --
-                              ---------------------------------
-
-                              function Make_Discriminant_Reference
-                                return Node_Id
-                              is
-                                 Nod : constant Node_Id :=
-                                         Make_Selected_Component (Loc,
-                                           Prefix        => Rec,
-                                           Selector_Name =>
-                                             Chars (Name (Field)));
-                              begin
-                                 Set_Etype (Nod, Name (Field));
-                                 return Nod;
-                              end Make_Discriminant_Reference;
-
-                           begin
-                              Append_To (Stmts,
-                                Make_Block_Statement (Loc,
-                                  Declarations =>
-                                    Block_Decls,
-                                  Handled_Statement_Sequence =>
-                                    Make_Handled_Sequence_Of_Statements (Loc,
-                                      Statements => Block_Stmts)));
-
-                              Append_To (Block_Decls,
-                                Make_Object_Declaration (Loc,
-                                  Defining_Identifier => Union_Any,
-                                  Object_Definition   =>
-                                    New_Occurrence_Of (RTE (RE_Any), Loc),
-                                  Expression =>
-                                    Make_Function_Call (Loc,
-                                      Name => New_Occurrence_Of (
-                                                RTE (RE_Create_Any), Loc),
-                                      Parameter_Associations => New_List (
-                                        Make_Function_Call (Loc,
-                                          Name =>
-                                            New_Occurrence_Of (
-                                              RTE (RE_Any_Member_Type), Loc),
-                                          Parameter_Associations => New_List (
-                                            New_Occurrence_Of (Container, Loc),
-                                            Make_Integer_Literal (Loc,
-                                              Counter)))))));
-
-                              Append_To (Block_Decls,
-                                Make_Object_Declaration (Loc,
-                                  Defining_Identifier => Struct_Any,
-                                  Object_Definition   =>
-                                    New_Occurrence_Of (RTE (RE_Any), Loc),
-                                  Expression =>
-                                    Make_Function_Call (Loc,
-                                      Name => New_Occurrence_Of (
-                                        RTE (RE_Create_Any), Loc),
-                                      Parameter_Associations => New_List (
-                                        Make_Function_Call (Loc,
-                                          Name =>
-                                            New_Occurrence_Of (
-                                              RTE (RE_Any_Member_Type), Loc),
-                                          Parameter_Associations => New_List (
-                                            New_Occurrence_Of (Union_Any, Loc),
-                                            Make_Integer_Literal (Loc,
-                                              Uint_0)))))));
-
-                              Append_To (Block_Stmts,
-                                Make_Case_Statement (Loc,
-                                    Expression =>
-                                      Make_Discriminant_Reference,
-                                    Alternatives =>
-                                      Alt_List));
-
-                              Variant := First_Non_Pragma (Variants (Field));
-                              while Present (Variant) loop
-                                 Choice_List := New_Copy_List_Tree
-                                   (Discrete_Choices (Variant));
-
-                                 VP_Stmts := New_List;
-                                 TA_Append_Record_Traversal (
-                                   Stmts     => VP_Stmts,
-                                   Clist     => Component_List (Variant),
-                                   Container => Struct_Any,
-                                   Counter   => Struct_Counter);
-
-                                 --  Append discriminant value and inner struct
-                                 --  to union aggregate.
-
-                                 Append_To (VP_Stmts,
-                                    Make_Procedure_Call_Statement (Loc,
-                                      Name =>
-                                        New_Occurrence_Of (
-                                          RTE (RE_Add_Aggregate_Element), Loc),
-                                      Parameter_Associations => New_List (
-                                        New_Occurrence_Of (Union_Any, Loc),
-                                          Build_To_Any_Call (
-                                            Make_Discriminant_Reference,
-                                            Block_Decls))));
-
-                                 Append_To (VP_Stmts,
-                                   Make_Procedure_Call_Statement (Loc,
-                                     Name =>
-                                       New_Occurrence_Of (
-                                         RTE (RE_Add_Aggregate_Element), Loc),
-                                     Parameter_Associations => New_List (
-                                       New_Occurrence_Of (Union_Any, Loc),
-                                       New_Occurrence_Of (Struct_Any, Loc))));
-
-                                 --  Append union to outer aggregate
-
-                                 Append_To (VP_Stmts,
-                                   Make_Procedure_Call_Statement (Loc,
-                                     Name =>
-                                       New_Occurrence_Of (
-                                         RTE (RE_Add_Aggregate_Element), Loc),
-                                     Parameter_Associations => New_List (
-                                       New_Occurrence_Of (Container, Loc),
-                                       Make_Function_Call (Loc,
-                                         Name => New_Occurrence_Of (
-                                           RTE (RE_Any_Aggregate_Build), Loc),
-                                         Parameter_Associations => New_List (
-                                           New_Occurrence_Of (
-                                             Union_Any, Loc))))));
-
-                                 Append_To (Alt_List,
-                                   Make_Case_Statement_Alternative (Loc,
-                                     Discrete_Choices => Choice_List,
-                                     Statements =>
-                                       VP_Stmts));
-                                 Next_Non_Pragma (Variant);
-                              end loop;
-                           end;
-                        end if;
-                     end TA_Rec_Add_Process_Element;
-
-                  begin
-                     --  First all discriminants
-
-                     if Has_Discriminants (Typ) then
-                        Disc := First_Discriminant (Typ);
-
-                        while Present (Disc) loop
-                           Append_To (Elements,
-                             Make_Component_Association (Loc,
-                               Choices => New_List (
-                                 Make_Integer_Literal (Loc, Counter)),
-                               Expression =>
-                                 Build_To_Any_Call (
-                                   Make_Selected_Component (Loc,
-                                     Prefix        => Expr_Parameter,
-                                     Selector_Name => Chars (Disc)),
-                                   Decls)));
-                           Counter := Counter + 1;
-                           Next_Discriminant (Disc);
-                        end loop;
-
-                     else
-                        --  Make elements an empty array
-
-                        declare
-                           Dummy_Any : constant Entity_Id :=
-                                         Make_Defining_Identifier (Loc,
-                                           Chars => New_Internal_Name ('A'));
-
-                        begin
-                           Append_To (Decls,
-                             Make_Object_Declaration (Loc,
-                               Defining_Identifier => Dummy_Any,
-                               Object_Definition   =>
-                                 New_Occurrence_Of (RTE (RE_Any), Loc)));
-
-                           Append_To (Elements,
-                             Make_Component_Association (Loc,
-                               Choices => New_List (
-                                 Make_Range (Loc,
-                                   Low_Bound  =>
-                                     Make_Integer_Literal (Loc, 1),
-                                   High_Bound =>
-                                     Make_Integer_Literal (Loc, 0))),
-                               Expression =>
-                                 New_Occurrence_Of (Dummy_Any, Loc)));
-                        end;
-                     end if;
-
-                     Set_Expression (Any_Decl,
-                       Make_Function_Call (Loc,
-                         Name => New_Occurrence_Of (
-                                   RTE (RE_Any_Aggregate_Build), Loc),
-                         Parameter_Associations => New_List (
-                           Result_TC,
-                           Make_Aggregate (Loc,
-                             Component_Associations => Elements))));
-                     Result_TC := Empty;
-
-                     --  ... then all components
-
-                     TA_Append_Record_Traversal (Stms,
-                       Clist     => Component_List (Rdef),
-                       Container => Any,
-                       Counter   => Counter);
-                  end;
-               end if;
-
-            elsif Is_Array_Type (Typ) then
-               declare
-                  Constrained : constant Boolean := Is_Constrained (Typ);
-
-                  procedure TA_Ary_Add_Process_Element
-                    (Stmts   : List_Id;
-                     Any     : Entity_Id;
-                     Counter : Entity_Id;
-                     Datum   : Node_Id);
-
-                  --------------------------------
-                  -- TA_Ary_Add_Process_Element --
-                  --------------------------------
-
-                  procedure TA_Ary_Add_Process_Element
-                    (Stmts   : List_Id;
-                     Any     : Entity_Id;
-                     Counter : Entity_Id;
-                     Datum   : Node_Id)
-                  is
-                     pragma Warnings (Off);
-                     pragma Unreferenced (Counter);
-                     pragma Warnings (On);
-
-                     Element_Any : Node_Id;
-
-                  begin
-                     if Etype (Datum) = RTE (RE_Any) then
-                        Element_Any := Datum;
-                     else
-                        Element_Any := Build_To_Any_Call (Datum, Decls);
-                     end if;
-
-                     Append_To (Stmts,
-                       Make_Procedure_Call_Statement (Loc,
-                         Name => New_Occurrence_Of (
-                                   RTE (RE_Add_Aggregate_Element), Loc),
-                         Parameter_Associations => New_List (
-                           New_Occurrence_Of (Any, Loc),
-                           Element_Any)));
-                  end TA_Ary_Add_Process_Element;
-
-                  procedure Append_To_Any_Array_Iterator is
-                    new Append_Array_Traversal (
-                      Subprogram => Fnam,
-                      Arry       => Expr_Parameter,
-                      Indices    => New_List,
-                      Add_Process_Element => TA_Ary_Add_Process_Element);
-
-                  Index : Node_Id;
-
-               begin
-                  Set_Expression (Any_Decl,
-                    Make_Function_Call (Loc,
-                      Name =>
-                        New_Occurrence_Of (RTE (RE_Create_Any), Loc),
-                      Parameter_Associations => New_List (Result_TC)));
-                  Result_TC := Empty;
-
-                  if not Constrained then
-                     Index := First_Index (Typ);
-                     for J in 1 .. Number_Dimensions (Typ) loop
-                        Append_To (Stms,
-                          Make_Procedure_Call_Statement (Loc,
-                            Name =>
-                              New_Occurrence_Of (
-                                RTE (RE_Add_Aggregate_Element), Loc),
-                            Parameter_Associations => New_List (
-                              New_Occurrence_Of (Any, Loc),
-                              Build_To_Any_Call (
-                                OK_Convert_To (Etype (Index),
-                                  Make_Attribute_Reference (Loc,
-                                    Prefix         =>
-                                      New_Occurrence_Of (Expr_Parameter, Loc),
-                                    Attribute_Name => Name_First,
-                                    Expressions    => New_List (
-                                      Make_Integer_Literal (Loc, J)))),
-                                Decls))));
-                        Next_Index (Index);
-                     end loop;
-                  end if;
-
-                  Append_To_Any_Array_Iterator (Stms, Any);
-               end;
-
-            elsif Is_Integer_Type (Typ) or else Is_Unsigned_Type (Typ) then
-               Set_Expression (Any_Decl,
-                 Build_To_Any_Call (
-                   OK_Convert_To (
-                     Find_Numeric_Representation (Typ),
-                     New_Occurrence_Of (Expr_Parameter, Loc)),
-                   Decls));
-
-            else
-               --  Default: type is represented as an opaque sequence of bytes
-
-               declare
-                  Strm : constant Entity_Id := Make_Defining_Identifier (Loc,
-                           New_Internal_Name ('S'));
-
-               begin
-                  --  Strm : aliased Buffer_Stream_Type;
-
-                  Append_To (Decls,
-                    Make_Object_Declaration (Loc,
-                      Defining_Identifier =>
-                        Strm,
-                      Aliased_Present     =>
-                        True,
-                      Object_Definition   =>
-                        New_Occurrence_Of (RTE (RE_Buffer_Stream_Type), Loc)));
-
-                  --  Allocate_Buffer (Strm);
-
-                  Append_To (Stms,
-                    Make_Procedure_Call_Statement (Loc,
-                      Name =>
-                        New_Occurrence_Of (RTE (RE_Allocate_Buffer), Loc),
-                      Parameter_Associations => New_List (
-                        New_Occurrence_Of (Strm, Loc))));
-
-                  --  T'Output (Strm'Access, E);
-
-                  Append_To (Stms,
-                      Make_Attribute_Reference (Loc,
-                        Prefix         => New_Occurrence_Of (Typ, Loc),
-                        Attribute_Name => Name_Output,
-                        Expressions => New_List (
-                          Make_Attribute_Reference (Loc,
-                            Prefix => New_Occurrence_Of (Strm, Loc),
-                            Attribute_Name => Name_Access),
-                          New_Occurrence_Of (Expr_Parameter, Loc))));
-
-                  --  BS_To_Any (Strm, A);
-
-                  Append_To (Stms,
-                    Make_Procedure_Call_Statement (Loc,
-                      Name =>
-                        New_Occurrence_Of (RTE (RE_BS_To_Any), Loc),
-                      Parameter_Associations => New_List (
-                        New_Occurrence_Of (Strm, Loc),
-                        New_Occurrence_Of (Any, Loc))));
-
-                  --  Release_Buffer (Strm);
-
-                  Append_To (Stms,
-                    Make_Procedure_Call_Statement (Loc,
-                      Name =>
-                        New_Occurrence_Of (RTE (RE_Release_Buffer), Loc),
-                      Parameter_Associations => New_List (
-                        New_Occurrence_Of (Strm, Loc))));
-               end;
-            end if;
-
-            Append_To (Decls, Any_Decl);
-
-            if Present (Result_TC) then
-               Append_To (Stms,
-                 Make_Procedure_Call_Statement (Loc,
-                   Name => New_Occurrence_Of (RTE (RE_Set_TC), Loc),
-                   Parameter_Associations => New_List (
-                     New_Occurrence_Of (Any, Loc),
-                     Result_TC)));
-            end if;
-
-            Append_To (Stms,
-              Make_Return_Statement (Loc,
-                Expression => New_Occurrence_Of (Any, Loc)));
-
-            Decl :=
-              Make_Subprogram_Body (Loc,
-                Specification => Spec,
-                Declarations => Decls,
-                Handled_Statement_Sequence =>
-                  Make_Handled_Sequence_Of_Statements (Loc,
-                    Statements => Stms));
-         end Build_To_Any_Function;
-
-         -------------------------
-         -- Build_TypeCode_Call --
-         -------------------------
-
-         function Build_TypeCode_Call
-           (Loc   : Source_Ptr;
-            Typ   : Entity_Id;
-            Decls : List_Id) return Node_Id
-         is
-            U_Type : Entity_Id  := Underlying_Type (Typ);
-            --  The full view, if Typ is private; the completion,
-            --  if Typ is incomplete.
-
-            Fnam    : Entity_Id := Empty;
-            Lib_RE  : RE_Id := RE_Null;
-
-            Expr : Node_Id;
-
-         begin
-            --  Special case System.PolyORB.Interface.Any: its primitives have
-            --  not been set yet, so can't call Find_Inherited_TSS.
-
-            if Typ = RTE (RE_Any) then
-               Fnam := RTE (RE_TC_Any);
-
-            else
-               --  First simple case where the TypeCode is present
-               --  in the type's TSS.
-
-               Fnam := Find_Inherited_TSS (U_Type, TSS_TypeCode);
-            end if;
-
-            if No (Fnam) then
-               if Sloc (U_Type) <= Standard_Location then
-
-                  --  Do not try to build alias typecodes for subtypes from
-                  --  Standard.
-
-                  U_Type := Base_Type (U_Type);
-               end if;
-
-               if U_Type = Standard_Boolean then
-                  Lib_RE := RE_TC_B;
-
-               elsif U_Type = Standard_Character then
-                  Lib_RE := RE_TC_C;
-
-               elsif U_Type = Standard_Wide_Character then
-                  Lib_RE := RE_TC_WC;
-
-               elsif U_Type = Standard_Wide_Wide_Character then
-                  Lib_RE := RE_TC_WWC;
-
-               --  Floating point types
-
-               elsif U_Type = Standard_Short_Float then
-                  Lib_RE := RE_TC_SF;
-
-               elsif U_Type = Standard_Float then
-                  Lib_RE := RE_TC_F;
-
-               elsif U_Type = Standard_Long_Float then
-                  Lib_RE := RE_TC_LF;
-
-               elsif U_Type = Standard_Long_Long_Float then
-                  Lib_RE := RE_TC_LLF;
-
-               --  Integer types (walk back to the base type)
-
-               elsif U_Type = Etype (Standard_Short_Short_Integer) then
-                     Lib_RE := RE_TC_SSI;
-
-               elsif U_Type = Etype (Standard_Short_Integer) then
-                  Lib_RE := RE_TC_SI;
-
-               elsif U_Type = Etype (Standard_Integer) then
-                  Lib_RE := RE_TC_I;
-
-               elsif U_Type = Etype (Standard_Long_Integer) then
-                  Lib_RE := RE_TC_LI;
-
-               elsif U_Type = Etype (Standard_Long_Long_Integer) then
-                  Lib_RE := RE_TC_LLI;
-
-               --  Unsigned integer types
-
-               elsif U_Type = RTE (RE_Short_Short_Unsigned) then
-                  Lib_RE := RE_TC_SSU;
-
-               elsif U_Type = RTE (RE_Short_Unsigned) then
-                  Lib_RE := RE_TC_SU;
-
-               elsif U_Type = RTE (RE_Unsigned) then
-                  Lib_RE := RE_TC_U;
-
-               elsif U_Type = RTE (RE_Long_Unsigned) then
-                  Lib_RE := RE_TC_LU;
-
-               elsif U_Type = RTE (RE_Long_Long_Unsigned) then
-                  Lib_RE := RE_TC_LLU;
-
-               elsif U_Type = Standard_String then
-                  Lib_RE := RE_TC_String;
-
-               --  Other (non-primitive) types
-
-               else
-                  declare
-                     Decl : Entity_Id;
-                  begin
-                     Build_TypeCode_Function (Loc, U_Type, Decl, Fnam);
-                     Append_To (Decls, Decl);
-                  end;
-               end if;
-
-               if Lib_RE /= RE_Null then
-                  Fnam := RTE (Lib_RE);
-               end if;
-            end if;
-
-            --  Call the function
-
-            Expr :=
-              Make_Function_Call (Loc, Name => New_Occurrence_Of (Fnam, Loc));
-
-            --  Allow Expr to be used as arg to Build_To_Any_Call immediately
-
-            Set_Etype (Expr, RTE (RE_TypeCode));
-
-            return Expr;
-         end Build_TypeCode_Call;
-
-         -----------------------------
-         -- Build_TypeCode_Function --
-         -----------------------------
-
-         procedure Build_TypeCode_Function
-           (Loc  : Source_Ptr;
-            Typ  : Entity_Id;
-            Decl : out Node_Id;
-            Fnam : out Entity_Id)
-         is
-            Spec  : Node_Id;
-            Decls : constant List_Id := New_List;
-            Stms  : constant List_Id := New_List;
-
-            TCNam : constant Entity_Id :=
-                      Make_Stream_Procedure_Function_Name (Loc,
-                        Typ, Name_uTypeCode);
-
-            Parameters : List_Id;
-
-            procedure Add_String_Parameter
-              (S              : String_Id;
-               Parameter_List : List_Id);
-            --  Add a literal for S to Parameters
-
-            procedure Add_TypeCode_Parameter
-              (TC_Node        : Node_Id;
-               Parameter_List : List_Id);
-            --  Add the typecode for Typ to Parameters
-
-            procedure Add_Long_Parameter
-              (Expr_Node      : Node_Id;
-               Parameter_List : List_Id);
-            --  Add a signed long integer expression to Parameters
-
-            procedure Initialize_Parameter_List
-              (Name_String    : String_Id;
-               Repo_Id_String : String_Id;
-               Parameter_List : out List_Id);
-            --  Return a list that contains the first two parameters
-            --  for a parameterized typecode: name and repository id.
-
-            function Make_Constructed_TypeCode
-              (Kind       : Entity_Id;
-               Parameters : List_Id) return Node_Id;
-            --  Call TC_Build with the given kind and parameters
-
-            procedure Return_Constructed_TypeCode (Kind : Entity_Id);
-            --  Make a return statement that calls TC_Build with the given
-            --  typecode kind, and the constructed parameters list.
-
-            procedure Return_Alias_TypeCode (Base_TypeCode  : Node_Id);
-            --  Return a typecode that is a TC_Alias for the given typecode
-
-            --------------------------
-            -- Add_String_Parameter --
-            --------------------------
-
-            procedure Add_String_Parameter
-              (S              : String_Id;
-               Parameter_List : List_Id)
-            is
-            begin
-               Append_To (Parameter_List,
-                 Make_Function_Call (Loc,
-                   Name =>
-                     New_Occurrence_Of (RTE (RE_TA_String), Loc),
-                   Parameter_Associations => New_List (
-                     Make_String_Literal (Loc, S))));
-            end Add_String_Parameter;
-
-            ----------------------------
-            -- Add_TypeCode_Parameter --
-            ----------------------------
-
-            procedure Add_TypeCode_Parameter
-              (TC_Node        : Node_Id;
-               Parameter_List : List_Id)
-            is
-            begin
-               Append_To (Parameter_List,
-                 Make_Function_Call (Loc,
-                   Name =>
-                     New_Occurrence_Of (RTE (RE_TA_TC), Loc),
-                   Parameter_Associations => New_List (
-                     TC_Node)));
-            end Add_TypeCode_Parameter;
-
-            ------------------------
-            -- Add_Long_Parameter --
-            ------------------------
-
-            procedure Add_Long_Parameter
-              (Expr_Node      : Node_Id;
-               Parameter_List : List_Id)
-            is
-            begin
-               Append_To (Parameter_List,
-                 Make_Function_Call (Loc,
-                   Name =>
-                     New_Occurrence_Of (RTE (RE_TA_LI), Loc),
-                   Parameter_Associations => New_List (Expr_Node)));
-            end Add_Long_Parameter;
-
-            -------------------------------
-            -- Initialize_Parameter_List --
-            -------------------------------
-
-            procedure Initialize_Parameter_List
-              (Name_String    : String_Id;
-               Repo_Id_String : String_Id;
-               Parameter_List : out List_Id)
-            is
-            begin
-               Parameter_List := New_List;
-               Add_String_Parameter (Name_String, Parameter_List);
-               Add_String_Parameter (Repo_Id_String, Parameter_List);
-            end Initialize_Parameter_List;
-
-            ---------------------------
-            -- Return_Alias_TypeCode --
-            ---------------------------
-
-            procedure Return_Alias_TypeCode
-              (Base_TypeCode  : Node_Id)
-            is
-            begin
-               Add_TypeCode_Parameter (Base_TypeCode, Parameters);
-               Return_Constructed_TypeCode (RTE (RE_TC_Alias));
-            end Return_Alias_TypeCode;
-
-            -------------------------------
-            -- Make_Constructed_TypeCode --
-            -------------------------------
-
-            function Make_Constructed_TypeCode
-              (Kind       : Entity_Id;
-               Parameters : List_Id) return Node_Id
-            is
-               Constructed_TC : constant Node_Id :=
-                 Make_Function_Call (Loc,
-                   Name =>
-                     New_Occurrence_Of (RTE (RE_TC_Build), Loc),
-                   Parameter_Associations => New_List (
-                     New_Occurrence_Of (Kind, Loc),
-                     Make_Aggregate (Loc,
-                        Expressions => Parameters)));
-            begin
-               Set_Etype (Constructed_TC, RTE (RE_TypeCode));
-               return Constructed_TC;
-            end Make_Constructed_TypeCode;
-
-            ---------------------------------
-            -- Return_Constructed_TypeCode --
-            ---------------------------------
-
-            procedure Return_Constructed_TypeCode (Kind : Entity_Id) is
-            begin
-               Append_To (Stms,
-                 Make_Return_Statement (Loc,
-                   Expression =>
-                      Make_Constructed_TypeCode (Kind, Parameters)));
-            end Return_Constructed_TypeCode;
-
-            ------------------
-            -- Record types --
-            ------------------
-
-            procedure TC_Rec_Add_Process_Element
-              (Params  : List_Id;
-               Any     : Entity_Id;
-               Counter : in out Int;
-               Rec     : Entity_Id;
-               Field   : Node_Id);
-
-            procedure TC_Append_Record_Traversal is
-              new Append_Record_Traversal (
-                Rec                 => Empty,
-                Add_Process_Element => TC_Rec_Add_Process_Element);
-
-            --------------------------------
-            -- TC_Rec_Add_Process_Element --
-            --------------------------------
-
-            procedure TC_Rec_Add_Process_Element
-              (Params  : List_Id;
-               Any     : Entity_Id;
-               Counter : in out Int;
-               Rec     : Entity_Id;
-               Field   : Node_Id)
-            is
-               pragma Warnings (Off);
-               pragma Unreferenced (Any, Counter, Rec);
-               pragma Warnings (On);
-
-            begin
-               if Nkind (Field) = N_Defining_Identifier then
-
-                  --  A regular component
-
-                  Add_TypeCode_Parameter (
-                    Build_TypeCode_Call (Loc, Etype (Field), Decls), Params);
-                  Get_Name_String (Chars (Field));
-                  Add_String_Parameter (String_From_Name_Buffer, Params);
-
-               else
-
-                  --  A variant part
-
-                  declare
-                     Discriminant_Type : constant Entity_Id :=
-                                           Etype (Name (Field));
-
-                     Is_Enum : constant Boolean :=
-                                 Is_Enumeration_Type (Discriminant_Type);
-
-                     Union_TC_Params : List_Id;
-
-                     U_Name : constant Name_Id :=
-                                New_External_Name (Chars (Typ), 'U', -1);
-
-                     Name_Str         : String_Id;
-                     Struct_TC_Params : List_Id;
-
-                     Variant : Node_Id;
-                     Choice  : Node_Id;
-                     Default : constant Node_Id :=
-                                 Make_Integer_Literal (Loc, -1);
-
-                     Dummy_Counter : Int := 0;
-
-                     procedure Add_Params_For_Variant_Components;
-                     --  Add a struct TypeCode and a corresponding member name
-                     --  to the union parameter list.
-
-                     --  Ordering of declarations is a complete mess in this
-                     --  area, it is supposed to be types/varibles, then
-                     --  subprogram specs, then subprogram bodies ???
-
-                     ---------------------------------------
-                     -- Add_Params_For_Variant_Components --
-                     ---------------------------------------
-
-                     procedure Add_Params_For_Variant_Components
-                     is
-                        S_Name : constant Name_Id :=
-                                   New_External_Name (U_Name, 'S', -1);
-
-                     begin
-                        Get_Name_String (S_Name);
-                        Name_Str := String_From_Name_Buffer;
-                        Initialize_Parameter_List
-                          (Name_Str, Name_Str, Struct_TC_Params);
-
-                        --  Build struct parameters
-
-                        TC_Append_Record_Traversal (Struct_TC_Params,
-                          Component_List (Variant),
-                          Empty,
-                          Dummy_Counter);
-
-                        Add_TypeCode_Parameter
-                          (Make_Constructed_TypeCode
-                           (RTE (RE_TC_Struct), Struct_TC_Params),
-                           Union_TC_Params);
-
-                        Add_String_Parameter (Name_Str, Union_TC_Params);
-                     end Add_Params_For_Variant_Components;
-
-                  begin
-                     Get_Name_String (U_Name);
-                     Name_Str := String_From_Name_Buffer;
-
-                     Initialize_Parameter_List
-                       (Name_Str, Name_Str, Union_TC_Params);
-
-                     Add_String_Parameter (Name_Str, Params);
-
-                     --  Add union in enclosing parameter list
-
-                     Add_TypeCode_Parameter
-                       (Make_Constructed_TypeCode
-                        (RTE (RE_TC_Union), Union_TC_Params),
-                        Parameters);
-
-                     --  Build union parameters
-
-                     Add_TypeCode_Parameter
-                       (Discriminant_Type, Union_TC_Params);
-                     Add_Long_Parameter (Default, Union_TC_Params);
-
-                     Variant := First_Non_Pragma (Variants (Field));
-                     while Present (Variant) loop
-                        Choice := First (Discrete_Choices (Variant));
-                        while Present (Choice) loop
-                           case Nkind (Choice) is
-                              when N_Range =>
-                                 declare
-                                    L : constant Uint :=
-                                          Expr_Value (Low_Bound (Choice));
-                                    H : constant Uint :=
-                                          Expr_Value (High_Bound (Choice));
-                                    J : Uint := L;
-                                    --  3.8.1(8) guarantees that the bounds of
-                                    --  this range are static.
-
-                                    Expr : Node_Id;
-
-                                 begin
-                                    while J <= H loop
-                                       if Is_Enum then
-                                          Expr := New_Occurrence_Of (
-                                            Get_Enum_Lit_From_Pos (
-                                              Discriminant_Type, J, Loc), Loc);
-                                       else
-                                          Expr :=
-                                            Make_Integer_Literal (Loc, J);
-                                       end if;
-                                       Append_To (Union_TC_Params,
-                                         Build_To_Any_Call (Expr, Decls));
-                                       Add_Params_For_Variant_Components;
-                                       J := J + Uint_1;
-                                    end loop;
-                                 end;
-
-                              when N_Others_Choice =>
-                                 Add_Long_Parameter (
-                                   Make_Integer_Literal (Loc, 0),
-                                   Union_TC_Params);
-                                 Add_Params_For_Variant_Components;
-
-                              when others =>
-                                 Append_To (Union_TC_Params,
-                                   Build_To_Any_Call (Choice, Decls));
-                                 Add_Params_For_Variant_Components;
-
-                           end case;
-
-                        end loop;
-
-                        Next_Non_Pragma (Variant);
-                     end loop;
-
-                  end;
-               end if;
-            end TC_Rec_Add_Process_Element;
-
-            Type_Name_Str    : String_Id;
-            Type_Repo_Id_Str : String_Id;
-
-         begin
-            pragma Assert (not Is_Itype (Typ));
-            Fnam := TCNam;
-
-            Spec :=
-              Make_Function_Specification (Loc,
-                Defining_Unit_Name => Fnam,
-                Parameter_Specifications => Empty_List,
-                Result_Definition =>
-                  New_Occurrence_Of (RTE (RE_TypeCode), Loc));
-
-            Build_Name_And_Repository_Id (Typ,
-              Name_Str => Type_Name_Str, Repo_Id_Str => Type_Repo_Id_Str);
-            Initialize_Parameter_List
-              (Type_Name_Str, Type_Repo_Id_Str, Parameters);
-
-            if Is_Derived_Type (Typ)
-              and then not Is_Tagged_Type (Typ)
-            then
-               declare
-                  Parent_Type : Entity_Id := Etype (Typ);
-               begin
-
-                  if Is_Itype (Parent_Type) then
-
-                     --  Skip implicit base type
-
-                     Parent_Type := Etype (Parent_Type);
-                  end if;
-
-                  Return_Alias_TypeCode (
-                    Build_TypeCode_Call (Loc, Parent_Type, Decls));
-               end;
-
-            elsif Is_Integer_Type (Typ)
-              or else Is_Unsigned_Type (Typ)
-            then
-               Return_Alias_TypeCode (
-                 Build_TypeCode_Call (Loc,
-                   Find_Numeric_Representation (Typ), Decls));
-
-            elsif Is_Record_Type (Typ)
-              and then not Is_Tagged_Type (Typ)
-            then
-               if Nkind (Declaration_Node (Typ)) = N_Subtype_Declaration then
-                  Return_Alias_TypeCode (
-                    Build_TypeCode_Call (Loc, Etype (Typ), Decls));
-               else
-                  declare
-                     Disc : Entity_Id := Empty;
-                     Rdef : constant Node_Id :=
-                       Type_Definition (Declaration_Node (Typ));
-                     Dummy_Counter : Int := 0;
-                  begin
-                     --  First all discriminants
-
-                     if Has_Discriminants (Typ) then
-                        Disc := First_Discriminant (Typ);
-                     end if;
-                     while Present (Disc) loop
-                        Add_TypeCode_Parameter (
-                          Build_TypeCode_Call (Loc, Etype (Disc), Decls),
-                          Parameters);
-                        Get_Name_String (Chars (Disc));
-                        Add_String_Parameter (
-                          String_From_Name_Buffer,
-                          Parameters);
-                        Next_Discriminant (Disc);
-                     end loop;
-
-                     --  ... then all components
-
-                     TC_Append_Record_Traversal
-                       (Parameters, Component_List (Rdef),
-                        Empty, Dummy_Counter);
-                     Return_Constructed_TypeCode (RTE (RE_TC_Struct));
-                  end;
-               end if;
-
-            elsif Is_Array_Type (Typ) then
-               declare
-                  Ndim           : constant Pos := Number_Dimensions (Typ);
-                  Inner_TypeCode : Node_Id;
-                  Constrained    : constant Boolean := Is_Constrained (Typ);
-                  Indx           : Node_Id          := First_Index (Typ);
-
-               begin
-                  Inner_TypeCode := Build_TypeCode_Call (Loc,
-                    Component_Type (Typ),
-                    Decls);
-
-                  for J in 1 .. Ndim loop
-                     if Constrained then
-                        Inner_TypeCode := Make_Constructed_TypeCode
-                          (RTE (RE_TC_Array), New_List (
-                            Build_To_Any_Call (
-                              OK_Convert_To (RTE (RE_Long_Unsigned),
-                                Make_Attribute_Reference (Loc,
-                                  Prefix =>
-                                    New_Occurrence_Of (Typ, Loc),
-                                  Attribute_Name =>
-                                    Name_Length,
-                                  Expressions => New_List (
-                                    Make_Integer_Literal (Loc,
-                                      Ndim - J + 1)))),
-                              Decls),
-                            Build_To_Any_Call (Inner_TypeCode, Decls)));
-
-                     else
-                        --  Unconstrained case: add low bound for each
-                        --  dimension.
-
-                        Add_TypeCode_Parameter
-                          (Build_TypeCode_Call (Loc, Etype (Indx), Decls),
-                           Parameters);
-                        Get_Name_String (New_External_Name ('L', J));
-                        Add_String_Parameter (
-                          String_From_Name_Buffer,
-                          Parameters);
-                        Next_Index (Indx);
-
-                        Inner_TypeCode := Make_Constructed_TypeCode
-                          (RTE (RE_TC_Sequence), New_List (
-                            Build_To_Any_Call (
-                              OK_Convert_To (RTE (RE_Long_Unsigned),
-                                Make_Integer_Literal (Loc, 0)),
-                              Decls),
-                            Build_To_Any_Call (Inner_TypeCode, Decls)));
-                     end if;
-                  end loop;
-
-                  if Constrained then
-                     Return_Alias_TypeCode (Inner_TypeCode);
-                  else
-                     Add_TypeCode_Parameter (Inner_TypeCode, Parameters);
-                     Start_String;
-                     Store_String_Char ('V');
-                     Add_String_Parameter (End_String, Parameters);
-                     Return_Constructed_TypeCode (RTE (RE_TC_Struct));
-                  end if;
-               end;
-
-            else
-               --  Default: type is represented as an opaque sequence of bytes
-
-               Return_Alias_TypeCode
-                 (New_Occurrence_Of (RTE (RE_TC_Opaque), Loc));
-            end if;
-
-            Decl :=
-              Make_Subprogram_Body (Loc,
-                Specification => Spec,
-                Declarations => Decls,
-                Handled_Statement_Sequence =>
-                  Make_Handled_Sequence_Of_Statements (Loc,
-                    Statements => Stms));
-         end Build_TypeCode_Function;
-
-         ---------------------------------
-         -- Find_Numeric_Representation --
-         ---------------------------------
-
-         function Find_Numeric_Representation (Typ : Entity_Id)
-           return Entity_Id
-         is
-            FST    : constant Entity_Id := First_Subtype (Typ);
-            P_Size : constant Uint      := Esize (FST);
-
-         begin
-            if Is_Unsigned_Type (Typ) then
-               if P_Size <= Standard_Short_Short_Integer_Size then
-                  return RTE (RE_Short_Short_Unsigned);
-
-               elsif P_Size <= Standard_Short_Integer_Size then
-                  return RTE (RE_Short_Unsigned);
-
-               elsif P_Size <= Standard_Integer_Size then
-                  return RTE (RE_Unsigned);
-
-               elsif P_Size <= Standard_Long_Integer_Size then
-                  return RTE (RE_Long_Unsigned);
-
-               else
-                  return RTE (RE_Long_Long_Unsigned);
-               end if;
-
-            elsif Is_Integer_Type (Typ) then
-               if P_Size <= Standard_Short_Short_Integer_Size then
-                  return Standard_Short_Short_Integer;
-
-               elsif P_Size <= Standard_Short_Integer_Size then
-                  return Standard_Short_Integer;
-
-               elsif P_Size <= Standard_Integer_Size then
-                  return Standard_Integer;
-
-               elsif P_Size <= Standard_Long_Integer_Size then
-                  return Standard_Long_Integer;
-
-               else
-                  return Standard_Long_Long_Integer;
-               end if;
-
-            elsif Is_Floating_Point_Type (Typ) then
-               if P_Size <= Standard_Short_Float_Size then
-                  return Standard_Short_Float;
-
-               elsif P_Size <= Standard_Float_Size then
-                  return Standard_Float;
-
-               elsif P_Size <= Standard_Long_Float_Size then
-                  return Standard_Long_Float;
-
-               else
-                  return Standard_Long_Long_Float;
-               end if;
-
-            else
-               raise Program_Error;
-            end if;
-
-            --  TBD: fixed point types???
-            --  TBverified numeric types with a biased representation???
-
-         end Find_Numeric_Representation;
-
-         ---------------------------
-         -- Append_Array_Traversal --
-         ---------------------------
-
-         procedure Append_Array_Traversal
-           (Stmts   : List_Id;
-            Any     : Entity_Id;
-            Counter : Entity_Id := Empty;
-            Depth   : Pos       := 1)
-         is
-            Loc         : constant Source_Ptr := Sloc (Subprogram);
-            Typ         : constant Entity_Id  := Etype (Arry);
-            Constrained : constant Boolean    := Is_Constrained (Typ);
-            Ndim        : constant Pos        := Number_Dimensions (Typ);
-
-            Inner_Any, Inner_Counter : Entity_Id;
-
-            Loop_Stm    : Node_Id;
-            Inner_Stmts : constant List_Id := New_List;
-
-         begin
-            if Depth > Ndim then
-
-               --  Processing for one element of an array
-
-               declare
-                  Element_Expr : constant Node_Id :=
-                                   Make_Indexed_Component (Loc,
-                                     New_Occurrence_Of (Arry, Loc),
-                                     Indices);
-
-               begin
-                  Set_Etype (Element_Expr, Component_Type (Typ));
-                  Add_Process_Element (Stmts,
-                    Any     => Any,
-                    Counter => Counter,
-                    Datum   => Element_Expr);
-               end;
-
-               return;
-            end if;
-
-            Append_To (Indices,
-              Make_Identifier (Loc, New_External_Name ('L', Depth)));
-
-            if Constrained then
-               Inner_Any := Any;
-               Inner_Counter := Counter;
-            else
-               Inner_Any := Make_Defining_Identifier (Loc,
-                 New_External_Name ('A', Depth));
-               Set_Etype (Inner_Any, RTE (RE_Any));
-
-               if Present (Counter) then
-                  Inner_Counter := Make_Defining_Identifier (Loc,
-                    New_External_Name ('J', Depth));
-               else
-                  Inner_Counter := Empty;
-               end if;
-            end if;
-
-            Append_Array_Traversal (Inner_Stmts,
-              Any     => Inner_Any,
-              Counter => Inner_Counter,
-              Depth   => Depth + 1);
-
-            Loop_Stm :=
-              Make_Implicit_Loop_Statement (Subprogram,
-                Iteration_Scheme =>
-                  Make_Iteration_Scheme (Loc,
-                    Loop_Parameter_Specification =>
-                      Make_Loop_Parameter_Specification (Loc,
-                        Defining_Identifier =>
-                          Make_Defining_Identifier (Loc,
-                            Chars => New_External_Name ('L', Depth)),
-
-                        Discrete_Subtype_Definition =>
-                          Make_Attribute_Reference (Loc,
-                            Prefix         => New_Occurrence_Of (Arry, Loc),
-                            Attribute_Name => Name_Range,
-
-                            Expressions => New_List (
-                              Make_Integer_Literal (Loc, Depth))))),
-                Statements => Inner_Stmts);
-
-            if Constrained then
-               Append_To (Stmts, Loop_Stm);
-               return;
-            end if;
-
-            declare
-               Decls       : constant List_Id := New_List;
-               Dimen_Stmts : constant List_Id := New_List;
-               Length_Node : Node_Id;
-
-               Inner_Any_TypeCode : constant Entity_Id :=
-                                      Make_Defining_Identifier (Loc,
-                                        New_External_Name ('T', Depth));
-
-               Inner_Any_TypeCode_Expr : Node_Id;
-
-            begin
-               if Depth = 1 then
-                  Inner_Any_TypeCode_Expr :=
-                    Make_Function_Call (Loc,
-                      Name =>
-                        New_Occurrence_Of (RTE (RE_Any_Member_Type), Loc),
-                      Parameter_Associations => New_List (
-                        New_Occurrence_Of (Any, Loc),
-                        Make_Integer_Literal (Loc, Ndim)));
-               else
-                  Inner_Any_TypeCode_Expr :=
-                    Make_Function_Call (Loc,
-                      Name =>
-                        New_Occurrence_Of (RTE (RE_Content_Type), Loc),
-                      Parameter_Associations => New_List (
-                        Make_Identifier (Loc,
-                          New_External_Name ('T', Depth - 1))));
-               end if;
-
-               Append_To (Decls,
-                 Make_Object_Declaration (Loc,
-                   Defining_Identifier => Inner_Any_TypeCode,
-                   Constant_Present    => True,
-                   Object_Definition   => New_Occurrence_Of (
-                                            RTE (RE_TypeCode), Loc),
-                   Expression          => Inner_Any_TypeCode_Expr));
-               Append_To (Decls,
-                 Make_Object_Declaration (Loc,
-                   Defining_Identifier => Inner_Any,
-                   Object_Definition   =>
-                     New_Occurrence_Of (RTE (RE_Any), Loc),
-                   Expression          =>
-                     Make_Function_Call (Loc,
-                       Name =>
-                         New_Occurrence_Of (
-                           RTE (RE_Create_Any), Loc),
-                       Parameter_Associations => New_List (
-                         New_Occurrence_Of (Inner_Any_TypeCode, Loc)))));
-
-               if Present (Inner_Counter) then
-                  Append_To (Decls,
-                    Make_Object_Declaration (Loc,
-                      Defining_Identifier => Inner_Counter,
-                      Object_Definition   =>
-                        New_Occurrence_Of (RTE (RE_Long_Unsigned), Loc),
-                      Expression          =>
-                        Make_Integer_Literal (Loc, 0)));
-               end if;
-
-               Length_Node := Make_Attribute_Reference (Loc,
-                     Prefix         => New_Occurrence_Of (Arry, Loc),
-                     Attribute_Name => Name_Length,
-                     Expressions    =>
-                       New_List (Make_Integer_Literal (Loc, Depth)));
-               Set_Etype (Length_Node, RTE (RE_Long_Unsigned));
-
-               Add_Process_Element (Dimen_Stmts,
-                 Datum   => Length_Node,
-                 Any     => Inner_Any,
-                 Counter => Inner_Counter);
-
-               --  Loop_Stm does approrpriate processing for each element
-               --  of Inner_Any.
-
-               Append_To (Dimen_Stmts, Loop_Stm);
-
-               --  Link outer and inner any
-
->>>>>>> 8c044a9c
                Add_Process_Element (Dimen_Stmts,
                  Any     => Any,
                  Counter => Counter,
                  Datum   => New_Occurrence_Of (Inner_Any, Loc));
-<<<<<<< HEAD
-
 
                Append_To (Stmts,
                  Make_Block_Statement (Loc,
@@ -19024,48 +10454,6 @@
       -- Reserve_NamingContext_Methods --
       -----------------------------------
 
-=======
-
-               Append_To (Stmts,
-                 Make_Block_Statement (Loc,
-                   Declarations =>
-                     Decls,
-                   Handled_Statement_Sequence =>
-                     Make_Handled_Sequence_Of_Statements (Loc,
-                       Statements => Dimen_Stmts)));
-            end;
-         end Append_Array_Traversal;
-
-         -----------------------------------------
-         -- Make_Stream_Procedure_Function_Name --
-         -----------------------------------------
-
-         function Make_Stream_Procedure_Function_Name
-           (Loc : Source_Ptr;
-            Typ : Entity_Id;
-            Nam : Name_Id) return Entity_Id
-         is
-         begin
-            --  For tagged types, we use a canonical name so that it matches
-            --  the primitive spec. For all other cases, we use a serialized
-            --  name so that multiple generations of the same procedure do not
-            --  clash.
-
-            if Is_Tagged_Type (Typ) then
-               return Make_Defining_Identifier (Loc, Nam);
-            else
-               return Make_Defining_Identifier (Loc,
-                   Chars =>
-                     New_External_Name (Nam, ' ', Increment_Serial_Number));
-            end if;
-         end Make_Stream_Procedure_Function_Name;
-      end Helpers;
-
-      -----------------------------------
-      -- Reserve_NamingContext_Methods --
-      -----------------------------------
-
->>>>>>> 8c044a9c
       procedure Reserve_NamingContext_Methods is
          Str_Resolve : constant String := "resolve";
       begin
@@ -19432,181 +10820,6 @@
       end case;
    end Specific_Build_Subprogram_Receiving_Stubs;
 
-   --------------------------------------------------
-   -- Specific_Add_Receiving_Stubs_To_Declarations --
-   --------------------------------------------------
-
-   procedure Specific_Add_Receiving_Stubs_To_Declarations
-     (Pkg_Spec : Node_Id;
-      Decls    : List_Id)
-   is
-   begin
-      case Get_PCS_Name is
-         when Name_PolyORB_DSA =>
-            PolyORB_Support.Add_Receiving_Stubs_To_Declarations (
-              Pkg_Spec, Decls);
-         when others =>
-            GARLIC_Support.Add_Receiving_Stubs_To_Declarations (
-              Pkg_Spec, Decls);
-      end case;
-   end Specific_Add_Receiving_Stubs_To_Declarations;
-
-   ------------------------------------------
-   -- Specific_Build_General_Calling_Stubs --
-   ------------------------------------------
-
-   procedure Specific_Build_General_Calling_Stubs
-     (Decls                     : List_Id;
-      Statements                : List_Id;
-      Target                    : RPC_Target;
-      Subprogram_Id             : Node_Id;
-      Asynchronous              : Node_Id   := Empty;
-      Is_Known_Asynchronous     : Boolean   := False;
-      Is_Known_Non_Asynchronous : Boolean   := False;
-      Is_Function               : Boolean;
-      Spec                      : Node_Id;
-      Stub_Type                 : Entity_Id := Empty;
-      RACW_Type                 : Entity_Id := Empty;
-      Nod                       : Node_Id)
-   is
-   begin
-      case Get_PCS_Name is
-         when Name_PolyORB_DSA =>
-            PolyORB_Support.Build_General_Calling_Stubs (
-              Decls,
-              Statements,
-              Target.Object,
-              Subprogram_Id,
-              Asynchronous,
-              Is_Known_Asynchronous,
-              Is_Known_Non_Asynchronous,
-              Is_Function,
-              Spec,
-              Stub_Type,
-              RACW_Type,
-              Nod);
-         when others =>
-            GARLIC_Support.Build_General_Calling_Stubs (
-              Decls,
-              Statements,
-              Target.Partition,
-              Target.RPC_Receiver,
-              Subprogram_Id,
-              Asynchronous,
-              Is_Known_Asynchronous,
-              Is_Known_Non_Asynchronous,
-              Is_Function,
-              Spec,
-              Stub_Type,
-              RACW_Type,
-              Nod);
-      end case;
-   end Specific_Build_General_Calling_Stubs;
-
-   --------------------------------------
-   -- Specific_Build_RPC_Receiver_Body --
-   --------------------------------------
-
-   procedure Specific_Build_RPC_Receiver_Body
-     (RPC_Receiver : Entity_Id;
-      Request      : out Entity_Id;
-      Subp_Id      : out Entity_Id;
-      Subp_Index   : out Entity_Id;
-      Stmts        : out List_Id;
-      Decl         : out Node_Id)
-   is
-   begin
-      case Get_PCS_Name is
-         when Name_PolyORB_DSA =>
-            PolyORB_Support.Build_RPC_Receiver_Body
-              (RPC_Receiver,
-               Request,
-               Subp_Id,
-               Subp_Index,
-               Stmts,
-               Decl);
-         when others =>
-            GARLIC_Support.Build_RPC_Receiver_Body
-              (RPC_Receiver,
-               Request,
-               Subp_Id,
-               Subp_Index,
-               Stmts,
-               Decl);
-      end case;
-   end Specific_Build_RPC_Receiver_Body;
-
-   --------------------------------
-   -- Specific_Build_Stub_Target --
-   --------------------------------
-
-   function Specific_Build_Stub_Target
-     (Loc                   : Source_Ptr;
-      Decls                 : List_Id;
-      RCI_Locator           : Entity_Id;
-      Controlling_Parameter : Entity_Id) return RPC_Target is
-   begin
-      case Get_PCS_Name is
-         when Name_PolyORB_DSA =>
-            return PolyORB_Support.Build_Stub_Target (Loc,
-                     Decls, RCI_Locator, Controlling_Parameter);
-         when others =>
-            return GARLIC_Support.Build_Stub_Target (Loc,
-                     Decls, RCI_Locator, Controlling_Parameter);
-      end case;
-   end Specific_Build_Stub_Target;
-
-   ------------------------------
-   -- Specific_Build_Stub_Type --
-   ------------------------------
-
-   procedure Specific_Build_Stub_Type
-     (RACW_Type         : Entity_Id;
-      Stub_Type         : Entity_Id;
-      Stub_Type_Decl    : out Node_Id;
-      RPC_Receiver_Decl : out Node_Id)
-   is
-   begin
-      case Get_PCS_Name is
-         when Name_PolyORB_DSA =>
-            PolyORB_Support.Build_Stub_Type (
-              RACW_Type, Stub_Type,
-              Stub_Type_Decl, RPC_Receiver_Decl);
-         when others =>
-            GARLIC_Support.Build_Stub_Type (
-              RACW_Type, Stub_Type,
-              Stub_Type_Decl, RPC_Receiver_Decl);
-      end case;
-   end Specific_Build_Stub_Type;
-
-   function Specific_Build_Subprogram_Receiving_Stubs
-     (Vis_Decl                 : Node_Id;
-      Asynchronous             : Boolean;
-      Dynamically_Asynchronous : Boolean   := False;
-      Stub_Type                : Entity_Id := Empty;
-      RACW_Type                : Entity_Id := Empty;
-      Parent_Primitive         : Entity_Id := Empty) return Node_Id is
-   begin
-      case Get_PCS_Name is
-         when Name_PolyORB_DSA =>
-            return PolyORB_Support.Build_Subprogram_Receiving_Stubs (
-                     Vis_Decl,
-                     Asynchronous,
-                     Dynamically_Asynchronous,
-                     Stub_Type,
-                     RACW_Type,
-                     Parent_Primitive);
-         when others =>
-            return GARLIC_Support.Build_Subprogram_Receiving_Stubs (
-                     Vis_Decl,
-                     Asynchronous,
-                     Dynamically_Asynchronous,
-                     Stub_Type,
-                     RACW_Type,
-                     Parent_Primitive);
-      end case;
-   end Specific_Build_Subprogram_Receiving_Stubs;
-
    --------------------------
    -- Underlying_RACW_Type --
    --------------------------
