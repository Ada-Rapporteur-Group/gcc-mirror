--- conflicted
+++ resolved
@@ -6,11 +6,7 @@
 --                                                                          --
 --                                 S p e c                                  --
 --                                                                          --
-<<<<<<< HEAD
---          Copyright (C) 1992-2006, Free Software Foundation, Inc.         --
-=======
 --          Copyright (C) 1992-2007, Free Software Foundation, Inc.         --
->>>>>>> 751ff693
 --                                                                          --
 -- GNAT is free software;  you can  redistribute it  and/or modify it under --
 -- terms of the  GNU General Public License as published  by the Free Soft- --
@@ -19,14 +15,8 @@
 -- OUT ANY WARRANTY;  without even the  implied warranty of MERCHANTABILITY --
 -- or FITNESS FOR A PARTICULAR PURPOSE.  See the GNU General Public License --
 -- for  more details.  You should have  received  a copy of the GNU General --
-<<<<<<< HEAD
--- Public License  distributed with GNAT;  see file COPYING.  If not, write --
--- to  the  Free Software Foundation,  51  Franklin  Street,  Fifth  Floor, --
--- Boston, MA 02110-1301, USA.                                              --
-=======
 -- Public License  distributed with GNAT; see file COPYING3.  If not, go to --
 -- http://www.gnu.org/licenses for a complete copy of the license.          --
->>>>>>> 751ff693
 --                                                                          --
 -- GNAT was originally developed  by the GNAT team at  New York University. --
 -- Extensive contributions were provided by Ada Core Technologies Inc.      --
@@ -51,16 +41,6 @@
 package Sem_Cat is
 
    function Has_Stream_Attribute_Definition
-<<<<<<< HEAD
-     (Typ : Entity_Id; Nam : TSS_Name_Type) return Boolean;
-   --  True when there is a attribute definition clause specifying attribute
-   --  Nam for Typ. In Ada 2005 mode, returns True only when the attribute
-   --  definition clause is visible. Note that attribute definition clauses
-   --  inherited from parent types are taken into account by this predicate
-   --  (to test for presence of an attribute definition clause for one
-   --  specific type, excluding inherited definitions, the flags
-   --  Has_Specicied_Stream_* can be used instead).
-=======
      (Typ          : Entity_Id;
       Nam          : TSS_Name_Type;
       At_Any_Place : Boolean := False) return Boolean;
@@ -73,7 +53,6 @@
    --  (to test for presence of an attribute definition clause for one
    --  specific type, excluding inherited definitions, the flags
    --  Has_Specified_Stream_* can be used instead).
->>>>>>> 751ff693
 
    function In_Preelaborated_Unit return Boolean;
    --  Determines if the current scope is within a preelaborated compilation
@@ -176,10 +155,6 @@
    --  Enforce constraints on primitive operations of the designated type of
    --  an RACW. Note that since the complete set of primitive operations of the
    --  designated type needs to be known, we must defer these checks until the
-<<<<<<< HEAD
-   --  desgianted type is frozen.
-=======
    --  designated type is frozen.
->>>>>>> 751ff693
 
 end Sem_Cat;