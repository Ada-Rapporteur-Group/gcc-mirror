--- conflicted
+++ resolved
@@ -7,11 +7,7 @@
 --                                                                          --
 --                                  S p e c                                 --
 --                                                                          --
-<<<<<<< HEAD
---          Copyright (C) 1992-2005, Free Software Foundation, Inc.         --
-=======
 --          Copyright (C) 1992-2006, Free Software Foundation, Inc.         --
->>>>>>> c355071f
 --                                                                          --
 -- GNARL is free software; you can  redistribute it  and/or modify it under --
 -- terms of the  GNU General Public License as published  by the Free Soft- --
@@ -97,8 +93,6 @@
       Ceiling : System.Any_Priority;
       --  Ceiling priority associated with the protected object
 
-<<<<<<< HEAD
-=======
       New_Ceiling : System.Any_Priority;
       --  New ceiling priority associated to the protected object. In case
       --  of assignment of a new ceiling priority to the protected object the
@@ -109,7 +103,6 @@
       --  until completion of the protected action in which the assignment
       --  has been executed (AARM D.5.2 (10/2)).
 
->>>>>>> c355071f
       Owner : Task_Id;
       --  This field contains the protected object's owner. Null_Task
       --  indicates that the protected object is not currently being used.
@@ -203,14 +196,11 @@
    --  Note: we are not currently using this interface, it is provided for
    --  possible future use. At the current time, everyone uses Lock for both
    --  read and write locks.
-<<<<<<< HEAD
-=======
 
    procedure Set_Ceiling
      (Object : Protection_Entries_Access;
       Prio   : System.Any_Priority);
    --  Sets the new ceiling priority of the protected object
->>>>>>> c355071f
 
    procedure Unlock_Entries (Object : Protection_Entries_Access);
    --  Relinquish ownership of the lock for the object represented by the
