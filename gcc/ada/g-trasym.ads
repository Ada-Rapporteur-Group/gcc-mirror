--- conflicted
+++ resolved
@@ -6,11 +6,7 @@
 --                                                                          --
 --                                 S p e c                                  --
 --                                                                          --
-<<<<<<< HEAD
---                     Copyright (C) 1999-2006, AdaCore                     --
-=======
 --                     Copyright (C) 1999-2007, AdaCore                     --
->>>>>>> 751ff693
 --                                                                          --
 -- GNAT is free software;  you can  redistribute it  and/or modify it under --
 -- terms of the  GNU General Public License as published  by the Free Soft- --
@@ -37,10 +33,6 @@
 
 --  Run-time symbolic traceback support
 
-<<<<<<< HEAD
---  Note: this is only available on selected targets. Current targets are:
---  Sparc/Solaris, GNU/Linux, SGI/IRIX, Windows NT, HP-UX, VMS, Tru64.
-=======
 --  This capability is currently supported on the following targets:
 
 --     HP-UX
@@ -51,7 +43,6 @@
 --     Tru64
 --     OpenVMS/Alpha
 --     Windows NT/XP/Vista
->>>>>>> 751ff693
 
 --  The routines provided in this package assume that your application has
 --  been compiled with debugging information turned on, since this information
@@ -69,25 +60,15 @@
 --  - archive this executable
 --  - strip a copy of the executable and distribute/deploy this version
 --  - at run time, compute absolute traceback (-bargs -E) from your
-<<<<<<< HEAD
---    executable and log it using Ada.Exceptions.Exception_Occurrence
-=======
 --    executable and log it using Ada.Exceptions.Exception_Information
->>>>>>> 751ff693
 --  - off line, compute the symbolic traceback using the executable archived
 --    with debug info and addr2line or gdb (using info line *<addr>) on the
 --    absolute addresses logged by your application.
 
 --  In order to retrieve symbolic information, functions in this package will
 --  read on disk all the debug information of the executable file (found via
-<<<<<<< HEAD
---  Argument (0), so any path information needed to read the executable file
---  need to be provided when launching the executable), and load then in
---  memory, causing a significant cpu and memory overhead.
-=======
 --  Argument (0), and looked in the PATH if needed), and load them in memory,
 --  causing a significant cpu and memory overhead.
->>>>>>> 751ff693
 
 --  On all platforms except VMS, this package is not intended to be used
 --  within a shared library, symbolic tracebacks are only supported for the
