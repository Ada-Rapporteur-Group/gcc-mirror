------------------------------------------------------------------------------
--                                                                          --
--                         GNAT COMPILER COMPONENTS                         --
--                                                                          --
--                               O U T P U T                                --
--                                                                          --
--                                 B o d y                                  --
--                                                                          --
--          Copyright (C) 1992-2010, Free Software Foundation, Inc.         --
--                                                                          --
-- GNAT is free software;  you can  redistribute it  and/or modify it under --
-- terms of the  GNU General Public License as published  by the Free Soft- --
-- ware  Foundation;  either version 3,  or (at your option) any later ver- --
-- sion.  GNAT is distributed in the hope that it will be useful, but WITH- --
-- OUT ANY WARRANTY;  without even the  implied warranty of MERCHANTABILITY --
-- or FITNESS FOR A PARTICULAR PURPOSE.                                     --
--                                                                          --
-- As a special exception under Section 7 of GPL version 3, you are granted --
-- additional permissions described in the GCC Runtime Library Exception,   --
-- version 3.1, as published by the Free Software Foundation.               --
--                                                                          --
-- You should have received a copy of the GNU General Public License and    --
-- a copy of the GCC Runtime Library Exception along with this program;     --
-- see the files COPYING3 and COPYING.RUNTIME respectively.  If not, see    --
-- <http://www.gnu.org/licenses/>.                                          --
--                                                                          --
-- GNAT was originally developed  by the GNAT team at  New York University. --
-- Extensive contributions were provided by Ada Core Technologies Inc.      --
--                                                                          --
------------------------------------------------------------------------------

package body Output is

   Current_FD : File_Descriptor := Standout;
   --  File descriptor for current output

   Special_Output_Proc : Output_Proc := null;
   --  Record argument to last call to Set_Special_Output. If this is
   --  non-null, then we are in special output mode.

   Indentation_Amount : constant Positive := 3;
   --  Number of spaces to output for each indentation level

   Indentation_Limit : constant Positive := 40;
   --  Indentation beyond this number of spaces wraps around

   pragma Assert (Indentation_Limit < Buffer_Max / 2);
   --  Make sure this is substantially shorter than the line length

   Cur_Indentation : Natural := 0;
   --  Number of spaces to indent each line

   -----------------------
   -- Local_Subprograms --
   -----------------------

   procedure Flush_Buffer;
   --  Flush buffer if non-empty and reset column counter

   ---------------------------
   -- Cancel_Special_Output --
   ---------------------------

   procedure Cancel_Special_Output is
   begin
      Special_Output_Proc := null;
   end Cancel_Special_Output;

   ------------
   -- Column --
   ------------

   function Column return Pos is
   begin
      return Pos (Next_Col);
   end Column;

   ------------------
   -- Flush_Buffer --
   ------------------

   procedure Flush_Buffer is
      Write_Error : exception;
      --  Raised if Write fails

      ------------------
      -- Write_Buffer --
      ------------------
<<<<<<< HEAD

      procedure Write_Buffer (Buf : String);
      --  Write out Buf, either using Special_Output_Proc, or the normal way
      --  using Write. Raise Write_Error if Write fails (presumably due to disk
      --  full). Write_Error is not used in the case of Special_Output_Proc.

=======

      procedure Write_Buffer (Buf : String);
      --  Write out Buf, either using Special_Output_Proc, or the normal way
      --  using Write. Raise Write_Error if Write fails (presumably due to disk
      --  full). Write_Error is not used in the case of Special_Output_Proc.

>>>>>>> 03d20231
      procedure Write_Buffer (Buf : String) is
      begin
         --  If Special_Output_Proc has been set, then use it

         if Special_Output_Proc /= null then
            Special_Output_Proc.all (Buf);

         --  If output is not set, then output to either standard output
         --  or standard error.

         elsif Write (Current_FD, Buf'Address, Buf'Length) /= Buf'Length then
            raise Write_Error;

         end if;
      end Write_Buffer;

      Len : constant Natural := Next_Col - 1;
<<<<<<< HEAD

   --  Start of processing for Flush_Buffer

=======

   --  Start of processing for Flush_Buffer

>>>>>>> 03d20231
   begin
      if Len /= 0 then
         begin
            --  If there's no indentation, or if the line is too long with
            --  indentation, or if it's a blank line, just write the buffer.

            if Cur_Indentation = 0
              or else Cur_Indentation + Len > Buffer_Max
              or else Buffer (1 .. Len) = (1 => ASCII.LF)
            then
               Write_Buffer (Buffer (1 .. Len));

            --  Otherwise, construct a new buffer with preceding spaces, and
            --  write that.

            else
               declare
<<<<<<< HEAD
                  Indented_Buffer : constant String
                    := (1 .. Cur_Indentation => ' ') & Buffer (1 .. Len);
=======
                  Indented_Buffer : constant String :=
                                      (1 .. Cur_Indentation => ' ') &
                                                          Buffer (1 .. Len);
>>>>>>> 03d20231
               begin
                  Write_Buffer (Indented_Buffer);
               end;
            end if;

         exception
            when Write_Error =>
<<<<<<< HEAD
               --  If there are errors with standard error, just quit.
               --  Otherwise, set the output to standard error before reporting
               --  a failure and quitting.
=======

               --  If there are errors with standard error just quit. Otherwise
               --  set the output to standard error before reporting a failure
               --  and quitting.
>>>>>>> 03d20231

               if Current_FD /= Standerr then
                  Current_FD := Standerr;
                  Next_Col := 1;
                  Write_Line ("fatal error: disk full");
               end if;

               OS_Exit (2);
         end;

         --  Buffer is now empty

         Next_Col := 1;
      end if;
   end Flush_Buffer;

   -------------------
   -- Ignore_Output --
   -------------------

   procedure Ignore_Output (S : String) is
   begin
      null;
   end Ignore_Output;

   ------------
   -- Indent --
   ------------

   procedure Indent is
   begin
      --  The "mod" in the following assignment is to cause a wrap around in
      --  the case where there is too much indentation.

      Cur_Indentation :=
        (Cur_Indentation + Indentation_Amount) mod Indentation_Limit;
   end Indent;

   -------------
   -- Outdent --
   -------------

   procedure Outdent is
   begin
      --  The "mod" here undoes the wrap around from Indent above

      Cur_Indentation :=
        (Cur_Indentation - Indentation_Amount) mod Indentation_Limit;
   end Outdent;

   ---------------------------
   -- Restore_Output_Buffer --
   ---------------------------

   procedure Restore_Output_Buffer (S : Saved_Output_Buffer) is
   begin
      Next_Col := S.Next_Col;
      Cur_Indentation := S.Cur_Indentation;
      Buffer (1 .. Next_Col - 1) := S.Buffer (1 .. Next_Col - 1);
   end Restore_Output_Buffer;

   ------------------------
   -- Save_Output_Buffer --
   ------------------------

   function Save_Output_Buffer return Saved_Output_Buffer is
      S : Saved_Output_Buffer;
   begin
      S.Buffer (1 .. Next_Col - 1) := Buffer (1 .. Next_Col - 1);
      S.Next_Col := Next_Col;
      S.Cur_Indentation := Cur_Indentation;
      Next_Col := 1;
      Cur_Indentation := 0;
      return S;
   end Save_Output_Buffer;

   ------------------------
   -- Set_Special_Output --
   ------------------------

   procedure Set_Special_Output (P : Output_Proc) is
   begin
      Special_Output_Proc := P;
   end Set_Special_Output;

   ----------------
   -- Set_Output --
   ----------------

   procedure Set_Output (FD : File_Descriptor) is
   begin
      if Special_Output_Proc = null then
         Flush_Buffer;
      end if;

      Current_FD := FD;
   end Set_Output;

   ------------------------
   -- Set_Standard_Error --
   ------------------------

   procedure Set_Standard_Error is
   begin
      Set_Output (Standerr);
   end Set_Standard_Error;

   -------------------------
   -- Set_Standard_Output --
   -------------------------

   procedure Set_Standard_Output is
   begin
      Set_Output (Standout);
   end Set_Standard_Output;

   -------
   -- w --
   -------

   procedure w (C : Character) is
   begin
      Write_Char (''');
      Write_Char (C);
      Write_Char (''');
      Write_Eol;
   end w;

   procedure w (S : String) is
   begin
      Write_Str (S);
      Write_Eol;
   end w;

   procedure w (V : Int) is
   begin
      Write_Int (V);
      Write_Eol;
   end w;

   procedure w (B : Boolean) is
   begin
      if B then
         w ("True");
      else
         w ("False");
      end if;
   end w;

   procedure w (L : String; C : Character) is
   begin
      Write_Str (L);
      Write_Char (' ');
      w (C);
   end w;

   procedure w (L : String; S : String) is
   begin
      Write_Str (L);
      Write_Char (' ');
      w (S);
   end w;

   procedure w (L : String; V : Int) is
   begin
      Write_Str (L);
      Write_Char (' ');
      w (V);
   end w;

   procedure w (L : String; B : Boolean) is
   begin
      Write_Str (L);
      Write_Char (' ');
      w (B);
   end w;

   ----------------
   -- Write_Char --
   ----------------

   procedure Write_Char (C : Character) is
   begin
      if Next_Col = Buffer'Length then
         Write_Eol;
      end if;

      if C = ASCII.LF then
         Write_Eol;
      else
         Buffer (Next_Col) := C;
         Next_Col := Next_Col + 1;
      end if;
   end Write_Char;

   ---------------
   -- Write_Eol --
   ---------------

   procedure Write_Eol is
   begin
      --  Remove any trailing space

      while Next_Col > 1 and then Buffer (Next_Col - 1) = ' ' loop
         Next_Col := Next_Col - 1;
      end loop;

      Buffer (Next_Col) := ASCII.LF;
      Next_Col := Next_Col + 1;
      Flush_Buffer;
   end Write_Eol;

   ---------------------------
   -- Write_Eol_Keep_Blanks --
   ---------------------------

   procedure Write_Eol_Keep_Blanks is
   begin
      Buffer (Next_Col) := ASCII.LF;
      Next_Col := Next_Col + 1;
      Flush_Buffer;
   end Write_Eol_Keep_Blanks;

   ----------------------
   -- Write_Erase_Char --
   ----------------------

   procedure Write_Erase_Char (C : Character) is
   begin
      if Next_Col /= 1 and then Buffer (Next_Col - 1) = C then
         Next_Col := Next_Col - 1;
      end if;
   end Write_Erase_Char;

   ---------------
   -- Write_Int --
   ---------------

   procedure Write_Int (Val : Int) is
   begin
      if Val < 0 then
         Write_Char ('-');
         Write_Int (-Val);

      else
         if Val > 9 then
            Write_Int (Val / 10);
         end if;

         Write_Char (Character'Val ((Val mod 10) + Character'Pos ('0')));
      end if;
   end Write_Int;

   ----------------
   -- Write_Line --
   ----------------

   procedure Write_Line (S : String) is
   begin
      Write_Str (S);
      Write_Eol;
   end Write_Line;

   ------------------
   -- Write_Spaces --
   ------------------

   procedure Write_Spaces (N : Nat) is
   begin
      for J in 1 .. N loop
         Write_Char (' ');
      end loop;
   end Write_Spaces;

   ---------------
   -- Write_Str --
   ---------------

   procedure Write_Str (S : String) is
   begin
      for J in S'Range loop
         Write_Char (S (J));
      end loop;
   end Write_Str;

end Output;<|MERGE_RESOLUTION|>--- conflicted
+++ resolved
@@ -86,21 +86,12 @@
       ------------------
       -- Write_Buffer --
       ------------------
-<<<<<<< HEAD
 
       procedure Write_Buffer (Buf : String);
       --  Write out Buf, either using Special_Output_Proc, or the normal way
       --  using Write. Raise Write_Error if Write fails (presumably due to disk
       --  full). Write_Error is not used in the case of Special_Output_Proc.
 
-=======
-
-      procedure Write_Buffer (Buf : String);
-      --  Write out Buf, either using Special_Output_Proc, or the normal way
-      --  using Write. Raise Write_Error if Write fails (presumably due to disk
-      --  full). Write_Error is not used in the case of Special_Output_Proc.
-
->>>>>>> 03d20231
       procedure Write_Buffer (Buf : String) is
       begin
          --  If Special_Output_Proc has been set, then use it
@@ -118,15 +109,9 @@
       end Write_Buffer;
 
       Len : constant Natural := Next_Col - 1;
-<<<<<<< HEAD
 
    --  Start of processing for Flush_Buffer
 
-=======
-
-   --  Start of processing for Flush_Buffer
-
->>>>>>> 03d20231
    begin
       if Len /= 0 then
          begin
@@ -144,14 +129,9 @@
 
             else
                declare
-<<<<<<< HEAD
-                  Indented_Buffer : constant String
-                    := (1 .. Cur_Indentation => ' ') & Buffer (1 .. Len);
-=======
                   Indented_Buffer : constant String :=
                                       (1 .. Cur_Indentation => ' ') &
                                                           Buffer (1 .. Len);
->>>>>>> 03d20231
                begin
                   Write_Buffer (Indented_Buffer);
                end;
@@ -159,16 +139,10 @@
 
          exception
             when Write_Error =>
-<<<<<<< HEAD
-               --  If there are errors with standard error, just quit.
-               --  Otherwise, set the output to standard error before reporting
-               --  a failure and quitting.
-=======
 
                --  If there are errors with standard error just quit. Otherwise
                --  set the output to standard error before reporting a failure
                --  and quitting.
->>>>>>> 03d20231
 
                if Current_FD /= Standerr then
                   Current_FD := Standerr;
