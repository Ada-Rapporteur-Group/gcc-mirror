------------------------------------------------------------------------------
--                                                                          --
--                         GNAT COMPILER COMPONENTS                         --
--                                                                          --
--                    M L I B . T G T . S P E C I F I C                     --
--                            (Windows Version)                             --
--                                                                          --
--                                 B o d y                                  --
--                                                                          --
<<<<<<< HEAD
--          Copyright (C) 2002-2006, Free Software Foundation, Inc.         --
=======
--          Copyright (C) 2002-2007, Free Software Foundation, Inc.         --
>>>>>>> 60a98cce
--                                                                          --
-- GNAT is free software;  you can  redistribute it  and/or modify it under --
-- terms of the  GNU General Public License as published  by the Free Soft- --
-- ware  Foundation;  either version 2,  or (at your option) any later ver- --
-- sion.  GNAT is distributed in the hope that it will be useful, but WITH- --
-- OUT ANY WARRANTY;  without even the  implied warranty of MERCHANTABILITY --
-- or FITNESS FOR A PARTICULAR PURPOSE.  See the GNU General Public License --
-- for  more details.  You should have  received  a copy of the GNU General --
-- Public License  distributed with GNAT;  see file COPYING.  If not, write --
-- to  the  Free Software Foundation,  51  Franklin  Street,  Fifth  Floor, --
-- Boston, MA 02110-1301, USA.                                              --
--                                                                          --
-- GNAT was originally developed  by the GNAT team at  New York University. --
-- Extensive contributions were provided by Ada Core Technologies Inc.      --
--                                                                          --
------------------------------------------------------------------------------

--  This is the Windows version of the body. Works only with GCC versions
--  supporting the "-shared" option.

<<<<<<< HEAD
with Namet;  use Namet;
=======
>>>>>>> 60a98cce
with Opt;
with Output; use Output;

with MLib.Fil;
with MLib.Utl;

package body MLib.Tgt.Specific is

   package Files renames MLib.Fil;
   package Tools renames MLib.Utl;

   --  Non default subprograms

   procedure Build_Dynamic_Library
     (Ofiles       : Argument_List;
      Options      : Argument_List;
      Interfaces   : Argument_List;
      Lib_Filename : String;
      Lib_Dir      : String;
      Symbol_Data  : Symbol_Record;
      Driver_Name  : Name_Id := No_Name;
      Lib_Version  : String  := "";
      Auto_Init    : Boolean := False);

   function DLL_Ext return String;

   function DLL_Prefix return String;

   function Is_Archive_Ext (Ext : String) return Boolean;

   function Library_Major_Minor_Id_Supported return Boolean;

   function PIC_Option return String;

   No_Argument_List : constant String_List := (1 .. 0 => null);
   --  Used as value of parameter Options or Options2 in calls to Gcc

   ---------------------------
   -- Build_Dynamic_Library --
   ---------------------------

   procedure Build_Dynamic_Library
     (Ofiles       : Argument_List;
      Options      : Argument_List;
      Interfaces   : Argument_List;
      Lib_Filename : String;
      Lib_Dir      : String;
      Symbol_Data  : Symbol_Record;
      Driver_Name  : Name_Id := No_Name;
      Lib_Version  : String  := "";
      Auto_Init    : Boolean := False)
   is
      pragma Unreferenced (Symbol_Data);
      pragma Unreferenced (Interfaces);
      pragma Unreferenced (Lib_Version);
      pragma Unreferenced (Auto_Init);

      Lib_File : constant String :=
                   Lib_Dir & Directory_Separator &
<<<<<<< HEAD
                   Files.Append_To (Lib_Filename, DLL_Ext);
=======
                   DLL_Prefix & Files.Append_To (Lib_Filename, DLL_Ext);
>>>>>>> 60a98cce

   --  Start of processing for Build_Dynamic_Library

   begin
      if Opt.Verbose_Mode then
         Write_Str ("building relocatable shared library ");
         Write_Line (Lib_File);
      end if;

      Tools.Gcc
        (Output_File => Lib_File,
         Objects     => Ofiles,
         Options     => No_Argument_List,
         Options_2   => Options,
         Driver_Name => Driver_Name);
   end Build_Dynamic_Library;

   -------------
   -- DLL_Ext --
   -------------

   function DLL_Ext return String is
   begin
      return "dll";
   end DLL_Ext;

   ----------------
   -- DLL_Prefix --
   ----------------
<<<<<<< HEAD

   function DLL_Prefix return String is
   begin
      return "";
   end DLL_Prefix;

   --------------------
   -- Dynamic_Option --
   --------------------

   function Dynamic_Option return String is
   begin
      return "-shared";
   end Dynamic_Option;

   -------------------
   -- Is_Object_Ext --
   -------------------

   function Is_Object_Ext (Ext : String) return Boolean is
   begin
      return Ext = ".o";
   end Is_Object_Ext;

   --------------
   -- Is_C_Ext --
   --------------
=======
>>>>>>> 60a98cce

   function DLL_Prefix return String is
   begin
      return "lib";
   end DLL_Prefix;

   --------------------
   -- Is_Archive_Ext --
   --------------------

   function Is_Archive_Ext (Ext : String) return Boolean is
   begin
      return Ext = ".a" or else Ext = ".dll";
   end Is_Archive_Ext;

<<<<<<< HEAD
   -------------
   -- Libgnat --
   -------------

   function Libgnat return String is
   begin
      return "libgnat.a";
   end Libgnat;

   ------------------------
   -- Library_Exists_For --
   ------------------------

   function Library_Exists_For
     (Project : Project_Id;
      In_Tree : Project_Tree_Ref) return Boolean is
   begin
      if not In_Tree.Projects.Table (Project).Library then
         Prj.Com.Fail ("INTERNAL ERROR: Library_Exists_For called " &
                       "for non library project");
         return False;

      else
         declare
            Lib_Dir  : constant String :=
                         Get_Name_String
                           (In_Tree.Projects.Table (Project).Library_Dir);
            Lib_Name : constant String :=
                         Get_Name_String
                           (In_Tree.Projects.Table (Project).Library_Name);

         begin
            if In_Tree.Projects.Table (Project).Library_Kind = Static then
               return Is_Regular_File
                 (Lib_Dir & Directory_Separator & "lib" &
                  MLib.Fil.Append_To (Lib_Name, Archive_Ext));

            else
               return Is_Regular_File
                 (Lib_Dir & Directory_Separator &
                  MLib.Fil.Append_To (Lib_Name, DLL_Ext));
            end if;
         end;
      end if;
   end Library_Exists_For;

   ---------------------------
   -- Library_File_Name_For --
   ---------------------------

   function Library_File_Name_For
     (Project : Project_Id;
      In_Tree : Project_Tree_Ref) return Name_Id is
   begin
      if not In_Tree.Projects.Table (Project).Library then
         Prj.Com.Fail ("INTERNAL ERROR: Library_File_Name_For called " &
                       "for non library project");
         return No_Name;

      else
         declare
            Lib_Name : constant String :=
                         Get_Name_String
                           (In_Tree.Projects.Table (Project).Library_Name);

         begin
            if In_Tree.Projects.Table (Project).Library_Kind =
              Static
            then
               Name_Len := 3;
               Name_Buffer (1 .. Name_Len) := "lib";
               Add_Str_To_Name_Buffer (Fil.Append_To (Lib_Name, Archive_Ext));

            else
               Name_Len := 0;
               Add_Str_To_Name_Buffer (Fil.Append_To (Lib_Name, DLL_Ext));
            end if;

            return Name_Find;
         end;
      end if;
   end Library_File_Name_For;

   ----------------
   -- Object_Ext --
   ----------------

   function Object_Ext return String is
=======
   --------------------------------------
   -- Library_Major_Minor_Id_Supported --
   --------------------------------------

   function Library_Major_Minor_Id_Supported return Boolean is
>>>>>>> 60a98cce
   begin
      return False;
   end Library_Major_Minor_Id_Supported;

   ----------------
   -- PIC_Option --
   ----------------

   function PIC_Option return String is
   begin
      return "";
   end PIC_Option;

begin
   Build_Dynamic_Library_Ptr := Build_Dynamic_Library'Access;
   DLL_Ext_Ptr               := DLL_Ext'Access;
   DLL_Prefix_Ptr            := DLL_Prefix'Access;
   Is_Archive_Ext_Ptr        := Is_Archive_Ext'Access;
   PIC_Option_Ptr            := PIC_Option'Access;
   Library_Major_Minor_Id_Supported_Ptr :=
                                Library_Major_Minor_Id_Supported'Access;
end MLib.Tgt.Specific;<|MERGE_RESOLUTION|>--- conflicted
+++ resolved
@@ -7,11 +7,7 @@
 --                                                                          --
 --                                 B o d y                                  --
 --                                                                          --
-<<<<<<< HEAD
---          Copyright (C) 2002-2006, Free Software Foundation, Inc.         --
-=======
 --          Copyright (C) 2002-2007, Free Software Foundation, Inc.         --
->>>>>>> 60a98cce
 --                                                                          --
 -- GNAT is free software;  you can  redistribute it  and/or modify it under --
 -- terms of the  GNU General Public License as published  by the Free Soft- --
@@ -32,10 +28,6 @@
 --  This is the Windows version of the body. Works only with GCC versions
 --  supporting the "-shared" option.
 
-<<<<<<< HEAD
-with Namet;  use Namet;
-=======
->>>>>>> 60a98cce
 with Opt;
 with Output; use Output;
 
@@ -95,11 +87,7 @@
 
       Lib_File : constant String :=
                    Lib_Dir & Directory_Separator &
-<<<<<<< HEAD
-                   Files.Append_To (Lib_Filename, DLL_Ext);
-=======
                    DLL_Prefix & Files.Append_To (Lib_Filename, DLL_Ext);
->>>>>>> 60a98cce
 
    --  Start of processing for Build_Dynamic_Library
 
@@ -129,36 +117,6 @@
    ----------------
    -- DLL_Prefix --
    ----------------
-<<<<<<< HEAD
-
-   function DLL_Prefix return String is
-   begin
-      return "";
-   end DLL_Prefix;
-
-   --------------------
-   -- Dynamic_Option --
-   --------------------
-
-   function Dynamic_Option return String is
-   begin
-      return "-shared";
-   end Dynamic_Option;
-
-   -------------------
-   -- Is_Object_Ext --
-   -------------------
-
-   function Is_Object_Ext (Ext : String) return Boolean is
-   begin
-      return Ext = ".o";
-   end Is_Object_Ext;
-
-   --------------
-   -- Is_C_Ext --
-   --------------
-=======
->>>>>>> 60a98cce
 
    function DLL_Prefix return String is
    begin
@@ -174,102 +132,11 @@
       return Ext = ".a" or else Ext = ".dll";
    end Is_Archive_Ext;
 
-<<<<<<< HEAD
-   -------------
-   -- Libgnat --
-   -------------
-
-   function Libgnat return String is
-   begin
-      return "libgnat.a";
-   end Libgnat;
-
-   ------------------------
-   -- Library_Exists_For --
-   ------------------------
-
-   function Library_Exists_For
-     (Project : Project_Id;
-      In_Tree : Project_Tree_Ref) return Boolean is
-   begin
-      if not In_Tree.Projects.Table (Project).Library then
-         Prj.Com.Fail ("INTERNAL ERROR: Library_Exists_For called " &
-                       "for non library project");
-         return False;
-
-      else
-         declare
-            Lib_Dir  : constant String :=
-                         Get_Name_String
-                           (In_Tree.Projects.Table (Project).Library_Dir);
-            Lib_Name : constant String :=
-                         Get_Name_String
-                           (In_Tree.Projects.Table (Project).Library_Name);
-
-         begin
-            if In_Tree.Projects.Table (Project).Library_Kind = Static then
-               return Is_Regular_File
-                 (Lib_Dir & Directory_Separator & "lib" &
-                  MLib.Fil.Append_To (Lib_Name, Archive_Ext));
-
-            else
-               return Is_Regular_File
-                 (Lib_Dir & Directory_Separator &
-                  MLib.Fil.Append_To (Lib_Name, DLL_Ext));
-            end if;
-         end;
-      end if;
-   end Library_Exists_For;
-
-   ---------------------------
-   -- Library_File_Name_For --
-   ---------------------------
-
-   function Library_File_Name_For
-     (Project : Project_Id;
-      In_Tree : Project_Tree_Ref) return Name_Id is
-   begin
-      if not In_Tree.Projects.Table (Project).Library then
-         Prj.Com.Fail ("INTERNAL ERROR: Library_File_Name_For called " &
-                       "for non library project");
-         return No_Name;
-
-      else
-         declare
-            Lib_Name : constant String :=
-                         Get_Name_String
-                           (In_Tree.Projects.Table (Project).Library_Name);
-
-         begin
-            if In_Tree.Projects.Table (Project).Library_Kind =
-              Static
-            then
-               Name_Len := 3;
-               Name_Buffer (1 .. Name_Len) := "lib";
-               Add_Str_To_Name_Buffer (Fil.Append_To (Lib_Name, Archive_Ext));
-
-            else
-               Name_Len := 0;
-               Add_Str_To_Name_Buffer (Fil.Append_To (Lib_Name, DLL_Ext));
-            end if;
-
-            return Name_Find;
-         end;
-      end if;
-   end Library_File_Name_For;
-
-   ----------------
-   -- Object_Ext --
-   ----------------
-
-   function Object_Ext return String is
-=======
    --------------------------------------
    -- Library_Major_Minor_Id_Supported --
    --------------------------------------
 
    function Library_Major_Minor_Id_Supported return Boolean is
->>>>>>> 60a98cce
    begin
       return False;
    end Library_Major_Minor_Id_Supported;
