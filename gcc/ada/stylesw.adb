------------------------------------------------------------------------------
--                                                                          --
--                         GNAT COMPILER COMPONENTS                         --
--                                                                          --
--                              S T Y L E S W                               --
--                                                                          --
--                                 B o d y                                  --
--                                                                          --
<<<<<<< HEAD
--          Copyright (C) 1992-2006, Free Software Foundation, Inc.         --
=======
--          Copyright (C) 1992-2007, Free Software Foundation, Inc.         --
>>>>>>> 751ff693
--                                                                          --
-- GNAT is free software;  you can  redistribute it  and/or modify it under --
-- terms of the  GNU General Public License as published  by the Free Soft- --
-- ware  Foundation;  either version 3,  or (at your option) any later ver- --
-- sion.  GNAT is distributed in the hope that it will be useful, but WITH- --
-- OUT ANY WARRANTY;  without even the  implied warranty of MERCHANTABILITY --
-- or FITNESS FOR A PARTICULAR PURPOSE.  See the GNU General Public License --
-- for  more details.  You should have  received  a copy of the GNU General --
<<<<<<< HEAD
-- Public License  distributed with GNAT;  see file COPYING.  If not, write --
-- to  the  Free Software Foundation,  51  Franklin  Street,  Fifth  Floor, --
-- Boston, MA 02110-1301, USA.                                              --
=======
-- Public License  distributed with GNAT; see file COPYING3.  If not, go to --
-- http://www.gnu.org/licenses for a complete copy of the license.          --
>>>>>>> 751ff693
--                                                                          --
-- GNAT was originally developed  by the GNAT team at  New York University. --
-- Extensive contributions were provided by Ada Core Technologies Inc.      --
--                                                                          --
------------------------------------------------------------------------------

with Hostparm; use Hostparm;
with Opt;      use Opt;

package body Stylesw is

   -------------------------------
   -- Reset_Style_Check_Options --
   -------------------------------

   procedure Reset_Style_Check_Options is
   begin
<<<<<<< HEAD
      Style_Check_Indentation         := 0;
      Style_Check_Attribute_Casing    := False;
      Style_Check_Blanks_At_End       := False;
      Style_Check_Blank_Lines         := False;
      Style_Check_Comments            := False;
      Style_Check_DOS_Line_Terminator := False;
      Style_Check_End_Labels          := False;
      Style_Check_Form_Feeds          := False;
      Style_Check_Horizontal_Tabs     := False;
      Style_Check_If_Then_Layout      := False;
      Style_Check_Keyword_Casing      := False;
      Style_Check_Layout              := False;
      Style_Check_Max_Line_Length     := False;
      Style_Check_Max_Nesting_Level   := False;
      Style_Check_Mode_In             := False;
      Style_Check_Order_Subprograms   := False;
      Style_Check_Pragma_Casing       := False;
      Style_Check_References          := False;
      Style_Check_Specs               := False;
      Style_Check_Standard            := False;
      Style_Check_Tokens              := False;
      Style_Check_Xtra_Parens         := False;
=======
      Style_Check_Indentation           := 0;
      Style_Check_Array_Attribute_Index := False;
      Style_Check_Attribute_Casing      := False;
      Style_Check_Blanks_At_End         := False;
      Style_Check_Blank_Lines           := False;
      Style_Check_Comments              := False;
      Style_Check_DOS_Line_Terminator   := False;
      Style_Check_End_Labels            := False;
      Style_Check_Form_Feeds            := False;
      Style_Check_Horizontal_Tabs       := False;
      Style_Check_If_Then_Layout        := False;
      Style_Check_Keyword_Casing        := False;
      Style_Check_Layout                := False;
      Style_Check_Max_Line_Length       := False;
      Style_Check_Max_Nesting_Level     := False;
      Style_Check_Mode_In               := False;
      Style_Check_Order_Subprograms     := False;
      Style_Check_Pragma_Casing         := False;
      Style_Check_References            := False;
      Style_Check_Separate_Stmt_Lines   := False;
      Style_Check_Specs                 := False;
      Style_Check_Standard              := False;
      Style_Check_Tokens                := False;
      Style_Check_Xtra_Parens           := False;
>>>>>>> 751ff693
   end Reset_Style_Check_Options;

   ------------------------------
   -- Save_Style_Check_Options --
   ------------------------------

   procedure Save_Style_Check_Options (Options : out Style_Check_Options) is
      P : Natural := 0;

      procedure Add (C : Character; S : Boolean);
      --  Add given character C to string if switch S is true

      procedure Add_Nat (N : Nat);
      --  Add given natural number to string

      ---------
      -- Add --
      ---------

      procedure Add (C : Character; S : Boolean) is
      begin
         if S then
            P := P + 1;
            Options (P) := C;
         end if;
      end Add;

      -------------
      -- Add_Nat --
      -------------

      procedure Add_Nat (N : Nat) is
      begin
         if N > 9 then
            Add_Nat (N / 10);
         end if;

         P := P + 1;
         Options (P) := Character'Val (Character'Pos ('0') + N mod 10);
      end Add_Nat;

   --  Start of processing for Save_Style_Check_Options

   begin
      for K in Options'Range loop
         Options (K) := ' ';
      end loop;

      Add (Character'Val (Style_Check_Indentation + Character'Pos ('0')),
           Style_Check_Indentation /= 0);

      Add ('a', Style_Check_Attribute_Casing);
      Add ('A', Style_Check_Array_Attribute_Index);
      Add ('b', Style_Check_Blanks_At_End);
      Add ('c', Style_Check_Comments);
      Add ('d', Style_Check_DOS_Line_Terminator);
      Add ('e', Style_Check_End_Labels);
      Add ('f', Style_Check_Form_Feeds);
      Add ('h', Style_Check_Horizontal_Tabs);
      Add ('i', Style_Check_If_Then_Layout);
      Add ('I', Style_Check_Mode_In);
      Add ('k', Style_Check_Keyword_Casing);
      Add ('l', Style_Check_Layout);
      Add ('n', Style_Check_Standard);
      Add ('o', Style_Check_Order_Subprograms);
      Add ('p', Style_Check_Pragma_Casing);
      Add ('r', Style_Check_References);
      Add ('s', Style_Check_Specs);
      Add ('S', Style_Check_Separate_Stmt_Lines);
      Add ('t', Style_Check_Tokens);
      Add ('u', Style_Check_Blank_Lines);
      Add ('x', Style_Check_Xtra_Parens);

      if Style_Check_Max_Line_Length then
         P := P + 1;
         Options (P) := 'M';
         Add_Nat (Style_Max_Line_Length);
<<<<<<< HEAD
      end if;

      if Style_Check_Max_Nesting_Level then
         P := P + 1;
         Options (P) := 'L';
         Add_Nat (Style_Max_Nesting_Level);
      end if;

=======
      end if;

      if Style_Check_Max_Nesting_Level then
         P := P + 1;
         Options (P) := 'L';
         Add_Nat (Style_Max_Nesting_Level);
      end if;

>>>>>>> 751ff693
      pragma Assert (P <= Options'Last);

      while P < Options'Last loop
         P := P + 1;
         Options (P) := ' ';
      end loop;
   end Save_Style_Check_Options;

   -------------------------------------
   -- Set_Default_Style_Check_Options --
   -------------------------------------

   procedure Set_Default_Style_Check_Options is
   begin
      Reset_Style_Check_Options;
      Set_Style_Check_Options ("3aAbcefhiklmnprst");
   end Set_Default_Style_Check_Options;

   ----------------------------------
   -- Set_GNAT_Style_Check_Options --
   ----------------------------------

   procedure Set_GNAT_Style_Check_Options is
   begin
      Reset_Style_Check_Options;
      Set_Style_Check_Options ("3aAbcdefhiklmnprsStux");
   end Set_GNAT_Style_Check_Options;

   -----------------------------
   -- Set_Style_Check_Options --
   -----------------------------

   --  Version used when no error checking is required

   procedure Set_Style_Check_Options (Options : String) is
      OK : Boolean;
      EC : Natural;
<<<<<<< HEAD
=======
      pragma Warnings (Off, EC);
>>>>>>> 751ff693
   begin
      Set_Style_Check_Options (Options, OK, EC);
      pragma Assert (OK);
   end Set_Style_Check_Options;

   --  Normal version with error checking

   procedure Set_Style_Check_Options
     (Options  : String;
      OK       : out Boolean;
      Err_Col  : out Natural)
   is
      C : Character;

      procedure Add_Img (N : Natural);
      --  Concatenates image of N at end of Style_Msg_Buf

      procedure Bad_Style_Switch (Msg : String);
      --  Called if bad style switch found. Msg is mset in Style_Msg_Buf and
      --  Style_Msg_Len. OK is set False.

      -------------
      -- Add_Img --
      -------------

      procedure Add_Img (N : Natural) is
      begin
         if N >= 10 then
            Add_Img (N / 10);
         end if;

         Style_Msg_Len := Style_Msg_Len + 1;
         Style_Msg_Buf (Style_Msg_Len) :=
           Character'Val (N mod 10 + Character'Pos ('0'));
      end Add_Img;

      ----------------------
      -- Bad_Style_Switch --
      ----------------------

      procedure Bad_Style_Switch (Msg : String) is
      begin
         OK := False;
         Style_Msg_Len := Msg'Length;
         Style_Msg_Buf (1 .. Style_Msg_Len) := Msg;
      end Bad_Style_Switch;

   --  Start of processing for Set_Style_Check_Options

   begin
      Err_Col := Options'First;
      while Err_Col <= Options'Last loop
         C := Options (Err_Col);
         Err_Col := Err_Col + 1;

         case C is
            when '1' .. '9' =>
               Style_Check_Indentation :=
                 Character'Pos (C) - Character'Pos ('0');

            when 'a' =>
<<<<<<< HEAD
               Style_Check_Attribute_Casing    := True;

            when 'b' =>
               Style_Check_Blanks_At_End       := True;

            when 'c' =>
               Style_Check_Comments            := True;

            when 'd' =>
               Style_Check_DOS_Line_Terminator := True;

            when 'e' =>
               Style_Check_End_Labels          := True;

            when 'f' =>
               Style_Check_Form_Feeds          := True;

            when 'h' =>
               Style_Check_Horizontal_Tabs     := True;

            when 'i' =>
               Style_Check_If_Then_Layout      := True;

            when 'I' =>
               Style_Check_Mode_In             := True;

            when 'k' =>
               Style_Check_Keyword_Casing      := True;

            when 'l' =>
               Style_Check_Layout              := True;
=======
               Style_Check_Attribute_Casing      := True;

            when 'A' =>
               Style_Check_Array_Attribute_Index := True;

            when 'b' =>
               Style_Check_Blanks_At_End         := True;

            when 'c' =>
               Style_Check_Comments              := True;

            when 'd' =>
               Style_Check_DOS_Line_Terminator   := True;

            when 'e' =>
               Style_Check_End_Labels            := True;

            when 'f' =>
               Style_Check_Form_Feeds            := True;

            when 'g' =>
               Set_GNAT_Style_Check_Options;

            when 'h' =>
               Style_Check_Horizontal_Tabs       := True;

            when 'i' =>
               Style_Check_If_Then_Layout        := True;

            when 'I' =>
               Style_Check_Mode_In               := True;

            when 'k' =>
               Style_Check_Keyword_Casing        := True;

            when 'l' =>
               Style_Check_Layout                := True;
>>>>>>> 751ff693

            when 'L' =>
               Style_Max_Nesting_Level := 0;

               if Err_Col > Options'Last
                 or else Options (Err_Col) not in '0' .. '9'
               then
                  Bad_Style_Switch ("invalid nesting level");
                  return;
               end if;

               loop
                  Style_Max_Nesting_Level :=
                    Style_Max_Nesting_Level * 10 +
                      Character'Pos (Options (Err_Col)) - Character'Pos ('0');

                  if Style_Max_Nesting_Level > 999 then
                     Bad_Style_Switch
                       ("max nesting level (999) exceeded in style check");
                     return;
                  end if;

                  Err_Col := Err_Col + 1;
                  exit when Err_Col > Options'Last
                    or else Options (Err_Col) not in '0' .. '9';
               end loop;

               Style_Check_Max_Nesting_Level := Style_Max_Nesting_Level /= 0;

            when 'm' =>
<<<<<<< HEAD
               Style_Check_Max_Line_Length     := True;
               Style_Max_Line_Length           := 79;
=======
               Style_Check_Max_Line_Length       := True;
               Style_Max_Line_Length             := 79;
>>>>>>> 751ff693

            when 'M' =>
               Style_Max_Line_Length             := 0;

               if Err_Col > Options'Last
                 or else Options (Err_Col) not in '0' .. '9'
               then
                  Bad_Style_Switch
                    ("invalid line length in style check");
                  return;
               end if;

               loop
                  Style_Max_Line_Length :=
                    Style_Max_Line_Length * 10 +
                      Character'Pos (Options (Err_Col)) - Character'Pos ('0');

                  if Style_Max_Line_Length > Int (Max_Line_Length) then
                     OK := False;
                     Style_Msg_Buf (1 .. 27) := "max line length allowed is ";
                     Style_Msg_Len := 27;
                     Add_Img (Natural (Max_Line_Length));
                     return;
                  end if;

                  Err_Col := Err_Col + 1;
                  exit when Err_Col > Options'Last
                    or else Options (Err_Col) not in '0' .. '9';
               end loop;

<<<<<<< HEAD
               Style_Check_Max_Line_Length   := Style_Max_Line_Length /= 0;

            when 'n' =>
               Style_Check_Standard            := True;
=======
               Style_Check_Max_Line_Length       := Style_Max_Line_Length /= 0;

            when 'n' =>
               Style_Check_Standard              := True;
>>>>>>> 751ff693

            when 'N' =>
               Reset_Style_Check_Options;

            when 'o' =>
<<<<<<< HEAD
               Style_Check_Order_Subprograms   := True;

            when 'p' =>
               Style_Check_Pragma_Casing       := True;

            when 'r' =>
               Style_Check_References          := True;

            when 's' =>
               Style_Check_Specs               := True;

            when 't' =>
               Style_Check_Tokens              := True;

            when 'u' =>
               Style_Check_Blank_Lines         := True;

            when 'x' =>
               Style_Check_Xtra_Parens         := True;
=======
               Style_Check_Order_Subprograms     := True;

            when 'p' =>
               Style_Check_Pragma_Casing         := True;

            when 'r' =>
               Style_Check_References            := True;

            when 's' =>
               Style_Check_Specs                 := True;

            when 'S' =>
               Style_Check_Separate_Stmt_Lines   := True;

            when 't' =>
               Style_Check_Tokens                := True;

            when 'u' =>
               Style_Check_Blank_Lines           := True;

            when 'x' =>
               Style_Check_Xtra_Parens           := True;
>>>>>>> 751ff693

            when ' ' =>
               null;

            when others =>
               Err_Col := Err_Col - 1;
<<<<<<< HEAD
               Style_Msg_Buf (1 .. 21) := "invalid style switch:";
               Style_Msg_Len := 22;
=======
               Style_Msg_Buf (1 .. 22) := "invalid style switch: ";
               Style_Msg_Len := 23;
>>>>>>> 751ff693
               Style_Msg_Buf (Style_Msg_Len) := C;
               OK := False;
               return;
         end case;
      end loop;

      Style_Check := True;
      OK := True;
   end Set_Style_Check_Options;
end Stylesw;<|MERGE_RESOLUTION|>--- conflicted
+++ resolved
@@ -6,11 +6,7 @@
 --                                                                          --
 --                                 B o d y                                  --
 --                                                                          --
-<<<<<<< HEAD
---          Copyright (C) 1992-2006, Free Software Foundation, Inc.         --
-=======
 --          Copyright (C) 1992-2007, Free Software Foundation, Inc.         --
->>>>>>> 751ff693
 --                                                                          --
 -- GNAT is free software;  you can  redistribute it  and/or modify it under --
 -- terms of the  GNU General Public License as published  by the Free Soft- --
@@ -19,14 +15,8 @@
 -- OUT ANY WARRANTY;  without even the  implied warranty of MERCHANTABILITY --
 -- or FITNESS FOR A PARTICULAR PURPOSE.  See the GNU General Public License --
 -- for  more details.  You should have  received  a copy of the GNU General --
-<<<<<<< HEAD
--- Public License  distributed with GNAT;  see file COPYING.  If not, write --
--- to  the  Free Software Foundation,  51  Franklin  Street,  Fifth  Floor, --
--- Boston, MA 02110-1301, USA.                                              --
-=======
 -- Public License  distributed with GNAT; see file COPYING3.  If not, go to --
 -- http://www.gnu.org/licenses for a complete copy of the license.          --
->>>>>>> 751ff693
 --                                                                          --
 -- GNAT was originally developed  by the GNAT team at  New York University. --
 -- Extensive contributions were provided by Ada Core Technologies Inc.      --
@@ -44,30 +34,6 @@
 
    procedure Reset_Style_Check_Options is
    begin
-<<<<<<< HEAD
-      Style_Check_Indentation         := 0;
-      Style_Check_Attribute_Casing    := False;
-      Style_Check_Blanks_At_End       := False;
-      Style_Check_Blank_Lines         := False;
-      Style_Check_Comments            := False;
-      Style_Check_DOS_Line_Terminator := False;
-      Style_Check_End_Labels          := False;
-      Style_Check_Form_Feeds          := False;
-      Style_Check_Horizontal_Tabs     := False;
-      Style_Check_If_Then_Layout      := False;
-      Style_Check_Keyword_Casing      := False;
-      Style_Check_Layout              := False;
-      Style_Check_Max_Line_Length     := False;
-      Style_Check_Max_Nesting_Level   := False;
-      Style_Check_Mode_In             := False;
-      Style_Check_Order_Subprograms   := False;
-      Style_Check_Pragma_Casing       := False;
-      Style_Check_References          := False;
-      Style_Check_Specs               := False;
-      Style_Check_Standard            := False;
-      Style_Check_Tokens              := False;
-      Style_Check_Xtra_Parens         := False;
-=======
       Style_Check_Indentation           := 0;
       Style_Check_Array_Attribute_Index := False;
       Style_Check_Attribute_Casing      := False;
@@ -92,7 +58,6 @@
       Style_Check_Standard              := False;
       Style_Check_Tokens                := False;
       Style_Check_Xtra_Parens           := False;
->>>>>>> 751ff693
    end Reset_Style_Check_Options;
 
    ------------------------------
@@ -170,7 +135,6 @@
          P := P + 1;
          Options (P) := 'M';
          Add_Nat (Style_Max_Line_Length);
-<<<<<<< HEAD
       end if;
 
       if Style_Check_Max_Nesting_Level then
@@ -179,16 +143,6 @@
          Add_Nat (Style_Max_Nesting_Level);
       end if;
 
-=======
-      end if;
-
-      if Style_Check_Max_Nesting_Level then
-         P := P + 1;
-         Options (P) := 'L';
-         Add_Nat (Style_Max_Nesting_Level);
-      end if;
-
->>>>>>> 751ff693
       pragma Assert (P <= Options'Last);
 
       while P < Options'Last loop
@@ -226,10 +180,7 @@
    procedure Set_Style_Check_Options (Options : String) is
       OK : Boolean;
       EC : Natural;
-<<<<<<< HEAD
-=======
       pragma Warnings (Off, EC);
->>>>>>> 751ff693
    begin
       Set_Style_Check_Options (Options, OK, EC);
       pragma Assert (OK);
@@ -291,39 +242,6 @@
                  Character'Pos (C) - Character'Pos ('0');
 
             when 'a' =>
-<<<<<<< HEAD
-               Style_Check_Attribute_Casing    := True;
-
-            when 'b' =>
-               Style_Check_Blanks_At_End       := True;
-
-            when 'c' =>
-               Style_Check_Comments            := True;
-
-            when 'd' =>
-               Style_Check_DOS_Line_Terminator := True;
-
-            when 'e' =>
-               Style_Check_End_Labels          := True;
-
-            when 'f' =>
-               Style_Check_Form_Feeds          := True;
-
-            when 'h' =>
-               Style_Check_Horizontal_Tabs     := True;
-
-            when 'i' =>
-               Style_Check_If_Then_Layout      := True;
-
-            when 'I' =>
-               Style_Check_Mode_In             := True;
-
-            when 'k' =>
-               Style_Check_Keyword_Casing      := True;
-
-            when 'l' =>
-               Style_Check_Layout              := True;
-=======
                Style_Check_Attribute_Casing      := True;
 
             when 'A' =>
@@ -361,7 +279,6 @@
 
             when 'l' =>
                Style_Check_Layout                := True;
->>>>>>> 751ff693
 
             when 'L' =>
                Style_Max_Nesting_Level := 0;
@@ -392,13 +309,8 @@
                Style_Check_Max_Nesting_Level := Style_Max_Nesting_Level /= 0;
 
             when 'm' =>
-<<<<<<< HEAD
-               Style_Check_Max_Line_Length     := True;
-               Style_Max_Line_Length           := 79;
-=======
                Style_Check_Max_Line_Length       := True;
                Style_Max_Line_Length             := 79;
->>>>>>> 751ff693
 
             when 'M' =>
                Style_Max_Line_Length             := 0;
@@ -429,43 +341,15 @@
                     or else Options (Err_Col) not in '0' .. '9';
                end loop;
 
-<<<<<<< HEAD
-               Style_Check_Max_Line_Length   := Style_Max_Line_Length /= 0;
-
-            when 'n' =>
-               Style_Check_Standard            := True;
-=======
                Style_Check_Max_Line_Length       := Style_Max_Line_Length /= 0;
 
             when 'n' =>
                Style_Check_Standard              := True;
->>>>>>> 751ff693
 
             when 'N' =>
                Reset_Style_Check_Options;
 
             when 'o' =>
-<<<<<<< HEAD
-               Style_Check_Order_Subprograms   := True;
-
-            when 'p' =>
-               Style_Check_Pragma_Casing       := True;
-
-            when 'r' =>
-               Style_Check_References          := True;
-
-            when 's' =>
-               Style_Check_Specs               := True;
-
-            when 't' =>
-               Style_Check_Tokens              := True;
-
-            when 'u' =>
-               Style_Check_Blank_Lines         := True;
-
-            when 'x' =>
-               Style_Check_Xtra_Parens         := True;
-=======
                Style_Check_Order_Subprograms     := True;
 
             when 'p' =>
@@ -488,20 +372,14 @@
 
             when 'x' =>
                Style_Check_Xtra_Parens           := True;
->>>>>>> 751ff693
 
             when ' ' =>
                null;
 
             when others =>
                Err_Col := Err_Col - 1;
-<<<<<<< HEAD
-               Style_Msg_Buf (1 .. 21) := "invalid style switch:";
-               Style_Msg_Len := 22;
-=======
                Style_Msg_Buf (1 .. 22) := "invalid style switch: ";
                Style_Msg_Len := 23;
->>>>>>> 751ff693
                Style_Msg_Buf (Style_Msg_Len) := C;
                OK := False;
                return;
