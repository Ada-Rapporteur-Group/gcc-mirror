------------------------------------------------------------------------------
--                                                                          --
--                         GNAT COMPILER COMPONENTS                         --
--                                                                          --
--                             S E M _ T Y P E                              --
--                                                                          --
--                                 B o d y                                  --
--                                                                          --
<<<<<<< HEAD
--          Copyright (C) 1992-2005, Free Software Foundation, Inc.         --
=======
--          Copyright (C) 1992-2006, Free Software Foundation, Inc.         --
>>>>>>> c355071f
--                                                                          --
-- GNAT is free software;  you can  redistribute it  and/or modify it under --
-- terms of the  GNU General Public License as published  by the Free Soft- --
-- ware  Foundation;  either version 2,  or (at your option) any later ver- --
-- sion.  GNAT is distributed in the hope that it will be useful, but WITH- --
-- OUT ANY WARRANTY;  without even the  implied warranty of MERCHANTABILITY --
-- or FITNESS FOR A PARTICULAR PURPOSE.  See the GNU General Public License --
-- for  more details.  You should have  received  a copy of the GNU General --
-- Public License  distributed with GNAT;  see file COPYING.  If not, write --
-- to  the  Free Software Foundation,  51  Franklin  Street,  Fifth  Floor, --
-- Boston, MA 02110-1301, USA.                                              --
--                                                                          --
-- GNAT was originally developed  by the GNAT team at  New York University. --
-- Extensive contributions were provided by Ada Core Technologies Inc.      --
--                                                                          --
------------------------------------------------------------------------------

with Atree;    use Atree;
with Alloc;
with Debug;    use Debug;
with Einfo;    use Einfo;
with Elists;   use Elists;
with Nlists;   use Nlists;
with Errout;   use Errout;
with Lib;      use Lib;
with Namet;    use Namet;
with Opt;      use Opt;
with Output;   use Output;
with Sem;      use Sem;
with Sem_Ch6;  use Sem_Ch6;
with Sem_Ch8;  use Sem_Ch8;
with Sem_Ch12; use Sem_Ch12;
with Sem_Disp; use Sem_Disp;
with Sem_Util; use Sem_Util;
with Stand;    use Stand;
with Sinfo;    use Sinfo;
with Snames;   use Snames;
with Table;
with Uintp;    use Uintp;

package body Sem_Type is

   ---------------------
   -- Data Structures --
   ---------------------

   --  The following data structures establish a mapping between nodes and
   --  their interpretations. An overloaded node has an entry in Interp_Map,
   --  which in turn contains a pointer into the All_Interp array. The
   --  interpretations of a given node are contiguous in All_Interp. Each
   --  set of interpretations is terminated with the marker No_Interp.
   --  In order to speed up the retrieval of the interpretations of an
   --  overloaded node, the Interp_Map table is accessed by means of a simple
   --  hashing scheme, and the entries in Interp_Map are chained. The heads
   --  of clash lists are stored in array Headers.

   --              Headers        Interp_Map          All_Interp

   --                 _            +-----+             +--------+
   --                |_|           |_____|         --->|interp1 |
   --                |_|---------->|node |         |   |interp2 |
   --                |_|           |index|---------|   |nointerp|
   --                |_|           |next |             |        |
   --                              |-----|             |        |
   --                              +-----+             +--------+

   --  This scheme does not currently reclaim interpretations. In principle,
   --  after a unit is compiled, all overloadings have been resolved, and the
   --  candidate interpretations should be deleted. This should be easier
   --  now than with the previous scheme???

   package All_Interp is new Table.Table (
     Table_Component_Type => Interp,
     Table_Index_Type     => Int,
     Table_Low_Bound      => 0,
     Table_Initial        => Alloc.All_Interp_Initial,
     Table_Increment      => Alloc.All_Interp_Increment,
     Table_Name           => "All_Interp");

   type Interp_Ref is record
      Node  : Node_Id;
      Index : Interp_Index;
      Next  : Int;
   end record;

   Header_Size : constant Int := 2 ** 12;
   No_Entry    : constant Int := -1;
   Headers     : array (0 .. Header_Size) of Int := (others => No_Entry);

   package Interp_Map is new Table.Table (
     Table_Component_Type => Interp_Ref,
     Table_Index_Type     => Int,
     Table_Low_Bound      => 0,
     Table_Initial        => Alloc.Interp_Map_Initial,
     Table_Increment      => Alloc.Interp_Map_Increment,
     Table_Name           => "Interp_Map");

   function Hash (N : Node_Id) return Int;
   --  A trivial hashing function for nodes, used to insert an overloaded
   --  node into the Interp_Map table.

   -------------------------------------
   -- Handling of Overload Resolution --
   -------------------------------------

   --  Overload resolution uses two passes over the syntax tree of a complete
   --  context. In the first, bottom-up pass, the types of actuals in calls
   --  are used to resolve possibly overloaded subprogram and operator names.
   --  In the second top-down pass, the type of the context (for example the
   --  condition in a while statement) is used to resolve a possibly ambiguous
   --  call, and the unique subprogram name in turn imposes a specific context
   --  on each of its actuals.

   --  Most expressions are in fact unambiguous, and the bottom-up pass is
   --  sufficient  to resolve most everything. To simplify the common case,
   --  names and expressions carry a flag Is_Overloaded to indicate whether
   --  they have more than one interpretation. If the flag is off, then each
   --  name has already a unique meaning and type, and the bottom-up pass is
   --  sufficient (and much simpler).

   --------------------------
   -- Operator Overloading --
   --------------------------

   --  The visibility of operators is handled differently from that of
   --  other entities. We do not introduce explicit versions of primitive
   --  operators for each type definition. As a result, there is only one
   --  entity corresponding to predefined addition on all numeric types, etc.
   --  The back-end resolves predefined operators according to their type.
   --  The visibility of primitive operations then reduces to the visibility
   --  of the resulting type:  (a + b) is a legal interpretation of some
   --  primitive operator + if the type of the result (which must also be
   --  the type of a and b) is directly visible (i.e. either immediately
   --  visible or use-visible.)

   --  User-defined operators are treated like other functions, but the
   --  visibility of these user-defined operations must be special-cased
   --  to determine whether they hide or are hidden by predefined operators.
   --  The form P."+" (x, y) requires additional handling.

   --  Concatenation is treated more conventionally: for every one-dimensional
   --  array type we introduce a explicit concatenation operator. This is
   --  necessary to handle the case of (element & element => array) which
   --  cannot be handled conveniently if there is no explicit instance of
   --  resulting type of the operation.

   -----------------------
   -- Local Subprograms --
   -----------------------

   procedure All_Overloads;
   pragma Warnings (Off, All_Overloads);
   --  Debugging procedure: list full contents of Overloads table

   procedure New_Interps (N : Node_Id);
   --  Initialize collection of interpretations for the given node, which is
   --  either an overloaded entity, or an operation whose arguments have
   --  multiple interpretations. Interpretations can be added to only one
   --  node at a time.

   function Specific_Type (T1, T2 : Entity_Id) return Entity_Id;
   --  If T1 and T2 are compatible, return  the one that is not
   --  universal or is not a "class" type (any_character,  etc).

   --------------------
   -- Add_One_Interp --
   --------------------

   procedure Add_One_Interp
     (N         : Node_Id;
      E         : Entity_Id;
      T         : Entity_Id;
      Opnd_Type : Entity_Id := Empty)
   is
      Vis_Type : Entity_Id;

      procedure Add_Entry (Name :  Entity_Id; Typ : Entity_Id);
      --  Add one interpretation to node. Node is already known to be
      --  overloaded. Add new interpretation if not hidden by previous
      --  one, and remove previous one if hidden by new one.

      function Is_Universal_Operation (Op : Entity_Id) return Boolean;
      --  True if the entity is a predefined operator and the operands have
      --  a universal Interpretation.

      ---------------
      -- Add_Entry --
      ---------------

      procedure Add_Entry (Name :  Entity_Id; Typ : Entity_Id) is
         Index : Interp_Index;
         It    : Interp;

      begin
         Get_First_Interp (N, Index, It);
         while Present (It.Nam) loop

            --  A user-defined subprogram hides another declared at an outer
            --  level, or one that is use-visible. So return if previous
            --  definition hides new one (which is either in an outer
            --  scope, or use-visible). Note that for functions use-visible
            --  is the same as potentially use-visible. If new one hides
            --  previous one, replace entry in table of interpretations.
            --  If this is a universal operation, retain the operator in case
            --  preference rule applies.

            if (((Ekind (Name) = E_Function or else Ekind (Name) = E_Procedure)
                 and then Ekind (Name) = Ekind (It.Nam))
                or else (Ekind (Name) = E_Operator
              and then Ekind (It.Nam) = E_Function))

              and then Is_Immediately_Visible (It.Nam)
              and then Type_Conformant (Name, It.Nam)
              and then Base_Type (It.Typ) = Base_Type (T)
            then
               if Is_Universal_Operation (Name) then
                  exit;

               --  If node is an operator symbol, we have no actuals with
               --  which to check hiding, and this is done in full in the
               --  caller (Analyze_Subprogram_Renaming) so we include the
               --  predefined operator in any case.

               elsif Nkind (N) = N_Operator_Symbol
                 or else (Nkind (N) = N_Expanded_Name
                            and then
                          Nkind (Selector_Name (N)) = N_Operator_Symbol)
               then
                  exit;

               elsif not In_Open_Scopes (Scope (Name))
                 or else Scope_Depth (Scope (Name)) <=
                         Scope_Depth (Scope (It.Nam))
               then
                  --  If ambiguity within instance, and entity is not an
                  --  implicit operation, save for later disambiguation.

                  if Scope (Name) = Scope (It.Nam)
                    and then not Is_Inherited_Operation (Name)
                    and then In_Instance
                  then
                     exit;
                  else
                     return;
                  end if;

               else
                  All_Interp.Table (Index).Nam := Name;
                  return;
               end if;

            --  Avoid making duplicate entries in overloads

            elsif Name = It.Nam
              and then Base_Type (It.Typ) = Base_Type (T)
            then
               return;

            --  Otherwise keep going

            else
               Get_Next_Interp (Index, It);
            end if;

         end loop;

         --  On exit, enter new interpretation. The context, or a preference
         --  rule, will resolve the ambiguity on the second pass.

         All_Interp.Table (All_Interp.Last) := (Name, Typ);
         All_Interp.Increment_Last;
         All_Interp.Table (All_Interp.Last) := No_Interp;
      end Add_Entry;

      ----------------------------
      -- Is_Universal_Operation --
      ----------------------------

      function Is_Universal_Operation (Op : Entity_Id) return Boolean is
         Arg : Node_Id;

      begin
         if Ekind (Op) /= E_Operator then
            return False;

         elsif Nkind (N) in N_Binary_Op then
            return Present (Universal_Interpretation (Left_Opnd (N)))
              and then Present (Universal_Interpretation (Right_Opnd (N)));

         elsif Nkind (N) in N_Unary_Op then
            return Present (Universal_Interpretation (Right_Opnd (N)));

         elsif Nkind (N) = N_Function_Call then
            Arg := First_Actual (N);
            while Present (Arg) loop
               if No (Universal_Interpretation (Arg)) then
                  return False;
               end if;

               Next_Actual (Arg);
            end loop;

            return True;

         else
            return False;
         end if;
      end Is_Universal_Operation;

   --  Start of processing for Add_One_Interp

   begin
      --  If the interpretation is a predefined operator, verify that the
      --  result type is visible, or that the entity has already been
      --  resolved (case of an instantiation node that refers to a predefined
      --  operation, or an internally generated operator node, or an operator
      --  given as an expanded name). If the operator is a comparison or
      --  equality, it is the type of the operand that matters to determine
      --  whether the operator is visible. In an instance, the check is not
      --  performed, given that the operator was visible in the generic.

      if Ekind (E) = E_Operator then

         if Present (Opnd_Type) then
            Vis_Type := Opnd_Type;
         else
            Vis_Type := Base_Type (T);
         end if;

         if In_Open_Scopes (Scope (Vis_Type))
           or else Is_Potentially_Use_Visible (Vis_Type)
           or else In_Use (Vis_Type)
           or else (In_Use (Scope (Vis_Type))
                      and then not Is_Hidden (Vis_Type))
           or else Nkind (N) = N_Expanded_Name
           or else (Nkind (N) in N_Op and then E = Entity (N))
           or else In_Instance
         then
            null;

         --  If the node is given in functional notation and the prefix
         --  is an expanded name, then the operator is visible if the
         --  prefix is the scope of the result type as well. If the
         --  operator is (implicitly) defined in an extension of system,
         --  it is know to be valid (see Defined_In_Scope, sem_ch4.adb).

         elsif Nkind (N) = N_Function_Call
           and then Nkind (Name (N)) = N_Expanded_Name
           and then (Entity (Prefix (Name (N))) = Scope (Base_Type (T))
                       or else Entity (Prefix (Name (N))) = Scope (Vis_Type)
                       or else Scope (Vis_Type) = System_Aux_Id)
         then
            null;

         --  Save type for subsequent error message, in case no other
         --  interpretation is found.

         else
            Candidate_Type := Vis_Type;
            return;
         end if;

      --  In an instance, an abstract non-dispatching operation cannot
      --  be a candidate interpretation, because it could not have been
      --  one in the generic (it may be a spurious overloading in the
      --  instance).

      elsif In_Instance
        and then Is_Abstract (E)
        and then not Is_Dispatching_Operation (E)
      then
         return;

      --  An inherited interface operation that is implemented by some
      --  derived type does not participate in overload resolution, only
      --  the implementation operation does.

      elsif Is_Hidden (E)
        and then Is_Subprogram (E)
        and then Present (Abstract_Interface_Alias (E))
      then
<<<<<<< HEAD
         Add_One_Interp (N, Abstract_Interface_Alias (E), T);
=======
         --  Ada 2005 (AI-251): If this primitive operation corresponds with
         --  an inmediate ancestor interface there is no need to add it to the
         --  list of interpretations; the corresponding aliased primitive is
         --  also in this list of primitive operations and will be used instead
         --  because otherwise we have a dummy between the two subprograms that
         --  are in fact the same.

         if not Is_Ancestor
                  (Find_Dispatching_Type (Abstract_Interface_Alias (E)),
                   Find_Dispatching_Type (E))
         then
            Add_One_Interp (N, Abstract_Interface_Alias (E), T);
         end if;

>>>>>>> c355071f
         return;
      end if;

      --  If this is the first interpretation of N, N has type Any_Type.
      --  In that case place the new type on the node. If one interpretation
      --  already exists, indicate that the node is overloaded, and store
      --  both the previous and the new interpretation in All_Interp. If
      --  this is a later interpretation, just add it to the set.

      if Etype (N) = Any_Type then
         if Is_Type (E) then
            Set_Etype (N, T);

         else
            --  Record both the operator or subprogram name, and its type

            if Nkind (N) in N_Op or else Is_Entity_Name (N) then
               Set_Entity (N, E);
            end if;

            Set_Etype (N, T);
         end if;

      --  Either there is no current interpretation in the table for any
      --  node or the interpretation that is present is for a different
      --  node. In both cases add a new interpretation to the table.

      elsif Interp_Map.Last < 0
        or else
          (Interp_Map.Table (Interp_Map.Last).Node /= N
             and then not Is_Overloaded (N))
      then
         New_Interps (N);

         if (Nkind (N) in N_Op or else Is_Entity_Name (N))
           and then Present (Entity (N))
         then
            Add_Entry (Entity (N), Etype (N));

         elsif (Nkind (N) = N_Function_Call
                 or else Nkind (N) = N_Procedure_Call_Statement)
           and then (Nkind (Name (N)) = N_Operator_Symbol
                      or else Is_Entity_Name (Name (N)))
         then
            Add_Entry (Entity (Name (N)), Etype (N));

         --  If this is an indirect call there will be no name associated
         --  with the previous entry. To make diagnostics clearer, save
         --  Subprogram_Type of first interpretation, so that the error will
         --  point to the anonymous access to subprogram, not to the result
         --  type of the call itself.

         elsif (Nkind (N)) = N_Function_Call
           and then Nkind (Name (N)) = N_Explicit_Dereference
           and then Is_Overloaded (Name (N))
         then
            declare
               I  : Interp_Index;
               It : Interp;
            begin
               Get_First_Interp (Name (N), I, It);
               Add_Entry (It.Nam, Etype (N));
            end;

         else
            --  Overloaded prefix in indexed or selected component,
            --  or call whose name is an expression or another call.

            Add_Entry (Etype (N), Etype (N));
         end if;

         Add_Entry (E, T);

      else
         Add_Entry (E, T);
      end if;
   end Add_One_Interp;

   -------------------
   -- All_Overloads --
   -------------------

   procedure All_Overloads is
   begin
      for J in All_Interp.First .. All_Interp.Last loop

         if Present (All_Interp.Table (J).Nam) then
            Write_Entity_Info (All_Interp.Table (J). Nam, " ");
         else
            Write_Str ("No Interp");
         end if;

         Write_Str ("=================");
         Write_Eol;
      end loop;
   end All_Overloads;

   ---------------------
   -- Collect_Interps --
   ---------------------

   procedure Collect_Interps (N : Node_Id) is
      Ent          : constant Entity_Id := Entity (N);
      H            : Entity_Id;
      First_Interp : Interp_Index;

   begin
      New_Interps (N);

      --  Unconditionally add the entity that was initially matched

      First_Interp := All_Interp.Last;
      Add_One_Interp (N, Ent, Etype (N));

      --  For expanded name, pick up all additional entities from the
      --  same scope, since these are obviously also visible. Note that
      --  these are not necessarily contiguous on the homonym chain.

      if Nkind (N) = N_Expanded_Name then
         H := Homonym (Ent);
         while Present (H) loop
            if Scope (H) = Scope (Entity (N)) then
               Add_One_Interp (N, H, Etype (H));
            end if;

            H := Homonym (H);
         end loop;

      --  Case of direct name

      else
         --  First, search the homonym chain for directly visible entities

         H := Current_Entity (Ent);
         while Present (H) loop
            exit when (not Is_Overloadable (H))
              and then Is_Immediately_Visible (H);

            if Is_Immediately_Visible (H)
              and then H /= Ent
            then
               --  Only add interpretation if not hidden by an inner
               --  immediately visible one.

               for J in First_Interp .. All_Interp.Last - 1 loop

                  --  Current homograph is not hidden. Add to overloads

                  if not Is_Immediately_Visible (All_Interp.Table (J).Nam) then
                     exit;

                  --  Homograph is hidden, unless it is a predefined operator

                  elsif Type_Conformant (H, All_Interp.Table (J).Nam) then

                     --  A homograph in the same scope can occur within an
                     --  instantiation, the resulting ambiguity has to be
                     --  resolved later.

                     if Scope (H) = Scope (Ent)
                        and then In_Instance
                        and then not Is_Inherited_Operation (H)
                     then
                        All_Interp.Table (All_Interp.Last) := (H, Etype (H));
                        All_Interp.Increment_Last;
                        All_Interp.Table (All_Interp.Last) := No_Interp;
                        goto Next_Homograph;

                     elsif Scope (H) /= Standard_Standard then
                        goto Next_Homograph;
                     end if;
                  end if;
               end loop;

               --  On exit, we know that current homograph is not hidden

               Add_One_Interp (N, H, Etype (H));

               if Debug_Flag_E then
                  Write_Str ("Add overloaded Interpretation ");
                  Write_Int (Int (H));
                  Write_Eol;
               end if;
            end if;

            <<Next_Homograph>>
               H := Homonym (H);
         end loop;

         --  Scan list of homographs for use-visible entities only

         H := Current_Entity (Ent);

         while Present (H) loop
            if Is_Potentially_Use_Visible (H)
              and then H /= Ent
              and then Is_Overloadable (H)
            then
               for J in First_Interp .. All_Interp.Last - 1 loop

                  if not Is_Immediately_Visible (All_Interp.Table (J).Nam) then
                     exit;

                  elsif Type_Conformant (H, All_Interp.Table (J).Nam) then
                     goto Next_Use_Homograph;
                  end if;
               end loop;

               Add_One_Interp (N, H, Etype (H));
            end if;

            <<Next_Use_Homograph>>
               H := Homonym (H);
         end loop;
      end if;

      if All_Interp.Last = First_Interp + 1 then

         --  The original interpretation is in fact not overloaded

         Set_Is_Overloaded (N, False);
      end if;
   end Collect_Interps;

   ------------
   -- Covers --
   ------------

   function Covers (T1, T2 : Entity_Id) return Boolean is

      BT1 : Entity_Id;
      BT2 : Entity_Id;

      function Full_View_Covers (Typ1, Typ2 : Entity_Id) return Boolean;
      --  In an instance the proper view may not always be correct for
      --  private types, but private and full view are compatible. This
      --  removes spurious errors from nested instantiations that involve,
      --  among other things, types derived from private types.

      ----------------------
      -- Full_View_Covers --
      ----------------------

      function Full_View_Covers (Typ1, Typ2 : Entity_Id) return Boolean is
      begin
         return
           Is_Private_Type (Typ1)
             and then
              ((Present (Full_View (Typ1))
                    and then Covers (Full_View (Typ1), Typ2))
                 or else Base_Type (Typ1) = Typ2
                 or else Base_Type (Typ2) = Typ1);
      end Full_View_Covers;

   --  Start of processing for Covers

   begin
      --  If either operand missing, then this is an error, but ignore it (and
      --  pretend we have a cover) if errors already detected, since this may
      --  simply mean we have malformed trees.

      if No (T1) or else No (T2) then
         if Total_Errors_Detected /= 0 then
            return True;
         else
            raise Program_Error;
         end if;

      else
         BT1 := Base_Type (T1);
         BT2 := Base_Type (T2);
      end if;

      --  Simplest case: same types are compatible, and types that have the
      --  same base type and are not generic actuals are compatible. Generic
      --  actuals  belong to their class but are not compatible with other
      --  types of their class, and in particular with other generic actuals.
      --  They are however compatible with their own subtypes, and itypes
      --  with the same base are compatible as well. Similarly, constrained
      --  subtypes obtained from expressions of an unconstrained nominal type
      --  are compatible with the base type (may lead to spurious ambiguities
      --  in obscure cases ???)

      --  Generic actuals require special treatment to avoid spurious ambi-
      --  guities in an instance, when two formal types are instantiated with
      --  the same actual, so that different subprograms end up with the same
      --  signature in the instance.

      if T1 = T2 then
         return True;

      elsif  BT1 = BT2
        or else BT1 = T2
        or else BT2 = T1
      then
         if not Is_Generic_Actual_Type (T1) then
            return True;
         else
            return (not Is_Generic_Actual_Type (T2)
                     or else Is_Itype (T1)
                     or else Is_Itype (T2)
                     or else Is_Constr_Subt_For_U_Nominal (T1)
                     or else Is_Constr_Subt_For_U_Nominal (T2)
                     or else Scope (T1) /= Scope (T2));
         end if;

      --  Literals are compatible with types in  a given "class"

      elsif (T2 = Universal_Integer and then Is_Integer_Type (T1))
        or else (T2 = Universal_Real    and then Is_Real_Type (T1))
        or else (T2 = Universal_Fixed   and then Is_Fixed_Point_Type (T1))
        or else (T2 = Any_Fixed         and then Is_Fixed_Point_Type (T1))
        or else (T2 = Any_String        and then Is_String_Type (T1))
        or else (T2 = Any_Character     and then Is_Character_Type (T1))
        or else (T2 = Any_Access        and then Is_Access_Type (T1))
      then
         return True;

      --  The context may be class wide

      elsif Is_Class_Wide_Type (T1)
        and then Is_Ancestor (Root_Type (T1), T2)
      then
         return True;

      elsif Is_Class_Wide_Type (T1)
        and then Is_Class_Wide_Type (T2)
        and then Base_Type (Etype (T1)) = Base_Type (Etype (T2))
      then
         return True;

      --  Ada 2005 (AI-345): A class-wide abstract interface type T1 covers a
      --  task_type or protected_type implementing T1

      elsif Ada_Version >= Ada_05
        and then Is_Class_Wide_Type (T1)
        and then Is_Interface (Etype (T1))
        and then Is_Concurrent_Type (T2)
        and then Interface_Present_In_Ancestor
                   (Typ   => Base_Type (T2),
                    Iface => Etype (T1))
      then
         return True;

      --  Ada 2005 (AI-251): A class-wide abstract interface type T1 covers an
      --  object T2 implementing T1

      elsif Ada_Version >= Ada_05
        and then Is_Class_Wide_Type (T1)
        and then Is_Interface (Etype (T1))
        and then Is_Tagged_Type (T2)
      then
<<<<<<< HEAD
         if Interface_Present_In_Ancestor (Typ => T2,
                                           Iface => Etype (T1))
         then
            return True;

         elsif Present (Abstract_Interfaces (T2)) then

            --  Ada 2005 (AI-251): A class-wide abstract interface type T1
            --  covers an object T2 that implements a direct derivation of T1.

            declare
               E : Elmt_Id := First_Elmt (Abstract_Interfaces (T2));
            begin
               while Present (E) loop
                  if Is_Ancestor (Etype (T1), Node (E)) then
                     return True;
                  end if;

                  Next_Elmt (E);
               end loop;
            end;
=======
         if Interface_Present_In_Ancestor (Typ   => T2,
                                           Iface => Etype (T1))
         then
            return True;
         end if;

         declare
            E    : Entity_Id;
            Elmt : Elmt_Id;

         begin
            if Is_Concurrent_Type (BT2) then
               E := Corresponding_Record_Type (BT2);
            else
               E := BT2;
            end if;

            --  Ada 2005 (AI-251): A class-wide abstract interface type T1
            --  covers an object T2 that implements a direct derivation of T1.
            --  Note: test for presence of E is defense against previous error.

            if Present (E)
              and then Present (Abstract_Interfaces (E))
            then
               Elmt := First_Elmt (Abstract_Interfaces (E));
               while Present (Elmt) loop
                  if Is_Ancestor (Etype (T1), Node (Elmt)) then
                     return True;
                  end if;

                  Next_Elmt (Elmt);
               end loop;
            end if;
>>>>>>> c355071f

            --  We should also check the case in which T1 is an ancestor of
            --  some implemented interface???

            return False;
<<<<<<< HEAD

         else
            return False;
         end if;
=======
         end;
>>>>>>> c355071f

      --  In a dispatching call the actual may be class-wide

      elsif Is_Class_Wide_Type (T2)
        and then Base_Type (Root_Type (T2)) = Base_Type (T1)
      then
         return True;

      --  Some contexts require a class of types rather than a specific type

      elsif (T1 = Any_Integer and then Is_Integer_Type (T2))
        or else (T1 = Any_Boolean and then Is_Boolean_Type (T2))
        or else (T1 = Any_Real and then Is_Real_Type (T2))
        or else (T1 = Any_Fixed and then Is_Fixed_Point_Type (T2))
        or else (T1 = Any_Discrete and then Is_Discrete_Type (T2))
      then
         return True;

      --  An aggregate is compatible with an array or record type

      elsif T2 = Any_Composite
        and then Ekind (T1) in E_Array_Type .. E_Record_Subtype
      then
         return True;

      --  If the expected type is an anonymous access, the designated type must
      --  cover that of the expression.

      elsif Ekind (T1) = E_Anonymous_Access_Type
        and then Is_Access_Type (T2)
        and then Covers (Designated_Type (T1), Designated_Type (T2))
      then
         return True;

      --  An Access_To_Subprogram is compatible with itself, or with an
      --  anonymous type created for an attribute reference Access.

      elsif (Ekind (BT1) = E_Access_Subprogram_Type
               or else
             Ekind (BT1) = E_Access_Protected_Subprogram_Type)
        and then Is_Access_Type (T2)
        and then (not Comes_From_Source (T1)
                   or else not Comes_From_Source (T2))
        and then (Is_Overloadable (Designated_Type (T2))
                    or else
                  Ekind (Designated_Type (T2)) = E_Subprogram_Type)
        and then
          Type_Conformant (Designated_Type (T1), Designated_Type (T2))
        and then
          Mode_Conformant (Designated_Type (T1), Designated_Type (T2))
      then
         return True;

      --  Ada 2005 (AI-254): An Anonymous_Access_To_Subprogram is compatible
      --  with itself, or with an anonymous type created for an attribute
      --  reference Access.

      elsif (Ekind (BT1) = E_Anonymous_Access_Subprogram_Type
               or else
             Ekind (BT1)
                      = E_Anonymous_Access_Protected_Subprogram_Type)
        and then Is_Access_Type (T2)
        and then (not Comes_From_Source (T1)
                   or else not Comes_From_Source (T2))
        and then (Is_Overloadable (Designated_Type (T2))
                    or else
                  Ekind (Designated_Type (T2)) = E_Subprogram_Type)
        and then
           Type_Conformant (Designated_Type (T1), Designated_Type (T2))
        and then
           Mode_Conformant (Designated_Type (T1), Designated_Type (T2))
      then
         return True;

      --  The context can be a remote access type, and the expression the
      --  corresponding source type declared in a categorized package, or
      --  viceversa.

      elsif Is_Record_Type (T1)
        and then (Is_Remote_Call_Interface (T1)
                   or else Is_Remote_Types (T1))
        and then Present (Corresponding_Remote_Type (T1))
      then
         return Covers (Corresponding_Remote_Type (T1), T2);

      elsif Is_Record_Type (T2)
        and then (Is_Remote_Call_Interface (T2)
                   or else Is_Remote_Types (T2))
        and then Present (Corresponding_Remote_Type (T2))
      then
         return Covers (Corresponding_Remote_Type (T2), T1);

      elsif Ekind (T2) = E_Access_Attribute_Type
        and then (Ekind (BT1) = E_General_Access_Type
                    or else Ekind (BT1) = E_Access_Type)
        and then Covers (Designated_Type (T1), Designated_Type (T2))
      then
         --  If the target type is a RACW type while the source is an access
         --  attribute type, we are building a RACW that may be exported.

         if Is_Remote_Access_To_Class_Wide_Type (BT1) then
            Set_Has_RACW (Current_Sem_Unit);
         end if;

         return True;

      elsif Ekind (T2) = E_Allocator_Type
        and then Is_Access_Type (T1)
      then
         return Covers (Designated_Type (T1), Designated_Type (T2))
          or else
            (From_With_Type (Designated_Type (T1))
              and then Covers (Designated_Type (T2), Designated_Type (T1)));

      --  A boolean operation on integer literals is compatible with modular
      --  context.

      elsif T2 = Any_Modular
        and then Is_Modular_Integer_Type (T1)
      then
         return True;

      --  The actual type may be the result of a previous error

      elsif Base_Type (T2) = Any_Type then
         return True;

      --  A packed array type covers its corresponding non-packed type. This is
      --  not legitimate Ada, but allows the omission of a number of otherwise
      --  useless unchecked conversions, and since this can only arise in
      --  (known correct) expanded code, no harm is done

      elsif Is_Array_Type (T2)
        and then Is_Packed (T2)
        and then T1 = Packed_Array_Type (T2)
      then
         return True;

      --  Similarly an array type covers its corresponding packed array type

      elsif Is_Array_Type (T1)
        and then Is_Packed (T1)
        and then T2 = Packed_Array_Type (T1)
      then
         return True;

      --  In instances, or with types exported from instantiations, check
      --  whether a partial and a full view match. Verify that types are
      --  legal, to prevent cascaded errors.

      elsif In_Instance
        and then
          (Full_View_Covers (T1, T2)
            or else Full_View_Covers (T2, T1))
      then
         return True;

      elsif Is_Type (T2)
        and then Is_Generic_Actual_Type (T2)
        and then Full_View_Covers (T1, T2)
      then
         return True;

      elsif Is_Type (T1)
        and then  Is_Generic_Actual_Type (T1)
        and then Full_View_Covers (T2, T1)
      then
         return True;

      --  In the expansion of inlined bodies, types are compatible if they
      --  are structurally equivalent.

      elsif In_Inlined_Body
        and then (Underlying_Type (T1) = Underlying_Type (T2)
                   or else (Is_Access_Type (T1)
                              and then Is_Access_Type (T2)
                              and then
                                Designated_Type (T1) = Designated_Type (T2))
                   or else (T1 = Any_Access
                              and then Is_Access_Type (Underlying_Type (T2)))
                   or else (T2 = Any_Composite
                              and then
                                Is_Composite_Type (Underlying_Type (T1))))
      then
         return True;

      --  Ada 2005 (AI-50217): Additional branches to make the shadow entity
      --  compatible with its real entity.

      elsif From_With_Type (T1) then

         --  If the expected type is the non-limited view of a type, the
         --  expression may have the limited view.

         if Is_Incomplete_Type (T1) then
            return Covers (Non_Limited_View (T1), T2);

         elsif Ekind (T1) = E_Class_Wide_Type then
            return
              Covers (Class_Wide_Type (Non_Limited_View (Etype (T1))), T2);
         else
            return False;
         end if;

      elsif From_With_Type (T2) then

         --  If units in the context have Limited_With clauses on each other,
         --  either type might have a limited view. Checks performed elsewhere
         --  verify that the context type is the non-limited view.

         if Is_Incomplete_Type (T2) then
            return Covers (T1, Non_Limited_View (T2));

         elsif Ekind (T2) = E_Class_Wide_Type then
            return
              Covers (T1, Class_Wide_Type (Non_Limited_View (Etype (T2))));
         else
            return False;
         end if;

      --  Ada 2005 (AI-412): Coverage for regular incomplete subtypes

      elsif Ekind (T1) = E_Incomplete_Subtype then
         return Covers (Full_View (Etype (T1)), T2);

      elsif Ekind (T2) = E_Incomplete_Subtype then
         return Covers (T1, Full_View (Etype (T2)));

      --  Ada 2005 (AI-423): Coverage of formal anonymous access types
      --  and actual anonymous access types in the context of generic
      --  instantiation. We have the following situation:

      --     generic
      --        type Formal is private;
      --        Formal_Obj : access Formal;  --  T1
      --     package G is ...

      --     package P is
      --        type Actual is ...
      --        Actual_Obj : access Actual;  --  T2
      --        package Instance is new G (Formal     => Actual,
      --                                   Formal_Obj => Actual_Obj);

      elsif Ada_Version >= Ada_05
        and then Ekind (T1) = E_Anonymous_Access_Type
        and then Ekind (T2) = E_Anonymous_Access_Type
        and then Is_Generic_Type (Directly_Designated_Type (T1))
        and then Get_Instance_Of (Directly_Designated_Type (T1)) =
                   Directly_Designated_Type (T2)
      then
         return True;

      --  Otherwise it doesn't cover!

      else
         return False;
      end if;
   end Covers;

   ------------------
   -- Disambiguate --
   ------------------

   function Disambiguate
     (N      : Node_Id;
      I1, I2 : Interp_Index;
      Typ    : Entity_Id)
      return   Interp
   is
      I           : Interp_Index;
      It          : Interp;
      It1, It2    : Interp;
      Nam1, Nam2  : Entity_Id;
      Predef_Subp : Entity_Id;
      User_Subp   : Entity_Id;

      function Inherited_From_Actual (S : Entity_Id) return Boolean;
      --  Determine whether one of the candidates is an operation inherited by
      --  a type that is derived from an actual in an instantiation.

      function In_Generic_Actual (Exp : Node_Id) return Boolean;
      --  Determine whether the expression is part of a generic actual. At
      --  the time the actual is resolved the scope is already that of the
      --  instance, but conceptually the resolution of the actual takes place
      --  in the enclosing context, and no special disambiguation rules should
      --  be applied.

      function Is_Actual_Subprogram (S : Entity_Id) return Boolean;
      --  Determine whether a subprogram is an actual in an enclosing instance.
      --  An overloading between such a subprogram and one declared outside the
      --  instance is resolved in favor of the first, because it resolved in
      --  the generic.

      function Matches (Actual, Formal : Node_Id) return Boolean;
      --  Look for exact type match in an instance, to remove spurious
      --  ambiguities when two formal types have the same actual.

      function Standard_Operator return Boolean;
      --  Check whether subprogram is predefined operator declared in Standard.
      --  It may given by an operator name, or by an expanded name whose prefix
      --  is Standard.

      function Remove_Conversions return Interp;
      --  Last chance for pathological cases involving comparisons on literals,
      --  and user overloadings of the same operator. Such pathologies have
      --  been removed from the ACVC, but still appear in two DEC tests, with
      --  the following notable quote from Ben Brosgol:
      --
      --  [Note: I disclaim all credit/responsibility/blame for coming up with
      --  this example; Robert Dewar brought it to our attention, since it is
      --  apparently found in the ACVC 1.5. I did not attempt to find the
      --  reason in the Reference Manual that makes the example legal, since I
      --  was too nauseated by it to want to pursue it further.]
      --
      --  Accordingly, this is not a fully recursive solution, but it handles
      --  DEC tests c460vsa, c460vsb. It also handles ai00136a, which pushes
      --  pathology in the other direction with calls whose multiple overloaded
      --  actuals make them truly unresolvable.

<<<<<<< HEAD
      --  The new rules concerning abstract operations create additional
      --  for special handling of expressions with universal operands, See
=======
      --  The new rules concerning abstract operations create additional need
      --  for special handling of expressions with universal operands, see
>>>>>>> c355071f
      --  comments to Has_Abstract_Interpretation below.

      ------------------------
      --  In_Generic_Actual --
      ------------------------

      function In_Generic_Actual (Exp : Node_Id) return Boolean is
         Par : constant Node_Id := Parent (Exp);

      begin
         if No (Par) then
            return False;

         elsif Nkind (Par) in N_Declaration then
            if Nkind (Par) = N_Object_Declaration
              or else Nkind (Par) = N_Object_Renaming_Declaration
            then
               return Present (Corresponding_Generic_Association (Par));
            else
               return False;
            end if;

         elsif Nkind (Par) in N_Statement_Other_Than_Procedure_Call then
            return False;

         else
            return In_Generic_Actual (Parent (Par));
         end if;
      end In_Generic_Actual;

      ---------------------------
      -- Inherited_From_Actual --
      ---------------------------

      function Inherited_From_Actual (S : Entity_Id) return Boolean is
         Par : constant Node_Id := Parent (S);
      begin
         if Nkind (Par) /= N_Full_Type_Declaration
           or else Nkind (Type_Definition (Par)) /= N_Derived_Type_Definition
         then
            return False;
         else
            return Is_Entity_Name (Subtype_Indication (Type_Definition (Par)))
              and then
               Is_Generic_Actual_Type (
                 Entity (Subtype_Indication (Type_Definition (Par))));
         end if;
      end Inherited_From_Actual;

      --------------------------
      -- Is_Actual_Subprogram --
      --------------------------

      function Is_Actual_Subprogram (S : Entity_Id) return Boolean is
      begin
         return In_Open_Scopes (Scope (S))
           and then
             (Is_Generic_Instance (Scope (S))
                or else Is_Wrapper_Package (Scope (S)));
      end Is_Actual_Subprogram;

      -------------
      -- Matches --
      -------------

      function Matches (Actual, Formal : Node_Id) return Boolean is
         T1 : constant Entity_Id := Etype (Actual);
         T2 : constant Entity_Id := Etype (Formal);
      begin
         return T1 = T2
           or else
             (Is_Numeric_Type (T2)
               and then
             (T1 = Universal_Real or else T1 = Universal_Integer));
      end Matches;

      ------------------------
      -- Remove_Conversions --
      ------------------------

      function Remove_Conversions return Interp is
         I    : Interp_Index;
         It   : Interp;
         It1  : Interp;
         F1   : Entity_Id;
         Act1 : Node_Id;
         Act2 : Node_Id;

         function Has_Abstract_Interpretation (N : Node_Id) return Boolean;
         --  If an operation has universal operands the universal operation
         --  is present among its interpretations. If there is an abstract
         --  interpretation for the operator, with a numeric result, this
         --  interpretation was already removed in sem_ch4, but the universal
         --  one is still visible. We must rescan the list of operators and
         --  remove the universal interpretation to resolve the ambiguity.

         ---------------------------------
         -- Has_Abstract_Interpretation --
         ---------------------------------

         function Has_Abstract_Interpretation (N : Node_Id) return Boolean is
            E : Entity_Id;

         begin
            E := Current_Entity (N);
            while Present (E) loop
               if Is_Abstract (E)
                 and then Is_Numeric_Type (Etype (E))
               then
                  return True;
               else
                  E := Homonym (E);
               end if;
            end loop;

            return False;
         end Has_Abstract_Interpretation;

<<<<<<< HEAD
      --  Start of processing for Remove_ConversionsMino
=======
      --  Start of processing for Remove_Conversions
>>>>>>> c355071f

      begin
         It1 := No_Interp;

         Get_First_Interp (N, I, It);
         while Present (It.Typ) loop
            if not Is_Overloadable (It.Nam) then
               return No_Interp;
            end if;

            F1 := First_Formal (It.Nam);

            if No (F1) then
               return It1;

            else
               if Nkind (N) = N_Function_Call
                 or else Nkind (N) = N_Procedure_Call_Statement
               then
                  Act1 := First_Actual (N);

                  if Present (Act1) then
                     Act2 := Next_Actual (Act1);
                  else
                     Act2 := Empty;
                  end if;

               elsif Nkind (N) in N_Unary_Op then
                  Act1 := Right_Opnd (N);
                  Act2 := Empty;

               elsif Nkind (N) in N_Binary_Op then
                  Act1 := Left_Opnd (N);
                  Act2 := Right_Opnd (N);

               else
                  return It1;
               end if;

               if Nkind (Act1) in N_Op
                 and then Is_Overloaded (Act1)
                 and then (Nkind (Right_Opnd (Act1)) = N_Integer_Literal
                            or else Nkind (Right_Opnd (Act1)) = N_Real_Literal)
                 and then Has_Compatible_Type (Act1, Standard_Boolean)
                 and then Etype (F1) = Standard_Boolean
               then
                  --  If the two candidates are the original ones, the
                  --  ambiguity is real. Otherwise keep the original, further
                  --  calls to Disambiguate will take care of others in the
                  --  list of candidates.

                  if It1 /= No_Interp then
                     if It = Disambiguate.It1
                       or else It = Disambiguate.It2
                     then
                        if It1 = Disambiguate.It1
                          or else It1 = Disambiguate.It2
                        then
                           return No_Interp;
                        else
                           It1 := It;
                        end if;
                     end if;

                  elsif Present (Act2)
                    and then Nkind (Act2) in N_Op
                    and then Is_Overloaded (Act2)
                    and then (Nkind (Right_Opnd (Act1)) = N_Integer_Literal
                                or else
                              Nkind (Right_Opnd (Act1)) = N_Real_Literal)
                    and then Has_Compatible_Type (Act2, Standard_Boolean)
                  then
                     --  The preference rule on the first actual is not
                     --  sufficient to disambiguate.

                     goto Next_Interp;

                  else
                     It1 := It;
                  end if;

               elsif Nkind (Act1) in N_Op
                 and then Is_Overloaded (Act1)
                 and then Present (Universal_Interpretation (Act1))
                 and then Is_Numeric_Type (Etype (F1))
                 and then Ada_Version >= Ada_05
                 and then Has_Abstract_Interpretation (Act1)
               then
                  if It = Disambiguate.It1 then
                     return Disambiguate.It2;
                  elsif It = Disambiguate.It2 then
                     return Disambiguate.It1;
                  end if;
               end if;
            end if;

            <<Next_Interp>>
               Get_Next_Interp (I, It);
         end loop;

         --  After some error, a formal may have Any_Type and yield a spurious
         --  match. To avoid cascaded errors if possible, check for such a
         --  formal in either candidate.

         if Serious_Errors_Detected > 0 then
            declare
               Formal : Entity_Id;

            begin
               Formal := First_Formal (Nam1);
               while Present (Formal) loop
                  if Etype (Formal) = Any_Type then
                     return Disambiguate.It2;
                  end if;

                  Next_Formal (Formal);
               end loop;

               Formal := First_Formal (Nam2);
               while Present (Formal) loop
                  if Etype (Formal) = Any_Type then
                     return Disambiguate.It1;
                  end if;

                  Next_Formal (Formal);
               end loop;
            end;
         end if;

         return It1;
      end Remove_Conversions;

      -----------------------
      -- Standard_Operator --
      -----------------------

      function Standard_Operator return Boolean is
         Nam : Node_Id;

      begin
         if Nkind (N) in N_Op then
            return True;

         elsif Nkind (N) = N_Function_Call then
            Nam := Name (N);

            if Nkind (Nam) /= N_Expanded_Name then
               return True;
            else
               return Entity (Prefix (Nam)) = Standard_Standard;
            end if;
         else
            return False;
         end if;
      end Standard_Operator;

   --  Start of processing for Disambiguate

   begin
      --  Recover the two legal interpretations

      Get_First_Interp (N, I, It);
      while I /= I1 loop
         Get_Next_Interp (I, It);
      end loop;

      It1  := It;
      Nam1 := It.Nam;
      while I /= I2 loop
         Get_Next_Interp (I, It);
      end loop;

      It2  := It;
      Nam2 := It.Nam;

      if Ada_Version < Ada_05 then

         --  Check whether one of the entities is an Ada 2005 entity and we are
         --  operating in an earlier mode, in which case we discard the Ada
         --  2005 entity, so that we get proper Ada 95 overload resolution.

<<<<<<< HEAD
         if Is_Ada_2005 (Nam1) then
            return It2;
         elsif Is_Ada_2005 (Nam2) then
=======
         if Is_Ada_2005_Only (Nam1) then
            return It2;
         elsif Is_Ada_2005_Only (Nam2) then
>>>>>>> c355071f
            return It1;
         end if;
      end if;

      --  If the context is universal, the predefined operator is preferred.
      --  This includes bounds in numeric type declarations, and expressions
      --  in type conversions. If no interpretation yields a universal type,
      --  then we must check whether the user-defined entity hides the prede-
      --  fined one.

      if Chars (Nam1) in  Any_Operator_Name
        and then Standard_Operator
      then
         if        Typ = Universal_Integer
           or else Typ = Universal_Real
           or else Typ = Any_Integer
           or else Typ = Any_Discrete
           or else Typ = Any_Real
           or else Typ = Any_Type
         then
            --  Find an interpretation that yields the universal type, or else
            --  a predefined operator that yields a predefined numeric type.

            declare
               Candidate : Interp := No_Interp;

            begin
               Get_First_Interp (N, I, It);
               while Present (It.Typ) loop
                  if (Covers (Typ, It.Typ)
                        or else Typ = Any_Type)
                    and then
                     (It.Typ = Universal_Integer
                       or else It.Typ = Universal_Real)
                  then
                     return It;

                  elsif Covers (Typ, It.Typ)
                    and then Scope (It.Typ) = Standard_Standard
                    and then Scope (It.Nam) = Standard_Standard
                    and then Is_Numeric_Type (It.Typ)
                  then
                     Candidate := It;
                  end if;

                  Get_Next_Interp (I, It);
               end loop;

               if Candidate /= No_Interp then
                  return Candidate;
               end if;
            end;

         elsif Chars (Nam1) /= Name_Op_Not
           and then (Typ = Standard_Boolean or else Typ = Any_Boolean)
         then
            --  Equality or comparison operation. Choose predefined operator if
            --  arguments are universal. The node may be an operator, name, or
            --  a function call, so unpack arguments accordingly.

            declare
               Arg1, Arg2 : Node_Id;

            begin
               if Nkind (N) in N_Op then
                  Arg1 := Left_Opnd  (N);
                  Arg2 := Right_Opnd (N);

               elsif Is_Entity_Name (N)
                 or else Nkind (N) = N_Operator_Symbol
               then
                  Arg1 := First_Entity (Entity (N));
                  Arg2 := Next_Entity (Arg1);

               else
                  Arg1 := First_Actual (N);
                  Arg2 := Next_Actual (Arg1);
               end if;

               if Present (Arg2)
                 and then Present (Universal_Interpretation (Arg1))
                 and then Universal_Interpretation (Arg2) =
                          Universal_Interpretation (Arg1)
               then
                  Get_First_Interp (N, I, It);
                  while Scope (It.Nam) /= Standard_Standard loop
                     Get_Next_Interp (I, It);
                  end loop;

                  return It;
               end if;
            end;
         end if;
      end if;

      --  If no universal interpretation, check whether user-defined operator
      --  hides predefined one, as well as other special cases. If the node
      --  is a range, then one or both bounds are ambiguous. Each will have
      --  to be disambiguated w.r.t. the context type. The type of the range
      --  itself is imposed by the context, so we can return either legal
      --  interpretation.

      if Ekind (Nam1) = E_Operator then
         Predef_Subp := Nam1;
         User_Subp   := Nam2;

      elsif Ekind (Nam2) = E_Operator then
         Predef_Subp := Nam2;
         User_Subp   := Nam1;

      elsif Nkind (N) = N_Range then
         return It1;

      --  If two user defined-subprograms are visible, it is a true ambiguity,
      --  unless one of them is an entry and the context is a conditional or
      --  timed entry call, or unless we are within an instance and this is
      --  results from two formals types with the same actual.

      else
         if Nkind (N) = N_Procedure_Call_Statement
           and then Nkind (Parent (N)) = N_Entry_Call_Alternative
           and then N = Entry_Call_Statement (Parent (N))
         then
            if Ekind (Nam2) = E_Entry then
               return It2;
            elsif Ekind (Nam1) = E_Entry then
               return It1;
            else
               return No_Interp;
            end if;

         --  If the ambiguity occurs within an instance, it is due to several
         --  formal types with the same actual. Look for an exact match between
         --  the types of the formals of the overloadable entities, and the
         --  actuals in the call, to recover the unambiguous match in the
         --  original generic.

         --  The ambiguity can also be due to an overloading between a formal
         --  subprogram and a subprogram declared outside the generic. If the
         --  node is overloaded, it did not resolve to the global entity in
         --  the generic, and we choose the formal subprogram.

         --  Finally, the ambiguity can be between an explicit subprogram and
         --  one inherited (with different defaults) from an actual. In this
         --  case the resolution was to the explicit declaration in the
         --  generic, and remains so in the instance.

         elsif In_Instance
           and then not In_Generic_Actual (N)
         then
            if Nkind (N) = N_Function_Call
              or else Nkind (N) = N_Procedure_Call_Statement
            then
               declare
                  Actual  : Node_Id;
                  Formal  : Entity_Id;
                  Is_Act1 : constant Boolean := Is_Actual_Subprogram (Nam1);
                  Is_Act2 : constant Boolean := Is_Actual_Subprogram (Nam2);

               begin
                  if Is_Act1 and then not Is_Act2 then
                     return It1;

                  elsif Is_Act2 and then not Is_Act1 then
                     return It2;

                  elsif Inherited_From_Actual (Nam1)
                    and then Comes_From_Source (Nam2)
                  then
                     return It2;

                  elsif Inherited_From_Actual (Nam2)
                    and then Comes_From_Source (Nam1)
                  then
                     return It1;
                  end if;

                  Actual := First_Actual (N);
                  Formal := First_Formal (Nam1);
                  while Present (Actual) loop
                     if Etype (Actual) /= Etype (Formal) then
                        return It2;
                     end if;

                     Next_Actual (Actual);
                     Next_Formal (Formal);
                  end loop;

                  return It1;
               end;

            elsif Nkind (N) in N_Binary_Op then
               if Matches (Left_Opnd (N), First_Formal (Nam1))
                 and then
                   Matches (Right_Opnd (N), Next_Formal (First_Formal (Nam1)))
               then
                  return It1;
               else
                  return It2;
               end if;

            elsif Nkind (N) in  N_Unary_Op then
               if Etype (Right_Opnd (N)) = Etype (First_Formal (Nam1)) then
                  return It1;
               else
                  return It2;
               end if;

            else
               return Remove_Conversions;
            end if;
         else
            return Remove_Conversions;
         end if;
      end if;

      --  an implicit concatenation operator on a string type cannot be
      --  disambiguated from the predefined concatenation. This can only
      --  happen with concatenation of string literals.

      if Chars (User_Subp) = Name_Op_Concat
        and then Ekind (User_Subp) = E_Operator
        and then Is_String_Type (Etype (First_Formal (User_Subp)))
      then
         return No_Interp;

      --  If the user-defined operator is in  an open scope, or in the scope
      --  of the resulting type, or given by an expanded name that names its
      --  scope, it hides the predefined operator for the type. Exponentiation
      --  has to be special-cased because the implicit operator does not have
      --  a symmetric signature, and may not be hidden by the explicit one.

      elsif (Nkind (N) = N_Function_Call
              and then Nkind (Name (N)) = N_Expanded_Name
              and then (Chars (Predef_Subp) /= Name_Op_Expon
                          or else Hides_Op (User_Subp, Predef_Subp))
              and then Scope (User_Subp) = Entity (Prefix (Name (N))))
        or else Hides_Op (User_Subp, Predef_Subp)
      then
         if It1.Nam = User_Subp then
            return It1;
         else
            return It2;
         end if;

      --  Otherwise, the predefined operator has precedence, or if the user-
      --  defined operation is directly visible we have a true ambiguity. If
      --  this is a fixed-point multiplication and division in Ada83 mode,
      --  exclude the universal_fixed operator, which often causes ambiguities
      --  in legacy code.

      else
         if (In_Open_Scopes (Scope (User_Subp))
           or else Is_Potentially_Use_Visible (User_Subp))
           and then not In_Instance
         then
            if Is_Fixed_Point_Type (Typ)
              and then (Chars (Nam1) = Name_Op_Multiply
                          or else Chars (Nam1) = Name_Op_Divide)
              and then Ada_Version = Ada_83
            then
               if It2.Nam = Predef_Subp then
                  return It1;
               else
                  return It2;
               end if;

            --  Ada 2005, AI-420: preference rule for "=" on Universal_Access
            --  states that the operator defined in Standard is not available
            --  if there is a user-defined equality with the proper signature,
            --  declared in the same declarative list as the type. The node
            --  may be an operator or a function call.

            elsif (Chars (Nam1) = Name_Op_Eq
                     or else
                   Chars (Nam1) = Name_Op_Ne)
              and then Ada_Version >= Ada_05
              and then Etype (User_Subp) = Standard_Boolean
            then
               declare
                  Opnd : Node_Id;
               begin
                  if Nkind (N) = N_Function_Call then
                     Opnd := First_Actual (N);
                  else
                     Opnd := Left_Opnd (N);
                  end if;

                  if Ekind (Etype (Opnd)) = E_Anonymous_Access_Type
                    and then
                     List_Containing (Parent (Designated_Type (Etype (Opnd))))
                       = List_Containing (Unit_Declaration_Node (User_Subp))
                  then
                     if It2.Nam = Predef_Subp then
                        return It1;
                     else
                        return It2;
                     end if;
                  else
                     return No_Interp;
                  end if;
               end;

            else
               return No_Interp;
            end if;

         elsif It1.Nam = Predef_Subp then
            return It1;

         else
            return It2;
         end if;
      end if;
   end Disambiguate;

   ---------------------
   -- End_Interp_List --
   ---------------------

   procedure End_Interp_List is
   begin
      All_Interp.Table (All_Interp.Last) := No_Interp;
      All_Interp.Increment_Last;
   end End_Interp_List;

   -------------------------
   -- Entity_Matches_Spec --
   -------------------------

   function Entity_Matches_Spec (Old_S, New_S : Entity_Id) return Boolean is
   begin
      --  Simple case: same entity kinds, type conformance is required. A
      --  parameterless function can also rename a literal.

      if Ekind (Old_S) = Ekind (New_S)
        or else (Ekind (New_S) = E_Function
                  and then Ekind (Old_S) = E_Enumeration_Literal)
      then
         return Type_Conformant (New_S, Old_S);

      elsif Ekind (New_S) = E_Function
        and then Ekind (Old_S) = E_Operator
      then
         return Operator_Matches_Spec (Old_S, New_S);

      elsif Ekind (New_S) = E_Procedure
        and then Is_Entry (Old_S)
      then
         return Type_Conformant (New_S, Old_S);

      else
         return False;
      end if;
   end Entity_Matches_Spec;

   ----------------------
   -- Find_Unique_Type --
   ----------------------

   function Find_Unique_Type (L : Node_Id; R : Node_Id) return Entity_Id is
      T  : constant Entity_Id := Etype (L);
      I  : Interp_Index;
      It : Interp;
      TR : Entity_Id := Any_Type;

   begin
      if Is_Overloaded (R) then
         Get_First_Interp (R, I, It);
         while Present (It.Typ) loop
            if Covers (T, It.Typ) or else Covers (It.Typ, T) then

               --  If several interpretations are possible and L is universal,
               --  apply preference rule.

               if TR /= Any_Type then

                  if (T = Universal_Integer or else T = Universal_Real)
                    and then It.Typ = T
                  then
                     TR := It.Typ;
                  end if;

               else
                  TR := It.Typ;
               end if;
            end if;

            Get_Next_Interp (I, It);
         end loop;

         Set_Etype (R, TR);

      --  In the non-overloaded case, the Etype of R is already set correctly

      else
         null;
      end if;

      --  If one of the operands is Universal_Fixed, the type of the other
      --  operand provides the context.

      if Etype (R) = Universal_Fixed then
         return T;

      elsif T = Universal_Fixed then
         return Etype (R);

      --  Ada 2005 (AI-230): Support the following operators:

      --    function "="  (L, R : universal_access) return Boolean;
      --    function "/=" (L, R : universal_access) return Boolean;

      --  Pool specific access types (E_Access_Type) are not covered by these
      --  operators because of the legality rule of 4.5.2(9.2): "The operands
      --  of the equality operators for universal_access shall be convertible
      --  to one another (see 4.6)". For example, considering the type decla-
      --  ration "type P is access Integer" and an anonymous access to Integer,
      --  P is convertible to "access Integer" by 4.6 (24.11-24.15), but there
      --  is no rule in 4.6 that allows "access Integer" to be converted to P.

      elsif Ada_Version >= Ada_05
        and then Ekind (Etype (L)) = E_Anonymous_Access_Type
        and then Is_Access_Type (Etype (R))
        and then Ekind (Etype (R)) /= E_Access_Type
      then
         return Etype (L);

      elsif Ada_Version >= Ada_05
        and then Ekind (Etype (R)) = E_Anonymous_Access_Type
        and then Is_Access_Type (Etype (L))
        and then Ekind (Etype (L)) /= E_Access_Type
      then
         return Etype (R);

      else
         return Specific_Type (T, Etype (R));
      end if;

   end Find_Unique_Type;

   ----------------------
   -- Get_First_Interp --
   ----------------------

   procedure Get_First_Interp
     (N  : Node_Id;
      I  : out Interp_Index;
      It : out Interp)
   is
      Map_Ptr : Int;
      Int_Ind : Interp_Index;
      O_N     : Node_Id;

   begin
      --  If a selected component is overloaded because the selector has
      --  multiple interpretations, the node is a call to a protected
      --  operation or an indirect call. Retrieve the interpretation from
      --  the selector name. The selected component may be overloaded as well
      --  if the prefix is overloaded. That case is unchanged.

      if Nkind (N) = N_Selected_Component
        and then Is_Overloaded (Selector_Name (N))
      then
         O_N := Selector_Name (N);
      else
         O_N := N;
      end if;

      Map_Ptr := Headers (Hash (O_N));
      while Present (Interp_Map.Table (Map_Ptr).Node) loop
         if Interp_Map.Table (Map_Ptr).Node = O_N then
            Int_Ind := Interp_Map.Table (Map_Ptr).Index;
            It := All_Interp.Table (Int_Ind);
            I := Int_Ind;
            return;
         else
            Map_Ptr := Interp_Map.Table (Map_Ptr).Next;
         end if;
      end loop;

      --  Procedure should never be called if the node has no interpretations

      raise Program_Error;
   end Get_First_Interp;

   ---------------------
   -- Get_Next_Interp --
   ---------------------

   procedure Get_Next_Interp (I : in out Interp_Index; It : out Interp) is
   begin
      I  := I + 1;
      It := All_Interp.Table (I);
   end Get_Next_Interp;

   -------------------------
   -- Has_Compatible_Type --
   -------------------------

   function Has_Compatible_Type
     (N    : Node_Id;
      Typ  : Entity_Id)
      return Boolean
   is
      I  : Interp_Index;
      It : Interp;

   begin
      if N = Error then
         return False;
      end if;

      if Nkind (N) = N_Subtype_Indication
        or else not Is_Overloaded (N)
      then
         return
           Covers (Typ, Etype (N))

            --  Ada 2005 (AI-345) The context may be a synchronized interface.
            --  If the type is already frozen use the corresponding_record
            --  to check whether it is a proper descendant.

           or else
             (Is_Concurrent_Type (Etype (N))
                and then Present (Corresponding_Record_Type (Etype (N)))
                and then Covers (Typ, Corresponding_Record_Type (Etype (N))))

           or else
             (not Is_Tagged_Type (Typ)
                and then Ekind (Typ) /= E_Anonymous_Access_Type
                and then Covers (Etype (N), Typ));

      else
         Get_First_Interp (N, I, It);
         while Present (It.Typ) loop
            if (Covers (Typ, It.Typ)
                  and then
                    (Scope (It.Nam) /= Standard_Standard
                       or else not Is_Invisible_Operator (N, Base_Type (Typ))))

               --  Ada 2005 (AI-345)

              or else
                (Is_Concurrent_Type (It.Typ)
                  and then Present (Corresponding_Record_Type
                                                             (Etype (It.Typ)))
                  and then Covers (Typ, Corresponding_Record_Type
                                                             (Etype (It.Typ))))

              or else (not Is_Tagged_Type (Typ)
                         and then Ekind (Typ) /= E_Anonymous_Access_Type
                         and then Covers (It.Typ, Typ))
            then
               return True;
            end if;

            Get_Next_Interp (I, It);
         end loop;

         return False;
      end if;
   end Has_Compatible_Type;

   ----------
   -- Hash --
   ----------

   function Hash (N : Node_Id) return Int is
   begin
      --  Nodes have a size that is power of two, so to select significant
      --  bits only we remove the low-order bits.

      return ((Int (N) / 2 ** 5) mod Header_Size);
   end Hash;

   --------------
   -- Hides_Op --
   --------------

   function Hides_Op (F : Entity_Id; Op : Entity_Id) return Boolean is
      Btyp : constant Entity_Id := Base_Type (Etype (First_Formal (F)));
   begin
      return Operator_Matches_Spec (Op, F)
        and then (In_Open_Scopes (Scope (F))
                    or else Scope (F) = Scope (Btyp)
                    or else (not In_Open_Scopes (Scope (Btyp))
                              and then not In_Use (Btyp)
                              and then not In_Use (Scope (Btyp))));
   end Hides_Op;

   ------------------------
   -- Init_Interp_Tables --
   ------------------------

   procedure Init_Interp_Tables is
   begin
      All_Interp.Init;
      Interp_Map.Init;
      Headers := (others => No_Entry);
   end Init_Interp_Tables;

   -----------------------------------
   -- Interface_Present_In_Ancestor --
   -----------------------------------

   function Interface_Present_In_Ancestor
     (Typ   : Entity_Id;
      Iface : Entity_Id) return Boolean
   is
      Target_Typ : Entity_Id;

      function Iface_Present_In_Ancestor (Typ : Entity_Id) return Boolean;
      --  Returns True if Typ or some ancestor of Typ implements Iface

      function Iface_Present_In_Ancestor (Typ : Entity_Id) return Boolean is
         E    : Entity_Id;
         AI   : Entity_Id;
         Elmt : Elmt_Id;

      begin
         if Typ = Iface then
            return True;
         end if;

         --  Handle private types

         if Present (Full_View (Typ))
           and then not Is_Concurrent_Type (Full_View (Typ))
         then
            E := Full_View (Typ);
         else
            E := Typ;
         end if;

         loop
            if Present (Abstract_Interfaces (E))
              and then Present (Abstract_Interfaces (E))
              and then not Is_Empty_Elmt_List (Abstract_Interfaces (E))
            then
               Elmt := First_Elmt (Abstract_Interfaces (E));
               while Present (Elmt) loop
                  AI := Node (Elmt);

                  if AI = Iface or else Is_Ancestor (Iface, AI) then
                     return True;
                  end if;

                  Next_Elmt (Elmt);
               end loop;
            end if;

            exit when Etype (E) = E

               --  Handle private types

               or else (Present (Full_View (Etype (E)))
                         and then Full_View (Etype (E)) = E);

            --  Check if the current type is a direct derivation of the
            --  interface

            if Etype (E) = Iface then
               return True;
            end if;

            --  Climb to the immediate ancestor handling private types

            if Present (Full_View (Etype (E))) then
               E := Full_View (Etype (E));
            else
               E := Etype (E);
            end if;
         end loop;

         return False;
      end Iface_Present_In_Ancestor;

   --  Start of processing for Interface_Present_In_Ancestor

   begin
      if Is_Access_Type (Typ) then
         Target_Typ := Etype (Directly_Designated_Type (Typ));
      else
         Target_Typ := Typ;
      end if;

      --  In case of concurrent types we can't use the Corresponding Record_Typ
      --  to look for the interface because it is built by the expander (and
      --  hence it is not always available). For this reason we traverse the
      --  list of interfaces (available in the parent of the concurrent type)

      if Is_Concurrent_Type (Target_Typ) then
<<<<<<< HEAD
         if Present (Interface_List (Parent (Target_Typ))) then
=======
         if Present (Interface_List (Parent (Base_Type (Target_Typ)))) then
>>>>>>> c355071f
            declare
               AI : Node_Id;

            begin
<<<<<<< HEAD
               AI := First (Interface_List (Parent (Target_Typ)));
=======
               AI := First (Interface_List (Parent (Base_Type (Target_Typ))));
>>>>>>> c355071f
               while Present (AI) loop
                  if Etype (AI) = Iface then
                     return True;

                  elsif Present (Abstract_Interfaces (Etype (AI)))
                     and then Iface_Present_In_Ancestor (Etype (AI))
                  then
                     return True;
                  end if;

                  Next (AI);
               end loop;
            end;
         end if;

         return False;
      end if;

      if Is_Class_Wide_Type (Target_Typ) then
         Target_Typ := Etype (Target_Typ);
      end if;

      if Ekind (Target_Typ) = E_Incomplete_Type then
         pragma Assert (Present (Non_Limited_View (Target_Typ)));
         Target_Typ := Non_Limited_View (Target_Typ);

         --  Protect the frontend against previously detected errors

         if Ekind (Target_Typ) = E_Incomplete_Type then
            return False;
         end if;
      end if;

      return Iface_Present_In_Ancestor (Target_Typ);
   end Interface_Present_In_Ancestor;

   ---------------------
   -- Intersect_Types --
   ---------------------

   function Intersect_Types (L, R : Node_Id) return Entity_Id is
      Index : Interp_Index;
      It    : Interp;
      Typ   : Entity_Id;

      function Check_Right_Argument (T : Entity_Id) return Entity_Id;
      --  Find interpretation of right arg that has type compatible with T

      --------------------------
      -- Check_Right_Argument --
      --------------------------

      function Check_Right_Argument (T : Entity_Id) return Entity_Id is
         Index : Interp_Index;
         It    : Interp;
         T2    : Entity_Id;

      begin
         if not Is_Overloaded (R) then
            return Specific_Type (T, Etype (R));

         else
            Get_First_Interp (R, Index, It);
            loop
               T2 := Specific_Type (T, It.Typ);

               if T2 /= Any_Type then
                  return T2;
               end if;

               Get_Next_Interp (Index, It);
               exit when No (It.Typ);
            end loop;

            return Any_Type;
         end if;
      end Check_Right_Argument;

   --  Start processing for Intersect_Types

   begin
      if Etype (L) = Any_Type or else Etype (R) = Any_Type then
         return Any_Type;
      end if;

      if not Is_Overloaded (L) then
         Typ := Check_Right_Argument (Etype (L));

      else
         Typ := Any_Type;
         Get_First_Interp (L, Index, It);
         while Present (It.Typ) loop
            Typ := Check_Right_Argument (It.Typ);
            exit when Typ /= Any_Type;
            Get_Next_Interp (Index, It);
         end loop;

      end if;

      --  If Typ is Any_Type, it means no compatible pair of types was found

      if Typ = Any_Type then
         if Nkind (Parent (L)) in N_Op then
            Error_Msg_N ("incompatible types for operator", Parent (L));

         elsif Nkind (Parent (L)) = N_Range then
            Error_Msg_N ("incompatible types given in constraint", Parent (L));

         --  Ada 2005 (AI-251): Complete the error notification

         elsif Is_Class_Wide_Type (Etype (R))
             and then Is_Interface (Etype (Class_Wide_Type (Etype (R))))
         then
            Error_Msg_NE ("(Ada 2005) does not implement interface }",
                          L, Etype (Class_Wide_Type (Etype (R))));

         else
            Error_Msg_N ("incompatible types", Parent (L));
         end if;
      end if;

      return Typ;
   end Intersect_Types;

   -----------------
   -- Is_Ancestor --
   -----------------

   function Is_Ancestor (T1, T2 : Entity_Id) return Boolean is
      Par : Entity_Id;

   begin
      if Base_Type (T1) = Base_Type (T2) then
         return True;

      elsif Is_Private_Type (T1)
        and then Present (Full_View (T1))
        and then Base_Type (T2) = Base_Type (Full_View (T1))
      then
         return True;

      else
         Par := Etype (T2);

         loop
            --  If there was a error on the type declaration, do not recurse

            if Error_Posted (Par) then
               return False;

            elsif Base_Type (T1) = Base_Type (Par)
              or else (Is_Private_Type (T1)
                         and then Present (Full_View (T1))
                         and then Base_Type (Par) = Base_Type (Full_View (T1)))
            then
               return True;

            elsif Is_Private_Type (Par)
              and then Present (Full_View (Par))
              and then Full_View (Par) = Base_Type (T1)
            then
               return True;

            elsif Etype (Par) /= Par then
               Par := Etype (Par);
            else
               return False;
            end if;
         end loop;
      end if;
   end Is_Ancestor;

   ---------------------------
   -- Is_Invisible_Operator --
   ---------------------------

   function Is_Invisible_Operator
     (N    : Node_Id;
      T    : Entity_Id)
      return Boolean
   is
      Orig_Node : constant Node_Id := Original_Node (N);

   begin
      if Nkind (N) not in N_Op then
         return False;

      elsif not Comes_From_Source (N) then
         return False;

      elsif No (Universal_Interpretation (Right_Opnd (N))) then
         return False;

      elsif Nkind (N) in N_Binary_Op
        and then No (Universal_Interpretation (Left_Opnd (N)))
      then
         return False;

      else return
        Is_Numeric_Type (T)
          and then not In_Open_Scopes (Scope (T))
          and then not Is_Potentially_Use_Visible (T)
          and then not In_Use (T)
          and then not In_Use (Scope (T))
          and then
            (Nkind (Orig_Node) /= N_Function_Call
              or else Nkind (Name (Orig_Node)) /= N_Expanded_Name
              or else Entity (Prefix (Name (Orig_Node))) /= Scope (T))

          and then not In_Instance;
      end if;
   end Is_Invisible_Operator;

   -------------------
   -- Is_Subtype_Of --
   -------------------

   function Is_Subtype_Of (T1 : Entity_Id; T2 : Entity_Id) return Boolean is
      S : Entity_Id;

   begin
      S := Ancestor_Subtype (T1);
      while Present (S) loop
         if S = T2 then
            return True;
         else
            S := Ancestor_Subtype (S);
         end if;
      end loop;

      return False;
   end Is_Subtype_Of;

   ------------------
   -- List_Interps --
   ------------------

   procedure List_Interps (Nam : Node_Id; Err : Node_Id) is
      Index : Interp_Index;
      It    : Interp;

   begin
      Get_First_Interp (Nam, Index, It);
      while Present (It.Nam) loop
         if Scope (It.Nam) = Standard_Standard
           and then Scope (It.Typ) /= Standard_Standard
         then
            Error_Msg_Sloc := Sloc (Parent (It.Typ));
            Error_Msg_NE ("\\& (inherited) declared#!", Err, It.Nam);

         else
            Error_Msg_Sloc := Sloc (It.Nam);
            Error_Msg_NE ("\\& declared#!", Err, It.Nam);
         end if;

         Get_Next_Interp (Index, It);
      end loop;
   end List_Interps;

   -----------------
   -- New_Interps --
   -----------------

   procedure New_Interps (N : Node_Id)  is
      Map_Ptr : Int;

   begin
      All_Interp.Increment_Last;
      All_Interp.Table (All_Interp.Last) := No_Interp;

      Map_Ptr := Headers (Hash (N));

      if Map_Ptr = No_Entry then

         --  Place new node at end of table

         Interp_Map.Increment_Last;
         Headers (Hash (N)) := Interp_Map.Last;

      else
         --   Place node at end of chain, or locate its previous entry

         loop
            if Interp_Map.Table (Map_Ptr).Node = N then

               --  Node is already in the table, and is being rewritten.
               --  Start a new interp section, retain hash link.

               Interp_Map.Table (Map_Ptr).Node  := N;
               Interp_Map.Table (Map_Ptr).Index := All_Interp.Last;
               Set_Is_Overloaded (N, True);
               return;

            else
               exit when Interp_Map.Table (Map_Ptr).Next = No_Entry;
               Map_Ptr := Interp_Map.Table (Map_Ptr).Next;
            end if;
         end loop;

         --  Chain the new node

         Interp_Map.Increment_Last;
         Interp_Map.Table (Map_Ptr).Next := Interp_Map.Last;
      end if;

      Interp_Map.Table (Interp_Map.Last) := (N, All_Interp.Last, No_Entry);
      Set_Is_Overloaded (N, True);
   end New_Interps;

   ---------------------------
   -- Operator_Matches_Spec --
   ---------------------------

   function Operator_Matches_Spec (Op, New_S : Entity_Id) return Boolean is
      Op_Name : constant Name_Id   := Chars (Op);
      T       : constant Entity_Id := Etype (New_S);
      New_F   : Entity_Id;
      Old_F   : Entity_Id;
      Num     : Int;
      T1      : Entity_Id;
      T2      : Entity_Id;

   begin
      --  To verify that a predefined operator matches a given signature,
      --  do a case analysis of the operator classes. Function can have one
      --  or two formals and must have the proper result type.

      New_F := First_Formal (New_S);
      Old_F := First_Formal (Op);
      Num := 0;
      while Present (New_F) and then Present (Old_F) loop
         Num := Num + 1;
         Next_Formal (New_F);
         Next_Formal (Old_F);
      end loop;

      --  Definite mismatch if different number of parameters

      if Present (Old_F) or else Present (New_F) then
         return False;

      --  Unary operators

      elsif Num = 1 then
         T1 := Etype (First_Formal (New_S));

         if Op_Name = Name_Op_Subtract
           or else Op_Name = Name_Op_Add
           or else Op_Name = Name_Op_Abs
         then
            return Base_Type (T1) = Base_Type (T)
              and then Is_Numeric_Type (T);

         elsif Op_Name = Name_Op_Not then
            return Base_Type (T1) = Base_Type (T)
              and then Valid_Boolean_Arg (Base_Type (T));

         else
            return False;
         end if;

      --  Binary operators

      else
         T1 := Etype (First_Formal (New_S));
         T2 := Etype (Next_Formal (First_Formal (New_S)));

         if Op_Name =  Name_Op_And or else Op_Name = Name_Op_Or
           or else Op_Name = Name_Op_Xor
         then
            return Base_Type (T1) = Base_Type (T2)
              and then Base_Type (T1) = Base_Type (T)
              and then Valid_Boolean_Arg (Base_Type (T));

         elsif Op_Name = Name_Op_Eq or else Op_Name = Name_Op_Ne then
            return Base_Type (T1) = Base_Type (T2)
              and then not Is_Limited_Type (T1)
              and then Is_Boolean_Type (T);

         elsif Op_Name = Name_Op_Lt or else Op_Name = Name_Op_Le
           or else Op_Name = Name_Op_Gt or else Op_Name = Name_Op_Ge
         then
            return Base_Type (T1) = Base_Type (T2)
              and then Valid_Comparison_Arg (T1)
              and then Is_Boolean_Type (T);

         elsif Op_Name = Name_Op_Add or else Op_Name = Name_Op_Subtract then
            return Base_Type (T1) = Base_Type (T2)
              and then Base_Type (T1) = Base_Type (T)
              and then Is_Numeric_Type (T);

         --  for division and multiplication, a user-defined function does
         --  not match the predefined universal_fixed operation, except in
         --  Ada83 mode.

         elsif Op_Name = Name_Op_Divide then
            return (Base_Type (T1) = Base_Type (T2)
              and then Base_Type (T1) = Base_Type (T)
              and then Is_Numeric_Type (T)
              and then (not Is_Fixed_Point_Type (T)
                         or else Ada_Version = Ada_83))

            --  Mixed_Mode operations on fixed-point types

              or else (Base_Type (T1) = Base_Type (T)
                        and then Base_Type (T2) = Base_Type (Standard_Integer)
                        and then Is_Fixed_Point_Type (T))

            --  A user defined operator can also match (and hide) a mixed
            --  operation on universal literals.

              or else (Is_Integer_Type (T2)
                        and then Is_Floating_Point_Type (T1)
                        and then Base_Type (T1) = Base_Type (T));

         elsif Op_Name = Name_Op_Multiply then
            return (Base_Type (T1) = Base_Type (T2)
              and then Base_Type (T1) = Base_Type (T)
              and then Is_Numeric_Type (T)
              and then (not Is_Fixed_Point_Type (T)
                         or else Ada_Version = Ada_83))

            --  Mixed_Mode operations on fixed-point types

              or else (Base_Type (T1) = Base_Type (T)
                        and then Base_Type (T2) = Base_Type (Standard_Integer)
                        and then Is_Fixed_Point_Type (T))

              or else (Base_Type (T2) = Base_Type (T)
                        and then Base_Type (T1) = Base_Type (Standard_Integer)
                        and then Is_Fixed_Point_Type (T))

              or else (Is_Integer_Type (T2)
                        and then Is_Floating_Point_Type (T1)
                        and then Base_Type (T1) = Base_Type (T))

              or else (Is_Integer_Type (T1)
                        and then Is_Floating_Point_Type (T2)
                        and then Base_Type (T2) = Base_Type (T));

         elsif Op_Name = Name_Op_Mod or else Op_Name = Name_Op_Rem then
            return Base_Type (T1) = Base_Type (T2)
              and then Base_Type (T1) = Base_Type (T)
              and then Is_Integer_Type (T);

         elsif Op_Name = Name_Op_Expon then
            return Base_Type (T1) = Base_Type (T)
              and then Is_Numeric_Type (T)
              and then Base_Type (T2) = Base_Type (Standard_Integer);

         elsif Op_Name = Name_Op_Concat then
            return Is_Array_Type (T)
              and then (Base_Type (T) = Base_Type (Etype (Op)))
              and then (Base_Type (T1) = Base_Type (T)
                         or else
                        Base_Type (T1) = Base_Type (Component_Type (T)))
              and then (Base_Type (T2) = Base_Type (T)
                         or else
                        Base_Type (T2) = Base_Type (Component_Type (T)));

         else
            return False;
         end if;
      end if;
   end Operator_Matches_Spec;

   -------------------
   -- Remove_Interp --
   -------------------

   procedure Remove_Interp (I : in out Interp_Index) is
      II : Interp_Index;

   begin
      --  Find end of Interp list and copy downward to erase the discarded one

      II := I + 1;
      while Present (All_Interp.Table (II).Typ) loop
         II := II + 1;
      end loop;

      for J in I + 1 .. II loop
         All_Interp.Table (J - 1) := All_Interp.Table (J);
      end loop;

      --  Back up interp. index to insure that iterator will pick up next
      --  available interpretation.

      I := I - 1;
   end Remove_Interp;

   ------------------
   -- Save_Interps --
   ------------------

   procedure Save_Interps (Old_N : Node_Id; New_N : Node_Id) is
      Map_Ptr : Int;
      O_N     : Node_Id := Old_N;

   begin
      if Is_Overloaded (Old_N) then
         if Nkind (Old_N) = N_Selected_Component
           and then Is_Overloaded (Selector_Name (Old_N))
         then
            O_N := Selector_Name (Old_N);
         end if;

         Map_Ptr := Headers (Hash (O_N));

         while Interp_Map.Table (Map_Ptr).Node /= O_N loop
            Map_Ptr := Interp_Map.Table (Map_Ptr).Next;
            pragma Assert (Map_Ptr /= No_Entry);
         end loop;

         New_Interps (New_N);
         Interp_Map.Table (Interp_Map.Last).Index :=
           Interp_Map.Table (Map_Ptr).Index;
      end if;
   end Save_Interps;

   -------------------
   -- Specific_Type --
   -------------------

   function Specific_Type (T1, T2 : Entity_Id) return Entity_Id is
      B1 : constant Entity_Id := Base_Type (T1);
      B2 : constant Entity_Id := Base_Type (T2);

      function Is_Remote_Access (T : Entity_Id) return Boolean;
      --  Check whether T is the equivalent type of a remote access type.
      --  If distribution is enabled, T is a legal context for Null.

      ----------------------
      -- Is_Remote_Access --
      ----------------------

      function Is_Remote_Access (T : Entity_Id) return Boolean is
      begin
         return Is_Record_Type (T)
           and then (Is_Remote_Call_Interface (T)
                      or else Is_Remote_Types (T))
           and then Present (Corresponding_Remote_Type (T))
           and then Is_Access_Type (Corresponding_Remote_Type (T));
      end Is_Remote_Access;

   --  Start of processing for Specific_Type

   begin
      if T1 = Any_Type or else T2 = Any_Type then
         return Any_Type;
      end if;

      if B1 = B2 then
         return B1;

      elsif False
        or else (T1 = Universal_Integer and then Is_Integer_Type (T2))
        or else (T1 = Universal_Real    and then Is_Real_Type (T2))
        or else (T1 = Universal_Fixed   and then Is_Fixed_Point_Type (T2))
        or else (T1 = Any_Fixed         and then Is_Fixed_Point_Type (T2))
      then
         return B2;

      elsif False
        or else (T2 = Universal_Integer and then Is_Integer_Type (T1))
        or else (T2 = Universal_Real    and then Is_Real_Type (T1))
        or else (T2 = Universal_Fixed   and then Is_Fixed_Point_Type (T1))
        or else (T2 = Any_Fixed         and then Is_Fixed_Point_Type (T1))
      then
         return B1;

      elsif T2 = Any_String and then Is_String_Type (T1) then
         return B1;

      elsif T1 = Any_String and then Is_String_Type (T2) then
         return B2;

      elsif T2 = Any_Character and then Is_Character_Type (T1) then
         return B1;

      elsif T1 = Any_Character and then Is_Character_Type (T2) then
         return B2;

      elsif T1 = Any_Access
        and then (Is_Access_Type (T2) or else Is_Remote_Access (T2))
      then
         return T2;

      elsif T2 = Any_Access
        and then (Is_Access_Type (T1) or else Is_Remote_Access (T1))
      then
         return T1;

      elsif T2 = Any_Composite
        and then Ekind (T1) in E_Array_Type .. E_Record_Subtype
      then
         return T1;

      elsif T1 = Any_Composite
        and then Ekind (T2) in E_Array_Type .. E_Record_Subtype
      then
         return T2;

      elsif T1 = Any_Modular and then Is_Modular_Integer_Type (T2) then
         return T2;

      elsif T2 = Any_Modular and then Is_Modular_Integer_Type (T1) then
         return T1;

      --  ----------------------------------------------------------
      --  Special cases for equality operators (all other predefined
      --  operators can never apply to tagged types)
      --  ----------------------------------------------------------

      --  Ada 2005 (AI-251): T1 and T2 are class-wide types, and T2 is an
      --  interface

      elsif Is_Class_Wide_Type (T1)
        and then Is_Class_Wide_Type (T2)
        and then Is_Interface (Etype (T2))
      then
         return T1;

      --  Ada 2005 (AI-251): T1 is a concrete type that implements the
      --  class-wide interface T2

      elsif Is_Class_Wide_Type (T2)
        and then Is_Interface (Etype (T2))
        and then Interface_Present_In_Ancestor (Typ => T1,
                                                Iface => Etype (T2))
      then
         return T1;

      elsif Is_Class_Wide_Type (T1)
        and then Is_Ancestor (Root_Type (T1), T2)
      then
         return T1;

      elsif Is_Class_Wide_Type (T2)
        and then Is_Ancestor (Root_Type (T2), T1)
      then
         return T2;

      elsif (Ekind (B1) = E_Access_Subprogram_Type
               or else
             Ekind (B1) = E_Access_Protected_Subprogram_Type)
        and then Ekind (Designated_Type (B1)) /= E_Subprogram_Type
        and then Is_Access_Type (T2)
      then
         return T2;

      elsif (Ekind (B2) = E_Access_Subprogram_Type
               or else
             Ekind (B2) = E_Access_Protected_Subprogram_Type)
        and then Ekind (Designated_Type (B2)) /= E_Subprogram_Type
        and then Is_Access_Type (T1)
      then
         return T1;

      elsif (Ekind (T1) = E_Allocator_Type
              or else Ekind (T1) = E_Access_Attribute_Type
              or else Ekind (T1) = E_Anonymous_Access_Type)
        and then Is_Access_Type (T2)
      then
         return T2;

      elsif (Ekind (T2) = E_Allocator_Type
              or else Ekind (T2) = E_Access_Attribute_Type
              or else Ekind (T2) = E_Anonymous_Access_Type)
        and then Is_Access_Type (T1)
      then
         return T1;

      --  If none of the above cases applies, types are not compatible

      else
         return Any_Type;
      end if;
   end Specific_Type;

   -----------------------
   -- Valid_Boolean_Arg --
   -----------------------

   --  In addition to booleans and arrays of booleans, we must include
   --  aggregates as valid boolean arguments, because in the first pass of
   --  resolution their components are not examined. If it turns out not to be
   --  an aggregate of booleans, this will be diagnosed in Resolve.
   --  Any_Composite must be checked for prior to the array type checks because
   --  Any_Composite does not have any associated indexes.

   function Valid_Boolean_Arg (T : Entity_Id) return Boolean is
   begin
      return Is_Boolean_Type (T)
        or else T = Any_Composite
        or else (Is_Array_Type (T)
                  and then T /= Any_String
                  and then Number_Dimensions (T) = 1
                  and then Is_Boolean_Type (Component_Type (T))
                  and then (not Is_Private_Composite (T)
                             or else In_Instance)
                  and then (not Is_Limited_Composite (T)
                             or else In_Instance))
        or else Is_Modular_Integer_Type (T)
        or else T = Universal_Integer;
   end Valid_Boolean_Arg;

   --------------------------
   -- Valid_Comparison_Arg --
   --------------------------

   function Valid_Comparison_Arg (T : Entity_Id) return Boolean is
   begin

      if T = Any_Composite then
         return False;
      elsif Is_Discrete_Type (T)
        or else Is_Real_Type (T)
      then
         return True;
      elsif Is_Array_Type (T)
          and then Number_Dimensions (T) = 1
          and then Is_Discrete_Type (Component_Type (T))
          and then (not Is_Private_Composite (T)
                     or else In_Instance)
          and then (not Is_Limited_Composite (T)
                     or else In_Instance)
      then
         return True;
      elsif Is_String_Type (T) then
         return True;
      else
         return False;
      end if;
   end Valid_Comparison_Arg;

   ----------------------
   -- Write_Interp_Ref --
   ----------------------

   procedure Write_Interp_Ref (Map_Ptr : Int) is
   begin
      Write_Str (" Node:  ");
      Write_Int (Int (Interp_Map.Table (Map_Ptr).Node));
      Write_Str (" Index: ");
      Write_Int (Int (Interp_Map.Table (Map_Ptr).Index));
      Write_Str (" Next:  ");
      Write_Int (Int (Interp_Map.Table (Map_Ptr).Next));
      Write_Eol;
   end Write_Interp_Ref;

   ---------------------
   -- Write_Overloads --
   ---------------------

   procedure Write_Overloads (N : Node_Id) is
      I   : Interp_Index;
      It  : Interp;
      Nam : Entity_Id;

   begin
      if not Is_Overloaded (N) then
         Write_Str ("Non-overloaded entity ");
         Write_Eol;
         Write_Entity_Info (Entity (N), " ");

      else
         Get_First_Interp (N, I, It);
         Write_Str ("Overloaded entity ");
         Write_Eol;
         Write_Str ("      Name           Type");
         Write_Eol;
         Write_Str ("===============================");
         Write_Eol;
         Nam := It.Nam;

         while Present (Nam) loop
            Write_Int (Int (Nam));
            Write_Str ("   ");
            Write_Name (Chars (Nam));
            Write_Str ("   ");
            Write_Int (Int (It.Typ));
            Write_Str ("   ");
            Write_Name (Chars (It.Typ));
            Write_Eol;
            Get_Next_Interp (I, It);
            Nam := It.Nam;
         end loop;
      end if;
   end Write_Overloads;

end Sem_Type;<|MERGE_RESOLUTION|>--- conflicted
+++ resolved
@@ -6,11 +6,7 @@
 --                                                                          --
 --                                 B o d y                                  --
 --                                                                          --
-<<<<<<< HEAD
---          Copyright (C) 1992-2005, Free Software Foundation, Inc.         --
-=======
 --          Copyright (C) 1992-2006, Free Software Foundation, Inc.         --
->>>>>>> c355071f
 --                                                                          --
 -- GNAT is free software;  you can  redistribute it  and/or modify it under --
 -- terms of the  GNU General Public License as published  by the Free Soft- --
@@ -392,9 +388,6 @@
         and then Is_Subprogram (E)
         and then Present (Abstract_Interface_Alias (E))
       then
-<<<<<<< HEAD
-         Add_One_Interp (N, Abstract_Interface_Alias (E), T);
-=======
          --  Ada 2005 (AI-251): If this primitive operation corresponds with
          --  an inmediate ancestor interface there is no need to add it to the
          --  list of interpretations; the corresponding aliased primitive is
@@ -409,7 +402,6 @@
             Add_One_Interp (N, Abstract_Interface_Alias (E), T);
          end if;
 
->>>>>>> c355071f
          return;
       end if;
 
@@ -762,29 +754,6 @@
         and then Is_Interface (Etype (T1))
         and then Is_Tagged_Type (T2)
       then
-<<<<<<< HEAD
-         if Interface_Present_In_Ancestor (Typ => T2,
-                                           Iface => Etype (T1))
-         then
-            return True;
-
-         elsif Present (Abstract_Interfaces (T2)) then
-
-            --  Ada 2005 (AI-251): A class-wide abstract interface type T1
-            --  covers an object T2 that implements a direct derivation of T1.
-
-            declare
-               E : Elmt_Id := First_Elmt (Abstract_Interfaces (T2));
-            begin
-               while Present (E) loop
-                  if Is_Ancestor (Etype (T1), Node (E)) then
-                     return True;
-                  end if;
-
-                  Next_Elmt (E);
-               end loop;
-            end;
-=======
          if Interface_Present_In_Ancestor (Typ   => T2,
                                            Iface => Etype (T1))
          then
@@ -818,20 +787,12 @@
                   Next_Elmt (Elmt);
                end loop;
             end if;
->>>>>>> c355071f
 
             --  We should also check the case in which T1 is an ancestor of
             --  some implemented interface???
 
             return False;
-<<<<<<< HEAD
-
-         else
-            return False;
-         end if;
-=======
          end;
->>>>>>> c355071f
 
       --  In a dispatching call the actual may be class-wide
 
@@ -1151,13 +1112,8 @@
       --  pathology in the other direction with calls whose multiple overloaded
       --  actuals make them truly unresolvable.
 
-<<<<<<< HEAD
-      --  The new rules concerning abstract operations create additional
-      --  for special handling of expressions with universal operands, See
-=======
       --  The new rules concerning abstract operations create additional need
       --  for special handling of expressions with universal operands, see
->>>>>>> c355071f
       --  comments to Has_Abstract_Interpretation below.
 
       ------------------------
@@ -1276,11 +1232,7 @@
             return False;
          end Has_Abstract_Interpretation;
 
-<<<<<<< HEAD
-      --  Start of processing for Remove_ConversionsMino
-=======
       --  Start of processing for Remove_Conversions
->>>>>>> c355071f
 
       begin
          It1 := No_Interp;
@@ -1462,15 +1414,9 @@
          --  operating in an earlier mode, in which case we discard the Ada
          --  2005 entity, so that we get proper Ada 95 overload resolution.
 
-<<<<<<< HEAD
-         if Is_Ada_2005 (Nam1) then
-            return It2;
-         elsif Is_Ada_2005 (Nam2) then
-=======
          if Is_Ada_2005_Only (Nam1) then
             return It2;
          elsif Is_Ada_2005_Only (Nam2) then
->>>>>>> c355071f
             return It1;
          end if;
       end if;
@@ -2164,20 +2110,12 @@
       --  list of interfaces (available in the parent of the concurrent type)
 
       if Is_Concurrent_Type (Target_Typ) then
-<<<<<<< HEAD
-         if Present (Interface_List (Parent (Target_Typ))) then
-=======
          if Present (Interface_List (Parent (Base_Type (Target_Typ)))) then
->>>>>>> c355071f
             declare
                AI : Node_Id;
 
             begin
-<<<<<<< HEAD
-               AI := First (Interface_List (Parent (Target_Typ)));
-=======
                AI := First (Interface_List (Parent (Base_Type (Target_Typ))));
->>>>>>> c355071f
                while Present (AI) loop
                   if Etype (AI) = Iface then
                      return True;
