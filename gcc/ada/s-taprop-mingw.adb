------------------------------------------------------------------------------
--                                                                          --
--                 GNAT RUN-TIME LIBRARY (GNARL) COMPONENTS                 --
--                                                                          --
--     S Y S T E M . T A S K _ P R I M I T I V E S . O P E R A T I O N S    --
--                                                                          --
--                                  B o d y                                 --
--                                                                          --
<<<<<<< HEAD
--         Copyright (C) 1992-2006, Free Software Foundation, Inc.          --
=======
--         Copyright (C) 1992-2007, Free Software Foundation, Inc.          --
>>>>>>> 60a98cce
--                                                                          --
-- GNARL is free software; you can  redistribute it  and/or modify it under --
-- terms of the  GNU General Public License as published  by the Free Soft- --
-- ware  Foundation;  either version 2,  or (at your option) any later ver- --
-- sion. GNARL is distributed in the hope that it will be useful, but WITH- --
-- OUT ANY WARRANTY;  without even the  implied warranty of MERCHANTABILITY --
-- or FITNESS FOR A PARTICULAR PURPOSE.  See the GNU General Public License --
-- for  more details.  You should have  received  a copy of the GNU General --
-- Public License  distributed with GNARL; see file COPYING.  If not, write --
-- to  the  Free Software Foundation,  51  Franklin  Street,  Fifth  Floor, --
-- Boston, MA 02110-1301, USA.                                              --
--                                                                          --
-- As a special exception,  if other files  instantiate  generics from this --
-- unit, or you link  this unit with other files  to produce an executable, --
-- this  unit  does not  by itself cause  the resulting  executable  to  be --
-- covered  by the  GNU  General  Public  License.  This exception does not --
-- however invalidate  any other reasons why  the executable file  might be --
-- covered by the  GNU Public License.                                      --
--                                                                          --
-- GNARL was developed by the GNARL team at Florida State University.       --
-- Extensive contributions were provided by Ada Core Technologies, Inc.     --
--                                                                          --
------------------------------------------------------------------------------

--  This is a NT (native) version of this package

--  This package contains all the GNULL primitives that interface directly
--  with the underlying OS.

pragma Polling (Off);
--  Turn off polling, we do not want ATC polling to take place during
--  tasking operations. It causes infinite loops and other problems.

with System.Tasking.Debug;
--  used for Known_Tasks

with System.OS_Primitives;
--  used for Delay_Modes

with Interfaces.C;
--  used for int
--           size_t

with Interfaces.C.Strings;
--  used for Null_Ptr

with System.Task_Info;
--  used for Unspecified_Task_Info

with System.Interrupt_Management;
--  used for Initialize

with System.Soft_Links;
--  used for Abort_Defer/Undefer

<<<<<<< HEAD
--  We use System.Soft_Links instead of System.Tasking.Initialization
--  because the later is a higher level package that we shouldn't depend on.
--  For example when using the restricted run time, it is replaced by
--  System.Tasking.Restricted.Stages.

with Unchecked_Deallocation;
=======
--  We use System.Soft_Links instead of System.Tasking.Initialization because
--  the later is a higher level package that we shouldn't depend on. For
--  example when using the restricted run time, it is replaced by
--  System.Tasking.Restricted.Stages.

with Ada.Unchecked_Deallocation;
>>>>>>> 60a98cce

package body System.Task_Primitives.Operations is

   package SSL renames System.Soft_Links;

   use System.Tasking.Debug;
   use System.Tasking;
   use Interfaces.C;
   use Interfaces.C.Strings;
   use System.OS_Interface;
   use System.Parameters;
   use System.OS_Primitives;
   use System.Task_Info;

   pragma Link_With ("-Xlinker --stack=0x200000,0x1000");
   --  Change the default stack size (2 MB) for tasking programs on Windows.
   --  This allows about 1000 tasks running at the same time. Note that
   --  we set the stack size for non tasking programs on System unit.
   --  Also note that under Windows XP, we use a Windows XP extension to
   --  specify the stack size on a per task basis, as done under other OSes.

   ----------------
   -- Local Data --
   ----------------

   Environment_Task_Id : Task_Id;
   --  A variable to hold Task_Id for the environment task

   Single_RTS_Lock : aliased RTS_Lock;
   --  This is a lock to allow only one thread of control in the RTS at
   --  a time; it is used to execute in mutual exclusion from all other tasks.
   --  Used mainly in Single_Lock mode, but also to protect All_Tasks_List

   Time_Slice_Val : Integer;
   pragma Import (C, Time_Slice_Val, "__gl_time_slice_val");

   Dispatching_Policy : Character;
   pragma Import (C, Dispatching_Policy, "__gl_task_dispatching_policy");

   function Get_Policy (Prio : System.Any_Priority) return Character;
   pragma Import (C, Get_Policy, "__gnat_get_specific_dispatching");
   --  Get priority specific dispatching policy

   Foreign_Task_Elaborated : aliased Boolean := True;
   --  Used to identified fake tasks (i.e., non-Ada Threads)

   Annex_D : Boolean := False;
   --  Set to True if running with Annex-D semantics

   ------------------------------------
   -- The thread local storage index --
   ------------------------------------

   TlsIndex : DWORD;
   pragma Export (Ada, TlsIndex);
   --  To ensure that this variable won't be local to this package, since
   --  in some cases, inlining forces this variable to be global anyway.

   --------------------
   -- Local Packages --
   --------------------

   package Specific is

      function Is_Valid_Task return Boolean;
      pragma Inline (Is_Valid_Task);
      --  Does executing thread have a TCB?

      procedure Set (Self_Id : Task_Id);
      pragma Inline (Set);
      --  Set the self id for the current task

   end Specific;

   package body Specific is

      function Is_Valid_Task return Boolean is
      begin
         return TlsGetValue (TlsIndex) /= System.Null_Address;
      end Is_Valid_Task;

      procedure Set (Self_Id : Task_Id) is
         Succeeded : BOOL;
      begin
         Succeeded := TlsSetValue (TlsIndex, To_Address (Self_Id));
         pragma Assert (Succeeded = True);
      end Set;

   end Specific;

   ---------------------------------
   -- Support for foreign threads --
   ---------------------------------

   function Register_Foreign_Thread (Thread : Thread_Id) return Task_Id;
   --  Allocate and Initialize a new ATCB for the current Thread

   function Register_Foreign_Thread
     (Thread : Thread_Id) return Task_Id is separate;

   ----------------------------------
   -- Condition Variable Functions --
   ----------------------------------

   procedure Initialize_Cond (Cond : not null access Condition_Variable);
   --  Initialize given condition variable Cond

   procedure Finalize_Cond (Cond : not null access Condition_Variable);
   --  Finalize given condition variable Cond

   procedure Cond_Signal (Cond : not null access Condition_Variable);
   --  Signal condition variable Cond

   procedure Cond_Wait
     (Cond : not null access Condition_Variable;
      L    : not null access RTS_Lock);
   --  Wait on conditional variable Cond, using lock L

   procedure Cond_Timed_Wait
     (Cond      : not null access Condition_Variable;
      L         : not null access RTS_Lock;
      Rel_Time  : Duration;
      Timed_Out : out Boolean;
      Status    : out Integer);
   --  Do timed wait on condition variable Cond using lock L. The duration
   --  of the timed wait is given by Rel_Time. When the condition is
   --  signalled, Timed_Out shows whether or not a time out occurred.
   --  Status is only valid if Timed_Out is False, in which case it
   --  shows whether Cond_Timed_Wait completed successfully.

   ---------------------
   -- Initialize_Cond --
   ---------------------

   procedure Initialize_Cond (Cond : not null access Condition_Variable) is
      hEvent : HANDLE;
   begin
      hEvent := CreateEvent (null, True, False, Null_Ptr);
      pragma Assert (hEvent /= 0);
      Cond.all := Condition_Variable (hEvent);
   end Initialize_Cond;

   -------------------
   -- Finalize_Cond --
   -------------------

   --  No such problem here, DosCloseEventSem has been derived.
   --  What does such refer to in above comment???

   procedure Finalize_Cond (Cond : not null access Condition_Variable) is
      Result : BOOL;
   begin
      Result := CloseHandle (HANDLE (Cond.all));
      pragma Assert (Result = True);
   end Finalize_Cond;

   -----------------
   -- Cond_Signal --
   -----------------

   procedure Cond_Signal (Cond : not null access Condition_Variable) is
      Result : BOOL;
   begin
      Result := SetEvent (HANDLE (Cond.all));
      pragma Assert (Result = True);
   end Cond_Signal;

   ---------------
   -- Cond_Wait --
   ---------------

   --  Pre-condition: Cond is posted
   --                 L is locked.

   --  Post-condition: Cond is posted
   --                  L is locked.

   procedure Cond_Wait
     (Cond : not null access Condition_Variable;
      L    : not null access RTS_Lock)
   is
      Result      : DWORD;
      Result_Bool : BOOL;

   begin
      --  Must reset Cond BEFORE L is unlocked

      Result_Bool := ResetEvent (HANDLE (Cond.all));
      pragma Assert (Result_Bool = True);
      Unlock (L, Global_Lock => True);

      --  No problem if we are interrupted here: if the condition is signaled,
      --  WaitForSingleObject will simply not block

      Result := WaitForSingleObject (HANDLE (Cond.all), Wait_Infinite);
      pragma Assert (Result = 0);

      Write_Lock (L, Global_Lock => True);
   end Cond_Wait;

   ---------------------
   -- Cond_Timed_Wait --
   ---------------------

   --  Pre-condition: Cond is posted
   --                 L is locked.

   --  Post-condition: Cond is posted
   --                  L is locked.

   procedure Cond_Timed_Wait
     (Cond      : not null access Condition_Variable;
      L         : not null access RTS_Lock;
      Rel_Time  : Duration;
      Timed_Out : out Boolean;
      Status    : out Integer)
   is
      Time_Out_Max : constant DWORD := 16#FFFF0000#;
      --  NT 4 can't handle excessive timeout values (e.g. DWORD'Last - 1)

      Time_Out    : DWORD;
      Result      : BOOL;
      Wait_Result : DWORD;

   begin
      --  Must reset Cond BEFORE L is unlocked

      Result := ResetEvent (HANDLE (Cond.all));
      pragma Assert (Result = True);
      Unlock (L, Global_Lock => True);

      --  No problem if we are interrupted here: if the condition is signaled,
      --  WaitForSingleObject will simply not block

      if Rel_Time <= 0.0 then
         Timed_Out := True;
         Wait_Result := 0;

      else
         if Rel_Time >= Duration (Time_Out_Max) / 1000 then
            Time_Out := Time_Out_Max;
         else
            Time_Out := DWORD (Rel_Time * 1000);
         end if;

         Wait_Result := WaitForSingleObject (HANDLE (Cond.all), Time_Out);

         if Wait_Result = WAIT_TIMEOUT then
            Timed_Out := True;
            Wait_Result := 0;
         else
            Timed_Out := False;
         end if;
      end if;

      Write_Lock (L, Global_Lock => True);

      --  Ensure post-condition

      if Timed_Out then
         Result := SetEvent (HANDLE (Cond.all));
         pragma Assert (Result = True);
      end if;

      Status := Integer (Wait_Result);
   end Cond_Timed_Wait;

   ------------------
   -- Stack_Guard  --
   ------------------

   --  The underlying thread system sets a guard page at the bottom of a thread
   --  stack, so nothing is needed.
   --  ??? Check the comment above

   procedure Stack_Guard (T : ST.Task_Id; On : Boolean) is
      pragma Unreferenced (T, On);
   begin
      null;
   end Stack_Guard;

   --------------------
   -- Get_Thread_Id  --
   --------------------

   function Get_Thread_Id (T : ST.Task_Id) return OSI.Thread_Id is
   begin
      return T.Common.LL.Thread;
   end Get_Thread_Id;

   ----------
   -- Self --
   ----------

   function Self return Task_Id is
      Self_Id : constant Task_Id := To_Task_Id (TlsGetValue (TlsIndex));
   begin
      if Self_Id = null then
         return Register_Foreign_Thread (GetCurrentThread);
      else
         return Self_Id;
      end if;
   end Self;

   ---------------------
   -- Initialize_Lock --
   ---------------------

   --  Note: mutexes and cond_variables needed per-task basis are initialized
   --  in Intialize_TCB and the Storage_Error is handled. Other mutexes (such
   --  as RTS_Lock, Memory_Lock...) used in the RTS is initialized before any
   --  status change of RTS. Therefore raising Storage_Error in the following
   --  routines should be able to be handled safely.

   procedure Initialize_Lock
     (Prio : System.Any_Priority;
      L    : not null access Lock)
   is
   begin
      InitializeCriticalSection (L.Mutex'Access);
      L.Owner_Priority := 0;
      L.Priority := Prio;
   end Initialize_Lock;

   procedure Initialize_Lock
     (L : not null access RTS_Lock; Level : Lock_Level)
   is
      pragma Unreferenced (Level);
   begin
      InitializeCriticalSection (CRITICAL_SECTION (L.all)'Unrestricted_Access);
   end Initialize_Lock;

   -------------------
   -- Finalize_Lock --
   -------------------

   procedure Finalize_Lock (L : not null access Lock) is
   begin
      DeleteCriticalSection (L.Mutex'Access);
   end Finalize_Lock;

   procedure Finalize_Lock (L : not null access RTS_Lock) is
   begin
      DeleteCriticalSection (CRITICAL_SECTION (L.all)'Unrestricted_Access);
   end Finalize_Lock;

   ----------------
   -- Write_Lock --
   ----------------

   procedure Write_Lock
     (L : not null access Lock; Ceiling_Violation : out Boolean) is
   begin
      L.Owner_Priority := Get_Priority (Self);

      if L.Priority < L.Owner_Priority then
         Ceiling_Violation := True;
         return;
      end if;

      EnterCriticalSection (L.Mutex'Access);

      Ceiling_Violation := False;
   end Write_Lock;

   procedure Write_Lock
     (L           : not null access RTS_Lock;
      Global_Lock : Boolean := False)
   is
   begin
      if not Single_Lock or else Global_Lock then
         EnterCriticalSection (CRITICAL_SECTION (L.all)'Unrestricted_Access);
      end if;
   end Write_Lock;

   procedure Write_Lock (T : Task_Id) is
   begin
      if not Single_Lock then
         EnterCriticalSection
           (CRITICAL_SECTION (T.Common.LL.L)'Unrestricted_Access);
      end if;
   end Write_Lock;

   ---------------
   -- Read_Lock --
   ---------------

   procedure Read_Lock
     (L : not null access Lock; Ceiling_Violation : out Boolean) is
   begin
      Write_Lock (L, Ceiling_Violation);
   end Read_Lock;

   ------------
   -- Unlock --
   ------------

   procedure Unlock (L : not null access Lock) is
   begin
      LeaveCriticalSection (L.Mutex'Access);
   end Unlock;

   procedure Unlock
     (L : not null access RTS_Lock; Global_Lock : Boolean := False) is
   begin
      if not Single_Lock or else Global_Lock then
         LeaveCriticalSection (CRITICAL_SECTION (L.all)'Unrestricted_Access);
      end if;
   end Unlock;

   procedure Unlock (T : Task_Id) is
   begin
      if not Single_Lock then
         LeaveCriticalSection
           (CRITICAL_SECTION (T.Common.LL.L)'Unrestricted_Access);
      end if;
   end Unlock;

   -----------------
   -- Set_Ceiling --
   -----------------

   --  Dynamic priority ceilings are not supported by the underlying system

   procedure Set_Ceiling
     (L    : not null access Lock;
      Prio : System.Any_Priority)
   is
      pragma Unreferenced (L, Prio);
   begin
      null;
   end Set_Ceiling;

   -----------
   -- Sleep --
   -----------

   procedure Sleep
     (Self_ID : Task_Id;
      Reason  : System.Tasking.Task_States)
   is
      pragma Unreferenced (Reason);

   begin
      pragma Assert (Self_ID = Self);

      if Single_Lock then
         Cond_Wait (Self_ID.Common.LL.CV'Access, Single_RTS_Lock'Access);
      else
         Cond_Wait (Self_ID.Common.LL.CV'Access, Self_ID.Common.LL.L'Access);
      end if;

      if Self_ID.Deferral_Level = 0
        and then Self_ID.Pending_ATC_Level < Self_ID.ATC_Nesting_Level
      then
         Unlock (Self_ID);
         raise Standard'Abort_Signal;
      end if;
   end Sleep;

   -----------------
   -- Timed_Sleep --
   -----------------

   --  This is for use within the run-time system, so abort is assumed to be
   --  already deferred, and the caller should be holding its own ATCB lock.

   procedure Timed_Sleep
     (Self_ID  : Task_Id;
      Time     : Duration;
      Mode     : ST.Delay_Modes;
      Reason   : System.Tasking.Task_States;
      Timedout : out Boolean;
      Yielded  : out Boolean)
   is
      pragma Unreferenced (Reason);
      Check_Time : Duration := Monotonic_Clock;
      Rel_Time   : Duration;
      Abs_Time   : Duration;
      Result     : Integer;

      Local_Timedout : Boolean;

   begin
      Timedout := True;
      Yielded  := False;

      if Mode = Relative then
         Rel_Time := Time;
         Abs_Time := Duration'Min (Time, Max_Sensible_Delay) + Check_Time;
      else
         Rel_Time := Time - Check_Time;
         Abs_Time := Time;
      end if;

      if Rel_Time > 0.0 then
         loop
            exit when Self_ID.Pending_ATC_Level < Self_ID.ATC_Nesting_Level;

            if Single_Lock then
               Cond_Timed_Wait
                 (Self_ID.Common.LL.CV'Access,
                  Single_RTS_Lock'Access,
                  Rel_Time, Local_Timedout, Result);
            else
               Cond_Timed_Wait
                 (Self_ID.Common.LL.CV'Access,
                  Self_ID.Common.LL.L'Access,
                  Rel_Time, Local_Timedout, Result);
            end if;

            Check_Time := Monotonic_Clock;
            exit when Abs_Time <= Check_Time;

            if not Local_Timedout then

               --  Somebody may have called Wakeup for us

               Timedout := False;
               exit;
            end if;

            Rel_Time := Abs_Time - Check_Time;
         end loop;
      end if;
   end Timed_Sleep;

   -----------------
   -- Timed_Delay --
   -----------------

   procedure Timed_Delay
     (Self_ID : Task_Id;
      Time    : Duration;
      Mode    : ST.Delay_Modes)
   is
      Check_Time : Duration := Monotonic_Clock;
      Rel_Time   : Duration;
      Abs_Time   : Duration;
      Timedout   : Boolean;

      Result : Integer;
      pragma Warnings (Off, Integer);

   begin
      if Single_Lock then
         Lock_RTS;
      end if;

      Write_Lock (Self_ID);

      if Mode = Relative then
         Rel_Time := Time;
         Abs_Time := Time + Check_Time;
      else
         Rel_Time := Time - Check_Time;
         Abs_Time := Time;
      end if;

      if Rel_Time > 0.0 then
         Self_ID.Common.State := Delay_Sleep;

         loop
            exit when Self_ID.Pending_ATC_Level < Self_ID.ATC_Nesting_Level;

            if Single_Lock then
<<<<<<< HEAD
               Cond_Timed_Wait (Self_ID.Common.LL.CV'Access,
                                Single_RTS_Lock'Access,
                                Rel_Time, Timedout, Result);
            else
               Cond_Timed_Wait (Self_ID.Common.LL.CV'Access,
                                Self_ID.Common.LL.L'Access,
                                Rel_Time, Timedout, Result);
=======
               Cond_Timed_Wait
                 (Self_ID.Common.LL.CV'Access,
                  Single_RTS_Lock'Access,
                  Rel_Time, Timedout, Result);
            else
               Cond_Timed_Wait
                 (Self_ID.Common.LL.CV'Access,
                  Self_ID.Common.LL.L'Access,
                  Rel_Time, Timedout, Result);
>>>>>>> 60a98cce
            end if;

            Check_Time := Monotonic_Clock;
            exit when Abs_Time <= Check_Time;

            Rel_Time := Abs_Time - Check_Time;
         end loop;

         Self_ID.Common.State := Runnable;
      end if;

      Unlock (Self_ID);

      if Single_Lock then
         Unlock_RTS;
      end if;

      Yield;
   end Timed_Delay;

   ------------
   -- Wakeup --
   ------------

   procedure Wakeup (T : Task_Id; Reason : System.Tasking.Task_States) is
      pragma Unreferenced (Reason);
   begin
      Cond_Signal (T.Common.LL.CV'Access);
   end Wakeup;

   -----------
   -- Yield --
   -----------

   procedure Yield (Do_Yield : Boolean := True) is
   begin
      if Do_Yield then
         SwitchToThread;

      elsif Annex_D then
         --  If running with Annex-D semantics we need a delay
         --  above 0 milliseconds here otherwise processes give
         --  enough time to the other tasks to have a chance to
         --  run.
         --
         --  This makes cxd8002 ACATS pass on Windows.

         Sleep (1);
      end if;
   end Yield;

   ------------------
   -- Set_Priority --
   ------------------

   type Prio_Array_Type is array (System.Any_Priority) of Integer;
   pragma Atomic_Components (Prio_Array_Type);

   Prio_Array : Prio_Array_Type;
   --  Global array containing the id of the currently running task for
   --  each priority.
   --
   --  Note: we assume that we are on a single processor with run-til-blocked
   --  scheduling.

   procedure Set_Priority
     (T                   : Task_Id;
      Prio                : System.Any_Priority;
      Loss_Of_Inheritance : Boolean := False)
   is
      Res        : BOOL;
      Array_Item : Integer;

   begin
      Res := SetThreadPriority
        (T.Common.LL.Thread, Interfaces.C.int (Underlying_Priorities (Prio)));
      pragma Assert (Res = True);

      if Dispatching_Policy = 'F' or else Get_Policy (Prio) = 'F' then

         --  Annex D requirement [RM D.2.2 par. 9]:
         --    If the task drops its priority due to the loss of inherited
         --    priority, it is added at the head of the ready queue for its
         --    new active priority.

         if Loss_Of_Inheritance
           and then Prio < T.Common.Current_Priority
         then
            Array_Item := Prio_Array (T.Common.Base_Priority) + 1;
            Prio_Array (T.Common.Base_Priority) := Array_Item;

            loop
               --  Let some processes a chance to arrive

               Yield;

               --  Then wait for our turn to proceed

               exit when Array_Item = Prio_Array (T.Common.Base_Priority)
                 or else Prio_Array (T.Common.Base_Priority) = 1;
            end loop;

            Prio_Array (T.Common.Base_Priority) :=
              Prio_Array (T.Common.Base_Priority) - 1;
         end if;
      end if;

      T.Common.Current_Priority := Prio;
   end Set_Priority;

   ------------------
   -- Get_Priority --
   ------------------

   function Get_Priority (T : Task_Id) return System.Any_Priority is
   begin
      return T.Common.Current_Priority;
   end Get_Priority;

   ----------------
   -- Enter_Task --
   ----------------

   --  There were two paths were we needed to call Enter_Task :
   --  1) from System.Task_Primitives.Operations.Initialize
   --  2) from System.Tasking.Stages.Task_Wrapper

<<<<<<< HEAD
   --  The thread initialisation has to be done only for the first case.
=======
   --  The thread initialisation has to be done only for the first case
>>>>>>> 60a98cce

   --  This is because the GetCurrentThread NT call does not return the real
   --  thread handler but only a "pseudo" one. It is not possible to release
   --  the thread handle and free the system ressources from this "pseudo"
   --  handle. So we really want to keep the real thread handle set in
   --  System.Task_Primitives.Operations.Create_Task during thread creation.

   procedure Enter_Task (Self_ID : Task_Id) is
      procedure Init_Float;
      pragma Import (C, Init_Float, "__gnat_init_float");
      --  Properly initializes the FPU for x86 systems

   begin
      Specific.Set (Self_ID);
      Init_Float;

      if Self_ID.Common.Task_Info /= null
        and then
          Self_ID.Common.Task_Info.CPU >= CPU_Number (Number_Of_Processors)
      then
         raise Invalid_CPU_Number;
      end if;

      Self_ID.Common.LL.Thread_Id := GetCurrentThreadId;

      Lock_RTS;

      for J in Known_Tasks'Range loop
         if Known_Tasks (J) = null then
            Known_Tasks (J) := Self_ID;
            Self_ID.Known_Tasks_Index := J;
            exit;
         end if;
      end loop;

      Unlock_RTS;
   end Enter_Task;

   --------------
   -- New_ATCB --
   --------------

   function New_ATCB (Entry_Num : Task_Entry_Index) return Task_Id is
   begin
      return new Ada_Task_Control_Block (Entry_Num);
   end New_ATCB;

   -------------------
   -- Is_Valid_Task --
   -------------------

   function Is_Valid_Task return Boolean renames Specific.Is_Valid_Task;

   -----------------------------
   -- Register_Foreign_Thread --
   -----------------------------

   function Register_Foreign_Thread return Task_Id is
   begin
      if Is_Valid_Task then
         return Self;
      else
         return Register_Foreign_Thread (GetCurrentThread);
      end if;
   end Register_Foreign_Thread;

   --------------------
   -- Initialize_TCB --
   --------------------

   procedure Initialize_TCB (Self_ID : Task_Id; Succeeded : out Boolean) is
   begin
      --  Initialize thread ID to 0, this is needed to detect threads that
      --  are not yet activated.

      Self_ID.Common.LL.Thread := 0;

      Initialize_Cond (Self_ID.Common.LL.CV'Access);

      if not Single_Lock then
         Initialize_Lock (Self_ID.Common.LL.L'Access, ATCB_Level);
      end if;

      Succeeded := True;
   end Initialize_TCB;

   -----------------
   -- Create_Task --
   -----------------

   procedure Create_Task
     (T          : Task_Id;
      Wrapper    : System.Address;
      Stack_Size : System.Parameters.Size_Type;
      Priority   : System.Any_Priority;
      Succeeded  : out Boolean)
   is
      Initial_Stack_Size : constant := 1024;
      --  We set the initial stack size to 1024. On Windows version prior to XP
      --  there is no way to fix a task stack size. Only the initial stack size
      --  can be set, the operating system will raise the task stack size if
      --  needed.

      function Is_Windows_XP return Integer;
      pragma Import (C, Is_Windows_XP, "__gnat_is_windows_xp");
      --  Returns 1 if running on Windows XP

      hTask          : HANDLE;
      TaskId         : aliased DWORD;
      pTaskParameter : System.OS_Interface.PVOID;
      Result         : DWORD;
      Entry_Point    : PTHREAD_START_ROUTINE;

   begin
      pTaskParameter := To_Address (T);

      Entry_Point := To_PTHREAD_START_ROUTINE (Wrapper);

      if Is_Windows_XP = 1 then
         hTask := CreateThread
           (null,
            DWORD (Stack_Size),
            Entry_Point,
            pTaskParameter,
            DWORD (Create_Suspended) or
              DWORD (Stack_Size_Param_Is_A_Reservation),
            TaskId'Unchecked_Access);
      else
         hTask := CreateThread
           (null,
            Initial_Stack_Size,
            Entry_Point,
            pTaskParameter,
            DWORD (Create_Suspended),
            TaskId'Unchecked_Access);
      end if;

      --  Step 1: Create the thread in blocked mode

      if hTask = 0 then
         raise Storage_Error;
      end if;

      --  Step 2: set its TCB

      T.Common.LL.Thread := hTask;

      --  Step 3: set its priority (child has inherited priority from parent)

      Set_Priority (T, Priority);

      if Time_Slice_Val = 0
        or else Dispatching_Policy = 'F'
        or else Get_Policy (Priority) = 'F'
      then
         --  Here we need Annex D semantics so we disable the NT priority
         --  boost. A priority boost is temporarily given by the system to a
         --  thread when it is taken out of a wait state.

         SetThreadPriorityBoost (hTask, DisablePriorityBoost => True);
      end if;

      --  Step 4: Handle Task_Info

      if T.Common.Task_Info /= null then
         if T.Common.Task_Info.CPU /= Task_Info.Any_CPU then
            Result := SetThreadIdealProcessor (hTask, T.Common.Task_Info.CPU);
            pragma Assert (Result = 1);
         end if;
      end if;

      --  Step 5: Now, start it for good:

      Result := ResumeThread (hTask);
      pragma Assert (Result = 1);

      Succeeded := Result = 1;
   end Create_Task;

   ------------------
   -- Finalize_TCB --
   ------------------

   procedure Finalize_TCB (T : Task_Id) is
      Self_ID   : Task_Id := T;
      Result    : DWORD;
      Succeeded : BOOL;
      Is_Self   : constant Boolean := T = Self;

      procedure Free is new
        Ada.Unchecked_Deallocation (Ada_Task_Control_Block, Task_Id);

   begin
      if not Single_Lock then
         Finalize_Lock (T.Common.LL.L'Access);
      end if;

      Finalize_Cond (T.Common.LL.CV'Access);

      if T.Known_Tasks_Index /= -1 then
         Known_Tasks (T.Known_Tasks_Index) := null;
      end if;

      if Self_ID.Common.LL.Thread /= 0 then

         --  This task has been activated. Wait for the thread to terminate
         --  then close it. this is needed to release system ressources.

         Result := WaitForSingleObject (T.Common.LL.Thread, Wait_Infinite);
         pragma Assert (Result /= WAIT_FAILED);
         Succeeded := CloseHandle (T.Common.LL.Thread);
         pragma Assert (Succeeded = True);
      end if;

      Free (Self_ID);

      if Is_Self then
         Specific.Set (null);
      end if;
   end Finalize_TCB;

   ---------------
   -- Exit_Task --
   ---------------

   procedure Exit_Task is
   begin
      Specific.Set (null);
   end Exit_Task;

   ----------------
   -- Abort_Task --
   ----------------

   procedure Abort_Task (T : Task_Id) is
      pragma Unreferenced (T);
   begin
      null;
   end Abort_Task;

   ----------------------
   -- Environment_Task --
   ----------------------

   function Environment_Task return Task_Id is
   begin
      return Environment_Task_Id;
   end Environment_Task;

   --------------
   -- Lock_RTS --
   --------------

   procedure Lock_RTS is
   begin
      Write_Lock (Single_RTS_Lock'Access, Global_Lock => True);
   end Lock_RTS;

   ----------------
   -- Unlock_RTS --
   ----------------

   procedure Unlock_RTS is
   begin
      Unlock (Single_RTS_Lock'Access, Global_Lock => True);
   end Unlock_RTS;

   ----------------
   -- Initialize --
   ----------------

   procedure Initialize (Environment_Task : Task_Id) is
      Discard : BOOL;
      pragma Unreferenced (Discard);

   begin
      Environment_Task_Id := Environment_Task;
      OS_Primitives.Initialize;
      Interrupt_Management.Initialize;

      if Time_Slice_Val = 0 or else Dispatching_Policy = 'F' then
         --  Here we need Annex D semantics, switch the current process to the
         --  Realtime_Priority_Class.

         Discard := OS_Interface.SetPriorityClass
                      (GetCurrentProcess, Realtime_Priority_Class);

<<<<<<< HEAD
         --  ??? In theory it should be possible to use the priority class
         --  Realtime_Priority_Class but we suspect a bug in the NT scheduler
         --  which prevents (in some obscure cases) a thread to get on top of
         --  the running queue by another thread of lower priority. For
         --  example cxd8002 ACATS test freeze.
=======
         Annex_D := True;
>>>>>>> 60a98cce
      end if;

      TlsIndex := TlsAlloc;

      --  Initialize the lock used to synchronize chain of all ATCBs

      Initialize_Lock (Single_RTS_Lock'Access, RTS_Lock_Level);

      Environment_Task.Common.LL.Thread := GetCurrentThread;
      Enter_Task (Environment_Task);
   end Initialize;

   ---------------------
   -- Monotonic_Clock --
   ---------------------

   function Monotonic_Clock return Duration
     renames System.OS_Primitives.Monotonic_Clock;

   -------------------
   -- RT_Resolution --
   -------------------

   function RT_Resolution return Duration is
   begin
      return 0.000_001; --  1 micro-second
   end RT_Resolution;

   ----------------
   -- Initialize --
   ----------------

   procedure Initialize (S : in out Suspension_Object) is
   begin
      --  Initialize internal state. It is always initialized to False (ARM
      --  D.10 par. 6).

      S.State := False;
      S.Waiting := False;

      --  Initialize internal mutex

      InitializeCriticalSection (S.L'Access);

      --  Initialize internal condition variable

      S.CV := CreateEvent (null, True, False, Null_Ptr);
      pragma Assert (S.CV /= 0);
   end Initialize;

   --------------
   -- Finalize --
   --------------

   procedure Finalize (S : in out Suspension_Object) is
      Result : BOOL;
   begin
      --  Destroy internal mutex

      DeleteCriticalSection (S.L'Access);

      --  Destroy internal condition variable

      Result := CloseHandle (S.CV);
      pragma Assert (Result = True);
   end Finalize;

   -------------------
   -- Current_State --
   -------------------

   function Current_State (S : Suspension_Object) return Boolean is
   begin
      --  We do not want to use lock on this read operation. State is marked
      --  as Atomic so that we ensure that the value retrieved is correct.

      return S.State;
   end Current_State;

   ---------------
   -- Set_False --
   ---------------

   procedure Set_False (S : in out Suspension_Object) is
   begin
      SSL.Abort_Defer.all;

      EnterCriticalSection (S.L'Access);

      S.State := False;

      LeaveCriticalSection (S.L'Access);

      SSL.Abort_Undefer.all;
   end Set_False;

   --------------
   -- Set_True --
   --------------

   procedure Set_True (S : in out Suspension_Object) is
      Result : BOOL;
   begin
      SSL.Abort_Defer.all;

      EnterCriticalSection (S.L'Access);

      --  If there is already a task waiting on this suspension object then
      --  we resume it, leaving the state of the suspension object to False,
      --  as it is specified in ARM D.10 par. 9. Otherwise, it just leaves
      --  the state to True.

      if S.Waiting then
         S.Waiting := False;
         S.State := False;

         Result := SetEvent (S.CV);
         pragma Assert (Result = True);
      else
         S.State := True;
      end if;

      LeaveCriticalSection (S.L'Access);

      SSL.Abort_Undefer.all;
   end Set_True;

   ------------------------
   -- Suspend_Until_True --
   ------------------------

   procedure Suspend_Until_True (S : in out Suspension_Object) is
      Result      : DWORD;
      Result_Bool : BOOL;
   begin
      SSL.Abort_Defer.all;

      EnterCriticalSection (S.L'Access);

      if S.Waiting then
         --  Program_Error must be raised upon calling Suspend_Until_True
         --  if another task is already waiting on that suspension object
         --  (ARM D.10 par. 10).

         LeaveCriticalSection (S.L'Access);

         SSL.Abort_Undefer.all;

         raise Program_Error;
      else
         --  Suspend the task if the state is False. Otherwise, the task
         --  continues its execution, and the state of the suspension object
         --  is set to False (ARM D.10 par. 9).

         if S.State then
            S.State := False;

            LeaveCriticalSection (S.L'Access);

            SSL.Abort_Undefer.all;
         else
            S.Waiting := True;

            --  Must reset CV BEFORE L is unlocked

            Result_Bool := ResetEvent (S.CV);
            pragma Assert (Result_Bool = True);

            LeaveCriticalSection (S.L'Access);

            SSL.Abort_Undefer.all;

            Result := WaitForSingleObject (S.CV, Wait_Infinite);
            pragma Assert (Result = 0);
         end if;
      end if;
   end Suspend_Until_True;

   ----------------
   -- Check_Exit --
   ----------------

   --  Dummy versions.  The only currently working versions is for solaris
   --  (native).

   function Check_Exit (Self_ID : ST.Task_Id) return Boolean is
      pragma Unreferenced (Self_ID);
   begin
      return True;
   end Check_Exit;

   --------------------
   -- Check_No_Locks --
   --------------------

   function Check_No_Locks (Self_ID : ST.Task_Id) return Boolean is
      pragma Unreferenced (Self_ID);
   begin
      return True;
   end Check_No_Locks;

   ------------------
   -- Suspend_Task --
   ------------------

   function Suspend_Task
     (T           : ST.Task_Id;
      Thread_Self : Thread_Id) return Boolean
   is
   begin
      if T.Common.LL.Thread /= Thread_Self then
         return SuspendThread (T.Common.LL.Thread) = NO_ERROR;
      else
         return True;
      end if;
   end Suspend_Task;

   -----------------
   -- Resume_Task --
   -----------------

   function Resume_Task
     (T           : ST.Task_Id;
      Thread_Self : Thread_Id) return Boolean
   is
   begin
      if T.Common.LL.Thread /= Thread_Self then
         return ResumeThread (T.Common.LL.Thread) = NO_ERROR;
      else
         return True;
      end if;
   end Resume_Task;

   --------------------
   -- Stop_All_Tasks --
   --------------------

   procedure Stop_All_Tasks is
   begin
      null;
   end Stop_All_Tasks;

   -------------------
   -- Continue_Task --
   -------------------

   function Continue_Task (T : ST.Task_Id) return Boolean is
      pragma Unreferenced (T);
   begin
      return False;
   end Continue_Task;

end System.Task_Primitives.Operations;<|MERGE_RESOLUTION|>--- conflicted
+++ resolved
@@ -6,11 +6,7 @@
 --                                                                          --
 --                                  B o d y                                 --
 --                                                                          --
-<<<<<<< HEAD
---         Copyright (C) 1992-2006, Free Software Foundation, Inc.          --
-=======
 --         Copyright (C) 1992-2007, Free Software Foundation, Inc.          --
->>>>>>> 60a98cce
 --                                                                          --
 -- GNARL is free software; you can  redistribute it  and/or modify it under --
 -- terms of the  GNU General Public License as published  by the Free Soft- --
@@ -66,21 +62,12 @@
 with System.Soft_Links;
 --  used for Abort_Defer/Undefer
 
-<<<<<<< HEAD
---  We use System.Soft_Links instead of System.Tasking.Initialization
---  because the later is a higher level package that we shouldn't depend on.
---  For example when using the restricted run time, it is replaced by
---  System.Tasking.Restricted.Stages.
-
-with Unchecked_Deallocation;
-=======
 --  We use System.Soft_Links instead of System.Tasking.Initialization because
 --  the later is a higher level package that we shouldn't depend on. For
 --  example when using the restricted run time, it is replaced by
 --  System.Tasking.Restricted.Stages.
 
 with Ada.Unchecked_Deallocation;
->>>>>>> 60a98cce
 
 package body System.Task_Primitives.Operations is
 
@@ -647,15 +634,6 @@
             exit when Self_ID.Pending_ATC_Level < Self_ID.ATC_Nesting_Level;
 
             if Single_Lock then
-<<<<<<< HEAD
-               Cond_Timed_Wait (Self_ID.Common.LL.CV'Access,
-                                Single_RTS_Lock'Access,
-                                Rel_Time, Timedout, Result);
-            else
-               Cond_Timed_Wait (Self_ID.Common.LL.CV'Access,
-                                Self_ID.Common.LL.L'Access,
-                                Rel_Time, Timedout, Result);
-=======
                Cond_Timed_Wait
                  (Self_ID.Common.LL.CV'Access,
                   Single_RTS_Lock'Access,
@@ -665,7 +643,6 @@
                  (Self_ID.Common.LL.CV'Access,
                   Self_ID.Common.LL.L'Access,
                   Rel_Time, Timedout, Result);
->>>>>>> 60a98cce
             end if;
 
             Check_Time := Monotonic_Clock;
@@ -793,11 +770,7 @@
    --  1) from System.Task_Primitives.Operations.Initialize
    --  2) from System.Tasking.Stages.Task_Wrapper
 
-<<<<<<< HEAD
-   --  The thread initialisation has to be done only for the first case.
-=======
    --  The thread initialisation has to be done only for the first case
->>>>>>> 60a98cce
 
    --  This is because the GetCurrentThread NT call does not return the real
    --  thread handler but only a "pseudo" one. It is not possible to release
@@ -1085,15 +1058,7 @@
          Discard := OS_Interface.SetPriorityClass
                       (GetCurrentProcess, Realtime_Priority_Class);
 
-<<<<<<< HEAD
-         --  ??? In theory it should be possible to use the priority class
-         --  Realtime_Priority_Class but we suspect a bug in the NT scheduler
-         --  which prevents (in some obscure cases) a thread to get on top of
-         --  the running queue by another thread of lower priority. For
-         --  example cxd8002 ACATS test freeze.
-=======
          Annex_D := True;
->>>>>>> 60a98cce
       end if;
 
       TlsIndex := TlsAlloc;
