--- conflicted
+++ resolved
@@ -6,11 +6,7 @@
 --                                                                          --
 --                                 B o d y                                  --
 --                                                                          --
-<<<<<<< HEAD
---          Copyright (C) 1992-2006, Free Software Foundation, Inc.         --
-=======
 --          Copyright (C) 1992-2007, Free Software Foundation, Inc.         --
->>>>>>> 751ff693
 --                                                                          --
 -- GNAT is free software;  you can  redistribute it  and/or modify it under --
 -- terms of the  GNU General Public License as published  by the Free Soft- --
@@ -43,13 +39,8 @@
 with System.WCh_Cnv;       use System.WCh_Cnv;
 with System.WCh_Con;       use System.WCh_Con;
 
-<<<<<<< HEAD
-with Unchecked_Conversion;
-with Unchecked_Deallocation;
-=======
 with Ada.Unchecked_Conversion;
 with Ada.Unchecked_Deallocation;
->>>>>>> 751ff693
 
 pragma Elaborate_All (System.File_IO);
 --  Needed because of calls to Chain_File in package body elaboration
@@ -760,11 +751,7 @@
          end if;
       end In_Char;
 
-<<<<<<< HEAD
-   --  Start of processing for In_Char
-=======
    --  Start of processing for Get_Wide_Char
->>>>>>> 751ff693
 
    begin
       return WC_In (C, File.WC_Method);
@@ -1151,10 +1138,7 @@
       --  Procedure to output one character of a wide character sequence
 
       procedure WC_Out is new Wide_Char_To_Char_Sequence (Out_Char);
-<<<<<<< HEAD
-=======
-
->>>>>>> 751ff693
+
       --------------
       -- Out_Char --
       --------------
