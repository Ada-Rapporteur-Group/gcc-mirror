--- conflicted
+++ resolved
@@ -6,11 +6,7 @@
 --                                                                          --
 --                                 B o d y                                  --
 --                                                                          --
-<<<<<<< HEAD
---          Copyright (C) 1992-2006, Free Software Foundation, Inc.         --
-=======
 --          Copyright (C) 1992-2007, Free Software Foundation, Inc.         --
->>>>>>> 60a98cce
 --                                                                          --
 -- GNAT is free software;  you can  redistribute it  and/or modify it under --
 -- terms of the  GNU General Public License as published  by the Free Soft- --
@@ -313,11 +309,7 @@
    Main_Project : Prj.Project_Id := No_Project;
    --  The project id of the main project file, if any
 
-<<<<<<< HEAD
-   Project_Object_Directory : Project_Id := No_Project;
-=======
    Project_Of_Current_Object_Directory : Project_Id := No_Project;
->>>>>>> 60a98cce
    --  The object directory of the project for the last compilation. Avoid
    --  calling Change_Dir if the current working directory is already this
    --  directory
@@ -452,11 +444,7 @@
    --  A hash table to keep all files that have been compiled, to detect
    --  if an executable is up to date or not.
 
-<<<<<<< HEAD
-   procedure Enter_Into_Obsoleted (F : Name_Id);
-=======
    procedure Enter_Into_Obsoleted (F : File_Name_Type);
->>>>>>> 60a98cce
    --  Enter a file name, without directory information, into the hash table
    --  Obsoleted.
 
@@ -542,8 +530,6 @@
       S2                : String  := "";
       Prefix            : String  := "  -> ";
       Minimum_Verbosity : Verbosity_Level_Type := Opt.Low);
-<<<<<<< HEAD
-=======
    procedure Verbose_Msg
      (N1                : File_Name_Type;
       S1                : String;
@@ -551,7 +537,6 @@
       S2                : String  := "";
       Prefix            : String  := "  -> ";
       Minimum_Verbosity : Verbosity_Level_Type := Opt.Low);
->>>>>>> 60a98cce
    --  If the verbose flag (Verbose_Mode) is set and the verbosity level is
    --  at least equal to Minimum_Verbosity, then print Prefix to standard
    --  output followed by N1 and S1. If N2 /= No_Name then N2 is printed after
@@ -1066,28 +1051,6 @@
       end if;
    end Add_Library_Search_Dir;
 
-   ----------------------------
-   -- Add_Library_Search_Dir --
-   ----------------------------
-
-   procedure Add_Library_Search_Dir
-     (Path            : String;
-      On_Command_Line : Boolean)
-   is
-   begin
-      if On_Command_Line then
-         Add_Lib_Search_Dir
-           (Normalize_Pathname (Path));
-
-      else
-         Get_Name_String
-           (Project_Tree.Projects.Table (Main_Project).Directory);
-         Add_Lib_Search_Dir
-           (Normalize_Pathname
-              (Path, Name_Buffer (1 .. Name_Len)));
-      end if;
-   end Add_Library_Search_Dir;
-
    --------------------
    -- Add_Object_Dir --
    --------------------
@@ -1130,17 +1093,6 @@
    is
    begin
       if On_Command_Line then
-<<<<<<< HEAD
-         Add_Src_Search_Dir
-           (Normalize_Pathname (Path));
-
-      else
-         Get_Name_String
-           (Project_Tree.Projects.Table (Main_Project).Directory);
-         Add_Src_Search_Dir
-           (Normalize_Pathname
-              (Path, Name_Buffer (1 .. Name_Len)));
-=======
          Add_Src_Search_Dir (Normalize_Pathname (Path));
 
       else
@@ -1148,7 +1100,6 @@
            (Project_Tree.Projects.Table (Main_Project).Display_Directory);
          Add_Src_Search_Dir
            (Normalize_Pathname (Path, Name_Buffer (1 .. Name_Len)));
->>>>>>> 60a98cce
       end if;
    end Add_Source_Search_Dir;
 
@@ -1485,11 +1436,7 @@
          function New_Spec (Uname : Unit_Name_Type) return Boolean;
          --  Uname is the name of the spec or body of some ada unit. This
          --  function returns True if the Uname is the name of a body which has
-<<<<<<< HEAD
-         --  a spec not mentioned inali file A. If True is returned
-=======
          --  a spec not mentioned in ALI file A. If True is returned
->>>>>>> 60a98cce
          --  Spec_File_Name above is set to the name of this spec file.
 
          --------------
@@ -2325,11 +2272,7 @@
                Add_Arguments (The_Saved_Gcc_Switches.all);
 
             elsif not Project_Tree.Projects.Table
-<<<<<<< HEAD
-                         (Arguments_Project).Externally_Built
-=======
                         (Arguments_Project).Externally_Built
->>>>>>> 60a98cce
             then
                --  We get the project directory for the relative path
                --  switches and arguments.
@@ -3395,15 +3338,9 @@
                         --  Check that switch -x has been used if a source
                         --  outside of project files need to be compiled.
 
-<<<<<<< HEAD
-                        if Main_Project /= No_Project and then
-                          Arguments_Project = No_Project and then
-                          not External_Unit_Compilation_Allowed
-=======
                         if Main_Project /= No_Project
                           and then Arguments_Project = No_Project
                           and then not External_Unit_Compilation_Allowed
->>>>>>> 60a98cce
                         then
                            Make_Failed ("external source (",
                                         Get_Name_String (Source_File),
@@ -3411,7 +3348,6 @@
                                         & " cannot be compiled without" &
                                         " gnatmake switch -x");
                         end if;
-<<<<<<< HEAD
 
                         --  Is this the first file we have to compile?
 
@@ -3419,15 +3355,6 @@
                            First_Compiled_File  := Full_Source_File;
                            Most_Recent_Obj_File := No_File;
 
-=======
-
-                        --  Is this the first file we have to compile?
-
-                        if First_Compiled_File = No_File then
-                           First_Compiled_File  := Full_Source_File;
-                           Most_Recent_Obj_File := No_File;
-
->>>>>>> 60a98cce
                            if Do_Not_Execute then
                               exit Make_Loop;
                            end if;
@@ -4077,10 +4004,6 @@
       pragma Assert (Args'First = 1);
 
       if Display_Executed_Programs then
-         if Commands_To_Stdout then
-            Set_Standard_Output;
-         end if;
-
          Write_Str (Program);
 
          for J in Args'Range loop
@@ -4128,7 +4051,6 @@
          end loop;
 
          Write_Eol;
-         Set_Standard_Error;
       end if;
    end Display;
 
@@ -4613,11 +4535,7 @@
 
                                  exit when not OK;
 
-<<<<<<< HEAD
-                                 --  Third line it the ALI path name.
-=======
                                  --  Third line it the ALI path name
->>>>>>> 60a98cce
 
                                  Bytes :=
                                    Write
@@ -5669,11 +5587,7 @@
                --  have been regenerated.
 
                if Main_Project /= No_Project
-<<<<<<< HEAD
-                 and then MLib.Tgt.Support_For_Libraries /= MLib.Tgt.None
-=======
                  and then MLib.Tgt.Support_For_Libraries /= Prj.None
->>>>>>> 60a98cce
                  and then (Do_Bind_Step
                              or Unique_Compile_All_Projects
                              or not Compile_Only)
@@ -5694,11 +5608,7 @@
                      --------------------------
 
                      procedure Add_To_Library_Projs (Proj : Project_Id) is
-<<<<<<< HEAD
-                        Prj   : Project_Id;
-=======
                         Prj : Project_Id;
->>>>>>> 60a98cce
 
                      begin
                         Library_Projs.Increment_Last;
@@ -5746,29 +5656,15 @@
                            Add_To_Library_Projs (Proj1);
                         end if;
                      end loop;
-<<<<<<< HEAD
 
                      --  Check if importing libraries should be regenerated
                      --  because at least an imported library will be
                      --  regenerated or is more recent.
 
-=======
-
-                     --  Check if importing libraries should be regenerated
-                     --  because at least an imported library will be
-                     --  regenerated or is more recent.
-
->>>>>>> 60a98cce
                      for Proj1 in Project_Table.First ..
                                   Project_Table.Last (Project_Tree.Projects)
                      loop
                         if Project_Tree.Projects.Table (Proj1).Library
-<<<<<<< HEAD
-                          and then not Project_Tree.Projects.Table
-                            (Proj1).Need_To_Build_Lib
-                          and then not Project_Tree.Projects.Table
-                            (Proj1).Externally_Built
-=======
                           and then
                             Project_Tree.Projects.Table (Proj1).Library_Kind /=
                                                                         Static
@@ -5776,7 +5672,6 @@
                                          (Proj1).Need_To_Build_Lib
                           and then not Project_Tree.Projects.Table
                                          (Proj1).Externally_Built
->>>>>>> 60a98cce
                         then
                            declare
                               List    : Project_List;
@@ -5786,11 +5681,7 @@
 
                               Lib_Timestamp1 : constant Time_Stamp_Type :=
                                                  Project_Tree.Projects.Table
-<<<<<<< HEAD
-                                                   (Proj1). Library_TS;
-=======
                                                    (Proj1).Library_TS;
->>>>>>> 60a98cce
 
                            begin
                               List := Project_Tree.Projects.Table (Proj1).
@@ -7057,13 +6948,8 @@
                      --  (Atree, Sinfo, ...). So, we pretend that it is a
                      --  project file, and we use Sinput.P.
 
-<<<<<<< HEAD
-                     --  Source_File_Is_Subunit is just scanning through
-                     --  the file until it finds one of the reserved words
-=======
                      --  Source_File_Is_Subunit is just scanning through the
                      --  file until it finds one of the reserved words
->>>>>>> 60a98cce
                      --  separate, procedure, function, generic or package.
                      --  Fortunately, these Ada reserved words are also
                      --  reserved for project files.
@@ -7076,11 +6962,7 @@
                      --  If it is a subunit, discard it
 
                      if Sinput.P.Source_File_Is_Subunit (Src_Ind) then
-<<<<<<< HEAD
-                        Sfile := No_Name;
-=======
                         Sfile := No_File;
->>>>>>> 60a98cce
                      else
                         Sfile := Unit.File_Names (Body_Part).Display_Name;
                      end if;
@@ -7441,12 +7323,7 @@
    begin
       if On_Command_Line then
          declare
-<<<<<<< HEAD
-            Real_Path : constant String :=
-              Normalize_Pathname (Dir);
-=======
             Real_Path : constant String := Normalize_Pathname (Dir);
->>>>>>> 60a98cce
 
          begin
             if Real_Path'Length = 0 then
@@ -7465,12 +7342,8 @@
               Normalize_Pathname
                 (Dir,
                  Get_Name_String
-<<<<<<< HEAD
-                   (Project_Tree.Projects.Table (Main_Project).Directory));
-=======
                    (Project_Tree.Projects.Table
                                    (Main_Project).Display_Directory));
->>>>>>> 60a98cce
 
          begin
             if Real_Path'Length = 0 then
