------------------------------------------------------------------------------
--                                                                          --
--                         GNAT RUN-TIME COMPONENTS                         --
--                                                                          --
--                     S Y S T E M . P O O L _ S I Z E                      --
--                                                                          --
--                                 B o d y                                  --
--                                                                          --
<<<<<<< HEAD
--          Copyright (C) 1992-2006 Free Software Foundation, Inc.          --
=======
--          Copyright (C) 1992-2007, Free Software Foundation, Inc.         --
>>>>>>> 751ff693
--                                                                          --
-- GNAT is free software;  you can  redistribute it  and/or modify it under --
-- terms of the  GNU General Public License as published  by the Free Soft- --
-- ware  Foundation;  either version 2,  or (at your option) any later ver- --
-- sion.  GNAT is distributed in the hope that it will be useful, but WITH- --
-- OUT ANY WARRANTY;  without even the  implied warranty of MERCHANTABILITY --
-- or FITNESS FOR A PARTICULAR PURPOSE.  See the GNU General Public License --
-- for  more details.  You should have  received  a copy of the GNU General --
-- Public License  distributed with GNAT;  see file COPYING.  If not, write --
-- to  the  Free Software Foundation,  51  Franklin  Street,  Fifth  Floor, --
-- Boston, MA 02110-1301, USA.                                              --
--                                                                          --
-- As a special exception,  if other files  instantiate  generics from this --
-- unit, or you link  this unit with other files  to produce an executable, --
-- this  unit  does not  by itself cause  the resulting  executable  to  be --
-- covered  by the  GNU  General  Public  License.  This exception does not --
-- however invalidate  any other reasons why  the executable file  might be --
-- covered by the  GNU Public License.                                      --
--                                                                          --
-- GNAT was originally developed  by the GNAT team at  New York University. --
-- Extensive contributions were provided by Ada Core Technologies Inc.      --
--                                                                          --
------------------------------------------------------------------------------

with System.Soft_Links;

<<<<<<< HEAD
with Unchecked_Conversion;
=======
with Ada.Unchecked_Conversion;
>>>>>>> 751ff693

package body System.Pool_Size is

   package SSE renames System.Storage_Elements;
   use type SSE.Storage_Offset;

<<<<<<< HEAD
   --  Even though these storage pools are typically only used
   --  by a single task, if multiple tasks are declared at the
   --  same or a more nested scope as the storage pool, there
   --  still may be concurrent access. The current implementation
   --  of Stack_Bounded_Pool always uses a global lock for protecting
   --  access. This should eventually be replaced by an atomic
=======
   --  Even though these storage pools are typically only used by a single
   --  task, if multiple tasks are declared at the same or a more nested scope
   --  as the storage pool, there still may be concurrent access. The current
   --  implementation of Stack_Bounded_Pool always uses a global lock for
   --  protecting access. This should eventually be replaced by an atomic
>>>>>>> 751ff693
   --  linked list implementation for efficiency reasons.

   package SSL renames System.Soft_Links;

   type Storage_Count_Access is access SSE.Storage_Count;
   function To_Storage_Count_Access is
<<<<<<< HEAD
     new Unchecked_Conversion (Address, Storage_Count_Access);
=======
     new Ada.Unchecked_Conversion (Address, Storage_Count_Access);
>>>>>>> 751ff693

   SC_Size : constant :=  SSE.Storage_Count'Object_Size / System.Storage_Unit;

   package Variable_Size_Management is

      --  Embedded pool that manages allocation of variable-size data

      --  This pool is used as soon as the Elmt_sizS of the pool object is 0

      --  Allocation is done on the first chunk long enough for the request.
      --  Deallocation just puts the freed chunk at the beginning of the list.

      procedure Initialize  (Pool : in out Stack_Bounded_Pool);
      procedure Allocate
        (Pool         : in out Stack_Bounded_Pool;
         Address      : out System.Address;
         Storage_Size : SSE.Storage_Count;
         Alignment    : SSE.Storage_Count);

      procedure Deallocate
        (Pool         : in out Stack_Bounded_Pool;
         Address      : System.Address;
         Storage_Size : SSE.Storage_Count;
         Alignment    : SSE.Storage_Count);
   end Variable_Size_Management;

   package Vsize renames Variable_Size_Management;

   --------------
   -- Allocate --
   --------------

   procedure Allocate
     (Pool         : in out Stack_Bounded_Pool;
      Address      : out System.Address;
      Storage_Size : SSE.Storage_Count;
      Alignment    : SSE.Storage_Count)
   is
   begin
      SSL.Lock_Task.all;

      if Pool.Elmt_Size = 0 then
         Vsize.Allocate (Pool, Address, Storage_Size, Alignment);

      elsif Pool.First_Free /= 0 then
         Address := Pool.The_Pool (Pool.First_Free)'Address;
         Pool.First_Free := To_Storage_Count_Access (Address).all;

      elsif
        Pool.First_Empty <= (Pool.Pool_Size - Pool.Aligned_Elmt_Size + 1)
      then
         Address := Pool.The_Pool (Pool.First_Empty)'Address;
         Pool.First_Empty := Pool.First_Empty + Pool.Aligned_Elmt_Size;

      else
         raise Storage_Error;
      end if;

      SSL.Unlock_Task.all;

   exception
      when others =>
         SSL.Unlock_Task.all;
         raise;
   end Allocate;

   ----------------
   -- Deallocate --
   ----------------

   procedure Deallocate
     (Pool         : in out Stack_Bounded_Pool;
      Address      : System.Address;
      Storage_Size : SSE.Storage_Count;
      Alignment    : SSE.Storage_Count)
   is
   begin
      SSL.Lock_Task.all;

      if Pool.Elmt_Size = 0 then
         Vsize.Deallocate (Pool, Address, Storage_Size, Alignment);

      else
         To_Storage_Count_Access (Address).all := Pool.First_Free;
         Pool.First_Free := Address - Pool.The_Pool'Address + 1;
      end if;

      SSL.Unlock_Task.all;
   exception
      when others =>
         SSL.Unlock_Task.all;
         raise;
   end Deallocate;

   ----------------
   -- Initialize --
   ----------------

   procedure Initialize  (Pool : in out Stack_Bounded_Pool) is

      --  Define the appropriate alignment for allocations. This is the
      --  maximum of the requested alignment, and the alignment required
      --  for Storage_Count values. The latter test is to ensure that we
      --  can properly reference the linked list pointers for free lists.

      Align : constant SSE.Storage_Count :=
                SSE.Storage_Count'Max
                  (SSE.Storage_Count'Alignment, Pool.Alignment);

   begin
      if Pool.Elmt_Size = 0 then
         Vsize.Initialize (Pool);

      else
         Pool.First_Free := 0;
         Pool.First_Empty := 1;

         --  Compute the size to allocate given the size of the element and
         --  the possible alignment requirement as defined above.

         Pool.Aligned_Elmt_Size :=
           SSE.Storage_Count'Max (SC_Size,
             ((Pool.Elmt_Size + Align - 1) / Align) * Align);
      end if;
   end Initialize;

   ------------------
   -- Storage_Size --
   ------------------

   function  Storage_Size
     (Pool : Stack_Bounded_Pool) return SSE.Storage_Count
   is
   begin
      return Pool.Pool_Size;
   end Storage_Size;

   ------------------------------
   -- Variable_Size_Management --
   ------------------------------

   package body Variable_Size_Management is

      Minimum_Size : constant := 2 * SC_Size;

      procedure Set_Size
        (Pool        : Stack_Bounded_Pool;
         Chunk, Size : SSE.Storage_Count);
      --  Update the field 'size' of a chunk of available storage

      procedure Set_Next
        (Pool        : Stack_Bounded_Pool;
         Chunk, Next : SSE.Storage_Count);
      --  Update the field 'next' of a chunk of available storage

      function Size
        (Pool  : Stack_Bounded_Pool;
         Chunk : SSE.Storage_Count) return SSE.Storage_Count;
      --  Fetch the field 'size' of a chunk of available storage

      function Next
        (Pool  : Stack_Bounded_Pool;
         Chunk : SSE.Storage_Count) return SSE.Storage_Count;
      --  Fetch the field 'next' of a chunk of available storage

      function Chunk_Of
        (Pool : Stack_Bounded_Pool;
         Addr : System.Address) return SSE.Storage_Count;
      --  Give the chunk number in the pool from its Address

      --------------
      -- Allocate --
      --------------

      procedure Allocate
        (Pool         : in out Stack_Bounded_Pool;
         Address      : out System.Address;
         Storage_Size : SSE.Storage_Count;
         Alignment    : SSE.Storage_Count)
      is
         Chunk      : SSE.Storage_Count;
         New_Chunk  : SSE.Storage_Count;
         Prev_Chunk : SSE.Storage_Count;
         Our_Align  : constant SSE.Storage_Count :=
                        SSE.Storage_Count'Max (SSE.Storage_Count'Alignment,
                                               Alignment);
         Align_Size : constant SSE.Storage_Count :=
                        SSE.Storage_Count'Max (
                          Minimum_Size,
                          ((Storage_Size + Our_Align - 1) / Our_Align) *
                                                                  Our_Align);

      begin
         --  Look for the first big enough chunk

         Prev_Chunk := Pool.First_Free;
         Chunk := Next (Pool, Prev_Chunk);

         while Chunk /= 0 and then Size (Pool, Chunk) < Align_Size loop
            Prev_Chunk := Chunk;
            Chunk := Next (Pool, Chunk);
         end loop;

         --  Raise storage_error if no big enough chunk available

         if Chunk = 0 then
            raise Storage_Error;
         end if;

         --  When the chunk is bigger than what is needed, take appropraite
         --  amount and build a new shrinked chunk with the remainder.

         if Size (Pool, Chunk) - Align_Size  > Minimum_Size then
            New_Chunk := Chunk + Align_Size;
            Set_Size (Pool, New_Chunk, Size (Pool, Chunk) - Align_Size);
            Set_Next (Pool, New_Chunk, Next (Pool, Chunk));
            Set_Next (Pool, Prev_Chunk, New_Chunk);

         --  If the chunk is the right size, just delete it from the chain

         else
            Set_Next (Pool, Prev_Chunk, Next (Pool, Chunk));
         end if;

         Address := Pool.The_Pool (Chunk)'Address;
      end Allocate;

      --------------
      -- Chunk_Of --
      --------------

      function Chunk_Of
        (Pool : Stack_Bounded_Pool;
         Addr : System.Address) return SSE.Storage_Count
      is
      begin
         return 1 + abs (Addr - Pool.The_Pool (1)'Address);
      end Chunk_Of;

      ----------------
      -- Deallocate --
      ----------------

      procedure Deallocate
        (Pool         : in out Stack_Bounded_Pool;
         Address      : System.Address;
         Storage_Size : SSE.Storage_Count;
         Alignment    : SSE.Storage_Count)
      is
         pragma Warnings (Off, Pool);

         Align_Size : constant SSE.Storage_Count :=
                        ((Storage_Size + Alignment - 1) / Alignment) *
                                                                 Alignment;
         Chunk : constant SSE.Storage_Count := Chunk_Of (Pool, Address);

      begin
         --  Attach the freed chunk to the chain

         Set_Size (Pool, Chunk,
                         SSE.Storage_Count'Max (Align_Size, Minimum_Size));
         Set_Next (Pool, Chunk, Next (Pool, Pool.First_Free));
         Set_Next (Pool, Pool.First_Free,  Chunk);

      end Deallocate;

      ----------------
      -- Initialize --
      ----------------

      procedure Initialize  (Pool : in out Stack_Bounded_Pool) is
      begin
         Pool.First_Free := 1;

         if Pool.Pool_Size > Minimum_Size then
            Set_Next (Pool, Pool.First_Free, Pool.First_Free + Minimum_Size);
            Set_Size (Pool, Pool.First_Free, 0);
            Set_Size (Pool, Pool.First_Free + Minimum_Size,
                                              Pool.Pool_Size - Minimum_Size);
            Set_Next (Pool, Pool.First_Free + Minimum_Size, 0);
         end if;
      end Initialize;

      ----------
      -- Next --
      ----------

      function Next
        (Pool  : Stack_Bounded_Pool;
         Chunk : SSE.Storage_Count) return SSE.Storage_Count
      is
      begin
         pragma Warnings (Off);
         --  Kill alignment warnings, we are careful to make sure
         --  that the alignment is correct.

         return To_Storage_Count_Access
                  (Pool.The_Pool (Chunk + SC_Size)'Address).all;

         pragma Warnings (On);
      end Next;

      --------------
      -- Set_Next --
      --------------

      procedure Set_Next
        (Pool        : Stack_Bounded_Pool;
         Chunk, Next : SSE.Storage_Count)
      is
      begin
         pragma Warnings (Off);
         --  Kill alignment warnings, we are careful to make sure
         --  that the alignment is correct.

         To_Storage_Count_Access
           (Pool.The_Pool (Chunk + SC_Size)'Address).all := Next;

         pragma Warnings (On);
      end Set_Next;

      --------------
      -- Set_Size --
      --------------

      procedure Set_Size
        (Pool        : Stack_Bounded_Pool;
         Chunk, Size : SSE.Storage_Count)
      is
      begin
         pragma Warnings (Off);
         --  Kill alignment warnings, we are careful to make sure
         --  that the alignment is correct.

         To_Storage_Count_Access
           (Pool.The_Pool (Chunk)'Address).all := Size;

         pragma Warnings (On);
      end Set_Size;

      ----------
      -- Size --
      ----------

      function Size
        (Pool  : Stack_Bounded_Pool;
         Chunk : SSE.Storage_Count) return SSE.Storage_Count
      is
      begin
         pragma Warnings (Off);
         --  Kill alignment warnings, we are careful to make sure
         --  that the alignment is correct.

         return To_Storage_Count_Access (Pool.The_Pool (Chunk)'Address).all;

         pragma Warnings (On);
      end Size;

   end  Variable_Size_Management;
end System.Pool_Size;<|MERGE_RESOLUTION|>--- conflicted
+++ resolved
@@ -6,11 +6,7 @@
 --                                                                          --
 --                                 B o d y                                  --
 --                                                                          --
-<<<<<<< HEAD
---          Copyright (C) 1992-2006 Free Software Foundation, Inc.          --
-=======
 --          Copyright (C) 1992-2007, Free Software Foundation, Inc.         --
->>>>>>> 751ff693
 --                                                                          --
 -- GNAT is free software;  you can  redistribute it  and/or modify it under --
 -- terms of the  GNU General Public License as published  by the Free Soft- --
@@ -37,42 +33,25 @@
 
 with System.Soft_Links;
 
-<<<<<<< HEAD
-with Unchecked_Conversion;
-=======
 with Ada.Unchecked_Conversion;
->>>>>>> 751ff693
 
 package body System.Pool_Size is
 
    package SSE renames System.Storage_Elements;
    use type SSE.Storage_Offset;
 
-<<<<<<< HEAD
-   --  Even though these storage pools are typically only used
-   --  by a single task, if multiple tasks are declared at the
-   --  same or a more nested scope as the storage pool, there
-   --  still may be concurrent access. The current implementation
-   --  of Stack_Bounded_Pool always uses a global lock for protecting
-   --  access. This should eventually be replaced by an atomic
-=======
    --  Even though these storage pools are typically only used by a single
    --  task, if multiple tasks are declared at the same or a more nested scope
    --  as the storage pool, there still may be concurrent access. The current
    --  implementation of Stack_Bounded_Pool always uses a global lock for
    --  protecting access. This should eventually be replaced by an atomic
->>>>>>> 751ff693
    --  linked list implementation for efficiency reasons.
 
    package SSL renames System.Soft_Links;
 
    type Storage_Count_Access is access SSE.Storage_Count;
    function To_Storage_Count_Access is
-<<<<<<< HEAD
-     new Unchecked_Conversion (Address, Storage_Count_Access);
-=======
      new Ada.Unchecked_Conversion (Address, Storage_Count_Access);
->>>>>>> 751ff693
 
    SC_Size : constant :=  SSE.Storage_Count'Object_Size / System.Storage_Unit;
 
