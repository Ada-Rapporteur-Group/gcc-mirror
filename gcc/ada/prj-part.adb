--- conflicted
+++ resolved
@@ -39,10 +39,6 @@
 with Ada.Characters.Handling; use Ada.Characters.Handling;
 with Ada.Exceptions;          use Ada.Exceptions;
 
-<<<<<<< HEAD
-with GNAT.Directory_Operations; use GNAT.Directory_Operations;
-=======
->>>>>>> 155d23aa
 with GNAT.HTable;               use GNAT.HTable;
 
 package body Prj.Part is
@@ -121,15 +117,6 @@
    --  need to have a virtual extending project, to avoid processing the same
    --  project twice.
 
-<<<<<<< HEAD
-   package Projects_Paths is new GNAT.HTable.Simple_HTable
-     (Header_Num => Header_Num,
-      Element    => Path_Name_Type,
-      No_Element => No_Path,
-      Key        => Name_Id,
-      Hash       => Hash,
-      Equal      => "=");
-=======
    function Has_Circular_Dependencies
      (Flags               : Processing_Flags;
       Normed_Path_Name    : Path_Name_Type;
@@ -145,7 +132,6 @@
       Project            : Project_Node_Id);
    --  Check if there is a qualifier before the reserved word "project"
 
->>>>>>> 155d23aa
    --  Hash table to cache project path to avoid looking for them on the path
 
    procedure Check_Extending_All_Imports
