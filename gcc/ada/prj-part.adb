--- conflicted
+++ resolved
@@ -33,10 +33,6 @@
 with Prj.Dect;
 with Prj.Err;  use Prj.Err;
 with Prj.Ext;  use Prj.Ext;
-<<<<<<< HEAD
-with Scans;    use Scans;
-=======
->>>>>>> 8c044a9c
 with Sinput;   use Sinput;
 with Sinput.P; use Sinput.P;
 with Snames;
@@ -51,12 +47,9 @@
 
 package body Prj.Part is
 
-<<<<<<< HEAD
-=======
    Buffer      : String_Access;
    Buffer_Last : Natural := 0;
 
->>>>>>> 8c044a9c
    Dir_Sep  : Character renames GNAT.OS_Lib.Directory_Separator;
 
    type Extension_Origin is (None, Extending_Simple, Extending_All);
@@ -978,11 +971,7 @@
 
             elsif A_Project_Name_And_Node.Extended then
                Extends_All :=
-<<<<<<< HEAD
-                 Is_Extending_All (A_Project_Name_And_Node.Node);
-=======
                  Is_Extending_All (A_Project_Name_And_Node.Node, In_Tree);
->>>>>>> 8c044a9c
 
                --  If the imported project is an extended project A,
                --  and we are in an extended project, replace A with the
@@ -992,17 +981,6 @@
                   declare
                      Decl : Project_Node_Id :=
                               Project_Declaration_Of
-<<<<<<< HEAD
-                                (A_Project_Name_And_Node.Node);
-
-                     Prj  : Project_Node_Id := Extending_Project_Of (Decl);
-
-                  begin
-                     loop
-                        Decl := Project_Declaration_Of (Prj);
-                        exit when Extending_Project_Of (Decl) = Empty_Node;
-                        Prj := Extending_Project_Of (Decl);
-=======
                                 (A_Project_Name_And_Node.Node, In_Tree);
 
                      Prj  : Project_Node_Id :=
@@ -1014,7 +992,6 @@
                         exit when Extending_Project_Of (Decl, In_Tree) =
                           Empty_Node;
                         Prj := Extending_Project_Of (Decl, In_Tree);
->>>>>>> 8c044a9c
                      end loop;
 
                      A_Project_Name_And_Node.Node := Prj;
@@ -1025,14 +1002,6 @@
                      Token_Ptr);
                end if;
             end if;
-<<<<<<< HEAD
-
-            Project := A_Project_Name_And_Node.Node;
-            Project_Stack.Decrement_Last;
-            return;
-         end if;
-=======
->>>>>>> 8c044a9c
 
             Project := A_Project_Name_And_Node.Node;
             Project_Stack.Decrement_Last;
@@ -1087,15 +1056,9 @@
       Project := Default_Project_Node
                    (Of_Kind => N_Project, In_Tree => In_Tree);
       Project_Stack.Table (Project_Stack.Last).Id := Project;
-<<<<<<< HEAD
-      Set_Directory_Of (Project, Project_Directory);
-      Set_Path_Name_Of (Project, Normed_Path_Name);
-      Set_Location_Of (Project, Token_Ptr);
-=======
       Set_Directory_Of (Project, In_Tree, Project_Directory);
       Set_Path_Name_Of (Project, In_Tree,  Normed_Path_Name);
       Set_Location_Of (Project, In_Tree, Token_Ptr);
->>>>>>> 8c044a9c
 
       Expect (Tok_Project, "PROJECT");
 
@@ -1264,12 +1227,8 @@
                --  the same name.
 
                Tree_Private_Part.Projects_Htable.Set
-<<<<<<< HEAD
-                 (K => Name_Of_Project,
-=======
                  (T => In_Tree.Projects_HT,
                   K => Name_Of_Project,
->>>>>>> 8c044a9c
                   E => (Name           => Name_Of_Project,
                         Node           => Project,
                         Canonical_Path => Canonical_Path_Name,
