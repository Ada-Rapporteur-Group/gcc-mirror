--- conflicted
+++ resolved
@@ -594,7 +594,6 @@
 
             begin
                --  Set the restriction
-<<<<<<< HEAD
 
                if J in All_Boolean_Restrictions then
                   Set_Restriction (J, N);
@@ -607,20 +606,6 @@
                --  the warning case. That avoids a warning overriding a real
                --  restriction, which should never happen.
 
-=======
-
-               if J in All_Boolean_Restrictions then
-                  Set_Restriction (J, N);
-               else
-                  Set_Restriction (J, N, V (J));
-               end if;
-
-               --  Set warning flag, except that we do not set the warning
-               --  flag if the restriction was already active and this is
-               --  the warning case. That avoids a warning overriding a real
-               --  restriction, which should never happen.
-
->>>>>>> 1177f497
                if not (Warn and Already_Restricted) then
                   Restriction_Warnings (J) := Warn;
                end if;
