------------------------------------------------------------------------------
--                                                                          --
--                         GNAT COMPILER COMPONENTS                         --
--                                                                          --
--                             R E S T R I C T                              --
--                                                                          --
--                                 B o d y                                  --
--                                                                          --
<<<<<<< HEAD
--          Copyright (C) 1992-2006, Free Software Foundation, Inc.         --
=======
--          Copyright (C) 1992-2007, Free Software Foundation, Inc.         --
>>>>>>> 60a98cce
--                                                                          --
-- GNAT is free software;  you can  redistribute it  and/or modify it under --
-- terms of the  GNU General Public License as published  by the Free Soft- --
-- ware  Foundation;  either version 2,  or (at your option) any later ver- --
-- sion.  GNAT is distributed in the hope that it will be useful, but WITH- --
-- OUT ANY WARRANTY;  without even the  implied warranty of MERCHANTABILITY --
-- or FITNESS FOR A PARTICULAR PURPOSE.  See the GNU General Public License --
-- for  more details.  You should have  received  a copy of the GNU General --
-- Public License  distributed with GNAT;  see file COPYING.  If not, write --
-- to  the  Free Software Foundation,  51  Franklin  Street,  Fifth  Floor, --
-- Boston, MA 02110-1301, USA.                                              --
--                                                                          --
-- GNAT was originally developed  by the GNAT team at  New York University. --
-- Extensive contributions were provided by Ada Core Technologies Inc.      --
--                                                                          --
------------------------------------------------------------------------------

with Atree;    use Atree;
with Casing;   use Casing;
with Errout;   use Errout;
with Fname;    use Fname;
with Fname.UF; use Fname.UF;
with Lib;      use Lib;
with Opt;      use Opt;
with Sinfo;    use Sinfo;
with Sinput;   use Sinput;
with Snames;   use Snames;
with Uname;    use Uname;

package body Restrict is

   Restricted_Profile_Result : Boolean := False;
   --  This switch memoizes the result of Restricted_Profile function
   --  calls for improved efficiency. Its setting is valid only if
   --  Restricted_Profile_Cached is True. Note that if this switch
   --  is ever set True, it need never be turned off again.

   Restricted_Profile_Cached : Boolean := False;
   --  This flag is set to True if the Restricted_Profile_Result
   --  contains the correct cached result of Restricted_Profile calls.

   -----------------------
   -- Local Subprograms --
   -----------------------

   procedure Restriction_Msg (Msg : String; R : String; N : Node_Id);
   --  Output error message at node N with given text, replacing the
   --  '%' in the message with the name of the restriction given as R,
   --  cased according to the current identifier casing. We do not use
   --  the normal insertion mechanism, since this requires an entry
   --  in the Names table, and this table will be locked if we are
   --  generating a message from gigi.

   function Same_Unit (U1, U2 : Node_Id) return Boolean;
   --  Returns True iff U1 and U2 represent the same library unit. Used for
   --  handling of No_Dependence => Unit restriction case.

   function Suppress_Restriction_Message (N : Node_Id) return Boolean;
   --  N is the node for a possible restriction violation message, but
   --  the message is to be suppressed if this is an internal file and
   --  this file is not the main unit.

   -------------------
   -- Abort_Allowed --
   -------------------

   function Abort_Allowed return Boolean is
   begin
      if Restrictions.Set (No_Abort_Statements)
        and then Restrictions.Set (Max_Asynchronous_Select_Nesting)
        and then Restrictions.Value (Max_Asynchronous_Select_Nesting) = 0
      then
         return False;
      else
         return True;
      end if;
   end Abort_Allowed;

   ------------------------------------
   -- Check_Elaboration_Code_Allowed --
   ------------------------------------

   procedure Check_Elaboration_Code_Allowed (N : Node_Id) is
   begin
      --  Avoid calling Namet.Unlock/Lock except when there is an error.
      --  Even in the error case it is a bit dubious, either gigi needs
      --  the table locked or it does not! ???

      if Restrictions.Set (No_Elaboration_Code)
        and then not Suppress_Restriction_Message (N)
      then
         Namet.Unlock;
         Check_Restriction (Restriction_Id'(No_Elaboration_Code), N);
         Namet.Lock;
      end if;
   end Check_Elaboration_Code_Allowed;

   ----------------------------------
   -- Check_No_Implicit_Heap_Alloc --
   ----------------------------------

   procedure Check_No_Implicit_Heap_Alloc (N : Node_Id) is
   begin
      Check_Restriction (Restriction_Id'(No_Implicit_Heap_Allocations), N);
   end Check_No_Implicit_Heap_Alloc;

   ---------------------------
   -- Check_Restricted_Unit --
   ---------------------------

   procedure Check_Restricted_Unit (U : Unit_Name_Type; N : Node_Id) is
   begin
      if Suppress_Restriction_Message (N) then
         return;

      elsif Is_Spec_Name (U) then
         declare
            Fnam : constant File_Name_Type :=
                     Get_File_Name (U, Subunit => False);

         begin
            --  Get file name

            Get_Name_String (Fnam);

            --  Nothing to do if name not at least 5 characters long ending
            --  in .ads or .adb extension, which we strip.
<<<<<<< HEAD

            if Name_Len < 5
              or else (Name_Buffer (Name_Len - 3 .. Name_Len) /= ".ads"
                         and then
                       Name_Buffer (Name_Len - 4 .. Name_Len) /= ".adb")
            then
               return;
            end if;

            --  Strip extension and pad to eight characters

=======

            if Name_Len < 5
              or else (Name_Buffer (Name_Len - 3 .. Name_Len) /= ".ads"
                         and then
                       Name_Buffer (Name_Len - 4 .. Name_Len) /= ".adb")
            then
               return;
            end if;

            --  Strip extension and pad to eight characters

>>>>>>> 60a98cce
            Name_Len := Name_Len - 4;
            while Name_Len < 8 loop
               Name_Len := Name_Len + 1;
               Name_Buffer (Name_Len) := ' ';
            end loop;
<<<<<<< HEAD

            --  If predefined unit, check the list of restricted units

=======

            --  If predefined unit, check the list of restricted units

>>>>>>> 60a98cce
            if Is_Predefined_File_Name (Fnam) then
               for J in Unit_Array'Range loop
                  if Name_Len = 8
                    and then Name_Buffer (1 .. 8) = Unit_Array (J).Filenm
                  then
                     Check_Restriction (Unit_Array (J).Res_Id, N);
                  end if;
               end loop;

               --  If not predefied unit, then one special check still remains.
               --  GNAT.Current_Exception is not allowed if we have restriction
               --  No_Exception_Propagation active.

            else
               if Name_Buffer (1 .. 8) = "g-curexc" then
                  Check_Restriction (No_Exception_Propagation, N);
               end if;
            end if;
         end;
      end if;
   end Check_Restricted_Unit;

   -----------------------
   -- Check_Restriction --
   -----------------------

   procedure Check_Restriction
     (R : Restriction_Id;
      N : Node_Id;
      V : Uint := Uint_Minus_1)
   is
      Rimage : constant String := Restriction_Id'Image (R);

      VV : Integer;
      --  V converted to integer form. If V is greater than Integer'Last,
      --  it is reset to minus 1 (unknown value).

      procedure Update_Restrictions (Info : in out Restrictions_Info);
      --  Update violation information in Info.Violated and Info.Count

      -------------------------
      -- Update_Restrictions --
      -------------------------

      procedure Update_Restrictions (Info : in out Restrictions_Info) is
      begin
         --  If not violated, set as violated now

         if not Info.Violated (R) then
            Info.Violated (R) := True;

            if R in All_Parameter_Restrictions then
               if VV < 0 then
                  Info.Unknown (R) := True;
                  Info.Count (R) := 1;
               else
                  Info.Count (R) := VV;
               end if;
            end if;

         --  Otherwise if violated already and a parameter restriction,
         --  update count by maximizing or summing depending on restriction.

         elsif R in All_Parameter_Restrictions then

            --  If new value is unknown, result is unknown

            if VV < 0 then
               Info.Unknown (R) := True;

            --  If checked by maximization, do maximization

            elsif R in Checked_Max_Parameter_Restrictions then
               Info.Count (R) := Integer'Max (Info.Count (R), VV);

            --  If checked by adding, do add, checking for overflow

            elsif R in Checked_Add_Parameter_Restrictions then
               declare
                  pragma Unsuppress (Overflow_Check);
               begin
                  Info.Count (R) := Info.Count (R) + VV;
               exception
                  when Constraint_Error =>
                     Info.Count (R) := Integer'Last;
                     Info.Unknown (R) := True;
               end;

            --  Should not be able to come here, known counts should only
            --  occur for restrictions that are Checked_max or Checked_Sum.

            else
               raise Program_Error;
            end if;
         end if;
      end Update_Restrictions;

   --  Start of processing for Check_Restriction

   begin
      if UI_Is_In_Int_Range (V) then
         VV := Integer (UI_To_Int (V));
      else
         VV := -1;
      end if;

      --  Count can only be specified in the checked val parameter case

      pragma Assert (VV < 0 or else R in Checked_Val_Parameter_Restrictions);

      --  Nothing to do if value of zero specified for parameter restriction

      if VV = 0 then
         return;
      end if;

      --  Update current restrictions

      Update_Restrictions (Restrictions);

      --  If in main extended unit, update main restrictions as well

      if Current_Sem_Unit = Main_Unit
        or else In_Extended_Main_Source_Unit (N)
      then
         Update_Restrictions (Main_Restrictions);
      end if;

      --  Nothing to do if restriction message suppressed

      if Suppress_Restriction_Message (N) then
         null;

      --  If restriction not set, nothing to do

      elsif not Restrictions.Set (R) then
         null;

      --  Here if restriction set, check for violation (either this is a
      --  Boolean restriction, or a parameter restriction with a value of
      --  zero and an unknown count, or a parameter restriction with a
      --  known value that exceeds the restriction count).

      elsif R in All_Boolean_Restrictions
        or else (Restrictions.Unknown (R)
                   and then Restrictions.Value (R) = 0)
        or else Restrictions.Count (R) > Restrictions.Value (R)
      then
         Error_Msg_Sloc := Restrictions_Loc (R);

         --  If we have a location for the Restrictions pragma, output it

         if Error_Msg_Sloc > No_Location
           or else Error_Msg_Sloc = System_Location
         then
            if Restriction_Warnings (R) then
               Restriction_Msg ("|violation of restriction %#?", Rimage, N);
            else
               Restriction_Msg ("|violation of restriction %#", Rimage, N);
            end if;

         --  Otherwise we have the case of an implicit restriction
         --  (e.g. a restriction implicitly set by another pragma)

         else
            Restriction_Msg
              ("|violation of implicit restriction %", Rimage, N);
         end if;
      end if;
   end Check_Restriction;

   -------------------------------------
   -- Check_Restriction_No_Dependence --
   -------------------------------------

   procedure Check_Restriction_No_Dependence (U : Node_Id; Err : Node_Id) is
      DU : Node_Id;

   begin
      for J in No_Dependence.First .. No_Dependence.Last loop
         DU := No_Dependence.Table (J).Unit;

         if Same_Unit (U, DU) then
            Error_Msg_Sloc := Sloc (DU);
            Error_Msg_Node_1 := DU;

            if No_Dependence.Table (J).Warn then
               Error_Msg
                 ("?violation of restriction `No_Dependence '='> &`#",
                  Sloc (Err));
            else
               Error_Msg
                 ("|violation of restriction `No_Dependence '='> &`#",
                  Sloc (Err));
            end if;

            return;
         end if;
      end loop;
   end Check_Restriction_No_Dependence;

   ----------------------------------------
   -- Cunit_Boolean_Restrictions_Restore --
   ----------------------------------------

   procedure Cunit_Boolean_Restrictions_Restore
     (R : Save_Cunit_Boolean_Restrictions)
   is
   begin
      for J in Cunit_Boolean_Restrictions loop
         Restrictions.Set (J) := R (J);
      end loop;
   end Cunit_Boolean_Restrictions_Restore;

   -------------------------------------
   -- Cunit_Boolean_Restrictions_Save --
   -------------------------------------

   function Cunit_Boolean_Restrictions_Save
     return Save_Cunit_Boolean_Restrictions
   is
      R : Save_Cunit_Boolean_Restrictions;

   begin
      for J in Cunit_Boolean_Restrictions loop
         R (J) := Restrictions.Set (J);
         Restrictions.Set (J) := False;
      end loop;

      return R;
   end Cunit_Boolean_Restrictions_Save;

   ------------------------
   -- Get_Restriction_Id --
   ------------------------

   function Get_Restriction_Id
     (N : Name_Id) return Restriction_Id
   is
   begin
      Get_Name_String (N);
      Set_Casing (All_Upper_Case);

      for J in All_Restrictions loop
         declare
            S : constant String := Restriction_Id'Image (J);
         begin
            if S = Name_Buffer (1 .. Name_Len) then
               return J;
            end if;
         end;
      end loop;

      return Not_A_Restriction_Id;
   end Get_Restriction_Id;

   -------------------------------
   -- No_Exception_Handlers_Set --
   -------------------------------

   function No_Exception_Handlers_Set return Boolean is
   begin
      return (No_Run_Time_Mode or else Configurable_Run_Time_Mode)
        and then (Restrictions.Set (No_Exception_Handlers)
                    or else
                  Restrictions.Set (No_Exception_Propagation));
   end No_Exception_Handlers_Set;

   ----------------------------------
   -- Process_Restriction_Synonyms --
   ----------------------------------

   --  Note: body of this function must be coordinated with list of
   --  renaming declarations in System.Rident.

   function Process_Restriction_Synonyms (N : Node_Id) return Name_Id
   is
      Old_Name : constant Name_Id := Chars (N);
      New_Name : Name_Id;

   begin
      case Old_Name is
         when Name_Boolean_Entry_Barriers =>
            New_Name := Name_Simple_Barriers;

         when Name_Max_Entry_Queue_Depth =>
            New_Name := Name_Max_Entry_Queue_Length;

         when Name_No_Dynamic_Interrupts =>
            New_Name := Name_No_Dynamic_Attachment;

         when Name_No_Requeue =>
            New_Name := Name_No_Requeue_Statements;

         when Name_No_Task_Attributes =>
            New_Name := Name_No_Task_Attributes_Package;

         when others =>
            return Old_Name;
      end case;

      if Warn_On_Obsolescent_Feature then
         Error_Msg_Name_1 := Old_Name;
         Error_Msg_N ("restriction identifier % is obsolescent?", N);
         Error_Msg_Name_1 := New_Name;
         Error_Msg_N ("|use restriction identifier % instead", N);
      end if;

      return New_Name;
   end Process_Restriction_Synonyms;

   ------------------------
   -- Restricted_Profile --
   ------------------------

   function Restricted_Profile return Boolean is
   begin
      if Restricted_Profile_Cached then
         return Restricted_Profile_Result;

      else
         Restricted_Profile_Result := True;
         Restricted_Profile_Cached := True;

         declare
            R : Restriction_Flags  renames Profile_Info (Restricted).Set;
            V : Restriction_Values renames Profile_Info (Restricted).Value;
         begin
            for J in R'Range loop
               if R (J)
                 and then (Restrictions.Set (J) = False
                             or else Restriction_Warnings (J)
                             or else
                               (J in All_Parameter_Restrictions
                                  and then Restrictions.Value (J) > V (J)))
               then
                  Restricted_Profile_Result := False;
                  exit;
               end if;
            end loop;

            return Restricted_Profile_Result;
         end;
      end if;
   end Restricted_Profile;

   ------------------------
   -- Restriction_Active --
   ------------------------

   function Restriction_Active (R : All_Restrictions) return Boolean is
   begin
      return Restrictions.Set (R) and then not Restriction_Warnings (R);
   end Restriction_Active;

   ---------------------
   -- Restriction_Msg --
   ---------------------

   procedure Restriction_Msg (Msg : String; R : String; N : Node_Id) is
      B : String (1 .. Msg'Length + 2 * R'Length + 1);
      P : Natural := 1;

   begin
      Name_Buffer (1 .. R'Last) := R;
      Name_Len := R'Length;
      Set_Casing (Identifier_Casing (Get_Source_File_Index (Sloc (N))));

      P := 0;
      for J in Msg'Range loop
         if Msg (J) = '%' then
            P := P + 1;
            B (P) := '`';

            --  Put characters of image in message, quoting upper case letters

            for J in 1 .. Name_Len loop
               if Name_Buffer (J) in 'A' .. 'Z' then
                  P := P + 1;
                  B (P) := ''';
               end if;

               P := P + 1;
               B (P) := Name_Buffer (J);
            end loop;

            P := P + 1;
            B (P) := '`';

         else
            P := P + 1;
            B (P) := Msg (J);
         end if;
      end loop;

      Error_Msg_N (B (1 .. P), N);
   end Restriction_Msg;

   ---------------
   -- Same_Unit --
   ---------------

   function Same_Unit (U1, U2 : Node_Id) return Boolean is
   begin
      if Nkind (U1) = N_Identifier then
         return Nkind (U2) = N_Identifier and then Chars (U1) = Chars (U2);

      elsif Nkind (U2) = N_Identifier then
         return False;

      elsif (Nkind (U1) = N_Selected_Component
             or else Nkind (U1) = N_Expanded_Name)
        and then
          (Nkind (U2) = N_Selected_Component
           or else Nkind (U2) = N_Expanded_Name)
      then
         return Same_Unit (Prefix (U1), Prefix (U2))
           and then Same_Unit (Selector_Name (U1), Selector_Name (U2));
      else
         return False;
      end if;
   end Same_Unit;

   ------------------------------
   -- Set_Profile_Restrictions --
   ------------------------------

   procedure Set_Profile_Restrictions
     (P    : Profile_Name;
      N    : Node_Id;
      Warn : Boolean)
   is
      R : Restriction_Flags  renames Profile_Info (P).Set;
      V : Restriction_Values renames Profile_Info (P).Value;

   begin
      for J in R'Range loop
         if R (J) then
            declare
               Already_Restricted : constant Boolean := Restriction_Active (J);

            begin
               --  Set the restriction

               if J in All_Boolean_Restrictions then
                  Set_Restriction (J, N);
               else
                  Set_Restriction (J, N, V (J));
               end if;

               --  Set warning flag, except that we do not set the warning
               --  flag if the restriction was already active and this is
               --  the warning case. That avoids a warning overriding a real
               --  restriction, which should never happen.

               if not (Warn and Already_Restricted) then
                  Restriction_Warnings (J) := Warn;
               end if;
            end;
         end if;
      end loop;
   end Set_Profile_Restrictions;

   ---------------------
   -- Set_Restriction --
   ---------------------

   --  Case of Boolean restriction

   procedure Set_Restriction
     (R : All_Boolean_Restrictions;
      N : Node_Id)
   is
   begin
      --  Restriction No_Elaboration_Code must be enforced on a unit by unit
      --  basis. Hence, we avoid setting the restriction when processing an
      --  unit which is not the main one being compiled (or its corresponding
      --  spec). It can happen, for example, when processing an inlined body
      --  (the package containing the inlined subprogram is analyzed,
      --  including its pragma Restrictions).

      --  This seems like a very nasty kludge??? This is not the only per unit
      --  restriction why is this treated specially ???

      if R = No_Elaboration_Code
        and then Current_Sem_Unit /= Main_Unit
        and then Cunit (Current_Sem_Unit) /= Library_Unit (Cunit (Main_Unit))
      then
         return;
      end if;

      Restrictions.Set (R) := True;

      if Restricted_Profile_Cached and Restricted_Profile_Result then
         null;
      else
         Restricted_Profile_Cached := False;
      end if;

      --  Set location, but preserve location of system
      --  restriction for nice error msg with run time name

      if Restrictions_Loc (R) /= System_Location then
         Restrictions_Loc (R) := Sloc (N);
      end if;

      --  Record the restriction if we are in the main unit, or in the extended
      --  main unit. The reason that we test separately for Main_Unit is that
      --  gnat.adc is processed with Current_Sem_Unit = Main_Unit, but nodes in
      --  gnat.adc do not appear to be in the extended main source unit (they
      --  probably should do ???)

      if Current_Sem_Unit = Main_Unit
        or else In_Extended_Main_Source_Unit (N)
      then
         if not Restriction_Warnings (R) then
            Main_Restrictions.Set (R) := True;
         end if;
      end if;
   end Set_Restriction;

   --  Case of parameter restriction

   procedure Set_Restriction
     (R : All_Parameter_Restrictions;
      N : Node_Id;
      V : Integer)
   is
   begin
      if Restricted_Profile_Cached and Restricted_Profile_Result then
         null;
      else
         Restricted_Profile_Cached := False;
      end if;

      if Restrictions.Set (R) then
         if V < Restrictions.Value (R) then
            Restrictions.Value (R) := V;
            Restrictions_Loc (R) := Sloc (N);
         end if;

      else
         Restrictions.Set (R) := True;
         Restrictions.Value (R) := V;
         Restrictions_Loc (R) := Sloc (N);
      end if;

      --  Record the restriction if we are in the main unit,
      --  or in the extended main unit. The reason that we
      --  test separately for Main_Unit is that gnat.adc is
      --  processed with Current_Sem_Unit = Main_Unit, but
      --  nodes in gnat.adc do not appear to be the extended
      --  main source unit (they probably should do ???)

      if Current_Sem_Unit = Main_Unit
        or else In_Extended_Main_Source_Unit (N)
      then
         if Main_Restrictions.Set (R) then
            if V < Main_Restrictions.Value (R) then
               Main_Restrictions.Value (R) := V;
            end if;

         elsif not Restriction_Warnings (R) then
            Main_Restrictions.Set (R) := True;
            Main_Restrictions.Value (R) := V;
         end if;
      end if;
   end Set_Restriction;

   -----------------------------------
   -- Set_Restriction_No_Dependence --
   -----------------------------------

   procedure Set_Restriction_No_Dependence
     (Unit : Node_Id;
      Warn : Boolean)
   is
   begin
      --  Loop to check for duplicate entry

      for J in No_Dependence.First .. No_Dependence.Last loop

         --  Case of entry already in table

         if Same_Unit (Unit, No_Dependence.Table (J).Unit) then

            --  Error has precedence over warning

            if not Warn then
               No_Dependence.Table (J).Warn := False;
            end if;

            return;
         end if;
      end loop;

      --  Entry is not currently in table

      No_Dependence.Append ((Unit, Warn));
   end Set_Restriction_No_Dependence;

   ----------------------------------
   -- Suppress_Restriction_Message --
   ----------------------------------

   function Suppress_Restriction_Message (N : Node_Id) return Boolean is
   begin
      --  We only output messages for the extended main source unit

      if In_Extended_Main_Source_Unit (N) then
         return False;

      --  If loaded by rtsfind, then suppress message

      elsif Sloc (N) <= No_Location then
         return True;

      --  Otherwise suppress message if internal file

      else
         return Is_Internal_File_Name (Unit_File_Name (Get_Source_Unit (N)));
      end if;
   end Suppress_Restriction_Message;

   ---------------------
   -- Tasking_Allowed --
   ---------------------

   function Tasking_Allowed return Boolean is
   begin
      return not Restrictions.Set (No_Tasking)
        and then (not Restrictions.Set (Max_Tasks)
                    or else Restrictions.Value (Max_Tasks) > 0);
   end Tasking_Allowed;

end Restrict;<|MERGE_RESOLUTION|>--- conflicted
+++ resolved
@@ -6,11 +6,7 @@
 --                                                                          --
 --                                 B o d y                                  --
 --                                                                          --
-<<<<<<< HEAD
---          Copyright (C) 1992-2006, Free Software Foundation, Inc.         --
-=======
 --          Copyright (C) 1992-2007, Free Software Foundation, Inc.         --
->>>>>>> 60a98cce
 --                                                                          --
 -- GNAT is free software;  you can  redistribute it  and/or modify it under --
 -- terms of the  GNU General Public License as published  by the Free Soft- --
@@ -138,7 +134,6 @@
 
             --  Nothing to do if name not at least 5 characters long ending
             --  in .ads or .adb extension, which we strip.
-<<<<<<< HEAD
 
             if Name_Len < 5
               or else (Name_Buffer (Name_Len - 3 .. Name_Len) /= ".ads"
@@ -150,33 +145,14 @@
 
             --  Strip extension and pad to eight characters
 
-=======
-
-            if Name_Len < 5
-              or else (Name_Buffer (Name_Len - 3 .. Name_Len) /= ".ads"
-                         and then
-                       Name_Buffer (Name_Len - 4 .. Name_Len) /= ".adb")
-            then
-               return;
-            end if;
-
-            --  Strip extension and pad to eight characters
-
->>>>>>> 60a98cce
             Name_Len := Name_Len - 4;
             while Name_Len < 8 loop
                Name_Len := Name_Len + 1;
                Name_Buffer (Name_Len) := ' ';
             end loop;
-<<<<<<< HEAD
 
             --  If predefined unit, check the list of restricted units
 
-=======
-
-            --  If predefined unit, check the list of restricted units
-
->>>>>>> 60a98cce
             if Is_Predefined_File_Name (Fnam) then
                for J in Unit_Array'Range loop
                   if Name_Len = 8
