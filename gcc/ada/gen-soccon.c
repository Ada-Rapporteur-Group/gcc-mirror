--- conflicted
+++ resolved
@@ -4,11 +4,7 @@
  *                                                                          *
  *                           G E N - S O C C O N                            *
  *                                                                          *
-<<<<<<< HEAD
- *          Copyright (C) 2004-2005, Free Software Foundation, Inc.         *
-=======
  *          Copyright (C) 2004-2007, Free Software Foundation, Inc.         *
->>>>>>> 60a98cce
  *                                                                          *
  * GNAT is free software;  you can  redistribute it  and/or modify it under *
  * terms of the  GNU General Public License as published  by the Free Soft- *
@@ -102,11 +98,7 @@
 TXT("--                                                                          --")
 TXT("--                                 S p e c                                  --")
 TXT("--                                                                          --")
-<<<<<<< HEAD
-TXT("--          Copyright (C) 2000-2005, Free Software Foundation, Inc.         --")
-=======
 TXT("--          Copyright (C) 2000-2007, Free Software Foundation, Inc.         --")
->>>>>>> 60a98cce
 TXT("--                                                                          --")
 TXT("-- GNAT is free software;  you can  redistribute it  and/or modify it under --")
 TXT("-- terms of the  GNU General Public License as published  by the Free Soft- --")
@@ -602,8 +594,6 @@
 CND(SIZEOF_tv_usec, "tv_usec")
 }
 
-<<<<<<< HEAD
-=======
 _NL
 TXT("   ----------------------------------------")
 TXT("   -- Properties of supported interfaces --")
@@ -612,7 +602,6 @@
 
 CND(Need_Netdb_Buffer, "Need buffer for Netdb ops")
 
->>>>>>> 60a98cce
 #ifdef __vxworks
 _NL
 TXT("   --------------------------------")
@@ -627,8 +616,6 @@
 CND(ERROR, "VxWorks generic error")
 #endif
 
-<<<<<<< HEAD
-=======
 #ifdef __MINGW32__
 _NL
 TXT("   ------------------------------")
@@ -654,7 +641,6 @@
 TXT("   Thread_Blocking_IO : constant Boolean := True;")
 TXT("   --  Set False for contexts where socket i/o are process blocking")
 
->>>>>>> 60a98cce
 _NL
 TXT("end GNAT.Sockets.Constants;")
 
