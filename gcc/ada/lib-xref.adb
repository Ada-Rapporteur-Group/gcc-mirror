--- conflicted
+++ resolved
@@ -241,18 +241,7 @@
       --  The check for Present here is to protect against previously
       --  reported critical errors.
 
-<<<<<<< HEAD
-      if Is_Concurrent_Type (Base_T)
-        and then Present (Corresponding_Record_Type (Base_T))
-      then
-         Prim_List := Primitive_Operations
-                       (Corresponding_Record_Type (Base_T));
-      else
-         Prim_List := Primitive_Operations (Base_T);
-      end if;
-=======
       Prim_List := Primitive_Operations (Base_T);
->>>>>>> 03d20231
 
       if No (Prim_List) then
          return;
@@ -1183,11 +1172,7 @@
 
             if Is_Type (Ent)
               and then Is_Tagged_Type (Ent)
-<<<<<<< HEAD
-              and then Ent = Base_Type (Ent)
-=======
               and then Is_Base_Type (Ent)
->>>>>>> 03d20231
               and then In_Extended_Main_Source_Unit (Ent)
             then
                Generate_Prim_Op_References (Ent);
