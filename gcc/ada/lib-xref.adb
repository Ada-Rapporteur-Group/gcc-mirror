--- conflicted
+++ resolved
@@ -6,11 +6,7 @@
 --                                                                          --
 --                                 B o d y                                  --
 --                                                                          --
-<<<<<<< HEAD
---          Copyright (C) 1998-2005, Free Software Foundation, Inc.         --
-=======
 --          Copyright (C) 1998-2006, Free Software Foundation, Inc.         --
->>>>>>> c355071f
 --                                                                          --
 -- GNAT is free software;  you can  redistribute it  and/or modify it under --
 -- terms of the  GNU General Public License as published  by the Free Soft- --
@@ -41,10 +37,7 @@
 with Sem;      use Sem;
 with Sem_Prag; use Sem_Prag;
 with Sem_Util; use Sem_Util;
-<<<<<<< HEAD
-=======
 with Sem_Warn; use Sem_Warn;
->>>>>>> c355071f
 with Sinfo;    use Sinfo;
 with Sinput;   use Sinput;
 with Snames;   use Snames;
@@ -119,21 +112,13 @@
       if Opt.Xref_Active
 
          --  Definition must come from source
+
          --  We make an exception for subprogram child units that have no
          --  spec. For these we generate a subprogram declaration for library
          --  use, and the corresponding entity does not come from source.
          --  Nevertheless, all references will be attached to it and we have
          --  to treat is as coming from user code.
 
-<<<<<<< HEAD
-=======
-         --  We make an exception for subprogram child units that have no
-         --  spec. For these we generate a subprogram declaration for library
-         --  use, and the corresponding entity does not come from source.
-         --  Nevertheless, all references will be attached to it and we have
-         --  to treat is as coming from user code.
-
->>>>>>> c355071f
          and then (Comes_From_Source (E) or else Is_Child_Unit (E))
 
          --  And must have a reasonable source location that is not
@@ -285,42 +270,16 @@
    begin
       pragma Assert (Nkind (E) in N_Entity);
 
-<<<<<<< HEAD
-      --  Check for obsolescent reference to ASCII
-=======
       --  Check for obsolescent reference to package ASCII. GNAT treats this
       --  element of annex J specially since in practice, programs make a lot
       --  of use of this feature, so we don't include it in the set of features
       --  diagnosed when Warn_On_Obsolescent_Features mode is set. However we
       --  are required to note it as a violation of the RM defined restriction.
->>>>>>> c355071f
 
       if E = Standard_ASCII then
          Check_Restriction (No_Obsolescent_Features, N);
       end if;
 
-<<<<<<< HEAD
-      --  Warn if reference to Ada 2005 entity not in Ada 2005 mode
-
-      if Is_Ada_2005 (E)
-        and then Ada_Version < Ada_05
-        and then Warn_On_Ada_2005_Compatibility
-      then
-         Error_Msg_NE ("& is only defined in Ada 2005?", N, E);
-      end if;
-
-      --  Never collect references if not in main source unit. However,
-      --  we omit this test if Typ is 'e' or 'k', since these entries are
-      --  really structural, and it is useful to have them in units
-      --  that reference packages as well as units that define packages.
-      --  We also omit the test for the case of 'p' since we want to
-      --  include inherited primitive operations from other packages.
-
-      if not In_Extended_Main_Source_Unit (N)
-        and then Typ /= 'e'
-        and then Typ /= 'p'
-        and then Typ /= 'k'
-=======
       --  Check for reference to entity marked with Is_Obsolescent
 
       --  Note that we always allow obsolescent references in the compiler
@@ -336,7 +295,6 @@
       if Is_Obsolescent (E)
         and then not GNAT_Mode
         and then not In_Extended_Main_Source_Unit (E)
->>>>>>> c355071f
       then
          Check_Restriction (No_Obsolescent_Features, N);
 
@@ -484,21 +442,12 @@
             elsif Is_On_LHS (N) then
                null;
 
-<<<<<<< HEAD
-            --  For entry formals, we want to place the warning on the
-            --  corresponding entity in the accept statement. The current
-            --  scope is the body of the accept, so we find the formal
-            --  whose name matches that of the entry formal (there is no
-            --  link between the two entities, and the one in the accept
-            --  statement is only used for conformance checking).
-=======
             --  For entry formals, we want to place the warning message on the
             --  corresponding entity in the accept statement. The current scope
             --  is the body of the accept, so we find the formal whose name
             --  matches that of the entry formal (there is no link between the
             --  two entities, and the one in the accept statement is only used
             --  for conformance checking).
->>>>>>> c355071f
 
             elsif Ekind (Scope (E)) = E_Entry then
                declare
@@ -928,11 +877,7 @@
             Language_Name := Name_Ada;
 
          else
-<<<<<<< HEAD
-            --  These are the only languages that GPS knows about
-=======
             --  For the moment we ignore all other cases ???
->>>>>>> c355071f
 
             return;
          end if;
@@ -1732,25 +1677,12 @@
 
                      Curru := Curxu;
 
-<<<<<<< HEAD
-                     --  Write out information about generic parent,
-                     --  if entity is an instance.
-=======
                      --  Write out information about generic parent, if entity
                      --  is an instance.
->>>>>>> c355071f
 
                      if  Is_Generic_Instance (XE.Ent) then
                         declare
                            Gen_Par : constant Entity_Id :=
-<<<<<<< HEAD
-                             Generic_Parent
-                               (Specification
-                                  (Unit_Declaration_Node (XE.Ent)));
-                           Loc : constant Source_Ptr := Sloc (Gen_Par);
-                           Gen_U : constant Unit_Number_Type :=
-                                     Get_Source_Unit (Loc);
-=======
                                        Generic_Parent
                                          (Specification
                                             (Unit_Declaration_Node (XE.Ent)));
@@ -1758,7 +1690,6 @@
                            Gen_U   : constant Unit_Number_Type :=
                                        Get_Source_Unit (Loc);
 
->>>>>>> c355071f
                         begin
                            Write_Info_Char ('[');
                            if Curru /= Gen_U then
