------------------------------------------------------------------------------
--                                                                          --
--                         GNAT COMPILER COMPONENTS                         --
--                                                                          --
--                             L I B . X R E F                              --
--                                                                          --
--                                 B o d y                                  --
--                                                                          --
--          Copyright (C) 1998-2006, Free Software Foundation, Inc.         --
--                                                                          --
-- GNAT is free software;  you can  redistribute it  and/or modify it under --
-- terms of the  GNU General Public License as published  by the Free Soft- --
-- ware  Foundation;  either version 2,  or (at your option) any later ver- --
-- sion.  GNAT is distributed in the hope that it will be useful, but WITH- --
-- OUT ANY WARRANTY;  without even the  implied warranty of MERCHANTABILITY --
-- or FITNESS FOR A PARTICULAR PURPOSE.  See the GNU General Public License --
-- for  more details.  You should have  received  a copy of the GNU General --
-- Public License  distributed with GNAT;  see file COPYING.  If not, write --
-- to  the  Free Software Foundation,  51  Franklin  Street,  Fifth  Floor, --
-- Boston, MA 02110-1301, USA.                                              --
--                                                                          --
-- GNAT was originally developed  by the GNAT team at  New York University. --
-- Extensive contributions were provided by Ada Core Technologies Inc.      --
--                                                                          --
------------------------------------------------------------------------------

with Atree;    use Atree;
with Csets;    use Csets;
with Elists;   use Elists;
with Errout;   use Errout;
with Lib.Util; use Lib.Util;
with Namet;    use Namet;
with Nlists;   use Nlists;
with Opt;      use Opt;
with Restrict; use Restrict;
with Rident;   use Rident;
with Sem;      use Sem;
with Sem_Prag; use Sem_Prag;
with Sem_Util; use Sem_Util;
with Sem_Warn; use Sem_Warn;
with Sinfo;    use Sinfo;
with Sinput;   use Sinput;
with Snames;   use Snames;
with Stringt;  use Stringt;
with Stand;    use Stand;
with Table;    use Table;
with Widechar; use Widechar;

with GNAT.Heap_Sort_A;

package body Lib.Xref is

   ------------------
   -- Declarations --
   ------------------

   --  The Xref table is used to record references. The Loc field is set
   --  to No_Location for a definition entry.

   subtype Xref_Entry_Number is Int;

   type Xref_Entry is record
      Ent : Entity_Id;
      --  Entity referenced (E parameter to Generate_Reference)

      Def : Source_Ptr;
      --  Original source location for entity being referenced. Note that
      --  these values are used only during the output process, they are
      --  not set when the entries are originally built. This is because
      --  private entities can be swapped when the initial call is made.

      Loc : Source_Ptr;
      --  Location of reference (Original_Location (Sloc field of N parameter
      --  to Generate_Reference). Set to No_Location for the case of a
      --  defining occurrence.

      Typ : Character;
      --  Reference type (Typ param to Generate_Reference)

      Eun : Unit_Number_Type;
      --  Unit number corresponding to Ent

      Lun : Unit_Number_Type;
      --  Unit number corresponding to Loc. Value is undefined and not
      --  referenced if Loc is set to No_Location.

   end record;

   package Xrefs is new Table.Table (
     Table_Component_Type => Xref_Entry,
     Table_Index_Type     => Xref_Entry_Number,
     Table_Low_Bound      => 1,
     Table_Initial        => Alloc.Xrefs_Initial,
     Table_Increment      => Alloc.Xrefs_Increment,
     Table_Name           => "Xrefs");

   -------------------------
   -- Generate_Definition --
   -------------------------

   procedure Generate_Definition (E : Entity_Id) is
      Loc  : Source_Ptr;
      Indx : Nat;

   begin
      pragma Assert (Nkind (E) in N_Entity);

      --  Note that we do not test Xref_Entity_Letters here. It is too
      --  early to do so, since we are often called before the entity
      --  is fully constructed, so that the Ekind is still E_Void.

      if Opt.Xref_Active

         --  Definition must come from source
         --  We make an exception for subprogram child units that have no
         --  spec. For these we generate a subprogram declaration for library
         --  use, and the corresponding entity does not come from source.
         --  Nevertheless, all references will be attached to it and we have
         --  to treat is as coming from user code.

<<<<<<< HEAD
=======
         --  We make an exception for subprogram child units that have no
         --  spec. For these we generate a subprogram declaration for library
         --  use, and the corresponding entity does not come from source.
         --  Nevertheless, all references will be attached to it and we have
         --  to treat is as coming from user code.

>>>>>>> f8383f28
         and then (Comes_From_Source (E) or else Is_Child_Unit (E))

         --  And must have a reasonable source location that is not
         --  within an instance (all entities in instances are ignored)

         and then Sloc (E) > No_Location
         and then Instantiation_Location (Sloc (E)) = No_Location

         --  And must be a non-internal name from the main source unit

         and then In_Extended_Main_Source_Unit (E)
         and then not Is_Internal_Name (Chars (E))
      then
         Xrefs.Increment_Last;
         Indx := Xrefs.Last;
         Loc  := Original_Location (Sloc (E));

         Xrefs.Table (Indx).Ent := E;
         Xrefs.Table (Indx).Loc := No_Location;
         Xrefs.Table (Indx).Eun := Get_Source_Unit (Loc);
         Xrefs.Table (Indx).Lun := No_Unit;
         Set_Has_Xref_Entry (E);

         if In_Inlined_Body then
            Set_Referenced (E);
         end if;
      end if;
   end Generate_Definition;

   ---------------------------------
   -- Generate_Operator_Reference --
   ---------------------------------

   procedure Generate_Operator_Reference
     (N : Node_Id;
      T : Entity_Id)
   is
   begin
      if not In_Extended_Main_Source_Unit (N) then
         return;
      end if;

      --  If the operator is not a Standard operator, then we generate
      --  a real reference to the user defined operator.

      if Sloc (Entity (N)) /= Standard_Location then
         Generate_Reference (Entity (N), N);

         --  A reference to an implicit inequality operator is a also a
         --  reference to the user-defined equality.

         if Nkind (N) = N_Op_Ne
           and then not Comes_From_Source (Entity (N))
           and then Present (Corresponding_Equality (Entity (N)))
         then
            Generate_Reference (Corresponding_Equality (Entity (N)), N);
         end if;

      --  For the case of Standard operators, we mark the result type
      --  as referenced. This ensures that in the case where we are
      --  using a derived operator, we mark an entity of the unit that
      --  implicitly defines this operator as used. Otherwise we may
      --  think that no entity of the unit is used. The actual entity
      --  marked as referenced is the first subtype, which is the user
      --  defined entity that is relevant.

      --  Note: we only do this for operators that come from source.
      --  The generated code sometimes reaches for entities that do
      --  not need to be explicitly visible (for example, when we
      --  expand the code for comparing two record types, the fields
      --  of the record may not be visible).

      elsif Comes_From_Source (N) then
         Set_Referenced (First_Subtype (T));
      end if;
   end Generate_Operator_Reference;

   ------------------------
   -- Generate_Reference --
   ------------------------

   procedure Generate_Reference
     (E       : Entity_Id;
      N       : Node_Id;
      Typ     : Character := 'r';
      Set_Ref : Boolean   := True;
      Force   : Boolean   := False)
   is
      Indx : Nat;
      Nod  : Node_Id;
      Ref  : Source_Ptr;
      Def  : Source_Ptr;
      Ent  : Entity_Id;

      function Is_On_LHS (Node : Node_Id) return Boolean;
      --  Used to check if a node is on the left hand side of an assignment.
      --  The following cases are handled:
      --
      --   Variable  Node is a direct descendant of an assignment statement.
      --
      --   Prefix    Of an indexed or selected component that is present in a
      --             subtree rooted by an assignment statement. There is no
      --             restriction of nesting of components, thus cases such as
      --             A.B(C).D are handled properly.

      ---------------
      -- Is_On_LHS --
      ---------------

      --  Couldn't we use Is_Lvalue or whatever it is called ???

      function Is_On_LHS (Node : Node_Id) return Boolean is
         N : Node_Id := Node;

      begin
         --  Only identifiers are considered, is this necessary???

         if Nkind (N) /= N_Identifier then
            return False;
         end if;

         --  Reach the assignment statement subtree root. In the case of a
         --  variable being a direct descendant of an assignment statement,
         --  the loop is skiped.

         while Nkind (Parent (N)) /= N_Assignment_Statement loop

            --  Check whether the parent is a component and the
            --  current node is its prefix.

            if (Nkind (Parent (N)) = N_Selected_Component
                  or else
                Nkind (Parent (N)) = N_Indexed_Component)
              and then Prefix (Parent (N)) = N
            then
               N := Parent (N);
            else
               return False;
            end if;
         end loop;

         --  Parent (N) is assignment statement, check whether N is its name

         return Name (Parent (N)) = N;
      end Is_On_LHS;

   --  Start of processing for Generate_Reference

   begin
      pragma Assert (Nkind (E) in N_Entity);

      --  Check for obsolescent reference to package ASCII. GNAT treats this
      --  element of annex J specially since in practice, programs make a lot
      --  of use of this feature, so we don't include it in the set of features
      --  diagnosed when Warn_On_Obsolescent_Features mode is set. However we
      --  are required to note it as a violation of the RM defined restriction.

      if E = Standard_ASCII then
         Check_Restriction (No_Obsolescent_Features, N);
      end if;

<<<<<<< HEAD
      --  Warn if reference to Ada 2005 entity not in Ada 2005 mode. We only
      --  detect real explicit references (modifications and references).
=======
      --  Check for reference to entity marked with Is_Obsolescent

      --  Note that we always allow obsolescent references in the compiler
      --  itself and the run time, since we assume that we know what we are
      --  doing in such cases. For example the calls in Ada.Characters.Handling
      --  to its own obsolescent subprograms are just fine.

      --  In any case we do not generate warnings within the extended source
      --  unit of the entity in question, since we assume the source unit
      --  itself knows what is going on (and for sure we do not want silly
      --  warnings, e.g. on the end line of an obsolescent procedure body).

      if Is_Obsolescent (E)
        and then not GNAT_Mode
        and then not In_Extended_Main_Source_Unit (E)
      then
         Check_Restriction (No_Obsolescent_Features, N);
>>>>>>> f8383f28

         if Warn_On_Obsolescent_Feature then
            Output_Obsolescent_Entity_Warnings (N, E);
         end if;
      end if;

      --  Warn if reference to Ada 2005 entity not in Ada 2005 mode. We only
      --  detect real explicit references (modifications and references).

      if Is_Ada_2005_Only (E)
        and then Ada_Version < Ada_05
        and then Warn_On_Ada_2005_Compatibility
        and then (Typ = 'm' or else Typ = 'r')
      then
         Error_Msg_NE ("& is only defined in Ada 2005?", N, E);
      end if;

      --  Never collect references if not in main source unit. However, we omit
      --  this test if Typ is 'e' or 'k', since these entries are structural,
      --  and it is useful to have them in units that reference packages as
      --  well as units that define packages. We also omit the test for the
      --  case of 'p' since we want to include inherited primitive operations
      --  from other packages.

<<<<<<< HEAD
      if not In_Extended_Main_Source_Unit (N)
        and then Typ /= 'e'
        and then Typ /= 'p'
        and then Typ /= 'k'
      then
         return;
=======
      --  We also omit this test is this is a body reference for a subprogram
      --  instantiation. In this case the reference is to the generic body,
      --  which clearly need not be in the main unit containing the instance.
      --  For the same reason we accept an implicit reference generated for
      --  a default in an instance.

      if not In_Extended_Main_Source_Unit (N) then
         if Typ = 'e'
           or else Typ = 'p'
           or else Typ = 'i'
           or else Typ = 'k'
           or else (Typ = 'b' and then Is_Generic_Instance (E))
         then
            null;
         else
            return;
         end if;
>>>>>>> f8383f28
      end if;

      --  For reference type p, the entity must be in main source unit

      if Typ = 'p' and then not In_Extended_Main_Source_Unit (E) then
         return;
      end if;

      --  Unless the reference is forced, we ignore references where the
      --  reference itself does not come from Source.

      if not Force and then not Comes_From_Source (N) then
         return;
      end if;

      --  Deal with setting entity as referenced, unless suppressed. Note that
      --  we still do Set_Referenced on entities that do not come from source.
      --  This situation arises when we have a source reference to a derived
      --  operation, where the derived operation itself does not come from
      --  source, but we still want to mark it as referenced, since we really
      --  are referencing an entity in the corresponding package (this avoids
      --  wrong complaints that the package contains no referenced entities).

      if Set_Ref then

         --  For a variable that appears on the left side of an assignment
         --  statement, we set the Referenced_As_LHS flag since this is indeed
         --  a left hand side. We also set the Referenced_As_LHS flag of a
         --  prefix of selected or indexed component.

         if Ekind (E) = E_Variable
           and then Is_On_LHS (N)
         then
            Set_Referenced_As_LHS (E);

         --  Check for a reference in a pragma that should not count as a
         --  making the variable referenced for warning purposes.

         elsif Is_Non_Significant_Pragma_Reference (N) then
            null;

         --  A reference in an attribute definition clause does not count as a
         --  reference except for the case of Address. The reason that 'Address
         --  is an exception is that it creates an alias through which the
         --  variable may be referenced.

         elsif Nkind (Parent (N)) = N_Attribute_Definition_Clause
           and then Chars (Parent (N)) /= Name_Address
           and then N = Name (Parent (N))
         then
            null;

         --  Constant completion does not count as a reference

         elsif Typ = 'c'
           and then Ekind (E) = E_Constant
         then
            null;

         --  Record representation clause does not count as a reference

         elsif Nkind (N) = N_Identifier
           and then Nkind (Parent (N)) = N_Record_Representation_Clause
         then
            null;

         --  Discriminants do not need to produce a reference to record type

         elsif Typ = 'd'
           and then Nkind (Parent (N)) = N_Discriminant_Specification
         then
            null;

         --  Any other occurrence counts as referencing the entity

         else
            Set_Referenced (E);

            if Ekind (E) = E_Variable then
               Set_Last_Assignment (E, Empty);
            end if;
         end if;

         --  Check for pragma Unreferenced given and reference is within
         --  this source unit (occasion for possible warning to be issued)

         if Has_Pragma_Unreferenced (E)
           and then In_Same_Extended_Unit (E, N)
         then
            --  A reference as a named parameter in a call does not count
            --  as a violation of pragma Unreferenced for this purpose.

            if Nkind (N) = N_Identifier
              and then Nkind (Parent (N)) = N_Parameter_Association
              and then Selector_Name (Parent (N)) = N
            then
               null;

            --  Neither does a reference to a variable on the left side
            --  of an assignment.

            elsif Is_On_LHS (N) then
               null;

            --  For entry formals, we want to place the warning message on the
            --  corresponding entity in the accept statement. The current scope
            --  is the body of the accept, so we find the formal whose name
            --  matches that of the entry formal (there is no link between the
            --  two entities, and the one in the accept statement is only used
            --  for conformance checking).

            elsif Ekind (Scope (E)) = E_Entry then
               declare
                  BE : Entity_Id;

               begin
                  BE := First_Entity (Current_Scope);
                  while Present (BE) loop
                     if Chars (BE) = Chars (E) then
                        Error_Msg_NE
                          ("?pragma Unreferenced given for&", N, BE);
                        exit;
                     end if;

                     Next_Entity (BE);
                  end loop;
               end;

            --  Here we issue the warning, since this is a real reference

            else
               Error_Msg_NE ("?pragma Unreferenced given for&", N, E);
            end if;
         end if;

         --  If this is a subprogram instance, mark as well the internal
         --  subprogram in the wrapper package, which may be a visible
         --  compilation unit.

         if Is_Overloadable (E)
           and then Is_Generic_Instance (E)
           and then Present (Alias (E))
         then
            Set_Referenced (Alias (E));
         end if;
      end if;

      --  Generate reference if all conditions are met:

      if
         --  Cross referencing must be active

         Opt.Xref_Active

         --  The entity must be one for which we collect references

         and then Xref_Entity_Letters (Ekind (E)) /= ' '

         --  Both Sloc values must be set to something sensible

         and then Sloc (E) > No_Location
         and then Sloc (N) > No_Location

         --  We ignore references from within an instance

         and then Instantiation_Location (Sloc (N)) = No_Location

         --  Ignore dummy references

        and then Typ /= ' '
      then
         if Nkind (N) = N_Identifier
              or else
            Nkind (N) = N_Defining_Identifier
              or else
            Nkind (N) in N_Op
              or else
            Nkind (N) = N_Defining_Operator_Symbol
              or else
            Nkind (N) = N_Operator_Symbol
              or else
            (Nkind (N) = N_Character_Literal
              and then Sloc (Entity (N)) /= Standard_Location)
              or else
            Nkind (N) = N_Defining_Character_Literal
         then
            Nod := N;

         elsif Nkind (N) = N_Expanded_Name
                 or else
               Nkind (N) = N_Selected_Component
         then
            Nod := Selector_Name (N);

         else
            return;
         end if;

         --  Normal case of source entity comes from source

         if Comes_From_Source (E) then
            Ent := E;

         --  Entity does not come from source, but is a derived subprogram
         --  and the derived subprogram comes from source (after one or more
         --  derivations) in which case the reference is to parent subprogram.

         elsif Is_Overloadable (E)
           and then Present (Alias (E))
         then
            Ent := Alias (E);
            while not Comes_From_Source (Ent) loop
               if No (Alias (Ent)) then
                  return;
               end if;

               Ent := Alias (Ent);
            end loop;

         --  The internally created defining entity for a child subprogram
         --  that has no previous spec has valid references.

         elsif Is_Overloadable (E)
           and then Is_Child_Unit (E)
         then
            Ent := E;

         --  Record components of discriminated subtypes or derived types
         --  must be treated as references to the original component.

         elsif Ekind (E) = E_Component
           and then Comes_From_Source (Original_Record_Component (E))
         then
            Ent := Original_Record_Component (E);

         --  Ignore reference to any other entity that is not from source

         else
            return;
         end if;

         --  Record reference to entity

         Ref := Original_Location (Sloc (Nod));
         Def := Original_Location (Sloc (Ent));

         Xrefs.Increment_Last;
         Indx := Xrefs.Last;

         Xrefs.Table (Indx).Loc := Ref;

         --  Overriding operations are marked with 'P'

         if Typ = 'p'
           and then Is_Subprogram (N)
           and then Is_Overriding_Operation (N)
         then
            Xrefs.Table (Indx).Typ := 'P';
         else
            Xrefs.Table (Indx).Typ := Typ;
         end if;

         Xrefs.Table (Indx).Eun := Get_Source_Unit (Def);
         Xrefs.Table (Indx).Lun := Get_Source_Unit (Ref);
         Xrefs.Table (Indx).Ent := Ent;
         Set_Has_Xref_Entry (Ent);
      end if;
   end Generate_Reference;

   -----------------------------------
   -- Generate_Reference_To_Formals --
   -----------------------------------

   procedure Generate_Reference_To_Formals (E : Entity_Id) is
      Formal : Entity_Id;

   begin
      if Is_Generic_Subprogram (E) then
         Formal := First_Entity (E);

         while Present (Formal)
           and then not Is_Formal (Formal)
         loop
            Next_Entity (Formal);
         end loop;

      else
         Formal := First_Formal (E);
      end if;

      while Present (Formal) loop
         if Ekind (Formal) = E_In_Parameter then

            if Nkind (Parameter_Type (Parent (Formal)))
              = N_Access_Definition
            then
               Generate_Reference (E, Formal, '^', False);
            else
               Generate_Reference (E, Formal, '>', False);
            end if;

         elsif Ekind (Formal) = E_In_Out_Parameter then
            Generate_Reference (E, Formal, '=', False);

         else
            Generate_Reference (E, Formal, '<', False);
         end if;

         Next_Formal (Formal);
      end loop;
   end Generate_Reference_To_Formals;

   -------------------------------------------
   -- Generate_Reference_To_Generic_Formals --
   -------------------------------------------

   procedure Generate_Reference_To_Generic_Formals (E : Entity_Id) is
      Formal : Entity_Id;

   begin
      Formal := First_Entity (E);
      while Present (Formal) loop
         if Comes_From_Source (Formal) then
            Generate_Reference (E, Formal, 'z', False);
         end if;

         Next_Entity (Formal);
      end loop;
   end Generate_Reference_To_Generic_Formals;

   ----------------
   -- Initialize --
   ----------------

   procedure Initialize is
   begin
      Xrefs.Init;
   end Initialize;

   -----------------------
   -- Output_References --
   -----------------------

   procedure Output_References is

      procedure Get_Type_Reference
        (Ent   : Entity_Id;
         Tref  : out Entity_Id;
         Left  : out Character;
         Right : out Character);
      --  Given an entity id Ent, determines whether a type reference is
      --  required. If so, Tref is set to the entity for the type reference
      --  and Left and Right are set to the left/right brackets to be
      --  output for the reference. If no type reference is required, then
      --  Tref is set to Empty, and Left/Right are set to space.

      procedure Output_Import_Export_Info (Ent : Entity_Id);
      --  Ouput language and external name information for an interfaced
      --  entity, using the format <language, external_name>,

      ------------------------
      -- Get_Type_Reference --
      ------------------------

      procedure Get_Type_Reference
        (Ent   : Entity_Id;
         Tref  : out Entity_Id;
         Left  : out Character;
         Right : out Character)
      is
         Sav : Entity_Id;

      begin
         --  See if we have a type reference

         Tref := Ent;
         Left := '{';
         Right := '}';

         loop
            Sav := Tref;

            --  Processing for types

            if Is_Type (Tref) then

               --  Case of base type

               if Base_Type (Tref) = Tref then

                  --  If derived, then get first subtype

                  if Tref /= Etype (Tref) then
                     Tref := First_Subtype (Etype (Tref));

                     --  Set brackets for derived type, but don't
                     --  override pointer case since the fact that
                     --  something is a pointer is more important

                     if Left /= '(' then
                        Left := '<';
                        Right := '>';
                     end if;

                  --  If non-derived ptr, get directly designated type.
                  --  If the type has a full view, all references are
                  --  on the partial view, that is seen first.

                  elsif Is_Access_Type (Tref) then
                     Tref := Directly_Designated_Type (Tref);
                     Left := '(';
                     Right := ')';

                  elsif Is_Private_Type (Tref)
                    and then Present (Full_View (Tref))
                  then
                     if Is_Access_Type (Full_View (Tref)) then
                        Tref := Directly_Designated_Type (Full_View (Tref));
                        Left := '(';
                        Right := ')';

                     --  If the full view is an array type, we also retrieve
                     --  the corresponding component type, because the ali
                     --  entry already indicates that this is an array.

                     elsif Is_Array_Type (Full_View (Tref)) then
                        Tref := Component_Type (Full_View (Tref));
                        Left := '(';
                        Right := ')';
                     end if;

                  --  If non-derived array, get component type. Skip component
                  --  type for case of String or Wide_String, saves worthwhile
                  --  space.

                  elsif Is_Array_Type (Tref)
                    and then Tref /= Standard_String
                    and then Tref /= Standard_Wide_String
                  then
                     Tref := Component_Type (Tref);
                     Left := '(';
                     Right := ')';

                  --  For other non-derived base types, nothing

                  else
                     exit;
                  end if;

               --  For a subtype, go to ancestor subtype

               else
                  Tref := Ancestor_Subtype (Tref);

                  --  If no ancestor subtype, go to base type

                  if No (Tref) then
                     Tref := Base_Type (Sav);
                  end if;
               end if;

            --  For objects, functions, enum literals,
            --  just get type from Etype field.

            elsif Is_Object (Tref)
              or else Ekind (Tref) = E_Enumeration_Literal
              or else Ekind (Tref) = E_Function
              or else Ekind (Tref) = E_Operator
            then
               Tref := Etype (Tref);

            --  For anything else, exit

            else
               exit;
            end if;

            --  Exit if no type reference, or we are stuck in
            --  some loop trying to find the type reference, or
            --  if the type is standard void type (the latter is
            --  an implementation artifact that should not show
            --  up in the generated cross-references).

            exit when No (Tref)
              or else Tref = Sav
              or else Tref = Standard_Void_Type;

            --  If we have a usable type reference, return, otherwise
            --  keep looking for something useful (we are looking for
            --  something that either comes from source or standard)

            if Sloc (Tref) = Standard_Location
              or else Comes_From_Source (Tref)
            then
               --  If the reference is a subtype created for a generic
               --  actual, go to actual directly, the inner subtype is
               --  not user visible.

               if Nkind (Parent (Tref)) = N_Subtype_Declaration
                 and then not Comes_From_Source (Parent (Tref))
                 and then
                  (Is_Wrapper_Package (Scope (Tref))
                     or else Is_Generic_Instance (Scope (Tref)))
               then
                  Tref := First_Subtype (Base_Type (Tref));
               end if;

               return;
            end if;
         end loop;

         --  If we fall through the loop, no type reference

         Tref := Empty;
         Left := ' ';
         Right := ' ';
      end Get_Type_Reference;

      -------------------------------
      -- Output_Import_Export_Info --
      -------------------------------

      procedure Output_Import_Export_Info (Ent : Entity_Id) is
         Language_Name : Name_Id;
         Conv          : constant Convention_Id := Convention (Ent);

      begin
         --  Generate language name from convention

         if Conv  = Convention_C then
            Language_Name := Name_C;

         elsif Conv = Convention_CPP then
            Language_Name := Name_CPP;

         elsif Conv = Convention_Ada then
            Language_Name := Name_Ada;

         else
            --  For the moment we ignore all other cases ???

            return;
         end if;

         Write_Info_Char ('<');
         Get_Unqualified_Name_String (Language_Name);

         for J in 1 .. Name_Len loop
            Write_Info_Char (Name_Buffer (J));
         end loop;

         if Present (Interface_Name (Ent)) then
            Write_Info_Char (',');
            String_To_Name_Buffer (Strval (Interface_Name (Ent)));

            for J in 1 .. Name_Len loop
               Write_Info_Char (Name_Buffer (J));
            end loop;
         end if;

         Write_Info_Char ('>');
      end Output_Import_Export_Info;

   --  Start of processing for Output_References

   begin
      if not Opt.Xref_Active then
         return;
      end if;

      --  Before we go ahead and output the references we have a problem
      --  that needs dealing with. So far we have captured things that are
      --  definitely referenced by the main unit, or defined in the main
      --  unit. That's because we don't want to clutter up the ali file
      --  for this unit with definition lines for entities in other units
      --  that are not referenced.

      --  But there is a glitch. We may reference an entity in another unit,
      --  and it may have a type reference to an entity that is not directly
      --  referenced in the main unit, which may mean that there is no xref
      --  entry for this entity yet in the list of references.

      --  If we don't do something about this, we will end with an orphan
      --  type reference, i.e. it will point to an entity that does not
      --  appear within the generated references in the ali file. That is
      --  not good for tools using the xref information.

      --  To fix this, we go through the references adding definition
      --  entries for any unreferenced entities that can be referenced
      --  in a type reference. There is a recursion problem here, and
      --  that is dealt with by making sure that this traversal also
      --  traverses any entries that get added by the traversal.

      declare
         J    : Nat;
         Tref : Entity_Id;
         L, R : Character;
         Indx : Nat;
         Ent  : Entity_Id;
         Loc  : Source_Ptr;

      begin
         --  Note that this is not a for loop for a very good reason. The
         --  processing of items in the table can add new items to the
         --  table, and they must be processed as well

         J := 1;
         while J <= Xrefs.Last loop
            Ent := Xrefs.Table (J).Ent;
            Get_Type_Reference (Ent, Tref, L, R);

            if Present (Tref)
              and then not Has_Xref_Entry (Tref)
              and then Sloc (Tref) > No_Location
            then
               Xrefs.Increment_Last;
               Indx := Xrefs.Last;
               Loc  := Original_Location (Sloc (Tref));
               Xrefs.Table (Indx).Ent := Tref;
               Xrefs.Table (Indx).Loc := No_Location;
               Xrefs.Table (Indx).Eun := Get_Source_Unit (Loc);
               Xrefs.Table (Indx).Lun := No_Unit;
               Set_Has_Xref_Entry (Tref);
            end if;

            --  Collect inherited primitive operations that may be
            --  declared in another unit and have no visible reference
            --  in the current one.

            if Is_Type (Ent)
              and then Is_Tagged_Type (Ent)
              and then Is_Derived_Type (Ent)
              and then Ent = Base_Type (Ent)
              and then In_Extended_Main_Source_Unit (Ent)
            then
               declare
                  Op_List : constant Elist_Id := Primitive_Operations (Ent);
                  Op      : Elmt_Id;
                  Prim    : Entity_Id;

                  function Parent_Op (E : Entity_Id) return Entity_Id;
                  --  Find original operation, which may be inherited
                  --  through several derivations.

                  function Parent_Op (E : Entity_Id) return Entity_Id is
                     Orig_Op : constant Entity_Id := Alias (E);
                  begin
                     if No (Orig_Op) then
                        return Empty;
                     elsif not Comes_From_Source (E)
                       and then not Has_Xref_Entry (Orig_Op)
                       and then Comes_From_Source (Orig_Op)
                     then
                        return Orig_Op;
                     else
                        return Parent_Op (Orig_Op);
                     end if;
                  end Parent_Op;

               begin
                  Op := First_Elmt (Op_List);
                  while Present (Op) loop
                     Prim := Parent_Op (Node (Op));

                     if Present (Prim) then
                        Xrefs.Increment_Last;
                        Indx := Xrefs.Last;
                        Loc  := Original_Location (Sloc (Prim));
                        Xrefs.Table (Indx).Ent := Prim;
                        Xrefs.Table (Indx).Loc := No_Location;
                        Xrefs.Table (Indx).Eun :=
                          Get_Source_Unit (Sloc (Prim));
                        Xrefs.Table (Indx).Lun := No_Unit;
                        Set_Has_Xref_Entry (Prim);
                     end if;

                     Next_Elmt (Op);
                  end loop;
               end;
            end if;

            J := J + 1;
         end loop;
      end;

      --  Now we have all the references, including those for any embedded
      --  type references, so we can sort them, and output them.

      Output_Refs : declare

         Nrefs : Nat := Xrefs.Last;
         --  Number of references in table. This value may get reset
         --  (reduced) when we eliminate duplicate reference entries.

         Rnums : array (0 .. Nrefs) of Nat;
         --  This array contains numbers of references in the Xrefs table.
         --  This list is sorted in output order. The extra 0'th entry is
         --  convenient for the call to sort. When we sort the table, we
         --  move the entries in Rnums around, but we do not move the
         --  original table entries.

         Curxu : Unit_Number_Type;
         --  Current xref unit

         Curru : Unit_Number_Type;
         --  Current reference unit for one entity

         Cursrc : Source_Buffer_Ptr;
         --  Current xref unit source text

         Curent : Entity_Id;
         --  Current entity

         Curnam : String (1 .. Name_Buffer'Length);
         Curlen : Natural;
         --  Simple name and length of current entity

         Curdef : Source_Ptr;
         --  Original source location for current entity

         Crloc : Source_Ptr;
         --  Current reference location

         Ctyp : Character;
         --  Entity type character

         Tref : Entity_Id;
         --  Type reference

         Rref : Node_Id;
         --  Renaming reference

         Trunit : Unit_Number_Type;
         --  Unit number for type reference

         function Lt (Op1, Op2 : Natural) return Boolean;
         --  Comparison function for Sort call

         function Name_Change (X : Entity_Id) return Boolean;
         --  Determines if entity X has a different simple name from Curent

         procedure Move (From : Natural; To : Natural);
         --  Move procedure for Sort call

         --------
         -- Lt --
         --------

         function Lt (Op1, Op2 : Natural) return Boolean is
            T1 : Xref_Entry renames Xrefs.Table (Rnums (Nat (Op1)));
            T2 : Xref_Entry renames Xrefs.Table (Rnums (Nat (Op2)));

         begin
            --  First test. If entity is in different unit, sort by unit

            if T1.Eun /= T2.Eun then
               return Dependency_Num (T1.Eun) < Dependency_Num (T2.Eun);

            --  Second test, within same unit, sort by entity Sloc

            elsif T1.Def /= T2.Def then
               return T1.Def < T2.Def;

            --  Third test, sort definitions ahead of references

            elsif T1.Loc = No_Location then
               return True;

            elsif T2.Loc = No_Location then
               return False;

            --  Fourth test, for same entity, sort by reference location unit

            elsif T1.Lun /= T2.Lun then
               return Dependency_Num (T1.Lun) < Dependency_Num (T2.Lun);

            --  Fifth test order of location within referencing unit

            elsif T1.Loc /= T2.Loc then
               return T1.Loc < T2.Loc;

            --  Finally, for two locations at the same address, we prefer
            --  the one that does NOT have the type 'r' so that a modification
            --  or extension takes preference, when there are more than one
            --  reference at the same location.

            else
               return T2.Typ = 'r';
            end if;
         end Lt;

         ----------
         -- Move --
         ----------

         procedure Move (From : Natural; To : Natural) is
         begin
            Rnums (Nat (To)) := Rnums (Nat (From));
         end Move;

         -----------------
         -- Name_Change --
         -----------------

         --  Why a string comparison here??? Why not compare Name_Id values???

         function Name_Change (X : Entity_Id) return Boolean is
         begin
            Get_Unqualified_Name_String (Chars (X));

            if Name_Len /= Curlen then
               return True;

            else
               return Name_Buffer (1 .. Curlen) /= Curnam (1 .. Curlen);
            end if;
         end Name_Change;

      --  Start of processing for Output_Refs

      begin
         --  Capture the definition Sloc values. We delay doing this till now,
         --  since at the time the reference or definition is made, private
         --  types may be swapped, and the Sloc value may be incorrect. We
         --  also set up the pointer vector for the sort.

         for J in 1 .. Nrefs loop
            Rnums (J) := J;
            Xrefs.Table (J).Def :=
              Original_Location (Sloc (Xrefs.Table (J).Ent));
         end loop;

         --  Sort the references

         GNAT.Heap_Sort_A.Sort
           (Integer (Nrefs),
            Move'Unrestricted_Access,
            Lt'Unrestricted_Access);

         --  Eliminate duplicate entries

         declare
            NR : constant Nat := Nrefs;

         begin
            --  We need this test for NR because if we force ALI file
            --  generation in case of errors detected, it may be the case
            --  that Nrefs is 0, so we should not reset it here

            if NR >= 2 then
               Nrefs := 1;

               for J in 2 .. NR loop
                  if Xrefs.Table (Rnums (J)) /=
                     Xrefs.Table (Rnums (Nrefs))
                  then
                     Nrefs := Nrefs + 1;
                     Rnums (Nrefs) := Rnums (J);
                  end if;
               end loop;
            end if;
         end;

         --  Initialize loop through references

         Curxu  := No_Unit;
         Curent := Empty;
         Curdef := No_Location;
         Curru  := No_Unit;
         Crloc  := No_Location;

         --  Loop to output references

         for Refno in 1 .. Nrefs loop
            Output_One_Ref : declare
               P2  : Source_Ptr;
               WC  : Char_Code;
               Err : Boolean;
               Ent : Entity_Id;

               XE : Xref_Entry renames Xrefs.Table (Rnums (Refno));
               --  The current entry to be accessed

               P : Source_Ptr;
               --  Used to index into source buffer to get entity name

               Left  : Character;
               Right : Character;
               --  Used for {} or <> or () for type reference

               procedure Output_Instantiation_Refs (Loc : Source_Ptr);
               --  Recursive procedure to output instantiation references for
               --  the given source ptr in [file|line[...]] form. No output
               --  if the given location is not a generic template reference.

               procedure Output_Overridden_Op (Old_E : Entity_Id);
               --  For a subprogram that is overriding, display information
               --  about the inherited operation that it overrides.

               -------------------------------
               -- Output_Instantiation_Refs --
               -------------------------------

               procedure Output_Instantiation_Refs (Loc : Source_Ptr) is
                  Iloc : constant Source_Ptr := Instantiation_Location (Loc);
                  Lun  : Unit_Number_Type;
                  Cu   : constant Unit_Number_Type := Curru;

               begin
                  --  Nothing to do if this is not an instantiation

                  if Iloc = No_Location then
                     return;
                  end if;

                  --  Output instantiation reference

                  Write_Info_Char ('[');
                  Lun := Get_Source_Unit (Iloc);

                  if Lun /= Curru then
                     Curru := Lun;
                     Write_Info_Nat (Dependency_Num (Curru));
                     Write_Info_Char ('|');
                  end if;

                  Write_Info_Nat (Int (Get_Logical_Line_Number (Iloc)));

                  --  Recursive call to get nested instantiations

                  Output_Instantiation_Refs (Iloc);

                  --  Output final ] after call to get proper nesting

                  Write_Info_Char (']');
                  Curru := Cu;
                  return;
               end Output_Instantiation_Refs;

               --------------------------
               -- Output_Overridden_Op --
               --------------------------

               procedure Output_Overridden_Op (Old_E : Entity_Id) is
               begin
                  if Present (Old_E)
                    and then Sloc (Old_E) /= Standard_Location
                  then
                     declare
                        Loc      : constant Source_Ptr := Sloc (Old_E);
                        Par_Unit : constant Unit_Number_Type :=
                                     Get_Source_Unit (Loc);
                     begin
                        Write_Info_Char ('<');

                        if Par_Unit /= Curxu then
                           Write_Info_Nat (Dependency_Num (Par_Unit));
                           Write_Info_Char ('|');
                        end if;

                        Write_Info_Nat (Int (Get_Logical_Line_Number (Loc)));
                        Write_Info_Char ('p');
                        Write_Info_Nat (Int (Get_Column_Number (Loc)));
                        Write_Info_Char ('>');
                     end;
                  end if;
               end Output_Overridden_Op;

            --  Start of processing for Output_One_Ref

            begin
               Ent := XE.Ent;
               Ctyp := Xref_Entity_Letters (Ekind (Ent));

               --  Skip reference if it is the only reference to an entity,
               --  and it is an end-line reference, and the entity is not in
               --  the current extended source. This prevents junk entries
               --  consisting only of packages with end lines, where no
               --  entity from the package is actually referenced.

               if XE.Typ = 'e'
                 and then Ent /= Curent
                 and then (Refno = Nrefs or else
                             Ent /= Xrefs.Table (Rnums (Refno + 1)).Ent)
                 and then
                   not In_Extended_Main_Source_Unit (Ent)
               then
                  goto Continue;
               end if;

               --  For private type, get full view type

               if Ctyp = '+'
                 and then Present (Full_View (XE.Ent))
               then
                  Ent := Underlying_Type (Ent);

                  if Present (Ent) then
                     Ctyp := Xref_Entity_Letters (Ekind (Ent));
                  end if;
               end if;

               --  Special exception for Boolean

               if Ctyp = 'E' and then Is_Boolean_Type (Ent) then
                  Ctyp := 'B';
               end if;

               --  For variable reference, get corresponding type

               if Ctyp = '*' then
                  Ent := Etype (XE.Ent);
                  Ctyp := Fold_Lower (Xref_Entity_Letters (Ekind (Ent)));

                  --  If variable is private type, get full view type

                  if Ctyp = '+'
                    and then Present (Full_View (Etype (XE.Ent)))
                  then
                     Ent := Underlying_Type (Etype (XE.Ent));

                     if Present (Ent) then
                        Ctyp := Fold_Lower (Xref_Entity_Letters (Ekind (Ent)));
                     end if;

                  elsif Is_Generic_Type (Ent) then

                     --  If the type of the entity is a  generic private type
                     --  there is no usable full view, so retain the indication
                     --  that this is an object.

                     Ctyp := '*';
                  end if;

                  --  Special handling for access parameter

                  declare
                     K : constant Entity_Kind := Ekind (Etype (XE.Ent));

                  begin
                     if (K = E_Anonymous_Access_Type
                           or else
                         K = E_Anonymous_Access_Subprogram_Type
                            or else K =
                         E_Anonymous_Access_Protected_Subprogram_Type)
                       and then Is_Formal (XE.Ent)
                     then
                        Ctyp := 'p';

                        --  Special handling for Boolean

                     elsif Ctyp = 'e' and then Is_Boolean_Type (Ent) then
                        Ctyp := 'b';
                     end if;
                  end;
               end if;

               --  Special handling for abstract types and operations

               if Is_Abstract (XE.Ent) then
                  if Ctyp = 'U' then
                     Ctyp := 'x';            --  abstract procedure

                  elsif Ctyp = 'V' then
                     Ctyp := 'y';            --  abstract function

                  elsif Ctyp = 'R' then
                     Ctyp := 'H';            --  abstract type
                  end if;
               end if;

               --  Only output reference if interesting type of entity, and
               --  suppress self references, except for bodies that act as
               --  specs. Also suppress definitions of body formals (we only
               --  treat these as references, and the references were
               --  separately recorded).

               if Ctyp = ' '
                 or else (XE.Loc = XE.Def
                            and then
                              (XE.Typ /= 'b'
                                or else not Is_Subprogram (XE.Ent)))
                 or else (Is_Formal (XE.Ent)
                            and then Present (Spec_Entity (XE.Ent)))
               then
                  null;

               else
                  --  Start new Xref section if new xref unit

                  if XE.Eun /= Curxu then
                     if Write_Info_Col > 1 then
                        Write_Info_EOL;
                     end if;

                     Curxu := XE.Eun;
                     Cursrc := Source_Text (Source_Index (Curxu));

                     Write_Info_Initiate ('X');
                     Write_Info_Char (' ');
                     Write_Info_Nat (Dependency_Num (XE.Eun));
                     Write_Info_Char (' ');
                     Write_Info_Name (Reference_Name (Source_Index (XE.Eun)));
                  end if;

                  --  Start new Entity line if new entity. Note that we
                  --  consider two entities the same if they have the same
                  --  name and source location. This causes entities in
                  --  instantiations to be treated as though they referred
                  --  to the template.

                  if No (Curent)
                    or else
                      (XE.Ent /= Curent
                         and then
                           (Name_Change (XE.Ent) or else XE.Def /= Curdef))
                  then
                     Curent := XE.Ent;
                     Curdef := XE.Def;

                     Get_Unqualified_Name_String (Chars (XE.Ent));
                     Curlen := Name_Len;
                     Curnam (1 .. Curlen) := Name_Buffer (1 .. Curlen);

                     if Write_Info_Col > 1 then
                        Write_Info_EOL;
                     end if;

                     --  Write column number information

                     Write_Info_Nat (Int (Get_Logical_Line_Number (XE.Def)));
                     Write_Info_Char (Ctyp);
                     Write_Info_Nat (Int (Get_Column_Number (XE.Def)));

                     --  Write level information

                     Write_Level_Info : declare
                        function Is_Visible_Generic_Entity
                          (E : Entity_Id) return Boolean;
                        --  Check whether E is declared in the visible part
                        --  of a generic package. For source navigation
                        --  purposes, treat this as a visible entity.

                        function Is_Private_Record_Component
                          (E : Entity_Id) return Boolean;
                        --  Check whether E is a non-inherited component of a
                        --  private extension. Even if the enclosing record is
                        --  public, we want to treat the component as private
                        --  for navigation purposes.

                        ---------------------------------
                        -- Is_Private_Record_Component --
                        ---------------------------------

                        function Is_Private_Record_Component
                          (E : Entity_Id) return Boolean
                        is
                           S : constant Entity_Id := Scope (E);
                        begin
                           return
                             Ekind (E) = E_Component
                               and then Nkind (Declaration_Node (S)) =
                                 N_Private_Extension_Declaration
                               and then Original_Record_Component (E) = E;
                        end Is_Private_Record_Component;

                        -------------------------------
                        -- Is_Visible_Generic_Entity --
                        -------------------------------

                        function Is_Visible_Generic_Entity
                          (E : Entity_Id) return Boolean
                        is
                           Par : Node_Id;

                        begin
                           if Ekind (Scope (E)) /= E_Generic_Package then
                              return False;
                           end if;

                           Par := Parent (E);
                           while Present (Par) loop
                              if
                                Nkind (Par) = N_Generic_Package_Declaration
                              then
                                 --  Entity is a generic formal

                                 return False;

                              elsif
                                Nkind (Parent (Par)) = N_Package_Specification
                              then
                                 return
                                   Is_List_Member (Par)
                                     and then List_Containing (Par) =
                                       Visible_Declarations (Parent (Par));
                              else
                                 Par := Parent (Par);
                              end if;
                           end loop;

                           return False;
                        end Is_Visible_Generic_Entity;

                     --  Start of processing for Write_Level_Info

                     begin
                        if Is_Hidden (Curent)
                          or else Is_Private_Record_Component (Curent)
                        then
                           Write_Info_Char (' ');

                        elsif
                           Is_Public (Curent)
                             or else Is_Visible_Generic_Entity (Curent)
                        then
                           Write_Info_Char ('*');

                        else
                           Write_Info_Char (' ');
                        end if;
                     end Write_Level_Info;

                     --  Output entity name. We use the occurrence from the
                     --  actual source program at the definition point

                     P := Original_Location (Sloc (XE.Ent));

                     --  Entity is character literal

                     if Cursrc (P) = ''' then
                        Write_Info_Char (Cursrc (P));
                        Write_Info_Char (Cursrc (P + 1));
                        Write_Info_Char (Cursrc (P + 2));

                     --  Entity is operator symbol

                     elsif Cursrc (P) = '"' or else Cursrc (P) = '%' then
                        Write_Info_Char (Cursrc (P));

                        P2 := P;
                        loop
                           P2 := P2 + 1;
                           Write_Info_Char (Cursrc (P2));
                           exit when Cursrc (P2) = Cursrc (P);
                        end loop;

                     --  Entity is identifier

                     else
                        loop
                           if Is_Start_Of_Wide_Char (Cursrc, P) then
                              Scan_Wide (Cursrc, P, WC, Err);
                           elsif not Identifier_Char (Cursrc (P)) then
                              exit;
                           else
                              P := P + 1;
                           end if;
                        end loop;

                        --  Write out the identifier by copying the exact
                        --  source characters used in its declaration. Note
                        --  that this means wide characters will be in their
                        --  original encoded form.

                        for J in
                          Original_Location (Sloc (XE.Ent)) .. P - 1
                        loop
                           Write_Info_Char (Cursrc (J));
                        end loop;
                     end if;

                     --  See if we have a renaming reference

                     if Is_Object (XE.Ent)
                       and then Present (Renamed_Object (XE.Ent))
                     then
                        Rref := Renamed_Object (XE.Ent);

                     elsif Is_Overloadable (XE.Ent)
                       and then Nkind (Parent (Declaration_Node (XE.Ent))) =
                                            N_Subprogram_Renaming_Declaration
                     then
                        Rref := Name (Parent (Declaration_Node (XE.Ent)));

                     elsif Ekind (XE.Ent) = E_Package
                       and then Nkind (Declaration_Node (XE.Ent)) =
                                         N_Package_Renaming_Declaration
                     then
                        Rref := Name (Declaration_Node (XE.Ent));

                     else
                        Rref := Empty;
                     end if;

                     if Present (Rref) then
                        if Nkind (Rref) = N_Expanded_Name then
                           Rref := Selector_Name (Rref);
                        end if;

                        if Nkind (Rref) = N_Identifier
                          or else Nkind (Rref) = N_Operator_Symbol
                        then
                           null;

                        --  For renamed array components, use the array name
                        --  for the renamed entity, which reflect the fact that
                        --  in general the whole array is aliased.

                        elsif Nkind (Rref) = N_Indexed_Component then
                           if Nkind (Prefix (Rref)) = N_Identifier then
                              Rref := Prefix (Rref);
                           elsif Nkind (Prefix (Rref)) = N_Expanded_Name then
                              Rref := Selector_Name (Prefix (Rref));
                           else
                              Rref := Empty;
                           end if;

                        else
                           Rref := Empty;
                        end if;
                     end if;

                     --  Write out renaming reference if we have one

                     if Present (Rref) then
                        Write_Info_Char ('=');
                        Write_Info_Nat
                          (Int (Get_Logical_Line_Number (Sloc (Rref))));
                        Write_Info_Char (':');
                        Write_Info_Nat
                          (Int (Get_Column_Number (Sloc (Rref))));
                     end if;

                     --  Indicate that the entity is in the unit of the current
                     --  xref xection.

                     Curru := Curxu;

                     --  Write out information about generic parent, if entity
                     --  is an instance.

                     if  Is_Generic_Instance (XE.Ent) then
                        declare
                           Gen_Par : constant Entity_Id :=
                                       Generic_Parent
                                         (Specification
                                            (Unit_Declaration_Node (XE.Ent)));
                           Loc     : constant Source_Ptr := Sloc (Gen_Par);
                           Gen_U   : constant Unit_Number_Type :=
                                       Get_Source_Unit (Loc);

                        begin
                           Write_Info_Char ('[');
                           if Curru /= Gen_U then
                              Write_Info_Nat (Dependency_Num (Gen_U));
                              Write_Info_Char ('|');
                           end if;

                           Write_Info_Nat
                             (Int (Get_Logical_Line_Number (Loc)));
                           Write_Info_Char (']');
                        end;
                     end if;

                     --  See if we have a type reference and if so output

                     Get_Type_Reference (XE.Ent, Tref, Left, Right);

                     if Present (Tref) then

                        --  Case of standard entity, output name

                        if Sloc (Tref) = Standard_Location then
                           Write_Info_Char (Left);
                           Write_Info_Name (Chars (Tref));
                           Write_Info_Char (Right);

                        --  Case of source entity, output location

                        else
                           Write_Info_Char (Left);
                           Trunit := Get_Source_Unit (Sloc (Tref));

                           if Trunit /= Curxu then
                              Write_Info_Nat (Dependency_Num (Trunit));
                              Write_Info_Char ('|');
                           end if;

                           Write_Info_Nat
                             (Int (Get_Logical_Line_Number (Sloc (Tref))));

                           declare
                              Ent  : Entity_Id := Tref;
                              Kind : constant Entity_Kind := Ekind (Ent);
                              Ctyp : Character := Xref_Entity_Letters (Kind);

                           begin
                              if Ctyp = '+'
                                and then Present (Full_View (Ent))
                              then
                                 Ent := Underlying_Type (Ent);

                                 if Present (Ent) then
                                    Ctyp := Xref_Entity_Letters (Ekind (Ent));
                                 end if;
                              end if;

                              Write_Info_Char (Ctyp);
                           end;

                           Write_Info_Nat
                             (Int (Get_Column_Number (Sloc (Tref))));

                           --  If the type comes from an instantiation,
                           --  add the corresponding info.

                           Output_Instantiation_Refs (Sloc (Tref));
                           Write_Info_Char (Right);
                        end if;
                     end if;

                     --  If the entity is an overriding operation, write
                     --  info on operation that was overridden.

                     if Is_Subprogram (XE.Ent)
                       and then Is_Overriding_Operation (XE.Ent)
                     then
                        Output_Overridden_Op (Overridden_Operation (XE.Ent));
                     end if;

                     --  End of processing for entity output

                     Crloc := No_Location;
                  end if;

                  --  Output the reference

                  if XE.Loc /= No_Location
                     and then XE.Loc /= Crloc
                  then
                     Crloc := XE.Loc;

                     --  Start continuation if line full, else blank

                     if Write_Info_Col > 72 then
                        Write_Info_EOL;
                        Write_Info_Initiate ('.');
                     end if;

                     Write_Info_Char (' ');

                     --  Output file number if changed

                     if XE.Lun /= Curru then
                        Curru := XE.Lun;
                        Write_Info_Nat (Dependency_Num (Curru));
                        Write_Info_Char ('|');
                     end if;

                     Write_Info_Nat  (Int (Get_Logical_Line_Number (XE.Loc)));
                     Write_Info_Char (XE.Typ);

                     if Is_Overloadable (XE.Ent)
                       and then Is_Imported (XE.Ent)
                       and then XE.Typ = 'b'
                     then
                        Output_Import_Export_Info (XE.Ent);
                     end if;

                     Write_Info_Nat  (Int (Get_Column_Number (XE.Loc)));

                     Output_Instantiation_Refs (Sloc (XE.Ent));
                  end if;
               end if;
            end Output_One_Ref;

         <<Continue>>
            null;
         end loop;

         Write_Info_EOL;
      end Output_Refs;
   end Output_References;

end Lib.Xref;<|MERGE_RESOLUTION|>--- conflicted
+++ resolved
@@ -112,21 +112,13 @@
       if Opt.Xref_Active
 
          --  Definition must come from source
+
          --  We make an exception for subprogram child units that have no
          --  spec. For these we generate a subprogram declaration for library
          --  use, and the corresponding entity does not come from source.
          --  Nevertheless, all references will be attached to it and we have
          --  to treat is as coming from user code.
 
-<<<<<<< HEAD
-=======
-         --  We make an exception for subprogram child units that have no
-         --  spec. For these we generate a subprogram declaration for library
-         --  use, and the corresponding entity does not come from source.
-         --  Nevertheless, all references will be attached to it and we have
-         --  to treat is as coming from user code.
-
->>>>>>> f8383f28
          and then (Comes_From_Source (E) or else Is_Child_Unit (E))
 
          --  And must have a reasonable source location that is not
@@ -288,10 +280,6 @@
          Check_Restriction (No_Obsolescent_Features, N);
       end if;
 
-<<<<<<< HEAD
-      --  Warn if reference to Ada 2005 entity not in Ada 2005 mode. We only
-      --  detect real explicit references (modifications and references).
-=======
       --  Check for reference to entity marked with Is_Obsolescent
 
       --  Note that we always allow obsolescent references in the compiler
@@ -309,7 +297,6 @@
         and then not In_Extended_Main_Source_Unit (E)
       then
          Check_Restriction (No_Obsolescent_Features, N);
->>>>>>> f8383f28
 
          if Warn_On_Obsolescent_Feature then
             Output_Obsolescent_Entity_Warnings (N, E);
@@ -334,14 +321,6 @@
       --  case of 'p' since we want to include inherited primitive operations
       --  from other packages.
 
-<<<<<<< HEAD
-      if not In_Extended_Main_Source_Unit (N)
-        and then Typ /= 'e'
-        and then Typ /= 'p'
-        and then Typ /= 'k'
-      then
-         return;
-=======
       --  We also omit this test is this is a body reference for a subprogram
       --  instantiation. In this case the reference is to the generic body,
       --  which clearly need not be in the main unit containing the instance.
@@ -359,7 +338,6 @@
          else
             return;
          end if;
->>>>>>> f8383f28
       end if;
 
       --  For reference type p, the entity must be in main source unit
