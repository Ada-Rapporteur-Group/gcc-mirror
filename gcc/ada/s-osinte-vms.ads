--- conflicted
+++ resolved
@@ -7,11 +7,7 @@
 --                                  S p e c                                 --
 --                                                                          --
 --             Copyright (C) 1991-1994, Florida State University            --
-<<<<<<< HEAD
---             Copyright (C) 1995-2006, Free Software Foundation, Inc.      --
-=======
 --             Copyright (C) 1995-2007, Free Software Foundation, Inc.      --
->>>>>>> 60a98cce
 --                                                                          --
 -- GNARL is free software; you can  redistribute it  and/or modify it under --
 -- terms of the  GNU General Public License as published  by the Free Soft- --
@@ -127,15 +123,9 @@
      (Status : out Cond_Value_Type;
       Devnam : String;
       Chan   : out unsigned_short;
-<<<<<<< HEAD
-      Acmode : in unsigned_short := 0;
-      Mbxnam : String := String'Null_Parameter;
-      Flags  : in unsigned_long := 0);
-=======
       Acmode : unsigned_short := 0;
       Mbxnam : String := String'Null_Parameter;
       Flags  : unsigned_long := 0);
->>>>>>> 60a98cce
    pragma Interface (External, Sys_Assign);
    pragma Import_Valued_Procedure
      (Sys_Assign, "SYS$ASSIGN",
@@ -158,11 +148,7 @@
    procedure Sys_Cantim
      (Status : out Cond_Value_Type;
       Reqidt : Address;
-<<<<<<< HEAD
-      Acmode : in unsigned);
-=======
       Acmode : unsigned);
->>>>>>> 60a98cce
    pragma Interface (External, Sys_Cantim);
    pragma Import_Valued_Procedure
      (Sys_Cantim, "SYS$CANTIM",
@@ -189,21 +175,12 @@
      (Status : out Cond_Value_Type;
       Prmflg : Boolean;
       Chan   : out unsigned_short;
-<<<<<<< HEAD
-      Maxmsg : in unsigned_long := 0;
-      Bufquo : in unsigned_long := 0;
-      Promsk : in unsigned_short := 0;
-      Acmode : in unsigned_short := 0;
-      Lognam : String;
-      Flags  : in unsigned_long := 0);
-=======
       Maxmsg : unsigned_long := 0;
       Bufquo : unsigned_long := 0;
       Promsk : unsigned_short := 0;
       Acmode : unsigned_short := 0;
       Lognam : String;
       Flags  : unsigned_long := 0);
->>>>>>> 60a98cce
    pragma Interface (External, Sys_Crembx);
    pragma Import_Valued_Procedure
      (Sys_Crembx, "SYS$CREMBX",
@@ -237,29 +214,6 @@
       Iosb   : out IO_Status_Block_Type;
       Astadr : AST_Handler := No_AST_Handler;
       Astprm : Address := Null_Address;
-<<<<<<< HEAD
-      P1     : in  unsigned_long := 0;
-      P2     : in  unsigned_long := 0;
-      P3     : in  unsigned_long := 0;
-      P4     : in  unsigned_long := 0;
-      P5     : in  unsigned_long := 0;
-      P6     : in  unsigned_long := 0);
-
-   procedure Sys_QIO
-     (Status : out Cond_Value_Type;
-      EFN    : in unsigned_long := 0;
-      Chan   : in unsigned_short;
-      Func   : in unsigned_long := 0;
-      Iosb   : Address := Null_Address;
-      Astadr : AST_Handler := No_AST_Handler;
-      Astprm : Address := Null_Address;
-      P1     : in  unsigned_long := 0;
-      P2     : in  unsigned_long := 0;
-      P3     : in  unsigned_long := 0;
-      P4     : in  unsigned_long := 0;
-      P5     : in  unsigned_long := 0;
-      P6     : in  unsigned_long := 0);
-=======
       P1     : unsigned_long := 0;
       P2     : unsigned_long := 0;
       P3     : unsigned_long := 0;
@@ -281,7 +235,6 @@
       P4     : unsigned_long := 0;
       P5     : unsigned_long := 0;
       P6     : unsigned_long := 0);
->>>>>>> 60a98cce
 
    pragma Interface (External, Sys_QIO);
    pragma Import_Valued_Procedure
@@ -321,19 +274,11 @@
    --
    procedure Sys_Setimr
      (Status : out Cond_Value_Type;
-<<<<<<< HEAD
-      EFN    : in unsigned_long;
-      Tim    : Long_Integer;
-      AST    : AST_Handler;
-      Reqidt : Address;
-      Flags  : in unsigned_long);
-=======
       EFN    : unsigned_long;
       Tim    : Long_Integer;
       AST    : AST_Handler;
       Reqidt : Address;
       Flags  : unsigned_long);
->>>>>>> 60a98cce
    pragma Interface (External, Sys_Setimr);
    pragma Import_Valued_Procedure
      (Sys_Setimr, "SYS$SETIMR",
