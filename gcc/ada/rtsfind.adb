------------------------------------------------------------------------------
--                                                                          --
--                         GNAT COMPILER COMPONENTS                         --
--                                                                          --
--                              R T S F I N D                               --
--                                                                          --
--                                 B o d y                                  --
--                                                                          --
<<<<<<< HEAD
--          Copyright (C) 1992-2006, Free Software Foundation, Inc.         --
=======
--          Copyright (C) 1992-2007, Free Software Foundation, Inc.         --
>>>>>>> 751ff693
--                                                                          --
-- GNAT is free software;  you can  redistribute it  and/or modify it under --
-- terms of the  GNU General Public License as published  by the Free Soft- --
-- ware  Foundation;  either version 3,  or (at your option) any later ver- --
-- sion.  GNAT is distributed in the hope that it will be useful, but WITH- --
-- OUT ANY WARRANTY;  without even the  implied warranty of MERCHANTABILITY --
-- or FITNESS FOR A PARTICULAR PURPOSE.  See the GNU General Public License --
-- for  more details.  You should have  received  a copy of the GNU General --
<<<<<<< HEAD
-- Public License  distributed with GNAT;  see file COPYING.  If not, write --
-- to  the  Free Software Foundation,  51  Franklin  Street,  Fifth  Floor, --
-- Boston, MA 02110-1301, USA.                                              --
=======
-- Public License  distributed with GNAT; see file COPYING3.  If not, go to --
-- http://www.gnu.org/licenses for a complete copy of the license.          --
>>>>>>> 751ff693
--                                                                          --
-- GNAT was originally developed  by the GNAT team at  New York University. --
-- Extensive contributions were provided by Ada Core Technologies Inc.      --
--                                                                          --
------------------------------------------------------------------------------

with Atree;    use Atree;
with Casing;   use Casing;
with Csets;    use Csets;
with Debug;    use Debug;
with Einfo;    use Einfo;
with Elists;   use Elists;
with Errout;   use Errout;
<<<<<<< HEAD
=======
with Exp_Dist; use Exp_Dist;
>>>>>>> 751ff693
with Fname;    use Fname;
with Fname.UF; use Fname.UF;
with Lib;      use Lib;
with Lib.Load; use Lib.Load;
with Namet;    use Namet;
with Nlists;   use Nlists;
with Nmake;    use Nmake;
with Output;   use Output;
with Opt;      use Opt;
with Restrict; use Restrict;
with Sem;      use Sem;
with Sem_Ch7;  use Sem_Ch7;
with Sem_Dist; use Sem_Dist;
with Sem_Util; use Sem_Util;
with Sinfo;    use Sinfo;
with Stand;    use Stand;
with Snames;   use Snames;
with Tbuild;   use Tbuild;
with Uname;    use Uname;

package body Rtsfind is

   RTE_Available_Call : Boolean := False;
<<<<<<< HEAD
   --  Set True during call to RTE from RTE_Available. Tells RTE to set
   --  RTE_Is_Available to False rather than generating an error message.
=======
   --  Set True during call to RTE from RTE_Available (or from call to
   --  RTE_Record_Component from RTE_Record_Component_Available). Tells
   --  the called subprogram to set RTE_Is_Available to False rather than
   --  generating an error message.
>>>>>>> 751ff693

   RTE_Is_Available : Boolean;
   --  Set True by RTE_Available on entry. When RTE_Available_Call is set
   --  True, set False if RTE would otherwise generate an error message.

   ----------------
   -- Unit table --
   ----------------

   --  The unit table has one entry for each unit included in the definition
   --  of the type RTU_Id in the spec. The table entries are initialized in
   --  Initialize to set the Entity field to Empty, indicating that the
   --  corresponding unit has not yet been loaded. The fields are set when
   --  a unit is loaded to contain the defining entity for the unit, the
   --  unit name, and the unit number.

   --  Note that a unit can be loaded either by a call to find an entity
   --  within the unit (e.g. RTE), or by an explicit with of the unit. In
   --  the latter case it is critical to make a call to Set_RTU_Loaded to
   --  ensure that the entry in this table reflects the load.

   type RT_Unit_Table_Record is record
      Entity : Entity_Id;
      Uname  : Unit_Name_Type;
      Unum   : Unit_Number_Type;
      Withed : Boolean;
   end record;

   RT_Unit_Table : array (RTU_Id) of RT_Unit_Table_Record;

   --------------------------
   -- Runtime Entity Table --
   --------------------------

   --  There is one entry in the runtime entity table for each entity that is
   --  included in the definition of the RE_Id type in the spec. The entries
   --  are set by Initialize_Rtsfind to contain Empty, indicating that the
   --  entity has not yet been located. Once the entity is located for the
   --  first time, its ID is stored in this array, so that subsequent calls
   --  for the same entity can be satisfied immediately.

   --  NOTE: In order to avoid conflicts between record components and subprgs
   --        that have the same name (ie. subprogram External_Tag and component
   --        External_Tag of package Ada.Tags) this table is not used with
   --        Record_Components.

   RE_Table : array (RE_Id) of Entity_Id;

   --------------------------
   -- Generation of WITH's --
   --------------------------

<<<<<<< HEAD
   --  When a unit is implicitly loaded as a result of a call to RTE, it
   --  is necessary to create an implicit WITH to ensure that the object
   --  is correctly loaded by the binder. Such WITH statements are only
   --  required when the request is from the extended main unit (if a
   --  client needs a WITH, that will be taken care of when the client
   --  is compiled).

   --  We always attach the WITH to the main unit. This is not perfectly
   --  accurate in terms of elaboration requirements, but it is close
   --  enough, since the units that are accessed using rtsfind do not
   --  have delicate elaboration requirements.

   --  The flag Withed in the unit table record is initially set to False.
   --  It is set True if a WITH has been generated for the main unit for
   --  the corresponding unit.
=======
   --  When a unit is implicitly loaded as a result of a call to RTE, it is
   --  necessary to create an implicit WITH to ensure that the object is
   --  correctly loaded by the binder. Such WITH statements are only required
   --  when the request is from the extended main unit (if a client needs a
   --  WITH, that will be taken care of when the client is compiled).

   --  We always attach the WITH to the main unit. This is not perfectly
   --  accurate in terms of elaboration requirements, but it is close enough,
   --  since the units that are accessed using rtsfind do not have delicate
   --  elaboration requirements.

   --  The flag Withed in the unit table record is initially set to False. It
   --  is set True if a WITH has been generated for the main unit for the
   --  corresponding unit.
>>>>>>> 751ff693

   -----------------------
   -- Local Subprograms --
   -----------------------

<<<<<<< HEAD
   procedure Entity_Not_Defined (Id : RE_Id);
   --  Outputs error messages for an entity that is not defined in the
   --  run-time library (the form of the error message is tailored for
   --  no run time/configurable run time mode as required).

   procedure Load_Fail (S : String; U_Id : RTU_Id; Id : RE_Id);
   --  Internal procedure called if we can't sucessfully locate or
   --  process a run-time unit. The parameters give information about
   --  the error message to be given. S is a reason for failing to
   --  compile the file and U_Id is the unit id. RE_Id is the RE_Id
   --  originally passed to RTE. The message in S is one of the
   --  following:
   --
   --     "not found"
   --     "had parser errors"
   --     "had semantic errors"
   --
   --  The "not found" case is treated specially in that it is considered
   --  a normal situation in configurable run-time mode (and the message in
   --  this case is suppressed unless we are operating in All_Errors_Mode).

   function Get_Unit_Name (U_Id : RTU_Id) return Unit_Name_Type;
   --  Retrieves the Unit Name given a unit id represented by its
   --  enumeration value in RTU_Id.

=======
   function Check_CRT (E : RE_Id; Eid : Entity_Id) return Entity_Id;
   --  Check entity Eid to ensure that configurable run-time restrictions are
   --  met. May generate an error message (if RTE_Available_Call is false) and
   --  raise RE_Not_Available if entity E does not exist (e.g. Eid is Empty).
   --  Above documentation not clear ???

   procedure Entity_Not_Defined (Id : RE_Id);
   --  Outputs error messages for an entity that is not defined in the run-time
   --  library (the form of the error message is tailored for no run time or
   --  configurable run time mode as required).

   function Get_Unit_Name (U_Id : RTU_Id) return Unit_Name_Type;
   --  Retrieves the Unit Name given a unit id represented by its enumeration
   --  value in RTU_Id.

   procedure Load_Fail (S : String; U_Id : RTU_Id; Id : RE_Id);
   --  Internal procedure called if we can't sucessfully locate or process a
   --  run-time unit. The parameters give information about the error message
   --  to be given. S is a reason for failing to compile the file and U_Id is
   --  the unit id. RE_Id is the RE_Id originally passed to RTE. The message in
   --  S is one of the following:
   --
   --     "not found"
   --     "had parser errors"
   --     "had semantic errors"
   --
   --  The "not found" case is treated specially in that it is considered
   --  a normal situation in configurable run-time mode (and the message in
   --  this case is suppressed unless we are operating in All_Errors_Mode).

>>>>>>> 751ff693
   procedure Load_RTU
     (U_Id        : RTU_Id;
      Id          : RE_Id   := RE_Null;
      Use_Setting : Boolean := False);
   --  Load the unit whose Id is given if not already loaded. The unit is
   --  loaded, analyzed, and added to the WITH list, and the entry in
<<<<<<< HEAD
   --  RT_Unit_Table is updated to reflect the load. Use_Setting is used
   --  to indicate the initial setting for the Is_Potentially_Use_Visible
   --  flag of the entity for the loaded unit (if it is indeed loaded).
   --  A value of False means nothing special need be done. A value of
   --  True indicates that this flag must be set to True. It is needed
   --  only in the Text_IO_Kludge procedure, which may materialize an
   --  entity of Text_IO (or [Wide_]Wide_Text_IO) that was previously unknown.
   --  Id is the RE_Id value of the entity which was originally requested.
   --  Id is used only for error message detail, and if it is RE_Null, then
   --  the attempt to output the entity name is ignored.
=======
   --  RT_Unit_Table is updated to reflect the load. Use_Setting is used to
   --  indicate the initial setting for the Is_Potentially_Use_Visible flag of
   --  the entity for the loaded unit (if it is indeed loaded). A value of
   --  False means nothing special need be done. A value of True indicates that
   --  this flag must be set to True. It is needed only in the Text_IO_Kludge
   --  procedure, which may materialize an entity of Text_IO (or
   --  [Wide_]Wide_Text_IO) that was previously unknown. Id is the RE_Id value
   --  of the entity which was originally requested. Id is used only for error
   --  message detail, and if it is RE_Null, then the attempt to output the
   --  entity name is ignored.

   function Make_Unit_Name (E : RE_Id; N : Node_Id) return Node_Id;
   --  If the unit is a child unit, build fully qualified name for use in
   --  With_Clause.
>>>>>>> 751ff693

   procedure Output_Entity_Name (Id : RE_Id; Msg : String);
   --  Output continuation error message giving qualified name of entity
   --  corresponding to Id, appending the string given by Msg. This call
   --  is only effective in All_Errors mode.

   function RE_Chars (E : RE_Id) return Name_Id;
   --  Given a RE_Id value returns the Chars of the corresponding entity

   procedure RTE_Error_Msg (Msg : String);
   --  Generates a message by calling Error_Msg_N specifying Current_Error_Node
   --  as the node location using the given Msg text. Special processing in the
   --  case where RTE_Available_Call is set. In this case, no message is output
   --  and instead RTE_Is_Available is set to False. Note that this can only be
   --  used if you are sure that the message comes directly or indirectly from
   --  a call to the RTE function.

<<<<<<< HEAD
=======
   ---------------
   -- Check_CRT --
   ---------------

   function Check_CRT (E : RE_Id; Eid : Entity_Id) return Entity_Id is
      U_Id : constant RTU_Id := RE_Unit_Table (E);

   begin
      if No (Eid) then
         if RTE_Available_Call then
            RTE_Is_Available := False;
         else
            Entity_Not_Defined (E);
         end if;

         raise RE_Not_Available;

      --  Entity is available

      else
         --  If in No_Run_Time mode and entity is not in one of the
         --  specially permitted units, raise the exception.

         if No_Run_Time_Mode
           and then not OK_No_Run_Time_Unit (U_Id)
         then
            Entity_Not_Defined (E);
            raise RE_Not_Available;
         end if;

         --  Otherwise entity is accessible

         return Eid;
      end if;
   end Check_CRT;

>>>>>>> 751ff693
   ------------------------
   -- Entity_Not_Defined --
   ------------------------

   procedure Entity_Not_Defined (Id : RE_Id) is
   begin
      if No_Run_Time_Mode then

         --  If the error occurs when compiling the body of a predefined
         --  unit for inlining purposes, the body must be illegal in this
         --  mode, and there is no point in continuing.

         if Is_Predefined_File_Name
           (Unit_File_Name (Get_Source_Unit (Sloc (Current_Error_Node))))
         then
            Error_Msg_N
              ("construct not allowed in no run time mode!",
                 Current_Error_Node);
            raise Unrecoverable_Error;

         else
            RTE_Error_Msg ("|construct not allowed in no run time mode");
         end if;

      elsif Configurable_Run_Time_Mode then
         RTE_Error_Msg ("|construct not allowed in this configuration>");
      else
         RTE_Error_Msg ("run-time configuration error");
      end if;

      Output_Entity_Name (Id, "not defined");
   end Entity_Not_Defined;

   -------------------
   -- Get_Unit_Name --
   -------------------

   function Get_Unit_Name (U_Id : RTU_Id) return Unit_Name_Type is
      Uname_Chars : constant String := RTU_Id'Image (U_Id);

   begin
      Name_Len := Uname_Chars'Length;
      Name_Buffer (1 .. Name_Len) := Uname_Chars;
      Set_Casing (All_Lower_Case);

      if U_Id in Ada_Child then
         Name_Buffer (4) := '.';

         if U_Id in Ada_Calendar_Child then
            Name_Buffer (13) := '.';

         elsif U_Id in Ada_Finalization_Child then
            Name_Buffer (17) := '.';

         elsif U_Id in Ada_Interrupts_Child then
            Name_Buffer (15) := '.';

         elsif U_Id in Ada_Real_Time_Child then
            Name_Buffer (14) := '.';

         elsif U_Id in Ada_Streams_Child then
            Name_Buffer (12) := '.';

         elsif U_Id in Ada_Text_IO_Child then
            Name_Buffer (12) := '.';

         elsif U_Id in Ada_Wide_Text_IO_Child then
            Name_Buffer (17) := '.';

         elsif U_Id in Ada_Wide_Wide_Text_IO_Child then
            Name_Buffer (22) := '.';
         end if;

      elsif U_Id in Interfaces_Child then
         Name_Buffer (11) := '.';

      elsif U_Id in System_Child then
         Name_Buffer (7) := '.';

         if U_Id in System_Tasking_Child then
            Name_Buffer (15) := '.';
         end if;

         if U_Id in System_Tasking_Restricted_Child then
            Name_Buffer (26) := '.';
         end if;

         if U_Id in System_Tasking_Protected_Objects_Child then
            Name_Buffer (33) := '.';
         end if;

         if U_Id in System_Tasking_Async_Delays_Child then
            Name_Buffer (28) := '.';
         end if;
      end if;

      --  Add %s at end for spec

      Name_Buffer (Name_Len + 1) := '%';
      Name_Buffer (Name_Len + 2) := 's';
      Name_Len := Name_Len + 2;

      return Name_Find;
   end Get_Unit_Name;

   ----------------
   -- Initialize --
   ----------------

   procedure Initialize is
   begin
      --  Initialize the unit table

      for J in RTU_Id loop
         RT_Unit_Table (J).Entity := Empty;
      end loop;

      for J in RE_Id loop
         RE_Table (J) := Empty;
      end loop;

      RTE_Is_Available := False;
   end Initialize;

   ------------
   -- Is_RTE --
   ------------

   function Is_RTE (Ent : Entity_Id; E : RE_Id) return Boolean is
      E_Unit_Name   : Unit_Name_Type;
      Ent_Unit_Name : Unit_Name_Type;

      S  : Entity_Id;
      E1 : Entity_Id;
      E2 : Entity_Id;

   begin
      if No (Ent) then
         return False;

      --  If E has already a corresponding entity, check it directly,
      --  going to full views if they exist to deal with the incomplete
      --  and private type cases properly.

      elsif Present (RE_Table (E)) then
         E1 := Ent;

         if Is_Type (E1) and then Present (Full_View (E1)) then
            E1 := Full_View (E1);
         end if;

         E2 := RE_Table (E);

         if Is_Type (E2) and then Present (Full_View (E2)) then
            E2 := Full_View (E2);
         end if;

         return E1 = E2;
      end if;

      --  If the unit containing E is not loaded, we already know that
      --  the entity we have cannot have come from this unit.

      E_Unit_Name := Get_Unit_Name (RE_Unit_Table (E));

      if not Is_Loaded (E_Unit_Name) then
         return False;
      end if;

      --  Here the unit containing the entity is loaded. We have not made
      --  an explicit call to RTE to get the entity in question, but we may
      --  have obtained a reference to it indirectly from some other entity
      --  in the same unit, or some other unit that references it.

      --  Get the defining unit of the entity

      S := Scope (Ent);

      if Ekind (S) /= E_Package then
         return False;
      end if;

      Ent_Unit_Name := Get_Unit_Name (Unit_Declaration_Node (S));

      --  If the defining unit of the entity we are testing is not the
      --  unit containing E, then they cannot possibly match.

      if Ent_Unit_Name /= E_Unit_Name then
         return False;
      end if;

      --  If the units match, then compare the names (remember that no
      --  overloading is permitted in entities fetched using Rtsfind).

      if RE_Chars (E) = Chars (Ent) then
         RE_Table (E) := Ent;

         --  If front-end inlining is enabled, we may be within a body that
         --  contains inlined functions, which has not been retrieved through
         --  rtsfind, and therefore is not yet recorded in the RT_Unit_Table.
         --  Add the unit information now, it must be fully available.

         declare
            U : RT_Unit_Table_Record
                  renames  RT_Unit_Table (RE_Unit_Table (E));
         begin
            if No (U.Entity) then
               U.Entity := S;
               U.Uname  := E_Unit_Name;
               U.Unum   := Get_Source_Unit (S);
            end if;
         end;

         return True;
      else
         return False;
      end if;
   end Is_RTE;

   ------------
   -- Is_RTU --
   ------------

   function Is_RTU (Ent : Entity_Id;  U : RTU_Id) return Boolean is
      E : constant Entity_Id := RT_Unit_Table (U).Entity;
   begin
      return Present (E) and then E = Ent;
   end Is_RTU;

   ----------------------------
   -- Is_Text_IO_Kludge_Unit --
   ----------------------------

   function Is_Text_IO_Kludge_Unit (Nam : Node_Id) return Boolean is
      Prf : Node_Id;
      Sel : Node_Id;

   begin
      if Nkind (Nam) /= N_Expanded_Name then
         return False;
      end if;

      Prf := Prefix (Nam);
      Sel := Selector_Name (Nam);

      if Nkind (Sel) /= N_Expanded_Name
        or else Nkind (Prf) /= N_Identifier
        or else Chars (Prf) /= Name_Ada
      then
         return False;
      end if;

      Prf := Prefix (Sel);
      Sel := Selector_Name (Sel);

      return
        Nkind (Prf) = N_Identifier
          and then
           (Chars (Prf) = Name_Text_IO
              or else
            Chars (Prf) = Name_Wide_Text_IO
              or else
            Chars (Prf) = Name_Wide_Wide_Text_IO)
          and then
        Nkind (Sel) = N_Identifier
          and then
        Chars (Sel) in Text_IO_Package_Name;
   end Is_Text_IO_Kludge_Unit;

   ---------------
   -- Load_Fail --
   ---------------

   procedure Load_Fail (S : String; U_Id : RTU_Id; Id : RE_Id) is
      M : String (1 .. 100);
      P : Natural := 0;

   begin
      --  Output header message

      if Configurable_Run_Time_Mode then
         RTE_Error_Msg ("construct not allowed in configurable run-time mode");
      else
         RTE_Error_Msg ("run-time library configuration error");
      end if;

      --  Output file name and reason string

      if S /= "not found"
        or else not Configurable_Run_Time_Mode
        or else All_Errors_Mode
      then
         M (1 .. 6) := "\file ";
         P := 6;

         Get_Name_String
           (Get_File_Name (RT_Unit_Table (U_Id).Uname, Subunit => False));
         M (P + 1 .. P + Name_Len) := Name_Buffer (1 .. Name_Len);
         P := P + Name_Len;

         M (P + 1) := ' ';
         P := P + 1;

         M (P + 1 .. P + S'Length) := S;
         P := P + S'Length;

         RTE_Error_Msg (M (1 .. P));

         --  Output entity name

         Output_Entity_Name (Id, "not available");
      end if;

<<<<<<< HEAD
      raise RE_Not_Available;
=======
      --  In configurable run time mode, we raise RE_Not_Available, and the
      --  caller is expected to deal gracefully with this. In the case of a
      --  call to RTE_Available, this exception will be caught in Rtsfind,
      --  and result in a returned value of False for the call.

      if Configurable_Run_Time_Mode then
         raise RE_Not_Available;

      --  Here we have a load failure in normal full run time mode. See if we
      --  are in the context of an RTE_Available call. If so, we just raise
      --  RE_Not_Available. This can happen if a unit is unavailable, which
      --  happens for example in the VM case, where the run-time is not
      --  complete, but we do not regard it as a configurable run-time.
      --  If the caller has done an explicit call to RTE_Available, then
      --  clearly the caller is prepared to deal with a result of False.

      elsif RTE_Available_Call then
         RTE_Is_Available := False;
         raise RE_Not_Available;

      --  If we are not in the context of an RTE_Available call, we are really
      --  trying to load an entity that is not there, and that should never
      --  happen, so in this case we signal a fatal error.

      else
         raise Unrecoverable_Error;
      end if;
>>>>>>> 751ff693
   end Load_Fail;

   --------------
   -- Load_RTU --
   --------------

   procedure Load_RTU
     (U_Id        : RTU_Id;
      Id          : RE_Id   := RE_Null;
      Use_Setting : Boolean := False)
   is
      U        : RT_Unit_Table_Record renames RT_Unit_Table (U_Id);
      Priv_Par : constant Elist_Id := New_Elmt_List;
      Lib_Unit : Node_Id;

      procedure Save_Private_Visibility;
      --  If the current unit is the body of child unit or the spec of a
      --  private child unit, the private declarations of the parent (s)
      --  are visible. If the unit to be loaded is another public sibling,
      --  its compilation will affect the visibility of the common ancestors.
      --  Indicate those that must be restored.

      procedure Restore_Private_Visibility;
      --  Restore the visibility of ancestors after compiling RTU

      --------------------------------
      -- Restore_Private_Visibility --
      --------------------------------

      procedure Restore_Private_Visibility is
         E_Par : Elmt_Id;

      begin
         E_Par := First_Elmt (Priv_Par);
         while Present (E_Par) loop
            if not In_Private_Part (Node (E_Par)) then
               Install_Private_Declarations (Node (E_Par));
            end if;

            Next_Elmt (E_Par);
         end loop;
      end Restore_Private_Visibility;

      -----------------------------
      -- Save_Private_Visibility --
      -----------------------------

      procedure Save_Private_Visibility is
         Par : Entity_Id;

      begin
         Par := Scope (Current_Scope);
         while Present (Par)
           and then Par /= Standard_Standard
         loop
            if Ekind (Par) = E_Package
              and then Is_Compilation_Unit (Par)
              and then In_Private_Part (Par)
            then
               Append_Elmt (Par, Priv_Par);
            end if;

            Par := Scope (Par);
         end loop;
      end Save_Private_Visibility;

   --  Start of processing for Load_RTU

   begin
      --  Nothing to do if unit is already loaded

      if Present (U.Entity) then
         return;
      end if;

      --  Note if secondary stack is used

      if U_Id = System_Secondary_Stack then
         Opt.Sec_Stack_Used := True;
      end if;

      --  Otherwise we need to load the unit, First build unit name
      --  from the enumeration literal name in type RTU_Id.

      U.Uname  := Get_Unit_Name (U_Id);
      U.Withed := False;

      declare
         Loaded : Boolean;
         pragma Warnings (Off, Loaded);
      begin
         Loaded := Is_Loaded (U.Uname);
      end;

      --  Now do the load call, note that setting Error_Node to Empty is
      --  a signal to Load_Unit that we will regard a failure to find the
      --  file as a fatal error, and that it should not output any kind
      --  of diagnostics, since we will take care of it here.

      --  We save style checking switches and turn off style checking for
      --  loading the unit, since we don't want any style checking!

<<<<<<< HEAD
=======
      declare
         Save_Style_Check : constant Boolean := Style_Check;
      begin
         Style_Check := False;
         U.Unum :=
           Load_Unit
             (Load_Name  => U.Uname,
              Required   => False,
              Subunit    => False,
              Error_Node => Empty);
         Style_Check := Save_Style_Check;
      end;

      --  Check for bad unit load

>>>>>>> 751ff693
      if U.Unum = No_Unit then
         Load_Fail ("not found", U_Id, Id);
      elsif Fatal_Error (U.Unum) then
         Load_Fail ("had parser errors", U_Id, Id);
      end if;

      --  Make sure that the unit is analyzed

      declare
         Was_Analyzed : constant Boolean :=
                          Analyzed (Cunit (Current_Sem_Unit));

      begin
         --  Pretend that the current unit is analyzed, in case it is System
         --  or some such. This allows us to put some declarations, such as
         --  exceptions and packed arrays of Boolean, into System even though
         --  expanding them requires System...

         --  This is a bit odd but works fine. If the RTS unit does not depend
         --  in any way on the current unit, then it never gets back into the
         --  current unit's tree, and the change we make to the current unit
         --  tree is never noticed by anyone (it is undone in a moment). That
         --  is the normal situation.

         --  If the RTS Unit *does* depend on the current unit, for instance,
         --  when you are compiling System, then you had better have finished
         --  analyzing the part of System that is depended on before you try
         --  to load the RTS Unit. This means having the System ordered in an
         --  appropriate manner.

         Set_Analyzed (Cunit (Current_Sem_Unit), True);

         if not Analyzed (Cunit (U.Unum)) then
<<<<<<< HEAD
            Save_Private_Visibility;
            Semantics (Cunit (U.Unum));
            Restore_Private_Visibility;

            if Fatal_Error (U.Unum) then
               Load_Fail ("had semantic errors", U_Id, Id);
=======

            --  If the unit is already loaded through a limited_with clauses,
            --  the relevant entities must already be available. We do not
            --  want to load and analyze the unit because this would create
            --  a real semantic dependence when the purpose of the limited_with
            --  is precisely to avoid such.

            if From_With_Type (Cunit_Entity (U.Unum)) then
               null;

            else
               Save_Private_Visibility;
               Semantics (Cunit (U.Unum));
               Restore_Private_Visibility;

               if Fatal_Error (U.Unum) then
                  Load_Fail ("had semantic errors", U_Id, Id);
               end if;
>>>>>>> 751ff693
            end if;
         end if;

         --  Undo the pretence

         Set_Analyzed (Cunit (Current_Sem_Unit), Was_Analyzed);
      end;

      Lib_Unit := Unit (Cunit (U.Unum));
      U.Entity := Defining_Entity (Lib_Unit);

      if Use_Setting then
         Set_Is_Potentially_Use_Visible (U.Entity, True);
      end if;
   end Load_RTU;

<<<<<<< HEAD
=======
   --------------------
   -- Make_Unit_Name --
   --------------------

   function Make_Unit_Name (E : RE_Id; N : Node_Id) return Node_Id is
      U_Id : constant RTU_Id := RE_Unit_Table (E);
      U    : RT_Unit_Table_Record renames RT_Unit_Table (U_Id);
      Nam  : Node_Id;
      Scop : Entity_Id;

   begin
      Nam  := New_Reference_To (U.Entity, Standard_Location);
      Scop := Scope (U.Entity);

      if Nkind (N) = N_Defining_Program_Unit_Name then
         while Scop /= Standard_Standard loop
            Nam :=
              Make_Expanded_Name (Standard_Location,
                Chars  => Chars (U.Entity),
                Prefix => New_Reference_To (Scop, Standard_Location),
                Selector_Name => Nam);
            Set_Entity (Nam, U.Entity);

            Scop := Scope (Scop);
         end loop;
      end if;

      return Nam;
   end Make_Unit_Name;

>>>>>>> 751ff693
   -----------------------
   -- Output_Entity_Name --
   ------------------------

   procedure Output_Entity_Name (Id : RE_Id; Msg : String) is
      M : String (1 .. 2048);
      P : Natural := 0;
      --  M (1 .. P) is current message to be output

      RE_Image : constant String := RE_Id'Image (Id);

   begin
      if Id = RE_Null or else not All_Errors_Mode then
         return;
      end if;

      M (1 .. 9) := "\entity """;
      P := 9;

      --  Add unit name to message, excluding %s or %b at end

      Get_Name_String (Get_Unit_Name (RE_Unit_Table (Id)));
      Name_Len := Name_Len - 2;
      Set_Casing (Mixed_Case);
      M (P + 1 .. P + Name_Len) := Name_Buffer (1 .. Name_Len);
      P := P + Name_Len;

      --  Add a qualifying period

      M (P + 1) := '.';
      P := P + 1;

      --  Add entity name and closing quote to message

      Name_Len := RE_Image'Length - 3;
      Name_Buffer (1 .. Name_Len) := RE_Image (4 .. RE_Image'Length);
      Set_Casing (Mixed_Case);
      M (P + 1 .. P + Name_Len) := Name_Buffer (1 .. Name_Len);
      P := P + Name_Len;
      M (P + 1) := '"';
      P := P + 1;

      --  Add message

      M (P + 1) := ' ';
      P := P + 1;
      M (P + 1 .. P + Msg'Length) := Msg;
      P := P + Msg'Length;

      --  Output message at current error node location

      RTE_Error_Msg (M (1 .. P));
   end Output_Entity_Name;

   --------------
   -- RE_Chars --
   --------------

   function RE_Chars (E : RE_Id) return Name_Id is
      RE_Name_Chars : constant String := RE_Id'Image (E);

   begin
      --  Copy name skipping initial RE_ or RO_XX characters

      if RE_Name_Chars (1 .. 2) = "RE" then
         for J in 4 .. RE_Name_Chars'Last loop
            Name_Buffer (J - 3) := Fold_Lower (RE_Name_Chars (J));
         end loop;

         Name_Len := RE_Name_Chars'Length - 3;

      else
         for J in 7 .. RE_Name_Chars'Last loop
            Name_Buffer (J - 6) := Fold_Lower (RE_Name_Chars (J));
         end loop;

         Name_Len := RE_Name_Chars'Length - 6;
      end if;

      return Name_Find;
   end RE_Chars;

   ---------
   -- RTE --
   ---------

   function RTE (E : RE_Id) return Entity_Id is
      U_Id : constant RTU_Id := RE_Unit_Table (E);
      U    : RT_Unit_Table_Record renames RT_Unit_Table (U_Id);

      Lib_Unit : Node_Id;
      Pkg_Ent  : Entity_Id;
      Ename    : Name_Id;

      --  The following flag is used to disable front-end inlining when RTE
      --  is invoked. This prevents the analysis of other runtime bodies when
      --  a particular spec is loaded through Rtsfind. This is both efficient,
      --  and it prevents spurious visibility conflicts between use-visible
      --  user entities, and entities in run-time packages.

<<<<<<< HEAD
      --  In configurable run-time mode, subprograms marked Inlined_Always must
=======
      --  In configurable run-time mode, subprograms marked Inline_Always must
>>>>>>> 751ff693
      --  be inlined, so in the case we retain the Front_End_Inlining mode.

      Save_Front_End_Inlining : Boolean;

      function Check_CRT (Eid : Entity_Id) return Entity_Id;
      --  Check entity Eid to ensure that configurable run-time restrictions
      --  are met. May generate an error message and raise RE_Not_Available
      --  if the entity E does not exist (i.e. Eid is Empty)

      procedure Check_RPC;
      --  Reject programs that make use of distribution features not supported
      --  on the current target. Also check that the PCS is compatible with
      --  the code generator version. On such targets (VMS, Vxworks, others?)
      --  we provide a minimal body for System.Rpc that only supplies an
      --  implementation of Partition_Id.

      function Find_Local_Entity (E : RE_Id) return Entity_Id;
      --  This function is used when entity E is in this compilation's main
      --  unit. It gets the value from the already compiled declaration.

<<<<<<< HEAD
      function Make_Unit_Name (N : Node_Id) return Node_Id;
      --  If the unit is a child unit, build fully qualified name for use
      --  in With_Clause.

      ---------------
      -- Check_CRT --
      ---------------

      function Check_CRT (Eid : Entity_Id) return Entity_Id is
      begin
         if No (Eid) then
            Entity_Not_Defined (E);
            raise RE_Not_Available;

         --  Entity is available

         else
            --  If in No_Run_Time mode and entity is not in one of the
            --  specially permitted units, raise the exception.

            if No_Run_Time_Mode
              and then not OK_No_Run_Time_Unit (U_Id)
            then
               Entity_Not_Defined (E);
               raise RE_Not_Available;
            end if;

            --  Otherwise entity is accessible

            return Eid;
         end if;
      end Check_CRT;

=======
>>>>>>> 751ff693
      ---------------
      -- Check_RPC --
      ---------------

      procedure Check_RPC is
<<<<<<< HEAD
=======

         procedure Check_RPC_Failure (Msg : String);
         pragma No_Return (Check_RPC_Failure);
         --  Display Msg on standard error and raise Unrecoverable_Error

         -----------------------
         -- Check_RPC_Failure --
         -----------------------

         procedure Check_RPC_Failure (Msg : String) is
         begin
            Set_Standard_Error;
            Write_Str (Msg);
            Write_Eol;
            raise Unrecoverable_Error;
         end Check_RPC_Failure;

      --  Start of processing for Check_RPC

>>>>>>> 751ff693
      begin
         --  Bypass this check if debug flag -gnatdR set

         if Debug_Flag_RR then
            return;
         end if;

         --  Otherwise we need the check if we are going after one of
         --  the critical entities in System.RPC in stubs mode.

         --  ??? Should we do this for other s-parint entities too?

         if (Distribution_Stub_Mode = Generate_Receiver_Stub_Body
                      or else
                        Distribution_Stub_Mode = Generate_Caller_Stub_Body)
           and then (E = RE_Do_Rpc
                       or else
                     E = RE_Do_Apc
                       or else
                     E = RE_Params_Stream_Type
                       or else
                     E = RE_Request_Access)
<<<<<<< HEAD
           and then Get_PCS_Name = Name_No_DSA
         then
            Set_Standard_Error;
            Write_Str ("distribution feature not supported");
            Write_Eol;
            raise Unrecoverable_Error;
=======
         then
            if Get_PCS_Name = Name_No_DSA then
               Check_RPC_Failure ("distribution feature not supported");

            elsif Get_PCS_Version /= Exp_Dist.PCS_Version_Number then
               Check_RPC_Failure ("PCS version mismatch");

            end if;
>>>>>>> 751ff693
         end if;
      end Check_RPC;

      -----------------------
      -- Find_Local_Entity --
      -----------------------

      function Find_Local_Entity (E : RE_Id) return Entity_Id is
         RE_Str : constant String := RE_Id'Image (E);
         Nam    : Name_Id;
         Ent    : Entity_Id;

         Save_Nam : constant String := Name_Buffer (1 .. Name_Len);
         --  Save name buffer and length over call

      begin
         Name_Len := Natural'Max (0, RE_Str'Length - 3);
         Name_Buffer (1 .. Name_Len) :=
           RE_Str (RE_Str'First + 3 .. RE_Str'Last);

         Nam := Name_Find;
         Ent := Entity_Id (Get_Name_Table_Info (Nam));

         Name_Len := Save_Nam'Length;
         Name_Buffer (1 .. Name_Len) := Save_Nam;

         return Ent;
      end Find_Local_Entity;

   --  Start of processing for RTE

   begin
      --  Doing a rtsfind in system.ads is special, as we cannot do this
      --  when compiling System itself. So if we are compiling system then
      --  we should already have acquired and processed the declaration
      --  of the entity. The test is to see if this compilation's main unit
      --  is System. If so, return the value from the already compiled
      --  declaration and otherwise do a regular find.

      --  Not pleasant, but these kinds of annoying recursion when
      --  writing an Ada compiler in Ada have to be broken somewhere!

      if Present (Main_Unit_Entity)
        and then Chars (Main_Unit_Entity) = Name_System
        and then Analyzed (Main_Unit_Entity)
        and then not Is_Child_Unit (Main_Unit_Entity)
      then
<<<<<<< HEAD
         return Check_CRT (Find_Local_Entity (E));
=======
         return Check_CRT (E, Find_Local_Entity (E));
>>>>>>> 751ff693
      end if;

      Save_Front_End_Inlining := Front_End_Inlining;
      Front_End_Inlining := Configurable_Run_Time_Mode;

      --  Load unit if unit not previously loaded

      if No (RE_Table (E)) then
         Load_RTU (U_Id, Id => E);
         Lib_Unit := Unit (Cunit (U.Unum));

         --  In the subprogram case, we are all done, the entity we want
         --  is the entity for the subprogram itself. Note that we do not
         --  bother to check that it is the entity that was requested.
         --  the only way that could fail to be the case is if runtime is
         --  hopelessly misconfigured, and it isn't worth testing for this.

         if Nkind (Lib_Unit) = N_Subprogram_Declaration then
            RE_Table (E) := U.Entity;

         --  Otherwise we must have the package case. First check package
         --  entity itself (e.g. RTE_Name for System.Interrupts.Name)

         else
            pragma Assert (Nkind (Lib_Unit) = N_Package_Declaration);
            Ename := RE_Chars (E);

<<<<<<< HEAD
            --  First we search the package entity chain
=======
            --  First we search the package entity chain. If the package
            --  only has a limited view, scan the corresponding list of
            --  incomplete types.

            if From_With_Type (U.Entity) then
               Pkg_Ent := First_Entity (Limited_View (U.Entity));
            else
               Pkg_Ent := First_Entity (U.Entity);
            end if;
>>>>>>> 751ff693

               Pkg_Ent := First_Entity (U.Entity);
               while Present (Pkg_Ent) loop
                  if Ename = Chars (Pkg_Ent) then
                     RE_Table (E) := Pkg_Ent;
                     Check_RPC;
                     goto Found;
                  end if;

<<<<<<< HEAD
                  Next_Entity (Pkg_Ent);
               end loop;

            --  If we did not find the entity in the package entity chain,
            --  then check if the package entity itself matches. Note that
            --  we do this check after searching the entity chain, since
            --  the rule is that in case of ambiguity, we prefer the entity
            --  defined within the package, rather than the package itself.

=======
            --  If we did not find the entity in the package entity chain,
            --  then check if the package entity itself matches. Note that
            --  we do this check after searching the entity chain, since
            --  the rule is that in case of ambiguity, we prefer the entity
            --  defined within the package, rather than the package itself.

>>>>>>> 751ff693
            if Ename = Chars (U.Entity) then
               RE_Table (E) := U.Entity;
            end if;

            --  If we didn't find the entity we want, something is wrong.
            --  We just leave RE_Table (E) set to Empty and the appropriate
            --  action will be taken by Check_CRT when we exit.

         end if;
      end if;

      --  See if we have to generate a WITH for this entity. We generate
      --  a WITH if the current unit is part of the extended main code
      --  unit, and if we have not already added the with. The WITH is
      --  added to the appropriate unit (the current one). We do not need
<<<<<<< HEAD
      --  to generate a WITH for an ????
=======
      --  to generate a WITH for a call issued from RTE_Available.
>>>>>>> 751ff693

   <<Found>>
      if (not U.Withed)
        and then
          In_Extended_Main_Code_Unit (Cunit_Entity (Current_Sem_Unit))
        and then not RTE_Available_Call
      then
         U.Withed := True;

         declare
            Withn    : Node_Id;
            Lib_Unit : Node_Id;

         begin
            Lib_Unit := Unit (Cunit (U.Unum));
            Withn :=
              Make_With_Clause (Standard_Location,
                Name =>
                  Make_Unit_Name
                    (E, Defining_Unit_Name (Specification (Lib_Unit))));
            Set_Library_Unit          (Withn, Cunit (U.Unum));
            Set_Corresponding_Spec    (Withn, U.Entity);
            Set_First_Name            (Withn, True);
            Set_Implicit_With         (Withn, True);

            Mark_Rewrite_Insertion (Withn);
            Append (Withn, Context_Items (Cunit (Current_Sem_Unit)));
            Check_Restriction_No_Dependence (Name (Withn), Current_Error_Node);
         end;
      end if;

      Front_End_Inlining := Save_Front_End_Inlining;
<<<<<<< HEAD
      return Check_CRT (RE_Table (E));
=======
      return Check_CRT (E, RE_Table (E));
>>>>>>> 751ff693
   end RTE;

   -------------------
   -- RTE_Available --
   -------------------

   function RTE_Available (E : RE_Id) return Boolean is
      Dummy : Entity_Id;
      pragma Warnings (Off, Dummy);

      Result : Boolean;

      Save_RTE_Available_Call : constant Boolean := RTE_Available_Call;
      Save_RTE_Is_Available   : constant Boolean := RTE_Is_Available;
      --  These are saved recursively because the call to load a unit
      --  caused by an upper level call may perform a recursive call
      --  to this routine during analysis of the corresponding unit.

   begin
      RTE_Available_Call := True;
      RTE_Is_Available := True;
      Dummy := RTE (E);
      Result := RTE_Is_Available;
      RTE_Available_Call := Save_RTE_Available_Call;
      RTE_Is_Available   := Save_RTE_Is_Available;
      return Result;

   exception
      when RE_Not_Available =>
         RTE_Available_Call := Save_RTE_Available_Call;
         RTE_Is_Available   := Save_RTE_Is_Available;
         return False;
   end RTE_Available;

<<<<<<< HEAD
=======
   --------------------------
   -- RTE_Record_Component --
   --------------------------

   function RTE_Record_Component (E : RE_Id) return Entity_Id is
      U_Id     : constant RTU_Id := RE_Unit_Table (E);
      U        : RT_Unit_Table_Record renames RT_Unit_Table (U_Id);
      E1       : Entity_Id;
      Ename    : Name_Id;
      Found_E  : Entity_Id;
      Lib_Unit : Node_Id;
      Pkg_Ent  : Entity_Id;

      --  The following flag is used to disable front-end inlining when
      --  RTE_Record_Component is invoked. This prevents the analysis of other
      --  runtime bodies when a particular spec is loaded through Rtsfind. This
      --  is both efficient, and it prevents spurious visibility conflicts
      --  between use-visible user entities, and entities in run-time packages.

      --  In configurable run-time mode, subprograms marked Inline_Always must
      --  be inlined, so in the case we retain the Front_End_Inlining mode.

      Save_Front_End_Inlining : Boolean;

   begin
      --  Note: Contrary to subprogram RTE, there is no need to do any special
      --  management with package system.ads because it has no record type
      --  declarations.

      Save_Front_End_Inlining := Front_End_Inlining;
      Front_End_Inlining      := Configurable_Run_Time_Mode;

      --  Load unit if unit not previously loaded

      if not Present (U.Entity) then
         Load_RTU (U_Id, Id => E);
      end if;

      Lib_Unit := Unit (Cunit (U.Unum));

      pragma Assert (Nkind (Lib_Unit) = N_Package_Declaration);
      Ename := RE_Chars (E);

      --  Search the entity in the components of record type declarations
      --  found in the package entity chain.

      Found_E := Empty;
      Pkg_Ent := First_Entity (U.Entity);
      Search : while Present (Pkg_Ent) loop
         if Is_Record_Type (Pkg_Ent) then
            E1 := First_Entity (Pkg_Ent);
            while Present (E1) loop
               if Ename = Chars (E1) then
                  pragma Assert (not Present (Found_E));
                  Found_E := E1;
               end if;

               Next_Entity (E1);
            end loop;
         end if;

         Next_Entity (Pkg_Ent);
      end loop Search;

      --  If we didn't find the entity we want, something is wrong. The
      --  appropriate action will be taken by Check_CRT when we exit.

      --  Cenerate a with-clause if the current unit is part of the extended
      --  main code unit, and if we have not already added the with. The clause
      --  is added to the appropriate unit (the current one). We do not need to
      --  generate it for a call issued from RTE_Component_Available.

      if (not U.Withed)
        and then
          In_Extended_Main_Code_Unit (Cunit_Entity (Current_Sem_Unit))
        and then not RTE_Available_Call
      then
         U.Withed := True;

         declare
            Withn    : Node_Id;
            Lib_Unit : Node_Id;

         begin
            Lib_Unit := Unit (Cunit (U.Unum));
            Withn :=
              Make_With_Clause (Standard_Location,
                Name =>
                  Make_Unit_Name
                    (E, Defining_Unit_Name (Specification (Lib_Unit))));
            Set_Library_Unit          (Withn, Cunit (U.Unum));
            Set_Corresponding_Spec    (Withn, U.Entity);
            Set_First_Name            (Withn, True);
            Set_Implicit_With         (Withn, True);

            Mark_Rewrite_Insertion (Withn);
            Append (Withn, Context_Items (Cunit (Current_Sem_Unit)));
            Check_Restriction_No_Dependence (Name (Withn), Current_Error_Node);
         end;
      end if;

      Front_End_Inlining := Save_Front_End_Inlining;
      return Check_CRT (E, Found_E);
   end RTE_Record_Component;

   ------------------------------------
   -- RTE_Record_Component_Available --
   ------------------------------------

   function RTE_Record_Component_Available (E : RE_Id) return Boolean is
      Dummy : Entity_Id;
      pragma Warnings (Off, Dummy);

      Result : Boolean;

      Save_RTE_Available_Call : constant Boolean := RTE_Available_Call;
      Save_RTE_Is_Available   : constant Boolean := RTE_Is_Available;
      --  These are saved recursively because the call to load a unit
      --  caused by an upper level call may perform a recursive call
      --  to this routine during analysis of the corresponding unit.

   begin
      RTE_Available_Call := True;
      RTE_Is_Available := True;
      Dummy := RTE_Record_Component (E);
      Result := RTE_Is_Available;
      RTE_Available_Call := Save_RTE_Available_Call;
      RTE_Is_Available   := Save_RTE_Is_Available;
      return Result;

   exception
      when RE_Not_Available =>
         RTE_Available_Call := Save_RTE_Available_Call;
         RTE_Is_Available   := Save_RTE_Is_Available;
         return False;
   end RTE_Record_Component_Available;

>>>>>>> 751ff693
   -------------------
   -- RTE_Error_Msg --
   -------------------

   procedure RTE_Error_Msg (Msg : String) is
   begin
      if RTE_Available_Call then
         RTE_Is_Available := False;
      else
         Error_Msg_N (Msg, Current_Error_Node);

         --  Bump count of violations if we are in configurable run-time
         --  mode and this is not a continuation message.

         if Configurable_Run_Time_Mode and then Msg (Msg'First) /= '\' then
            Configurable_Run_Time_Violations :=
              Configurable_Run_Time_Violations + 1;
         end if;
      end if;
   end RTE_Error_Msg;

   ----------------
<<<<<<< HEAD
=======
   -- RTU_Entity --
   ----------------

   function RTU_Entity (U : RTU_Id) return Entity_Id is
   begin
      return RT_Unit_Table (U).Entity;
   end RTU_Entity;

   ----------------
>>>>>>> 751ff693
   -- RTU_Loaded --
   ----------------

   function RTU_Loaded (U : RTU_Id) return Boolean is
   begin
      return Present (RT_Unit_Table (U).Entity);
   end RTU_Loaded;

   --------------------
   -- Set_RTU_Loaded --
   --------------------

   procedure Set_RTU_Loaded (N : Node_Id) is
      Loc   : constant Source_Ptr       := Sloc (N);
      Unum  : constant Unit_Number_Type := Get_Source_Unit (Loc);
      Uname : constant Unit_Name_Type   := Unit_Name (Unum);
      E     : constant Entity_Id        :=
                Defining_Entity (Unit (Cunit (Unum)));
   begin
      pragma Assert (Is_Predefined_File_Name (Unit_File_Name (Unum)));

      --  Loop through entries in RTU table looking for matching entry

      for U_Id in RTU_Id'Range loop

         --  Here we have a match

         if Get_Unit_Name (U_Id) = Uname then
            declare
               U : RT_Unit_Table_Record renames RT_Unit_Table (U_Id);
               --  The RT_Unit_Table entry that may need updating

            begin
               --  If entry is not set, set it now

               if No (U.Entity) then
                  U.Entity := E;
                  U.Uname  := Get_Unit_Name (U_Id);
                  U.Unum   := Unum;
                  U.Withed := False;
               end if;

               return;
            end;
         end if;
      end loop;
   end Set_RTU_Loaded;

   --------------------
   -- Text_IO_Kludge --
   --------------------

   procedure Text_IO_Kludge (Nam : Node_Id) is
      Chrs : Name_Id;

      type Name_Map_Type is array (Text_IO_Package_Name) of RTU_Id;

      Name_Map : constant Name_Map_Type := Name_Map_Type'(
        Name_Decimal_IO     => Ada_Text_IO_Decimal_IO,
        Name_Enumeration_IO => Ada_Text_IO_Enumeration_IO,
        Name_Fixed_IO       => Ada_Text_IO_Fixed_IO,
        Name_Float_IO       => Ada_Text_IO_Float_IO,
        Name_Integer_IO     => Ada_Text_IO_Integer_IO,
        Name_Modular_IO     => Ada_Text_IO_Modular_IO);

      Wide_Name_Map : constant Name_Map_Type := Name_Map_Type'(
        Name_Decimal_IO     => Ada_Wide_Text_IO_Decimal_IO,
        Name_Enumeration_IO => Ada_Wide_Text_IO_Enumeration_IO,
        Name_Fixed_IO       => Ada_Wide_Text_IO_Fixed_IO,
        Name_Float_IO       => Ada_Wide_Text_IO_Float_IO,
        Name_Integer_IO     => Ada_Wide_Text_IO_Integer_IO,
        Name_Modular_IO     => Ada_Wide_Text_IO_Modular_IO);

      Wide_Wide_Name_Map : constant Name_Map_Type := Name_Map_Type'(
        Name_Decimal_IO     => Ada_Wide_Wide_Text_IO_Decimal_IO,
        Name_Enumeration_IO => Ada_Wide_Wide_Text_IO_Enumeration_IO,
        Name_Fixed_IO       => Ada_Wide_Wide_Text_IO_Fixed_IO,
        Name_Float_IO       => Ada_Wide_Wide_Text_IO_Float_IO,
        Name_Integer_IO     => Ada_Wide_Wide_Text_IO_Integer_IO,
        Name_Modular_IO     => Ada_Wide_Wide_Text_IO_Modular_IO);

   begin
      --  Nothing to do if name is not identifier or a selected component
      --  whose selector_name is not an identifier.

      if Nkind (Nam) = N_Identifier then
         Chrs := Chars (Nam);

      elsif Nkind (Nam) = N_Selected_Component
        and then Nkind (Selector_Name (Nam)) = N_Identifier
      then
         Chrs := Chars (Selector_Name (Nam));

      else
         return;
      end if;

      --  Nothing to do if name is not one of the Text_IO subpackages
      --  Otherwise look through loaded units, and if we find Text_IO
      --  or [Wide_]Wide_Text_IO already loaded, then load the proper child.

      if Chrs in Text_IO_Package_Name then
         for U in Main_Unit .. Last_Unit loop
            Get_Name_String (Unit_File_Name (U));

            if Name_Len = 12 then

               --  Here is where we do the loads if we find one of the units
               --  Ada.Text_IO or Ada.[Wide_]Wide_Text_IO. An interesting
               --  detail is that these units may already be used (i.e. their
               --  In_Use flags may be set). Normally when the In_Use flag is
               --  set, the Is_Potentially_Use_Visible flag of all entities in
               --  the package is set, but the new entity we are mysteriously
               --  adding was not there to have its flag set at the time. So
               --  that's why we pass the extra parameter to RTU_Find, to make
               --  sure the flag does get set now. Given that those generic
               --  packages are in fact child units, we must indicate that
               --  they are visible.

               if Name_Buffer (1 .. 12) = "a-textio.ads" then
                  Load_RTU
                    (Name_Map (Chrs),
                     Use_Setting => In_Use (Cunit_Entity (U)));
                  Set_Is_Visible_Child_Unit
                    (RT_Unit_Table (Name_Map (Chrs)).Entity);

               elsif Name_Buffer (1 .. 12) = "a-witeio.ads" then
                  Load_RTU
                    (Wide_Name_Map (Chrs),
                     Use_Setting => In_Use (Cunit_Entity (U)));
                  Set_Is_Visible_Child_Unit
                    (RT_Unit_Table (Wide_Name_Map (Chrs)).Entity);

               elsif Name_Buffer (1 .. 12) = "a-ztexio.ads" then
                  Load_RTU
                    (Wide_Wide_Name_Map (Chrs),
                     Use_Setting => In_Use (Cunit_Entity (U)));
                  Set_Is_Visible_Child_Unit
                    (RT_Unit_Table (Wide_Wide_Name_Map (Chrs)).Entity);
               end if;
            end if;
         end loop;
      end if;

   exception
      --  Generate error message if run-time unit not available

      when RE_Not_Available =>
         Error_Msg_N ("& not available", Nam);
   end Text_IO_Kludge;

end Rtsfind;<|MERGE_RESOLUTION|>--- conflicted
+++ resolved
@@ -6,11 +6,7 @@
 --                                                                          --
 --                                 B o d y                                  --
 --                                                                          --
-<<<<<<< HEAD
---          Copyright (C) 1992-2006, Free Software Foundation, Inc.         --
-=======
 --          Copyright (C) 1992-2007, Free Software Foundation, Inc.         --
->>>>>>> 751ff693
 --                                                                          --
 -- GNAT is free software;  you can  redistribute it  and/or modify it under --
 -- terms of the  GNU General Public License as published  by the Free Soft- --
@@ -19,14 +15,8 @@
 -- OUT ANY WARRANTY;  without even the  implied warranty of MERCHANTABILITY --
 -- or FITNESS FOR A PARTICULAR PURPOSE.  See the GNU General Public License --
 -- for  more details.  You should have  received  a copy of the GNU General --
-<<<<<<< HEAD
--- Public License  distributed with GNAT;  see file COPYING.  If not, write --
--- to  the  Free Software Foundation,  51  Franklin  Street,  Fifth  Floor, --
--- Boston, MA 02110-1301, USA.                                              --
-=======
 -- Public License  distributed with GNAT; see file COPYING3.  If not, go to --
 -- http://www.gnu.org/licenses for a complete copy of the license.          --
->>>>>>> 751ff693
 --                                                                          --
 -- GNAT was originally developed  by the GNAT team at  New York University. --
 -- Extensive contributions were provided by Ada Core Technologies Inc.      --
@@ -40,10 +30,7 @@
 with Einfo;    use Einfo;
 with Elists;   use Elists;
 with Errout;   use Errout;
-<<<<<<< HEAD
-=======
 with Exp_Dist; use Exp_Dist;
->>>>>>> 751ff693
 with Fname;    use Fname;
 with Fname.UF; use Fname.UF;
 with Lib;      use Lib;
@@ -67,15 +54,10 @@
 package body Rtsfind is
 
    RTE_Available_Call : Boolean := False;
-<<<<<<< HEAD
-   --  Set True during call to RTE from RTE_Available. Tells RTE to set
-   --  RTE_Is_Available to False rather than generating an error message.
-=======
    --  Set True during call to RTE from RTE_Available (or from call to
    --  RTE_Record_Component from RTE_Record_Component_Available). Tells
    --  the called subprogram to set RTE_Is_Available to False rather than
    --  generating an error message.
->>>>>>> 751ff693
 
    RTE_Is_Available : Boolean;
    --  Set True by RTE_Available on entry. When RTE_Available_Call is set
@@ -128,23 +110,6 @@
    -- Generation of WITH's --
    --------------------------
 
-<<<<<<< HEAD
-   --  When a unit is implicitly loaded as a result of a call to RTE, it
-   --  is necessary to create an implicit WITH to ensure that the object
-   --  is correctly loaded by the binder. Such WITH statements are only
-   --  required when the request is from the extended main unit (if a
-   --  client needs a WITH, that will be taken care of when the client
-   --  is compiled).
-
-   --  We always attach the WITH to the main unit. This is not perfectly
-   --  accurate in terms of elaboration requirements, but it is close
-   --  enough, since the units that are accessed using rtsfind do not
-   --  have delicate elaboration requirements.
-
-   --  The flag Withed in the unit table record is initially set to False.
-   --  It is set True if a WITH has been generated for the main unit for
-   --  the corresponding unit.
-=======
    --  When a unit is implicitly loaded as a result of a call to RTE, it is
    --  necessary to create an implicit WITH to ensure that the object is
    --  correctly loaded by the binder. Such WITH statements are only required
@@ -159,39 +124,11 @@
    --  The flag Withed in the unit table record is initially set to False. It
    --  is set True if a WITH has been generated for the main unit for the
    --  corresponding unit.
->>>>>>> 751ff693
 
    -----------------------
    -- Local Subprograms --
    -----------------------
 
-<<<<<<< HEAD
-   procedure Entity_Not_Defined (Id : RE_Id);
-   --  Outputs error messages for an entity that is not defined in the
-   --  run-time library (the form of the error message is tailored for
-   --  no run time/configurable run time mode as required).
-
-   procedure Load_Fail (S : String; U_Id : RTU_Id; Id : RE_Id);
-   --  Internal procedure called if we can't sucessfully locate or
-   --  process a run-time unit. The parameters give information about
-   --  the error message to be given. S is a reason for failing to
-   --  compile the file and U_Id is the unit id. RE_Id is the RE_Id
-   --  originally passed to RTE. The message in S is one of the
-   --  following:
-   --
-   --     "not found"
-   --     "had parser errors"
-   --     "had semantic errors"
-   --
-   --  The "not found" case is treated specially in that it is considered
-   --  a normal situation in configurable run-time mode (and the message in
-   --  this case is suppressed unless we are operating in All_Errors_Mode).
-
-   function Get_Unit_Name (U_Id : RTU_Id) return Unit_Name_Type;
-   --  Retrieves the Unit Name given a unit id represented by its
-   --  enumeration value in RTU_Id.
-
-=======
    function Check_CRT (E : RE_Id; Eid : Entity_Id) return Entity_Id;
    --  Check entity Eid to ensure that configurable run-time restrictions are
    --  met. May generate an error message (if RTE_Available_Call is false) and
@@ -222,25 +159,12 @@
    --  a normal situation in configurable run-time mode (and the message in
    --  this case is suppressed unless we are operating in All_Errors_Mode).
 
->>>>>>> 751ff693
    procedure Load_RTU
      (U_Id        : RTU_Id;
       Id          : RE_Id   := RE_Null;
       Use_Setting : Boolean := False);
    --  Load the unit whose Id is given if not already loaded. The unit is
    --  loaded, analyzed, and added to the WITH list, and the entry in
-<<<<<<< HEAD
-   --  RT_Unit_Table is updated to reflect the load. Use_Setting is used
-   --  to indicate the initial setting for the Is_Potentially_Use_Visible
-   --  flag of the entity for the loaded unit (if it is indeed loaded).
-   --  A value of False means nothing special need be done. A value of
-   --  True indicates that this flag must be set to True. It is needed
-   --  only in the Text_IO_Kludge procedure, which may materialize an
-   --  entity of Text_IO (or [Wide_]Wide_Text_IO) that was previously unknown.
-   --  Id is the RE_Id value of the entity which was originally requested.
-   --  Id is used only for error message detail, and if it is RE_Null, then
-   --  the attempt to output the entity name is ignored.
-=======
    --  RT_Unit_Table is updated to reflect the load. Use_Setting is used to
    --  indicate the initial setting for the Is_Potentially_Use_Visible flag of
    --  the entity for the loaded unit (if it is indeed loaded). A value of
@@ -255,7 +179,6 @@
    function Make_Unit_Name (E : RE_Id; N : Node_Id) return Node_Id;
    --  If the unit is a child unit, build fully qualified name for use in
    --  With_Clause.
->>>>>>> 751ff693
 
    procedure Output_Entity_Name (Id : RE_Id; Msg : String);
    --  Output continuation error message giving qualified name of entity
@@ -273,8 +196,6 @@
    --  used if you are sure that the message comes directly or indirectly from
    --  a call to the RTE function.
 
-<<<<<<< HEAD
-=======
    ---------------
    -- Check_CRT --
    ---------------
@@ -311,7 +232,6 @@
       end if;
    end Check_CRT;
 
->>>>>>> 751ff693
    ------------------------
    -- Entity_Not_Defined --
    ------------------------
@@ -625,9 +545,6 @@
          Output_Entity_Name (Id, "not available");
       end if;
 
-<<<<<<< HEAD
-      raise RE_Not_Available;
-=======
       --  In configurable run time mode, we raise RE_Not_Available, and the
       --  caller is expected to deal gracefully with this. In the case of a
       --  call to RTE_Available, this exception will be caught in Rtsfind,
@@ -655,7 +572,6 @@
       else
          raise Unrecoverable_Error;
       end if;
->>>>>>> 751ff693
    end Load_Fail;
 
    --------------
@@ -758,8 +674,6 @@
       --  We save style checking switches and turn off style checking for
       --  loading the unit, since we don't want any style checking!
 
-<<<<<<< HEAD
-=======
       declare
          Save_Style_Check : constant Boolean := Style_Check;
       begin
@@ -775,7 +689,6 @@
 
       --  Check for bad unit load
 
->>>>>>> 751ff693
       if U.Unum = No_Unit then
          Load_Fail ("not found", U_Id, Id);
       elsif Fatal_Error (U.Unum) then
@@ -809,14 +722,6 @@
          Set_Analyzed (Cunit (Current_Sem_Unit), True);
 
          if not Analyzed (Cunit (U.Unum)) then
-<<<<<<< HEAD
-            Save_Private_Visibility;
-            Semantics (Cunit (U.Unum));
-            Restore_Private_Visibility;
-
-            if Fatal_Error (U.Unum) then
-               Load_Fail ("had semantic errors", U_Id, Id);
-=======
 
             --  If the unit is already loaded through a limited_with clauses,
             --  the relevant entities must already be available. We do not
@@ -835,7 +740,6 @@
                if Fatal_Error (U.Unum) then
                   Load_Fail ("had semantic errors", U_Id, Id);
                end if;
->>>>>>> 751ff693
             end if;
          end if;
 
@@ -852,8 +756,6 @@
       end if;
    end Load_RTU;
 
-<<<<<<< HEAD
-=======
    --------------------
    -- Make_Unit_Name --
    --------------------
@@ -884,7 +786,6 @@
       return Nam;
    end Make_Unit_Name;
 
->>>>>>> 751ff693
    -----------------------
    -- Output_Entity_Name --
    ------------------------
@@ -985,19 +886,10 @@
       --  and it prevents spurious visibility conflicts between use-visible
       --  user entities, and entities in run-time packages.
 
-<<<<<<< HEAD
-      --  In configurable run-time mode, subprograms marked Inlined_Always must
-=======
       --  In configurable run-time mode, subprograms marked Inline_Always must
->>>>>>> 751ff693
       --  be inlined, so in the case we retain the Front_End_Inlining mode.
 
       Save_Front_End_Inlining : Boolean;
-
-      function Check_CRT (Eid : Entity_Id) return Entity_Id;
-      --  Check entity Eid to ensure that configurable run-time restrictions
-      --  are met. May generate an error message and raise RE_Not_Available
-      --  if the entity E does not exist (i.e. Eid is Empty)
 
       procedure Check_RPC;
       --  Reject programs that make use of distribution features not supported
@@ -1010,49 +902,11 @@
       --  This function is used when entity E is in this compilation's main
       --  unit. It gets the value from the already compiled declaration.
 
-<<<<<<< HEAD
-      function Make_Unit_Name (N : Node_Id) return Node_Id;
-      --  If the unit is a child unit, build fully qualified name for use
-      --  in With_Clause.
-
-      ---------------
-      -- Check_CRT --
-      ---------------
-
-      function Check_CRT (Eid : Entity_Id) return Entity_Id is
-      begin
-         if No (Eid) then
-            Entity_Not_Defined (E);
-            raise RE_Not_Available;
-
-         --  Entity is available
-
-         else
-            --  If in No_Run_Time mode and entity is not in one of the
-            --  specially permitted units, raise the exception.
-
-            if No_Run_Time_Mode
-              and then not OK_No_Run_Time_Unit (U_Id)
-            then
-               Entity_Not_Defined (E);
-               raise RE_Not_Available;
-            end if;
-
-            --  Otherwise entity is accessible
-
-            return Eid;
-         end if;
-      end Check_CRT;
-
-=======
->>>>>>> 751ff693
       ---------------
       -- Check_RPC --
       ---------------
 
       procedure Check_RPC is
-<<<<<<< HEAD
-=======
 
          procedure Check_RPC_Failure (Msg : String);
          pragma No_Return (Check_RPC_Failure);
@@ -1072,7 +926,6 @@
 
       --  Start of processing for Check_RPC
 
->>>>>>> 751ff693
       begin
          --  Bypass this check if debug flag -gnatdR set
 
@@ -1095,14 +948,6 @@
                      E = RE_Params_Stream_Type
                        or else
                      E = RE_Request_Access)
-<<<<<<< HEAD
-           and then Get_PCS_Name = Name_No_DSA
-         then
-            Set_Standard_Error;
-            Write_Str ("distribution feature not supported");
-            Write_Eol;
-            raise Unrecoverable_Error;
-=======
          then
             if Get_PCS_Name = Name_No_DSA then
                Check_RPC_Failure ("distribution feature not supported");
@@ -1111,7 +956,6 @@
                Check_RPC_Failure ("PCS version mismatch");
 
             end if;
->>>>>>> 751ff693
          end if;
       end Check_RPC;
 
@@ -1159,11 +1003,7 @@
         and then Analyzed (Main_Unit_Entity)
         and then not Is_Child_Unit (Main_Unit_Entity)
       then
-<<<<<<< HEAD
-         return Check_CRT (Find_Local_Entity (E));
-=======
          return Check_CRT (E, Find_Local_Entity (E));
->>>>>>> 751ff693
       end if;
 
       Save_Front_End_Inlining := Front_End_Inlining;
@@ -1191,9 +1031,6 @@
             pragma Assert (Nkind (Lib_Unit) = N_Package_Declaration);
             Ename := RE_Chars (E);
 
-<<<<<<< HEAD
-            --  First we search the package entity chain
-=======
             --  First we search the package entity chain. If the package
             --  only has a limited view, scan the corresponding list of
             --  incomplete types.
@@ -1203,19 +1040,16 @@
             else
                Pkg_Ent := First_Entity (U.Entity);
             end if;
->>>>>>> 751ff693
-
-               Pkg_Ent := First_Entity (U.Entity);
-               while Present (Pkg_Ent) loop
-                  if Ename = Chars (Pkg_Ent) then
-                     RE_Table (E) := Pkg_Ent;
-                     Check_RPC;
-                     goto Found;
-                  end if;
-
-<<<<<<< HEAD
-                  Next_Entity (Pkg_Ent);
-               end loop;
+
+            while Present (Pkg_Ent) loop
+               if Ename = Chars (Pkg_Ent) then
+                  RE_Table (E) := Pkg_Ent;
+                  Check_RPC;
+                  goto Found;
+               end if;
+
+               Next_Entity (Pkg_Ent);
+            end loop;
 
             --  If we did not find the entity in the package entity chain,
             --  then check if the package entity itself matches. Note that
@@ -1223,14 +1057,6 @@
             --  the rule is that in case of ambiguity, we prefer the entity
             --  defined within the package, rather than the package itself.
 
-=======
-            --  If we did not find the entity in the package entity chain,
-            --  then check if the package entity itself matches. Note that
-            --  we do this check after searching the entity chain, since
-            --  the rule is that in case of ambiguity, we prefer the entity
-            --  defined within the package, rather than the package itself.
-
->>>>>>> 751ff693
             if Ename = Chars (U.Entity) then
                RE_Table (E) := U.Entity;
             end if;
@@ -1246,11 +1072,7 @@
       --  a WITH if the current unit is part of the extended main code
       --  unit, and if we have not already added the with. The WITH is
       --  added to the appropriate unit (the current one). We do not need
-<<<<<<< HEAD
-      --  to generate a WITH for an ????
-=======
       --  to generate a WITH for a call issued from RTE_Available.
->>>>>>> 751ff693
 
    <<Found>>
       if (not U.Withed)
@@ -1283,11 +1105,7 @@
       end if;
 
       Front_End_Inlining := Save_Front_End_Inlining;
-<<<<<<< HEAD
-      return Check_CRT (RE_Table (E));
-=======
       return Check_CRT (E, RE_Table (E));
->>>>>>> 751ff693
    end RTE;
 
    -------------------
@@ -1322,8 +1140,6 @@
          return False;
    end RTE_Available;
 
-<<<<<<< HEAD
-=======
    --------------------------
    -- RTE_Record_Component --
    --------------------------
@@ -1461,7 +1277,6 @@
          return False;
    end RTE_Record_Component_Available;
 
->>>>>>> 751ff693
    -------------------
    -- RTE_Error_Msg --
    -------------------
@@ -1484,8 +1299,6 @@
    end RTE_Error_Msg;
 
    ----------------
-<<<<<<< HEAD
-=======
    -- RTU_Entity --
    ----------------
 
@@ -1495,7 +1308,6 @@
    end RTU_Entity;
 
    ----------------
->>>>>>> 751ff693
    -- RTU_Loaded --
    ----------------
 
