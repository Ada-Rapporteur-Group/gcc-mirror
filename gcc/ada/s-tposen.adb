------------------------------------------------------------------------------
--                                                                          --
--                GNAT RUN-TIME LIBRARY (GNARL) COMPONENTS                  --
--                                                                          --
--     S Y S T E M . T A S K I N G . P R O T E C T E D _ O B J E C T S .    --
--                          S I N G L E _ E N T R Y                         --
--                                                                          --
--                                B o d y                                   --
--                                                                          --
<<<<<<< HEAD
--         Copyright (C) 1998-2005, Free Software Foundation, Inc.          --
=======
--         Copyright (C) 1998-2007, Free Software Foundation, Inc.          --
>>>>>>> 751ff693
--                                                                          --
-- GNARL is free software; you can  redistribute it  and/or modify it under --
-- terms of the  GNU General Public License as published  by the Free Soft- --
-- ware  Foundation;  either version 2,  or (at your option) any later ver- --
-- sion. GNARL is distributed in the hope that it will be useful, but WITH- --
-- OUT ANY WARRANTY;  without even the  implied warranty of MERCHANTABILITY --
-- or FITNESS FOR A PARTICULAR PURPOSE.  See the GNU General Public License --
-- for  more details.  You should have  received  a copy of the GNU General --
-- Public License  distributed with GNARL; see file COPYING.  If not, write --
-- to  the  Free Software Foundation,  51  Franklin  Street,  Fifth  Floor, --
-- Boston, MA 02110-1301, USA.                                              --
--                                                                          --
-- As a special exception,  if other files  instantiate  generics from this --
-- unit, or you link  this unit with other files  to produce an executable, --
-- this  unit  does not  by itself cause  the resulting  executable  to  be --
-- covered  by the  GNU  General  Public  License.  This exception does not --
-- however invalidate  any other reasons why  the executable file  might be --
-- covered by the  GNU Public License.                                      --
--                                                                          --
-- GNARL was developed by the GNARL team at Florida State University.       --
-- Extensive contributions were provided by Ada Core Technologies, Inc.     --
--                                                                          --
------------------------------------------------------------------------------

pragma Style_Checks (All_Checks);
--  Turn off subprogram ordering check, since restricted GNARLI
--  subprograms are gathered together at end.

--  This package provides an optimized version of Protected_Objects.Operations
--  and Protected_Objects.Entries making the following assumptions:

--    PO has only one entry
--    There is only one caller at a time (No_Entry_Queue)
--    There is no dynamic priority support (No_Dynamic_Priorities)
--    No Abort Statements
--     (No_Abort_Statements, Max_Asynchronous_Select_Nesting => 0)
--    PO are at library level
--    No Requeue
--    None of the tasks will terminate (no need for finalization)

--  This interface is intended to be used in the ravenscar and restricted
--  profiles, the compiler is responsible for ensuring that the conditions
--  mentioned above are respected, except for the No_Entry_Queue restriction
--  that is checked dynamically in this package, since the check cannot be
--  performed at compile time, and is relatively cheap (see PO_Do_Or_Queue,
--  Service_Entry).

pragma Polling (Off);
--  Turn off polling, we do not want polling to take place during tasking
--  operations. It can cause  infinite loops and other problems.

pragma Suppress (All_Checks);

with System.Task_Primitives.Operations;
--  used for Self
--           Finalize_Lock
--           Write_Lock
--           Unlock

with Ada.Exceptions;
--  used for Exception_Id
--           Raise_Exception

with System.Parameters;
--  used for Single_Lock

package body System.Tasking.Protected_Objects.Single_Entry is

   package STPO renames System.Task_Primitives.Operations;

   use Parameters;

   -----------------------
   -- Local Subprograms --
   -----------------------

   procedure Send_Program_Error
     (Self_Id    : Task_Id;
      Entry_Call : Entry_Call_Link);
   pragma Inline (Send_Program_Error);
   --  Raise Program_Error in the caller of the specified entry call

   --------------------------
   -- Entry Calls Handling --
   --------------------------

   procedure Wakeup_Entry_Caller
     (Self_ID    : Task_Id;
      Entry_Call : Entry_Call_Link;
      New_State  : Entry_Call_State);
   pragma Inline (Wakeup_Entry_Caller);
   --  This is called at the end of service of an entry call,
   --  to abort the caller if he is in an abortable part, and
   --  to wake up the caller if he is on Entry_Caller_Sleep.
   --  Call it holding the lock of Entry_Call.Self.
   --
   --  Timed_Call or Simple_Call:
   --    The caller is waiting on Entry_Caller_Sleep, in
   --    Wait_For_Completion, or Wait_For_Completion_With_Timeout.

   procedure Wait_For_Completion (Entry_Call : Entry_Call_Link);
   pragma Inline (Wait_For_Completion);
   --  This procedure suspends the calling task until the specified entry call
   --  has either been completed or cancelled. On exit, the call will not be
   --  queued. This waits for calls on protected entries.
   --  Call this only when holding Self_ID locked.

   procedure Wait_For_Completion_With_Timeout
     (Entry_Call  : Entry_Call_Link;
      Wakeup_Time : Duration;
      Mode        : Delay_Modes);
   --  Same as Wait_For_Completion but it waits for a timeout with the value
   --  specified in Wakeup_Time as well.

   procedure Check_Exception
     (Self_ID : Task_Id;
      Entry_Call : Entry_Call_Link);
   pragma Inline (Check_Exception);
   --  Raise any pending exception from the Entry_Call.
   --  This should be called at the end of every compiler interface procedure
   --  that implements an entry call.
   --  The caller should not be holding any locks, or there will be deadlock.

   procedure PO_Do_Or_Queue
     (Self_Id    : Task_Id;
      Object     : Protection_Entry_Access;
      Entry_Call : Entry_Call_Link);
   --  This procedure executes or queues an entry call, depending
   --  on the status of the corresponding barrier. It assumes that the
   --  specified object is locked.

   ---------------------
   -- Check_Exception --
   ---------------------

   procedure Check_Exception
     (Self_ID    : Task_Id;
      Entry_Call : Entry_Call_Link)
   is
      pragma Warnings (Off, Self_ID);

      procedure Internal_Raise (X : Ada.Exceptions.Exception_Id);
      pragma Import (C, Internal_Raise, "__gnat_raise_with_msg");

      use type Ada.Exceptions.Exception_Id;

      E : constant Ada.Exceptions.Exception_Id :=
        Entry_Call.Exception_To_Raise;

   begin
      if E /= Ada.Exceptions.Null_Id then
         Internal_Raise (E);
      end if;
   end Check_Exception;

   ------------------------
   -- Send_Program_Error --
   ------------------------

   procedure Send_Program_Error
     (Self_Id    : Task_Id;
      Entry_Call : Entry_Call_Link)
   is
      Caller : constant Task_Id := Entry_Call.Self;
   begin
      Entry_Call.Exception_To_Raise := Program_Error'Identity;

      if Single_Lock then
         STPO.Lock_RTS;
      end if;

      STPO.Write_Lock (Caller);
      Wakeup_Entry_Caller (Self_Id, Entry_Call, Done);
      STPO.Unlock (Caller);

      if Single_Lock then
         STPO.Unlock_RTS;
      end if;
   end Send_Program_Error;

   -------------------------
   -- Wait_For_Completion --
   -------------------------

   procedure Wait_For_Completion (Entry_Call : Entry_Call_Link) is
      Self_Id : constant Task_Id := Entry_Call.Self;
   begin
      Self_Id.Common.State := Entry_Caller_Sleep;
      STPO.Sleep (Self_Id, Entry_Caller_Sleep);
      Self_Id.Common.State := Runnable;
   end Wait_For_Completion;

   --------------------------------------
   -- Wait_For_Completion_With_Timeout --
   --------------------------------------

   procedure Wait_For_Completion_With_Timeout
     (Entry_Call  : Entry_Call_Link;
      Wakeup_Time : Duration;
      Mode        : Delay_Modes)
   is
      Self_Id  : constant Task_Id := Entry_Call.Self;
      Timedout : Boolean;

      Yielded  : Boolean;
      pragma Unreferenced (Yielded);

      use type Ada.Exceptions.Exception_Id;

   begin
      --  This procedure waits for the entry call to be served, with a timeout.
      --  It tries to cancel the call if the timeout expires before the call is
      --  served.

      --  If we wake up from the timed sleep operation here, it may be for the
      --  following possible reasons:

      --  1) The entry call is done being served.
      --  2) The timeout has expired (Timedout = True)

      --  Once the timeout has expired we may need to continue to wait if the
      --  call is already being serviced. In that case, we want to go back to
      --  sleep, but without any timeout. The variable Timedout is used to
      --  control this. If the Timedout flag is set, we do not need to Sleep
      --  with a timeout. We just sleep until we get a wakeup for some status
      --  change.

      pragma Assert (Entry_Call.Mode = Timed_Call);
      Self_Id.Common.State := Entry_Caller_Sleep;

      STPO.Timed_Sleep
        (Self_Id, Wakeup_Time, Mode, Entry_Caller_Sleep, Timedout, Yielded);

      if Timedout then
         Entry_Call.State := Cancelled;
      else
         Entry_Call.State := Done;
      end if;

      Self_Id.Common.State := Runnable;
   end Wait_For_Completion_With_Timeout;

   -------------------------
   -- Wakeup_Entry_Caller --
   -------------------------

   --  This is called at the end of service of an entry call, to abort the
   --  caller if he is in an abortable part, and to wake up the caller if it
   --  is on Entry_Caller_Sleep. It assumes that the call is already off-queue.

   --  (This enforces the rule that a task must be off-queue if its state is
   --  Done or Cancelled.) Call it holding the lock of Entry_Call.Self.

   --  Timed_Call or Simple_Call:
   --    The caller is waiting on Entry_Caller_Sleep, in
   --    Wait_For_Completion, or Wait_For_Completion_With_Timeout.

   --  Conditional_Call:
   --    The caller might be in Wait_For_Completion,
   --    waiting for a rendezvous (possibly requeued without abort)
   --    to complete.

   procedure Wakeup_Entry_Caller
     (Self_ID    : Task_Id;
      Entry_Call : Entry_Call_Link;
      New_State  : Entry_Call_State)
   is
      pragma Warnings (Off, Self_ID);

      Caller : constant Task_Id := Entry_Call.Self;

   begin
      pragma Assert (New_State = Done or else New_State = Cancelled);
      pragma Assert
        (Caller.Common.State /= Terminated and then
         Caller.Common.State /= Unactivated);

      Entry_Call.State := New_State;
      STPO.Wakeup (Caller, Entry_Caller_Sleep);
   end Wakeup_Entry_Caller;

   -----------------------
   -- Restricted GNARLI --
   -----------------------

   --------------------------------
   -- Complete_Single_Entry_Body --
   --------------------------------

   procedure Complete_Single_Entry_Body (Object : Protection_Entry_Access) is
      pragma Warnings (Off, Object);

   begin
      --  Nothing needs to do (Object.Call_In_Progress.Exception_To_Raise
      --  has already been set to Null_Id).

      null;
   end Complete_Single_Entry_Body;

   --------------------------------------------
   -- Exceptional_Complete_Single_Entry_Body --
   --------------------------------------------

   procedure Exceptional_Complete_Single_Entry_Body
     (Object : Protection_Entry_Access;
      Ex     : Ada.Exceptions.Exception_Id) is
   begin
      Object.Call_In_Progress.Exception_To_Raise := Ex;
   end Exceptional_Complete_Single_Entry_Body;

   ---------------------------------
   -- Initialize_Protection_Entry --
   ---------------------------------

   procedure Initialize_Protection_Entry
     (Object            : Protection_Entry_Access;
      Ceiling_Priority  : Integer;
      Compiler_Info     : System.Address;
      Entry_Body        : Entry_Body_Access)
   is
      Init_Priority : Integer := Ceiling_Priority;
   begin
      if Init_Priority = Unspecified_Priority then
         Init_Priority := System.Priority'Last;
      end if;

      STPO.Initialize_Lock (Init_Priority, Object.L'Access);
      Object.Ceiling := System.Any_Priority (Init_Priority);
      Object.Owner := Null_Task;
      Object.Compiler_Info := Compiler_Info;
      Object.Call_In_Progress := null;
      Object.Entry_Body := Entry_Body;
      Object.Entry_Queue := null;
   end Initialize_Protection_Entry;

   ----------------
   -- Lock_Entry --
   ----------------

   --  Compiler interface only.
   --  Do not call this procedure from within the run-time system.

   procedure Lock_Entry (Object : Protection_Entry_Access) is
      Ceiling_Violation : Boolean;

   begin
      --  If pragma Detect_Blocking is active then, as described in the ARM
      --  9.5.1, par. 15, we must check whether this is an external call on a
      --  protected subprogram with the same target object as that of the
      --  protected action that is currently in progress (i.e., if the caller
      --  is already the protected object's owner). If this is the case hence
      --  Program_Error must be raised.

      if Detect_Blocking and then Object.Owner = Self then
         raise Program_Error;
      end if;

      STPO.Write_Lock (Object.L'Access, Ceiling_Violation);

      if Ceiling_Violation then
         raise Program_Error;
      end if;

      --  We are entering in a protected action, so that we increase the
      --  protected object nesting level (if pragma Detect_Blocking is
      --  active), and update the protected object's owner.

      if Detect_Blocking then
         declare
            Self_Id : constant Task_Id := Self;

         begin
            --  Update the protected object's owner

            Object.Owner := Self_Id;

            --  Increase protected object nesting level

            Self_Id.Common.Protected_Action_Nesting :=
              Self_Id.Common.Protected_Action_Nesting + 1;
         end;
      end if;
   end Lock_Entry;

   --------------------------
   -- Lock_Read_Only_Entry --
   --------------------------

   --  Compiler interface only

   --  Do not call this procedure from within the runtime system

   procedure Lock_Read_Only_Entry (Object : Protection_Entry_Access) is
      Ceiling_Violation : Boolean;

   begin
      --  If pragma Detect_Blocking is active then, as described in the ARM
      --  9.5.1, par. 15, we must check whether this is an external call on a
      --  protected subprogram with the same target object as that of the
      --  protected action that is currently in progress (i.e., if the caller
      --  is already the protected object's owner). If this is the case hence
      --  Program_Error must be raised.

      --  Note that in this case (getting read access), several tasks may
      --  have read ownership of the protected object, so that this method of
      --  storing the (single) protected object's owner does not work
      --  reliably for read locks. However, this is the approach taken for two
      --  major reasosn: first, this function is not currently being used (it
      --  is provided for possible future use), and second, it largely
      --  simplifies the implementation.

      if Detect_Blocking and then Object.Owner = Self then
         raise Program_Error;
      end if;

      STPO.Read_Lock (Object.L'Access, Ceiling_Violation);

      if Ceiling_Violation then
         raise Program_Error;
      end if;

      --  We are entering in a protected action, so that we increase the
      --  protected object nesting level (if pragma Detect_Blocking is
      --  active), and update the protected object's owner.

      if Detect_Blocking then
         declare
            Self_Id : constant Task_Id := Self;

         begin
            --  Update the protected object's owner

            Object.Owner := Self_Id;

            --  Increase protected object nesting level

            Self_Id.Common.Protected_Action_Nesting :=
              Self_Id.Common.Protected_Action_Nesting + 1;
         end;
      end if;
   end Lock_Read_Only_Entry;

   --------------------
   -- PO_Do_Or_Queue --
   --------------------

   procedure PO_Do_Or_Queue
     (Self_Id    : Task_Id;
      Object     : Protection_Entry_Access;
      Entry_Call : Entry_Call_Link)
   is
      Barrier_Value : Boolean;

   begin
      --  When the Action procedure for an entry body returns, it must be
      --  completed (having called [Exceptional_]Complete_Entry_Body).

      Barrier_Value := Object.Entry_Body.Barrier (Object.Compiler_Info, 1);

      if Barrier_Value then
         if Object.Call_In_Progress /= null then

            --  This violates the No_Entry_Queue restriction, send
            --  Program_Error to the caller.

            Send_Program_Error (Self_Id, Entry_Call);
            return;
         end if;

         Object.Call_In_Progress := Entry_Call;
         Object.Entry_Body.Action
           (Object.Compiler_Info, Entry_Call.Uninterpreted_Data, 1);
         Object.Call_In_Progress := null;

         if Single_Lock then
            STPO.Lock_RTS;
         end if;

         STPO.Write_Lock (Entry_Call.Self);
         Wakeup_Entry_Caller (Self_Id, Entry_Call, Done);
         STPO.Unlock (Entry_Call.Self);

         if Single_Lock then
            STPO.Unlock_RTS;
         end if;

      elsif Entry_Call.Mode /= Conditional_Call then
         if Object.Entry_Queue /= null then

            --  This violates the No_Entry_Queue restriction, send
            --  Program_Error to the caller.

            Send_Program_Error (Self_Id, Entry_Call);
            return;
         else
            Object.Entry_Queue := Entry_Call;
         end if;

      else
         --  Conditional_Call

         if Single_Lock then
            STPO.Lock_RTS;
         end if;

         STPO.Write_Lock (Entry_Call.Self);
         Wakeup_Entry_Caller (Self_Id, Entry_Call, Cancelled);
         STPO.Unlock (Entry_Call.Self);

         if Single_Lock then
            STPO.Unlock_RTS;
         end if;
      end if;

   exception
      when others =>
         Send_Program_Error
           (Self_Id, Entry_Call);
   end PO_Do_Or_Queue;

   ----------------------------
   -- Protected_Single_Count --
   ----------------------------

   function Protected_Count_Entry (Object : Protection_Entry) return Natural is
   begin
      if Object.Entry_Queue /= null then
         return 1;
      else
         return 0;
      end if;
   end Protected_Count_Entry;

   ---------------------------------
   -- Protected_Single_Entry_Call --
   ---------------------------------

   procedure Protected_Single_Entry_Call
     (Object             : Protection_Entry_Access;
      Uninterpreted_Data : System.Address;
      Mode               : Call_Modes)
   is
<<<<<<< HEAD
      Self_Id           : constant Task_Id := STPO.Self;
      Entry_Call        : Entry_Call_Record renames Self_Id.Entry_Calls (1);
      Ceiling_Violation : Boolean;

=======
      Self_Id    : constant Task_Id := STPO.Self;
      Entry_Call : Entry_Call_Record renames Self_Id.Entry_Calls (1);
>>>>>>> 751ff693
   begin
      --  If pragma Detect_Blocking is active then Program_Error must be
      --  raised if this potentially blocking operation is called from a
      --  protected action.

      if Detect_Blocking
        and then Self_Id.Common.Protected_Action_Nesting > 0
      then
         Ada.Exceptions.Raise_Exception
           (Program_Error'Identity, "potentially blocking operation");
<<<<<<< HEAD
      end if;

      STPO.Write_Lock (Object.L'Access, Ceiling_Violation);

      if Ceiling_Violation then
         raise Program_Error;
=======
>>>>>>> 751ff693
      end if;

      Lock_Entry (Object);

      Entry_Call.Mode := Mode;
      Entry_Call.State := Now_Abortable;
      Entry_Call.Uninterpreted_Data := Uninterpreted_Data;
      Entry_Call.Exception_To_Raise := Ada.Exceptions.Null_Id;

      PO_Do_Or_Queue (Self_Id, Object, Entry_Call'Access);
      Unlock_Entry (Object);

      --  The call is either `Done' or not. It cannot be cancelled since there
      --  is no ATC construct.

      pragma Assert (Entry_Call.State /= Cancelled);

      if Entry_Call.State /= Done then
         if Single_Lock then
            STPO.Lock_RTS;
         end if;

         STPO.Write_Lock (Self_Id);
         Wait_For_Completion (Entry_Call'Access);
         STPO.Unlock (Self_Id);

         if Single_Lock then
            STPO.Unlock_RTS;
         end if;
      end if;

      Check_Exception (Self_Id, Entry_Call'Access);
   end Protected_Single_Entry_Call;

   -----------------------------------
   -- Protected_Single_Entry_Caller --
   -----------------------------------

   function Protected_Single_Entry_Caller
     (Object : Protection_Entry) return Task_Id is
   begin
      return Object.Call_In_Progress.Self;
   end Protected_Single_Entry_Caller;

   -------------------
   -- Service_Entry --
   -------------------

   procedure Service_Entry (Object : Protection_Entry_Access) is
      Self_Id    : constant Task_Id := STPO.Self;
      Entry_Call : constant Entry_Call_Link := Object.Entry_Queue;
      Caller     : Task_Id;

   begin
      if Entry_Call /= null
        and then Object.Entry_Body.Barrier (Object.Compiler_Info, 1)
      then
         Object.Entry_Queue := null;

         if Object.Call_In_Progress /= null then

            --  Violation of No_Entry_Queue restriction, raise exception

            Send_Program_Error (Self_Id, Entry_Call);
            Unlock_Entry (Object);
            return;
<<<<<<< HEAD
         end if;

         Object.Call_In_Progress := Entry_Call;
         Object.Entry_Body.Action
           (Object.Compiler_Info, Entry_Call.Uninterpreted_Data, 1);
         Object.Call_In_Progress := null;
         Caller := Entry_Call.Self;
         Unlock_Entry (Object);

         if Single_Lock then
            STPO.Lock_RTS;
         end if;

         STPO.Write_Lock (Caller);
         Wakeup_Entry_Caller (Self_Id, Entry_Call, Done);
         STPO.Unlock (Caller);

         if Single_Lock then
            STPO.Unlock_RTS;
         end if;

=======
         end if;

         Object.Call_In_Progress := Entry_Call;
         Object.Entry_Body.Action
           (Object.Compiler_Info, Entry_Call.Uninterpreted_Data, 1);
         Object.Call_In_Progress := null;
         Caller := Entry_Call.Self;
         Unlock_Entry (Object);

         if Single_Lock then
            STPO.Lock_RTS;
         end if;

         STPO.Write_Lock (Caller);
         Wakeup_Entry_Caller (Self_Id, Entry_Call, Done);
         STPO.Unlock (Caller);

         if Single_Lock then
            STPO.Unlock_RTS;
         end if;

>>>>>>> 751ff693
      else
         --  Just unlock the entry

         Unlock_Entry (Object);
      end if;

   exception
      when others =>
         Send_Program_Error (Self_Id, Entry_Call);
         Unlock_Entry (Object);
   end Service_Entry;

   ---------------------------------------
   -- Timed_Protected_Single_Entry_Call --
   ---------------------------------------

   --  Compiler interface only (do not call from within the RTS)

   procedure Timed_Protected_Single_Entry_Call
     (Object                : Protection_Entry_Access;
      Uninterpreted_Data    : System.Address;
      Timeout               : Duration;
      Mode                  : Delay_Modes;
      Entry_Call_Successful : out Boolean)
   is
      Self_Id           : constant Task_Id  := STPO.Self;
      Entry_Call        : Entry_Call_Record renames Self_Id.Entry_Calls (1);
      Ceiling_Violation : Boolean;

   begin
      --  If pragma Detect_Blocking is active then Program_Error must be
      --  raised if this potentially blocking operation is called from a
      --  protected action.

      if Detect_Blocking
        and then Self_Id.Common.Protected_Action_Nesting > 0
      then
         Ada.Exceptions.Raise_Exception
           (Program_Error'Identity, "potentially blocking operation");
      end if;

      STPO.Write_Lock (Object.L'Access, Ceiling_Violation);

      if Ceiling_Violation then
         raise Program_Error;
      end if;

      Entry_Call.Mode := Timed_Call;
      Entry_Call.State := Now_Abortable;
      Entry_Call.Uninterpreted_Data := Uninterpreted_Data;
      Entry_Call.Exception_To_Raise := Ada.Exceptions.Null_Id;

      PO_Do_Or_Queue (Self_Id, Object, Entry_Call'Access);
      Unlock_Entry (Object);

      --  Try to avoid waiting for completed calls.
      --  The call is either `Done' or not. It cannot be cancelled since there
      --  is no ATC construct and the timed wait has not started yet.

      pragma Assert (Entry_Call.State /= Cancelled);

      if Entry_Call.State = Done then
         Check_Exception (Self_Id, Entry_Call'Access);
         Entry_Call_Successful := True;
         return;
      end if;

      if Single_Lock then
         STPO.Lock_RTS;
      else
         STPO.Write_Lock (Self_Id);
      end if;

      Wait_For_Completion_With_Timeout (Entry_Call'Access, Timeout, Mode);

      if Single_Lock then
         STPO.Unlock_RTS;
      else
         STPO.Unlock (Self_Id);
      end if;

      pragma Assert (Entry_Call.State >= Done);

      Check_Exception (Self_Id, Entry_Call'Access);
      Entry_Call_Successful := Entry_Call.State = Done;
   end Timed_Protected_Single_Entry_Call;

   ------------------
   -- Unlock_Entry --
   ------------------

   procedure Unlock_Entry (Object : Protection_Entry_Access) is
   begin
      --  We are exiting from a protected action, so that we decrease the
      --  protected object nesting level (if pragma Detect_Blocking is
      --  active), and remove ownership of the protected object.

      if Detect_Blocking then
         declare
            Self_Id : constant Task_Id := Self;

         begin
            --  Calls to this procedure can only take place when being within
            --  a protected action and when the caller is the protected
            --  object's owner.

            pragma Assert (Self_Id.Common.Protected_Action_Nesting > 0
                             and then Object.Owner = Self_Id);

            --  Remove ownership of the protected object

            Object.Owner := Null_Task;

            Self_Id.Common.Protected_Action_Nesting :=
              Self_Id.Common.Protected_Action_Nesting - 1;
         end;
      end if;

      STPO.Unlock (Object.L'Access);
   end Unlock_Entry;

end System.Tasking.Protected_Objects.Single_Entry;<|MERGE_RESOLUTION|>--- conflicted
+++ resolved
@@ -7,11 +7,7 @@
 --                                                                          --
 --                                B o d y                                   --
 --                                                                          --
-<<<<<<< HEAD
---         Copyright (C) 1998-2005, Free Software Foundation, Inc.          --
-=======
 --         Copyright (C) 1998-2007, Free Software Foundation, Inc.          --
->>>>>>> 751ff693
 --                                                                          --
 -- GNARL is free software; you can  redistribute it  and/or modify it under --
 -- terms of the  GNU General Public License as published  by the Free Soft- --
@@ -554,15 +550,8 @@
       Uninterpreted_Data : System.Address;
       Mode               : Call_Modes)
    is
-<<<<<<< HEAD
-      Self_Id           : constant Task_Id := STPO.Self;
-      Entry_Call        : Entry_Call_Record renames Self_Id.Entry_Calls (1);
-      Ceiling_Violation : Boolean;
-
-=======
       Self_Id    : constant Task_Id := STPO.Self;
       Entry_Call : Entry_Call_Record renames Self_Id.Entry_Calls (1);
->>>>>>> 751ff693
    begin
       --  If pragma Detect_Blocking is active then Program_Error must be
       --  raised if this potentially blocking operation is called from a
@@ -573,15 +562,6 @@
       then
          Ada.Exceptions.Raise_Exception
            (Program_Error'Identity, "potentially blocking operation");
-<<<<<<< HEAD
-      end if;
-
-      STPO.Write_Lock (Object.L'Access, Ceiling_Violation);
-
-      if Ceiling_Violation then
-         raise Program_Error;
-=======
->>>>>>> 751ff693
       end if;
 
       Lock_Entry (Object);
@@ -648,7 +628,6 @@
             Send_Program_Error (Self_Id, Entry_Call);
             Unlock_Entry (Object);
             return;
-<<<<<<< HEAD
          end if;
 
          Object.Call_In_Progress := Entry_Call;
@@ -670,29 +649,6 @@
             STPO.Unlock_RTS;
          end if;
 
-=======
-         end if;
-
-         Object.Call_In_Progress := Entry_Call;
-         Object.Entry_Body.Action
-           (Object.Compiler_Info, Entry_Call.Uninterpreted_Data, 1);
-         Object.Call_In_Progress := null;
-         Caller := Entry_Call.Self;
-         Unlock_Entry (Object);
-
-         if Single_Lock then
-            STPO.Lock_RTS;
-         end if;
-
-         STPO.Write_Lock (Caller);
-         Wakeup_Entry_Caller (Self_Id, Entry_Call, Done);
-         STPO.Unlock (Caller);
-
-         if Single_Lock then
-            STPO.Unlock_RTS;
-         end if;
-
->>>>>>> 751ff693
       else
          --  Just unlock the entry
 
