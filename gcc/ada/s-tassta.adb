------------------------------------------------------------------------------
--                                                                          --
--                 GNAT RUN-TIME LIBRARY (GNARL) COMPONENTS                 --
--                                                                          --
--                 S Y S T E M . T A S K I N G . S T A G E S                --
--                                                                          --
--                                  B o d y                                 --
--                                                                          --
--         Copyright (C) 1992-2006, Free Software Foundation, Inc.          --
--                                                                          --
-- GNARL is free software; you can  redistribute it  and/or modify it under --
-- terms of the  GNU General Public License as published  by the Free Soft- --
-- ware  Foundation;  either version 2,  or (at your option) any later ver- --
-- sion. GNARL is distributed in the hope that it will be useful, but WITH- --
-- OUT ANY WARRANTY;  without even the  implied warranty of MERCHANTABILITY --
-- or FITNESS FOR A PARTICULAR PURPOSE.  See the GNU General Public License --
-- for  more details.  You should have  received  a copy of the GNU General --
-- Public License  distributed with GNARL; see file COPYING.  If not, write --
-- to  the  Free Software Foundation,  51  Franklin  Street,  Fifth  Floor, --
-- Boston, MA 02110-1301, USA.                                              --
--                                                                          --
-- As a special exception,  if other files  instantiate  generics from this --
-- unit, or you link  this unit with other files  to produce an executable, --
-- this  unit  does not  by itself cause  the resulting  executable  to  be --
-- covered  by the  GNU  General  Public  License.  This exception does not --
-- however invalidate  any other reasons why  the executable file  might be --
-- covered by the  GNU Public License.                                      --
--                                                                          --
-- GNARL was developed by the GNARL team at Florida State University.       --
-- Extensive contributions were provided by Ada Core Technologies, Inc.     --
--                                                                          --
------------------------------------------------------------------------------

pragma Polling (Off);
--  Turn off polling, we do not want ATC polling to take place during
--  tasking operations. It causes infinite loops and other problems.

with Ada.Exceptions;
--  Used for Raise_Exception

with System.Tasking.Debug;
--  Used for enabling tasking facilities with gdb

with System.Address_Image;
--  Used for the function itself

with System.Task_Primitives.Operations;
--  Used for Finalize_Lock
--           Enter_Task
--           Write_Lock
--           Unlock
--           Sleep
--           Wakeup
--           Get_Priority
--           Lock/Unlock_RTS
--           New_ATCB

with System.Soft_Links;
--  These are procedure pointers to non-tasking routines that use task
--  specific data. In the absence of tasking, these routines refer to global
--  data. In the presense of tasking, they must be replaced with pointers to
--  task-specific versions. Also used for Create_TSD, Destroy_TSD,
--  Get_Current_Excep, Finalize_Global_List, Task_Termination, Handler.

with System.Tasking.Initialization;
--  Used for Remove_From_All_Tasks_List
--           Defer_Abort
--           Undefer_Abort
--           Initialization.Poll_Base_Priority_Change
--           Finalize_Attributes_Link
--           Initialize_Attributes_Link

pragma Elaborate_All (System.Tasking.Initialization);
--  This insures that tasking is initialized if any tasks are created

with System.Tasking.Utilities;
--  Used for Make_Passive
--           Abort_One_Task
--           Abort_Tasks

with System.Tasking.Queuing;
--  Used for Dequeue_Head

with System.Tasking.Rendezvous;
--  Used for Call_Simple

with System.OS_Primitives;
--  Used for Delay_Modes

with System.Secondary_Stack;
--  Used for SS_Init

with System.Storage_Elements;
--  Used for Storage_Array

with System.Restrictions;
--  Used for Abort_Allowed

with System.Standard_Library;
--  Used for Exception_Trace

with System.Traces.Tasking;
--  Used for Send_Trace_Info

with Unchecked_Deallocation;
--  To recover from failure of ATCB initialization

with System.Stack_Usage;

package body System.Tasking.Stages is

   package STPO renames System.Task_Primitives.Operations;
   package SSL  renames System.Soft_Links;
   package SSE  renames System.Storage_Elements;
   package SST  renames System.Secondary_Stack;

   use Ada.Exceptions;

   use Parameters;
   use Task_Primitives;
   use Task_Primitives.Operations;
   use Task_Info;

   use System.Traces;
   use System.Traces.Tasking;

   -----------------------
   -- Local Subprograms --
   -----------------------

   procedure Free is new
     Unchecked_Deallocation (Ada_Task_Control_Block, Task_Id);

   procedure Trace_Unhandled_Exception_In_Task (Self_Id : Task_Id);
   --  This procedure outputs the task specific message for exception
   --  tracing purposes.

   procedure Task_Wrapper (Self_ID : Task_Id);
   pragma Convention (C, Task_Wrapper);
   --  This is the procedure that is called by the GNULL from the new context
   --  when a task is created. It waits for activation and then calls the task
   --  body procedure. When the task body procedure completes, it terminates
   --  the task.
   --
   --  The Task_Wrapper's address will be provided to the underlying threads
   --  library as the task entry point. Convention C is what makes most sense
   --  for that purpose (Export C would make the function globally visible,
   --  and affect the link name on which GDB depends). This will in addition
   --  trigger an automatic stack alignment suitable for GCC's assumptions if
   --  need be.

   --  "Vulnerable_..." in the procedure names below means they must be called
   --  with abort deferred.

   procedure Vulnerable_Complete_Task (Self_ID : Task_Id);
   --  Complete the calling task. This procedure must be called with
   --  abort deferred. It should only be called by Complete_Task and
   --  Finalizate_Global_Tasks (for the environment task).

   procedure Vulnerable_Complete_Master (Self_ID : Task_Id);
   --  Complete the current master of the calling task. This procedure
   --  must be called with abort deferred. It should only be called by
   --  Vulnerable_Complete_Task and Complete_Master.

   procedure Vulnerable_Complete_Activation (Self_ID : Task_Id);
   --  Signal to Self_ID's activator that Self_ID has completed activation.
   --  This procedure must be called with abort deferred.

   procedure Abort_Dependents (Self_ID : Task_Id);
   --  Abort all the direct dependents of Self at its current master
   --  nesting level, plus all of their dependents, transitively.
   --  RTS_Lock should be locked by the caller.

   procedure Vulnerable_Free_Task (T : Task_Id);
   --  Recover all runtime system storage associated with the task T.
   --  This should only be called after T has terminated and will no
   --  longer be referenced.
   --
   --  For tasks created by an allocator that fails, due to an exception,
   --  it is called from Expunge_Unactivated_Tasks.
   --
   --  It is also called from Unchecked_Deallocation, for objects that
   --  are or contain tasks.
   --
   --  Different code is used at master completion, in Terminate_Dependents,
   --  due to a need for tighter synchronization with the master.

   ----------------------
   -- Abort_Dependents --
   ----------------------

   procedure Abort_Dependents (Self_ID : Task_Id) is
      C : Task_Id;
      P : Task_Id;

   begin
      C := All_Tasks_List;
      while C /= null loop
         P := C.Common.Parent;
         while P /= null loop
            if P = Self_ID then

               --  ??? C is supposed to take care of its own dependents, so
               --  there should be no need to worry about them. Need to double
               --  check this.

               if C.Master_of_Task = Self_ID.Master_Within then
                  Utilities.Abort_One_Task (Self_ID, C);
                  C.Dependents_Aborted := True;
               end if;

               exit;
            end if;

            P := P.Common.Parent;
         end loop;

         C := C.Common.All_Tasks_Link;
      end loop;

      Self_ID.Dependents_Aborted := True;
   end Abort_Dependents;

   -----------------
   -- Abort_Tasks --
   -----------------

   procedure Abort_Tasks (Tasks : Task_List) is
   begin
      Utilities.Abort_Tasks (Tasks);
   end Abort_Tasks;

   --------------------
   -- Activate_Tasks --
   --------------------

   --  Note that locks of activator and activated task are both locked
   --  here. This is necessary because C.Common.State and
   --  Self.Common.Wait_Count have to be synchronized. This is safe from
   --  deadlock because the activator is always created before the activated
   --  task. That satisfies our in-order-of-creation ATCB locking policy.

   --  At one point, we may also lock the parent, if the parent is
   --  different from the activator. That is also consistent with the
   --  lock ordering policy, since the activator cannot be created
   --  before the parent.

   --  Since we are holding both the activator's lock, and Task_Wrapper
   --  locks that before it does anything more than initialize the
   --  low-level ATCB components, it should be safe to wait to update
   --  the counts until we see that the thread creation is successful.

   --  If the thread creation fails, we do need to close the entries
   --  of the task. The first phase, of dequeuing calls, only requires
   --  locking the acceptor's ATCB, but the waking up of the callers
   --  requires locking the caller's ATCB. We cannot safely do this
   --  while we are holding other locks. Therefore, the queue-clearing
   --  operation is done in a separate pass over the activation chain.

   procedure Activate_Tasks (Chain_Access : Activation_Chain_Access) is
      Self_ID        : constant Task_Id := STPO.Self;
      P              : Task_Id;
      C              : Task_Id;
      Next_C, Last_C : Task_Id;
      Activate_Prio  : System.Any_Priority;
      Success        : Boolean;
      All_Elaborated : Boolean := True;

   begin
      --  If pragma Detect_Blocking is active, then we must check whether this
      --  potentially blocking operation is called from a protected action.

      if System.Tasking.Detect_Blocking
        and then Self_ID.Common.Protected_Action_Nesting > 0
      then
         Ada.Exceptions.Raise_Exception
           (Program_Error'Identity, "potentially blocking operation");
      end if;

      pragma Debug
        (Debug.Trace (Self_ID, "Activate_Tasks", 'C'));

      Initialization.Defer_Abort_Nestable (Self_ID);

      pragma Assert (Self_ID.Common.Wait_Count = 0);

      --  Lock RTS_Lock, to prevent activated tasks from racing ahead before
      --  we finish activating the chain.

      Lock_RTS;

      --  Check that all task bodies have been elaborated

      C := Chain_Access.T_ID;
      Last_C := null;
      while C /= null loop
         if C.Common.Elaborated /= null
           and then not C.Common.Elaborated.all
         then
            All_Elaborated := False;
         end if;

         --  Reverse the activation chain so that tasks are
         --  activated in the same order they're declared.

         Next_C := C.Common.Activation_Link;
         C.Common.Activation_Link := Last_C;
         Last_C := C;
         C := Next_C;
      end loop;

      Chain_Access.T_ID := Last_C;

      if not All_Elaborated then
         Unlock_RTS;
         Initialization.Undefer_Abort_Nestable (Self_ID);
         Raise_Exception
           (Program_Error'Identity, "Some tasks have not been elaborated");
      end if;

      --  Activate all the tasks in the chain. Creation of the thread of
      --  control was deferred until activation. So create it now.

      C := Chain_Access.T_ID;
      while C /= null loop
         if C.Common.State /= Terminated then
            pragma Assert (C.Common.State = Unactivated);

            P := C.Common.Parent;
            Write_Lock (P);
            Write_Lock (C);

            if C.Common.Base_Priority < Get_Priority (Self_ID) then
               Activate_Prio := Get_Priority (Self_ID);
            else
               Activate_Prio := C.Common.Base_Priority;
            end if;

            System.Task_Primitives.Operations.Create_Task
              (C, Task_Wrapper'Address,
               Parameters.Size_Type
                 (C.Common.Compiler_Data.Pri_Stack_Info.Size),
               Activate_Prio, Success);

            --  There would be a race between the created task and the
            --  creator to do the following initialization, if we did not
            --  have a Lock/Unlock_RTS pair in the task wrapper to prevent
            --  it from racing ahead.

            if Success then
               C.Common.State := Runnable;
               C.Awake_Count := 1;
               C.Alive_Count := 1;
               P.Awake_Count := P.Awake_Count + 1;
               P.Alive_Count := P.Alive_Count + 1;

               if P.Common.State = Master_Completion_Sleep and then
                 C.Master_of_Task = P.Master_Within
               then
                  pragma Assert (Self_ID /= P);
                  P.Common.Wait_Count := P.Common.Wait_Count + 1;
               end if;

               Unlock (C);
               Unlock (P);

            else
               --  No need to set Awake_Count, State, etc. here since the loop
               --  below will do that for any Unactivated tasks.

               Unlock (C);
               Unlock (P);
               Self_ID.Common.Activation_Failed := True;
            end if;
         end if;

         C := C.Common.Activation_Link;
      end loop;

      if not Single_Lock then
         Unlock_RTS;
      end if;

      --  Close the entries of any tasks that failed thread creation,
      --  and count those that have not finished activation.

      Write_Lock (Self_ID);
      Self_ID.Common.State := Activator_Sleep;

      C :=  Chain_Access.T_ID;
      while C /= null loop
         Write_Lock (C);

         if C.Common.State = Unactivated then
            C.Common.Activator := null;
            C.Common.State := Terminated;
            C.Callable := False;
            Utilities.Cancel_Queued_Entry_Calls (C);

         elsif C.Common.Activator /= null then
            Self_ID.Common.Wait_Count := Self_ID.Common.Wait_Count + 1;
         end if;

         Unlock (C);
         P := C.Common.Activation_Link;
         C.Common.Activation_Link := null;
         C := P;
      end loop;

      --  Wait for the activated tasks to complete activation. It is
      --  unsafe to abort any of these tasks until the count goes to zero.

      loop
         Initialization.Poll_Base_Priority_Change (Self_ID);
         exit when Self_ID.Common.Wait_Count = 0;
         Sleep (Self_ID, Activator_Sleep);
      end loop;

      Self_ID.Common.State := Runnable;
      Unlock (Self_ID);

      if Single_Lock then
         Unlock_RTS;
      end if;

      --  Remove the tasks from the chain

      Chain_Access.T_ID := null;
      Initialization.Undefer_Abort_Nestable (Self_ID);

      if Self_ID.Common.Activation_Failed then
         Self_ID.Common.Activation_Failed := False;
         Raise_Exception (Tasking_Error'Identity,
           "Failure during activation");
      end if;
   end Activate_Tasks;

   -------------------------
   -- Complete_Activation --
   -------------------------

   procedure Complete_Activation is
      Self_ID : constant Task_Id := STPO.Self;

   begin
      Initialization.Defer_Abort_Nestable (Self_ID);

      if Single_Lock then
         Lock_RTS;
      end if;

      Vulnerable_Complete_Activation (Self_ID);

      if Single_Lock then
         Unlock_RTS;
      end if;

      Initialization.Undefer_Abort_Nestable (Self_ID);

      --  ???
      --  Why do we need to allow for nested deferral here?

      if Runtime_Traces then
         Send_Trace_Info (T_Activate);
      end if;
   end Complete_Activation;

   ---------------------
   -- Complete_Master --
   ---------------------

   procedure Complete_Master is
      Self_ID : constant Task_Id := STPO.Self;
   begin
      pragma Assert (Self_ID.Deferral_Level > 0);
      Vulnerable_Complete_Master (Self_ID);
   end Complete_Master;

   -------------------
   -- Complete_Task --
   -------------------

   --  See comments on Vulnerable_Complete_Task for details

   procedure Complete_Task is
      Self_ID  : constant Task_Id := STPO.Self;

   begin
      pragma Assert (Self_ID.Deferral_Level > 0);

      Vulnerable_Complete_Task (Self_ID);

      --  All of our dependents have terminated. Never undefer abort again!

   end Complete_Task;

   -----------------
   -- Create_Task --
   -----------------

   --  Compiler interface only. Do not call from within the RTS.
   --  This must be called to create a new task.

   procedure Create_Task
     (Priority      : Integer;
      Size          : System.Parameters.Size_Type;
      Task_Info     : System.Task_Info.Task_Info_Type;
      Num_Entries   : Task_Entry_Index;
      Master        : Master_Level;
      State         : Task_Procedure_Access;
      Discriminants : System.Address;
      Elaborated    : Access_Boolean;
      Chain         : in out Activation_Chain;
      Task_Image    : String;
      Created_Task  : out Task_Id)
   is
      T, P          : Task_Id;
      Self_ID       : constant Task_Id := STPO.Self;
      Success       : Boolean;
      Base_Priority : System.Any_Priority;
      Len           : Natural;

   begin
      --  If Master is greater than the current master, it means that Master
      --  has already awaited its dependent tasks. This raises Program_Error,
<<<<<<< HEAD
      --  by 4.8(10.3/2). See AI-280.

      if Master > Self_ID.Master_Within then
=======
      --  by 4.8(10.3/2). See AI-280. Ignore this check for foreign threads.

      if Self_ID.Master_of_Task /= Foreign_Task_Level
        and then Master > Self_ID.Master_Within
      then
>>>>>>> 1177f497
         raise Program_Error with
           "create task after awaiting termination";
      end if;

      --  If pragma Detect_Blocking is active must be checked whether
      --  this potentially blocking operation is called from a
      --  protected action.

      if System.Tasking.Detect_Blocking
        and then Self_ID.Common.Protected_Action_Nesting > 0
      then
         Ada.Exceptions.Raise_Exception
           (Program_Error'Identity, "potentially blocking operation");
      end if;

      pragma Debug
        (Debug.Trace (Self_ID, "Create_Task", 'C'));

      if Priority = Unspecified_Priority then
         Base_Priority := Self_ID.Common.Base_Priority;
      else
         Base_Priority := System.Any_Priority (Priority);
      end if;

      --  Find parent P of new Task, via master level number

      P := Self_ID;

      if P /= null then
         while P.Master_of_Task >= Master loop
            P := P.Common.Parent;
            exit when P = null;
         end loop;
      end if;

      Initialization.Defer_Abort_Nestable (Self_ID);

      begin
         T := New_ATCB (Num_Entries);
      exception
         when others =>
            Initialization.Undefer_Abort_Nestable (Self_ID);
            Raise_Exception (Storage_Error'Identity, "Cannot allocate task");
      end;

      --  RTS_Lock is used by Abort_Dependents and Abort_Tasks.
      --  Up to this point, it is possible that we may be part of
      --  a family of tasks that is being aborted.

      Lock_RTS;
      Write_Lock (Self_ID);

      --  Now, we must check that we have not been aborted.
      --  If so, we should give up on creating this task,
      --  and simply return.

      if not Self_ID.Callable then
         pragma Assert (Self_ID.Pending_ATC_Level = 0);
         pragma Assert (Self_ID.Pending_Action);
         pragma Assert
           (Chain.T_ID = null or else Chain.T_ID.Common.State = Unactivated);

         Unlock (Self_ID);
         Unlock_RTS;
         Initialization.Undefer_Abort_Nestable (Self_ID);

         --  ??? Should never get here

         pragma Assert (False);
         raise Standard'Abort_Signal;
      end if;

      Initialize_ATCB (Self_ID, State, Discriminants, P, Elaborated,
        Base_Priority, Task_Info, Size, T, Success);

      if not Success then
         Free (T);
         Unlock (Self_ID);
         Unlock_RTS;
         Initialization.Undefer_Abort_Nestable (Self_ID);
         Raise_Exception
           (Storage_Error'Identity, "Failed to initialize task");
      end if;

      T.Master_of_Task := Master;
      T.Master_Within := T.Master_of_Task + 1;

      for L in T.Entry_Calls'Range loop
         T.Entry_Calls (L).Self := T;
         T.Entry_Calls (L).Level := L;
      end loop;

      if Task_Image'Length = 0 then
         T.Common.Task_Image_Len := 0;
      else
         Len := 1;
         T.Common.Task_Image (1) := Task_Image (Task_Image'First);

         --  Remove unwanted blank space generated by 'Image

         for J in Task_Image'First + 1 .. Task_Image'Last loop
            if Task_Image (J) /= ' '
              or else Task_Image (J - 1) /= '('
            then
               Len := Len + 1;
               T.Common.Task_Image (Len) := Task_Image (J);
               exit when Len = T.Common.Task_Image'Last;
            end if;
         end loop;

         T.Common.Task_Image_Len := Len;
      end if;

      Unlock (Self_ID);
      Unlock_RTS;

      --  Create TSD as early as possible in the creation of a task, since it
      --  may be used by the operation of Ada code within the task.

      SSL.Create_TSD (T.Common.Compiler_Data);
      T.Common.Activation_Link := Chain.T_ID;
      Chain.T_ID := T;
      Initialization.Initialize_Attributes_Link.all (T);
      Created_Task := T;
      Initialization.Undefer_Abort_Nestable (Self_ID);

      if Runtime_Traces then
         Send_Trace_Info (T_Create, T);
      end if;
   end Create_Task;

   --------------------
   -- Current_Master --
   --------------------

   function Current_Master return Master_Level is
   begin
      return STPO.Self.Master_Within;
   end Current_Master;

   ------------------
   -- Enter_Master --
   ------------------

   procedure Enter_Master is
      Self_ID : constant Task_Id := STPO.Self;
   begin
      Self_ID.Master_Within := Self_ID.Master_Within + 1;
   end Enter_Master;

   -------------------------------
   -- Expunge_Unactivated_Tasks --
   -------------------------------

   --  See procedure Close_Entries for the general case

   procedure Expunge_Unactivated_Tasks (Chain : in out Activation_Chain) is
      Self_ID : constant Task_Id := STPO.Self;
      C       : Task_Id;
      Call    : Entry_Call_Link;
      Temp    : Task_Id;

   begin
      pragma Debug
        (Debug.Trace (Self_ID, "Expunge_Unactivated_Tasks", 'C'));

      Initialization.Defer_Abort_Nestable (Self_ID);

      --  ???
      --  Experimentation has shown that abort is sometimes (but not
      --  always) already deferred when this is called.

      --  That may indicate an error. Find out what is going on

      C := Chain.T_ID;
      while C /= null loop
         pragma Assert (C.Common.State = Unactivated);

         Temp := C.Common.Activation_Link;

         if C.Common.State = Unactivated then
            Lock_RTS;
            Write_Lock (C);

            for J in 1 .. C.Entry_Num loop
               Queuing.Dequeue_Head (C.Entry_Queues (J), Call);
               pragma Assert (Call = null);
            end loop;

            Unlock (C);

            Initialization.Remove_From_All_Tasks_List (C);
            Unlock_RTS;

            Vulnerable_Free_Task (C);
            C := Temp;
         end if;
      end loop;

      Chain.T_ID := null;
      Initialization.Undefer_Abort_Nestable (Self_ID);
   end Expunge_Unactivated_Tasks;

   ---------------------------
   -- Finalize_Global_Tasks --
   ---------------------------

   --  ???
   --  We have a potential problem here if finalization of global
   --  objects does anything with signals or the timer server, since
   --  by that time those servers have terminated.

   --  It is hard to see how that would occur

   --  However, a better solution might be to do all this finalization
   --  using the global finalization chain.

   procedure Finalize_Global_Tasks is
      Self_ID : constant Task_Id := STPO.Self;
      Ignore  : Boolean;

   begin
      if Self_ID.Deferral_Level = 0 then
         --  ???
         --  In principle, we should be able to predict whether
         --  abort is already deferred here (and it should not be deferred
         --  yet but in practice it seems Finalize_Global_Tasks is being
         --  called sometimes, from RTS code for exceptions, with abort already
         --  deferred.

         Initialization.Defer_Abort_Nestable (Self_ID);

         --  Never undefer again!!!
      end if;

      --  This code is only executed by the environment task

      pragma Assert (Self_ID = Environment_Task);

      --  Set Environment_Task'Callable to false to notify library-level tasks
      --  that it is waiting for them (cf 5619-003).

      Self_ID.Callable := False;

      --  Exit level 2 master, for normal tasks in library-level packages

      Complete_Master;

      --  Force termination of "independent" library-level server tasks

      Lock_RTS;

      Abort_Dependents (Self_ID);

      if not Single_Lock then
         Unlock_RTS;
      end if;

      --  We need to explicitely wait for the task to be terminated here
      --  because on true concurrent system, we may end this procedure
      --  before the tasks are really terminated.

      Write_Lock (Self_ID);

      loop
         exit when Utilities.Independent_Task_Count = 0;

         --  We used to yield here, but this did not take into account
         --  low priority tasks that would cause dead lock in some cases.
         --  See 8126-020.

         Timed_Sleep
           (Self_ID, 0.01, System.OS_Primitives.Relative,
            Self_ID.Common.State, Ignore, Ignore);
      end loop;

      --  ??? On multi-processor environments, it seems that the above loop
      --  isn't sufficient, so we need to add an additional delay.

      Timed_Sleep
        (Self_ID, 0.01, System.OS_Primitives.Relative,
         Self_ID.Common.State, Ignore, Ignore);

      Unlock (Self_ID);

      if Single_Lock then
         Unlock_RTS;
      end if;

      --  Complete the environment task

      Vulnerable_Complete_Task (Self_ID);

      --  Handle normal task termination by the environment task, but only
      --  for the normal task termination. In the case of Abnormal and
      --  Unhandled_Exception they must have been handled before, and the
      --  task termination soft link must have been changed so the task
      --  termination routine is not executed twice.

      SSL.Task_Termination_Handler.all (Ada.Exceptions.Null_Occurrence);

      --  Finalize the global list for controlled objects if needed

      SSL.Finalize_Global_List.all;

      --  Reset the soft links to non-tasking

      SSL.Abort_Defer        := SSL.Abort_Defer_NT'Access;
      SSL.Abort_Undefer      := SSL.Abort_Undefer_NT'Access;
      SSL.Lock_Task          := SSL.Task_Lock_NT'Access;
      SSL.Unlock_Task        := SSL.Task_Unlock_NT'Access;
      SSL.Get_Jmpbuf_Address := SSL.Get_Jmpbuf_Address_NT'Access;
      SSL.Set_Jmpbuf_Address := SSL.Set_Jmpbuf_Address_NT'Access;
      SSL.Get_Sec_Stack_Addr := SSL.Get_Sec_Stack_Addr_NT'Access;
      SSL.Set_Sec_Stack_Addr := SSL.Set_Sec_Stack_Addr_NT'Access;
      SSL.Check_Abort_Status := SSL.Check_Abort_Status_NT'Access;
      SSL.Get_Stack_Info     := SSL.Get_Stack_Info_NT'Access;

      --  Don't bother trying to finalize Initialization.Global_Task_Lock
      --  and System.Task_Primitives.RTS_Lock.

   end Finalize_Global_Tasks;

   ---------------
   -- Free_Task --
   ---------------

   procedure Free_Task (T : Task_Id) is
      Self_Id : constant Task_Id := Self;

   begin
      if T.Common.State = Terminated then

         --  It is not safe to call Abort_Defer or Write_Lock at this stage

         Initialization.Task_Lock (Self_Id);

         Lock_RTS;
         Initialization.Remove_From_All_Tasks_List (T);
         Unlock_RTS;

         Initialization.Task_Unlock (Self_Id);

         System.Task_Primitives.Operations.Finalize_TCB (T);

      --  If the task is not terminated, then we simply ignore the call. This
      --  happens when a user program attempts an unchecked deallocation on
      --  a non-terminated task.

      else
         null;
      end if;
   end Free_Task;

   ---------------------------
   -- Move_Activation_Chain --
   ---------------------------

   procedure Move_Activation_Chain
     (From, To   : Activation_Chain_Access;
      New_Master : Master_ID)
   is
      Self_ID : constant Task_Id := STPO.Self;
      C       : Task_Id;

   begin
      pragma Debug
        (Debug.Trace (Self_ID, "Move_Activation_Chain", 'C'));

      --  Nothing to do if From is empty, and we can check that without
      --  deferring aborts.

      C := From.all.T_ID;

      if C = null then
         return;
      end if;

      Initialization.Defer_Abort (Self_ID);

      --  Loop through the From chain, changing their Master_of_Task
      --  fields, and to find the end of the chain.

      loop
         C.Master_of_Task := New_Master;
         exit when C.Common.Activation_Link = null;
         C := C.Common.Activation_Link;
      end loop;

      --  Hook From in at the start of To

      C.Common.Activation_Link := To.all.T_ID;
      To.all.T_ID := From.all.T_ID;

      --  Set From to empty

      From.all.T_ID := null;

      Initialization.Undefer_Abort (Self_ID);
   end Move_Activation_Chain;

   ------------------
   -- Task_Wrapper --
   ------------------

   --  The task wrapper is a procedure that is called first for each task
   --  task body, and which in turn calls the compiler-generated task body
   --  procedure. The wrapper's main job is to do initialization for the task.
   --  It also has some locally declared objects that server as per-task local
   --  data. Task finalization is done by Complete_Task, which is called from
   --  an at-end handler that the compiler generates.

   procedure Task_Wrapper (Self_ID : Task_Id) is
      use type System.Parameters.Size_Type;
      use type SSE.Storage_Offset;
      use System.Standard_Library;
      use System.Stack_Usage;

      Bottom_Of_Stack : aliased Integer;

      Secondary_Stack_Size :
        constant SSE.Storage_Offset :=
          Self_ID.Common.Compiler_Data.Pri_Stack_Info.Size *
          SSE.Storage_Offset (Parameters.Sec_Stack_Ratio) / 100;

      Secondary_Stack :
        aliased SSE.Storage_Array
           (1 .. Secondary_Stack_Size);

      pragma Warnings (Off);
      Secondary_Stack_Address : System.Address := Secondary_Stack'Address;

      Small_Overflow_Guard    : constant := 4 * 1024;
      Big_Overflow_Guard      : constant := 16 * 1024;
      Small_Stack_Limit       : constant := 64 * 1024;
      --  ??? These three values are experimental, and seems to work on most
      --  platforms. They still need to be analyzed further.

      Size :
        Natural := Natural (Self_ID.Common.Compiler_Data.Pri_Stack_Info.Size);

      pragma Warnings (On);
      --  Address of secondary stack. In the fixed secondary stack case, this
      --  value is not modified, causing a warning, hence the bracketing with
      --  Warnings (Off/On).

      SEH_Table : aliased SSE.Storage_Array (1 .. 8);
      --  Structured Exception Registration table (2 words)

      procedure Install_SEH_Handler (Addr : System.Address);
      pragma Import (C, Install_SEH_Handler, "__gnat_install_SEH_handler");
      --  Install the SEH (Structured Exception Handling) handler

      Cause : Cause_Of_Termination := Normal;
      --  Indicates the reason why this task terminates. Normal corresponds to
      --  a task terminating due to completing the last statement of its body,
      --  or as a result of waiting on a terminate alternative. If the task
      --  terminates because it is being aborted then Cause will be set to
      --  Abnormal. If the task terminates because of an exception raised by
      --  the execution of its task body, then Cause is set to
      --  Unhandled_Exception.

      EO : Exception_Occurrence;
      --  If the task terminates because of an exception raised by the
      --  execution of its task body, then EO will contain the associated
      --  exception occurrence. Otherwise, it will contain Null_Occurrence.

      TH : Termination_Handler := null;
      --  Pointer to the protected procedure to be executed upon task
      --  termination.

      procedure Search_Fall_Back_Handler (ID : Task_Id);
      --  Procedure that searches recursively a fall-back handler through the
      --  master relationship. If the handler is found, its pointer is stored
      --  in TH.

      procedure Search_Fall_Back_Handler (ID : Task_Id) is
      begin
         --  If there is a fall back handler, store its pointer for later
         --  execution.

         if ID.Common.Fall_Back_Handler /= null then
            TH := ID.Common.Fall_Back_Handler;

         --  Otherwise look for a fall back handler in the parent

         elsif ID.Common.Parent /= null then
            Search_Fall_Back_Handler (ID.Common.Parent);

         --  Otherwise, do nothing

         else
            return;
         end if;
      end Search_Fall_Back_Handler;

   begin
      pragma Assert (Self_ID.Deferral_Level = 1);

      --  Assume a size of the stack taken at this stage

      if Size < Small_Stack_Limit then
         Size := Size - Small_Overflow_Guard;
      else
         Size := Size - Big_Overflow_Guard;
      end if;

      if not Parameters.Sec_Stack_Dynamic then
         Self_ID.Common.Compiler_Data.Sec_Stack_Addr :=
           Secondary_Stack'Address;
         SST.SS_Init (Secondary_Stack_Address, Integer (Secondary_Stack'Last));
         Size := Size - Natural (Secondary_Stack_Size);
      end if;

      if System.Stack_Usage.Is_Enabled then
         STPO.Lock_RTS;
         Initialize_Analyzer (Self_ID.Common.Analyzer,
                              Self_ID.Common.Task_Image
                                (1 .. Self_ID.Common.Task_Image_Len),
                              Size,
                              SSE.To_Integer (Bottom_Of_Stack'Address));
         STPO.Unlock_RTS;
         Fill_Stack (Self_ID.Common.Analyzer);
      end if;

      --  Set the guard page at the bottom of the stack. The call to unprotect
      --  the page is done in Terminate_Task

      Stack_Guard (Self_ID, True);

      --  Initialize low-level TCB components, that cannot be initialized
      --  by the creator. Enter_Task sets Self_ID.Known_Tasks_Index and
      --  also Self_ID.LL.Thread

      Enter_Task (Self_ID);

      --  We setup the SEH (Structured Exception Handling) handler if supported
      --  on the target.

      Install_SEH_Handler (SEH_Table'Address);

      --  Initialize exception occurrence

      Save_Occurrence (EO, Ada.Exceptions.Null_Occurrence);

      --  We lock RTS_Lock to wait for activator to finish activating the rest
      --  of the chain, so that everyone in the chain comes out in priority
      --  order.

      --  This also protects the value of
      --    Self_ID.Common.Activator.Common.Wait_Count.

      Lock_RTS;
      Unlock_RTS;

      if not System.Restrictions.Abort_Allowed then

         --  If Abort is not allowed, reset the deferral level since it will
         --  not get changed by the generated code. Keeping a default value
         --  of one would prevent some operations (e.g. select or delay) to
         --  proceed successfully.

         Self_ID.Deferral_Level := 0;
      end if;

      begin
         --  We are separating the following portion of the code in order to
         --  place the exception handlers in a different block. In this way,
         --  we do not call Set_Jmpbuf_Address (which needs Self) before we
         --  set Self in Enter_Task

         --  Call the task body procedure

         --  The task body is called with abort still deferred. That
         --  eliminates a dangerous window, for which we had to patch-up in
         --  Terminate_Task.

         --  During the expansion of the task body, we insert an RTS-call
         --  to Abort_Undefer, at the first point where abort should be
         --  allowed.

         Self_ID.Common.Task_Entry_Point (Self_ID.Common.Task_Arg);
         Initialization.Defer_Abort_Nestable (Self_ID);

      exception
         --  We can't call Terminate_Task in the exception handlers below,
         --  since there may be (e.g. in the case of GCC exception handling)
         --  clean ups associated with the exception handler that need to
         --  access task specific data.

         --  Defer abort so that this task can't be aborted while exiting

         when Standard'Abort_Signal =>
            Initialization.Defer_Abort_Nestable (Self_ID);

            --  Update the cause that motivated the task termination so that
            --  the appropriate information is passed to the task termination
            --  procedure. Task termination as a result of waiting on a
            --  terminate alternative is a normal termination, although it is
            --  implemented using the abort mechanisms.

            if Self_ID.Terminate_Alternative then
               Cause := Normal;
            else
               Cause := Abnormal;
            end if;
         when others =>
            --  ??? Using an E : others here causes CD2C11A  to fail on
            --      DEC Unix, see 7925-005.

            Initialization.Defer_Abort_Nestable (Self_ID);

            --  Perform the task specific exception tracing duty.  We handle
            --  these outputs here and not in the common notification routine
            --  because we need access to tasking related data and we don't
            --  want to drag dependencies against tasking related units in the
            --  the common notification units. Additionally, no trace is ever
            --  triggered from the common routine for the Unhandled_Raise case
            --  in tasks, since an exception never appears unhandled in this
            --  context because of this handler.

            if Exception_Trace = Unhandled_Raise then
               Trace_Unhandled_Exception_In_Task (Self_ID);
            end if;

            --  Update the cause that motivated the task termination so that
            --  the appropriate information is passed to the task termination
            --  procedure, as well as the associated Exception_Occurrence.

            Cause := Unhandled_Exception;
            Save_Occurrence (EO, SSL.Get_Current_Excep.all.all);
      end;

      --  Look for a task termination handler. This code is for all tasks but
      --  the environment task. The task termination code for the environment
      --  task is executed by SSL.Task_Termination_Handler.

      if Single_Lock then
         Lock_RTS;
      end if;

      Write_Lock (Self_ID);

      if Self_ID.Common.Specific_Handler /= null then
         TH := Self_ID.Common.Specific_Handler;
      else
         --  Look for a fall-back handler following the master relationship
         --  for the task.

         Search_Fall_Back_Handler (Self_ID);
      end if;

      Unlock (Self_ID);

      if Single_Lock then
         Unlock_RTS;
      end if;

      --  Execute the task termination handler if we found it

      if TH /= null then
         TH.all (Cause, Self_ID, EO);
      end if;

      if System.Stack_Usage.Is_Enabled then
         Compute_Result (Self_ID.Common.Analyzer);
         Report_Result (Self_ID.Common.Analyzer);
      end if;

      Terminate_Task (Self_ID);
   end Task_Wrapper;

   --------------------
   -- Terminate_Task --
   --------------------

   --  Before we allow the thread to exit, we must clean up. This is a
   --  a delicate job. We must wake up the task's master, who may immediately
   --  try to deallocate the ATCB out from under the current task WHILE IT IS
   --  STILL EXECUTING.

   --  To avoid this, the parent task must be blocked up to the latest
   --  statement executed. The trouble is that we have another step that we
   --  also want to postpone to the very end, i.e., calling SSL.Destroy_TSD.
   --  We have to postpone that until the end because compiler-generated code
   --  is likely to try to access that data at just about any point.

   --  We can't call Destroy_TSD while we are holding any other locks, because
   --  it locks Global_Task_Lock, and our deadlock prevention rules require
   --  that to be the outermost lock. Our first "solution" was to just lock
   --  Global_Task_Lock in addition to the other locks, and force the parent to
   --  also lock this lock between its wakeup and its freeing of the ATCB. See
   --  Complete_Task for the parent-side of the code that has the matching
   --  calls to Task_Lock and Task_Unlock. That was not really a solution,
   --  since the operation Task_Unlock continued to access the ATCB after
   --  unlocking, after which the parent was observed to race ahead, deallocate
   --  the ATCB, and then reallocate it to another task. The call to
   --  Undefer_Abortion in Task_Unlock by the "terminated" task was overwriting
   --  the data of the new task that reused the ATCB! To solve this problem, we
   --  introduced the new operation Final_Task_Unlock.

   procedure Terminate_Task (Self_ID : Task_Id) is
      Environment_Task : constant Task_Id := STPO.Environment_Task;
      Master_of_Task   : Integer;

   begin
      Debug.Task_Termination_Hook;

      if Runtime_Traces then
         Send_Trace_Info (T_Terminate);
      end if;

      --  Since GCC cannot allocate stack chunks efficiently without reordering
      --  some of the allocations, we have to handle this unexpected situation
      --  here. We should normally never have to call Vulnerable_Complete_Task
      --  here. See 6602-003 for more details.

      if Self_ID.Common.Activator /= null then
         Vulnerable_Complete_Task (Self_ID);
      end if;

      Initialization.Task_Lock (Self_ID);

      if Single_Lock then
         Lock_RTS;
      end if;

      Master_of_Task := Self_ID.Master_of_Task;

      --  Check if the current task is an independent task If so, decrement
      --  the Independent_Task_Count value.

      if Master_of_Task = 2 then
         if Single_Lock then
            Utilities.Independent_Task_Count :=
              Utilities.Independent_Task_Count - 1;
         else
            Write_Lock (Environment_Task);
            Utilities.Independent_Task_Count :=
              Utilities.Independent_Task_Count - 1;
            Unlock (Environment_Task);
         end if;
      end if;

      --  Unprotect the guard page if needed

      Stack_Guard (Self_ID, False);

      Utilities.Make_Passive (Self_ID, Task_Completed => True);

      if Single_Lock then
         Unlock_RTS;
      end if;

      pragma Assert (Check_Exit (Self_ID));

      SSL.Destroy_TSD (Self_ID.Common.Compiler_Data);
      Initialization.Final_Task_Unlock (Self_ID);

      --  WARNING: past this point, this thread must assume that the ATCB
      --  has been deallocated. It should not be accessed again.

      if Master_of_Task > 0 then
         STPO.Exit_Task;
      end if;
   end Terminate_Task;

   ----------------
   -- Terminated --
   ----------------

   function Terminated (T : Task_Id) return Boolean is
      Self_ID : constant Task_Id := STPO.Self;
      Result  : Boolean;

   begin
      Initialization.Defer_Abort_Nestable (Self_ID);

      if Single_Lock then
         Lock_RTS;
      end if;

      Write_Lock (T);
      Result := T.Common.State = Terminated;
      Unlock (T);

      if Single_Lock then
         Unlock_RTS;
      end if;

      Initialization.Undefer_Abort_Nestable (Self_ID);
      return Result;
   end Terminated;

   ----------------------------------------
   -- Trace_Unhandled_Exception_In_Task --
   ----------------------------------------

   procedure Trace_Unhandled_Exception_In_Task (Self_Id : Task_Id) is
      procedure To_Stderr (S : String);
      pragma Import (Ada, To_Stderr, "__gnat_to_stderr");

      use System.Soft_Links;
      use System.Standard_Library;

      function To_Address is new
        Unchecked_Conversion (Task_Id, System.Address);

      function Tailored_Exception_Information
        (E : Exception_Occurrence) return String;
      pragma Import
        (Ada, Tailored_Exception_Information,
         "__gnat_tailored_exception_information");

      Excep : constant Exception_Occurrence_Access :=
                SSL.Get_Current_Excep.all;

   begin
      --  This procedure is called by the task outermost handler in
      --  Task_Wrapper below, so only once the task stack has been fully
      --  unwound. The common notification routine has been called at the
      --  raise point already.

      To_Stderr ("task ");

      if Self_Id.Common.Task_Image_Len /= 0 then
         To_Stderr
           (Self_Id.Common.Task_Image (1 .. Self_Id.Common.Task_Image_Len));
         To_Stderr ("_");
      end if;

      To_Stderr (System.Address_Image (To_Address (Self_Id)));
      To_Stderr (" terminated by unhandled exception");
      To_Stderr ((1 => ASCII.LF));
      To_Stderr (Tailored_Exception_Information (Excep.all));
   end Trace_Unhandled_Exception_In_Task;

   ------------------------------------
   -- Vulnerable_Complete_Activation --
   ------------------------------------

   --  As in several other places, the locks of the activator and activated
   --  task are both locked here. This follows our deadlock prevention lock
   --  ordering policy, since the activated task must be created after the
   --  activator.

   procedure Vulnerable_Complete_Activation (Self_ID : Task_Id) is
      Activator : constant Task_Id := Self_ID.Common.Activator;

   begin
      pragma Debug (Debug.Trace (Self_ID, "V_Complete_Activation", 'C'));

      Write_Lock (Activator);
      Write_Lock (Self_ID);

      pragma Assert (Self_ID.Common.Activator /= null);

      --  Remove dangling reference to Activator, since a task may
      --  outlive its activator.

      Self_ID.Common.Activator := null;

      --  Wake up the activator, if it is waiting for a chain of tasks to
      --  activate, and we are the last in the chain to complete activation.

      if Activator.Common.State = Activator_Sleep then
         Activator.Common.Wait_Count := Activator.Common.Wait_Count - 1;

         if Activator.Common.Wait_Count = 0 then
            Wakeup (Activator, Activator_Sleep);
         end if;
      end if;

      --  The activator raises a Tasking_Error if any task it is activating
      --  is completed before the activation is done. However, if the reason
      --  for the task completion is an abort, we do not raise an exception.
      --  See RM 9.2(5).

      if not Self_ID.Callable and then Self_ID.Pending_ATC_Level /= 0 then
         Activator.Common.Activation_Failed := True;
      end if;

      Unlock (Self_ID);
      Unlock (Activator);

      --  After the activation, active priority should be the same
      --  as base priority. We must unlock the Activator first,
      --  though, since it should not wait if we have lower priority.

      if Get_Priority (Self_ID) /= Self_ID.Common.Base_Priority then
         Write_Lock (Self_ID);
         Set_Priority (Self_ID, Self_ID.Common.Base_Priority);
         Unlock (Self_ID);
      end if;
   end Vulnerable_Complete_Activation;

   --------------------------------
   -- Vulnerable_Complete_Master --
   --------------------------------

   procedure Vulnerable_Complete_Master (Self_ID : Task_Id) is
      C      : Task_Id;
      P      : Task_Id;
      CM     : constant Master_Level := Self_ID.Master_Within;
      T      : aliased Task_Id;

      To_Be_Freed : Task_Id;
      --  This is a list of ATCBs to be freed, after we have released
      --  all RTS locks. This is necessary because of the locking order
      --  rules, since the storage manager uses Global_Task_Lock.

      pragma Warnings (Off);
      function Check_Unactivated_Tasks return Boolean;
      pragma Warnings (On);
      --  Temporary error-checking code below. This is part of the checks
      --  added in the new run time. Call it only inside a pragma Assert.

      -----------------------------
      -- Check_Unactivated_Tasks --
      -----------------------------

      function Check_Unactivated_Tasks return Boolean is
      begin
         if not Single_Lock then
            Lock_RTS;
         end if;

         Write_Lock (Self_ID);

         C := All_Tasks_List;
         while C /= null loop
            if C.Common.Activator = Self_ID and then C.Master_of_Task = CM then
               return False;
            end if;

            if C.Common.Parent = Self_ID and then C.Master_of_Task = CM then
               Write_Lock (C);

               if C.Common.State = Unactivated then
                  return False;
               end if;

               Unlock (C);
            end if;

            C := C.Common.All_Tasks_Link;
         end loop;

         Unlock (Self_ID);

         if not Single_Lock then
            Unlock_RTS;
         end if;

         return True;
      end Check_Unactivated_Tasks;

   --  Start of processing for Vulnerable_Complete_Master

   begin
      pragma Debug
        (Debug.Trace (Self_ID, "V_Complete_Master", 'C'));

      pragma Assert (Self_ID.Common.Wait_Count = 0);
      pragma Assert (Self_ID.Deferral_Level > 0);

      --  Count how many active dependent tasks this master currently
      --  has, and record this in Wait_Count.

      --  This count should start at zero, since it is initialized to
      --  zero for new tasks, and the task should not exit the
      --  sleep-loops that use this count until the count reaches zero.

      --  While we're counting, if we run across any unactivated tasks that
      --  belong to this master, we summarily terminate them as required by
      --  RM-9.2(6).

      Lock_RTS;
      Write_Lock (Self_ID);

      C := All_Tasks_List;
      while C /= null loop

         --  Terminate unactivated (never-to-be activated) tasks

         if C.Common.Activator = Self_ID and then C.Master_of_Task = CM then
            pragma Assert (C.Common.State = Unactivated);
            --  Usually, C.Common.Activator = Self_ID implies C.Master_of_Task
            --  = CM. The only case where C is pending activation by this
            --  task, but the master of C is not CM is in Ada 2005, when C is
            --  part of a return object of a build-in-place function.

            Write_Lock (C);
            C.Common.Activator := null;
            C.Common.State := Terminated;
            C.Callable := False;
            Utilities.Cancel_Queued_Entry_Calls (C);
            Unlock (C);
         end if;

         --  Count it if dependent on this master

         if C.Common.Parent = Self_ID and then C.Master_of_Task = CM then
            Write_Lock (C);

            if C.Awake_Count /= 0 then
               Self_ID.Common.Wait_Count := Self_ID.Common.Wait_Count + 1;
            end if;

            Unlock (C);
         end if;

         C := C.Common.All_Tasks_Link;
      end loop;

      Self_ID.Common.State := Master_Completion_Sleep;
      Unlock (Self_ID);

      if not Single_Lock then
         Unlock_RTS;
      end if;

      --  Wait until dependent tasks are all terminated or ready to terminate.
      --  While waiting, the task may be awakened if the task's priority needs
      --  changing, or this master is aborted. In the latter case, we want
      --  to abort the dependents, and resume waiting until Wait_Count goes
      --  to zero.

      Write_Lock (Self_ID);

      loop
         Initialization.Poll_Base_Priority_Change (Self_ID);
         exit when Self_ID.Common.Wait_Count = 0;

         --  Here is a difference as compared to Complete_Master

         if Self_ID.Pending_ATC_Level < Self_ID.ATC_Nesting_Level
           and then not Self_ID.Dependents_Aborted
         then
            if Single_Lock then
               Abort_Dependents (Self_ID);
            else
               Unlock (Self_ID);
               Lock_RTS;
               Abort_Dependents (Self_ID);
               Unlock_RTS;
               Write_Lock (Self_ID);
            end if;
         else
            Sleep (Self_ID, Master_Completion_Sleep);
         end if;
      end loop;

      Self_ID.Common.State := Runnable;
      Unlock (Self_ID);

      --  Dependents are all terminated or on terminate alternatives.
      --  Now, force those on terminate alternatives to terminate, by
      --  aborting them.

      pragma Assert (Check_Unactivated_Tasks);

      if Self_ID.Alive_Count > 1 then
         --  ???
         --  Consider finding a way to skip the following extra steps if there
         --  are no dependents with terminate alternatives. This could be done
         --  by adding another count to the ATCB, similar to Awake_Count, but
         --  keeping track of tasks that are on terminate alternatives.

         pragma Assert (Self_ID.Common.Wait_Count = 0);

         --  Force any remaining dependents to terminate by aborting them

         if not Single_Lock then
            Lock_RTS;
         end if;

         Abort_Dependents (Self_ID);

         --  Above, when we "abort" the dependents we are simply using this
         --  operation for convenience. We are not required to support the full
         --  abort-statement semantics; in particular, we are not required to
         --  immediately cancel any queued or in-service entry calls. That is
         --  good, because if we tried to cancel a call we would need to lock
         --  the caller, in order to wake the caller up. Our anti-deadlock
         --  rules prevent us from doing that without releasing the locks on C
         --  and Self_ID. Releasing and retaking those locks would be wasteful
         --  at best, and should not be considered further without more
         --  detailed analysis of potential concurrent accesses to the
         --  ATCBs of C and Self_ID.

         --  Count how many "alive" dependent tasks this master currently
         --  has, and record this in Wait_Count. This count should start at
         --  zero, since it is initialized to zero for new tasks, and the
         --  task should not exit the sleep-loops that use this count until
         --  the count reaches zero.

         pragma Assert (Self_ID.Common.Wait_Count = 0);

         Write_Lock (Self_ID);

         C := All_Tasks_List;
         while C /= null loop
            if C.Common.Parent = Self_ID and then C.Master_of_Task = CM then
               Write_Lock (C);

               pragma Assert (C.Awake_Count = 0);

               if C.Alive_Count > 0 then
                  pragma Assert (C.Terminate_Alternative);
                  Self_ID.Common.Wait_Count := Self_ID.Common.Wait_Count + 1;
               end if;

               Unlock (C);
            end if;

            C := C.Common.All_Tasks_Link;
         end loop;

         Self_ID.Common.State := Master_Phase_2_Sleep;
         Unlock (Self_ID);

         if not Single_Lock then
            Unlock_RTS;
         end if;

         --  Wait for all counted tasks to finish terminating themselves

         Write_Lock (Self_ID);

         loop
            Initialization.Poll_Base_Priority_Change (Self_ID);
            exit when Self_ID.Common.Wait_Count = 0;
            Sleep (Self_ID, Master_Phase_2_Sleep);
         end loop;

         Self_ID.Common.State := Runnable;
         Unlock (Self_ID);
      end if;

      --  We don't wake up for abort here. We are already terminating just as
      --  fast as we can, so there is no point.

      --  Remove terminated tasks from the list of Self_ID's dependents, but
      --  don't free their ATCBs yet, because of lock order restrictions,
      --  which don't allow us to call "free" or "malloc" while holding any
      --  other locks. Instead, we put those ATCBs to be freed onto a
      --  temporary list, called To_Be_Freed.

      if not Single_Lock then
         Lock_RTS;
      end if;

      C := All_Tasks_List;
      P := null;
      while C /= null loop
         if C.Common.Parent = Self_ID and then C.Master_of_Task >= CM then
            if P /= null then
               P.Common.All_Tasks_Link := C.Common.All_Tasks_Link;
            else
               All_Tasks_List := C.Common.All_Tasks_Link;
            end if;

            T := C.Common.All_Tasks_Link;
            C.Common.All_Tasks_Link := To_Be_Freed;
            To_Be_Freed := C;
            C := T;

         else
            P := C;
            C := C.Common.All_Tasks_Link;
         end if;
      end loop;

      Unlock_RTS;

      --  Free all the ATCBs on the list To_Be_Freed

      --  The ATCBs in the list are no longer in All_Tasks_List, and after
      --  any interrupt entries are detached from them they should no longer
      --  be referenced.

      --  Global_Task_Lock (Task_Lock/Unlock) is locked in the loop below to
      --  avoid a race between a terminating task and its parent. The parent
      --  might try to deallocate the ACTB out from underneath the exiting
      --  task. Note that Free will also lock Global_Task_Lock, but that is
      --  OK, since this is the *one* lock for which we have a mechanism to
      --  support nested locking. See Task_Wrapper and its finalizer for more
      --  explanation.

      --  ???
      --  The check "T.Common.Parent /= null ..." below is to prevent dangling
      --  references to terminated library-level tasks, which could
      --  otherwise occur during finalization of library-level objects.
      --  A better solution might be to hook task objects into the
      --  finalization chain and deallocate the ATCB when the task
      --  object is deallocated. However, this change is not likely
      --  to gain anything significant, since all this storage should
      --  be recovered en-masse when the process exits.

      while To_Be_Freed /= null loop
         T := To_Be_Freed;
         To_Be_Freed := T.Common.All_Tasks_Link;

         --  ??? On SGI there is currently no Interrupt_Manager, that's
         --  why we need to check if the Interrupt_Manager_ID is null

         if T.Interrupt_Entry and Interrupt_Manager_ID /= null then
            declare
               Detach_Interrupt_Entries_Index : constant Task_Entry_Index := 1;
               --  Corresponds to the entry index of System.Interrupts.
               --  Interrupt_Manager.Detach_Interrupt_Entries.
               --  Be sure to update this value when changing
               --  Interrupt_Manager specs.

               type Param_Type is access all Task_Id;

               Param : aliased Param_Type := T'Access;

            begin
               System.Tasking.Rendezvous.Call_Simple
                 (Interrupt_Manager_ID, Detach_Interrupt_Entries_Index,
                  Param'Address);
            end;
         end if;

         if (T.Common.Parent /= null
              and then T.Common.Parent.Common.Parent /= null)
           or else T.Master_of_Task > 3
         then
            Initialization.Task_Lock (Self_ID);

            --  If Sec_Stack_Addr is not null, it means that Destroy_TSD
            --  has not been called yet (case of an unactivated task).

            if T.Common.Compiler_Data.Sec_Stack_Addr /= Null_Address then
               SSL.Destroy_TSD (T.Common.Compiler_Data);
            end if;

            Vulnerable_Free_Task (T);
            Initialization.Task_Unlock (Self_ID);
         end if;
      end loop;

      --  It might seem nice to let the terminated task deallocate its own
      --  ATCB. That would not cover the case of unactivated tasks. It also
      --  would force us to keep the underlying thread around past termination,
      --  since references to the ATCB are possible past termination.
      --  Currently, we get rid of the thread as soon as the task terminates,
      --  and let the parent recover the ATCB later.

      --  Some day, if we want to recover the ATCB earlier, at task
      --  termination, we could consider using "fat task IDs", that include the
      --  serial number with the ATCB pointer, to catch references to tasks
      --  that no longer have ATCBs. It is not clear how much this would gain,
      --  since the user-level task object would still be occupying storage.

      --  Make next master level up active.
      --  We don't need to lock the ATCB, since the value is only updated by
      --  each task for itself.

      Self_ID.Master_Within := CM - 1;
   end Vulnerable_Complete_Master;

   ------------------------------
   -- Vulnerable_Complete_Task --
   ------------------------------

   --  Complete the calling task

   --  This procedure must be called with abort deferred. It should only be
   --  called by Complete_Task and Finalize_Global_Tasks (for the environment
   --  task).

   --  The effect is similar to that of Complete_Master. Differences include
   --  the closing of entries here, and computation of the number of active
   --  dependent tasks in Complete_Master.

   --  We don't lock Self_ID before the call to Vulnerable_Complete_Activation,
   --  because that does its own locking, and because we do not need the lock
   --  to test Self_ID.Common.Activator. That value should only be read and
   --  modified by Self.

   procedure Vulnerable_Complete_Task (Self_ID : Task_Id) is
   begin
      pragma Assert (Self_ID.Deferral_Level > 0);
      pragma Assert (Self_ID = Self);
      pragma Assert (Self_ID.Master_Within = Self_ID.Master_of_Task + 1
                       or else
                     Self_ID.Master_Within = Self_ID.Master_of_Task + 2);
      pragma Assert (Self_ID.Common.Wait_Count = 0);
      pragma Assert (Self_ID.Open_Accepts = null);
      pragma Assert (Self_ID.ATC_Nesting_Level = 1);

      pragma Debug (Debug.Trace (Self_ID, "V_Complete_Task", 'C'));

      if Single_Lock then
         Lock_RTS;
      end if;

      Write_Lock (Self_ID);
      Self_ID.Callable := False;

      --  In theory, Self should have no pending entry calls left on its
      --  call-stack. Each async. select statement should clean its own call,
      --  and blocking entry calls should defer abort until the calls are
      --  cancelled, then clean up.

      Utilities.Cancel_Queued_Entry_Calls (Self_ID);
      Unlock (Self_ID);

      if Self_ID.Common.Activator /= null then
         Vulnerable_Complete_Activation (Self_ID);
      end if;

      if Single_Lock then
         Unlock_RTS;
      end if;

      --  If Self_ID.Master_Within = Self_ID.Master_of_Task + 2
      --  we may have dependent tasks for which we need to wait.
      --  Otherwise, we can just exit.

      if Self_ID.Master_Within = Self_ID.Master_of_Task + 2 then
         Vulnerable_Complete_Master (Self_ID);
      end if;
   end Vulnerable_Complete_Task;

   --------------------------
   -- Vulnerable_Free_Task --
   --------------------------

   --  Recover all runtime system storage associated with the task T.
   --  This should only be called after T has terminated and will no
   --  longer be referenced.

   --  For tasks created by an allocator that fails, due to an exception,
   --  it is called from Expunge_Unactivated_Tasks.

   --  For tasks created by elaboration of task object declarations it
   --  is called from the finalization code of the Task_Wrapper procedure.
   --  It is also called from Unchecked_Deallocation, for objects that
   --  are or contain tasks.

   procedure Vulnerable_Free_Task (T : Task_Id) is
   begin
      pragma Debug (Debug.Trace (Self, "Vulnerable_Free_Task", 'C', T));

      if Single_Lock then
         Lock_RTS;
      end if;

      Write_Lock (T);
      Initialization.Finalize_Attributes_Link.all (T);
      Unlock (T);

      if Single_Lock then
         Unlock_RTS;
      end if;

      System.Task_Primitives.Operations.Finalize_TCB (T);
   end Vulnerable_Free_Task;

--  Package elaboration code

begin
   --  Establish the Adafinal softlink

   --  This is not done inside the central RTS initialization routine
   --  to avoid with-ing this package from System.Tasking.Initialization.

   SSL.Adafinal := Finalize_Global_Tasks'Access;

   --  Establish soft links for subprograms that manipulate master_id's.
   --  This cannot be done when the RTS is initialized, because of various
   --  elaboration constraints.

   SSL.Current_Master  := Stages.Current_Master'Access;
   SSL.Enter_Master    := Stages.Enter_Master'Access;
   SSL.Complete_Master := Stages.Complete_Master'Access;
end System.Tasking.Stages;<|MERGE_RESOLUTION|>--- conflicted
+++ resolved
@@ -523,17 +523,11 @@
    begin
       --  If Master is greater than the current master, it means that Master
       --  has already awaited its dependent tasks. This raises Program_Error,
-<<<<<<< HEAD
-      --  by 4.8(10.3/2). See AI-280.
-
-      if Master > Self_ID.Master_Within then
-=======
       --  by 4.8(10.3/2). See AI-280. Ignore this check for foreign threads.
 
       if Self_ID.Master_of_Task /= Foreign_Task_Level
         and then Master > Self_ID.Master_Within
       then
->>>>>>> 1177f497
          raise Program_Error with
            "create task after awaiting termination";
       end if;
