--- conflicted
+++ resolved
@@ -6,11 +6,7 @@
 --                                                                          --
 --                                 S p e c                                  --
 --                                                                          --
-<<<<<<< HEAD
---          Copyright (C) 1992-2006, Free Software Foundation, Inc.         --
-=======
 --          Copyright (C) 1992-2007, Free Software Foundation, Inc.         --
->>>>>>> 751ff693
 --                                                                          --
 -- GNAT is free software;  you can  redistribute it  and/or modify it under --
 -- terms of the  GNU General Public License as published  by the Free Soft- --
@@ -19,14 +15,8 @@
 -- OUT ANY WARRANTY;  without even the  implied warranty of MERCHANTABILITY --
 -- or FITNESS FOR A PARTICULAR PURPOSE.  See the GNU General Public License --
 -- for  more details.  You should have  received  a copy of the GNU General --
-<<<<<<< HEAD
--- Public License  distributed with GNAT;  see file COPYING.  If not, write --
--- to  the  Free Software Foundation,  51  Franklin  Street,  Fifth  Floor, --
--- Boston, MA 02110-1301, USA.                                              --
-=======
 -- Public License  distributed with GNAT; see file COPYING3.  If not, go to --
 -- http://www.gnu.org/licenses for a complete copy of the license.          --
->>>>>>> 751ff693
 --                                                                          --
 -- GNAT was originally developed  by the GNAT team at  New York University. --
 -- Extensive contributions were provided by Ada Core Technologies Inc.      --
@@ -130,34 +120,20 @@
    --  subprogram of the parent type.
 
    procedure Derive_Subprograms
-<<<<<<< HEAD
-     (Parent_Type           : Entity_Id;
-      Derived_Type          : Entity_Id;
-      Generic_Actual        : Entity_Id := Empty);
-=======
      (Parent_Type    : Entity_Id;
       Derived_Type   : Entity_Id;
       Generic_Actual : Entity_Id := Empty);
->>>>>>> 751ff693
    --  To complete type derivation, collect/retrieve the primitive operations
    --  of the parent type, and replace the subsidiary subtypes with the derived
    --  type, to build the specs of the inherited ops. For generic actuals, the
    --  mapping of the primitive operations to those of the parent type is also
    --  done by rederiving the operations within the instance. For tagged types,
    --  the derived subprograms are aliased to those of the actual, not those of
-<<<<<<< HEAD
-   --  the ancestor. The last two params are used in case of derivation from
-   --  abstract interface types: No_Predefined_Prims is used to avoid the
-   --  derivation of predefined primitives from an abstract interface.
-=======
    --  the ancestor.
->>>>>>> 751ff693
    --
    --  Note: one might expect this to be private to the package body, but
    --  there is one rather unusual usage in package Exp_Dist.
 
-<<<<<<< HEAD
-=======
    function Find_Hidden_Interface
      (Src  : Elist_Id;
       Dest : Elist_Id) return Entity_Id;
@@ -165,7 +141,6 @@
    --  in the list Dest. Return the first differing interface, or Empty
    --  otherwise.
 
->>>>>>> 751ff693
    function Find_Type_Of_Subtype_Indic (S : Node_Id) return Entity_Id;
    --  Given a subtype indication S (which is really an N_Subtype_Indication
    --  node or a plain N_Identifier), find the type of the subtype mark.
@@ -275,23 +250,12 @@
    --  Prev is entity on the partial view, on which references are posted.
 
    function Replace_Anonymous_Access_To_Protected_Subprogram
-<<<<<<< HEAD
-     (N      : Node_Id;
-      Prev_E : Entity_Id) return Entity_Id;
-   --  Ada 2005 (AI-254): Create and decorate an internal full type declaration
-   --  in the enclosing scope corresponding to an anonymous access to protected
-   --  subprogram. In addition, replace the anonymous access by an occurrence
-   --  of this internal type. Prev_Etype is used to link the new internal
-   --  entity with the anonymous entity. Return the entity of this type
-   --  declaration.
-=======
      (N : Node_Id) return Entity_Id;
    --  Ada 2005 (AI-254): Create and decorate an internal full type declaration
    --  for an anonymous access to protected subprogram. For a record component
    --  declaration, the type is created in the enclosing scope, for an array
    --  type declaration or an object declaration it is simply placed ahead of
    --  this declaration.
->>>>>>> 751ff693
 
    procedure Set_Completion_Referenced (E : Entity_Id);
    --  If E is the completion of a private or incomplete  type declaration,
