--- conflicted
+++ resolved
@@ -6,11 +6,7 @@
 --                                                                          --
 --                                 S p e c                                  --
 --                                                                          --
-<<<<<<< HEAD
---          Copyright (C) 1992-2005, Free Software Foundation, Inc.         --
-=======
 --          Copyright (C) 1992-2006, Free Software Foundation, Inc.         --
->>>>>>> c355071f
 --                                                                          --
 -- GNAT is free software;  you can  redistribute it  and/or modify it under --
 -- terms of the  GNU General Public License as published  by the Free Soft- --
@@ -110,15 +106,6 @@
    --  identifier of a package body, and errors are posted on that node,
    --  rather than on the declarations that require completion in the package
    --  declaration.
-
-   procedure Collect_Interfaces
-     (N            : Node_Id;
-      Derived_Type : Entity_Id);
-   --  Ada 2005 (AI-251): Subsidiary procedure to Build_Derived_Record_Type
-   --  and Analyze_Formal_Interface_Type.
-   --  Collect the list of interfaces that are not already implemented by the
-   --  ancestors. This is the list of interfaces for which we must provide
-   --  additional tag components.
 
    procedure Derive_Subprogram
      (New_Subp     : in out Entity_Id;
@@ -136,12 +123,7 @@
    procedure Derive_Subprograms
      (Parent_Type           : Entity_Id;
       Derived_Type          : Entity_Id;
-<<<<<<< HEAD
-      Generic_Actual        : Entity_Id := Empty;
-      No_Predefined_Prims   : Boolean   := False);
-=======
       Generic_Actual        : Entity_Id := Empty);
->>>>>>> c355071f
    --  To complete type derivation, collect/retrieve the primitive operations
    --  of the parent type, and replace the subsidiary subtypes with the derived
    --  type, to build the specs of the inherited ops. For generic actuals, the
