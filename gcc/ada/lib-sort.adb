--- conflicted
+++ resolved
@@ -6,11 +6,7 @@
 --                                                                          --
 --                                 B o d y                                  --
 --                                                                          --
-<<<<<<< HEAD
---          Copyright (C) 1992-2005, Free Software Foundation, Inc.         --
-=======
 --          Copyright (C) 1992-2007, Free Software Foundation, Inc.         --
->>>>>>> 751ff693
 --                                                                          --
 -- GNAT is free software;  you can  redistribute it  and/or modify it under --
 -- terms of the  GNU General Public License as published  by the Free Soft- --
@@ -51,11 +47,8 @@
 
    procedure Move_Uname (From : Natural; To : Natural);
    --  Move routine needed by the sorting routine below
-<<<<<<< HEAD
-=======
 
    package Sorting is new GNAT.Heap_Sort_G (Move_Uname, Lt_Uname);
->>>>>>> 751ff693
 
    --------------
    -- Lt_Uname --
@@ -67,17 +60,10 @@
       --  at the bottom of the list. They are recognized because they are
       --  the only ones without a Unit_Name.
 
-<<<<<<< HEAD
-      if Units.Table (T (C1)).Unit_Name = No_Name then
-         return False;
-
-      elsif Units.Table (T (C2)).Unit_Name = No_Name then
-=======
       if Units.Table (T (C1)).Unit_Name = No_Unit_Name then
          return False;
 
       elsif Units.Table (T (C2)).Unit_Name = No_Unit_Name then
->>>>>>> 751ff693
          return True;
 
       else
