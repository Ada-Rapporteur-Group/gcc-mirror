--- conflicted
+++ resolved
@@ -6,11 +6,7 @@
 --                                                                          --
 --                                 B o d y                                  --
 --                                                                          --
-<<<<<<< HEAD
---         Copyright (C) 1996-2005 Free Software Foundation, Inc.           --
-=======
 --         Copyright (C) 1996-2006, Free Software Foundation, Inc.          --
->>>>>>> c355071f
 --                                                                          --
 -- GARLIC is free software;  you can redistribute it and/or modify it under --
 -- terms of the  GNU General Public License  as published by the Free Soft- --
@@ -1045,11 +1041,7 @@
    -- W_AD --
    ----------
 
-<<<<<<< HEAD
-   procedure W_AD (Stream : not null access RST; Item : in Fat_Pointer) is
-=======
    procedure W_AD (Stream : not null access RST; Item : Fat_Pointer) is
->>>>>>> c355071f
       S : XDR_S_TM;
       U : XDR_TM;
 
@@ -1079,11 +1071,7 @@
    -- W_AS --
    ----------
 
-<<<<<<< HEAD
-   procedure W_AS (Stream : not null access RST; Item : in Thin_Pointer) is
-=======
    procedure W_AS (Stream : not null access RST; Item : Thin_Pointer) is
->>>>>>> c355071f
       S : XDR_S_TM;
       U : XDR_TM := XDR_TM (To_XDR_SA (Item.P1));
 
@@ -1104,11 +1092,7 @@
    -- W_B --
    ---------
 
-<<<<<<< HEAD
-   procedure W_B (Stream : not null access RST; Item : in Boolean) is
-=======
    procedure W_B (Stream : not null access RST; Item : Boolean) is
->>>>>>> c355071f
    begin
       if Item then
          W_SSU (Stream, 1);
@@ -1121,11 +1105,7 @@
    -- W_C --
    ---------
 
-<<<<<<< HEAD
-   procedure W_C (Stream : not null access RST; Item : in Character) is
-=======
    procedure W_C (Stream : not null access RST; Item : Character) is
->>>>>>> c355071f
       S : XDR_S_C;
 
       pragma Assert (C_L = 1);
@@ -1143,11 +1123,7 @@
    -- W_F --
    ---------
 
-<<<<<<< HEAD
-   procedure W_F (Stream : not null access RST; Item : in Float) is
-=======
    procedure W_F (Stream : not null access RST; Item : Float) is
->>>>>>> c355071f
       I       : constant Precision := Single;
       E_Size  : Integer  renames Fields (I).E_Size;
       E_Bias  : Integer  renames Fields (I).E_Bias;
@@ -1229,11 +1205,7 @@
    -- W_I --
    ---------
 
-<<<<<<< HEAD
-   procedure W_I (Stream : not null access RST; Item : in Integer) is
-=======
    procedure W_I (Stream : not null access RST; Item : Integer) is
->>>>>>> c355071f
       S : XDR_S_I;
       U : XDR_U;
 
@@ -1267,11 +1239,7 @@
    -- W_LF --
    ----------
 
-<<<<<<< HEAD
-   procedure W_LF (Stream : not null access RST; Item : in Long_Float) is
-=======
    procedure W_LF (Stream : not null access RST; Item : Long_Float) is
->>>>>>> c355071f
       I       : constant Precision := Double;
       E_Size  : Integer  renames Fields (I).E_Size;
       E_Bias  : Integer  renames Fields (I).E_Bias;
@@ -1353,11 +1321,7 @@
    -- W_LI --
    ----------
 
-<<<<<<< HEAD
-   procedure W_LI (Stream : not null access RST; Item : in Long_Integer) is
-=======
    procedure W_LI (Stream : not null access RST; Item : Long_Integer) is
->>>>>>> c355071f
       S : XDR_S_LI;
       U : Unsigned;
       X : Long_Unsigned;
@@ -1403,11 +1367,7 @@
    -- W_LLF --
    -----------
 
-<<<<<<< HEAD
-   procedure W_LLF (Stream : not null access RST; Item : in Long_Long_Float) is
-=======
    procedure W_LLF (Stream : not null access RST; Item : Long_Long_Float) is
->>>>>>> c355071f
       I       : constant Precision := Quadruple;
       E_Size  : Integer  renames Fields (I).E_Size;
       E_Bias  : Integer  renames Fields (I).E_Bias;
@@ -1503,11 +1463,7 @@
    -----------
 
    procedure W_LLI (Stream : not null access RST;
-<<<<<<< HEAD
-                    Item   : in Long_Long_Integer)
-=======
                     Item   : Long_Long_Integer)
->>>>>>> c355071f
    is
       S : XDR_S_LLI;
       U : Unsigned;
@@ -1555,11 +1511,7 @@
    -----------
 
    procedure W_LLU (Stream : not null access RST;
-<<<<<<< HEAD
-                    Item   : in Long_Long_Unsigned) is
-=======
                     Item   : Long_Long_Unsigned) is
->>>>>>> c355071f
       S : XDR_S_LLU;
       U : Unsigned;
       X : Long_Long_Unsigned := Item;
@@ -1596,11 +1548,7 @@
    -- W_LU --
    ----------
 
-<<<<<<< HEAD
-   procedure W_LU (Stream : not null access RST; Item : in Long_Unsigned) is
-=======
    procedure W_LU (Stream : not null access RST; Item : Long_Unsigned) is
->>>>>>> c355071f
       S : XDR_S_LU;
       U : Unsigned;
       X : Long_Unsigned := Item;
@@ -1636,11 +1584,7 @@
    -- W_SF --
    ----------
 
-<<<<<<< HEAD
-   procedure W_SF (Stream : not null access RST; Item : in Short_Float) is
-=======
    procedure W_SF (Stream : not null access RST; Item : Short_Float) is
->>>>>>> c355071f
       I       : constant Precision := Single;
       E_Size  : Integer  renames Fields (I).E_Size;
       E_Bias  : Integer  renames Fields (I).E_Bias;
@@ -1722,11 +1666,7 @@
    -- W_SI --
    ----------
 
-<<<<<<< HEAD
-   procedure W_SI (Stream : not null access RST; Item : in Short_Integer) is
-=======
    procedure W_SI (Stream : not null access RST; Item : Short_Integer) is
->>>>>>> c355071f
       S : XDR_S_SI;
       U : XDR_SU;
 
@@ -1762,11 +1702,7 @@
 
    procedure W_SSI
      (Stream : not null access RST;
-<<<<<<< HEAD
-      Item   : in Short_Short_Integer)
-=======
       Item   : Short_Short_Integer)
->>>>>>> c355071f
    is
       S : XDR_S_SSI;
       U : XDR_SSU;
@@ -1796,11 +1732,7 @@
 
    procedure W_SSU
      (Stream : not null access RST;
-<<<<<<< HEAD
-      Item   : in Short_Short_Unsigned)
-=======
       Item   : Short_Short_Unsigned)
->>>>>>> c355071f
    is
       U : constant XDR_SSU := XDR_SSU (Item);
       S : XDR_S_SSU;
@@ -1815,11 +1747,7 @@
    -- W_SU --
    ----------
 
-<<<<<<< HEAD
-   procedure W_SU (Stream : not null access RST; Item : in Short_Unsigned) is
-=======
    procedure W_SU (Stream : not null access RST; Item : Short_Unsigned) is
->>>>>>> c355071f
       S : XDR_S_SU;
       U : XDR_SU := XDR_SU (Item);
 
@@ -1844,11 +1772,7 @@
    -- W_U --
    ---------
 
-<<<<<<< HEAD
-   procedure W_U (Stream : not null access RST; Item : in Unsigned) is
-=======
    procedure W_U (Stream : not null access RST; Item : Unsigned) is
->>>>>>> c355071f
       S : XDR_S_U;
       U : XDR_U := XDR_U (Item);
 
@@ -1873,11 +1797,7 @@
    -- W_WC --
    ----------
 
-<<<<<<< HEAD
-   procedure W_WC (Stream : not null access RST; Item : in Wide_Character) is
-=======
    procedure W_WC (Stream : not null access RST; Item : Wide_Character) is
->>>>>>> c355071f
       S : XDR_S_WC;
       U : XDR_WC;
 
