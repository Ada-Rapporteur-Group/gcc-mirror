--- conflicted
+++ resolved
@@ -6,11 +6,7 @@
 --                                                                          --
 --                                 B o d y                                  --
 --                                                                          --
-<<<<<<< HEAD
---          Copyright (C) 1992-2009, Free Software Foundation, Inc.         --
-=======
 --          Copyright (C) 1992-2011, Free Software Foundation, Inc.         --
->>>>>>> 3082eeb7
 --                                                                          --
 -- GNAT is free software;  you can  redistribute it  and/or modify it under --
 -- terms of the  GNU General Public License as published  by the Free Soft- --
@@ -215,11 +211,7 @@
    --
    --  If Stat is set True on return, then Is_Static_Expression is also set
    --  true in node N. There are some cases where this is over-enthusiastic,
-<<<<<<< HEAD
-   --  e.g. in the two operand case below, for string comaprison, the result
-=======
    --  e.g. in the two operand case below, for string comparison, the result
->>>>>>> 3082eeb7
    --  is not static even though the two operands are static. In such cases,
    --  the caller must reset the Is_Static_Expression flag in N.
 
@@ -649,8 +641,6 @@
          --  entity is non-volatile. This does not however apply to Float
          --  types, since we may have two NaN values and they should never
          --  compare equal.
-<<<<<<< HEAD
-=======
 
          --  If the entity is a discriminant, the two expressions may be bounds
          --  of components of objects of the same discriminated type. The
@@ -658,7 +648,6 @@
          --  result is unknown.
 
          --  It would be better to comment individual branches of this test ???
->>>>>>> 3082eeb7
 
          if Nkind_In (Lf, N_Identifier, N_Expanded_Name)
            and then Nkind_In (Rf, N_Identifier, N_Expanded_Name)
@@ -975,15 +964,12 @@
                      return Unknown;
                   end if;
                end if;
-<<<<<<< HEAD
-=======
 
             --  If the range of either operand cannot be determined, nothing
             --  further can be inferred.
 
             else
                return Unknown;
->>>>>>> 3082eeb7
             end if;
          end;
 
@@ -2589,15 +2575,9 @@
 
    begin
       --  Can only fold if target is string or scalar and subtype is static.
-<<<<<<< HEAD
-      --  Also, do not fold if our parent is an allocator (this is because
-      --  the qualified expression is really part of the syntactic structure
-      --  of an allocator, and we do not want to end up with something that
-=======
       --  Also, do not fold if our parent is an allocator (this is because the
       --  qualified expression is really part of the syntactic structure of an
       --  allocator, and we do not want to end up with something that
->>>>>>> 3082eeb7
       --  corresponds to "new 1" where the 1 is the result of folding a
       --  qualified expression).
 
@@ -2697,15 +2677,9 @@
    -- Eval_Relational_Op --
    ------------------------
 
-<<<<<<< HEAD
-   --  Relational operations are static functions, so the result is static
-   --  if both operands are static (RM 4.9(7), 4.9(20)), except that for
-   --  strings, the result is never static, even if the operands are.
-=======
    --  Relational operations are static functions, so the result is static if
    --  both operands are static (RM 4.9(7), 4.9(20)), except that for strings,
    --  the result is never static, even if the operands are.
->>>>>>> 3082eeb7
 
    procedure Eval_Relational_Op (N : Node_Id) is
       Left   : constant Node_Id   := Left_Opnd (N);
@@ -2941,8 +2915,6 @@
       if not Is_Scalar_Type (Typ) then
          Stat := False;
          Set_Is_Static_Expression (N, False);
-<<<<<<< HEAD
-=======
       end if;
 
       --  For operators on universal numeric types called as functions with
@@ -2954,7 +2926,6 @@
          Is_Universal_Numeric_Type (Etype (Right))
       then
          Otype := Find_Universal_Operator_Type (N);
->>>>>>> 3082eeb7
       end if;
 
       --  For static real type expressions, we cannot use Compile_Time_Compare
@@ -3054,8 +3025,6 @@
          end;
 
          Fold_Uint (N, Test (Result), Stat);
-<<<<<<< HEAD
-=======
       end if;
 
       --  For the case of a folded relational operator on a specific numeric
@@ -3063,7 +3032,6 @@
 
       if Present (Otype) then
          Freeze_Before (N, Otype);
->>>>>>> 3082eeb7
       end if;
 
       Warn_On_Known_Condition (N);
@@ -3163,11 +3131,7 @@
 
       if (Kind = N_And_Then and then Is_False (Left_Int))
             or else
-<<<<<<< HEAD
-         (Kind = N_Or_Else  and then Is_True (Left_Int))
-=======
          (Kind = N_Or_Else  and then Is_True  (Left_Int))
->>>>>>> 3082eeb7
       then
          Fold_Uint (N, Left_Int, Rstat);
          return;
@@ -4251,84 +4215,9 @@
       Fixed_Int    : Boolean := False;
       Int_Real     : Boolean := False) return Boolean
    is
-<<<<<<< HEAD
-      Val  : Uint;
-      Valr : Ureal;
-
-      pragma Warnings (Off, Assume_Valid);
-      --  For now Assume_Valid is unreferenced since the current implementation
-      --  always returns False if N is not a compile time known value, but we
-      --  keep the parameter to allow for future enhancements in which we try
-      --  to get the information in the variable case as well.
-
-   begin
-      --  Universal types have no range limits, so always in range
-
-      if Typ = Universal_Integer or else Typ = Universal_Real then
-         return True;
-
-      --  Never in range if not scalar type. Don't know if this can
-      --  actually happen, but our spec allows it, so we must check!
-
-      elsif not Is_Scalar_Type (Typ) then
-         return False;
-
-      --  Never in range unless we have a compile time known value
-
-      elsif not Compile_Time_Known_Value (N) then
-         return False;
-
-      --  General processing with a known compile time value
-
-      else
-         declare
-            Lo       : Node_Id;
-            Hi       : Node_Id;
-            LB_Known : Boolean;
-            UB_Known : Boolean;
-
-         begin
-            Lo := Type_Low_Bound  (Typ);
-            Hi := Type_High_Bound (Typ);
-
-            LB_Known := Compile_Time_Known_Value (Lo);
-            UB_Known := Compile_Time_Known_Value (Hi);
-
-            --  Fixed point types should be considered as such only in
-            --  flag Fixed_Int is set to False.
-
-            if Is_Floating_Point_Type (Typ)
-              or else (Is_Fixed_Point_Type (Typ) and then not Fixed_Int)
-              or else Int_Real
-            then
-               Valr := Expr_Value_R (N);
-
-               if LB_Known and then Valr >= Expr_Value_R (Lo)
-                 and then UB_Known and then Valr <= Expr_Value_R (Hi)
-               then
-                  return True;
-               else
-                  return False;
-               end if;
-
-            else
-               Val := Expr_Value (N);
-
-               if         LB_Known and then Val >= Expr_Value (Lo)
-                 and then UB_Known and then Val <= Expr_Value (Hi)
-               then
-                  return True;
-               else
-                  return False;
-               end if;
-            end if;
-         end;
-      end if;
-=======
    begin
       return Test_In_Range (N, Typ, Assume_Valid, Fixed_Int, Int_Real)
                = In_Range;
->>>>>>> 3082eeb7
    end Is_In_Range;
 
    -------------------
@@ -4452,96 +4341,9 @@
       Fixed_Int    : Boolean := False;
       Int_Real     : Boolean := False) return Boolean
    is
-<<<<<<< HEAD
-      Val  : Uint;
-      Valr : Ureal;
-
-      pragma Warnings (Off, Assume_Valid);
-      --  For now Assume_Valid is unreferenced since the current implementation
-      --  always returns False if N is not a compile time known value, but we
-      --  keep the parameter to allow for future enhancements in which we try
-      --  to get the information in the variable case as well.
-
-   begin
-      --  Universal types have no range limits, so always in range
-
-      if Typ = Universal_Integer or else Typ = Universal_Real then
-         return False;
-
-      --  Never out of range if not scalar type. Don't know if this can
-      --  actually happen, but our spec allows it, so we must check!
-
-      elsif not Is_Scalar_Type (Typ) then
-         return False;
-
-      --  Never out of range if this is a generic type, since the bounds
-      --  of generic types are junk. Note that if we only checked for
-      --  static expressions (instead of compile time known values) below,
-      --  we would not need this check, because values of a generic type
-      --  can never be static, but they can be known at compile time.
-
-      elsif Is_Generic_Type (Typ) then
-         return False;
-
-      --  Never out of range unless we have a compile time known value
-
-      elsif not Compile_Time_Known_Value (N) then
-         return False;
-
-      else
-         declare
-            Lo       : Node_Id;
-            Hi       : Node_Id;
-            LB_Known : Boolean;
-            UB_Known : Boolean;
-
-         begin
-            Lo := Type_Low_Bound (Typ);
-            Hi := Type_High_Bound (Typ);
-
-            LB_Known := Compile_Time_Known_Value (Lo);
-            UB_Known := Compile_Time_Known_Value (Hi);
-
-            --  Real types (note that fixed-point types are not treated
-            --  as being of a real type if the flag Fixed_Int is set,
-            --  since in that case they are regarded as integer types).
-
-            if Is_Floating_Point_Type (Typ)
-              or else (Is_Fixed_Point_Type (Typ) and then not Fixed_Int)
-              or else Int_Real
-            then
-               Valr := Expr_Value_R (N);
-
-               if LB_Known and then Valr < Expr_Value_R (Lo) then
-                  return True;
-
-               elsif UB_Known and then Expr_Value_R (Hi) < Valr then
-                  return True;
-
-               else
-                  return False;
-               end if;
-
-            else
-               Val := Expr_Value (N);
-
-               if LB_Known and then Val < Expr_Value (Lo) then
-                  return True;
-
-               elsif UB_Known and then Expr_Value (Hi) < Val then
-                  return True;
-
-               else
-                  return False;
-               end if;
-            end if;
-         end;
-      end if;
-=======
    begin
       return Test_In_Range (N, Typ, Assume_Valid, Fixed_Int, Int_Real)
                = Out_Of_Range;
->>>>>>> 3082eeb7
    end Is_Out_Of_Range;
 
    ---------------------
