--- conflicted
+++ resolved
@@ -6,11 +6,7 @@
 --                                                                          --
 --                                 B o d y                                  --
 --                                                                          --
-<<<<<<< HEAD
---          Copyright (C) 1992-2006, Free Software Foundation, Inc.         --
-=======
 --          Copyright (C) 1992-2007, Free Software Foundation, Inc.         --
->>>>>>> 751ff693
 --                                                                          --
 -- GNAT is free software;  you can  redistribute it  and/or modify it under --
 -- terms of the  GNU General Public License as published  by the Free Soft- --
@@ -133,10 +129,7 @@
    function Compose (Fraction : T; Exponent : UI) return T is
       Arg_Frac : T;
       Arg_Exp  : UI;
-<<<<<<< HEAD
-=======
       pragma Unreferenced (Arg_Exp);
->>>>>>> 751ff693
    begin
       Decompose (Fraction, Arg_Frac, Arg_Exp);
       return Scaling (Arg_Frac, Exponent);
@@ -259,10 +252,7 @@
    function Exponent (X : T) return UI is
       X_Frac : T;
       X_Exp  : UI;
-<<<<<<< HEAD
-=======
       pragma Unreferenced (X_Frac);
->>>>>>> 751ff693
    begin
       Decompose (X, X_Frac, X_Exp);
       return X_Exp;
@@ -291,10 +281,7 @@
    function Fraction (X : T) return T is
       X_Frac : T;
       X_Exp  : UI;
-<<<<<<< HEAD
-=======
       pragma Unreferenced (X_Exp);
->>>>>>> 751ff693
    begin
       Decompose (X, X_Frac, X_Exp);
       return X_Frac;
@@ -777,11 +764,7 @@
    --  in Exp_Attr by using the Valid functions in Vax_Float_Operations rather
    --  than the corresponding instantiation of this function.
 
-<<<<<<< HEAD
-   function Valid (X : access T) return Boolean is
-=======
    function Valid (X : not null access T) return Boolean is
->>>>>>> 751ff693
 
       IEEE_Emin : constant Integer := T'Machine_Emin - 1;
       IEEE_Emax : constant Integer := T'Machine_Emax - 1;
