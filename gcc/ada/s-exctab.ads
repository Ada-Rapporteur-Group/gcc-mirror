--- conflicted
+++ resolved
@@ -6,11 +6,7 @@
 --                                                                          --
 --                                 S p e c                                  --
 --                                                                          --
-<<<<<<< HEAD
---          Copyright (C) 1996-2005 Free Software Foundation, Inc.          --
-=======
 --          Copyright (C) 1996-2007, Free Software Foundation, Inc.         --
->>>>>>> 751ff693
 --                                                                          --
 -- GNAT is free software;  you can  redistribute it  and/or modify it under --
 -- terms of the  GNU General Public License as published  by the Free Soft- --
@@ -39,13 +35,10 @@
 --  registered exception names, for the implementation of the mapping
 --  of names to exceptions (used for exception streams and attributes)
 
-<<<<<<< HEAD
-=======
 pragma Warnings (Off);
 pragma Compiler_Unit;
 pragma Warnings (On);
 
->>>>>>> 751ff693
 with System.Standard_Library;
 
 package System.Exception_Table is
@@ -73,11 +66,7 @@
    --  does not exist yet, null is returned.
 
    function Registered_Exceptions_Count return Natural;
-<<<<<<< HEAD
-   --  Return the number of currently registered exceptions.
-=======
    --  Return the number of currently registered exceptions
->>>>>>> 751ff693
 
    type Exception_Data_Array is array (Natural range <>)
      of SSL.Exception_Data_Ptr;
@@ -85,10 +74,6 @@
    procedure Get_Registered_Exceptions
      (List : out Exception_Data_Array;
       Last : out Integer);
-<<<<<<< HEAD
-   --  Return the list of registered exceptions.
-=======
    --  Return the list of registered exceptions
->>>>>>> 751ff693
 
 end System.Exception_Table;