/****************************************************************************
 *                                                                          *
 *                         GNAT COMPILER COMPONENTS                         *
 *                                                                          *
 *                                 M I S C                                  *
 *                                                                          *
 *                           C Implementation File                          *
 *                                                                          *
 *          Copyright (C) 1992-2010, Free Software Foundation, Inc.         *
 *                                                                          *
 * GNAT is free software;  you can  redistribute it  and/or modify it under *
 * terms of the  GNU General Public License as published  by the Free Soft- *
 * ware  Foundation;  either version 3,  or (at your option) any later ver- *
 * sion.  GNAT is distributed in the hope that it will be useful, but WITH- *
 * OUT ANY WARRANTY;  without even the  implied warranty of MERCHANTABILITY *
 * or FITNESS FOR A PARTICULAR PURPOSE.  See the GNU General Public License *
 * for  more details.  You should have  received  a copy of the GNU General *
 * Public License  distributed  with GNAT;  see file  COPYING3.  If not see *
 * <http://www.gnu.org/licenses/>.                                          *
 *                                                                          *
 * GNAT was originally developed  by the GNAT team at  New York University. *
 * Extensive contributions were provided by Ada Core Technologies Inc.      *
 *                                                                          *
 ****************************************************************************/

<<<<<<< HEAD
/* This file contains parts of the compiler that are required for interfacing
   with GCC but otherwise do nothing and parts of Gigi that need to know
   about GIMPLE.  */

=======
>>>>>>> 03d20231
#include "config.h"
#include "system.h"
#include "coretypes.h"
#include "tm.h"
#include "tree.h"
#include "diagnostic.h"
#include "target.h"
#include "ggc.h"
#include "flags.h"
#include "debug.h"
#include "toplev.h"
#include "langhooks.h"
#include "langhooks-def.h"
#include "opts.h"
#include "options.h"
#include "plugin.h"
#include "function.h"	/* For pass_by_reference.  */

#include "ada.h"
#include "adadecode.h"
#include "types.h"
#include "atree.h"
#include "elists.h"
#include "namet.h"
#include "nlists.h"
#include "stringt.h"
#include "uintp.h"
#include "fe.h"
#include "sinfo.h"
#include "einfo.h"
#include "ada-tree.h"
#include "gigi.h"

<<<<<<< HEAD
static bool gnat_init			(void);
static unsigned int gnat_init_options	(unsigned int, const char **);
static int gnat_handle_option		(size_t, const char *, int, int);
static bool gnat_post_options		(const char **);
static alias_set_type gnat_get_alias_set (tree);
static void gnat_print_decl		(FILE *, tree, int);
static void gnat_print_type		(FILE *, tree, int);
static const char *gnat_printable_name	(tree, int);
static const char *gnat_dwarf_name	(tree, int);
static tree gnat_return_tree		(tree);
static void gnat_parse_file		(int);
static void internal_error_function	(diagnostic_context *,
					 const char *, va_list *);
static tree gnat_type_max_size		(const_tree);
static void gnat_get_subrange_bounds	(const_tree, tree *, tree *);
static tree gnat_eh_personality		(void);

/* Definitions for our language-specific hooks.  */

#undef  LANG_HOOKS_NAME
#define LANG_HOOKS_NAME			"GNU Ada"
#undef  LANG_HOOKS_IDENTIFIER_SIZE
#define LANG_HOOKS_IDENTIFIER_SIZE	sizeof (struct tree_identifier)
#undef  LANG_HOOKS_INIT
#define LANG_HOOKS_INIT			gnat_init
#undef  LANG_HOOKS_INIT_OPTIONS
#define LANG_HOOKS_INIT_OPTIONS		gnat_init_options
#undef  LANG_HOOKS_HANDLE_OPTION
#define LANG_HOOKS_HANDLE_OPTION	gnat_handle_option
#undef  LANG_HOOKS_POST_OPTIONS
#define LANG_HOOKS_POST_OPTIONS		gnat_post_options
#undef  LANG_HOOKS_PARSE_FILE
#define LANG_HOOKS_PARSE_FILE		gnat_parse_file
#undef  LANG_HOOKS_HASH_TYPES
#define LANG_HOOKS_HASH_TYPES		false
#undef  LANG_HOOKS_GETDECLS
#define LANG_HOOKS_GETDECLS		lhd_return_null_tree_v
#undef  LANG_HOOKS_PUSHDECL
#define LANG_HOOKS_PUSHDECL		gnat_return_tree
#undef  LANG_HOOKS_WRITE_GLOBALS
#define LANG_HOOKS_WRITE_GLOBALS	gnat_write_global_declarations
#undef  LANG_HOOKS_GET_ALIAS_SET
#define LANG_HOOKS_GET_ALIAS_SET	gnat_get_alias_set
#undef  LANG_HOOKS_PRINT_DECL
#define LANG_HOOKS_PRINT_DECL		gnat_print_decl
#undef  LANG_HOOKS_PRINT_TYPE
#define LANG_HOOKS_PRINT_TYPE		gnat_print_type
#undef  LANG_HOOKS_TYPE_MAX_SIZE
#define LANG_HOOKS_TYPE_MAX_SIZE	gnat_type_max_size
#undef  LANG_HOOKS_DECL_PRINTABLE_NAME
#define LANG_HOOKS_DECL_PRINTABLE_NAME	gnat_printable_name
#undef  LANG_HOOKS_DWARF_NAME
#define LANG_HOOKS_DWARF_NAME		gnat_dwarf_name
#undef  LANG_HOOKS_GIMPLIFY_EXPR
#define LANG_HOOKS_GIMPLIFY_EXPR	gnat_gimplify_expr
#undef  LANG_HOOKS_TYPE_FOR_MODE
#define LANG_HOOKS_TYPE_FOR_MODE	gnat_type_for_mode
#undef  LANG_HOOKS_TYPE_FOR_SIZE
#define LANG_HOOKS_TYPE_FOR_SIZE	gnat_type_for_size
#undef  LANG_HOOKS_TYPES_COMPATIBLE_P
#define LANG_HOOKS_TYPES_COMPATIBLE_P	gnat_types_compatible_p
#undef  LANG_HOOKS_GET_SUBRANGE_BOUNDS
#define LANG_HOOKS_GET_SUBRANGE_BOUNDS  gnat_get_subrange_bounds
#undef  LANG_HOOKS_ATTRIBUTE_TABLE
#define LANG_HOOKS_ATTRIBUTE_TABLE	gnat_internal_attribute_table
#undef  LANG_HOOKS_BUILTIN_FUNCTION
#define LANG_HOOKS_BUILTIN_FUNCTION	gnat_builtin_function
#undef  LANG_HOOKS_EH_PERSONALITY
#define LANG_HOOKS_EH_PERSONALITY	gnat_eh_personality
#undef  LANG_HOOKS_DEEP_UNSHARING
#define LANG_HOOKS_DEEP_UNSHARING	true

struct lang_hooks lang_hooks = LANG_HOOKS_INITIALIZER;

/* This symbol needs to be defined for the front-end.  */
void *callgraph_info_file = NULL;

/* How much we want of our DWARF extensions.  Some of our dwarf+ extensions
   are incompatible with regular GDB versions, so we must make sure to only
   produce them on explicit request.  This is eventually reflected into the
   use_gnu_debug_info_extensions common flag for later processing.  */
static int gnat_dwarf_extensions = 0;

/* Command-line argc and argv.  These variables are global
   since they are imported in back_end.adb.  */
=======
/* This symbol needs to be defined for the front-end.  */
void *callgraph_info_file = NULL;

/* Command-line argc and argv.  These variables are global since they are
   imported in back_end.adb.  */
>>>>>>> 03d20231
unsigned int save_argc;
const char **save_argv;

/* GNAT argc and argv.  */
extern int gnat_argc;
extern char **gnat_argv;

/* Declare functions we use as part of startup.  */
extern void __gnat_initialize (void *);
extern void __gnat_install_SEH_handler (void *);
extern void adainit (void);
extern void _ada_gnat1drv (void);

/* The parser for the language.  For us, we process the GNAT tree.  */

static void
gnat_parse_file (void)
{
  int seh[2];

  /* Call the target specific initializations.  */
  __gnat_initialize (NULL);

  /* ??? Call the SEH initialization routine.  This is to workaround
  a bootstrap path problem.  The call below should be removed at some
  point and the SEH pointer passed to __gnat_initialize() above.  */
  __gnat_install_SEH_handler((void *)seh);

  /* Call the front-end elaboration procedures.  */
  adainit ();

  /* Call the front end.  */
  _ada_gnat1drv ();
}

/* Decode all the language specific options that cannot be decoded by GCC.
   The option decoding phase of GCC calls this routine on the flags that
<<<<<<< HEAD
   it cannot decode.  Return the number of consecutive arguments from ARGV
   that have been successfully decoded or 0 on failure.  */

static int
gnat_handle_option (size_t scode, const char *arg, int value,
		    int kind ATTRIBUTE_UNUSED)
=======
   are marked as Ada-specific.  Return true on success or false on failure.  */

static bool
gnat_handle_option (size_t scode, const char *arg ATTRIBUTE_UNUSED, int value,
		    int kind ATTRIBUTE_UNUSED, location_t loc ATTRIBUTE_UNUSED,
		    const struct cl_option_handlers *handlers ATTRIBUTE_UNUSED)
>>>>>>> 03d20231
{
  enum opt_code code = (enum opt_code) scode;

  switch (code)
    {
    case OPT_Wall:
      warn_unused = value;
      warn_uninitialized = value;
      break;

    case OPT_Wmissing_prototypes:
    case OPT_Wstrict_prototypes:
    case OPT_Wwrite_strings:
    case OPT_Wlong_long:
    case OPT_Wvariadic_macros:
    case OPT_Wold_style_definition:
    case OPT_Wmissing_format_attribute:
    case OPT_Woverlength_strings:
      /* These are used in the GCC Makefile.  */
      break;

    case OPT_feliminate_unused_debug_types:
      /* We arrange for post_option to be able to only set the corresponding
	 flag to 1 when explicitly requested by the user.  We expect the
	 default flag value to be either 0 or positive, and expose a positive
	 -f as a negative value to post_option.  */
      flag_eliminate_unused_debug_types = -value;
      break;

    case OPT_gant:
      warning (0, "%<-gnat%> misspelled as %<-gant%>");

      /* ... fall through ... */

    case OPT_gnat:
    case OPT_gnatO:
<<<<<<< HEAD
      gnat_argv[gnat_argc] = xstrdup ("-O");
      gnat_argc++;
      gnat_argv[gnat_argc] = xstrdup (arg);
      gnat_argc++;
      break;

    case OPT_gdwarfplus:
      gnat_dwarf_extensions = 1;
=======
    case OPT_fRTS_:
    case OPT_I:
    case OPT_nostdinc:
    case OPT_nostdlib:
      /* These are handled by the front-end.  */
>>>>>>> 03d20231
      break;

    default:
      gcc_unreachable ();
    }

  return true;
}

/* Return language mask for option processing.  */

static unsigned int
gnat_option_lang_mask (void)
{
  return CL_Ada;
}

/* Initialize options structure OPTS.  */

static void
gnat_init_options_struct (struct gcc_options *opts)
{
  /* Uninitialized really means uninitialized in Ada.  */
  opts->x_flag_zero_initialized_in_bss = 0;
}

/* Initialize for option processing.  */

static void
gnat_init_options (unsigned int decoded_options_count,
		   struct cl_decoded_option *decoded_options)
{
  /* Reconstruct an argv array for use of back_end.adb.

     ??? back_end.adb should not rely on this; instead, it should work with
     decoded options without such reparsing, to ensure consistency in how
     options are decoded.  */
  unsigned int i;

  save_argv = XNEWVEC (const char *, 2 * decoded_options_count + 1);
  save_argc = 0;
  for (i = 0; i < decoded_options_count; i++)
    {
      size_t num_elements = decoded_options[i].canonical_option_num_elements;

      if (decoded_options[i].errors
	  || decoded_options[i].opt_index == OPT_SPECIAL_unknown
	  || num_elements == 0)
	continue;

      /* Deal with -I- specially since it must be a single switch.  */
      if (decoded_options[i].opt_index == OPT_I
	  && num_elements == 2
	  && decoded_options[i].canonical_option[1][0] == '-'
	  && decoded_options[i].canonical_option[1][1] == '\0')
	save_argv[save_argc++] = "-I-";
      else
	{
	  gcc_assert (num_elements >= 1 && num_elements <= 2);
	  save_argv[save_argc++] = decoded_options[i].canonical_option[0];
	  if (num_elements >= 2)
	    save_argv[save_argc++] = decoded_options[i].canonical_option[1];
	}
    }
  save_argv[save_argc] = NULL;

  gnat_argv = (char **) xmalloc (sizeof (save_argv[0]));
  gnat_argv[0] = xstrdup (save_argv[0]);     /* name of the command */
  gnat_argc = 1;
}

/* Ada code requires variables for these settings rather than elements
   of the global_options structure.  */
#undef optimize
#undef optimize_size
#undef flag_compare_debug
#undef flag_stack_check
int optimize;
int optimize_size;
int flag_compare_debug;
enum stack_check_type flag_stack_check = NO_STACK_CHECK;

/* Post-switch processing.  */

static bool
gnat_post_options (const char **pfilename ATTRIBUTE_UNUSED)
{
  /* Excess precision other than "fast" requires front-end
     support.  */
  if (flag_excess_precision_cmdline == EXCESS_PRECISION_STANDARD
      && TARGET_FLT_EVAL_METHOD_NON_DEFAULT)
    sorry ("-fexcess-precision=standard for Ada");
  flag_excess_precision_cmdline = EXCESS_PRECISION_FAST;

  /* ??? The warning machinery is outsmarted by Ada.  */
  warn_unused_parameter = 0;

  /* No psABI change warnings for Ada.  */
  warn_psabi = 0;

  /* Force eliminate_unused_debug_types to 0 unless an explicit positive
     -f has been passed.  This forces the default to 0 for Ada, which might
     differ from the common default.  */
  if (flag_eliminate_unused_debug_types < 0)
    flag_eliminate_unused_debug_types = 1;
  else
    flag_eliminate_unused_debug_types = 0;

  optimize = global_options.x_optimize;
  optimize_size = global_options.x_optimize_size;
  flag_compare_debug = global_options.x_flag_compare_debug;
  flag_stack_check = global_options.x_flag_stack_check;

  return false;
}

/* Here is the function to handle the compiler error processing in GCC.  */

static void
internal_error_function (diagnostic_context *context,
			 const char *msgid, va_list *ap)
{
  text_info tinfo;
  char *buffer, *p, *loc;
  String_Template temp, temp_loc;
  Fat_Pointer fp, fp_loc;
  expanded_location s;

  /* Warn if plugins present.  */
  warn_if_plugins ();

  /* Reset the pretty-printer.  */
  pp_clear_output_area (context->printer);

  /* Format the message into the pretty-printer.  */
  tinfo.format_spec = msgid;
  tinfo.args_ptr = ap;
  tinfo.err_no = errno;
  pp_format_verbatim (context->printer, &tinfo);

  /* Extract a (writable) pointer to the formatted text.  */
  buffer = xstrdup (pp_formatted_text (context->printer));

  /* Go up to the first newline.  */
  for (p = buffer; *p; p++)
    if (*p == '\n')
      {
	*p = '\0';
	break;
      }

  temp.Low_Bound = 1;
  temp.High_Bound = p - buffer;
  fp.Bounds = &temp;
  fp.Array = buffer;

  s = expand_location (input_location);
  if (context->show_column && s.column != 0)
    asprintf (&loc, "%s:%d:%d", s.file, s.line, s.column);
  else
    asprintf (&loc, "%s:%d", s.file, s.line);
  temp_loc.Low_Bound = 1;
  temp_loc.High_Bound = strlen (loc);
  fp_loc.Bounds = &temp_loc;
  fp_loc.Array = loc;

  Current_Error_Node = error_gnat_node;
  Compiler_Abort (fp, -1, fp_loc);
}

/* Perform all the initialization steps that are language-specific.  */

static bool
gnat_init (void)
{
  /* Do little here, most of the standard declarations are set up after the
     front-end has been run.  Use the same `char' as C, this doesn't really
     matter since we'll use the explicit `unsigned char' for Character.  */
  build_common_tree_nodes (flag_signed_char);

  /* In Ada, we use the unsigned type corresponding to the width of Pmode as
     SIZETYPE.  In most cases when ptr_mode and Pmode differ, C will use the
     width of ptr_mode for SIZETYPE, but we get better code using the width
     of Pmode.  Note that, although we manipulate negative offsets for some
     internal constructs and rely on compile time overflow detection in size
     computations, using unsigned types for SIZETYPEs is fine since they are
     treated specially by the middle-end, in particular sign-extended.  */
  size_type_node = gnat_type_for_mode (Pmode, 1);
  set_sizetype (size_type_node);
  TYPE_NAME (sizetype) = get_identifier ("size_type");

  /* In Ada, we use an unsigned 8-bit type for the default boolean type.  */
  boolean_type_node = make_unsigned_type (8);
  TREE_SET_CODE (boolean_type_node, BOOLEAN_TYPE);
  SET_TYPE_RM_MAX_VALUE (boolean_type_node,
			 build_int_cst (boolean_type_node, 1));
  SET_TYPE_RM_SIZE (boolean_type_node, bitsize_int (1));

  build_common_tree_nodes_2 (0);
  sbitsize_one_node = sbitsize_int (1);
  sbitsize_unit_node = sbitsize_int (BITS_PER_UNIT);
  boolean_true_node = TYPE_MAX_VALUE (boolean_type_node);

  ptr_void_type_node = build_pointer_type (void_type_node);

  /* Show that REFERENCE_TYPEs are internal and should be Pmode.  */
  internal_reference_types ();

<<<<<<< HEAD
  /* Add the input filename as the last argument.  */
  if (main_input_filename)
    {
      gnat_argv[gnat_argc] = xstrdup (main_input_filename);
      gnat_argc++;
      gnat_argv[gnat_argc] = NULL;
    }

=======
>>>>>>> 03d20231
  /* Register our internal error function.  */
  global_dc->internal_error = &internal_error_function;

  return true;
}

/* If we are using the GCC mechanism to process exception handling, we
   have to register the personality routine for Ada and to initialize
   various language dependent hooks.  */

void
gnat_init_gcc_eh (void)
{
#ifdef DWARF2_UNWIND_INFO
  /* lang_dependent_init already called dwarf2out_frame_init if true.  */
  int dwarf2out_frame_initialized = dwarf2out_do_frame ();
#endif

  /* We shouldn't do anything if the No_Exceptions_Handler pragma is set,
     though. This could for instance lead to the emission of tables with
     references to symbols (such as the Ada eh personality routine) within
     libraries we won't link against.  */
  if (No_Exception_Handlers_Set ())
    return;

  /* Tell GCC we are handling cleanup actions through exception propagation.
     This opens possibilities that we don't take advantage of yet, but is
     nonetheless necessary to ensure that fixup code gets assigned to the
     right exception regions.  */
  using_eh_for_cleanups ();

  /* Turn on -fexceptions and -fnon-call-exceptions.  The first one triggers
     the generation of the necessary exception tables.  The second one is
     useful for two reasons: 1/ we map some asynchronous signals like SEGV to
     exceptions, so we need to ensure that the insns which can lead to such
     signals are correctly attached to the exception region they pertain to,
     2/ Some calls to pure subprograms are handled as libcall blocks and then
     marked as "cannot trap" if the flag is not set (see emit_libcall_block).
     We should not let this be since it is possible for such calls to actually
     raise in Ada.  */
  flag_exceptions = 1;
  flag_non_call_exceptions = 1;

  init_eh ();

#ifdef DWARF2_UNWIND_INFO
  if (!dwarf2out_frame_initialized && dwarf2out_do_frame ())
    dwarf2out_frame_init ();
#endif
}

/* Print language-specific items in declaration NODE.  */

static void
gnat_print_decl (FILE *file, tree node, int indent)
{
  switch (TREE_CODE (node))
    {
    case CONST_DECL:
      print_node (file, "corresponding var",
		  DECL_CONST_CORRESPONDING_VAR (node), indent + 4);
      break;

    case FIELD_DECL:
      print_node (file, "original field", DECL_ORIGINAL_FIELD (node),
		  indent + 4);
      break;

    case VAR_DECL:
      print_node (file, "renamed object", DECL_RENAMED_OBJECT (node),
		  indent + 4);
      break;

    default:
      break;
    }
}

/* Print language-specific items in type NODE.  */

static void
gnat_print_type (FILE *file, tree node, int indent)
{
  switch (TREE_CODE (node))
    {
    case FUNCTION_TYPE:
      print_node (file, "ci/co list", TYPE_CI_CO_LIST (node), indent + 4);
      break;

    case INTEGER_TYPE:
      if (TYPE_MODULAR_P (node))
	print_node_brief (file, "modulus", TYPE_MODULUS (node), indent + 4);
      else if (TYPE_HAS_ACTUAL_BOUNDS_P (node))
	print_node (file, "actual bounds", TYPE_ACTUAL_BOUNDS (node),
		    indent + 4);
      else if (TYPE_VAX_FLOATING_POINT_P (node))
	;
      else
	print_node (file, "index type", TYPE_INDEX_TYPE (node), indent + 4);

      /* ... fall through ... */

    case ENUMERAL_TYPE:
    case BOOLEAN_TYPE:
      print_node_brief (file, "RM size", TYPE_RM_SIZE (node), indent + 4);

      /* ... fall through ... */

    case REAL_TYPE:
      print_node_brief (file, "RM min", TYPE_RM_MIN_VALUE (node), indent + 4);
      print_node_brief (file, "RM max", TYPE_RM_MAX_VALUE (node), indent + 4);
      break;

    case ARRAY_TYPE:
      print_node (file,"actual bounds", TYPE_ACTUAL_BOUNDS (node), indent + 4);
      break;

    case VECTOR_TYPE:
      print_node (file,"representative array",
		  TYPE_REPRESENTATIVE_ARRAY (node), indent + 4);
      break;

    case RECORD_TYPE:
      if (TYPE_FAT_POINTER_P (node) || TYPE_CONTAINS_TEMPLATE_P (node))
	print_node (file, "unconstrained array",
		    TYPE_UNCONSTRAINED_ARRAY (node), indent + 4);
      else
	print_node (file, "Ada size", TYPE_ADA_SIZE (node), indent + 4);
      break;

    case UNION_TYPE:
    case QUAL_UNION_TYPE:
      print_node (file, "Ada size", TYPE_ADA_SIZE (node), indent + 4);
      break;

    default:
      break;
    }
}

/* Return the name to be printed for DECL.  */

static const char *
gnat_printable_name (tree decl, int verbosity)
{
  const char *coded_name = IDENTIFIER_POINTER (DECL_NAME (decl));
  char *ada_name = (char *) ggc_alloc_atomic (strlen (coded_name) * 2 + 60);

  __gnat_decode (coded_name, ada_name, 0);

  if (verbosity == 2 && !DECL_IS_BUILTIN (decl))
    {
      Set_Identifier_Casing (ada_name, DECL_SOURCE_FILE (decl));
      return ggc_strdup (Name_Buffer);
    }

  return ada_name;
}

/* Return the name to be used in DWARF debug info for DECL.  */

static const char *
gnat_dwarf_name (tree decl, int verbosity ATTRIBUTE_UNUSED)
{
  gcc_assert (DECL_P (decl));
  return (const char *) IDENTIFIER_POINTER (DECL_NAME (decl));
<<<<<<< HEAD
=======
}

/* Return true if types T1 and T2 are identical for type hashing purposes.
   Called only after doing all language independent checks.  At present,
   this function is only called when both types are FUNCTION_TYPE.  */

static bool
gnat_type_hash_eq (const_tree t1, const_tree t2)
{
  gcc_assert (TREE_CODE (t1) == FUNCTION_TYPE);
  return fntype_same_flags_p (t1, TYPE_CI_CO_LIST (t2),
			      TYPE_RETURN_UNCONSTRAINED_P (t2),
			      TYPE_RETURN_BY_DIRECT_REF_P (t2),
			      TREE_ADDRESSABLE (t2));
>>>>>>> 03d20231
}

/* Do nothing (return the tree node passed).  */

static tree
gnat_return_tree (tree t)
{
  return t;
}

/* Get the alias set corresponding to a type or expression.  */

static alias_set_type
gnat_get_alias_set (tree type)
{
  /* If this is a padding type, use the type of the first field.  */
  if (TYPE_IS_PADDING_P (type))
    return get_alias_set (TREE_TYPE (TYPE_FIELDS (type)));

  /* If the type is an unconstrained array, use the type of the
     self-referential array we make.  */
  else if (TREE_CODE (type) == UNCONSTRAINED_ARRAY_TYPE)
    return
      get_alias_set (TREE_TYPE (TREE_TYPE (TYPE_FIELDS (TREE_TYPE (type)))));

  /* If the type can alias any other types, return the alias set 0.  */
  else if (TYPE_P (type)
	   && TYPE_UNIVERSAL_ALIASING_P (TYPE_MAIN_VARIANT (type)))
    return 0;

  return -1;
}

/* GNU_TYPE is a type.  Return its maximum size in bytes, if known,
   as a constant when possible.  */

static tree
gnat_type_max_size (const_tree gnu_type)
{
  /* First see what we can get from TYPE_SIZE_UNIT, which might not
     be constant even for simple expressions if it has already been
     elaborated and possibly replaced by a VAR_DECL.  */
  tree max_unitsize = max_size (TYPE_SIZE_UNIT (gnu_type), true);

  /* If we don't have a constant, see what we can get from TYPE_ADA_SIZE,
     which should stay untouched.  */
  if (!host_integerp (max_unitsize, 1)
      && (TREE_CODE (gnu_type) == RECORD_TYPE
	  || TREE_CODE (gnu_type) == UNION_TYPE
	  || TREE_CODE (gnu_type) == QUAL_UNION_TYPE)
      && TYPE_ADA_SIZE (gnu_type))
    {
      tree max_adasize = max_size (TYPE_ADA_SIZE (gnu_type), true);

      /* If we have succeeded in finding a constant, round it up to the
	 type's alignment and return the result in units.  */
      if (host_integerp (max_adasize, 1))
	max_unitsize
	  = size_binop (CEIL_DIV_EXPR,
			round_up (max_adasize, TYPE_ALIGN (gnu_type)),
			bitsize_unit_node);
    }

  return max_unitsize;
}

/* GNU_TYPE is a subtype of an integral type.  Set LOWVAL to the low bound
   and HIGHVAL to the high bound, respectively.  */

static void
gnat_get_subrange_bounds (const_tree gnu_type, tree *lowval, tree *highval)
{
  *lowval = TYPE_MIN_VALUE (gnu_type);
  *highval = TYPE_MAX_VALUE (gnu_type);
}

<<<<<<< HEAD
/* GNU_TYPE is a type. Determine if it should be passed by reference by
   default.  */
=======
/* GNU_TYPE is the type of a subprogram parameter.  Determine if it should be
   passed by reference by default.  */
>>>>>>> 03d20231

bool
default_pass_by_ref (tree gnu_type)
{
  /* We pass aggregates by reference if they are sufficiently large.  The
     choice of constant here is somewhat arbitrary.  We also pass by
     reference if the target machine would either pass or return by
     reference.  Strictly speaking, we need only check the return if this
     is an In Out parameter, but it's probably best to err on the side of
     passing more things by reference.  */

  if (pass_by_reference (NULL, TYPE_MODE (gnu_type), gnu_type, true))
    return true;

  if (targetm.calls.return_in_memory (gnu_type, NULL_TREE))
    return true;

  if (AGGREGATE_TYPE_P (gnu_type)
      && (!host_integerp (TYPE_SIZE (gnu_type), 1)
	  || 0 < compare_tree_int (TYPE_SIZE (gnu_type),
				   8 * TYPE_ALIGN (gnu_type))))
    return true;

  return false;
}

/* GNU_TYPE is the type of a subprogram parameter.  Determine if it must be
   passed by reference.  */

bool
must_pass_by_ref (tree gnu_type)
{
  /* We pass only unconstrained objects, those required by the language
     to be passed by reference, and objects of variable size.  The latter
     is more efficient, avoids problems with variable size temporaries,
     and does not produce compatibility problems with C, since C does
     not have such objects.  */
  return (TREE_CODE (gnu_type) == UNCONSTRAINED_ARRAY_TYPE
	  || TREE_ADDRESSABLE (gnu_type)
	  || (TYPE_SIZE (gnu_type)
	      && TREE_CODE (TYPE_SIZE (gnu_type)) != INTEGER_CST));
}

/* Return the size of the FP mode with precision PREC.  */

int
fp_prec_to_size (int prec)
{
  enum machine_mode mode;

  for (mode = GET_CLASS_NARROWEST_MODE (MODE_FLOAT); mode != VOIDmode;
       mode = GET_MODE_WIDER_MODE (mode))
    if (GET_MODE_PRECISION (mode) == prec)
      return GET_MODE_BITSIZE (mode);

  gcc_unreachable ();
}

/* Return the precision of the FP mode with size SIZE.  */

int
fp_size_to_prec (int size)
{
  enum machine_mode mode;

  for (mode = GET_CLASS_NARROWEST_MODE (MODE_FLOAT); mode != VOIDmode;
       mode = GET_MODE_WIDER_MODE (mode))
    if (GET_MODE_BITSIZE (mode) == size)
      return GET_MODE_PRECISION (mode);

  gcc_unreachable ();
}

static GTY(()) tree gnat_eh_personality_decl;

<<<<<<< HEAD
=======
/* Return the GNAT personality function decl.  */

>>>>>>> 03d20231
static tree
gnat_eh_personality (void)
{
  if (!gnat_eh_personality_decl)
<<<<<<< HEAD
    gnat_eh_personality_decl
      = build_personality_function (USING_SJLJ_EXCEPTIONS
				    ? "__gnat_eh_personality_sj"
				    : "__gnat_eh_personality");

  return gnat_eh_personality_decl;
}

=======
    gnat_eh_personality_decl = build_personality_function ("gnat");
  return gnat_eh_personality_decl;
}

/* Definitions for our language-specific hooks.  */

#undef  LANG_HOOKS_NAME
#define LANG_HOOKS_NAME			"GNU Ada"
#undef  LANG_HOOKS_IDENTIFIER_SIZE
#define LANG_HOOKS_IDENTIFIER_SIZE	sizeof (struct tree_identifier)
#undef  LANG_HOOKS_INIT
#define LANG_HOOKS_INIT			gnat_init
#undef  LANG_HOOKS_OPTION_LANG_MASK
#define LANG_HOOKS_OPTION_LANG_MASK	gnat_option_lang_mask
#undef  LANG_HOOKS_INIT_OPTIONS_STRUCT
#define LANG_HOOKS_INIT_OPTIONS_STRUCT	gnat_init_options_struct
#undef  LANG_HOOKS_INIT_OPTIONS
#define LANG_HOOKS_INIT_OPTIONS		gnat_init_options
#undef  LANG_HOOKS_HANDLE_OPTION
#define LANG_HOOKS_HANDLE_OPTION	gnat_handle_option
#undef  LANG_HOOKS_POST_OPTIONS
#define LANG_HOOKS_POST_OPTIONS		gnat_post_options
#undef  LANG_HOOKS_PARSE_FILE
#define LANG_HOOKS_PARSE_FILE		gnat_parse_file
#undef  LANG_HOOKS_TYPE_HASH_EQ
#define LANG_HOOKS_TYPE_HASH_EQ		gnat_type_hash_eq
#undef  LANG_HOOKS_GETDECLS
#define LANG_HOOKS_GETDECLS		lhd_return_null_tree_v
#undef  LANG_HOOKS_PUSHDECL
#define LANG_HOOKS_PUSHDECL		gnat_return_tree
#undef  LANG_HOOKS_WRITE_GLOBALS
#define LANG_HOOKS_WRITE_GLOBALS	gnat_write_global_declarations
#undef  LANG_HOOKS_GET_ALIAS_SET
#define LANG_HOOKS_GET_ALIAS_SET	gnat_get_alias_set
#undef  LANG_HOOKS_PRINT_DECL
#define LANG_HOOKS_PRINT_DECL		gnat_print_decl
#undef  LANG_HOOKS_PRINT_TYPE
#define LANG_HOOKS_PRINT_TYPE		gnat_print_type
#undef  LANG_HOOKS_TYPE_MAX_SIZE
#define LANG_HOOKS_TYPE_MAX_SIZE	gnat_type_max_size
#undef  LANG_HOOKS_DECL_PRINTABLE_NAME
#define LANG_HOOKS_DECL_PRINTABLE_NAME	gnat_printable_name
#undef  LANG_HOOKS_DWARF_NAME
#define LANG_HOOKS_DWARF_NAME		gnat_dwarf_name
#undef  LANG_HOOKS_GIMPLIFY_EXPR
#define LANG_HOOKS_GIMPLIFY_EXPR	gnat_gimplify_expr
#undef  LANG_HOOKS_TYPE_FOR_MODE
#define LANG_HOOKS_TYPE_FOR_MODE	gnat_type_for_mode
#undef  LANG_HOOKS_TYPE_FOR_SIZE
#define LANG_HOOKS_TYPE_FOR_SIZE	gnat_type_for_size
#undef  LANG_HOOKS_TYPES_COMPATIBLE_P
#define LANG_HOOKS_TYPES_COMPATIBLE_P	gnat_types_compatible_p
#undef  LANG_HOOKS_GET_SUBRANGE_BOUNDS
#define LANG_HOOKS_GET_SUBRANGE_BOUNDS  gnat_get_subrange_bounds
#undef  LANG_HOOKS_ATTRIBUTE_TABLE
#define LANG_HOOKS_ATTRIBUTE_TABLE	gnat_internal_attribute_table
#undef  LANG_HOOKS_BUILTIN_FUNCTION
#define LANG_HOOKS_BUILTIN_FUNCTION	gnat_builtin_function
#undef  LANG_HOOKS_EH_PERSONALITY
#define LANG_HOOKS_EH_PERSONALITY	gnat_eh_personality
#undef  LANG_HOOKS_DEEP_UNSHARING
#define LANG_HOOKS_DEEP_UNSHARING	true

struct lang_hooks lang_hooks = LANG_HOOKS_INITIALIZER;

>>>>>>> 03d20231
#include "gt-ada-misc.h"<|MERGE_RESOLUTION|>--- conflicted
+++ resolved
@@ -23,13 +23,6 @@
  *                                                                          *
  ****************************************************************************/
 
-<<<<<<< HEAD
-/* This file contains parts of the compiler that are required for interfacing
-   with GCC but otherwise do nothing and parts of Gigi that need to know
-   about GIMPLE.  */
-
-=======
->>>>>>> 03d20231
 #include "config.h"
 #include "system.h"
 #include "coretypes.h"
@@ -63,99 +56,11 @@
 #include "ada-tree.h"
 #include "gigi.h"
 
-<<<<<<< HEAD
-static bool gnat_init			(void);
-static unsigned int gnat_init_options	(unsigned int, const char **);
-static int gnat_handle_option		(size_t, const char *, int, int);
-static bool gnat_post_options		(const char **);
-static alias_set_type gnat_get_alias_set (tree);
-static void gnat_print_decl		(FILE *, tree, int);
-static void gnat_print_type		(FILE *, tree, int);
-static const char *gnat_printable_name	(tree, int);
-static const char *gnat_dwarf_name	(tree, int);
-static tree gnat_return_tree		(tree);
-static void gnat_parse_file		(int);
-static void internal_error_function	(diagnostic_context *,
-					 const char *, va_list *);
-static tree gnat_type_max_size		(const_tree);
-static void gnat_get_subrange_bounds	(const_tree, tree *, tree *);
-static tree gnat_eh_personality		(void);
-
-/* Definitions for our language-specific hooks.  */
-
-#undef  LANG_HOOKS_NAME
-#define LANG_HOOKS_NAME			"GNU Ada"
-#undef  LANG_HOOKS_IDENTIFIER_SIZE
-#define LANG_HOOKS_IDENTIFIER_SIZE	sizeof (struct tree_identifier)
-#undef  LANG_HOOKS_INIT
-#define LANG_HOOKS_INIT			gnat_init
-#undef  LANG_HOOKS_INIT_OPTIONS
-#define LANG_HOOKS_INIT_OPTIONS		gnat_init_options
-#undef  LANG_HOOKS_HANDLE_OPTION
-#define LANG_HOOKS_HANDLE_OPTION	gnat_handle_option
-#undef  LANG_HOOKS_POST_OPTIONS
-#define LANG_HOOKS_POST_OPTIONS		gnat_post_options
-#undef  LANG_HOOKS_PARSE_FILE
-#define LANG_HOOKS_PARSE_FILE		gnat_parse_file
-#undef  LANG_HOOKS_HASH_TYPES
-#define LANG_HOOKS_HASH_TYPES		false
-#undef  LANG_HOOKS_GETDECLS
-#define LANG_HOOKS_GETDECLS		lhd_return_null_tree_v
-#undef  LANG_HOOKS_PUSHDECL
-#define LANG_HOOKS_PUSHDECL		gnat_return_tree
-#undef  LANG_HOOKS_WRITE_GLOBALS
-#define LANG_HOOKS_WRITE_GLOBALS	gnat_write_global_declarations
-#undef  LANG_HOOKS_GET_ALIAS_SET
-#define LANG_HOOKS_GET_ALIAS_SET	gnat_get_alias_set
-#undef  LANG_HOOKS_PRINT_DECL
-#define LANG_HOOKS_PRINT_DECL		gnat_print_decl
-#undef  LANG_HOOKS_PRINT_TYPE
-#define LANG_HOOKS_PRINT_TYPE		gnat_print_type
-#undef  LANG_HOOKS_TYPE_MAX_SIZE
-#define LANG_HOOKS_TYPE_MAX_SIZE	gnat_type_max_size
-#undef  LANG_HOOKS_DECL_PRINTABLE_NAME
-#define LANG_HOOKS_DECL_PRINTABLE_NAME	gnat_printable_name
-#undef  LANG_HOOKS_DWARF_NAME
-#define LANG_HOOKS_DWARF_NAME		gnat_dwarf_name
-#undef  LANG_HOOKS_GIMPLIFY_EXPR
-#define LANG_HOOKS_GIMPLIFY_EXPR	gnat_gimplify_expr
-#undef  LANG_HOOKS_TYPE_FOR_MODE
-#define LANG_HOOKS_TYPE_FOR_MODE	gnat_type_for_mode
-#undef  LANG_HOOKS_TYPE_FOR_SIZE
-#define LANG_HOOKS_TYPE_FOR_SIZE	gnat_type_for_size
-#undef  LANG_HOOKS_TYPES_COMPATIBLE_P
-#define LANG_HOOKS_TYPES_COMPATIBLE_P	gnat_types_compatible_p
-#undef  LANG_HOOKS_GET_SUBRANGE_BOUNDS
-#define LANG_HOOKS_GET_SUBRANGE_BOUNDS  gnat_get_subrange_bounds
-#undef  LANG_HOOKS_ATTRIBUTE_TABLE
-#define LANG_HOOKS_ATTRIBUTE_TABLE	gnat_internal_attribute_table
-#undef  LANG_HOOKS_BUILTIN_FUNCTION
-#define LANG_HOOKS_BUILTIN_FUNCTION	gnat_builtin_function
-#undef  LANG_HOOKS_EH_PERSONALITY
-#define LANG_HOOKS_EH_PERSONALITY	gnat_eh_personality
-#undef  LANG_HOOKS_DEEP_UNSHARING
-#define LANG_HOOKS_DEEP_UNSHARING	true
-
-struct lang_hooks lang_hooks = LANG_HOOKS_INITIALIZER;
-
 /* This symbol needs to be defined for the front-end.  */
 void *callgraph_info_file = NULL;
 
-/* How much we want of our DWARF extensions.  Some of our dwarf+ extensions
-   are incompatible with regular GDB versions, so we must make sure to only
-   produce them on explicit request.  This is eventually reflected into the
-   use_gnu_debug_info_extensions common flag for later processing.  */
-static int gnat_dwarf_extensions = 0;
-
-/* Command-line argc and argv.  These variables are global
-   since they are imported in back_end.adb.  */
-=======
-/* This symbol needs to be defined for the front-end.  */
-void *callgraph_info_file = NULL;
-
 /* Command-line argc and argv.  These variables are global since they are
    imported in back_end.adb.  */
->>>>>>> 03d20231
 unsigned int save_argc;
 const char **save_argv;
 
@@ -193,21 +98,12 @@
 
 /* Decode all the language specific options that cannot be decoded by GCC.
    The option decoding phase of GCC calls this routine on the flags that
-<<<<<<< HEAD
-   it cannot decode.  Return the number of consecutive arguments from ARGV
-   that have been successfully decoded or 0 on failure.  */
-
-static int
-gnat_handle_option (size_t scode, const char *arg, int value,
-		    int kind ATTRIBUTE_UNUSED)
-=======
    are marked as Ada-specific.  Return true on success or false on failure.  */
 
 static bool
 gnat_handle_option (size_t scode, const char *arg ATTRIBUTE_UNUSED, int value,
 		    int kind ATTRIBUTE_UNUSED, location_t loc ATTRIBUTE_UNUSED,
 		    const struct cl_option_handlers *handlers ATTRIBUTE_UNUSED)
->>>>>>> 03d20231
 {
   enum opt_code code = (enum opt_code) scode;
 
@@ -244,22 +140,11 @@
 
     case OPT_gnat:
     case OPT_gnatO:
-<<<<<<< HEAD
-      gnat_argv[gnat_argc] = xstrdup ("-O");
-      gnat_argc++;
-      gnat_argv[gnat_argc] = xstrdup (arg);
-      gnat_argc++;
-      break;
-
-    case OPT_gdwarfplus:
-      gnat_dwarf_extensions = 1;
-=======
     case OPT_fRTS_:
     case OPT_I:
     case OPT_nostdinc:
     case OPT_nostdlib:
       /* These are handled by the front-end.  */
->>>>>>> 03d20231
       break;
 
     default:
@@ -468,17 +353,6 @@
   /* Show that REFERENCE_TYPEs are internal and should be Pmode.  */
   internal_reference_types ();
 
-<<<<<<< HEAD
-  /* Add the input filename as the last argument.  */
-  if (main_input_filename)
-    {
-      gnat_argv[gnat_argc] = xstrdup (main_input_filename);
-      gnat_argc++;
-      gnat_argv[gnat_argc] = NULL;
-    }
-
-=======
->>>>>>> 03d20231
   /* Register our internal error function.  */
   global_dc->internal_error = &internal_error_function;
 
@@ -645,8 +519,6 @@
 {
   gcc_assert (DECL_P (decl));
   return (const char *) IDENTIFIER_POINTER (DECL_NAME (decl));
-<<<<<<< HEAD
-=======
 }
 
 /* Return true if types T1 and T2 are identical for type hashing purposes.
@@ -661,7 +533,6 @@
 			      TYPE_RETURN_UNCONSTRAINED_P (t2),
 			      TYPE_RETURN_BY_DIRECT_REF_P (t2),
 			      TREE_ADDRESSABLE (t2));
->>>>>>> 03d20231
 }
 
 /* Do nothing (return the tree node passed).  */
@@ -738,13 +609,8 @@
   *highval = TYPE_MAX_VALUE (gnu_type);
 }
 
-<<<<<<< HEAD
-/* GNU_TYPE is a type. Determine if it should be passed by reference by
-   default.  */
-=======
 /* GNU_TYPE is the type of a subprogram parameter.  Determine if it should be
    passed by reference by default.  */
->>>>>>> 03d20231
 
 bool
 default_pass_by_ref (tree gnu_type)
@@ -820,25 +686,12 @@
 
 static GTY(()) tree gnat_eh_personality_decl;
 
-<<<<<<< HEAD
-=======
 /* Return the GNAT personality function decl.  */
 
->>>>>>> 03d20231
 static tree
 gnat_eh_personality (void)
 {
   if (!gnat_eh_personality_decl)
-<<<<<<< HEAD
-    gnat_eh_personality_decl
-      = build_personality_function (USING_SJLJ_EXCEPTIONS
-				    ? "__gnat_eh_personality_sj"
-				    : "__gnat_eh_personality");
-
-  return gnat_eh_personality_decl;
-}
-
-=======
     gnat_eh_personality_decl = build_personality_function ("gnat");
   return gnat_eh_personality_decl;
 }
@@ -904,5 +757,4 @@
 
 struct lang_hooks lang_hooks = LANG_HOOKS_INITIALIZER;
 
->>>>>>> 03d20231
 #include "gt-ada-misc.h"