/****************************************************************************
 *                                                                          *
 *                         GNAT COMPILER COMPONENTS                         *
 *                                                                          *
 *                                U T I L S                                 *
 *                                                                          *
 *                          C Implementation File                           *
 *                                                                          *
 *          Copyright (C) 1992-2010, Free Software Foundation, Inc.         *
 *                                                                          *
 * GNAT is free software;  you can  redistribute it  and/or modify it under *
 * terms of the  GNU General Public License as published  by the Free Soft- *
 * ware  Foundation;  either version 3,  or (at your option) any later ver- *
 * sion.  GNAT is distributed in the hope that it will be useful, but WITH- *
 * OUT ANY WARRANTY;  without even the  implied warranty of MERCHANTABILITY *
 * or FITNESS FOR A PARTICULAR PURPOSE.  See the GNU General Public License *
 * for  more details.  You should have received a copy of the GNU General   *
 * Public License along with GCC; see the file COPYING3.  If not see        *
 * <http://www.gnu.org/licenses/>.                                          *
 *                                                                          *
 * GNAT was originally developed  by the GNAT team at  New York University. *
 * Extensive contributions were provided by Ada Core Technologies Inc.      *
 *                                                                          *
 ****************************************************************************/

#include "config.h"
#include "system.h"
#include "coretypes.h"
#include "tm.h"
#include "tree.h"
#include "flags.h"
#include "toplev.h"
<<<<<<< HEAD
=======
#include "diagnostic-core.h"
>>>>>>> 155d23aa
#include "output.h"
#include "ggc.h"
#include "debug.h"
#include "convert.h"
#include "target.h"
#include "langhooks.h"
#include "cgraph.h"
#include "tree-dump.h"
#include "tree-inline.h"
#include "tree-iterator.h"

#include "ada.h"
#include "types.h"
#include "atree.h"
#include "elists.h"
#include "namet.h"
#include "nlists.h"
#include "stringt.h"
#include "uintp.h"
#include "fe.h"
#include "sinfo.h"
#include "einfo.h"
#include "ada-tree.h"
#include "gigi.h"

#ifndef MAX_BITS_PER_WORD
#define MAX_BITS_PER_WORD  BITS_PER_WORD
#endif

/* If nonzero, pretend we are allocating at global level.  */
int force_global;

/* The default alignment of "double" floating-point types, i.e. floating
   point types whose size is equal to 64 bits, or 0 if this alignment is
   not specifically capped.  */
int double_float_alignment;

/* The default alignment of "double" or larger scalar types, i.e. scalar
   types whose size is greater or equal to 64 bits, or 0 if this alignment
   is not specifically capped.  */
int double_scalar_alignment;

/* Tree nodes for the various types and decls we create.  */
tree gnat_std_decls[(int) ADT_LAST];

/* Functions to call for each of the possible raise reasons.  */
tree gnat_raise_decls[(int) LAST_REASON_CODE + 1];

/* Likewise, but with extra info for each of the possible raise reasons.  */
tree gnat_raise_decls_ext[(int) LAST_REASON_CODE + 1];

/* Forward declarations for handlers of attributes.  */
static tree handle_const_attribute (tree *, tree, tree, int, bool *);
static tree handle_nothrow_attribute (tree *, tree, tree, int, bool *);
static tree handle_pure_attribute (tree *, tree, tree, int, bool *);
static tree handle_novops_attribute (tree *, tree, tree, int, bool *);
static tree handle_nonnull_attribute (tree *, tree, tree, int, bool *);
static tree handle_sentinel_attribute (tree *, tree, tree, int, bool *);
static tree handle_noreturn_attribute (tree *, tree, tree, int, bool *);
static tree handle_leaf_attribute (tree *, tree, tree, int, bool *);
static tree handle_malloc_attribute (tree *, tree, tree, int, bool *);
static tree handle_type_generic_attribute (tree *, tree, tree, int, bool *);
static tree handle_vector_size_attribute (tree *, tree, tree, int, bool *);
static tree handle_vector_type_attribute (tree *, tree, tree, int, bool *);

/* Fake handler for attributes we don't properly support, typically because
   they'd require dragging a lot of the common-c front-end circuitry.  */
static tree fake_attribute_handler      (tree *, tree, tree, int, bool *);

/* Table of machine-independent internal attributes for Ada.  We support
   this minimal set of attributes to accommodate the needs of builtins.  */
const struct attribute_spec gnat_internal_attribute_table[] =
{
  /* { name, min_len, max_len, decl_req, type_req, fn_type_req, handler } */
  { "const",        0, 0,  true,  false, false, handle_const_attribute   },
  { "nothrow",      0, 0,  true,  false, false, handle_nothrow_attribute },
  { "pure",         0, 0,  true,  false, false, handle_pure_attribute },
  { "no vops",      0, 0,  true,  false, false, handle_novops_attribute },
  { "nonnull",      0, -1, false, true,  true,  handle_nonnull_attribute },
  { "sentinel",     0, 1,  false, true,  true,  handle_sentinel_attribute },
  { "noreturn",     0, 0,  true,  false, false, handle_noreturn_attribute },
  { "leaf",         0, 0,  true,  false, false, handle_leaf_attribute },
  { "malloc",       0, 0,  true,  false, false, handle_malloc_attribute },
  { "type generic", 0, 0,  false, true, true, handle_type_generic_attribute },

  { "vector_size",  1, 1,  false, true, false,  handle_vector_size_attribute },
  { "vector_type",  0, 0,  false, true, false,  handle_vector_type_attribute },
  { "may_alias",    0, 0, false, true, false, NULL },

  /* ??? format and format_arg are heavy and not supported, which actually
     prevents support for stdio builtins, which we however declare as part
     of the common builtins.def contents.  */
  { "format",     3, 3,  false, true,  true,  fake_attribute_handler },
  { "format_arg", 1, 1,  false, true,  true,  fake_attribute_handler },

  { NULL,         0, 0, false, false, false, NULL }
};

/* Associates a GNAT tree node to a GCC tree node. It is used in
   `save_gnu_tree', `get_gnu_tree' and `present_gnu_tree'. See documentation
   of `save_gnu_tree' for more info.  */
static GTY((length ("max_gnat_nodes"))) tree *associate_gnat_to_gnu;

#define GET_GNU_TREE(GNAT_ENTITY)	\
  associate_gnat_to_gnu[(GNAT_ENTITY) - First_Node_Id]

#define SET_GNU_TREE(GNAT_ENTITY,VAL)	\
  associate_gnat_to_gnu[(GNAT_ENTITY) - First_Node_Id] = (VAL)

#define PRESENT_GNU_TREE(GNAT_ENTITY)	\
  (associate_gnat_to_gnu[(GNAT_ENTITY) - First_Node_Id] != NULL_TREE)

/* Associates a GNAT entity to a GCC tree node used as a dummy, if any.  */
static GTY((length ("max_gnat_nodes"))) tree *dummy_node_table;

#define GET_DUMMY_NODE(GNAT_ENTITY)	\
  dummy_node_table[(GNAT_ENTITY) - First_Node_Id]

#define SET_DUMMY_NODE(GNAT_ENTITY,VAL)	\
  dummy_node_table[(GNAT_ENTITY) - First_Node_Id] = (VAL)

#define PRESENT_DUMMY_NODE(GNAT_ENTITY)	\
  (dummy_node_table[(GNAT_ENTITY) - First_Node_Id] != NULL_TREE)

/* This variable keeps a table for types for each precision so that we only
   allocate each of them once. Signed and unsigned types are kept separate.

   Note that these types are only used when fold-const requests something
   special.  Perhaps we should NOT share these types; we'll see how it
   goes later.  */
static GTY(()) tree signed_and_unsigned_types[2 * MAX_BITS_PER_WORD + 1][2];

/* Likewise for float types, but record these by mode.  */
static GTY(()) tree float_types[NUM_MACHINE_MODES];

/* For each binding contour we allocate a binding_level structure to indicate
   the binding depth.  */

struct GTY((chain_next ("%h.chain"))) gnat_binding_level {
  /* The binding level containing this one (the enclosing binding level). */
  struct gnat_binding_level *chain;
  /* The BLOCK node for this level.  */
  tree block;
  /* If nonzero, the setjmp buffer that needs to be updated for any
     variable-sized definition within this context.  */
  tree jmpbuf_decl;
};

/* The binding level currently in effect.  */
static GTY(()) struct gnat_binding_level *current_binding_level;

/* A chain of gnat_binding_level structures awaiting reuse.  */
static GTY((deletable)) struct gnat_binding_level *free_binding_level;

/* An array of global declarations.  */
static GTY(()) VEC(tree,gc) *global_decls;

/* An array of builtin function declarations.  */
static GTY(()) VEC(tree,gc) *builtin_decls;

/* An array of global renaming pointers.  */
static GTY(()) VEC(tree,gc) *global_renaming_pointers;

/* A chain of unused BLOCK nodes. */
static GTY((deletable)) tree free_block_chain;

static tree merge_sizes (tree, tree, tree, bool, bool);
static tree compute_related_constant (tree, tree);
static tree split_plus (tree, tree *);
static tree float_type_for_precision (int, enum machine_mode);
static tree convert_to_fat_pointer (tree, tree);
static tree convert_to_thin_pointer (tree, tree);
static tree make_descriptor_field (const char *,tree, tree, tree, tree);
static bool potential_alignment_gap (tree, tree, tree);
static void process_attributes (tree, struct attrib *);

/* Initialize the association of GNAT nodes to GCC trees.  */

void
init_gnat_to_gnu (void)
{
  associate_gnat_to_gnu = ggc_alloc_cleared_vec_tree (max_gnat_nodes);
}

/* GNAT_ENTITY is a GNAT tree node for an entity.  Associate GNU_DECL, a GCC
   tree node, with GNAT_ENTITY.  If GNU_DECL is not a ..._DECL node, abort.
   If NO_CHECK is true, the latter check is suppressed.

   If GNU_DECL is zero, reset a previous association.  */

void
save_gnu_tree (Entity_Id gnat_entity, tree gnu_decl, bool no_check)
{
  /* Check that GNAT_ENTITY is not already defined and that it is being set
     to something which is a decl.  If that is not the case, this usually
     means GNAT_ENTITY is defined twice, but occasionally is due to some
     Gigi problem.  */
  gcc_assert (!(gnu_decl
		&& (PRESENT_GNU_TREE (gnat_entity)
		    || (!no_check && !DECL_P (gnu_decl)))));

  SET_GNU_TREE (gnat_entity, gnu_decl);
}

/* GNAT_ENTITY is a GNAT tree node for an entity.  Return the GCC tree node
   that was associated with it.  If there is no such tree node, abort.

   In some cases, such as delayed elaboration or expressions that need to
   be elaborated only once, GNAT_ENTITY is really not an entity.  */

tree
get_gnu_tree (Entity_Id gnat_entity)
{
  gcc_assert (PRESENT_GNU_TREE (gnat_entity));
  return GET_GNU_TREE (gnat_entity);
}

/* Return nonzero if a GCC tree has been associated with GNAT_ENTITY.  */

bool
present_gnu_tree (Entity_Id gnat_entity)
{
  return PRESENT_GNU_TREE (gnat_entity);
}

/* Initialize the association of GNAT nodes to GCC trees as dummies.  */

void
init_dummy_type (void)
{
  dummy_node_table = ggc_alloc_cleared_vec_tree (max_gnat_nodes);
}

/* Make a dummy type corresponding to GNAT_TYPE.  */

tree
make_dummy_type (Entity_Id gnat_type)
{
  Entity_Id gnat_underlying = Gigi_Equivalent_Type (gnat_type);
  tree gnu_type;

  /* If there is an equivalent type, get its underlying type.  */
  if (Present (gnat_underlying))
    gnat_underlying = Underlying_Type (gnat_underlying);

  /* If there was no equivalent type (can only happen when just annotating
     types) or underlying type, go back to the original type.  */
  if (No (gnat_underlying))
    gnat_underlying = gnat_type;

  /* If it there already a dummy type, use that one.  Else make one.  */
  if (PRESENT_DUMMY_NODE (gnat_underlying))
    return GET_DUMMY_NODE (gnat_underlying);

  /* If this is a record, make a RECORD_TYPE or UNION_TYPE; else make
     an ENUMERAL_TYPE.  */
  gnu_type = make_node (Is_Record_Type (gnat_underlying)
			? tree_code_for_record_type (gnat_underlying)
			: ENUMERAL_TYPE);
  TYPE_NAME (gnu_type) = get_entity_name (gnat_type);
  TYPE_DUMMY_P (gnu_type) = 1;
  TYPE_STUB_DECL (gnu_type)
    = create_type_stub_decl (TYPE_NAME (gnu_type), gnu_type);
  if (Is_By_Reference_Type (gnat_type))
    TREE_ADDRESSABLE (gnu_type) = 1;

  SET_DUMMY_NODE (gnat_underlying, gnu_type);

  return gnu_type;
}

/* Return nonzero if we are currently in the global binding level.  */

int
global_bindings_p (void)
{
  return ((force_global || !current_function_decl) ? -1 : 0);
}

/* Enter a new binding level.  */

void
gnat_pushlevel (void)
{
  struct gnat_binding_level *newlevel = NULL;

  /* Reuse a struct for this binding level, if there is one.  */
  if (free_binding_level)
    {
      newlevel = free_binding_level;
      free_binding_level = free_binding_level->chain;
    }
  else
    newlevel = ggc_alloc_gnat_binding_level ();

  /* Use a free BLOCK, if any; otherwise, allocate one.  */
  if (free_block_chain)
    {
      newlevel->block = free_block_chain;
      free_block_chain = BLOCK_CHAIN (free_block_chain);
      BLOCK_CHAIN (newlevel->block) = NULL_TREE;
    }
  else
    newlevel->block = make_node (BLOCK);

  /* Point the BLOCK we just made to its parent.  */
  if (current_binding_level)
    BLOCK_SUPERCONTEXT (newlevel->block) = current_binding_level->block;

  BLOCK_VARS (newlevel->block) = NULL_TREE;
  BLOCK_SUBBLOCKS (newlevel->block) = NULL_TREE;
  TREE_USED (newlevel->block) = 1;

  /* Add this level to the front of the chain (stack) of active levels.  */
  newlevel->chain = current_binding_level;
  newlevel->jmpbuf_decl = NULL_TREE;
  current_binding_level = newlevel;
}

/* Set SUPERCONTEXT of the BLOCK for the current binding level to FNDECL
   and point FNDECL to this BLOCK.  */

void
set_current_block_context (tree fndecl)
{
  BLOCK_SUPERCONTEXT (current_binding_level->block) = fndecl;
  DECL_INITIAL (fndecl) = current_binding_level->block;
  set_block_for_group (current_binding_level->block);
}

/* Set the jmpbuf_decl for the current binding level to DECL.  */

void
set_block_jmpbuf_decl (tree decl)
{
  current_binding_level->jmpbuf_decl = decl;
}

/* Get the jmpbuf_decl, if any, for the current binding level.  */

tree
get_block_jmpbuf_decl (void)
{
  return current_binding_level->jmpbuf_decl;
}

/* Exit a binding level.  Set any BLOCK into the current code group.  */

void
gnat_poplevel (void)
{
  struct gnat_binding_level *level = current_binding_level;
  tree block = level->block;

  BLOCK_VARS (block) = nreverse (BLOCK_VARS (block));
  BLOCK_SUBBLOCKS (block) = blocks_nreverse (BLOCK_SUBBLOCKS (block));

  /* If this is a function-level BLOCK don't do anything.  Otherwise, if there
     are no variables free the block and merge its subblocks into those of its
     parent block.  Otherwise, add it to the list of its parent.  */
  if (TREE_CODE (BLOCK_SUPERCONTEXT (block)) == FUNCTION_DECL)
    ;
  else if (BLOCK_VARS (block) == NULL_TREE)
    {
      BLOCK_SUBBLOCKS (level->chain->block)
	= chainon (BLOCK_SUBBLOCKS (block),
		   BLOCK_SUBBLOCKS (level->chain->block));
      BLOCK_CHAIN (block) = free_block_chain;
      free_block_chain = block;
    }
  else
    {
      BLOCK_CHAIN (block) = BLOCK_SUBBLOCKS (level->chain->block);
      BLOCK_SUBBLOCKS (level->chain->block) = block;
      TREE_USED (block) = 1;
      set_block_for_group (block);
    }

  /* Free this binding structure.  */
  current_binding_level = level->chain;
  level->chain = free_binding_level;
  free_binding_level = level;
}

/* Exit a binding level and discard the associated BLOCK.  */

void
gnat_zaplevel (void)
{
  struct gnat_binding_level *level = current_binding_level;
  tree block = level->block;

  BLOCK_CHAIN (block) = free_block_chain;
  free_block_chain = block;

  /* Free this binding structure.  */
  current_binding_level = level->chain;
  level->chain = free_binding_level;
  free_binding_level = level;
}

/* Records a ..._DECL node DECL as belonging to the current lexical scope
   and uses GNAT_NODE for location information and propagating flags.  */

void
gnat_pushdecl (tree decl, Node_Id gnat_node)
{
  /* If this decl is public external or at toplevel, there is no context.  */
  if ((TREE_PUBLIC (decl) && DECL_EXTERNAL (decl)) || global_bindings_p ())
    DECL_CONTEXT (decl) = 0;
  else
    {
      DECL_CONTEXT (decl) = current_function_decl;

      /* Functions imported in another function are not really nested.
	 For really nested functions mark them initially as needing
	 a static chain for uses of that flag before unnesting;
	 lower_nested_functions will then recompute it.  */
      if (TREE_CODE (decl) == FUNCTION_DECL && !TREE_PUBLIC (decl))
	DECL_STATIC_CHAIN (decl) = 1;
    }

  TREE_NO_WARNING (decl) = (gnat_node == Empty || Warnings_Off (gnat_node));

  /* Set the location of DECL and emit a declaration for it.  */
  if (Present (gnat_node))
    Sloc_to_locus (Sloc (gnat_node), &DECL_SOURCE_LOCATION (decl));
  add_decl_expr (decl, gnat_node);

  /* Put the declaration on the list.  The list of declarations is in reverse
     order.  The list will be reversed later.  Put global declarations in the
     globals list and local ones in the current block.  But skip TYPE_DECLs
     for UNCONSTRAINED_ARRAY_TYPE in both cases, as they will cause trouble
     with the debugger and aren't needed anyway.  */
  if (!(TREE_CODE (decl) == TYPE_DECL
        && TREE_CODE (TREE_TYPE (decl)) == UNCONSTRAINED_ARRAY_TYPE))
    {
      if (global_bindings_p ())
	{
	  VEC_safe_push (tree, gc, global_decls, decl);

	  if (TREE_CODE (decl) == FUNCTION_DECL && DECL_BUILT_IN (decl))
	    VEC_safe_push (tree, gc, builtin_decls, decl);
	}
      else if (!DECL_EXTERNAL (decl))
	{
	  DECL_CHAIN (decl) = BLOCK_VARS (current_binding_level->block);
	  BLOCK_VARS (current_binding_level->block) = decl;
	}
    }

  /* For the declaration of a type, set its name if it either is not already
     set or if the previous type name was not derived from a source name.
     We'd rather have the type named with a real name and all the pointer
     types to the same object have the same POINTER_TYPE node.  Code in the
     equivalent function of c-decl.c makes a copy of the type node here, but
     that may cause us trouble with incomplete types.  We make an exception
     for fat pointer types because the compiler automatically builds them
     for unconstrained array types and the debugger uses them to represent
     both these and pointers to these.  */
  if (TREE_CODE (decl) == TYPE_DECL && DECL_NAME (decl))
    {
      tree t = TREE_TYPE (decl);

      if (!(TYPE_NAME (t) && TREE_CODE (TYPE_NAME (t)) == TYPE_DECL))
	;
      else if (TYPE_IS_FAT_POINTER_P (t))
	{
	  tree tt = build_variant_type_copy (t);
	  TYPE_NAME (tt) = decl;
	  TREE_USED (tt) = TREE_USED (t);
	  TREE_TYPE (decl) = tt;
	  if (DECL_ORIGINAL_TYPE (TYPE_NAME (t)))
	    DECL_ORIGINAL_TYPE (decl) = DECL_ORIGINAL_TYPE (TYPE_NAME (t));
	  else
	    DECL_ORIGINAL_TYPE (decl) = t;
	  t = NULL_TREE;
	  DECL_ARTIFICIAL (decl) = 0;
	}
      else if (DECL_ARTIFICIAL (TYPE_NAME (t)) && !DECL_ARTIFICIAL (decl))
	;
      else
	t = NULL_TREE;

      /* Propagate the name to all the variants.  This is needed for
	 the type qualifiers machinery to work properly.  */
      if (t)
	for (t = TYPE_MAIN_VARIANT (t); t; t = TYPE_NEXT_VARIANT (t))
	  TYPE_NAME (t) = decl;
    }
}

/* Record TYPE as a builtin type for Ada.  NAME is the name of the type.  */

void
record_builtin_type (const char *name, tree type)
{
  tree type_decl = build_decl (input_location,
			       TYPE_DECL, get_identifier (name), type);

  gnat_pushdecl (type_decl, Empty);

  if (debug_hooks->type_decl)
    debug_hooks->type_decl (type_decl, false);
}

/* Given a record type RECORD_TYPE and a list of FIELD_DECL nodes FIELD_LIST,
   finish constructing the record or union type.  If REP_LEVEL is zero, this
   record has no representation clause and so will be entirely laid out here.
   If REP_LEVEL is one, this record has a representation clause and has been
   laid out already; only set the sizes and alignment.  If REP_LEVEL is two,
   this record is derived from a parent record and thus inherits its layout;
   only make a pass on the fields to finalize them.  DEBUG_INFO_P is true if
   we need to write debug information about this type.  */

void
finish_record_type (tree record_type, tree field_list, int rep_level,
		    bool debug_info_p)
{
  enum tree_code code = TREE_CODE (record_type);
  tree name = TYPE_NAME (record_type);
  tree ada_size = bitsize_zero_node;
  tree size = bitsize_zero_node;
  bool had_size = TYPE_SIZE (record_type) != 0;
  bool had_size_unit = TYPE_SIZE_UNIT (record_type) != 0;
  bool had_align = TYPE_ALIGN (record_type) != 0;
  tree field;

  TYPE_FIELDS (record_type) = field_list;

  /* Always attach the TYPE_STUB_DECL for a record type.  It is required to
     generate debug info and have a parallel type.  */
  if (name && TREE_CODE (name) == TYPE_DECL)
    name = DECL_NAME (name);
  TYPE_STUB_DECL (record_type) = create_type_stub_decl (name, record_type);

  /* Globally initialize the record first.  If this is a rep'ed record,
     that just means some initializations; otherwise, layout the record.  */
  if (rep_level > 0)
    {
      TYPE_ALIGN (record_type) = MAX (BITS_PER_UNIT, TYPE_ALIGN (record_type));

      if (!had_size_unit)
	TYPE_SIZE_UNIT (record_type) = size_zero_node;

      if (!had_size)
	TYPE_SIZE (record_type) = bitsize_zero_node;

      /* For all-repped records with a size specified, lay the QUAL_UNION_TYPE
	 out just like a UNION_TYPE, since the size will be fixed.  */
      else if (code == QUAL_UNION_TYPE)
	code = UNION_TYPE;
    }
  else
    {
      /* Ensure there isn't a size already set.  There can be in an error
	 case where there is a rep clause but all fields have errors and
	 no longer have a position.  */
      TYPE_SIZE (record_type) = 0;
      layout_type (record_type);
    }

  /* At this point, the position and size of each field is known.  It was
     either set before entry by a rep clause, or by laying out the type above.

     We now run a pass over the fields (in reverse order for QUAL_UNION_TYPEs)
     to compute the Ada size; the GCC size and alignment (for rep'ed records
     that are not padding types); and the mode (for rep'ed records).  We also
     clear the DECL_BIT_FIELD indication for the cases we know have not been
     handled yet, and adjust DECL_NONADDRESSABLE_P accordingly.  */

  if (code == QUAL_UNION_TYPE)
    field_list = nreverse (field_list);

  for (field = field_list; field; field = DECL_CHAIN (field))
    {
      tree type = TREE_TYPE (field);
      tree pos = bit_position (field);
      tree this_size = DECL_SIZE (field);
      tree this_ada_size;

      if ((TREE_CODE (type) == RECORD_TYPE
	   || TREE_CODE (type) == UNION_TYPE
	   || TREE_CODE (type) == QUAL_UNION_TYPE)
	  && !TYPE_FAT_POINTER_P (type)
	  && !TYPE_CONTAINS_TEMPLATE_P (type)
	  && TYPE_ADA_SIZE (type))
	this_ada_size = TYPE_ADA_SIZE (type);
      else
	this_ada_size = this_size;

      /* Clear DECL_BIT_FIELD for the cases layout_decl does not handle.  */
      if (DECL_BIT_FIELD (field)
	  && operand_equal_p (this_size, TYPE_SIZE (type), 0))
	{
	  unsigned int align = TYPE_ALIGN (type);

	  /* In the general case, type alignment is required.  */
	  if (value_factor_p (pos, align))
	    {
	      /* The enclosing record type must be sufficiently aligned.
		 Otherwise, if no alignment was specified for it and it
		 has been laid out already, bump its alignment to the
		 desired one if this is compatible with its size.  */
	      if (TYPE_ALIGN (record_type) >= align)
		{
		  DECL_ALIGN (field) = MAX (DECL_ALIGN (field), align);
		  DECL_BIT_FIELD (field) = 0;
		}
	      else if (!had_align
		       && rep_level == 0
		       && value_factor_p (TYPE_SIZE (record_type), align))
		{
		  TYPE_ALIGN (record_type) = align;
		  DECL_ALIGN (field) = MAX (DECL_ALIGN (field), align);
		  DECL_BIT_FIELD (field) = 0;
		}
	    }

	  /* In the non-strict alignment case, only byte alignment is.  */
	  if (!STRICT_ALIGNMENT
	      && DECL_BIT_FIELD (field)
	      && value_factor_p (pos, BITS_PER_UNIT))
	    DECL_BIT_FIELD (field) = 0;
	}

      /* If we still have DECL_BIT_FIELD set at this point, we know that the
	 field is technically not addressable.  Except that it can actually
	 be addressed if it is BLKmode and happens to be properly aligned.  */
      if (DECL_BIT_FIELD (field)
	  && !(DECL_MODE (field) == BLKmode
	       && value_factor_p (pos, BITS_PER_UNIT)))
	DECL_NONADDRESSABLE_P (field) = 1;

      /* A type must be as aligned as its most aligned field that is not
	 a bit-field.  But this is already enforced by layout_type.  */
      if (rep_level > 0 && !DECL_BIT_FIELD (field))
	TYPE_ALIGN (record_type)
	  = MAX (TYPE_ALIGN (record_type), DECL_ALIGN (field));

      switch (code)
	{
	case UNION_TYPE:
	  ada_size = size_binop (MAX_EXPR, ada_size, this_ada_size);
	  size = size_binop (MAX_EXPR, size, this_size);
	  break;

	case QUAL_UNION_TYPE:
	  ada_size
	    = fold_build3 (COND_EXPR, bitsizetype, DECL_QUALIFIER (field),
			   this_ada_size, ada_size);
	  size = fold_build3 (COND_EXPR, bitsizetype, DECL_QUALIFIER (field),
			      this_size, size);
	  break;

	case RECORD_TYPE:
	  /* Since we know here that all fields are sorted in order of
	     increasing bit position, the size of the record is one
	     higher than the ending bit of the last field processed
	     unless we have a rep clause, since in that case we might
	     have a field outside a QUAL_UNION_TYPE that has a higher ending
	     position.  So use a MAX in that case.  Also, if this field is a
	     QUAL_UNION_TYPE, we need to take into account the previous size in
	     the case of empty variants.  */
	  ada_size
	    = merge_sizes (ada_size, pos, this_ada_size,
			   TREE_CODE (type) == QUAL_UNION_TYPE, rep_level > 0);
	  size
	    = merge_sizes (size, pos, this_size,
			   TREE_CODE (type) == QUAL_UNION_TYPE, rep_level > 0);
	  break;

	default:
	  gcc_unreachable ();
	}
    }

  if (code == QUAL_UNION_TYPE)
    nreverse (field_list);

  if (rep_level < 2)
    {
      /* If this is a padding record, we never want to make the size smaller
	 than what was specified in it, if any.  */
      if (TYPE_IS_PADDING_P (record_type) && TYPE_SIZE (record_type))
	size = TYPE_SIZE (record_type);

      /* Now set any of the values we've just computed that apply.  */
      if (!TYPE_FAT_POINTER_P (record_type)
	  && !TYPE_CONTAINS_TEMPLATE_P (record_type))
	SET_TYPE_ADA_SIZE (record_type, ada_size);

      if (rep_level > 0)
	{
	  tree size_unit = had_size_unit
			   ? TYPE_SIZE_UNIT (record_type)
			   : convert (sizetype,
				      size_binop (CEIL_DIV_EXPR, size,
						  bitsize_unit_node));
	  unsigned int align = TYPE_ALIGN (record_type);

	  TYPE_SIZE (record_type) = variable_size (round_up (size, align));
	  TYPE_SIZE_UNIT (record_type)
	    = variable_size (round_up (size_unit, align / BITS_PER_UNIT));

	  compute_record_mode (record_type);
	}
    }

  if (debug_info_p)
    rest_of_record_type_compilation (record_type);
}

/* Wrap up compilation of RECORD_TYPE, i.e. output all the debug information
   associated with it.  It need not be invoked directly in most cases since
   finish_record_type takes care of doing so, but this can be necessary if
   a parallel type is to be attached to the record type.  */

void
rest_of_record_type_compilation (tree record_type)
{
  tree field_list = TYPE_FIELDS (record_type);
  tree field;
  enum tree_code code = TREE_CODE (record_type);
  bool var_size = false;

  for (field = field_list; field; field = DECL_CHAIN (field))
    {
      /* We need to make an XVE/XVU record if any field has variable size,
	 whether or not the record does.  For example, if we have a union,
	 it may be that all fields, rounded up to the alignment, have the
	 same size, in which case we'll use that size.  But the debug
	 output routines (except Dwarf2) won't be able to output the fields,
	 so we need to make the special record.  */
      if (TREE_CODE (DECL_SIZE (field)) != INTEGER_CST
	  /* If a field has a non-constant qualifier, the record will have
	     variable size too.  */
	  || (code == QUAL_UNION_TYPE
	      && TREE_CODE (DECL_QUALIFIER (field)) != INTEGER_CST))
	{
	  var_size = true;
	  break;
	}
    }

  /* If this record is of variable size, rename it so that the
     debugger knows it is and make a new, parallel, record
     that tells the debugger how the record is laid out.  See
     exp_dbug.ads.  But don't do this for records that are padding
     since they confuse GDB.  */
  if (var_size && !TYPE_IS_PADDING_P (record_type))
    {
      tree new_record_type
	= make_node (TREE_CODE (record_type) == QUAL_UNION_TYPE
		     ? UNION_TYPE : TREE_CODE (record_type));
      tree orig_name = TYPE_NAME (record_type), new_name;
      tree last_pos = bitsize_zero_node;
      tree old_field, prev_old_field = NULL_TREE;

      if (TREE_CODE (orig_name) == TYPE_DECL)
	orig_name = DECL_NAME (orig_name);

      new_name
	= concat_name (orig_name, TREE_CODE (record_type) == QUAL_UNION_TYPE
				  ? "XVU" : "XVE");
      TYPE_NAME (new_record_type) = new_name;
      TYPE_ALIGN (new_record_type) = BIGGEST_ALIGNMENT;
      TYPE_STUB_DECL (new_record_type)
	= create_type_stub_decl (new_name, new_record_type);
      DECL_IGNORED_P (TYPE_STUB_DECL (new_record_type))
	= DECL_IGNORED_P (TYPE_STUB_DECL (record_type));
      TYPE_SIZE (new_record_type) = size_int (TYPE_ALIGN (record_type));
      TYPE_SIZE_UNIT (new_record_type)
	= size_int (TYPE_ALIGN (record_type) / BITS_PER_UNIT);

      add_parallel_type (TYPE_STUB_DECL (record_type), new_record_type);

      /* Now scan all the fields, replacing each field with a new
	 field corresponding to the new encoding.  */
      for (old_field = TYPE_FIELDS (record_type); old_field;
	   old_field = DECL_CHAIN (old_field))
	{
	  tree field_type = TREE_TYPE (old_field);
	  tree field_name = DECL_NAME (old_field);
	  tree new_field;
	  tree curpos = bit_position (old_field);
	  bool var = false;
	  unsigned int align = 0;
	  tree pos;

	  /* See how the position was modified from the last position.

	  There are two basic cases we support: a value was added
	  to the last position or the last position was rounded to
	  a boundary and they something was added.  Check for the
	  first case first.  If not, see if there is any evidence
	  of rounding.  If so, round the last position and try
	  again.

	  If this is a union, the position can be taken as zero. */

	  /* Some computations depend on the shape of the position expression,
	     so strip conversions to make sure it's exposed.  */
	  curpos = remove_conversions (curpos, true);

	  if (TREE_CODE (new_record_type) == UNION_TYPE)
	    pos = bitsize_zero_node, align = 0;
	  else
	    pos = compute_related_constant (curpos, last_pos);

	  if (!pos && TREE_CODE (curpos) == MULT_EXPR
	      && host_integerp (TREE_OPERAND (curpos, 1), 1))
	    {
	      tree offset = TREE_OPERAND (curpos, 0);
	      align = tree_low_cst (TREE_OPERAND (curpos, 1), 1);

	      /* An offset which is a bitwise AND with a negative power of 2
		 means an alignment corresponding to this power of 2.  Note
		 that, as sizetype is sign-extended but nonetheless unsigned,
		 we don't directly use tree_int_cst_sgn.  */
	      offset = remove_conversions (offset, true);
	      if (TREE_CODE (offset) == BIT_AND_EXPR
		  && host_integerp (TREE_OPERAND (offset, 1), 0)
		  && TREE_INT_CST_HIGH (TREE_OPERAND (offset, 1)) < 0)
		{
		  unsigned int pow
		    = - tree_low_cst (TREE_OPERAND (offset, 1), 0);
		  if (exact_log2 (pow) > 0)
		    align *= pow;
		}

	      pos = compute_related_constant (curpos,
					      round_up (last_pos, align));
	    }
	  else if (!pos && TREE_CODE (curpos) == PLUS_EXPR
		   && TREE_CODE (TREE_OPERAND (curpos, 1)) == INTEGER_CST
		   && TREE_CODE (TREE_OPERAND (curpos, 0)) == MULT_EXPR
		   && host_integerp (TREE_OPERAND
				     (TREE_OPERAND (curpos, 0), 1),
				     1))
	    {
	      align
		= tree_low_cst
		(TREE_OPERAND (TREE_OPERAND (curpos, 0), 1), 1);
	      pos = compute_related_constant (curpos,
					      round_up (last_pos, align));
	    }
	  else if (potential_alignment_gap (prev_old_field, old_field,
					    pos))
	    {
	      align = TYPE_ALIGN (field_type);
	      pos = compute_related_constant (curpos,
					      round_up (last_pos, align));
	    }

	  /* If we can't compute a position, set it to zero.

	  ??? We really should abort here, but it's too much work
	  to get this correct for all cases.  */

	  if (!pos)
	    pos = bitsize_zero_node;

	  /* See if this type is variable-sized and make a pointer type
	     and indicate the indirection if so.  Beware that the debug
	     back-end may adjust the position computed above according
	     to the alignment of the field type, i.e. the pointer type
	     in this case, if we don't preventively counter that.  */
	  if (TREE_CODE (DECL_SIZE (old_field)) != INTEGER_CST)
	    {
	      field_type = build_pointer_type (field_type);
	      if (align != 0 && TYPE_ALIGN (field_type) > align)
		{
		  field_type = copy_node (field_type);
		  TYPE_ALIGN (field_type) = align;
		}
	      var = true;
	    }

	  /* Make a new field name, if necessary.  */
	  if (var || align != 0)
	    {
	      char suffix[16];

	      if (align != 0)
		sprintf (suffix, "XV%c%u", var ? 'L' : 'A',
			 align / BITS_PER_UNIT);
	      else
		strcpy (suffix, "XVL");

	      field_name = concat_name (field_name, suffix);
	    }

	  new_field
	    = create_field_decl (field_name, field_type, new_record_type,
				 DECL_SIZE (old_field), pos, 0, 0);
<<<<<<< HEAD
	  TREE_CHAIN (new_field) = TYPE_FIELDS (new_record_type);
=======
	  DECL_CHAIN (new_field) = TYPE_FIELDS (new_record_type);
>>>>>>> 155d23aa
	  TYPE_FIELDS (new_record_type) = new_field;

	  /* If old_field is a QUAL_UNION_TYPE, take its size as being
	     zero.  The only time it's not the last field of the record
	     is when there are other components at fixed positions after
	     it (meaning there was a rep clause for every field) and we
	     want to be able to encode them.  */
	  last_pos = size_binop (PLUS_EXPR, bit_position (old_field),
				 (TREE_CODE (TREE_TYPE (old_field))
				  == QUAL_UNION_TYPE)
				 ? bitsize_zero_node
				 : DECL_SIZE (old_field));
	  prev_old_field = old_field;
	}

      TYPE_FIELDS (new_record_type)
	= nreverse (TYPE_FIELDS (new_record_type));

      rest_of_type_decl_compilation (TYPE_STUB_DECL (new_record_type));
    }

  rest_of_type_decl_compilation (TYPE_STUB_DECL (record_type));
}

/* Append PARALLEL_TYPE on the chain of parallel types for decl.  */

void
add_parallel_type (tree decl, tree parallel_type)
{
  tree d = decl;

  while (DECL_PARALLEL_TYPE (d))
    d = TYPE_STUB_DECL (DECL_PARALLEL_TYPE (d));

  SET_DECL_PARALLEL_TYPE (d, parallel_type);
}

/* Utility function of above to merge LAST_SIZE, the previous size of a record
   with FIRST_BIT and SIZE that describe a field.  SPECIAL is true if this
   represents a QUAL_UNION_TYPE in which case we must look for COND_EXPRs and
   replace a value of zero with the old size.  If HAS_REP is true, we take the
   MAX of the end position of this field with LAST_SIZE.  In all other cases,
   we use FIRST_BIT plus SIZE.  Return an expression for the size.  */

static tree
merge_sizes (tree last_size, tree first_bit, tree size, bool special,
	     bool has_rep)
{
  tree type = TREE_TYPE (last_size);
  tree new_size;

  if (!special || TREE_CODE (size) != COND_EXPR)
    {
      new_size = size_binop (PLUS_EXPR, first_bit, size);
      if (has_rep)
	new_size = size_binop (MAX_EXPR, last_size, new_size);
    }

  else
    new_size = fold_build3 (COND_EXPR, type, TREE_OPERAND (size, 0),
			    integer_zerop (TREE_OPERAND (size, 1))
			    ? last_size : merge_sizes (last_size, first_bit,
						       TREE_OPERAND (size, 1),
						       1, has_rep),
			    integer_zerop (TREE_OPERAND (size, 2))
			    ? last_size : merge_sizes (last_size, first_bit,
						       TREE_OPERAND (size, 2),
						       1, has_rep));

  /* We don't need any NON_VALUE_EXPRs and they can confuse us (especially
     when fed through substitute_in_expr) into thinking that a constant
     size is not constant.  */
  while (TREE_CODE (new_size) == NON_LVALUE_EXPR)
    new_size = TREE_OPERAND (new_size, 0);

  return new_size;
}

/* Utility function of above to see if OP0 and OP1, both of SIZETYPE, are
   related by the addition of a constant.  Return that constant if so.  */

static tree
compute_related_constant (tree op0, tree op1)
{
  tree op0_var, op1_var;
  tree op0_con = split_plus (op0, &op0_var);
  tree op1_con = split_plus (op1, &op1_var);
  tree result = size_binop (MINUS_EXPR, op0_con, op1_con);

  if (operand_equal_p (op0_var, op1_var, 0))
    return result;
  else if (operand_equal_p (op0, size_binop (PLUS_EXPR, op1_var, result), 0))
    return result;
  else
    return 0;
}

/* Utility function of above to split a tree OP which may be a sum, into a
   constant part, which is returned, and a variable part, which is stored
   in *PVAR.  *PVAR may be bitsize_zero_node.  All operations must be of
   bitsizetype.  */

static tree
split_plus (tree in, tree *pvar)
{
  /* Strip NOPS in order to ease the tree traversal and maximize the
     potential for constant or plus/minus discovery. We need to be careful
     to always return and set *pvar to bitsizetype trees, but it's worth
     the effort.  */
  STRIP_NOPS (in);

  *pvar = convert (bitsizetype, in);

  if (TREE_CODE (in) == INTEGER_CST)
    {
      *pvar = bitsize_zero_node;
      return convert (bitsizetype, in);
    }
  else if (TREE_CODE (in) == PLUS_EXPR || TREE_CODE (in) == MINUS_EXPR)
    {
      tree lhs_var, rhs_var;
      tree lhs_con = split_plus (TREE_OPERAND (in, 0), &lhs_var);
      tree rhs_con = split_plus (TREE_OPERAND (in, 1), &rhs_var);

      if (lhs_var == TREE_OPERAND (in, 0)
	  && rhs_var == TREE_OPERAND (in, 1))
	return bitsize_zero_node;

      *pvar = size_binop (TREE_CODE (in), lhs_var, rhs_var);
      return size_binop (TREE_CODE (in), lhs_con, rhs_con);
    }
  else
    return bitsize_zero_node;
}

/* Return a FUNCTION_TYPE node.  RETURN_TYPE is the type returned by the
   subprogram.  If it is VOID_TYPE, then we are dealing with a procedure,
   otherwise we are dealing with a function.  PARAM_DECL_LIST is a list of
   PARM_DECL nodes that are the subprogram parameters.  CICO_LIST is the
   copy-in/copy-out list to be stored into the TYPE_CICO_LIST field.
   RETURN_UNCONSTRAINED_P is true if the function returns an unconstrained
   object.  RETURN_BY_DIRECT_REF_P is true if the function returns by direct
   reference.  RETURN_BY_INVISI_REF_P is true if the function returns by
   invisible reference.  */

tree
create_subprog_type (tree return_type, tree param_decl_list, tree cico_list,
		     bool return_unconstrained_p, bool return_by_direct_ref_p,
		     bool return_by_invisi_ref_p)
{
  /* A chain of TREE_LIST nodes whose TREE_VALUEs are the data type nodes of
     the subprogram formal parameters.  This list is generated by traversing
     the input list of PARM_DECL nodes.  */
  tree param_type_list = NULL_TREE;
  tree t, type;

<<<<<<< HEAD
  for (t = param_decl_list; t; t = TREE_CHAIN (t))
=======
  for (t = param_decl_list; t; t = DECL_CHAIN (t))
>>>>>>> 155d23aa
    param_type_list = tree_cons (NULL_TREE, TREE_TYPE (t), param_type_list);

  /* The list of the function parameter types has to be terminated by the void
     type to signal to the back-end that we are not dealing with a variable
     parameter subprogram, but that it has a fixed number of parameters.  */
  param_type_list = tree_cons (NULL_TREE, void_type_node, param_type_list);

  /* The list of argument types has been created in reverse so reverse it.  */
  param_type_list = nreverse (param_type_list);

  type = build_function_type (return_type, param_type_list);

  /* TYPE may have been shared since GCC hashes types.  If it has a different
     CICO_LIST, make a copy.  Likewise for the various flags.  */
<<<<<<< HEAD
  if (TYPE_CI_CO_LIST (type) != cico_list
      || TYPE_RETURN_UNCONSTRAINED_P (type) != return_unconstrained_p
      || TYPE_RETURN_BY_DIRECT_REF_P (type) != return_by_direct_ref_p
      || TREE_ADDRESSABLE (type) != return_by_invisi_ref_p)
=======
  if (!fntype_same_flags_p (type, cico_list, return_unconstrained_p,
			    return_by_direct_ref_p, return_by_invisi_ref_p))
>>>>>>> 155d23aa
    {
      type = copy_type (type);
      TYPE_CI_CO_LIST (type) = cico_list;
      TYPE_RETURN_UNCONSTRAINED_P (type) = return_unconstrained_p;
      TYPE_RETURN_BY_DIRECT_REF_P (type) = return_by_direct_ref_p;
      TREE_ADDRESSABLE (type) = return_by_invisi_ref_p;
    }

  return type;
}

/* Return a copy of TYPE but safe to modify in any way.  */

tree
copy_type (tree type)
{
  tree new_type = copy_node (type);

  /* Unshare the language-specific data.  */
  if (TYPE_LANG_SPECIFIC (type))
    {
      TYPE_LANG_SPECIFIC (new_type) = NULL;
      SET_TYPE_LANG_SPECIFIC (new_type, GET_TYPE_LANG_SPECIFIC (type));
    }

  /* And the contents of the language-specific slot if needed.  */
  if ((INTEGRAL_TYPE_P (type) || TREE_CODE (type) == REAL_TYPE)
      && TYPE_RM_VALUES (type))
    {
      TYPE_RM_VALUES (new_type) = NULL_TREE;
      SET_TYPE_RM_SIZE (new_type, TYPE_RM_SIZE (type));
      SET_TYPE_RM_MIN_VALUE (new_type, TYPE_RM_MIN_VALUE (type));
      SET_TYPE_RM_MAX_VALUE (new_type, TYPE_RM_MAX_VALUE (type));
    }

  /* copy_node clears this field instead of copying it, because it is
     aliased with TREE_CHAIN.  */
  TYPE_STUB_DECL (new_type) = TYPE_STUB_DECL (type);

  TYPE_POINTER_TO (new_type) = 0;
  TYPE_REFERENCE_TO (new_type) = 0;
  TYPE_MAIN_VARIANT (new_type) = new_type;
  TYPE_NEXT_VARIANT (new_type) = 0;

  return new_type;
}

/* Return a subtype of sizetype with range MIN to MAX and whose
   TYPE_INDEX_TYPE is INDEX.  GNAT_NODE is used for the position
   of the associated TYPE_DECL.  */

tree
create_index_type (tree min, tree max, tree index, Node_Id gnat_node)
{
  /* First build a type for the desired range.  */
  tree type = build_nonshared_range_type (sizetype, min, max);

  /* Then set the index type.  */
  SET_TYPE_INDEX_TYPE (type, index);
  create_type_decl (NULL_TREE, type, NULL, true, false, gnat_node);

  return type;
}

/* Return a subtype of TYPE with range MIN to MAX.  If TYPE is NULL,
   sizetype is used.  */

tree
create_range_type (tree type, tree min, tree max)
{
  tree range_type;

  if (type == NULL_TREE)
    type = sizetype;

  /* First build a type with the base range.  */
  range_type = build_nonshared_range_type (type, TYPE_MIN_VALUE (type),
						 TYPE_MAX_VALUE (type));

  /* Then set the actual range.  */
  SET_TYPE_RM_MIN_VALUE (range_type, convert (type, min));
  SET_TYPE_RM_MAX_VALUE (range_type, convert (type, max));

  return range_type;
}

/* Return a TYPE_DECL node suitable for the TYPE_STUB_DECL field of a type.
   TYPE_NAME gives the name of the type and TYPE is a ..._TYPE node giving
   its data type.  */

tree
create_type_stub_decl (tree type_name, tree type)
{
  /* Using a named TYPE_DECL ensures that a type name marker is emitted in
     STABS while setting DECL_ARTIFICIAL ensures that no DW_TAG_typedef is
     emitted in DWARF.  */
  tree type_decl = build_decl (input_location,
			       TYPE_DECL, type_name, type);
  DECL_ARTIFICIAL (type_decl) = 1;
  return type_decl;
}

/* Return a TYPE_DECL node.  TYPE_NAME gives the name of the type and TYPE
   is a ..._TYPE node giving its data type.  ARTIFICIAL_P is true if this
   is a declaration that was generated by the compiler.  DEBUG_INFO_P is
   true if we need to write debug information about this type.  GNAT_NODE
   is used for the position of the decl.  */

tree
create_type_decl (tree type_name, tree type, struct attrib *attr_list,
		  bool artificial_p, bool debug_info_p, Node_Id gnat_node)
{
  enum tree_code code = TREE_CODE (type);
  bool named = TYPE_NAME (type) && TREE_CODE (TYPE_NAME (type)) == TYPE_DECL;
  tree type_decl;

  /* Only the builtin TYPE_STUB_DECL should be used for dummy types.  */
  gcc_assert (!TYPE_IS_DUMMY_P (type));

  /* If the type hasn't been named yet, we're naming it; preserve an existing
     TYPE_STUB_DECL that has been attached to it for some purpose.  */
  if (!named && TYPE_STUB_DECL (type))
    {
      type_decl = TYPE_STUB_DECL (type);
      DECL_NAME (type_decl) = type_name;
    }
  else
    type_decl = build_decl (input_location,
			    TYPE_DECL, type_name, type);

  DECL_ARTIFICIAL (type_decl) = artificial_p;

  /* Add this decl to the current binding level.  */
  gnat_pushdecl (type_decl, gnat_node);

  process_attributes (type_decl, attr_list);

  /* If we're naming the type, equate the TYPE_STUB_DECL to the name.
     This causes the name to be also viewed as a "tag" by the debug
     back-end, with the advantage that no DW_TAG_typedef is emitted
     for artificial "tagged" types in DWARF.  */
  if (!named)
    TYPE_STUB_DECL (type) = type_decl;

  /* Pass the type declaration to the debug back-end unless this is an
     UNCONSTRAINED_ARRAY_TYPE that the back-end does not support, or a
     type for which debugging information was not requested, or else an
     ENUMERAL_TYPE or RECORD_TYPE (except for fat pointers) which are
     handled separately.  And do not pass dummy types either.  */
  if (code == UNCONSTRAINED_ARRAY_TYPE || !debug_info_p)
    DECL_IGNORED_P (type_decl) = 1;
  else if (code != ENUMERAL_TYPE
	   && (code != RECORD_TYPE || TYPE_FAT_POINTER_P (type))
	   && !((code == POINTER_TYPE || code == REFERENCE_TYPE)
		&& TYPE_IS_DUMMY_P (TREE_TYPE (type)))
	   && !(code == RECORD_TYPE
		&& TYPE_IS_DUMMY_P
		   (TREE_TYPE (TREE_TYPE (TYPE_FIELDS (type))))))
    rest_of_type_decl_compilation (type_decl);

  return type_decl;
}

/* Return a VAR_DECL or CONST_DECL node.

   VAR_NAME gives the name of the variable.  ASM_NAME is its assembler name
   (if provided).  TYPE is its data type (a GCC ..._TYPE node).  VAR_INIT is
   the GCC tree for an optional initial expression; NULL_TREE if none.

   CONST_FLAG is true if this variable is constant, in which case we might
   return a CONST_DECL node unless CONST_DECL_ALLOWED_P is false.

   PUBLIC_FLAG is true if this is for a reference to a public entity or for a
   definition to be made visible outside of the current compilation unit, for
   instance variable definitions in a package specification.

   EXTERN_FLAG is true when processing an external variable declaration (as
   opposed to a definition: no storage is to be allocated for the variable).

   STATIC_FLAG is only relevant when not at top level.  In that case
   it indicates whether to always allocate storage to the variable.

   GNAT_NODE is used for the position of the decl.  */

tree
create_var_decl_1 (tree var_name, tree asm_name, tree type, tree var_init,
		   bool const_flag, bool public_flag, bool extern_flag,
		   bool static_flag, bool const_decl_allowed_p,
		   struct attrib *attr_list, Node_Id gnat_node)
{
  bool init_const
    = (var_init != 0
       && gnat_types_compatible_p (type, TREE_TYPE (var_init))
       && (global_bindings_p () || static_flag
	   ? initializer_constant_valid_p (var_init, TREE_TYPE (var_init)) != 0
	   : TREE_CONSTANT (var_init)));

  /* Whether we will make TREE_CONSTANT the DECL we produce here, in which
     case the initializer may be used in-lieu of the DECL node (as done in
     Identifier_to_gnu).  This is useful to prevent the need of elaboration
     code when an identifier for which such a decl is made is in turn used as
     an initializer.  We used to rely on CONST vs VAR_DECL for this purpose,
     but extra constraints apply to this choice (see below) and are not
     relevant to the distinction we wish to make. */
  bool constant_p = const_flag && init_const;

  /* The actual DECL node.  CONST_DECL was initially intended for enumerals
     and may be used for scalars in general but not for aggregates.  */
  tree var_decl
    = build_decl (input_location,
		  (constant_p && const_decl_allowed_p
		   && !AGGREGATE_TYPE_P (type)) ? CONST_DECL : VAR_DECL,
		  var_name, type);

  /* If this is external, throw away any initializations (they will be done
     elsewhere) unless this is a constant for which we would like to remain
     able to get the initializer.  If we are defining a global here, leave a
     constant initialization and save any variable elaborations for the
     elaboration routine.  If we are just annotating types, throw away the
     initialization if it isn't a constant.  */
  if ((extern_flag && !constant_p)
      || (type_annotate_only && var_init && !TREE_CONSTANT (var_init)))
    var_init = NULL_TREE;

  /* At the global level, an initializer requiring code to be generated
     produces elaboration statements.  Check that such statements are allowed,
     that is, not violating a No_Elaboration_Code restriction.  */
  if (global_bindings_p () && var_init != 0 && !init_const)
    Check_Elaboration_Code_Allowed (gnat_node);

  DECL_INITIAL  (var_decl) = var_init;
  TREE_READONLY (var_decl) = const_flag;
  DECL_EXTERNAL (var_decl) = extern_flag;
  TREE_PUBLIC   (var_decl) = public_flag || extern_flag;
  TREE_CONSTANT (var_decl) = constant_p;
  TREE_THIS_VOLATILE (var_decl) = TREE_SIDE_EFFECTS (var_decl)
    = TYPE_VOLATILE (type);

  /* Ada doesn't feature Fortran-like COMMON variables so we shouldn't
     try to fiddle with DECL_COMMON.  However, on platforms that don't
     support global BSS sections, uninitialized global variables would
     go in DATA instead, thus increasing the size of the executable.  */
  if (!flag_no_common
      && TREE_CODE (var_decl) == VAR_DECL
      && TREE_PUBLIC (var_decl)
      && !have_global_bss_p ())
    DECL_COMMON (var_decl) = 1;

  /* At the global binding level, we need to allocate static storage for the
     variable if it isn't external.  Otherwise, we allocate automatic storage
     unless requested not to.  */
  TREE_STATIC (var_decl)
    = !extern_flag && (static_flag || global_bindings_p ());

  /* For an external constant whose initializer is not absolute, do not emit
     debug info.  In DWARF this would mean a global relocation in a read-only
     section which runs afoul of the PE-COFF run-time relocation mechanism.  */
  if (extern_flag
      && constant_p
      && initializer_constant_valid_p (var_init, TREE_TYPE (var_init))
	   != null_pointer_node)
    DECL_IGNORED_P (var_decl) = 1;

  /* Add this decl to the current binding level.  */
  gnat_pushdecl (var_decl, gnat_node);

  if (TREE_SIDE_EFFECTS (var_decl))
    TREE_ADDRESSABLE (var_decl) = 1;

  if (TREE_CODE (var_decl) == VAR_DECL)
    {
      if (asm_name)
	SET_DECL_ASSEMBLER_NAME (var_decl, asm_name);
      process_attributes (var_decl, attr_list);
      if (global_bindings_p ())
	rest_of_decl_compilation (var_decl, true, 0);
    }
  else
    expand_decl (var_decl);

  return var_decl;
}

/* Return true if TYPE, an aggregate type, contains (or is) an array.  */

static bool
aggregate_type_contains_array_p (tree type)
{
  switch (TREE_CODE (type))
    {
    case RECORD_TYPE:
    case UNION_TYPE:
    case QUAL_UNION_TYPE:
      {
	tree field;
	for (field = TYPE_FIELDS (type); field; field = DECL_CHAIN (field))
	  if (AGGREGATE_TYPE_P (TREE_TYPE (field))
	      && aggregate_type_contains_array_p (TREE_TYPE (field)))
	    return true;
	return false;
      }

    case ARRAY_TYPE:
      return true;

    default:
      gcc_unreachable ();
    }
}

/* Return a FIELD_DECL node.  FIELD_NAME is the field's name, FIELD_TYPE is
   its type and RECORD_TYPE is the type of the enclosing record.  If SIZE is
   nonzero, it is the specified size of the field.  If POS is nonzero, it is
   the bit position.  PACKED is 1 if the enclosing record is packed, -1 if it
   has Component_Alignment of Storage_Unit.  If ADDRESSABLE is nonzero, it
   means we are allowed to take the address of the field; if it is negative,
   we should not make a bitfield, which is used by make_aligning_type.  */

tree
create_field_decl (tree field_name, tree field_type, tree record_type,
                   tree size, tree pos, int packed, int addressable)
{
  tree field_decl = build_decl (input_location,
				FIELD_DECL, field_name, field_type);

  DECL_CONTEXT (field_decl) = record_type;
  TREE_READONLY (field_decl) = TYPE_READONLY (field_type);

  /* If FIELD_TYPE is BLKmode, we must ensure this is aligned to at least a
     byte boundary since GCC cannot handle less-aligned BLKmode bitfields.
     Likewise for an aggregate without specified position that contains an
     array, because in this case slices of variable length of this array
     must be handled by GCC and variable-sized objects need to be aligned
     to at least a byte boundary.  */
  if (packed && (TYPE_MODE (field_type) == BLKmode
		 || (!pos
		     && AGGREGATE_TYPE_P (field_type)
		     && aggregate_type_contains_array_p (field_type))))
    DECL_ALIGN (field_decl) = BITS_PER_UNIT;

  /* If a size is specified, use it.  Otherwise, if the record type is packed
     compute a size to use, which may differ from the object's natural size.
     We always set a size in this case to trigger the checks for bitfield
     creation below, which is typically required when no position has been
     specified.  */
  if (size)
    size = convert (bitsizetype, size);
  else if (packed == 1)
    {
      size = rm_size (field_type);
      if (TYPE_MODE (field_type) == BLKmode)
	size = round_up (size, BITS_PER_UNIT);
    }

  /* If we may, according to ADDRESSABLE, make a bitfield if a size is
     specified for two reasons: first if the size differs from the natural
     size.  Second, if the alignment is insufficient.  There are a number of
     ways the latter can be true.

     We never make a bitfield if the type of the field has a nonconstant size,
     because no such entity requiring bitfield operations should reach here.

     We do *preventively* make a bitfield when there might be the need for it
     but we don't have all the necessary information to decide, as is the case
     of a field with no specified position in a packed record.

     We also don't look at STRICT_ALIGNMENT here, and rely on later processing
     in layout_decl or finish_record_type to clear the bit_field indication if
     it is in fact not needed.  */
  if (addressable >= 0
      && size
      && TREE_CODE (size) == INTEGER_CST
      && TREE_CODE (TYPE_SIZE (field_type)) == INTEGER_CST
      && (!tree_int_cst_equal (size, TYPE_SIZE (field_type))
	  || (pos && !value_factor_p (pos, TYPE_ALIGN (field_type)))
	  || packed
	  || (TYPE_ALIGN (record_type) != 0
	      && TYPE_ALIGN (record_type) < TYPE_ALIGN (field_type))))
    {
      DECL_BIT_FIELD (field_decl) = 1;
      DECL_SIZE (field_decl) = size;
      if (!packed && !pos)
	{
	  if (TYPE_ALIGN (record_type) != 0
	      && TYPE_ALIGN (record_type) < TYPE_ALIGN (field_type))
	    DECL_ALIGN (field_decl) = TYPE_ALIGN (record_type);
	  else
	    DECL_ALIGN (field_decl) = TYPE_ALIGN (field_type);
	}
    }

  DECL_PACKED (field_decl) = pos ? DECL_BIT_FIELD (field_decl) : packed;

  /* Bump the alignment if need be, either for bitfield/packing purposes or
     to satisfy the type requirements if no such consideration applies.  When
     we get the alignment from the type, indicate if this is from an explicit
     user request, which prevents stor-layout from lowering it later on.  */
  {
    unsigned int bit_align
      = (DECL_BIT_FIELD (field_decl) ? 1
	 : packed && TYPE_MODE (field_type) != BLKmode ? BITS_PER_UNIT : 0);

    if (bit_align > DECL_ALIGN (field_decl))
      DECL_ALIGN (field_decl) = bit_align;
    else if (!bit_align && TYPE_ALIGN (field_type) > DECL_ALIGN (field_decl))
      {
	DECL_ALIGN (field_decl) = TYPE_ALIGN (field_type);
	DECL_USER_ALIGN (field_decl) = TYPE_USER_ALIGN (field_type);
      }
  }

  if (pos)
    {
      /* We need to pass in the alignment the DECL is known to have.
	 This is the lowest-order bit set in POS, but no more than
	 the alignment of the record, if one is specified.  Note
	 that an alignment of 0 is taken as infinite.  */
      unsigned int known_align;

      if (host_integerp (pos, 1))
	known_align = tree_low_cst (pos, 1) & - tree_low_cst (pos, 1);
      else
	known_align = BITS_PER_UNIT;

      if (TYPE_ALIGN (record_type)
	  && (known_align == 0 || known_align > TYPE_ALIGN (record_type)))
	known_align = TYPE_ALIGN (record_type);

      layout_decl (field_decl, known_align);
      SET_DECL_OFFSET_ALIGN (field_decl,
			     host_integerp (pos, 1) ? BIGGEST_ALIGNMENT
			     : BITS_PER_UNIT);
      pos_from_bit (&DECL_FIELD_OFFSET (field_decl),
		    &DECL_FIELD_BIT_OFFSET (field_decl),
		    DECL_OFFSET_ALIGN (field_decl), pos);
    }

  /* In addition to what our caller says, claim the field is addressable if we
     know that its type is not suitable.

     The field may also be "technically" nonaddressable, meaning that even if
     we attempt to take the field's address we will actually get the address
     of a copy.  This is the case for true bitfields, but the DECL_BIT_FIELD
     value we have at this point is not accurate enough, so we don't account
     for this here and let finish_record_type decide.  */
  if (!addressable && !type_for_nonaliased_component_p (field_type))
    addressable = 1;

  DECL_NONADDRESSABLE_P (field_decl) = !addressable;

  return field_decl;
}

/* Return a PARM_DECL node.  PARAM_NAME is the name of the parameter and
   PARAM_TYPE is its type.  READONLY is true if the parameter is readonly
   (either an In parameter or an address of a pass-by-ref parameter).  */

tree
create_param_decl (tree param_name, tree param_type, bool readonly)
{
  tree param_decl = build_decl (input_location,
				PARM_DECL, param_name, param_type);

  /* Honor TARGET_PROMOTE_PROTOTYPES like the C compiler, as not doing so
     can lead to various ABI violations.  */
  if (targetm.calls.promote_prototypes (NULL_TREE)
      && INTEGRAL_TYPE_P (param_type)
      && TYPE_PRECISION (param_type) < TYPE_PRECISION (integer_type_node))
    {
      /* We have to be careful about biased types here.  Make a subtype
	 of integer_type_node with the proper biasing.  */
      if (TREE_CODE (param_type) == INTEGER_TYPE
	  && TYPE_BIASED_REPRESENTATION_P (param_type))
	{
	  tree subtype
	    = make_unsigned_type (TYPE_PRECISION (integer_type_node));
	  TREE_TYPE (subtype) = integer_type_node;
	  TYPE_BIASED_REPRESENTATION_P (subtype) = 1;
	  SET_TYPE_RM_MIN_VALUE (subtype, TYPE_MIN_VALUE (param_type));
	  SET_TYPE_RM_MAX_VALUE (subtype, TYPE_MAX_VALUE (param_type));
	  param_type = subtype;
	}
      else
	param_type = integer_type_node;
    }

  DECL_ARG_TYPE (param_decl) = param_type;
  TREE_READONLY (param_decl) = readonly;
  return param_decl;
}

/* Given a DECL and ATTR_LIST, process the listed attributes.  */

static void
process_attributes (tree decl, struct attrib *attr_list)
{
  for (; attr_list; attr_list = attr_list->next)
    switch (attr_list->type)
      {
      case ATTR_MACHINE_ATTRIBUTE:
	input_location = DECL_SOURCE_LOCATION (decl);
	decl_attributes (&decl, tree_cons (attr_list->name, attr_list->args,
					   NULL_TREE),
			 ATTR_FLAG_TYPE_IN_PLACE);
	break;

      case ATTR_LINK_ALIAS:
        if (! DECL_EXTERNAL (decl))
	  {
	    TREE_STATIC (decl) = 1;
	    assemble_alias (decl, attr_list->name);
	  }
	break;

      case ATTR_WEAK_EXTERNAL:
	if (SUPPORTS_WEAK)
	  declare_weak (decl);
	else
	  post_error ("?weak declarations not supported on this target",
		      attr_list->error_point);
	break;

      case ATTR_LINK_SECTION:
	if (targetm.have_named_sections)
	  {
	    DECL_SECTION_NAME (decl)
	      = build_string (IDENTIFIER_LENGTH (attr_list->name),
			      IDENTIFIER_POINTER (attr_list->name));
	    DECL_COMMON (decl) = 0;
	  }
	else
	  post_error ("?section attributes are not supported for this target",
		      attr_list->error_point);
	break;

      case ATTR_LINK_CONSTRUCTOR:
	DECL_STATIC_CONSTRUCTOR (decl) = 1;
	TREE_USED (decl) = 1;
	break;

      case ATTR_LINK_DESTRUCTOR:
	DECL_STATIC_DESTRUCTOR (decl) = 1;
	TREE_USED (decl) = 1;
	break;

      case ATTR_THREAD_LOCAL_STORAGE:
	DECL_TLS_MODEL (decl) = decl_default_tls_model (decl);
	DECL_COMMON (decl) = 0;
	break;
      }
}

/* Record DECL as a global renaming pointer.  */

void
record_global_renaming_pointer (tree decl)
{
  gcc_assert (DECL_RENAMED_OBJECT (decl));
  VEC_safe_push (tree, gc, global_renaming_pointers, decl);
}

/* Invalidate the global renaming pointers.   */

void
invalidate_global_renaming_pointers (void)
{
  unsigned int i;
  tree iter;

  FOR_EACH_VEC_ELT (tree, global_renaming_pointers, i, iter)
    SET_DECL_RENAMED_OBJECT (iter, NULL_TREE);

  VEC_free (tree, gc, global_renaming_pointers);
}

/* Return true if VALUE is a known to be a multiple of FACTOR, which must be
   a power of 2. */

bool
value_factor_p (tree value, HOST_WIDE_INT factor)
{
  if (host_integerp (value, 1))
    return tree_low_cst (value, 1) % factor == 0;

  if (TREE_CODE (value) == MULT_EXPR)
    return (value_factor_p (TREE_OPERAND (value, 0), factor)
            || value_factor_p (TREE_OPERAND (value, 1), factor));

  return false;
}

/* Given 2 consecutive field decls PREV_FIELD and CURR_FIELD, return true
   unless we can prove these 2 fields are laid out in such a way that no gap
   exist between the end of PREV_FIELD and the beginning of CURR_FIELD.  OFFSET
   is the distance in bits between the end of PREV_FIELD and the starting
   position of CURR_FIELD. It is ignored if null. */

static bool
potential_alignment_gap (tree prev_field, tree curr_field, tree offset)
{
  /* If this is the first field of the record, there cannot be any gap */
  if (!prev_field)
    return false;

  /* If the previous field is a union type, then return False: The only
     time when such a field is not the last field of the record is when
     there are other components at fixed positions after it (meaning there
     was a rep clause for every field), in which case we don't want the
     alignment constraint to override them. */
  if (TREE_CODE (TREE_TYPE (prev_field)) == QUAL_UNION_TYPE)
    return false;

  /* If the distance between the end of prev_field and the beginning of
     curr_field is constant, then there is a gap if the value of this
     constant is not null. */
  if (offset && host_integerp (offset, 1))
    return !integer_zerop (offset);

  /* If the size and position of the previous field are constant,
     then check the sum of this size and position. There will be a gap
     iff it is not multiple of the current field alignment. */
  if (host_integerp (DECL_SIZE (prev_field), 1)
      && host_integerp (bit_position (prev_field), 1))
    return ((tree_low_cst (bit_position (prev_field), 1)
	     + tree_low_cst (DECL_SIZE (prev_field), 1))
	    % DECL_ALIGN (curr_field) != 0);

  /* If both the position and size of the previous field are multiples
     of the current field alignment, there cannot be any gap. */
  if (value_factor_p (bit_position (prev_field), DECL_ALIGN (curr_field))
      && value_factor_p (DECL_SIZE (prev_field), DECL_ALIGN (curr_field)))
    return false;

  /* Fallback, return that there may be a potential gap */
  return true;
}

/* Returns a LABEL_DECL node for LABEL_NAME.  */

tree
create_label_decl (tree label_name)
{
  tree label_decl = build_decl (input_location,
				LABEL_DECL, label_name, void_type_node);

  DECL_CONTEXT (label_decl)     = current_function_decl;
  DECL_MODE (label_decl)        = VOIDmode;
  DECL_SOURCE_LOCATION (label_decl) = input_location;

  return label_decl;
}

/* Returns a FUNCTION_DECL node.  SUBPROG_NAME is the name of the subprogram,
   ASM_NAME is its assembler name, SUBPROG_TYPE is its type (a FUNCTION_TYPE
   node), PARAM_DECL_LIST is the list of the subprogram arguments (a list of
   PARM_DECL nodes chained through the TREE_CHAIN field).

   INLINE_FLAG, PUBLIC_FLAG, EXTERN_FLAG, and ATTR_LIST are used to set the
   appropriate fields in the FUNCTION_DECL.  GNAT_NODE gives the location.  */

tree
create_subprog_decl (tree subprog_name, tree asm_name,
                     tree subprog_type, tree param_decl_list, bool inline_flag,
		     bool public_flag, bool extern_flag,
                     struct attrib *attr_list, Node_Id gnat_node)
{
  tree subprog_decl = build_decl (input_location, FUNCTION_DECL, subprog_name,
				  subprog_type);
  tree result_decl = build_decl (input_location, RESULT_DECL, NULL_TREE,
				 TREE_TYPE (subprog_type));

  /* If this is a non-inline function nested inside an inlined external
     function, we cannot honor both requests without cloning the nested
     function in the current unit since it is private to the other unit.
     We could inline the nested function as well but it's probably better
     to err on the side of too little inlining.  */
  if (!inline_flag
      && current_function_decl
      && DECL_DECLARED_INLINE_P (current_function_decl)
      && DECL_EXTERNAL (current_function_decl))
    DECL_DECLARED_INLINE_P (current_function_decl) = 0;

  DECL_EXTERNAL (subprog_decl)  = extern_flag;
  TREE_PUBLIC (subprog_decl)    = public_flag;
  TREE_READONLY (subprog_decl)  = TYPE_READONLY (subprog_type);
  TREE_THIS_VOLATILE (subprog_decl) = TYPE_VOLATILE (subprog_type);
  TREE_SIDE_EFFECTS (subprog_decl) = TYPE_VOLATILE (subprog_type);
  DECL_DECLARED_INLINE_P (subprog_decl) = inline_flag;
  DECL_ARGUMENTS (subprog_decl) = param_decl_list;

  DECL_ARTIFICIAL (result_decl) = 1;
  DECL_IGNORED_P (result_decl) = 1;
  DECL_BY_REFERENCE (result_decl) = TREE_ADDRESSABLE (subprog_type);
  DECL_RESULT (subprog_decl) = result_decl;

  if (asm_name)
    {
      SET_DECL_ASSEMBLER_NAME (subprog_decl, asm_name);

      /* The expand_main_function circuitry expects "main_identifier_node" to
	 designate the DECL_NAME of the 'main' entry point, in turn expected
	 to be declared as the "main" function literally by default.  Ada
	 program entry points are typically declared with a different name
	 within the binder generated file, exported as 'main' to satisfy the
	 system expectations.  Force main_identifier_node in this case.  */
      if (asm_name == main_identifier_node)
	DECL_NAME (subprog_decl) = main_identifier_node;
    }

  /* Add this decl to the current binding level.  */
  gnat_pushdecl (subprog_decl, gnat_node);

  process_attributes (subprog_decl, attr_list);

  /* Output the assembler code and/or RTL for the declaration.  */
  rest_of_decl_compilation (subprog_decl, global_bindings_p (), 0);

  return subprog_decl;
}

/* Set up the framework for generating code for SUBPROG_DECL, a subprogram
   body.  This routine needs to be invoked before processing the declarations
   appearing in the subprogram.  */

void
begin_subprog_body (tree subprog_decl)
{
  tree param_decl;

  announce_function (subprog_decl);

<<<<<<< HEAD
=======
  /* This function is being defined.  */
  TREE_STATIC (subprog_decl) = 1;

>>>>>>> 155d23aa
  current_function_decl = subprog_decl;

  /* Enter a new binding level and show that all the parameters belong to
     this function.  */
  gnat_pushlevel ();

  for (param_decl = DECL_ARGUMENTS (subprog_decl); param_decl;
       param_decl = DECL_CHAIN (param_decl))
    DECL_CONTEXT (param_decl) = subprog_decl;

  make_decl_rtl (subprog_decl);

  /* We handle pending sizes via the elaboration of types, so we don't need to
     save them.  This causes them to be marked as part of the outer function
     and then discarded.  */
  get_pending_sizes ();
}

/* Finish the definition of the current subprogram BODY and finalize it.  */

void
end_subprog_body (tree body)
{
  tree fndecl = current_function_decl;

<<<<<<< HEAD
  /* Mark the BLOCK for this level as being for this function and pop the
     level.  Since the vars in it are the parameters, clear them.  */
  BLOCK_VARS (current_binding_level->block) = NULL_TREE;
=======
  /* Attach the BLOCK for this level to the function and pop the level.  */
>>>>>>> 155d23aa
  BLOCK_SUPERCONTEXT (current_binding_level->block) = fndecl;
  DECL_INITIAL (fndecl) = current_binding_level->block;
  gnat_poplevel ();

  /* We handle pending sizes via the elaboration of types, so we don't
     need to save them.  */
  get_pending_sizes ();

  /* Mark the RESULT_DECL as being in this subprogram. */
  DECL_CONTEXT (DECL_RESULT (fndecl)) = fndecl;

  /* The body should be a BIND_EXPR whose BLOCK is the top-level one.  */
  if (TREE_CODE (body) == BIND_EXPR)
    {
      BLOCK_SUPERCONTEXT (BIND_EXPR_BLOCK (body)) = fndecl;
      DECL_INITIAL (fndecl) = BIND_EXPR_BLOCK (body);
    }

  DECL_SAVED_TREE (fndecl) = body;

  current_function_decl = DECL_CONTEXT (fndecl);

  /* We cannot track the location of errors past this point.  */
  error_gnat_node = Empty;

  /* If we're only annotating types, don't actually compile this function.  */
  if (type_annotate_only)
    return;

  /* Dump functions before gimplification.  */
  dump_function (TDI_original, fndecl);

  /* ??? This special handling of nested functions is probably obsolete.  */
  if (!DECL_CONTEXT (fndecl))
    cgraph_finalize_function (fndecl, false);
  else
    /* Register this function with cgraph just far enough to get it
       added to our parent's nested function list.  */
    (void) cgraph_node (fndecl);
}

tree
gnat_builtin_function (tree decl)
{
  gnat_pushdecl (decl, Empty);
  return decl;
}

/* Return an integer type with the number of bits of precision given by
   PRECISION.  UNSIGNEDP is nonzero if the type is unsigned; otherwise
   it is a signed type.  */

tree
gnat_type_for_size (unsigned precision, int unsignedp)
{
  tree t;
  char type_name[20];

  if (precision <= 2 * MAX_BITS_PER_WORD
      && signed_and_unsigned_types[precision][unsignedp])
    return signed_and_unsigned_types[precision][unsignedp];

 if (unsignedp)
    t = make_unsigned_type (precision);
  else
    t = make_signed_type (precision);

  if (precision <= 2 * MAX_BITS_PER_WORD)
    signed_and_unsigned_types[precision][unsignedp] = t;

  if (!TYPE_NAME (t))
    {
      sprintf (type_name, "%sSIGNED_%d", unsignedp ? "UN" : "", precision);
      TYPE_NAME (t) = get_identifier (type_name);
    }

  return t;
}

/* Likewise for floating-point types.  */

static tree
float_type_for_precision (int precision, enum machine_mode mode)
{
  tree t;
  char type_name[20];

  if (float_types[(int) mode])
    return float_types[(int) mode];

  float_types[(int) mode] = t = make_node (REAL_TYPE);
  TYPE_PRECISION (t) = precision;
  layout_type (t);

  gcc_assert (TYPE_MODE (t) == mode);
  if (!TYPE_NAME (t))
    {
      sprintf (type_name, "FLOAT_%d", precision);
      TYPE_NAME (t) = get_identifier (type_name);
    }

  return t;
}

/* Return a data type that has machine mode MODE.  UNSIGNEDP selects
   an unsigned type; otherwise a signed type is returned.  */

tree
gnat_type_for_mode (enum machine_mode mode, int unsignedp)
{
  if (mode == BLKmode)
    return NULL_TREE;

  if (mode == VOIDmode)
    return void_type_node;

  if (COMPLEX_MODE_P (mode))
    return NULL_TREE;

  if (SCALAR_FLOAT_MODE_P (mode))
    return float_type_for_precision (GET_MODE_PRECISION (mode), mode);

  if (SCALAR_INT_MODE_P (mode))
    return gnat_type_for_size (GET_MODE_BITSIZE (mode), unsignedp);

  if (VECTOR_MODE_P (mode))
    {
      enum machine_mode inner_mode = GET_MODE_INNER (mode);
      tree inner_type = gnat_type_for_mode (inner_mode, unsignedp);
      if (inner_type)
	return build_vector_type_for_mode (inner_type, mode);
    }

  return NULL_TREE;
}

/* Return the unsigned version of a TYPE_NODE, a scalar type.  */

tree
gnat_unsigned_type (tree type_node)
{
  tree type = gnat_type_for_size (TYPE_PRECISION (type_node), 1);

  if (TREE_CODE (type_node) == INTEGER_TYPE && TYPE_MODULAR_P (type_node))
    {
      type = copy_node (type);
      TREE_TYPE (type) = type_node;
    }
  else if (TREE_TYPE (type_node)
	   && TREE_CODE (TREE_TYPE (type_node)) == INTEGER_TYPE
	   && TYPE_MODULAR_P (TREE_TYPE (type_node)))
    {
      type = copy_node (type);
      TREE_TYPE (type) = TREE_TYPE (type_node);
    }

  return type;
}

/* Return the signed version of a TYPE_NODE, a scalar type.  */

tree
gnat_signed_type (tree type_node)
{
  tree type = gnat_type_for_size (TYPE_PRECISION (type_node), 0);

  if (TREE_CODE (type_node) == INTEGER_TYPE && TYPE_MODULAR_P (type_node))
    {
      type = copy_node (type);
      TREE_TYPE (type) = type_node;
    }
  else if (TREE_TYPE (type_node)
	   && TREE_CODE (TREE_TYPE (type_node)) == INTEGER_TYPE
	   && TYPE_MODULAR_P (TREE_TYPE (type_node)))
    {
      type = copy_node (type);
      TREE_TYPE (type) = TREE_TYPE (type_node);
    }

  return type;
}

/* Return 1 if the types T1 and T2 are compatible, i.e. if they can be
   transparently converted to each other.  */

int
gnat_types_compatible_p (tree t1, tree t2)
{
  enum tree_code code;

  /* This is the default criterion.  */
  if (TYPE_MAIN_VARIANT (t1) == TYPE_MAIN_VARIANT (t2))
    return 1;

  /* We only check structural equivalence here.  */
  if ((code = TREE_CODE (t1)) != TREE_CODE (t2))
    return 0;

  /* Vector types are also compatible if they have the same number of subparts
     and the same form of (scalar) element type.  */
  if (code == VECTOR_TYPE
      && TYPE_VECTOR_SUBPARTS (t1) == TYPE_VECTOR_SUBPARTS (t2)
      && TREE_CODE (TREE_TYPE (t1)) == TREE_CODE (TREE_TYPE (t2))
      && TYPE_PRECISION (TREE_TYPE (t1)) == TYPE_PRECISION (TREE_TYPE (t2)))
    return 1;

  /* Array types are also compatible if they are constrained and have the same
     domain(s) and the same component type.  */
  if (code == ARRAY_TYPE
      && (TYPE_DOMAIN (t1) == TYPE_DOMAIN (t2)
	  || (TYPE_DOMAIN (t1)
	      && TYPE_DOMAIN (t2)
	      && tree_int_cst_equal (TYPE_MIN_VALUE (TYPE_DOMAIN (t1)),
				     TYPE_MIN_VALUE (TYPE_DOMAIN (t2)))
	      && tree_int_cst_equal (TYPE_MAX_VALUE (TYPE_DOMAIN (t1)),
				     TYPE_MAX_VALUE (TYPE_DOMAIN (t2)))))
      && (TREE_TYPE (t1) == TREE_TYPE (t2)
	  || (TREE_CODE (TREE_TYPE (t1)) == ARRAY_TYPE
	      && gnat_types_compatible_p (TREE_TYPE (t1), TREE_TYPE (t2)))))
    return 1;

  /* Padding record types are also compatible if they pad the same
     type and have the same constant size.  */
  if (code == RECORD_TYPE
      && TYPE_PADDING_P (t1) && TYPE_PADDING_P (t2)
      && TREE_TYPE (TYPE_FIELDS (t1)) == TREE_TYPE (TYPE_FIELDS (t2))
      && tree_int_cst_equal (TYPE_SIZE (t1), TYPE_SIZE (t2)))
    return 1;

  return 0;
}

/* Return true if T, a FUNCTION_TYPE, has the specified list of flags.  */

bool
fntype_same_flags_p (const_tree t, tree cico_list, bool return_unconstrained_p,
		     bool return_by_direct_ref_p, bool return_by_invisi_ref_p)
{
  return TYPE_CI_CO_LIST (t) == cico_list
	 && TYPE_RETURN_UNCONSTRAINED_P (t) == return_unconstrained_p
	 && TYPE_RETURN_BY_DIRECT_REF_P (t) == return_by_direct_ref_p
	 && TREE_ADDRESSABLE (t) == return_by_invisi_ref_p;
}

/* EXP is an expression for the size of an object.  If this size contains
   discriminant references, replace them with the maximum (if MAX_P) or
   minimum (if !MAX_P) possible value of the discriminant.  */

tree
max_size (tree exp, bool max_p)
{
  enum tree_code code = TREE_CODE (exp);
  tree type = TREE_TYPE (exp);

  switch (TREE_CODE_CLASS (code))
    {
    case tcc_declaration:
    case tcc_constant:
      return exp;

    case tcc_vl_exp:
      if (code == CALL_EXPR)
	{
	  tree t, *argarray;
	  int n, i;

	  t = maybe_inline_call_in_expr (exp);
	  if (t)
	    return max_size (t, max_p);

	  n = call_expr_nargs (exp);
	  gcc_assert (n > 0);
	  argarray = XALLOCAVEC (tree, n);
	  for (i = 0; i < n; i++)
	    argarray[i] = max_size (CALL_EXPR_ARG (exp, i), max_p);
	  return build_call_array (type, CALL_EXPR_FN (exp), n, argarray);
	}
      break;

    case tcc_reference:
      /* If this contains a PLACEHOLDER_EXPR, it is the thing we want to
	 modify.  Otherwise, we treat it like a variable.  */
      if (!CONTAINS_PLACEHOLDER_P (exp))
	return exp;

      type = TREE_TYPE (TREE_OPERAND (exp, 1));
      return
	max_size (max_p ? TYPE_MAX_VALUE (type) : TYPE_MIN_VALUE (type), true);

    case tcc_comparison:
      return max_p ? size_one_node : size_zero_node;

    case tcc_unary:
    case tcc_binary:
    case tcc_expression:
      switch (TREE_CODE_LENGTH (code))
	{
	case 1:
	  if (code == NON_LVALUE_EXPR)
	    return max_size (TREE_OPERAND (exp, 0), max_p);
	  else
	    return
	      fold_build1 (code, type,
			   max_size (TREE_OPERAND (exp, 0),
				     code == NEGATE_EXPR ? !max_p : max_p));

	case 2:
	  if (code == COMPOUND_EXPR)
	    return max_size (TREE_OPERAND (exp, 1), max_p);

	  {
	    tree lhs = max_size (TREE_OPERAND (exp, 0), max_p);
	    tree rhs = max_size (TREE_OPERAND (exp, 1),
				 code == MINUS_EXPR ? !max_p : max_p);

	    /* Special-case wanting the maximum value of a MIN_EXPR.
	       In that case, if one side overflows, return the other.
	       sizetype is signed, but we know sizes are non-negative.
	       Likewise, handle a MINUS_EXPR or PLUS_EXPR with the LHS
	       overflowing and the RHS a variable.  */
	    if (max_p
		&& code == MIN_EXPR
		&& TREE_CODE (rhs) == INTEGER_CST
		&& TREE_OVERFLOW (rhs))
	      return lhs;
	    else if (max_p
		     && code == MIN_EXPR
		     && TREE_CODE (lhs) == INTEGER_CST
		     && TREE_OVERFLOW (lhs))
	      return rhs;
	    else if ((code == MINUS_EXPR || code == PLUS_EXPR)
		     && TREE_CODE (lhs) == INTEGER_CST
		     && TREE_OVERFLOW (lhs)
		     && !TREE_CONSTANT (rhs))
	      return lhs;
	    else
	      return fold_build2 (code, type, lhs, rhs);
	  }

	case 3:
	  if (code == SAVE_EXPR)
	    return exp;
	  else if (code == COND_EXPR)
	    return fold_build2 (max_p ? MAX_EXPR : MIN_EXPR, type,
				max_size (TREE_OPERAND (exp, 1), max_p),
				max_size (TREE_OPERAND (exp, 2), max_p));
	}

      /* Other tree classes cannot happen.  */
    default:
      break;
    }

  gcc_unreachable ();
}

/* Build a template of type TEMPLATE_TYPE from the array bounds of ARRAY_TYPE.
   EXPR is an expression that we can use to locate any PLACEHOLDER_EXPRs.
   Return a constructor for the template.  */

tree
build_template (tree template_type, tree array_type, tree expr)
{
  VEC(constructor_elt,gc) *template_elts = NULL;
  tree bound_list = NULL_TREE;
  tree field;

  while (TREE_CODE (array_type) == RECORD_TYPE
	 && (TYPE_PADDING_P (array_type)
	     || TYPE_JUSTIFIED_MODULAR_P (array_type)))
    array_type = TREE_TYPE (TYPE_FIELDS (array_type));

  if (TREE_CODE (array_type) == ARRAY_TYPE
      || (TREE_CODE (array_type) == INTEGER_TYPE
	  && TYPE_HAS_ACTUAL_BOUNDS_P (array_type)))
    bound_list = TYPE_ACTUAL_BOUNDS (array_type);

  /* First make the list for a CONSTRUCTOR for the template.  Go down the
     field list of the template instead of the type chain because this
     array might be an Ada array of arrays and we can't tell where the
     nested arrays stop being the underlying object.  */

  for (field = TYPE_FIELDS (template_type); field;
       (bound_list
	? (bound_list = TREE_CHAIN (bound_list))
	: (array_type = TREE_TYPE (array_type))),
       field = DECL_CHAIN (DECL_CHAIN (field)))
    {
      tree bounds, min, max;

      /* If we have a bound list, get the bounds from there.  Likewise
	 for an ARRAY_TYPE.  Otherwise, if expr is a PARM_DECL with
	 DECL_BY_COMPONENT_PTR_P, use the bounds of the field in the template.
	 This will give us a maximum range.  */
      if (bound_list)
	bounds = TREE_VALUE (bound_list);
      else if (TREE_CODE (array_type) == ARRAY_TYPE)
	bounds = TYPE_INDEX_TYPE (TYPE_DOMAIN (array_type));
      else if (expr && TREE_CODE (expr) == PARM_DECL
	       && DECL_BY_COMPONENT_PTR_P (expr))
	bounds = TREE_TYPE (field);
      else
	gcc_unreachable ();

      min = convert (TREE_TYPE (field), TYPE_MIN_VALUE (bounds));
      max = convert (TREE_TYPE (DECL_CHAIN (field)), TYPE_MAX_VALUE (bounds));

      /* If either MIN or MAX involve a PLACEHOLDER_EXPR, we must
	 substitute it from OBJECT.  */
      min = SUBSTITUTE_PLACEHOLDER_IN_EXPR (min, expr);
      max = SUBSTITUTE_PLACEHOLDER_IN_EXPR (max, expr);

      CONSTRUCTOR_APPEND_ELT (template_elts, field, min);
      CONSTRUCTOR_APPEND_ELT (template_elts, DECL_CHAIN (field), max);
    }

  return gnat_build_constructor (template_type, template_elts);
}

/* Build a 32-bit VMS descriptor from a Mechanism_Type, which must specify a
   descriptor type, and the GCC type of an object.  Each FIELD_DECL in the
   type contains in its DECL_INITIAL the expression to use when a constructor
   is made for the type.  GNAT_ENTITY is an entity used to print out an error
   message if the mechanism cannot be applied to an object of that type and
   also for the name.  */

tree
build_vms_descriptor32 (tree type, Mechanism_Type mech, Entity_Id gnat_entity)
{
  tree record_type = make_node (RECORD_TYPE);
  tree pointer32_type;
  tree field_list = NULL_TREE;
  int klass;
  int dtype = 0;
  tree inner_type;
  int ndim;
  int i;
  tree *idx_arr;
  tree tem;

  /* If TYPE is an unconstrained array, use the underlying array type.  */
  if (TREE_CODE (type) == UNCONSTRAINED_ARRAY_TYPE)
    type = TREE_TYPE (TREE_TYPE (TYPE_FIELDS (TREE_TYPE (type))));

  /* If this is an array, compute the number of dimensions in the array,
     get the index types, and point to the inner type.  */
  if (TREE_CODE (type) != ARRAY_TYPE)
    ndim = 0;
  else
    for (ndim = 1, inner_type = type;
	 TREE_CODE (TREE_TYPE (inner_type)) == ARRAY_TYPE
	 && TYPE_MULTI_ARRAY_P (TREE_TYPE (inner_type));
	 ndim++, inner_type = TREE_TYPE (inner_type))
      ;

  idx_arr = XALLOCAVEC (tree, ndim);

  if (mech != By_Descriptor_NCA && mech != By_Short_Descriptor_NCA
      && TREE_CODE (type) == ARRAY_TYPE && TYPE_CONVENTION_FORTRAN_P (type))
    for (i = ndim - 1, inner_type = type;
	 i >= 0;
	 i--, inner_type = TREE_TYPE (inner_type))
      idx_arr[i] = TYPE_DOMAIN (inner_type);
  else
    for (i = 0, inner_type = type;
	 i < ndim;
	 i++, inner_type = TREE_TYPE (inner_type))
      idx_arr[i] = TYPE_DOMAIN (inner_type);

  /* Now get the DTYPE value.  */
  switch (TREE_CODE (type))
    {
    case INTEGER_TYPE:
    case ENUMERAL_TYPE:
    case BOOLEAN_TYPE:
      if (TYPE_VAX_FLOATING_POINT_P (type))
	switch (tree_low_cst (TYPE_DIGITS_VALUE (type), 1))
	  {
	  case 6:
	    dtype = 10;
	    break;
	  case 9:
	    dtype = 11;
	    break;
	  case 15:
	    dtype = 27;
	    break;
	  }
      else
	switch (GET_MODE_BITSIZE (TYPE_MODE (type)))
	  {
	  case 8:
	    dtype = TYPE_UNSIGNED (type) ? 2 : 6;
	    break;
	  case 16:
	    dtype = TYPE_UNSIGNED (type) ? 3 : 7;
	    break;
	  case 32:
	    dtype = TYPE_UNSIGNED (type) ? 4 : 8;
	    break;
	  case 64:
	    dtype = TYPE_UNSIGNED (type) ? 5 : 9;
	    break;
	  case 128:
	    dtype = TYPE_UNSIGNED (type) ? 25 : 26;
	    break;
	  }
      break;

    case REAL_TYPE:
      dtype = GET_MODE_BITSIZE (TYPE_MODE (type)) == 32 ? 52 : 53;
      break;

    case COMPLEX_TYPE:
      if (TREE_CODE (TREE_TYPE (type)) == INTEGER_TYPE
	  && TYPE_VAX_FLOATING_POINT_P (type))
	switch (tree_low_cst (TYPE_DIGITS_VALUE (type), 1))
	  {
	  case 6:
	    dtype = 12;
	    break;
	  case 9:
	    dtype = 13;
	    break;
	  case 15:
	    dtype = 29;
	  }
      else
	dtype = GET_MODE_BITSIZE (TYPE_MODE (TREE_TYPE (type))) == 32 ? 54: 55;
      break;

    case ARRAY_TYPE:
      dtype = 14;
      break;

    default:
      break;
    }

  /* Get the CLASS value.  */
  switch (mech)
    {
    case By_Descriptor_A:
    case By_Short_Descriptor_A:
      klass = 4;
      break;
    case By_Descriptor_NCA:
    case By_Short_Descriptor_NCA:
      klass = 10;
      break;
    case By_Descriptor_SB:
    case By_Short_Descriptor_SB:
      klass = 15;
      break;
    case By_Descriptor:
    case By_Short_Descriptor:
    case By_Descriptor_S:
    case By_Short_Descriptor_S:
    default:
      klass = 1;
      break;
    }

  /* Make the type for a descriptor for VMS.  The first four fields are the
     same for all types.  */
<<<<<<< HEAD
  field_list
    = chainon (field_list,
	       make_descriptor_field ("LENGTH", gnat_type_for_size (16, 1),
				      record_type,
				      size_in_bytes
				      ((mech == By_Descriptor_A
					|| mech == By_Short_Descriptor_A)
				       ? inner_type : type)));
  field_list
    = chainon (field_list,
	       make_descriptor_field ("DTYPE", gnat_type_for_size (8, 1),
				      record_type, size_int (dtype)));
  field_list
    = chainon (field_list,
	       make_descriptor_field ("CLASS", gnat_type_for_size (8, 1),
				      record_type, size_int (klass)));
=======
  field_list
    = make_descriptor_field ("LENGTH", gnat_type_for_size (16, 1), record_type,
			     size_in_bytes ((mech == By_Descriptor_A
					     || mech == By_Short_Descriptor_A)
					    ? inner_type : type),
			     field_list);
  field_list
    = make_descriptor_field ("DTYPE", gnat_type_for_size (8, 1), record_type,
			     size_int (dtype), field_list);
  field_list
    = make_descriptor_field ("CLASS", gnat_type_for_size (8, 1), record_type,
			     size_int (klass), field_list);
>>>>>>> 155d23aa

  /* Of course this will crash at run time if the address space is not
     within the low 32 bits, but there is nothing else we can do.  */
  pointer32_type = build_pointer_type_for_mode (type, SImode, false);

  field_list
<<<<<<< HEAD
    = chainon (field_list,
	       make_descriptor_field ("POINTER", pointer32_type, record_type,
				      build_unary_op (ADDR_EXPR,
						      pointer32_type,
						      build0 (PLACEHOLDER_EXPR,
							      type))));
=======
    = make_descriptor_field ("POINTER", pointer32_type, record_type,
			     build_unary_op (ADDR_EXPR,
					     pointer32_type,
					     build0 (PLACEHOLDER_EXPR, type)),
			     field_list);
>>>>>>> 155d23aa

  switch (mech)
    {
    case By_Descriptor:
    case By_Short_Descriptor:
    case By_Descriptor_S:
    case By_Short_Descriptor_S:
      break;

    case By_Descriptor_SB:
    case By_Short_Descriptor_SB:
      field_list
	= make_descriptor_field ("SB_L1", gnat_type_for_size (32, 1),
			         record_type,
			         (TREE_CODE (type) == ARRAY_TYPE
				  ? TYPE_MIN_VALUE (TYPE_DOMAIN (type))
				  : size_zero_node),
				 field_list);
      field_list
	= make_descriptor_field ("SB_U1", gnat_type_for_size (32, 1),
				 record_type,
				 (TREE_CODE (type) == ARRAY_TYPE
				  ? TYPE_MAX_VALUE (TYPE_DOMAIN (type))
				  : size_zero_node),
				 field_list);
      break;

    case By_Descriptor_A:
    case By_Short_Descriptor_A:
    case By_Descriptor_NCA:
    case By_Short_Descriptor_NCA:
      field_list
	= make_descriptor_field ("SCALE", gnat_type_for_size (8, 1),
				 record_type, size_zero_node, field_list);

      field_list
	= make_descriptor_field ("DIGITS", gnat_type_for_size (8, 1),
				 record_type, size_zero_node, field_list);


      field_list
	= make_descriptor_field ("AFLAGS", gnat_type_for_size (8, 1),
				 record_type,
				 size_int ((mech == By_Descriptor_NCA
					    || mech == By_Short_Descriptor_NCA)
					   ? 0
					   /* Set FL_COLUMN, FL_COEFF, and
					      FL_BOUNDS.  */
					   : (TREE_CODE (type) == ARRAY_TYPE
					      && TYPE_CONVENTION_FORTRAN_P
						 (type)
					     ? 224 : 192)),
				 field_list);

      field_list
	= make_descriptor_field ("DIMCT", gnat_type_for_size (8, 1),
				 record_type, size_int (ndim), field_list);

      field_list
	= make_descriptor_field ("ARSIZE", gnat_type_for_size (32, 1),
				 record_type, size_in_bytes (type),
				 field_list);

      /* Now build a pointer to the 0,0,0... element.  */
      tem = build0 (PLACEHOLDER_EXPR, type);
      for (i = 0, inner_type = type; i < ndim;
	   i++, inner_type = TREE_TYPE (inner_type))
	tem = build4 (ARRAY_REF, TREE_TYPE (inner_type), tem,
		      convert (TYPE_DOMAIN (inner_type), size_zero_node),
		      NULL_TREE, NULL_TREE);

      field_list
	= make_descriptor_field ("A0", pointer32_type, record_type,
				 build1 (ADDR_EXPR, pointer32_type, tem),
				 field_list);

      /* Next come the addressing coefficients.  */
      tem = size_one_node;
      for (i = 0; i < ndim; i++)
	{
	  char fname[3];
	  tree idx_length
	    = size_binop (MULT_EXPR, tem,
			  size_binop (PLUS_EXPR,
				      size_binop (MINUS_EXPR,
						  TYPE_MAX_VALUE (idx_arr[i]),
						  TYPE_MIN_VALUE (idx_arr[i])),
				      size_int (1)));

	  fname[0] = ((mech == By_Descriptor_NCA ||
                       mech == By_Short_Descriptor_NCA) ? 'S' : 'M');
	  fname[1] = '0' + i, fname[2] = 0;
	  field_list
	    = make_descriptor_field (fname, gnat_type_for_size (32, 1),
				     record_type, idx_length, field_list);

	  if (mech == By_Descriptor_NCA || mech == By_Short_Descriptor_NCA)
	    tem = idx_length;
	}

      /* Finally here are the bounds.  */
      for (i = 0; i < ndim; i++)
	{
	  char fname[3];

	  fname[0] = 'L', fname[1] = '0' + i, fname[2] = 0;
	  field_list
	    = make_descriptor_field (fname, gnat_type_for_size (32, 1),
				     record_type, TYPE_MIN_VALUE (idx_arr[i]),
				     field_list);

	  fname[0] = 'U';
	  field_list
	    = make_descriptor_field (fname, gnat_type_for_size (32, 1),
				     record_type, TYPE_MAX_VALUE (idx_arr[i]),
				     field_list);
	}
      break;

    default:
      post_error ("unsupported descriptor type for &", gnat_entity);
    }

  TYPE_NAME (record_type) = create_concat_name (gnat_entity, "DESC");
  finish_record_type (record_type, nreverse (field_list), 0, false);
  return record_type;
}

/* Build a 64-bit VMS descriptor from a Mechanism_Type, which must specify a
   descriptor type, and the GCC type of an object.  Each FIELD_DECL in the
   type contains in its DECL_INITIAL the expression to use when a constructor
   is made for the type.  GNAT_ENTITY is an entity used to print out an error
   message if the mechanism cannot be applied to an object of that type and
   also for the name.  */

tree
build_vms_descriptor (tree type, Mechanism_Type mech, Entity_Id gnat_entity)
{
  tree record64_type = make_node (RECORD_TYPE);
  tree pointer64_type;
  tree field_list64 = NULL_TREE;
  int klass;
  int dtype = 0;
  tree inner_type;
  int ndim;
  int i;
  tree *idx_arr;
  tree tem;

  /* If TYPE is an unconstrained array, use the underlying array type.  */
  if (TREE_CODE (type) == UNCONSTRAINED_ARRAY_TYPE)
    type = TREE_TYPE (TREE_TYPE (TYPE_FIELDS (TREE_TYPE (type))));

  /* If this is an array, compute the number of dimensions in the array,
     get the index types, and point to the inner type.  */
  if (TREE_CODE (type) != ARRAY_TYPE)
    ndim = 0;
  else
    for (ndim = 1, inner_type = type;
	 TREE_CODE (TREE_TYPE (inner_type)) == ARRAY_TYPE
	 && TYPE_MULTI_ARRAY_P (TREE_TYPE (inner_type));
	 ndim++, inner_type = TREE_TYPE (inner_type))
      ;

  idx_arr = XALLOCAVEC (tree, ndim);

  if (mech != By_Descriptor_NCA
      && TREE_CODE (type) == ARRAY_TYPE && TYPE_CONVENTION_FORTRAN_P (type))
    for (i = ndim - 1, inner_type = type;
	 i >= 0;
	 i--, inner_type = TREE_TYPE (inner_type))
      idx_arr[i] = TYPE_DOMAIN (inner_type);
  else
    for (i = 0, inner_type = type;
	 i < ndim;
	 i++, inner_type = TREE_TYPE (inner_type))
      idx_arr[i] = TYPE_DOMAIN (inner_type);

  /* Now get the DTYPE value.  */
  switch (TREE_CODE (type))
    {
    case INTEGER_TYPE:
    case ENUMERAL_TYPE:
    case BOOLEAN_TYPE:
      if (TYPE_VAX_FLOATING_POINT_P (type))
	switch (tree_low_cst (TYPE_DIGITS_VALUE (type), 1))
	  {
	  case 6:
	    dtype = 10;
	    break;
	  case 9:
	    dtype = 11;
	    break;
	  case 15:
	    dtype = 27;
	    break;
	  }
      else
	switch (GET_MODE_BITSIZE (TYPE_MODE (type)))
	  {
	  case 8:
	    dtype = TYPE_UNSIGNED (type) ? 2 : 6;
	    break;
	  case 16:
	    dtype = TYPE_UNSIGNED (type) ? 3 : 7;
	    break;
	  case 32:
	    dtype = TYPE_UNSIGNED (type) ? 4 : 8;
	    break;
	  case 64:
	    dtype = TYPE_UNSIGNED (type) ? 5 : 9;
	    break;
	  case 128:
	    dtype = TYPE_UNSIGNED (type) ? 25 : 26;
	    break;
	  }
      break;

    case REAL_TYPE:
      dtype = GET_MODE_BITSIZE (TYPE_MODE (type)) == 32 ? 52 : 53;
      break;

    case COMPLEX_TYPE:
      if (TREE_CODE (TREE_TYPE (type)) == INTEGER_TYPE
	  && TYPE_VAX_FLOATING_POINT_P (type))
	switch (tree_low_cst (TYPE_DIGITS_VALUE (type), 1))
	  {
	  case 6:
	    dtype = 12;
	    break;
	  case 9:
	    dtype = 13;
	    break;
	  case 15:
	    dtype = 29;
	  }
      else
	dtype = GET_MODE_BITSIZE (TYPE_MODE (TREE_TYPE (type))) == 32 ? 54: 55;
      break;

    case ARRAY_TYPE:
      dtype = 14;
      break;

    default:
      break;
    }

  /* Get the CLASS value.  */
  switch (mech)
    {
    case By_Descriptor_A:
      klass = 4;
      break;
    case By_Descriptor_NCA:
      klass = 10;
      break;
    case By_Descriptor_SB:
      klass = 15;
      break;
    case By_Descriptor:
    case By_Descriptor_S:
    default:
      klass = 1;
      break;
    }

  /* Make the type for a 64-bit descriptor for VMS.  The first six fields
     are the same for all types.  */
  field_list64
<<<<<<< HEAD
    = chainon (field_list64,
	       make_descriptor_field ("MBO", gnat_type_for_size (16, 1),
				      record64_type, size_int (1)));
  field_list64
    = chainon (field_list64,
	       make_descriptor_field ("DTYPE", gnat_type_for_size (8, 1),
				      record64_type, size_int (dtype)));
  field_list64
    = chainon (field_list64,
	       make_descriptor_field ("CLASS", gnat_type_for_size (8, 1),
				      record64_type, size_int (klass)));
  field_list64
    = chainon (field_list64,
	       make_descriptor_field ("MBMO", gnat_type_for_size (32, 1),
				      record64_type, ssize_int (-1)));
  field_list64
    = chainon (field_list64,
	       make_descriptor_field ("LENGTH", gnat_type_for_size (64, 1),
				      record64_type,
				      size_in_bytes (mech == By_Descriptor_A
						     ? inner_type : type)));
=======
    = make_descriptor_field ("MBO", gnat_type_for_size (16, 1),
			     record64_type, size_int (1), field_list64);
  field_list64
    = make_descriptor_field ("DTYPE", gnat_type_for_size (8, 1),
			     record64_type, size_int (dtype), field_list64);
  field_list64
    = make_descriptor_field ("CLASS", gnat_type_for_size (8, 1),
			     record64_type, size_int (klass), field_list64);
  field_list64
    = make_descriptor_field ("MBMO", gnat_type_for_size (32, 1),
			     record64_type, ssize_int (-1), field_list64);
  field_list64
    = make_descriptor_field ("LENGTH", gnat_type_for_size (64, 1),
			     record64_type,
			     size_in_bytes (mech == By_Descriptor_A
					    ? inner_type : type),
			     field_list64);
>>>>>>> 155d23aa

  pointer64_type = build_pointer_type_for_mode (type, DImode, false);

  field_list64
<<<<<<< HEAD
    = chainon (field_list64,
	       make_descriptor_field ("POINTER", pointer64_type,
				      record64_type,
				      build_unary_op (ADDR_EXPR,
						      pointer64_type,
						      build0 (PLACEHOLDER_EXPR,
							      type))));
=======
    = make_descriptor_field ("POINTER", pointer64_type, record64_type,
			     build_unary_op (ADDR_EXPR, pointer64_type,
					     build0 (PLACEHOLDER_EXPR, type)),
			     field_list64);
>>>>>>> 155d23aa

  switch (mech)
    {
    case By_Descriptor:
    case By_Descriptor_S:
      break;

    case By_Descriptor_SB:
      field_list64
	= make_descriptor_field ("SB_L1", gnat_type_for_size (64, 1),
				 record64_type,
				 (TREE_CODE (type) == ARRAY_TYPE
				  ? TYPE_MIN_VALUE (TYPE_DOMAIN (type))
				  : size_zero_node),
				 field_list64);
      field_list64
	= make_descriptor_field ("SB_U1", gnat_type_for_size (64, 1),
				 record64_type,
				 (TREE_CODE (type) == ARRAY_TYPE
				  ? TYPE_MAX_VALUE (TYPE_DOMAIN (type))
				  : size_zero_node),
				 field_list64);
      break;

    case By_Descriptor_A:
    case By_Descriptor_NCA:
      field_list64
	= make_descriptor_field ("SCALE", gnat_type_for_size (8, 1),
				 record64_type, size_zero_node, field_list64);

      field_list64
	= make_descriptor_field ("DIGITS", gnat_type_for_size (8, 1),
				 record64_type, size_zero_node, field_list64);

      dtype = (mech == By_Descriptor_NCA
	       ? 0
	       /* Set FL_COLUMN, FL_COEFF, and
		  FL_BOUNDS.  */
	       : (TREE_CODE (type) == ARRAY_TYPE
		  && TYPE_CONVENTION_FORTRAN_P (type)
		  ? 224 : 192));
      field_list64
	= make_descriptor_field ("AFLAGS", gnat_type_for_size (8, 1),
				 record64_type, size_int (dtype),
				 field_list64);

      field_list64
	= make_descriptor_field ("DIMCT", gnat_type_for_size (8, 1),
				 record64_type, size_int (ndim), field_list64);

      field_list64
	= make_descriptor_field ("MBZ", gnat_type_for_size (32, 1),
				 record64_type, size_int (0), field_list64);
      field_list64
	= make_descriptor_field ("ARSIZE", gnat_type_for_size (64, 1),
				 record64_type, size_in_bytes (type),
				 field_list64);

      /* Now build a pointer to the 0,0,0... element.  */
      tem = build0 (PLACEHOLDER_EXPR, type);
      for (i = 0, inner_type = type; i < ndim;
	   i++, inner_type = TREE_TYPE (inner_type))
	tem = build4 (ARRAY_REF, TREE_TYPE (inner_type), tem,
		      convert (TYPE_DOMAIN (inner_type), size_zero_node),
		      NULL_TREE, NULL_TREE);

      field_list64
	= make_descriptor_field ("A0", pointer64_type, record64_type,
				 build1 (ADDR_EXPR, pointer64_type, tem),
				 field_list64);

      /* Next come the addressing coefficients.  */
      tem = size_one_node;
      for (i = 0; i < ndim; i++)
	{
	  char fname[3];
	  tree idx_length
	    = size_binop (MULT_EXPR, tem,
			  size_binop (PLUS_EXPR,
				      size_binop (MINUS_EXPR,
						  TYPE_MAX_VALUE (idx_arr[i]),
						  TYPE_MIN_VALUE (idx_arr[i])),
				      size_int (1)));

	  fname[0] = (mech == By_Descriptor_NCA ? 'S' : 'M');
	  fname[1] = '0' + i, fname[2] = 0;
	  field_list64
	    = make_descriptor_field (fname, gnat_type_for_size (64, 1),
				     record64_type, idx_length, field_list64);

	  if (mech == By_Descriptor_NCA)
	    tem = idx_length;
	}

      /* Finally here are the bounds.  */
      for (i = 0; i < ndim; i++)
	{
	  char fname[3];

	  fname[0] = 'L', fname[1] = '0' + i, fname[2] = 0;
	  field_list64
	    = make_descriptor_field (fname, gnat_type_for_size (64, 1),
				     record64_type,
				     TYPE_MIN_VALUE (idx_arr[i]), field_list64);

	  fname[0] = 'U';
	  field_list64
	    = make_descriptor_field (fname, gnat_type_for_size (64, 1),
				     record64_type,
				     TYPE_MAX_VALUE (idx_arr[i]), field_list64);
	}
      break;

    default:
      post_error ("unsupported descriptor type for &", gnat_entity);
    }

  TYPE_NAME (record64_type) = create_concat_name (gnat_entity, "DESC64");
  finish_record_type (record64_type, nreverse (field_list64), 0, false);
  return record64_type;
}

/* Utility routine for above code to make a field.  FIELD_LIST is the
   list of decls being built; the new decl is chained on to the front of
   the list.  */

static tree
make_descriptor_field (const char *name, tree type,
		       tree rec_type, tree initial, tree field_list)
{
  tree field
    = create_field_decl (get_identifier (name), type, rec_type, NULL_TREE,
			 NULL_TREE, 0, 0);

  DECL_INITIAL (field) = initial;
  DECL_CHAIN (field) = field_list;
  return field;
}

/* Convert GNU_EXPR, a pointer to a 64bit VMS descriptor, to GNU_TYPE, a
   regular pointer or fat pointer type.  GNAT_SUBPROG is the subprogram to
   which the VMS descriptor is passed.  */

static tree
convert_vms_descriptor64 (tree gnu_type, tree gnu_expr, Entity_Id gnat_subprog)
{
  tree desc_type = TREE_TYPE (TREE_TYPE (gnu_expr));
  tree desc = build1 (INDIRECT_REF, desc_type, gnu_expr);
  /* The CLASS field is the 3rd field in the descriptor.  */
  tree klass = DECL_CHAIN (DECL_CHAIN (TYPE_FIELDS (desc_type)));
  /* The POINTER field is the 6th field in the descriptor.  */
<<<<<<< HEAD
  tree pointer = TREE_CHAIN (TREE_CHAIN (TREE_CHAIN (klass)));
=======
  tree pointer = DECL_CHAIN (DECL_CHAIN (DECL_CHAIN (klass)));
>>>>>>> 155d23aa

  /* Retrieve the value of the POINTER field.  */
  tree gnu_expr64
    = build3 (COMPONENT_REF, TREE_TYPE (pointer), desc, pointer, NULL_TREE);

  if (POINTER_TYPE_P (gnu_type))
    return convert (gnu_type, gnu_expr64);

  else if (TYPE_IS_FAT_POINTER_P (gnu_type))
    {
      tree p_array_type = TREE_TYPE (TYPE_FIELDS (gnu_type));
      tree p_bounds_type = TREE_TYPE (TREE_CHAIN (TYPE_FIELDS (gnu_type)));
      tree template_type = TREE_TYPE (p_bounds_type);
      tree min_field = TYPE_FIELDS (template_type);
      tree max_field = TREE_CHAIN (TYPE_FIELDS (template_type));
      tree template_tree, template_addr, aflags, dimct, t, u;
      /* See the head comment of build_vms_descriptor.  */
      int iklass = TREE_INT_CST_LOW (DECL_INITIAL (klass));
      tree lfield, ufield;
      VEC(constructor_elt,gc) *v;

      /* Convert POINTER to the pointer-to-array type.  */
      gnu_expr64 = convert (p_array_type, gnu_expr64);

      switch (iklass)
	{
	case 1:  /* Class S  */
	case 15: /* Class SB */
	  /* Build {1, LENGTH} template; LENGTH64 is the 5th field.  */
	  v = VEC_alloc (constructor_elt, gc, 2);
	  t = DECL_CHAIN (DECL_CHAIN (klass));
	  t = build3 (COMPONENT_REF, TREE_TYPE (t), desc, t, NULL_TREE);
	  CONSTRUCTOR_APPEND_ELT (v, min_field,
				  convert (TREE_TYPE (min_field),
					   integer_one_node));
	  CONSTRUCTOR_APPEND_ELT (v, max_field,
				  convert (TREE_TYPE (max_field), t));
	  template_tree = gnat_build_constructor (template_type, v);
	  template_addr = build_unary_op (ADDR_EXPR, NULL_TREE, template_tree);

	  /* For class S, we are done.  */
	  if (iklass == 1)
	    break;

	  /* Test that we really have a SB descriptor, like DEC Ada.  */
	  t = build3 (COMPONENT_REF, TREE_TYPE (klass), desc, klass, NULL);
	  u = convert (TREE_TYPE (klass), DECL_INITIAL (klass));
	  u = build_binary_op (EQ_EXPR, boolean_type_node, t, u);
	  /* If so, there is already a template in the descriptor and
	     it is located right after the POINTER field.  The fields are
             64bits so they must be repacked. */
	  t = TREE_CHAIN (pointer);
          lfield = build3 (COMPONENT_REF, TREE_TYPE (t), desc, t, NULL_TREE);
          lfield = convert (TREE_TYPE (TYPE_FIELDS (template_type)), lfield);

	  t = TREE_CHAIN (t);
          ufield = build3 (COMPONENT_REF, TREE_TYPE (t), desc, t, NULL_TREE);
          ufield = convert
           (TREE_TYPE (DECL_CHAIN (TYPE_FIELDS (template_type))), ufield);

	  /* Build the template in the form of a constructor. */
	  v = VEC_alloc (constructor_elt, gc, 2);
	  CONSTRUCTOR_APPEND_ELT (v, TYPE_FIELDS (template_type), lfield);
	  CONSTRUCTOR_APPEND_ELT (v, TREE_CHAIN (TYPE_FIELDS (template_type)),
				  ufield);
	  template_tree = gnat_build_constructor (template_type, v);

	  /* Otherwise use the {1, LENGTH} template we build above.  */
	  template_addr = build3 (COND_EXPR, p_bounds_type, u,
				  build_unary_op (ADDR_EXPR, p_bounds_type,
				 		 template_tree),
				  template_addr);
	  break;

	case 4:  /* Class A */
	  /* The AFLAGS field is the 3rd field after the pointer in the
             descriptor.  */
<<<<<<< HEAD
	  t = TREE_CHAIN (TREE_CHAIN (TREE_CHAIN (pointer)));
=======
	  t = DECL_CHAIN (DECL_CHAIN (DECL_CHAIN (pointer)));
>>>>>>> 155d23aa
	  aflags = build3 (COMPONENT_REF, TREE_TYPE (t), desc, t, NULL_TREE);
	  /* The DIMCT field is the next field in the descriptor after
             aflags.  */
	  t = TREE_CHAIN (t);
	  dimct = build3 (COMPONENT_REF, TREE_TYPE (t), desc, t, NULL_TREE);
	  /* Raise CONSTRAINT_ERROR if either more than 1 dimension
	     or FL_COEFF or FL_BOUNDS not set.  */
	  u = build_int_cst (TREE_TYPE (aflags), 192);
	  u = build_binary_op (TRUTH_OR_EXPR, boolean_type_node,
			       build_binary_op (NE_EXPR, boolean_type_node,
						dimct,
						convert (TREE_TYPE (dimct),
							 size_one_node)),
			       build_binary_op (NE_EXPR, boolean_type_node,
						build2 (BIT_AND_EXPR,
							TREE_TYPE (aflags),
							aflags, u),
						u));
	  /* There is already a template in the descriptor and it is located
             in block 3.  The fields are 64bits so they must be repacked. */
	  t = DECL_CHAIN (DECL_CHAIN (DECL_CHAIN (DECL_CHAIN (DECL_CHAIN
              (t)))));
          lfield = build3 (COMPONENT_REF, TREE_TYPE (t), desc, t, NULL_TREE);
          lfield = convert (TREE_TYPE (TYPE_FIELDS (template_type)), lfield);

	  t = TREE_CHAIN (t);
          ufield = build3 (COMPONENT_REF, TREE_TYPE (t), desc, t, NULL_TREE);
          ufield = convert
           (TREE_TYPE (DECL_CHAIN (TYPE_FIELDS (template_type))), ufield);

	  /* Build the template in the form of a constructor. */
	  v = VEC_alloc (constructor_elt, gc, 2);
	  CONSTRUCTOR_APPEND_ELT (v, TYPE_FIELDS (template_type), lfield);
	  CONSTRUCTOR_APPEND_ELT (v, DECL_CHAIN (TYPE_FIELDS (template_type)),
				  ufield);
	  template_tree = gnat_build_constructor (template_type, v);
	  template_tree = build3 (COND_EXPR, template_type, u,
			    build_call_raise (CE_Length_Check_Failed, Empty,
					      N_Raise_Constraint_Error),
			    template_tree);
	  template_addr
	    = build_unary_op (ADDR_EXPR, p_bounds_type, template_tree);
	  break;

	case 10: /* Class NCA */
	default:
	  post_error ("unsupported descriptor type for &", gnat_subprog);
	  template_addr = integer_zero_node;
	  break;
	}

      /* Build the fat pointer in the form of a constructor.  */
      v = VEC_alloc (constructor_elt, gc, 2);
      CONSTRUCTOR_APPEND_ELT (v, TYPE_FIELDS (gnu_type), gnu_expr64);
      CONSTRUCTOR_APPEND_ELT (v, DECL_CHAIN (TYPE_FIELDS (gnu_type)),
			      template_addr);
      return gnat_build_constructor (gnu_type, v);
    }

  else
    gcc_unreachable ();
}

/* Convert GNU_EXPR, a pointer to a 32bit VMS descriptor, to GNU_TYPE, a
   regular pointer or fat pointer type.  GNAT_SUBPROG is the subprogram to
   which the VMS descriptor is passed.  */

static tree
convert_vms_descriptor32 (tree gnu_type, tree gnu_expr, Entity_Id gnat_subprog)
{
  tree desc_type = TREE_TYPE (TREE_TYPE (gnu_expr));
  tree desc = build1 (INDIRECT_REF, desc_type, gnu_expr);
  /* The CLASS field is the 3rd field in the descriptor.  */
  tree klass = DECL_CHAIN (DECL_CHAIN (TYPE_FIELDS (desc_type)));
  /* The POINTER field is the 4th field in the descriptor.  */
  tree pointer = DECL_CHAIN (klass);

  /* Retrieve the value of the POINTER field.  */
  tree gnu_expr32
    = build3 (COMPONENT_REF, TREE_TYPE (pointer), desc, pointer, NULL_TREE);

  if (POINTER_TYPE_P (gnu_type))
    return convert (gnu_type, gnu_expr32);

  else if (TYPE_IS_FAT_POINTER_P (gnu_type))
    {
      tree p_array_type = TREE_TYPE (TYPE_FIELDS (gnu_type));
      tree p_bounds_type = TREE_TYPE (TREE_CHAIN (TYPE_FIELDS (gnu_type)));
      tree template_type = TREE_TYPE (p_bounds_type);
      tree min_field = TYPE_FIELDS (template_type);
      tree max_field = TREE_CHAIN (TYPE_FIELDS (template_type));
      tree template_tree, template_addr, aflags, dimct, t, u;
      /* See the head comment of build_vms_descriptor.  */
      int iklass = TREE_INT_CST_LOW (DECL_INITIAL (klass));
      VEC(constructor_elt,gc) *v;

      /* Convert POINTER to the pointer-to-array type.  */
      gnu_expr32 = convert (p_array_type, gnu_expr32);

      switch (iklass)
	{
	case 1:  /* Class S  */
	case 15: /* Class SB */
	  /* Build {1, LENGTH} template; LENGTH is the 1st field.  */
	  v = VEC_alloc (constructor_elt, gc, 2);
	  t = TYPE_FIELDS (desc_type);
	  t = build3 (COMPONENT_REF, TREE_TYPE (t), desc, t, NULL_TREE);
	  CONSTRUCTOR_APPEND_ELT (v, min_field,
				  convert (TREE_TYPE (min_field),
					   integer_one_node));
	  CONSTRUCTOR_APPEND_ELT (v, max_field,
				  convert (TREE_TYPE (max_field), t));
	  template_tree = gnat_build_constructor (template_type, v);
	  template_addr = build_unary_op (ADDR_EXPR, NULL_TREE, template_tree);

	  /* For class S, we are done.  */
	  if (iklass == 1)
	    break;

	  /* Test that we really have a SB descriptor, like DEC Ada.  */
	  t = build3 (COMPONENT_REF, TREE_TYPE (klass), desc, klass, NULL);
	  u = convert (TREE_TYPE (klass), DECL_INITIAL (klass));
	  u = build_binary_op (EQ_EXPR, boolean_type_node, t, u);
	  /* If so, there is already a template in the descriptor and
	     it is located right after the POINTER field.  */
	  t = TREE_CHAIN (pointer);
	  template_tree
	    = build3 (COMPONENT_REF, TREE_TYPE (t), desc, t, NULL_TREE);
	  /* Otherwise use the {1, LENGTH} template we build above.  */
	  template_addr = build3 (COND_EXPR, p_bounds_type, u,
				  build_unary_op (ADDR_EXPR, p_bounds_type,
				 		 template_tree),
				  template_addr);
	  break;

	case 4:  /* Class A */
	  /* The AFLAGS field is the 7th field in the descriptor.  */
	  t = DECL_CHAIN (DECL_CHAIN (DECL_CHAIN (pointer)));
	  aflags = build3 (COMPONENT_REF, TREE_TYPE (t), desc, t, NULL_TREE);
	  /* The DIMCT field is the 8th field in the descriptor.  */
	  t = TREE_CHAIN (t);
	  dimct = build3 (COMPONENT_REF, TREE_TYPE (t), desc, t, NULL_TREE);
	  /* Raise CONSTRAINT_ERROR if either more than 1 dimension
	     or FL_COEFF or FL_BOUNDS not set.  */
	  u = build_int_cst (TREE_TYPE (aflags), 192);
	  u = build_binary_op (TRUTH_OR_EXPR, boolean_type_node,
			       build_binary_op (NE_EXPR, boolean_type_node,
						dimct,
						convert (TREE_TYPE (dimct),
							 size_one_node)),
			       build_binary_op (NE_EXPR, boolean_type_node,
						build2 (BIT_AND_EXPR,
							TREE_TYPE (aflags),
							aflags, u),
						u));
	  /* There is already a template in the descriptor and it is
	     located at the start of block 3 (12th field).  */
	  t = DECL_CHAIN (DECL_CHAIN (DECL_CHAIN (DECL_CHAIN (t))));
	  template_tree
	    = build3 (COMPONENT_REF, TREE_TYPE (t), desc, t, NULL_TREE);
	  template_tree = build3 (COND_EXPR, TREE_TYPE (t), u,
			    build_call_raise (CE_Length_Check_Failed, Empty,
					      N_Raise_Constraint_Error),
			    template_tree);
	  template_addr
	    = build_unary_op (ADDR_EXPR, p_bounds_type, template_tree);
	  break;

	case 10: /* Class NCA */
	default:
	  post_error ("unsupported descriptor type for &", gnat_subprog);
	  template_addr = integer_zero_node;
	  break;
	}

      /* Build the fat pointer in the form of a constructor.  */
      v = VEC_alloc (constructor_elt, gc, 2);
      CONSTRUCTOR_APPEND_ELT (v, TYPE_FIELDS (gnu_type), gnu_expr32);
      CONSTRUCTOR_APPEND_ELT (v, DECL_CHAIN (TYPE_FIELDS (gnu_type)),
			      template_addr);

      return gnat_build_constructor (gnu_type, v);
    }

  else
    gcc_unreachable ();
}

/* Convert GNU_EXPR, a pointer to a VMS descriptor, to GNU_TYPE, a regular
   pointer or fat pointer type.  GNU_EXPR_ALT_TYPE is the alternate (32-bit)
   pointer type of GNU_EXPR.  BY_REF is true if the result is to be used by
   reference.  GNAT_SUBPROG is the subprogram to which the VMS descriptor is
   passed.  */

static tree
convert_vms_descriptor (tree gnu_type, tree gnu_expr, tree gnu_expr_alt_type,
			bool by_ref, Entity_Id gnat_subprog)
{
  tree desc_type = TREE_TYPE (TREE_TYPE (gnu_expr));
  tree desc = build1 (INDIRECT_REF, desc_type, gnu_expr);
  tree mbo = TYPE_FIELDS (desc_type);
  const char *mbostr = IDENTIFIER_POINTER (DECL_NAME (mbo));
  tree mbmo = DECL_CHAIN (DECL_CHAIN (DECL_CHAIN (mbo)));
  tree real_type, is64bit, gnu_expr32, gnu_expr64;

  if (by_ref)
    real_type = TREE_TYPE (gnu_type);
  else
    real_type = gnu_type;

  /* If the field name is not MBO, it must be 32-bit and no alternate.
     Otherwise primary must be 64-bit and alternate 32-bit.  */
  if (strcmp (mbostr, "MBO") != 0)
    {
      tree ret = convert_vms_descriptor32 (real_type, gnu_expr, gnat_subprog);
      if (by_ref)
	ret = build_unary_op (ADDR_EXPR, gnu_type, ret);
      return ret;
    }

  /* Build the test for 64-bit descriptor.  */
  mbo = build3 (COMPONENT_REF, TREE_TYPE (mbo), desc, mbo, NULL_TREE);
  mbmo = build3 (COMPONENT_REF, TREE_TYPE (mbmo), desc, mbmo, NULL_TREE);
  is64bit
    = build_binary_op (TRUTH_ANDIF_EXPR, boolean_type_node,
		       build_binary_op (EQ_EXPR, boolean_type_node,
					convert (integer_type_node, mbo),
					integer_one_node),
		       build_binary_op (EQ_EXPR, boolean_type_node,
					convert (integer_type_node, mbmo),
					integer_minus_one_node));

  /* Build the 2 possible end results.  */
  gnu_expr64 = convert_vms_descriptor64 (real_type, gnu_expr, gnat_subprog);
  if (by_ref)
    gnu_expr64 =  build_unary_op (ADDR_EXPR, gnu_type, gnu_expr64);
  gnu_expr = fold_convert (gnu_expr_alt_type, gnu_expr);
  gnu_expr32 = convert_vms_descriptor32 (real_type, gnu_expr, gnat_subprog);
  if (by_ref)
    gnu_expr32 =  build_unary_op (ADDR_EXPR, gnu_type, gnu_expr32);

  return build3 (COND_EXPR, gnu_type, is64bit, gnu_expr64, gnu_expr32);
}

/* Build a stub for the subprogram specified by the GCC tree GNU_SUBPROG
   and the GNAT node GNAT_SUBPROG.  */

void
build_function_stub (tree gnu_subprog, Entity_Id gnat_subprog)
{
  tree gnu_subprog_type, gnu_subprog_addr, gnu_subprog_call;
<<<<<<< HEAD
  tree gnu_stub_param, gnu_arg_types, gnu_param;
  tree gnu_stub_decl = DECL_FUNCTION_STUB (gnu_subprog);
  tree gnu_body;
  VEC(tree,gc) *gnu_param_vec = NULL;

  gnu_subprog_type = TREE_TYPE (gnu_subprog);
=======
  tree gnu_subprog_param, gnu_stub_param, gnu_param;
  tree gnu_stub_decl = DECL_FUNCTION_STUB (gnu_subprog);
  VEC(tree,gc) *gnu_param_vec = NULL;

  gnu_subprog_type = TREE_TYPE (gnu_subprog);

  /* Initialize the information structure for the function.  */
  allocate_struct_function (gnu_stub_decl, false);
  set_cfun (NULL);
>>>>>>> 155d23aa

  begin_subprog_body (gnu_stub_decl);

  start_stmt_group ();
  gnat_pushlevel ();

  /* Loop over the parameters of the stub and translate any of them
     passed by descriptor into a by reference one.  */
  for (gnu_stub_param = DECL_ARGUMENTS (gnu_stub_decl),
       gnu_subprog_param = DECL_ARGUMENTS (gnu_subprog);
       gnu_stub_param;
       gnu_stub_param = TREE_CHAIN (gnu_stub_param),
       gnu_subprog_param = TREE_CHAIN (gnu_subprog_param))
    {
      if (DECL_BY_DESCRIPTOR_P (gnu_stub_param))
	{
	  gcc_assert (DECL_BY_REF_P (gnu_subprog_param));
	  gnu_param
	    = convert_vms_descriptor (TREE_TYPE (gnu_subprog_param),
				      gnu_stub_param,
				      DECL_PARM_ALT_TYPE (gnu_stub_param),
				      DECL_BY_DOUBLE_REF_P (gnu_subprog_param),
				      gnat_subprog);
	}
      else
	gnu_param = gnu_stub_param;

      VEC_safe_push (tree, gc, gnu_param_vec, gnu_param);
    }

  /* Invoke the internal subprogram.  */
  gnu_subprog_addr = build1 (ADDR_EXPR, build_pointer_type (gnu_subprog_type),
			     gnu_subprog);
  gnu_subprog_call = build_call_vec (TREE_TYPE (gnu_subprog_type),
                                     gnu_subprog_addr, gnu_param_vec);

  /* Propagate the return value, if any.  */
  if (VOID_TYPE_P (TREE_TYPE (gnu_subprog_type)))
    add_stmt (gnu_subprog_call);
  else
    add_stmt (build_return_expr (DECL_RESULT (gnu_stub_decl),
				 gnu_subprog_call));

  gnat_poplevel ();
  end_subprog_body (end_stmt_group ());
}

/* Build a type to be used to represent an aliased object whose nominal type
   is an unconstrained array.  This consists of a RECORD_TYPE containing a
   field of TEMPLATE_TYPE and a field of OBJECT_TYPE, which is an ARRAY_TYPE.
   If ARRAY_TYPE is that of an unconstrained array, this is used to represent
   an arbitrary unconstrained object.  Use NAME as the name of the record.
   DEBUG_INFO_P is true if we need to write debug information for the type.  */

tree
build_unc_object_type (tree template_type, tree object_type, tree name,
		       bool debug_info_p)
{
  tree type = make_node (RECORD_TYPE);
  tree template_field
    = create_field_decl (get_identifier ("BOUNDS"), template_type, type,
			 NULL_TREE, NULL_TREE, 0, 1);
  tree array_field
    = create_field_decl (get_identifier ("ARRAY"), object_type, type,
			 NULL_TREE, NULL_TREE, 0, 1);

  TYPE_NAME (type) = name;
  TYPE_CONTAINS_TEMPLATE_P (type) = 1;
<<<<<<< HEAD
  TREE_CHAIN (template_field) = array_field;
=======
  DECL_CHAIN (template_field) = array_field;
>>>>>>> 155d23aa
  finish_record_type (type, template_field, 0, true);

  /* Declare it now since it will never be declared otherwise.  This is
     necessary to ensure that its subtrees are properly marked.  */
  create_type_decl (name, type, NULL, true, debug_info_p, Empty);

  return type;
}

/* Same, taking a thin or fat pointer type instead of a template type. */

tree
build_unc_object_type_from_ptr (tree thin_fat_ptr_type, tree object_type,
				tree name, bool debug_info_p)
{
  tree template_type;

  gcc_assert (TYPE_IS_FAT_OR_THIN_POINTER_P (thin_fat_ptr_type));

  template_type
    = (TYPE_IS_FAT_POINTER_P (thin_fat_ptr_type)
       ? TREE_TYPE (TREE_TYPE (DECL_CHAIN (TYPE_FIELDS (thin_fat_ptr_type))))
       : TREE_TYPE (TYPE_FIELDS (TREE_TYPE (thin_fat_ptr_type))));

  return
    build_unc_object_type (template_type, object_type, name, debug_info_p);
}

/* Shift the component offsets within an unconstrained object TYPE to make it
   suitable for use as a designated type for thin pointers.  */

void
shift_unc_components_for_thin_pointers (tree type)
{
  /* Thin pointer values designate the ARRAY data of an unconstrained object,
     allocated past the BOUNDS template.  The designated type is adjusted to
     have ARRAY at position zero and the template at a negative offset, so
     that COMPONENT_REFs on (*thin_ptr) designate the proper location.  */

  tree bounds_field = TYPE_FIELDS (type);
  tree array_field  = DECL_CHAIN (TYPE_FIELDS (type));

  DECL_FIELD_OFFSET (bounds_field)
    = size_binop (MINUS_EXPR, size_zero_node, byte_position (array_field));

  DECL_FIELD_OFFSET (array_field) = size_zero_node;
  DECL_FIELD_BIT_OFFSET (array_field) = bitsize_zero_node;
}

/* Update anything previously pointing to OLD_TYPE to point to NEW_TYPE.
   In the normal case this is just two adjustments, but we have more to
   do if NEW_TYPE is an UNCONSTRAINED_ARRAY_TYPE.  */

void
update_pointer_to (tree old_type, tree new_type)
{
  tree ptr = TYPE_POINTER_TO (old_type);
  tree ref = TYPE_REFERENCE_TO (old_type);
  tree t;

  /* If this is the main variant, process all the other variants first.  */
  if (TYPE_MAIN_VARIANT (old_type) == old_type)
    for (t = TYPE_NEXT_VARIANT (old_type); t; t = TYPE_NEXT_VARIANT (t))
      update_pointer_to (t, new_type);

  /* If no pointers and no references, we are done.  */
  if (!ptr && !ref)
    return;

  /* Merge the old type qualifiers in the new type.

     Each old variant has qualifiers for specific reasons, and the new
     designated type as well.  Each set of qualifiers represents useful
     information grabbed at some point, and merging the two simply unifies
     these inputs into the final type description.

     Consider for instance a volatile type frozen after an access to constant
     type designating it; after the designated type's freeze, we get here with
     a volatile NEW_TYPE and a dummy OLD_TYPE with a readonly variant, created
     when the access type was processed.  We will make a volatile and readonly
     designated type, because that's what it really is.

     We might also get here for a non-dummy OLD_TYPE variant with different
     qualifiers than those of NEW_TYPE, for instance in some cases of pointers
     to private record type elaboration (see the comments around the call to
     this routine in gnat_to_gnu_entity <E_Access_Type>).  We have to merge
     the qualifiers in those cases too, to avoid accidentally discarding the
     initial set, and will often end up with OLD_TYPE == NEW_TYPE then.  */
  new_type
    = build_qualified_type (new_type,
			    TYPE_QUALS (old_type) | TYPE_QUALS (new_type));

  /* If old type and new type are identical, there is nothing to do.  */
  if (old_type == new_type)
    return;

  /* Otherwise, first handle the simple case.  */
  if (TREE_CODE (new_type) != UNCONSTRAINED_ARRAY_TYPE)
    {
      tree new_ptr, new_ref;

      /* If pointer or reference already points to new type, nothing to do.
	 This can happen as update_pointer_to can be invoked multiple times
	 on the same couple of types because of the type variants.  */
      if ((ptr && TREE_TYPE (ptr) == new_type)
	  || (ref && TREE_TYPE (ref) == new_type))
	return;

      /* Chain PTR and its variants at the end.  */
      new_ptr = TYPE_POINTER_TO (new_type);
      if (new_ptr)
	{
	  while (TYPE_NEXT_PTR_TO (new_ptr))
	    new_ptr = TYPE_NEXT_PTR_TO (new_ptr);
	  TYPE_NEXT_PTR_TO (new_ptr) = ptr;
	}
      else
	TYPE_POINTER_TO (new_type) = ptr;

      /* Now adjust them.  */
      for (; ptr; ptr = TYPE_NEXT_PTR_TO (ptr))
	for (t = TYPE_MAIN_VARIANT (ptr); t; t = TYPE_NEXT_VARIANT (t))
	  TREE_TYPE (t) = new_type;
<<<<<<< HEAD
=======
      TYPE_POINTER_TO (old_type) = NULL_TREE;
>>>>>>> 155d23aa

      /* Chain REF and its variants at the end.  */
      new_ref = TYPE_REFERENCE_TO (new_type);
      if (new_ref)
	{
	  while (TYPE_NEXT_REF_TO (new_ref))
	    new_ref = TYPE_NEXT_REF_TO (new_ref);
	  TYPE_NEXT_REF_TO (new_ref) = ref;
	}
      else
	TYPE_REFERENCE_TO (new_type) = ref;

      /* Now adjust them.  */
      for (; ref; ref = TYPE_NEXT_REF_TO (ref))
	for (t = TYPE_MAIN_VARIANT (ref); t; t = TYPE_NEXT_VARIANT (t))
	  TREE_TYPE (t) = new_type;
<<<<<<< HEAD
=======
      TYPE_REFERENCE_TO (old_type) = NULL_TREE;
>>>>>>> 155d23aa
    }

  /* Now deal with the unconstrained array case.  In this case the pointer
     is actually a record where both fields are pointers to dummy nodes.
     Turn them into pointers to the correct types using update_pointer_to.  */
  else
    {
      tree new_ptr = TYPE_MAIN_VARIANT (TYPE_POINTER_TO (new_type));
      tree new_obj_rec = TYPE_OBJECT_RECORD_TYPE (new_type);
      tree array_field, bounds_field, new_ref, last = NULL_TREE;

      gcc_assert (TYPE_IS_FAT_POINTER_P (ptr));

      /* If PTR already points to new type, nothing to do.  This can happen
	 since update_pointer_to can be invoked multiple times on the same
	 couple of types because of the type variants.  */
      if (TYPE_UNCONSTRAINED_ARRAY (ptr) == new_type)
	return;

      array_field = TYPE_FIELDS (ptr);
<<<<<<< HEAD
      bounds_field = TREE_CHAIN (array_field);
=======
      bounds_field = DECL_CHAIN (array_field);
>>>>>>> 155d23aa

      /* Make pointers to the dummy template point to the real template.  */
      update_pointer_to
	(TREE_TYPE (TREE_TYPE (bounds_field)),
	 TREE_TYPE (TREE_TYPE (DECL_CHAIN (TYPE_FIELDS (new_ptr)))));

      /* The references to the template bounds present in the array type use
	 the bounds field of NEW_PTR through a PLACEHOLDER_EXPR.  Since we
	 are going to merge PTR in NEW_PTR, we must rework these references
	 to use the bounds field of PTR instead.  */
      new_ref = build3 (COMPONENT_REF, TREE_TYPE (bounds_field),
			build0 (PLACEHOLDER_EXPR, new_ptr),
			bounds_field, NULL_TREE);

      /* Create the new array for the new PLACEHOLDER_EXPR and make pointers
	 to the dummy array point to it.  */
      update_pointer_to
	(TREE_TYPE (TREE_TYPE (array_field)),
	 substitute_in_type (TREE_TYPE (TREE_TYPE (TYPE_FIELDS (new_ptr))),
			     DECL_CHAIN (TYPE_FIELDS (new_ptr)), new_ref));

      /* Merge PTR in NEW_PTR.  */
      DECL_FIELD_CONTEXT (array_field) = new_ptr;
      DECL_FIELD_CONTEXT (bounds_field) = new_ptr;
      for (t = new_ptr; t; last = t, t = TYPE_NEXT_VARIANT (t))
	TYPE_FIELDS (t) = TYPE_FIELDS (ptr);
      TYPE_ALIAS_SET (new_ptr) = TYPE_ALIAS_SET (ptr);

      /* Chain PTR and its variants at the end.  */
      TYPE_NEXT_VARIANT (last) = TYPE_MAIN_VARIANT (ptr);

<<<<<<< HEAD
      /* Merge PTR in NEW_PTR.  */
      DECL_FIELD_CONTEXT (array_field) = new_ptr;
      DECL_FIELD_CONTEXT (bounds_field) = new_ptr;
      for (t = new_ptr; t; last = t, t = TYPE_NEXT_VARIANT (t))
	TYPE_FIELDS (t) = TYPE_FIELDS (ptr);

      /* Chain PTR and its variants at the end.  */
      TYPE_NEXT_VARIANT (last) = TYPE_MAIN_VARIANT (ptr);

=======
>>>>>>> 155d23aa
      /* Now adjust them.  */
      for (t = TYPE_MAIN_VARIANT (ptr); t; t = TYPE_NEXT_VARIANT (t))
	{
	  TYPE_MAIN_VARIANT (t) = new_ptr;
	  SET_TYPE_UNCONSTRAINED_ARRAY (t, new_type);
	}

      /* And show the original pointer NEW_PTR to the debugger.  This is the
	 counterpart of the equivalent processing in gnat_pushdecl when the
	 unconstrained array type is frozen after access types to it.  */
      if (TYPE_NAME (ptr) && TREE_CODE (TYPE_NAME (ptr)) == TYPE_DECL)
	{
	  DECL_ORIGINAL_TYPE (TYPE_NAME (ptr)) = new_ptr;
	  DECL_ARTIFICIAL (TYPE_NAME (ptr)) = 0;
	}

      /* Now handle updating the allocation record, what the thin pointer
	 points to.  Update all pointers from the old record into the new
	 one, update the type of the array field, and recompute the size.  */
      update_pointer_to (TYPE_OBJECT_RECORD_TYPE (old_type), new_obj_rec);
<<<<<<< HEAD
      TREE_TYPE (TREE_CHAIN (TYPE_FIELDS (new_obj_rec)))
=======
      TREE_TYPE (DECL_CHAIN (TYPE_FIELDS (new_obj_rec)))
>>>>>>> 155d23aa
	= TREE_TYPE (TREE_TYPE (array_field));

      /* The size recomputation needs to account for alignment constraints, so
	 we let layout_type work it out.  This will reset the field offsets to
	 what they would be in a regular record, so we shift them back to what
	 we want them to be for a thin pointer designated type afterwards.  */
      DECL_SIZE (TYPE_FIELDS (new_obj_rec)) = NULL_TREE;
<<<<<<< HEAD
      DECL_SIZE (TREE_CHAIN (TYPE_FIELDS (new_obj_rec))) = NULL_TREE;
=======
      DECL_SIZE (DECL_CHAIN (TYPE_FIELDS (new_obj_rec))) = NULL_TREE;
>>>>>>> 155d23aa
      TYPE_SIZE (new_obj_rec) = NULL_TREE;
      layout_type (new_obj_rec);
      shift_unc_components_for_thin_pointers (new_obj_rec);

      /* We are done, at last.  */
      rest_of_record_type_compilation (ptr);
    }
}

/* Convert EXPR, a pointer to a constrained array, into a pointer to an
   unconstrained one.  This involves making or finding a template.  */

static tree
convert_to_fat_pointer (tree type, tree expr)
{
  tree template_type = TREE_TYPE (TREE_TYPE (DECL_CHAIN (TYPE_FIELDS (type))));
  tree p_array_type = TREE_TYPE (TYPE_FIELDS (type));
  tree etype = TREE_TYPE (expr);
  tree template_tree;
  VEC(constructor_elt,gc) *v = VEC_alloc (constructor_elt, gc, 2);

  /* If EXPR is null, make a fat pointer that contains null pointers to the
     template and array.  */
  if (integer_zerop (expr))
    {
      CONSTRUCTOR_APPEND_ELT (v, TYPE_FIELDS (type),
			      convert (p_array_type, expr));
      CONSTRUCTOR_APPEND_ELT (v, DECL_CHAIN (TYPE_FIELDS (type)),
			      convert (build_pointer_type (template_type),
				       expr));
      return gnat_build_constructor (type, v);
    }

  /* If EXPR is a thin pointer, make template and data from the record..  */
  else if (TYPE_IS_THIN_POINTER_P (etype))
    {
      tree fields = TYPE_FIELDS (TREE_TYPE (etype));

      expr = gnat_protect_expr (expr);
      if (TREE_CODE (expr) == ADDR_EXPR)
	expr = TREE_OPERAND (expr, 0);
      else
	expr = build1 (INDIRECT_REF, TREE_TYPE (etype), expr);

      template_tree = build_component_ref (expr, NULL_TREE, fields, false);
      expr = build_unary_op (ADDR_EXPR, NULL_TREE,
			     build_component_ref (expr, NULL_TREE,
						  DECL_CHAIN (fields), false));
    }

  /* Otherwise, build the constructor for the template.  */
  else
    template_tree = build_template (template_type, TREE_TYPE (etype), expr);

  /* The final result is a constructor for the fat pointer.

     If EXPR is an argument of a foreign convention subprogram, the type it
     points to is directly the component type.  In this case, the expression
     type may not match the corresponding FIELD_DECL type at this point, so we
     call "convert" here to fix that up if necessary.  This type consistency is
     required, for instance because it ensures that possible later folding of
     COMPONENT_REFs against this constructor always yields something of the
     same type as the initial reference.

     Note that the call to "build_template" above is still fine because it
     will only refer to the provided TEMPLATE_TYPE in this case.  */
  CONSTRUCTOR_APPEND_ELT (v, TYPE_FIELDS (type),
			  convert (p_array_type, expr));
  CONSTRUCTOR_APPEND_ELT (v, DECL_CHAIN (TYPE_FIELDS (type)),
			  build_unary_op (ADDR_EXPR, NULL_TREE,
					  template_tree));
  return gnat_build_constructor (type, v);
}

/* Convert to a thin pointer type, TYPE.  The only thing we know how to convert
   is something that is a fat pointer, so convert to it first if it EXPR
   is not already a fat pointer.  */

static tree
convert_to_thin_pointer (tree type, tree expr)
{
  if (!TYPE_IS_FAT_POINTER_P (TREE_TYPE (expr)))
    expr
      = convert_to_fat_pointer
	(TREE_TYPE (TYPE_UNCONSTRAINED_ARRAY (TREE_TYPE (type))), expr);

  /* We get the pointer to the data and use a NOP_EXPR to make it the
     proper GCC type.  */
  expr = build_component_ref (expr, NULL_TREE, TYPE_FIELDS (TREE_TYPE (expr)),
			      false);
  expr = build1 (NOP_EXPR, type, expr);

  return expr;
}

/* Create an expression whose value is that of EXPR,
   converted to type TYPE.  The TREE_TYPE of the value
   is always TYPE.  This function implements all reasonable
   conversions; callers should filter out those that are
   not permitted by the language being compiled.  */

tree
convert (tree type, tree expr)
{
  tree etype = TREE_TYPE (expr);
  enum tree_code ecode = TREE_CODE (etype);
  enum tree_code code = TREE_CODE (type);

  /* If the expression is already of the right type, we are done.  */
  if (etype == type)
    return expr;

  /* If both input and output have padding and are of variable size, do this
     as an unchecked conversion.  Likewise if one is a mere variant of the
     other, so we avoid a pointless unpad/repad sequence.  */
  else if (code == RECORD_TYPE && ecode == RECORD_TYPE
	   && TYPE_PADDING_P (type) && TYPE_PADDING_P (etype)
	   && (!TREE_CONSTANT (TYPE_SIZE (type))
	       || !TREE_CONSTANT (TYPE_SIZE (etype))
	       || gnat_types_compatible_p (type, etype)
	       || TYPE_NAME (TREE_TYPE (TYPE_FIELDS (type)))
		  == TYPE_NAME (TREE_TYPE (TYPE_FIELDS (etype)))))
    ;

  /* If the output type has padding, convert to the inner type and make a
     constructor to build the record, unless a variable size is involved.  */
  else if (code == RECORD_TYPE && TYPE_PADDING_P (type))
    {
      VEC(constructor_elt,gc) *v;

      /* If we previously converted from another type and our type is
	 of variable size, remove the conversion to avoid the need for
	 variable-sized temporaries.  Likewise for a conversion between
	 original and packable version.  */
      if (TREE_CODE (expr) == VIEW_CONVERT_EXPR
	  && (!TREE_CONSTANT (TYPE_SIZE (type))
	      || (ecode == RECORD_TYPE
		  && TYPE_NAME (etype)
		     == TYPE_NAME (TREE_TYPE (TREE_OPERAND (expr, 0))))))
	expr = TREE_OPERAND (expr, 0);

      /* If we are just removing the padding from expr, convert the original
	 object if we have variable size in order to avoid the need for some
	 variable-sized temporaries.  Likewise if the padding is a variant
	 of the other, so we avoid a pointless unpad/repad sequence.  */
      if (TREE_CODE (expr) == COMPONENT_REF
	  && TYPE_IS_PADDING_P (TREE_TYPE (TREE_OPERAND (expr, 0)))
	  && (!TREE_CONSTANT (TYPE_SIZE (type))
	      || gnat_types_compatible_p (type,
					  TREE_TYPE (TREE_OPERAND (expr, 0)))
	      || (ecode == RECORD_TYPE
		  && TYPE_NAME (etype)
		     == TYPE_NAME (TREE_TYPE (TYPE_FIELDS (type))))))
	return convert (type, TREE_OPERAND (expr, 0));

      /* If the inner type is of self-referential size and the expression type
	 is a record, do this as an unchecked conversion.  But first pad the
	 expression if possible to have the same size on both sides.  */
      if (ecode == RECORD_TYPE
	  && CONTAINS_PLACEHOLDER_P (DECL_SIZE (TYPE_FIELDS (type))))
	{
	  if (TREE_CODE (TYPE_SIZE (etype)) == INTEGER_CST)
	    expr = convert (maybe_pad_type (etype, TYPE_SIZE (type), 0, Empty,
					    false, false, false, true),
			    expr);
	  return unchecked_convert (type, expr, false);
	}

      /* If we are converting between array types with variable size, do the
	 final conversion as an unchecked conversion, again to avoid the need
	 for some variable-sized temporaries.  If valid, this conversion is
	 very likely purely technical and without real effects.  */
      if (ecode == ARRAY_TYPE
	  && TREE_CODE (TREE_TYPE (TYPE_FIELDS (type))) == ARRAY_TYPE
	  && !TREE_CONSTANT (TYPE_SIZE (etype))
	  && !TREE_CONSTANT (TYPE_SIZE (type)))
	return unchecked_convert (type,
				  convert (TREE_TYPE (TYPE_FIELDS (type)),
					   expr),
				  false);

      v = VEC_alloc (constructor_elt, gc, 1);
      CONSTRUCTOR_APPEND_ELT (v, TYPE_FIELDS (type),
			      convert (TREE_TYPE (TYPE_FIELDS (type)), expr));
      return gnat_build_constructor (type, v);
    }

  /* If the input type has padding, remove it and convert to the output type.
     The conditions ordering is arranged to ensure that the output type is not
     a padding type here, as it is not clear whether the conversion would
     always be correct if this was to happen.  */
  else if (ecode == RECORD_TYPE && TYPE_PADDING_P (etype))
    {
      tree unpadded;

      /* If we have just converted to this padded type, just get the
	 inner expression.  */
      if (TREE_CODE (expr) == CONSTRUCTOR
	  && !VEC_empty (constructor_elt, CONSTRUCTOR_ELTS (expr))
	  && VEC_index (constructor_elt, CONSTRUCTOR_ELTS (expr), 0)->index
	     == TYPE_FIELDS (etype))
	unpadded
	  = VEC_index (constructor_elt, CONSTRUCTOR_ELTS (expr), 0)->value;

      /* Otherwise, build an explicit component reference.  */
      else
	unpadded
	  = build_component_ref (expr, NULL_TREE, TYPE_FIELDS (etype), false);

      return convert (type, unpadded);
    }

  /* If the input is a biased type, adjust first.  */
  if (ecode == INTEGER_TYPE && TYPE_BIASED_REPRESENTATION_P (etype))
    return convert (type, fold_build2 (PLUS_EXPR, TREE_TYPE (etype),
				       fold_convert (TREE_TYPE (etype),
						     expr),
				       TYPE_MIN_VALUE (etype)));

  /* If the input is a justified modular type, we need to extract the actual
     object before converting it to any other type with the exceptions of an
     unconstrained array or of a mere type variant.  It is useful to avoid the
     extraction and conversion in the type variant case because it could end
     up replacing a VAR_DECL expr by a constructor and we might be about the
     take the address of the result.  */
  if (ecode == RECORD_TYPE && TYPE_JUSTIFIED_MODULAR_P (etype)
      && code != UNCONSTRAINED_ARRAY_TYPE
      && TYPE_MAIN_VARIANT (type) != TYPE_MAIN_VARIANT (etype))
    return convert (type, build_component_ref (expr, NULL_TREE,
					       TYPE_FIELDS (etype), false));

  /* If converting to a type that contains a template, convert to the data
     type and then build the template. */
  if (code == RECORD_TYPE && TYPE_CONTAINS_TEMPLATE_P (type))
    {
      tree obj_type = TREE_TYPE (DECL_CHAIN (TYPE_FIELDS (type)));
      VEC(constructor_elt,gc) *v = VEC_alloc (constructor_elt, gc, 2);

      /* If the source already has a template, get a reference to the
	 associated array only, as we are going to rebuild a template
	 for the target type anyway.  */
      expr = maybe_unconstrained_array (expr);

      CONSTRUCTOR_APPEND_ELT (v, TYPE_FIELDS (type),
			      build_template (TREE_TYPE (TYPE_FIELDS (type)),
					      obj_type, NULL_TREE));
      CONSTRUCTOR_APPEND_ELT (v, DECL_CHAIN (TYPE_FIELDS (type)),
			      convert (obj_type, expr));
      return gnat_build_constructor (type, v);
    }

  /* There are some special cases of expressions that we process
     specially.  */
  switch (TREE_CODE (expr))
    {
    case ERROR_MARK:
      return expr;

    case NULL_EXPR:
      /* Just set its type here.  For TRANSFORM_EXPR, we will do the actual
	 conversion in gnat_expand_expr.  NULL_EXPR does not represent
	 and actual value, so no conversion is needed.  */
      expr = copy_node (expr);
      TREE_TYPE (expr) = type;
      return expr;

    case STRING_CST:
      /* If we are converting a STRING_CST to another constrained array type,
	 just make a new one in the proper type.  */
      if (code == ecode && AGGREGATE_TYPE_P (etype)
	  && !(TREE_CODE (TYPE_SIZE (etype)) == INTEGER_CST
	       && TREE_CODE (TYPE_SIZE (type)) != INTEGER_CST))
	{
	  expr = copy_node (expr);
	  TREE_TYPE (expr) = type;
	  return expr;
	}
      break;

    case VECTOR_CST:
      /* If we are converting a VECTOR_CST to a mere variant type, just make
	 a new one in the proper type.  */
      if (code == ecode && gnat_types_compatible_p (type, etype))
	{
	  expr = copy_node (expr);
	  TREE_TYPE (expr) = type;
	  return expr;
	}

    case CONSTRUCTOR:
      /* If we are converting a CONSTRUCTOR to a mere variant type, just make
	 a new one in the proper type.  */
      if (code == ecode && gnat_types_compatible_p (type, etype))
	{
	  expr = copy_node (expr);
	  TREE_TYPE (expr) = type;
	  return expr;
	}

      /* Likewise for a conversion between original and packable version, or
	 conversion between types of the same size and with the same list of
	 fields, but we have to work harder to preserve type consistency.  */
      if (code == ecode
	  && code == RECORD_TYPE
	  && (TYPE_NAME (type) == TYPE_NAME (etype)
	      || tree_int_cst_equal (TYPE_SIZE (type), TYPE_SIZE (etype))))

	{
	  VEC(constructor_elt,gc) *e = CONSTRUCTOR_ELTS (expr);
	  unsigned HOST_WIDE_INT len = VEC_length (constructor_elt, e);
	  VEC(constructor_elt,gc) *v = VEC_alloc (constructor_elt, gc, len);
	  tree efield = TYPE_FIELDS (etype), field = TYPE_FIELDS (type);
	  unsigned HOST_WIDE_INT idx;
	  tree index, value;

	  /* Whether we need to clear TREE_CONSTANT et al. on the output
	     constructor when we convert in place.  */
	  bool clear_constant = false;

	  FOR_EACH_CONSTRUCTOR_ELT(e, idx, index, value)
	    {
	      constructor_elt *elt;
	      /* We expect only simple constructors.  */
	      if (!SAME_FIELD_P (index, efield))
<<<<<<< HEAD
		break;
	      /* The field must be the same.  */
	      if (!SAME_FIELD_P (efield, field))
		break;
=======
		break;
	      /* The field must be the same.  */
	      if (!SAME_FIELD_P (efield, field))
		break;
>>>>>>> 155d23aa
	      elt = VEC_quick_push (constructor_elt, v, NULL);
	      elt->index = field;
	      elt->value = convert (TREE_TYPE (field), value);

	      /* If packing has made this field a bitfield and the input
		 value couldn't be emitted statically any more, we need to
		 clear TREE_CONSTANT on our output.  */
	      if (!clear_constant
		  && TREE_CONSTANT (expr)
		  && !CONSTRUCTOR_BITFIELD_P (efield)
		  && CONSTRUCTOR_BITFIELD_P (field)
		  && !initializer_constant_valid_for_bitfield_p (value))
		clear_constant = true;

	      efield = DECL_CHAIN (efield);
	      field = DECL_CHAIN (field);
	    }

	  /* If we have been able to match and convert all the input fields
	     to their output type, convert in place now.  We'll fallback to a
	     view conversion downstream otherwise.  */
	  if (idx == len)
	    {
	      expr = copy_node (expr);
	      TREE_TYPE (expr) = type;
	      CONSTRUCTOR_ELTS (expr) = v;
	      if (clear_constant)
		TREE_CONSTANT (expr) = TREE_STATIC (expr) = 0;
	      return expr;
	    }
	}

      /* Likewise for a conversion between array type and vector type with a
         compatible representative array.  */
      else if (code == VECTOR_TYPE
	       && ecode == ARRAY_TYPE
	       && gnat_types_compatible_p (TYPE_REPRESENTATIVE_ARRAY (type),
					   etype))
	{
	  VEC(constructor_elt,gc) *e = CONSTRUCTOR_ELTS (expr);
	  unsigned HOST_WIDE_INT len = VEC_length (constructor_elt, e);
	  VEC(constructor_elt,gc) *v;
	  unsigned HOST_WIDE_INT ix;
	  tree value;

	  /* Build a VECTOR_CST from a *constant* array constructor.  */
	  if (TREE_CONSTANT (expr))
	    {
	      bool constant_p = true;

	      /* Iterate through elements and check if all constructor
		 elements are *_CSTs.  */
	      FOR_EACH_CONSTRUCTOR_VALUE (e, ix, value)
		if (!CONSTANT_CLASS_P (value))
		  {
		    constant_p = false;
		    break;
		  }

	      if (constant_p)
		return build_vector_from_ctor (type,
					       CONSTRUCTOR_ELTS (expr));
	    }

	  /* Otherwise, build a regular vector constructor.  */
	  v = VEC_alloc (constructor_elt, gc, len);
	  FOR_EACH_CONSTRUCTOR_VALUE (e, ix, value)
	    {
	      constructor_elt *elt = VEC_quick_push (constructor_elt, v, NULL);
	      elt->index = NULL_TREE;
	      elt->value = value;
	    }
	  expr = copy_node (expr);
	  TREE_TYPE (expr) = type;
	  CONSTRUCTOR_ELTS (expr) = v;
	  return expr;
	}
      break;

    case UNCONSTRAINED_ARRAY_REF:
      /* Convert this to the type of the inner array by getting the address of
	 the array from the template.  */
      expr = TREE_OPERAND (expr, 0);
      expr = build_unary_op (INDIRECT_REF, NULL_TREE,
			     build_component_ref (expr, NULL_TREE,
						  TYPE_FIELDS
						  (TREE_TYPE (expr)),
						  false));
      etype = TREE_TYPE (expr);
      ecode = TREE_CODE (etype);
      break;

    case VIEW_CONVERT_EXPR:
      {
	/* GCC 4.x is very sensitive to type consistency overall, and view
	   conversions thus are very frequent.  Even though just "convert"ing
	   the inner operand to the output type is fine in most cases, it
	   might expose unexpected input/output type mismatches in special
	   circumstances so we avoid such recursive calls when we can.  */
	tree op0 = TREE_OPERAND (expr, 0);

	/* If we are converting back to the original type, we can just
	   lift the input conversion.  This is a common occurrence with
	   switches back-and-forth amongst type variants.  */
	if (type == TREE_TYPE (op0))
	  return op0;

	/* Otherwise, if we're converting between two aggregate or vector
	   types, we might be allowed to substitute the VIEW_CONVERT_EXPR
	   target type in place or to just convert the inner expression.  */
	if ((AGGREGATE_TYPE_P (type) && AGGREGATE_TYPE_P (etype))
	    || (VECTOR_TYPE_P (type) && VECTOR_TYPE_P (etype)))
	  {
	    /* If we are converting between mere variants, we can just
	       substitute the VIEW_CONVERT_EXPR in place.  */
	    if (gnat_types_compatible_p (type, etype))
	      return build1 (VIEW_CONVERT_EXPR, type, op0);

	    /* Otherwise, we may just bypass the input view conversion unless
	       one of the types is a fat pointer,  which is handled by
	       specialized code below which relies on exact type matching.  */
	    else if (!TYPE_IS_FAT_POINTER_P (type)
		     && !TYPE_IS_FAT_POINTER_P (etype))
	      return convert (type, op0);
	  }
      }
      break;

    default:
      break;
    }

  /* Check for converting to a pointer to an unconstrained array.  */
  if (TYPE_IS_FAT_POINTER_P (type) && !TYPE_IS_FAT_POINTER_P (etype))
    return convert_to_fat_pointer (type, expr);

  /* If we are converting between two aggregate or vector types that are mere
     variants, just make a VIEW_CONVERT_EXPR.  Likewise when we are converting
     to a vector type from its representative array type.  */
  else if ((code == ecode
	    && (AGGREGATE_TYPE_P (type) || VECTOR_TYPE_P (type))
	    && gnat_types_compatible_p (type, etype))
	   || (code == VECTOR_TYPE
	       && ecode == ARRAY_TYPE
	       && gnat_types_compatible_p (TYPE_REPRESENTATIVE_ARRAY (type),
					   etype)))
    return build1 (VIEW_CONVERT_EXPR, type, expr);

  /* If we are converting between tagged types, try to upcast properly.  */
  else if (ecode == RECORD_TYPE && code == RECORD_TYPE
	   && TYPE_ALIGN_OK (etype) && TYPE_ALIGN_OK (type))
    {
      tree child_etype = etype;
      do {
	tree field = TYPE_FIELDS (child_etype);
	if (DECL_NAME (field) == parent_name_id && TREE_TYPE (field) == type)
	  return build_component_ref (expr, NULL_TREE, field, false);
	child_etype = TREE_TYPE (field);
      } while (TREE_CODE (child_etype) == RECORD_TYPE);
    }

  /* In all other cases of related types, make a NOP_EXPR.  */
  else if (TYPE_MAIN_VARIANT (type) == TYPE_MAIN_VARIANT (etype))
    return fold_convert (type, expr);

  switch (code)
    {
    case VOID_TYPE:
      return fold_build1 (CONVERT_EXPR, type, expr);

    case INTEGER_TYPE:
      if (TYPE_HAS_ACTUAL_BOUNDS_P (type)
	  && (ecode == ARRAY_TYPE || ecode == UNCONSTRAINED_ARRAY_TYPE
	      || (ecode == RECORD_TYPE && TYPE_CONTAINS_TEMPLATE_P (etype))))
	return unchecked_convert (type, expr, false);
      else if (TYPE_BIASED_REPRESENTATION_P (type))
	return fold_convert (type,
			     fold_build2 (MINUS_EXPR, TREE_TYPE (type),
					  convert (TREE_TYPE (type), expr),
					  TYPE_MIN_VALUE (type)));

      /* ... fall through ... */

    case ENUMERAL_TYPE:
    case BOOLEAN_TYPE:
      /* If we are converting an additive expression to an integer type
	 with lower precision, be wary of the optimization that can be
	 applied by convert_to_integer.  There are 2 problematic cases:
	   - if the first operand was originally of a biased type,
	     because we could be recursively called to convert it
	     to an intermediate type and thus rematerialize the
	     additive operator endlessly,
	   - if the expression contains a placeholder, because an
	     intermediate conversion that changes the sign could
	     be inserted and thus introduce an artificial overflow
	     at compile time when the placeholder is substituted.  */
      if (code == INTEGER_TYPE
	  && ecode == INTEGER_TYPE
	  && TYPE_PRECISION (type) < TYPE_PRECISION (etype)
	  && (TREE_CODE (expr) == PLUS_EXPR || TREE_CODE (expr) == MINUS_EXPR))
	{
	  tree op0 = get_unwidened (TREE_OPERAND (expr, 0), type);

	  if ((TREE_CODE (TREE_TYPE (op0)) == INTEGER_TYPE
	       && TYPE_BIASED_REPRESENTATION_P (TREE_TYPE (op0)))
	      || CONTAINS_PLACEHOLDER_P (expr))
	    return build1 (NOP_EXPR, type, expr);
	}

      return fold (convert_to_integer (type, expr));

    case POINTER_TYPE:
    case REFERENCE_TYPE:
      /* If converting between two pointers to records denoting
	 both a template and type, adjust if needed to account
	 for any differing offsets, since one might be negative.  */
      if (TYPE_IS_THIN_POINTER_P (etype) && TYPE_IS_THIN_POINTER_P (type))
	{
	  tree bit_diff
	    = size_diffop (bit_position (TYPE_FIELDS (TREE_TYPE (etype))),
			   bit_position (TYPE_FIELDS (TREE_TYPE (type))));
	  tree byte_diff
	    = size_binop (CEIL_DIV_EXPR, bit_diff, sbitsize_unit_node);
	  expr = build1 (NOP_EXPR, type, expr);
	  TREE_CONSTANT (expr) = TREE_CONSTANT (TREE_OPERAND (expr, 0));
	  if (integer_zerop (byte_diff))
	    return expr;

	  return build_binary_op (POINTER_PLUS_EXPR, type, expr,
				  fold (convert (sizetype, byte_diff)));
	}

      /* If converting to a thin pointer, handle specially.  */
      if (TYPE_IS_THIN_POINTER_P (type)
	  && TYPE_UNCONSTRAINED_ARRAY (TREE_TYPE (type)))
	return convert_to_thin_pointer (type, expr);

      /* If converting fat pointer to normal pointer, get the pointer to the
	 array and then convert it.  */
      else if (TYPE_IS_FAT_POINTER_P (etype))
	expr
	  = build_component_ref (expr, NULL_TREE, TYPE_FIELDS (etype), false);

      return fold (convert_to_pointer (type, expr));

    case REAL_TYPE:
      return fold (convert_to_real (type, expr));

    case RECORD_TYPE:
      if (TYPE_JUSTIFIED_MODULAR_P (type) && !AGGREGATE_TYPE_P (etype))
	{
	  VEC(constructor_elt,gc) *v = VEC_alloc (constructor_elt, gc, 1);

	  CONSTRUCTOR_APPEND_ELT (v, TYPE_FIELDS (type),
				  convert (TREE_TYPE (TYPE_FIELDS (type)),
					   expr));
	  return gnat_build_constructor (type, v);
	}

      /* ... fall through ... */

    case ARRAY_TYPE:
      /* In these cases, assume the front-end has validated the conversion.
	 If the conversion is valid, it will be a bit-wise conversion, so
	 it can be viewed as an unchecked conversion.  */
      return unchecked_convert (type, expr, false);

    case UNION_TYPE:
      /* This is a either a conversion between a tagged type and some
	 subtype, which we have to mark as a UNION_TYPE because of
	 overlapping fields or a conversion of an Unchecked_Union.  */
      return unchecked_convert (type, expr, false);

    case UNCONSTRAINED_ARRAY_TYPE:
      /* If the input is a VECTOR_TYPE, convert to the representative
	 array type first.  */
      if (ecode == VECTOR_TYPE)
	{
	  expr = convert (TYPE_REPRESENTATIVE_ARRAY (etype), expr);
	  etype = TREE_TYPE (expr);
	  ecode = TREE_CODE (etype);
	}

      /* If EXPR is a constrained array, take its address, convert it to a
	 fat pointer, and then dereference it.  Likewise if EXPR is a
	 record containing both a template and a constrained array.
	 Note that a record representing a justified modular type
	 always represents a packed constrained array.  */
      if (ecode == ARRAY_TYPE
	  || (ecode == INTEGER_TYPE && TYPE_HAS_ACTUAL_BOUNDS_P (etype))
	  || (ecode == RECORD_TYPE && TYPE_CONTAINS_TEMPLATE_P (etype))
	  || (ecode == RECORD_TYPE && TYPE_JUSTIFIED_MODULAR_P (etype)))
	return
	  build_unary_op
	    (INDIRECT_REF, NULL_TREE,
	     convert_to_fat_pointer (TREE_TYPE (type),
				     build_unary_op (ADDR_EXPR,
						     NULL_TREE, expr)));

      /* Do something very similar for converting one unconstrained
	 array to another.  */
      else if (ecode == UNCONSTRAINED_ARRAY_TYPE)
	return
	  build_unary_op (INDIRECT_REF, NULL_TREE,
			  convert (TREE_TYPE (type),
				   build_unary_op (ADDR_EXPR,
						   NULL_TREE, expr)));
      else
	gcc_unreachable ();

    case COMPLEX_TYPE:
      return fold (convert_to_complex (type, expr));

    default:
      gcc_unreachable ();
    }
}

/* Remove all conversions that are done in EXP.  This includes converting
   from a padded type or to a justified modular type.  If TRUE_ADDRESS
   is true, always return the address of the containing object even if
   the address is not bit-aligned.  */

tree
remove_conversions (tree exp, bool true_address)
{
  switch (TREE_CODE (exp))
    {
    case CONSTRUCTOR:
      if (true_address
	  && TREE_CODE (TREE_TYPE (exp)) == RECORD_TYPE
	  && TYPE_JUSTIFIED_MODULAR_P (TREE_TYPE (exp)))
	return
	  remove_conversions (VEC_index (constructor_elt,
					 CONSTRUCTOR_ELTS (exp), 0)->value,
			      true);
      break;

    case COMPONENT_REF:
      if (TYPE_IS_PADDING_P (TREE_TYPE (TREE_OPERAND (exp, 0))))
	return remove_conversions (TREE_OPERAND (exp, 0), true_address);
      break;

    case VIEW_CONVERT_EXPR:  case NON_LVALUE_EXPR:
    CASE_CONVERT:
      return remove_conversions (TREE_OPERAND (exp, 0), true_address);

    default:
      break;
    }

  return exp;
}

/* If EXP's type is an UNCONSTRAINED_ARRAY_TYPE, return an expression that
   refers to the underlying array.  If it has TYPE_CONTAINS_TEMPLATE_P,
   likewise return an expression pointing to the underlying array.  */

tree
maybe_unconstrained_array (tree exp)
{
  enum tree_code code = TREE_CODE (exp);
  tree new_exp;

  switch (TREE_CODE (TREE_TYPE (exp)))
    {
    case UNCONSTRAINED_ARRAY_TYPE:
      if (code == UNCONSTRAINED_ARRAY_REF)
	{
	  new_exp = TREE_OPERAND (exp, 0);
	  new_exp
	    = build_unary_op (INDIRECT_REF, NULL_TREE,
			      build_component_ref (new_exp, NULL_TREE,
						   TYPE_FIELDS
						   (TREE_TYPE (new_exp)),
						   false));
	  TREE_READONLY (new_exp) = TREE_READONLY (exp);
	  return new_exp;
	}

      else if (code == NULL_EXPR)
	return build1 (NULL_EXPR,
		       TREE_TYPE (TREE_TYPE (TYPE_FIELDS
					     (TREE_TYPE (TREE_TYPE (exp))))),
		       TREE_OPERAND (exp, 0));

    case RECORD_TYPE:
      /* If this is a padded type, convert to the unpadded type and see if
	 it contains a template.  */
      if (TYPE_PADDING_P (TREE_TYPE (exp)))
	{
	  new_exp = convert (TREE_TYPE (TYPE_FIELDS (TREE_TYPE (exp))), exp);
	  if (TREE_CODE (TREE_TYPE (new_exp)) == RECORD_TYPE
	      && TYPE_CONTAINS_TEMPLATE_P (TREE_TYPE (new_exp)))
	    return
	      build_component_ref (new_exp, NULL_TREE,
				   DECL_CHAIN
				   (TYPE_FIELDS (TREE_TYPE (new_exp))),
				   false);
	}
      else if (TYPE_CONTAINS_TEMPLATE_P (TREE_TYPE (exp)))
	return
	  build_component_ref (exp, NULL_TREE,
<<<<<<< HEAD
			       TREE_CHAIN (TYPE_FIELDS (TREE_TYPE (exp))),
=======
			       DECL_CHAIN (TYPE_FIELDS (TREE_TYPE (exp))),
>>>>>>> 155d23aa
			       false);
      break;

    default:
      break;
    }

  return exp;
}

/* If EXP's type is a VECTOR_TYPE, return EXP converted to the associated
   TYPE_REPRESENTATIVE_ARRAY.  */

tree
maybe_vector_array (tree exp)
{
  tree etype = TREE_TYPE (exp);

  if (VECTOR_TYPE_P (etype))
    exp = convert (TYPE_REPRESENTATIVE_ARRAY (etype), exp);

  return exp;
}

/* Return true if EXPR is an expression that can be folded as an operand
   of a VIEW_CONVERT_EXPR.  See ada-tree.h for a complete rationale.  */

static bool
can_fold_for_view_convert_p (tree expr)
{
  tree t1, t2;

  /* The folder will fold NOP_EXPRs between integral types with the same
     precision (in the middle-end's sense).  We cannot allow it if the
     types don't have the same precision in the Ada sense as well.  */
  if (TREE_CODE (expr) != NOP_EXPR)
    return true;

  t1 = TREE_TYPE (expr);
  t2 = TREE_TYPE (TREE_OPERAND (expr, 0));

  /* Defer to the folder for non-integral conversions.  */
  if (!(INTEGRAL_TYPE_P (t1) && INTEGRAL_TYPE_P (t2)))
    return true;

  /* Only fold conversions that preserve both precisions.  */
  if (TYPE_PRECISION (t1) == TYPE_PRECISION (t2)
      && operand_equal_p (rm_size (t1), rm_size (t2), 0))
    return true;

  return false;
}

/* Return an expression that does an unchecked conversion of EXPR to TYPE.
   If NOTRUNC_P is true, truncation operations should be suppressed.

   Special care is required with (source or target) integral types whose
   precision is not equal to their size, to make sure we fetch or assign
   the value bits whose location might depend on the endianness, e.g.

     Rmsize : constant := 8;
     subtype Int is Integer range 0 .. 2 ** Rmsize - 1;

     type Bit_Array is array (1 .. Rmsize) of Boolean;
     pragma Pack (Bit_Array);

     function To_Bit_Array is new Unchecked_Conversion (Int, Bit_Array);

     Value : Int := 2#1000_0001#;
     Vbits : Bit_Array := To_Bit_Array (Value);

   we expect the 8 bits at Vbits'Address to always contain Value, while
   their original location depends on the endianness, at Value'Address
   on a little-endian architecture but not on a big-endian one.  */

tree
unchecked_convert (tree type, tree expr, bool notrunc_p)
{
  tree etype = TREE_TYPE (expr);
  enum tree_code ecode = TREE_CODE (etype);
  enum tree_code code = TREE_CODE (type);
<<<<<<< HEAD
=======
  int c;
>>>>>>> 155d23aa

  /* If the expression is already of the right type, we are done.  */
  if (etype == type)
    return expr;

  /* If both types types are integral just do a normal conversion.
     Likewise for a conversion to an unconstrained array.  */
  if ((((INTEGRAL_TYPE_P (type)
	 && !(code == INTEGER_TYPE && TYPE_VAX_FLOATING_POINT_P (type)))
	|| (POINTER_TYPE_P (type) && ! TYPE_IS_THIN_POINTER_P (type))
	|| (code == RECORD_TYPE && TYPE_JUSTIFIED_MODULAR_P (type)))
       && ((INTEGRAL_TYPE_P (etype)
	    && !(ecode == INTEGER_TYPE && TYPE_VAX_FLOATING_POINT_P (etype)))
	   || (POINTER_TYPE_P (etype) && !TYPE_IS_THIN_POINTER_P (etype))
	   || (ecode == RECORD_TYPE && TYPE_JUSTIFIED_MODULAR_P (etype))))
      || code == UNCONSTRAINED_ARRAY_TYPE)
    {
      if (ecode == INTEGER_TYPE && TYPE_BIASED_REPRESENTATION_P (etype))
	{
	  tree ntype = copy_type (etype);
	  TYPE_BIASED_REPRESENTATION_P (ntype) = 0;
	  TYPE_MAIN_VARIANT (ntype) = ntype;
	  expr = build1 (NOP_EXPR, ntype, expr);
	}

      if (code == INTEGER_TYPE && TYPE_BIASED_REPRESENTATION_P (type))
	{
	  tree rtype = copy_type (type);
	  TYPE_BIASED_REPRESENTATION_P (rtype) = 0;
	  TYPE_MAIN_VARIANT (rtype) = rtype;
	  expr = convert (rtype, expr);
	  expr = build1 (NOP_EXPR, type, expr);
	}
      else
	expr = convert (type, expr);
    }

  /* If we are converting to an integral type whose precision is not equal
     to its size, first unchecked convert to a record that contains an
     object of the output type.  Then extract the field. */
  else if (INTEGRAL_TYPE_P (type)
	   && TYPE_RM_SIZE (type)
	   && 0 != compare_tree_int (TYPE_RM_SIZE (type),
				     GET_MODE_BITSIZE (TYPE_MODE (type))))
    {
      tree rec_type = make_node (RECORD_TYPE);
      tree field = create_field_decl (get_identifier ("OBJ"), type, rec_type,
				      NULL_TREE, NULL_TREE, 1, 0);

      TYPE_FIELDS (rec_type) = field;
      layout_type (rec_type);

      expr = unchecked_convert (rec_type, expr, notrunc_p);
      expr = build_component_ref (expr, NULL_TREE, field, false);
    }

  /* Similarly if we are converting from an integral type whose precision
     is not equal to its size.  */
  else if (INTEGRAL_TYPE_P (etype)
	   && TYPE_RM_SIZE (etype)
	   && 0 != compare_tree_int (TYPE_RM_SIZE (etype),
				     GET_MODE_BITSIZE (TYPE_MODE (etype))))
    {
      tree rec_type = make_node (RECORD_TYPE);
      tree field = create_field_decl (get_identifier ("OBJ"), etype, rec_type,
				      NULL_TREE, NULL_TREE, 1, 0);
<<<<<<< HEAD
=======
      VEC(constructor_elt,gc) *v = VEC_alloc (constructor_elt, gc, 1);
>>>>>>> 155d23aa

      TYPE_FIELDS (rec_type) = field;
      layout_type (rec_type);

      CONSTRUCTOR_APPEND_ELT (v, field, expr);
      expr = gnat_build_constructor (rec_type, v);
      expr = unchecked_convert (type, expr, notrunc_p);
    }

  /* If we are converting from a scalar type to a type with a different size,
     we need to pad to have the same size on both sides.

     ??? We cannot do it unconditionally because unchecked conversions are
     used liberally by the front-end to implement polymorphism, e.g. in:

       S191s : constant ada__tags__addr_ptr := ada__tags__addr_ptr!(S190s);
       return p___size__4 (p__object!(S191s.all));

     so we skip all expressions that are references.  */
  else if (!REFERENCE_CLASS_P (expr)
	   && !AGGREGATE_TYPE_P (etype)
	   && TREE_CODE (TYPE_SIZE (type)) == INTEGER_CST
	   && (c = tree_int_cst_compare (TYPE_SIZE (etype), TYPE_SIZE (type))))
    {
      if (c < 0)
	{
	  expr = convert (maybe_pad_type (etype, TYPE_SIZE (type), 0, Empty,
					  false, false, false, true),
			  expr);
	  expr = unchecked_convert (type, expr, notrunc_p);
	}
      else
	{
	  tree rec_type = maybe_pad_type (type, TYPE_SIZE (etype), 0, Empty,
					  false, false, false, true);
	  expr = unchecked_convert (rec_type, expr, notrunc_p);
	  expr = build_component_ref (expr, NULL_TREE, TYPE_FIELDS (rec_type),
				      false);
	}
    }

  /* We have a special case when we are converting between two unconstrained
     array types.  In that case, take the address, convert the fat pointer
     types, and dereference.  */
  else if (ecode == code && code == UNCONSTRAINED_ARRAY_TYPE)
    expr = build_unary_op (INDIRECT_REF, NULL_TREE,
			   build1 (VIEW_CONVERT_EXPR, TREE_TYPE (type),
				   build_unary_op (ADDR_EXPR, NULL_TREE,
						   expr)));

  /* Another special case is when we are converting to a vector type from its
     representative array type; this a regular conversion.  */
  else if (code == VECTOR_TYPE
	   && ecode == ARRAY_TYPE
	   && gnat_types_compatible_p (TYPE_REPRESENTATIVE_ARRAY (type),
				       etype))
    expr = convert (type, expr);

  else
    {
      expr = maybe_unconstrained_array (expr);
      etype = TREE_TYPE (expr);
      ecode = TREE_CODE (etype);
      if (can_fold_for_view_convert_p (expr))
	expr = fold_build1 (VIEW_CONVERT_EXPR, type, expr);
      else
	expr = build1 (VIEW_CONVERT_EXPR, type, expr);
    }

  /* If the result is an integral type whose precision is not equal to its
     size, sign- or zero-extend the result.  We need not do this if the input
     is an integral type of the same precision and signedness or if the output
     is a biased type or if both the input and output are unsigned.  */
  if (!notrunc_p
      && INTEGRAL_TYPE_P (type) && TYPE_RM_SIZE (type)
      && !(code == INTEGER_TYPE && TYPE_BIASED_REPRESENTATION_P (type))
      && 0 != compare_tree_int (TYPE_RM_SIZE (type),
				GET_MODE_BITSIZE (TYPE_MODE (type)))
      && !(INTEGRAL_TYPE_P (etype)
	   && TYPE_UNSIGNED (type) == TYPE_UNSIGNED (etype)
	   && operand_equal_p (TYPE_RM_SIZE (type),
			       (TYPE_RM_SIZE (etype) != 0
				? TYPE_RM_SIZE (etype) : TYPE_SIZE (etype)),
			       0))
      && !(TYPE_UNSIGNED (type) && TYPE_UNSIGNED (etype)))
    {
      tree base_type
	= gnat_type_for_mode (TYPE_MODE (type), TYPE_UNSIGNED (type));
      tree shift_expr
	= convert (base_type,
		   size_binop (MINUS_EXPR,
			       bitsize_int
			       (GET_MODE_BITSIZE (TYPE_MODE (type))),
			       TYPE_RM_SIZE (type)));
      expr
	= convert (type,
		   build_binary_op (RSHIFT_EXPR, base_type,
				    build_binary_op (LSHIFT_EXPR, base_type,
						     convert (base_type, expr),
						     shift_expr),
				    shift_expr));
    }

  /* An unchecked conversion should never raise Constraint_Error.  The code
     below assumes that GCC's conversion routines overflow the same way that
     the underlying hardware does.  This is probably true.  In the rare case
     when it is false, we can rely on the fact that such conversions are
     erroneous anyway.  */
  if (TREE_CODE (expr) == INTEGER_CST)
    TREE_OVERFLOW (expr) = 0;

  /* If the sizes of the types differ and this is an VIEW_CONVERT_EXPR,
     show no longer constant.  */
  if (TREE_CODE (expr) == VIEW_CONVERT_EXPR
      && !operand_equal_p (TYPE_SIZE_UNIT (type), TYPE_SIZE_UNIT (etype),
			   OEP_ONLY_CONST))
    TREE_CONSTANT (expr) = 0;

  return expr;
}

/* Return the appropriate GCC tree code for the specified GNAT_TYPE,
   the latter being a record type as predicated by Is_Record_Type.  */

enum tree_code
tree_code_for_record_type (Entity_Id gnat_type)
{
  Node_Id component_list
    = Component_List (Type_Definition
		      (Declaration_Node
		       (Implementation_Base_Type (gnat_type))));
  Node_Id component;

 /* Make this a UNION_TYPE unless it's either not an Unchecked_Union or
    we have a non-discriminant field outside a variant.  In either case,
    it's a RECORD_TYPE.  */

  if (!Is_Unchecked_Union (gnat_type))
    return RECORD_TYPE;

  for (component = First_Non_Pragma (Component_Items (component_list));
       Present (component);
       component = Next_Non_Pragma (component))
    if (Ekind (Defining_Entity (component)) == E_Component)
      return RECORD_TYPE;

  return UNION_TYPE;
}

/* Return true if GNAT_TYPE is a "double" floating-point type, i.e. whose
   size is equal to 64 bits, or an array of such a type.  Set ALIGN_CLAUSE
   according to the presence of an alignment clause on the type or, if it
   is an array, on the component type.  */

bool
is_double_float_or_array (Entity_Id gnat_type, bool *align_clause)
{
  gnat_type = Underlying_Type (gnat_type);

  *align_clause = Present (Alignment_Clause (gnat_type));

  if (Is_Array_Type (gnat_type))
    {
      gnat_type = Underlying_Type (Component_Type (gnat_type));
      if (Present (Alignment_Clause (gnat_type)))
	*align_clause = true;
    }

  if (!Is_Floating_Point_Type (gnat_type))
    return false;

  if (UI_To_Int (Esize (gnat_type)) != 64)
    return false;

  return true;
}

/* Return true if GNAT_TYPE is a "double" or larger scalar type, i.e. whose
   size is greater or equal to 64 bits, or an array of such a type.  Set
   ALIGN_CLAUSE according to the presence of an alignment clause on the
   type or, if it is an array, on the component type.  */

bool
is_double_scalar_or_array (Entity_Id gnat_type, bool *align_clause)
{
  gnat_type = Underlying_Type (gnat_type);

  *align_clause = Present (Alignment_Clause (gnat_type));

  if (Is_Array_Type (gnat_type))
    {
      gnat_type = Underlying_Type (Component_Type (gnat_type));
      if (Present (Alignment_Clause (gnat_type)))
	*align_clause = true;
    }

  if (!Is_Scalar_Type (gnat_type))
    return false;

  if (UI_To_Int (Esize (gnat_type)) < 64)
    return false;

  return true;
}

/* Return true if GNU_TYPE is suitable as the type of a non-aliased
   component of an aggregate type.  */

bool
type_for_nonaliased_component_p (tree gnu_type)
{
  /* If the type is passed by reference, we may have pointers to the
     component so it cannot be made non-aliased. */
  if (must_pass_by_ref (gnu_type) || default_pass_by_ref (gnu_type))
    return false;

  /* We used to say that any component of aggregate type is aliased
     because the front-end may take 'Reference of it.  The front-end
     has been enhanced in the meantime so as to use a renaming instead
     in most cases, but the back-end can probably take the address of
     such a component too so we go for the conservative stance.

     For instance, we might need the address of any array type, even
     if normally passed by copy, to construct a fat pointer if the
     component is used as an actual for an unconstrained formal.

     Likewise for record types: even if a specific record subtype is
     passed by copy, the parent type might be passed by ref (e.g. if
     it's of variable size) and we might take the address of a child
     component to pass to a parent formal.  We have no way to check
     for such conditions here.  */
  if (AGGREGATE_TYPE_P (gnu_type))
    return false;

  return true;
}

/* Perform final processing on global variables.  */

void
gnat_write_global_declarations (void)
{
  /* Proceed to optimize and emit assembly.
     FIXME: shouldn't be the front end's responsibility to call this.  */
  cgraph_finalize_compilation_unit ();

  /* Emit debug info for all global declarations.  */
  emit_debug_global_declarations (VEC_address (tree, global_decls),
				  VEC_length (tree, global_decls));
}

/* ************************************************************************
 * *                           GCC builtins support                       *
 * ************************************************************************ */

/* The general scheme is fairly simple:

   For each builtin function/type to be declared, gnat_install_builtins calls
   internal facilities which eventually get to gnat_push_decl, which in turn
   tracks the so declared builtin function decls in the 'builtin_decls' global
   datastructure. When an Intrinsic subprogram declaration is processed, we
   search this global datastructure to retrieve the associated BUILT_IN DECL
   node.  */

/* Search the chain of currently available builtin declarations for a node
   corresponding to function NAME (an IDENTIFIER_NODE).  Return the first node
   found, if any, or NULL_TREE otherwise.  */
tree
builtin_decl_for (tree name)
{
  unsigned i;
  tree decl;

  FOR_EACH_VEC_ELT (tree, builtin_decls, i, decl)
    if (DECL_NAME (decl) == name)
      return decl;

  return NULL_TREE;
}

/* The code below eventually exposes gnat_install_builtins, which declares
   the builtin types and functions we might need, either internally or as
   user accessible facilities.

   ??? This is a first implementation shot, still in rough shape.  It is
   heavily inspired from the "C" family implementation, with chunks copied
   verbatim from there.

   Two obvious TODO candidates are
   o Use a more efficient name/decl mapping scheme
   o Devise a middle-end infrastructure to avoid having to copy
     pieces between front-ends.  */

/* ----------------------------------------------------------------------- *
 *                         BUILTIN ELEMENTARY TYPES                        *
 * ----------------------------------------------------------------------- */

/* Standard data types to be used in builtin argument declarations.  */

enum c_tree_index
{
    CTI_SIGNED_SIZE_TYPE, /* For format checking only.  */
    CTI_STRING_TYPE,
    CTI_CONST_STRING_TYPE,

    CTI_MAX
};

static tree c_global_trees[CTI_MAX];

#define signed_size_type_node	c_global_trees[CTI_SIGNED_SIZE_TYPE]
#define string_type_node	c_global_trees[CTI_STRING_TYPE]
#define const_string_type_node	c_global_trees[CTI_CONST_STRING_TYPE]

/* ??? In addition some attribute handlers, we currently don't support a
   (small) number of builtin-types, which in turns inhibits support for a
   number of builtin functions.  */
#define wint_type_node    void_type_node
#define intmax_type_node  void_type_node
#define uintmax_type_node void_type_node

/* Build the void_list_node (void_type_node having been created).  */

static tree
build_void_list_node (void)
{
  tree t = build_tree_list (NULL_TREE, void_type_node);
  return t;
}

/* Used to help initialize the builtin-types.def table.  When a type of
   the correct size doesn't exist, use error_mark_node instead of NULL.
   The later results in segfaults even when a decl using the type doesn't
   get invoked.  */

static tree
builtin_type_for_size (int size, bool unsignedp)
{
  tree type = gnat_type_for_size (size, unsignedp);
  return type ? type : error_mark_node;
}

/* Build/push the elementary type decls that builtin functions/types
   will need.  */

static void
install_builtin_elementary_types (void)
{
  signed_size_type_node = gnat_signed_type (size_type_node);
  pid_type_node = integer_type_node;
  void_list_node = build_void_list_node ();

  string_type_node = build_pointer_type (char_type_node);
  const_string_type_node
    = build_pointer_type (build_qualified_type
			  (char_type_node, TYPE_QUAL_CONST));
}

/* ----------------------------------------------------------------------- *
 *                          BUILTIN FUNCTION TYPES                         *
 * ----------------------------------------------------------------------- */

/* Now, builtin function types per se.  */

enum c_builtin_type
{
#define DEF_PRIMITIVE_TYPE(NAME, VALUE) NAME,
#define DEF_FUNCTION_TYPE_0(NAME, RETURN) NAME,
#define DEF_FUNCTION_TYPE_1(NAME, RETURN, ARG1) NAME,
#define DEF_FUNCTION_TYPE_2(NAME, RETURN, ARG1, ARG2) NAME,
#define DEF_FUNCTION_TYPE_3(NAME, RETURN, ARG1, ARG2, ARG3) NAME,
#define DEF_FUNCTION_TYPE_4(NAME, RETURN, ARG1, ARG2, ARG3, ARG4) NAME,
#define DEF_FUNCTION_TYPE_5(NAME, RETURN, ARG1, ARG2, ARG3, ARG4, ARG5) NAME,
#define DEF_FUNCTION_TYPE_6(NAME, RETURN, ARG1, ARG2, ARG3, ARG4, ARG5, ARG6) NAME,
#define DEF_FUNCTION_TYPE_7(NAME, RETURN, ARG1, ARG2, ARG3, ARG4, ARG5, ARG6, ARG7) NAME,
#define DEF_FUNCTION_TYPE_VAR_0(NAME, RETURN) NAME,
#define DEF_FUNCTION_TYPE_VAR_1(NAME, RETURN, ARG1) NAME,
#define DEF_FUNCTION_TYPE_VAR_2(NAME, RETURN, ARG1, ARG2) NAME,
#define DEF_FUNCTION_TYPE_VAR_3(NAME, RETURN, ARG1, ARG2, ARG3) NAME,
#define DEF_FUNCTION_TYPE_VAR_4(NAME, RETURN, ARG1, ARG2, ARG3, ARG4) NAME,
#define DEF_FUNCTION_TYPE_VAR_5(NAME, RETURN, ARG1, ARG2, ARG3, ARG4, ARG6) \
  NAME,
#define DEF_POINTER_TYPE(NAME, TYPE) NAME,
#include "builtin-types.def"
#undef DEF_PRIMITIVE_TYPE
#undef DEF_FUNCTION_TYPE_0
#undef DEF_FUNCTION_TYPE_1
#undef DEF_FUNCTION_TYPE_2
#undef DEF_FUNCTION_TYPE_3
#undef DEF_FUNCTION_TYPE_4
#undef DEF_FUNCTION_TYPE_5
#undef DEF_FUNCTION_TYPE_6
#undef DEF_FUNCTION_TYPE_7
#undef DEF_FUNCTION_TYPE_VAR_0
#undef DEF_FUNCTION_TYPE_VAR_1
#undef DEF_FUNCTION_TYPE_VAR_2
#undef DEF_FUNCTION_TYPE_VAR_3
#undef DEF_FUNCTION_TYPE_VAR_4
#undef DEF_FUNCTION_TYPE_VAR_5
#undef DEF_POINTER_TYPE
  BT_LAST
};

typedef enum c_builtin_type builtin_type;

/* A temporary array used in communication with def_fn_type.  */
static GTY(()) tree builtin_types[(int) BT_LAST + 1];

/* A helper function for install_builtin_types.  Build function type
   for DEF with return type RET and N arguments.  If VAR is true, then the
   function should be variadic after those N arguments.

   Takes special care not to ICE if any of the types involved are
   error_mark_node, which indicates that said type is not in fact available
   (see builtin_type_for_size).  In which case the function type as a whole
   should be error_mark_node.  */

static void
def_fn_type (builtin_type def, builtin_type ret, bool var, int n, ...)
{
  tree args = NULL, t;
  va_list list;
  int i;

  va_start (list, n);
  for (i = 0; i < n; ++i)
    {
      builtin_type a = (builtin_type) va_arg (list, int);
      t = builtin_types[a];
      if (t == error_mark_node)
	goto egress;
      args = tree_cons (NULL_TREE, t, args);
    }
  va_end (list);

  args = nreverse (args);
  if (!var)
    args = chainon (args, void_list_node);

  t = builtin_types[ret];
  if (t == error_mark_node)
    goto egress;
  t = build_function_type (t, args);

 egress:
  builtin_types[def] = t;
}

/* Build the builtin function types and install them in the builtin_types
   array for later use in builtin function decls.  */

static void
install_builtin_function_types (void)
{
  tree va_list_ref_type_node;
  tree va_list_arg_type_node;

  if (TREE_CODE (va_list_type_node) == ARRAY_TYPE)
    {
      va_list_arg_type_node = va_list_ref_type_node =
	build_pointer_type (TREE_TYPE (va_list_type_node));
    }
  else
    {
      va_list_arg_type_node = va_list_type_node;
      va_list_ref_type_node = build_reference_type (va_list_type_node);
    }

#define DEF_PRIMITIVE_TYPE(ENUM, VALUE) \
  builtin_types[ENUM] = VALUE;
#define DEF_FUNCTION_TYPE_0(ENUM, RETURN) \
  def_fn_type (ENUM, RETURN, 0, 0);
#define DEF_FUNCTION_TYPE_1(ENUM, RETURN, ARG1) \
  def_fn_type (ENUM, RETURN, 0, 1, ARG1);
#define DEF_FUNCTION_TYPE_2(ENUM, RETURN, ARG1, ARG2) \
  def_fn_type (ENUM, RETURN, 0, 2, ARG1, ARG2);
#define DEF_FUNCTION_TYPE_3(ENUM, RETURN, ARG1, ARG2, ARG3) \
  def_fn_type (ENUM, RETURN, 0, 3, ARG1, ARG2, ARG3);
#define DEF_FUNCTION_TYPE_4(ENUM, RETURN, ARG1, ARG2, ARG3, ARG4) \
  def_fn_type (ENUM, RETURN, 0, 4, ARG1, ARG2, ARG3, ARG4);
#define DEF_FUNCTION_TYPE_5(ENUM, RETURN, ARG1, ARG2, ARG3, ARG4, ARG5)	\
  def_fn_type (ENUM, RETURN, 0, 5, ARG1, ARG2, ARG3, ARG4, ARG5);
#define DEF_FUNCTION_TYPE_6(ENUM, RETURN, ARG1, ARG2, ARG3, ARG4, ARG5, \
			    ARG6)					\
  def_fn_type (ENUM, RETURN, 0, 6, ARG1, ARG2, ARG3, ARG4, ARG5, ARG6);
#define DEF_FUNCTION_TYPE_7(ENUM, RETURN, ARG1, ARG2, ARG3, ARG4, ARG5, \
			    ARG6, ARG7)					\
  def_fn_type (ENUM, RETURN, 0, 7, ARG1, ARG2, ARG3, ARG4, ARG5, ARG6, ARG7);
#define DEF_FUNCTION_TYPE_VAR_0(ENUM, RETURN) \
  def_fn_type (ENUM, RETURN, 1, 0);
#define DEF_FUNCTION_TYPE_VAR_1(ENUM, RETURN, ARG1) \
  def_fn_type (ENUM, RETURN, 1, 1, ARG1);
#define DEF_FUNCTION_TYPE_VAR_2(ENUM, RETURN, ARG1, ARG2) \
  def_fn_type (ENUM, RETURN, 1, 2, ARG1, ARG2);
#define DEF_FUNCTION_TYPE_VAR_3(ENUM, RETURN, ARG1, ARG2, ARG3) \
  def_fn_type (ENUM, RETURN, 1, 3, ARG1, ARG2, ARG3);
#define DEF_FUNCTION_TYPE_VAR_4(ENUM, RETURN, ARG1, ARG2, ARG3, ARG4) \
  def_fn_type (ENUM, RETURN, 1, 4, ARG1, ARG2, ARG3, ARG4);
#define DEF_FUNCTION_TYPE_VAR_5(ENUM, RETURN, ARG1, ARG2, ARG3, ARG4, ARG5) \
  def_fn_type (ENUM, RETURN, 1, 5, ARG1, ARG2, ARG3, ARG4, ARG5);
#define DEF_POINTER_TYPE(ENUM, TYPE) \
  builtin_types[(int) ENUM] = build_pointer_type (builtin_types[(int) TYPE]);

#include "builtin-types.def"

#undef DEF_PRIMITIVE_TYPE
#undef DEF_FUNCTION_TYPE_1
#undef DEF_FUNCTION_TYPE_2
#undef DEF_FUNCTION_TYPE_3
#undef DEF_FUNCTION_TYPE_4
#undef DEF_FUNCTION_TYPE_5
#undef DEF_FUNCTION_TYPE_6
#undef DEF_FUNCTION_TYPE_VAR_0
#undef DEF_FUNCTION_TYPE_VAR_1
#undef DEF_FUNCTION_TYPE_VAR_2
#undef DEF_FUNCTION_TYPE_VAR_3
#undef DEF_FUNCTION_TYPE_VAR_4
#undef DEF_FUNCTION_TYPE_VAR_5
#undef DEF_POINTER_TYPE
  builtin_types[(int) BT_LAST] = NULL_TREE;
}

/* ----------------------------------------------------------------------- *
 *                            BUILTIN ATTRIBUTES                           *
 * ----------------------------------------------------------------------- */

enum built_in_attribute
{
#define DEF_ATTR_NULL_TREE(ENUM) ENUM,
#define DEF_ATTR_INT(ENUM, VALUE) ENUM,
#define DEF_ATTR_IDENT(ENUM, STRING) ENUM,
#define DEF_ATTR_TREE_LIST(ENUM, PURPOSE, VALUE, CHAIN) ENUM,
#include "builtin-attrs.def"
#undef DEF_ATTR_NULL_TREE
#undef DEF_ATTR_INT
#undef DEF_ATTR_IDENT
#undef DEF_ATTR_TREE_LIST
  ATTR_LAST
};

static GTY(()) tree built_in_attributes[(int) ATTR_LAST];

static void
install_builtin_attributes (void)
{
  /* Fill in the built_in_attributes array.  */
#define DEF_ATTR_NULL_TREE(ENUM)				\
  built_in_attributes[(int) ENUM] = NULL_TREE;
#define DEF_ATTR_INT(ENUM, VALUE)				\
  built_in_attributes[(int) ENUM] = build_int_cst (NULL_TREE, VALUE);
#define DEF_ATTR_IDENT(ENUM, STRING)				\
  built_in_attributes[(int) ENUM] = get_identifier (STRING);
#define DEF_ATTR_TREE_LIST(ENUM, PURPOSE, VALUE, CHAIN)	\
  built_in_attributes[(int) ENUM]			\
    = tree_cons (built_in_attributes[(int) PURPOSE],	\
		 built_in_attributes[(int) VALUE],	\
		 built_in_attributes[(int) CHAIN]);
#include "builtin-attrs.def"
#undef DEF_ATTR_NULL_TREE
#undef DEF_ATTR_INT
#undef DEF_ATTR_IDENT
#undef DEF_ATTR_TREE_LIST
}

/* Handle a "const" attribute; arguments as in
   struct attribute_spec.handler.  */

static tree
handle_const_attribute (tree *node, tree ARG_UNUSED (name),
			tree ARG_UNUSED (args), int ARG_UNUSED (flags),
			bool *no_add_attrs)
{
  if (TREE_CODE (*node) == FUNCTION_DECL)
    TREE_READONLY (*node) = 1;
  else
    *no_add_attrs = true;

  return NULL_TREE;
}

/* Handle a "nothrow" attribute; arguments as in
   struct attribute_spec.handler.  */

static tree
handle_nothrow_attribute (tree *node, tree ARG_UNUSED (name),
			  tree ARG_UNUSED (args), int ARG_UNUSED (flags),
			  bool *no_add_attrs)
{
  if (TREE_CODE (*node) == FUNCTION_DECL)
    TREE_NOTHROW (*node) = 1;
  else
    *no_add_attrs = true;

  return NULL_TREE;
}

/* Handle a "pure" attribute; arguments as in
   struct attribute_spec.handler.  */

static tree
handle_pure_attribute (tree *node, tree name, tree ARG_UNUSED (args),
		       int ARG_UNUSED (flags), bool *no_add_attrs)
{
  if (TREE_CODE (*node) == FUNCTION_DECL)
    DECL_PURE_P (*node) = 1;
  /* ??? TODO: Support types.  */
  else
    {
      warning (OPT_Wattributes, "%qs attribute ignored",
	       IDENTIFIER_POINTER (name));
      *no_add_attrs = true;
    }

  return NULL_TREE;
}

/* Handle a "no vops" attribute; arguments as in
   struct attribute_spec.handler.  */

static tree
handle_novops_attribute (tree *node, tree ARG_UNUSED (name),
			 tree ARG_UNUSED (args), int ARG_UNUSED (flags),
			 bool *ARG_UNUSED (no_add_attrs))
{
  gcc_assert (TREE_CODE (*node) == FUNCTION_DECL);
  DECL_IS_NOVOPS (*node) = 1;
  return NULL_TREE;
}

/* Helper for nonnull attribute handling; fetch the operand number
   from the attribute argument list.  */

static bool
get_nonnull_operand (tree arg_num_expr, unsigned HOST_WIDE_INT *valp)
{
  /* Verify the arg number is a constant.  */
  if (TREE_CODE (arg_num_expr) != INTEGER_CST
      || TREE_INT_CST_HIGH (arg_num_expr) != 0)
    return false;

  *valp = TREE_INT_CST_LOW (arg_num_expr);
  return true;
}

/* Handle the "nonnull" attribute.  */
static tree
handle_nonnull_attribute (tree *node, tree ARG_UNUSED (name),
			  tree args, int ARG_UNUSED (flags),
			  bool *no_add_attrs)
{
  tree type = *node;
  unsigned HOST_WIDE_INT attr_arg_num;

  /* If no arguments are specified, all pointer arguments should be
     non-null.  Verify a full prototype is given so that the arguments
     will have the correct types when we actually check them later.  */
  if (!args)
    {
      if (!TYPE_ARG_TYPES (type))
	{
	  error ("nonnull attribute without arguments on a non-prototype");
	  *no_add_attrs = true;
	}
      return NULL_TREE;
    }

  /* Argument list specified.  Verify that each argument number references
     a pointer argument.  */
  for (attr_arg_num = 1; args; args = TREE_CHAIN (args))
    {
      tree argument;
      unsigned HOST_WIDE_INT arg_num = 0, ck_num;

      if (!get_nonnull_operand (TREE_VALUE (args), &arg_num))
	{
	  error ("nonnull argument has invalid operand number (argument %lu)",
		 (unsigned long) attr_arg_num);
	  *no_add_attrs = true;
	  return NULL_TREE;
	}

      argument = TYPE_ARG_TYPES (type);
      if (argument)
	{
	  for (ck_num = 1; ; ck_num++)
	    {
	      if (!argument || ck_num == arg_num)
		break;
	      argument = TREE_CHAIN (argument);
	    }

	  if (!argument
	      || TREE_CODE (TREE_VALUE (argument)) == VOID_TYPE)
	    {
	      error ("nonnull argument with out-of-range operand number "
		     "(argument %lu, operand %lu)",
		     (unsigned long) attr_arg_num, (unsigned long) arg_num);
	      *no_add_attrs = true;
	      return NULL_TREE;
	    }

	  if (TREE_CODE (TREE_VALUE (argument)) != POINTER_TYPE)
	    {
	      error ("nonnull argument references non-pointer operand "
		     "(argument %lu, operand %lu)",
		   (unsigned long) attr_arg_num, (unsigned long) arg_num);
	      *no_add_attrs = true;
	      return NULL_TREE;
	    }
	}
    }

  return NULL_TREE;
}

/* Handle a "sentinel" attribute.  */

static tree
handle_sentinel_attribute (tree *node, tree name, tree args,
			   int ARG_UNUSED (flags), bool *no_add_attrs)
{
  tree params = TYPE_ARG_TYPES (*node);

  if (!params)
    {
      warning (OPT_Wattributes,
	       "%qs attribute requires prototypes with named arguments",
	       IDENTIFIER_POINTER (name));
      *no_add_attrs = true;
    }
  else
    {
      while (TREE_CHAIN (params))
	params = TREE_CHAIN (params);

      if (VOID_TYPE_P (TREE_VALUE (params)))
        {
	  warning (OPT_Wattributes,
		   "%qs attribute only applies to variadic functions",
		   IDENTIFIER_POINTER (name));
	  *no_add_attrs = true;
	}
    }

  if (args)
    {
      tree position = TREE_VALUE (args);

      if (TREE_CODE (position) != INTEGER_CST)
        {
	  warning (0, "requested position is not an integer constant");
	  *no_add_attrs = true;
	}
      else
        {
	  if (tree_int_cst_lt (position, integer_zero_node))
	    {
	      warning (0, "requested position is less than zero");
	      *no_add_attrs = true;
	    }
	}
    }

  return NULL_TREE;
}

/* Handle a "noreturn" attribute; arguments as in
   struct attribute_spec.handler.  */

static tree
handle_noreturn_attribute (tree *node, tree name, tree ARG_UNUSED (args),
			   int ARG_UNUSED (flags), bool *no_add_attrs)
{
  tree type = TREE_TYPE (*node);

  /* See FIXME comment in c_common_attribute_table.  */
  if (TREE_CODE (*node) == FUNCTION_DECL)
    TREE_THIS_VOLATILE (*node) = 1;
  else if (TREE_CODE (type) == POINTER_TYPE
	   && TREE_CODE (TREE_TYPE (type)) == FUNCTION_TYPE)
    TREE_TYPE (*node)
      = build_pointer_type
	(build_type_variant (TREE_TYPE (type),
			     TYPE_READONLY (TREE_TYPE (type)), 1));
  else
    {
      warning (OPT_Wattributes, "%qs attribute ignored",
	       IDENTIFIER_POINTER (name));
      *no_add_attrs = true;
    }

  return NULL_TREE;
}

/* Handle a "leaf" attribute; arguments as in
   struct attribute_spec.handler.  */

static tree
handle_leaf_attribute (tree *node, tree name,
		       tree ARG_UNUSED (args),
		       int ARG_UNUSED (flags), bool *no_add_attrs)
{
  if (TREE_CODE (*node) != FUNCTION_DECL)
    {
      warning (OPT_Wattributes, "%qE attribute ignored", name);
      *no_add_attrs = true;
    }
  if (!TREE_PUBLIC (*node))
    {
      warning (OPT_Wattributes, "%qE attribute has no effect", name);
      *no_add_attrs = true;
    }

  return NULL_TREE;
}

/* Handle a "malloc" attribute; arguments as in
   struct attribute_spec.handler.  */

static tree
handle_malloc_attribute (tree *node, tree name, tree ARG_UNUSED (args),
			 int ARG_UNUSED (flags), bool *no_add_attrs)
{
  if (TREE_CODE (*node) == FUNCTION_DECL
      && POINTER_TYPE_P (TREE_TYPE (TREE_TYPE (*node))))
    DECL_IS_MALLOC (*node) = 1;
  else
    {
      warning (OPT_Wattributes, "%qs attribute ignored",
	       IDENTIFIER_POINTER (name));
      *no_add_attrs = true;
    }

  return NULL_TREE;
}

/* Fake handler for attributes we don't properly support.  */

tree
fake_attribute_handler (tree * ARG_UNUSED (node),
			tree ARG_UNUSED (name),
			tree ARG_UNUSED (args),
			int  ARG_UNUSED (flags),
			bool * ARG_UNUSED (no_add_attrs))
{
  return NULL_TREE;
}

/* Handle a "type_generic" attribute.  */

static tree
handle_type_generic_attribute (tree *node, tree ARG_UNUSED (name),
			       tree ARG_UNUSED (args), int ARG_UNUSED (flags),
			       bool * ARG_UNUSED (no_add_attrs))
{
  tree params;

  /* Ensure we have a function type.  */
  gcc_assert (TREE_CODE (*node) == FUNCTION_TYPE);

  params = TYPE_ARG_TYPES (*node);
  while (params && ! VOID_TYPE_P (TREE_VALUE (params)))
    params = TREE_CHAIN (params);

  /* Ensure we have a variadic function.  */
  gcc_assert (!params);

  return NULL_TREE;
}

/* Handle a "vector_size" attribute; arguments as in
   struct attribute_spec.handler.  */

static tree
handle_vector_size_attribute (tree *node, tree name, tree args,
			      int ARG_UNUSED (flags),
			      bool *no_add_attrs)
{
  unsigned HOST_WIDE_INT vecsize, nunits;
  enum machine_mode orig_mode;
  tree type = *node, new_type, size;

  *no_add_attrs = true;

  size = TREE_VALUE (args);

  if (!host_integerp (size, 1))
    {
      warning (OPT_Wattributes, "%qs attribute ignored",
	       IDENTIFIER_POINTER (name));
      return NULL_TREE;
    }

  /* Get the vector size (in bytes).  */
  vecsize = tree_low_cst (size, 1);

  /* We need to provide for vector pointers, vector arrays, and
     functions returning vectors.  For example:

       __attribute__((vector_size(16))) short *foo;

     In this case, the mode is SI, but the type being modified is
     HI, so we need to look further.  */

  while (POINTER_TYPE_P (type)
	 || TREE_CODE (type) == FUNCTION_TYPE
	 || TREE_CODE (type) == METHOD_TYPE
	 || TREE_CODE (type) == ARRAY_TYPE
	 || TREE_CODE (type) == OFFSET_TYPE)
    type = TREE_TYPE (type);

  /* Get the mode of the type being modified.  */
  orig_mode = TYPE_MODE (type);

  if ((!INTEGRAL_TYPE_P (type)
       && !SCALAR_FLOAT_TYPE_P (type)
       && !FIXED_POINT_TYPE_P (type))
      || (!SCALAR_FLOAT_MODE_P (orig_mode)
	  && GET_MODE_CLASS (orig_mode) != MODE_INT
	  && !ALL_SCALAR_FIXED_POINT_MODE_P (orig_mode))
      || !host_integerp (TYPE_SIZE_UNIT (type), 1)
      || TREE_CODE (type) == BOOLEAN_TYPE)
    {
      error ("invalid vector type for attribute %qs",
	     IDENTIFIER_POINTER (name));
      return NULL_TREE;
    }

  if (vecsize % tree_low_cst (TYPE_SIZE_UNIT (type), 1))
    {
      error ("vector size not an integral multiple of component size");
      return NULL;
    }

  if (vecsize == 0)
    {
      error ("zero vector size");
      return NULL;
    }

  /* Calculate how many units fit in the vector.  */
  nunits = vecsize / tree_low_cst (TYPE_SIZE_UNIT (type), 1);
  if (nunits & (nunits - 1))
    {
      error ("number of components of the vector not a power of two");
      return NULL_TREE;
    }

  new_type = build_vector_type (type, nunits);

  /* Build back pointers if needed.  */
  *node = reconstruct_complex_type (*node, new_type);

  return NULL_TREE;
}

/* Handle a "vector_type" attribute; arguments as in
   struct attribute_spec.handler.  */

static tree
handle_vector_type_attribute (tree *node, tree name, tree ARG_UNUSED (args),
			      int ARG_UNUSED (flags),
			      bool *no_add_attrs)
{
  /* Vector representative type and size.  */
  tree rep_type = *node;
  tree rep_size = TYPE_SIZE_UNIT (rep_type);
  tree rep_name;

  /* Vector size in bytes and number of units.  */
  unsigned HOST_WIDE_INT vec_bytes, vec_units;

  /* Vector element type and mode.  */
  tree elem_type;
  enum machine_mode elem_mode;

  *no_add_attrs = true;

  /* Get the representative array type, possibly nested within a
     padding record e.g. for alignment purposes.  */

  if (TYPE_IS_PADDING_P (rep_type))
    rep_type = TREE_TYPE (TYPE_FIELDS (rep_type));

  if (TREE_CODE (rep_type) != ARRAY_TYPE)
    {
      error ("attribute %qs applies to array types only",
	     IDENTIFIER_POINTER (name));
      return NULL_TREE;
    }

  /* Silently punt on variable sizes.  We can't make vector types for them,
     need to ignore them on front-end generated subtypes of unconstrained
     bases, and this attribute is for binding implementors, not end-users, so
     we should never get there from legitimate explicit uses.  */

  if (!host_integerp (rep_size, 1))
    return NULL_TREE;

  /* Get the element type/mode and check this is something we know
     how to make vectors of.  */

  elem_type = TREE_TYPE (rep_type);
  elem_mode = TYPE_MODE (elem_type);

  if ((!INTEGRAL_TYPE_P (elem_type)
       && !SCALAR_FLOAT_TYPE_P (elem_type)
       && !FIXED_POINT_TYPE_P (elem_type))
      || (!SCALAR_FLOAT_MODE_P (elem_mode)
	  && GET_MODE_CLASS (elem_mode) != MODE_INT
	  && !ALL_SCALAR_FIXED_POINT_MODE_P (elem_mode))
      || !host_integerp (TYPE_SIZE_UNIT (elem_type), 1))
    {
      error ("invalid element type for attribute %qs",
	     IDENTIFIER_POINTER (name));
      return NULL_TREE;
    }

  /* Sanity check the vector size and element type consistency.  */

  vec_bytes = tree_low_cst (rep_size, 1);

  if (vec_bytes % tree_low_cst (TYPE_SIZE_UNIT (elem_type), 1))
    {
      error ("vector size not an integral multiple of component size");
      return NULL;
    }

  if (vec_bytes == 0)
    {
      error ("zero vector size");
      return NULL;
    }

  vec_units = vec_bytes / tree_low_cst (TYPE_SIZE_UNIT (elem_type), 1);
  if (vec_units & (vec_units - 1))
    {
      error ("number of components of the vector not a power of two");
      return NULL_TREE;
    }

  /* Build the vector type and replace.  */

  *node = build_vector_type (elem_type, vec_units);
  rep_name = TYPE_NAME (rep_type);
  if (TREE_CODE (rep_name) == TYPE_DECL)
    rep_name = DECL_NAME (rep_name);
  TYPE_NAME (*node) = rep_name;
  TYPE_REPRESENTATIVE_ARRAY (*node) = rep_type;

  return NULL_TREE;
}

/* ----------------------------------------------------------------------- *
 *                              BUILTIN FUNCTIONS                          *
 * ----------------------------------------------------------------------- */

/* Worker for DEF_BUILTIN.  Possibly define a builtin function with one or two
   names.  Does not declare a non-__builtin_ function if flag_no_builtin, or
   if nonansi_p and flag_no_nonansi_builtin.  */

static void
def_builtin_1 (enum built_in_function fncode,
	       const char *name,
	       enum built_in_class fnclass,
	       tree fntype, tree libtype,
	       bool both_p, bool fallback_p,
	       bool nonansi_p ATTRIBUTE_UNUSED,
	       tree fnattrs, bool implicit_p)
{
  tree decl;
  const char *libname;

  /* Preserve an already installed decl.  It most likely was setup in advance
     (e.g. as part of the internal builtins) for specific reasons.  */
  if (built_in_decls[(int) fncode] != NULL_TREE)
    return;

  gcc_assert ((!both_p && !fallback_p)
	      || !strncmp (name, "__builtin_",
			   strlen ("__builtin_")));

  libname = name + strlen ("__builtin_");
  decl = add_builtin_function (name, fntype, fncode, fnclass,
			       (fallback_p ? libname : NULL),
			       fnattrs);
  if (both_p)
    /* ??? This is normally further controlled by command-line options
       like -fno-builtin, but we don't have them for Ada.  */
    add_builtin_function (libname, libtype, fncode, fnclass,
			  NULL, fnattrs);

  built_in_decls[(int) fncode] = decl;
  if (implicit_p)
    implicit_built_in_decls[(int) fncode] = decl;
}

static int flag_isoc94 = 0;
static int flag_isoc99 = 0;

/* Install what the common builtins.def offers.  */

static void
install_builtin_functions (void)
{
#define DEF_BUILTIN(ENUM, NAME, CLASS, TYPE, LIBTYPE, BOTH_P, FALLBACK_P, \
		    NONANSI_P, ATTRS, IMPLICIT, COND)			\
  if (NAME && COND)							\
    def_builtin_1 (ENUM, NAME, CLASS,                                   \
                   builtin_types[(int) TYPE],                           \
                   builtin_types[(int) LIBTYPE],                        \
                   BOTH_P, FALLBACK_P, NONANSI_P,                       \
                   built_in_attributes[(int) ATTRS], IMPLICIT);
#include "builtins.def"
#undef DEF_BUILTIN
}

/* ----------------------------------------------------------------------- *
 *                              BUILTIN FUNCTIONS                          *
 * ----------------------------------------------------------------------- */

/* Install the builtin functions we might need.  */

void
gnat_install_builtins (void)
{
  install_builtin_elementary_types ();
  install_builtin_function_types ();
  install_builtin_attributes ();

  /* Install builtins used by generic middle-end pieces first.  Some of these
     know about internal specificities and control attributes accordingly, for
     instance __builtin_alloca vs no-throw and -fstack-check.  We will ignore
     the generic definition from builtins.def.  */
  build_common_builtin_nodes ();

  /* Now, install the target specific builtins, such as the AltiVec family on
     ppc, and the common set as exposed by builtins.def.  */
  targetm.init_builtins ();
  install_builtin_functions ();
}

#include "gt-ada-utils.h"
#include "gtype-ada.h"<|MERGE_RESOLUTION|>--- conflicted
+++ resolved
@@ -30,10 +30,7 @@
 #include "tree.h"
 #include "flags.h"
 #include "toplev.h"
-<<<<<<< HEAD
-=======
 #include "diagnostic-core.h"
->>>>>>> 155d23aa
 #include "output.h"
 #include "ggc.h"
 #include "debug.h"
@@ -936,11 +933,7 @@
 	  new_field
 	    = create_field_decl (field_name, field_type, new_record_type,
 				 DECL_SIZE (old_field), pos, 0, 0);
-<<<<<<< HEAD
-	  TREE_CHAIN (new_field) = TYPE_FIELDS (new_record_type);
-=======
 	  DECL_CHAIN (new_field) = TYPE_FIELDS (new_record_type);
->>>>>>> 155d23aa
 	  TYPE_FIELDS (new_record_type) = new_field;
 
 	  /* If old_field is a QUAL_UNION_TYPE, take its size as being
@@ -1098,11 +1091,7 @@
   tree param_type_list = NULL_TREE;
   tree t, type;
 
-<<<<<<< HEAD
-  for (t = param_decl_list; t; t = TREE_CHAIN (t))
-=======
   for (t = param_decl_list; t; t = DECL_CHAIN (t))
->>>>>>> 155d23aa
     param_type_list = tree_cons (NULL_TREE, TREE_TYPE (t), param_type_list);
 
   /* The list of the function parameter types has to be terminated by the void
@@ -1117,15 +1106,8 @@
 
   /* TYPE may have been shared since GCC hashes types.  If it has a different
      CICO_LIST, make a copy.  Likewise for the various flags.  */
-<<<<<<< HEAD
-  if (TYPE_CI_CO_LIST (type) != cico_list
-      || TYPE_RETURN_UNCONSTRAINED_P (type) != return_unconstrained_p
-      || TYPE_RETURN_BY_DIRECT_REF_P (type) != return_by_direct_ref_p
-      || TREE_ADDRESSABLE (type) != return_by_invisi_ref_p)
-=======
   if (!fntype_same_flags_p (type, cico_list, return_unconstrained_p,
 			    return_by_direct_ref_p, return_by_invisi_ref_p))
->>>>>>> 155d23aa
     {
       type = copy_type (type);
       TYPE_CI_CO_LIST (type) = cico_list;
@@ -1867,12 +1849,9 @@
 
   announce_function (subprog_decl);
 
-<<<<<<< HEAD
-=======
   /* This function is being defined.  */
   TREE_STATIC (subprog_decl) = 1;
 
->>>>>>> 155d23aa
   current_function_decl = subprog_decl;
 
   /* Enter a new binding level and show that all the parameters belong to
@@ -1898,13 +1877,7 @@
 {
   tree fndecl = current_function_decl;
 
-<<<<<<< HEAD
-  /* Mark the BLOCK for this level as being for this function and pop the
-     level.  Since the vars in it are the parameters, clear them.  */
-  BLOCK_VARS (current_binding_level->block) = NULL_TREE;
-=======
   /* Attach the BLOCK for this level to the function and pop the level.  */
->>>>>>> 155d23aa
   BLOCK_SUPERCONTEXT (current_binding_level->block) = fndecl;
   DECL_INITIAL (fndecl) = current_binding_level->block;
   gnat_poplevel ();
@@ -2473,24 +2446,6 @@
 
   /* Make the type for a descriptor for VMS.  The first four fields are the
      same for all types.  */
-<<<<<<< HEAD
-  field_list
-    = chainon (field_list,
-	       make_descriptor_field ("LENGTH", gnat_type_for_size (16, 1),
-				      record_type,
-				      size_in_bytes
-				      ((mech == By_Descriptor_A
-					|| mech == By_Short_Descriptor_A)
-				       ? inner_type : type)));
-  field_list
-    = chainon (field_list,
-	       make_descriptor_field ("DTYPE", gnat_type_for_size (8, 1),
-				      record_type, size_int (dtype)));
-  field_list
-    = chainon (field_list,
-	       make_descriptor_field ("CLASS", gnat_type_for_size (8, 1),
-				      record_type, size_int (klass)));
-=======
   field_list
     = make_descriptor_field ("LENGTH", gnat_type_for_size (16, 1), record_type,
 			     size_in_bytes ((mech == By_Descriptor_A
@@ -2503,27 +2458,17 @@
   field_list
     = make_descriptor_field ("CLASS", gnat_type_for_size (8, 1), record_type,
 			     size_int (klass), field_list);
->>>>>>> 155d23aa
 
   /* Of course this will crash at run time if the address space is not
      within the low 32 bits, but there is nothing else we can do.  */
   pointer32_type = build_pointer_type_for_mode (type, SImode, false);
 
   field_list
-<<<<<<< HEAD
-    = chainon (field_list,
-	       make_descriptor_field ("POINTER", pointer32_type, record_type,
-				      build_unary_op (ADDR_EXPR,
-						      pointer32_type,
-						      build0 (PLACEHOLDER_EXPR,
-							      type))));
-=======
     = make_descriptor_field ("POINTER", pointer32_type, record_type,
 			     build_unary_op (ADDR_EXPR,
 					     pointer32_type,
 					     build0 (PLACEHOLDER_EXPR, type)),
 			     field_list);
->>>>>>> 155d23aa
 
   switch (mech)
     {
@@ -2794,29 +2739,6 @@
   /* Make the type for a 64-bit descriptor for VMS.  The first six fields
      are the same for all types.  */
   field_list64
-<<<<<<< HEAD
-    = chainon (field_list64,
-	       make_descriptor_field ("MBO", gnat_type_for_size (16, 1),
-				      record64_type, size_int (1)));
-  field_list64
-    = chainon (field_list64,
-	       make_descriptor_field ("DTYPE", gnat_type_for_size (8, 1),
-				      record64_type, size_int (dtype)));
-  field_list64
-    = chainon (field_list64,
-	       make_descriptor_field ("CLASS", gnat_type_for_size (8, 1),
-				      record64_type, size_int (klass)));
-  field_list64
-    = chainon (field_list64,
-	       make_descriptor_field ("MBMO", gnat_type_for_size (32, 1),
-				      record64_type, ssize_int (-1)));
-  field_list64
-    = chainon (field_list64,
-	       make_descriptor_field ("LENGTH", gnat_type_for_size (64, 1),
-				      record64_type,
-				      size_in_bytes (mech == By_Descriptor_A
-						     ? inner_type : type)));
-=======
     = make_descriptor_field ("MBO", gnat_type_for_size (16, 1),
 			     record64_type, size_int (1), field_list64);
   field_list64
@@ -2834,25 +2756,14 @@
 			     size_in_bytes (mech == By_Descriptor_A
 					    ? inner_type : type),
 			     field_list64);
->>>>>>> 155d23aa
 
   pointer64_type = build_pointer_type_for_mode (type, DImode, false);
 
   field_list64
-<<<<<<< HEAD
-    = chainon (field_list64,
-	       make_descriptor_field ("POINTER", pointer64_type,
-				      record64_type,
-				      build_unary_op (ADDR_EXPR,
-						      pointer64_type,
-						      build0 (PLACEHOLDER_EXPR,
-							      type))));
-=======
     = make_descriptor_field ("POINTER", pointer64_type, record64_type,
 			     build_unary_op (ADDR_EXPR, pointer64_type,
 					     build0 (PLACEHOLDER_EXPR, type)),
 			     field_list64);
->>>>>>> 155d23aa
 
   switch (mech)
     {
@@ -3004,11 +2915,7 @@
   /* The CLASS field is the 3rd field in the descriptor.  */
   tree klass = DECL_CHAIN (DECL_CHAIN (TYPE_FIELDS (desc_type)));
   /* The POINTER field is the 6th field in the descriptor.  */
-<<<<<<< HEAD
-  tree pointer = TREE_CHAIN (TREE_CHAIN (TREE_CHAIN (klass)));
-=======
   tree pointer = DECL_CHAIN (DECL_CHAIN (DECL_CHAIN (klass)));
->>>>>>> 155d23aa
 
   /* Retrieve the value of the POINTER field.  */
   tree gnu_expr64
@@ -3086,11 +2993,7 @@
 	case 4:  /* Class A */
 	  /* The AFLAGS field is the 3rd field after the pointer in the
              descriptor.  */
-<<<<<<< HEAD
-	  t = TREE_CHAIN (TREE_CHAIN (TREE_CHAIN (pointer)));
-=======
 	  t = DECL_CHAIN (DECL_CHAIN (DECL_CHAIN (pointer)));
->>>>>>> 155d23aa
 	  aflags = build3 (COMPONENT_REF, TREE_TYPE (t), desc, t, NULL_TREE);
 	  /* The DIMCT field is the next field in the descriptor after
              aflags.  */
@@ -3342,14 +3245,6 @@
 build_function_stub (tree gnu_subprog, Entity_Id gnat_subprog)
 {
   tree gnu_subprog_type, gnu_subprog_addr, gnu_subprog_call;
-<<<<<<< HEAD
-  tree gnu_stub_param, gnu_arg_types, gnu_param;
-  tree gnu_stub_decl = DECL_FUNCTION_STUB (gnu_subprog);
-  tree gnu_body;
-  VEC(tree,gc) *gnu_param_vec = NULL;
-
-  gnu_subprog_type = TREE_TYPE (gnu_subprog);
-=======
   tree gnu_subprog_param, gnu_stub_param, gnu_param;
   tree gnu_stub_decl = DECL_FUNCTION_STUB (gnu_subprog);
   VEC(tree,gc) *gnu_param_vec = NULL;
@@ -3359,7 +3254,6 @@
   /* Initialize the information structure for the function.  */
   allocate_struct_function (gnu_stub_decl, false);
   set_cfun (NULL);
->>>>>>> 155d23aa
 
   begin_subprog_body (gnu_stub_decl);
 
@@ -3429,11 +3323,7 @@
 
   TYPE_NAME (type) = name;
   TYPE_CONTAINS_TEMPLATE_P (type) = 1;
-<<<<<<< HEAD
-  TREE_CHAIN (template_field) = array_field;
-=======
   DECL_CHAIN (template_field) = array_field;
->>>>>>> 155d23aa
   finish_record_type (type, template_field, 0, true);
 
   /* Declare it now since it will never be declared otherwise.  This is
@@ -3558,10 +3448,7 @@
       for (; ptr; ptr = TYPE_NEXT_PTR_TO (ptr))
 	for (t = TYPE_MAIN_VARIANT (ptr); t; t = TYPE_NEXT_VARIANT (t))
 	  TREE_TYPE (t) = new_type;
-<<<<<<< HEAD
-=======
       TYPE_POINTER_TO (old_type) = NULL_TREE;
->>>>>>> 155d23aa
 
       /* Chain REF and its variants at the end.  */
       new_ref = TYPE_REFERENCE_TO (new_type);
@@ -3578,10 +3465,7 @@
       for (; ref; ref = TYPE_NEXT_REF_TO (ref))
 	for (t = TYPE_MAIN_VARIANT (ref); t; t = TYPE_NEXT_VARIANT (t))
 	  TREE_TYPE (t) = new_type;
-<<<<<<< HEAD
-=======
       TYPE_REFERENCE_TO (old_type) = NULL_TREE;
->>>>>>> 155d23aa
     }
 
   /* Now deal with the unconstrained array case.  In this case the pointer
@@ -3602,11 +3486,7 @@
 	return;
 
       array_field = TYPE_FIELDS (ptr);
-<<<<<<< HEAD
-      bounds_field = TREE_CHAIN (array_field);
-=======
       bounds_field = DECL_CHAIN (array_field);
->>>>>>> 155d23aa
 
       /* Make pointers to the dummy template point to the real template.  */
       update_pointer_to
@@ -3638,18 +3518,6 @@
       /* Chain PTR and its variants at the end.  */
       TYPE_NEXT_VARIANT (last) = TYPE_MAIN_VARIANT (ptr);
 
-<<<<<<< HEAD
-      /* Merge PTR in NEW_PTR.  */
-      DECL_FIELD_CONTEXT (array_field) = new_ptr;
-      DECL_FIELD_CONTEXT (bounds_field) = new_ptr;
-      for (t = new_ptr; t; last = t, t = TYPE_NEXT_VARIANT (t))
-	TYPE_FIELDS (t) = TYPE_FIELDS (ptr);
-
-      /* Chain PTR and its variants at the end.  */
-      TYPE_NEXT_VARIANT (last) = TYPE_MAIN_VARIANT (ptr);
-
-=======
->>>>>>> 155d23aa
       /* Now adjust them.  */
       for (t = TYPE_MAIN_VARIANT (ptr); t; t = TYPE_NEXT_VARIANT (t))
 	{
@@ -3670,11 +3538,7 @@
 	 points to.  Update all pointers from the old record into the new
 	 one, update the type of the array field, and recompute the size.  */
       update_pointer_to (TYPE_OBJECT_RECORD_TYPE (old_type), new_obj_rec);
-<<<<<<< HEAD
-      TREE_TYPE (TREE_CHAIN (TYPE_FIELDS (new_obj_rec)))
-=======
       TREE_TYPE (DECL_CHAIN (TYPE_FIELDS (new_obj_rec)))
->>>>>>> 155d23aa
 	= TREE_TYPE (TREE_TYPE (array_field));
 
       /* The size recomputation needs to account for alignment constraints, so
@@ -3682,11 +3546,7 @@
 	 what they would be in a regular record, so we shift them back to what
 	 we want them to be for a thin pointer designated type afterwards.  */
       DECL_SIZE (TYPE_FIELDS (new_obj_rec)) = NULL_TREE;
-<<<<<<< HEAD
-      DECL_SIZE (TREE_CHAIN (TYPE_FIELDS (new_obj_rec))) = NULL_TREE;
-=======
       DECL_SIZE (DECL_CHAIN (TYPE_FIELDS (new_obj_rec))) = NULL_TREE;
->>>>>>> 155d23aa
       TYPE_SIZE (new_obj_rec) = NULL_TREE;
       layout_type (new_obj_rec);
       shift_unc_components_for_thin_pointers (new_obj_rec);
@@ -4014,17 +3874,10 @@
 	      constructor_elt *elt;
 	      /* We expect only simple constructors.  */
 	      if (!SAME_FIELD_P (index, efield))
-<<<<<<< HEAD
 		break;
 	      /* The field must be the same.  */
 	      if (!SAME_FIELD_P (efield, field))
 		break;
-=======
-		break;
-	      /* The field must be the same.  */
-	      if (!SAME_FIELD_P (efield, field))
-		break;
->>>>>>> 155d23aa
 	      elt = VEC_quick_push (constructor_elt, v, NULL);
 	      elt->index = field;
 	      elt->value = convert (TREE_TYPE (field), value);
@@ -4430,11 +4283,7 @@
       else if (TYPE_CONTAINS_TEMPLATE_P (TREE_TYPE (exp)))
 	return
 	  build_component_ref (exp, NULL_TREE,
-<<<<<<< HEAD
-			       TREE_CHAIN (TYPE_FIELDS (TREE_TYPE (exp))),
-=======
 			       DECL_CHAIN (TYPE_FIELDS (TREE_TYPE (exp))),
->>>>>>> 155d23aa
 			       false);
       break;
 
@@ -4517,10 +4366,7 @@
   tree etype = TREE_TYPE (expr);
   enum tree_code ecode = TREE_CODE (etype);
   enum tree_code code = TREE_CODE (type);
-<<<<<<< HEAD
-=======
   int c;
->>>>>>> 155d23aa
 
   /* If the expression is already of the right type, we are done.  */
   if (etype == type)
@@ -4587,10 +4433,7 @@
       tree rec_type = make_node (RECORD_TYPE);
       tree field = create_field_decl (get_identifier ("OBJ"), etype, rec_type,
 				      NULL_TREE, NULL_TREE, 1, 0);
-<<<<<<< HEAD
-=======
       VEC(constructor_elt,gc) *v = VEC_alloc (constructor_elt, gc, 1);
->>>>>>> 155d23aa
 
       TYPE_FIELDS (rec_type) = field;
       layout_type (rec_type);
