--- conflicted
+++ resolved
@@ -1100,11 +1100,7 @@
   tree param_type_list = NULL_TREE;
   tree t, type;
 
-<<<<<<< HEAD
-  for (t = param_decl_list; t; t = TREE_CHAIN (t))
-=======
   for (t = param_decl_list; t; t = DECL_CHAIN (t))
->>>>>>> 6e7f08ad
     param_type_list = tree_cons (NULL_TREE, TREE_TYPE (t), param_type_list);
 
   /* The list of the function parameter types has to be terminated by the void
@@ -1119,15 +1115,8 @@
 
   /* TYPE may have been shared since GCC hashes types.  If it has a different
      CICO_LIST, make a copy.  Likewise for the various flags.  */
-<<<<<<< HEAD
-  if (TYPE_CI_CO_LIST (type) != cico_list
-      || TYPE_RETURN_UNCONSTRAINED_P (type) != return_unconstrained_p
-      || TYPE_RETURN_BY_DIRECT_REF_P (type) != return_by_direct_ref_p
-      || TREE_ADDRESSABLE (type) != return_by_invisi_ref_p)
-=======
   if (!fntype_same_flags_p (type, cico_list, return_unconstrained_p,
 			    return_by_direct_ref_p, return_by_invisi_ref_p))
->>>>>>> 6e7f08ad
     {
       type = copy_type (type);
       TYPE_CI_CO_LIST (type) = cico_list;
@@ -4249,16 +4238,10 @@
 	  new_exp = TREE_OPERAND (exp, 0);
 	  new_exp
 	    = build_unary_op (INDIRECT_REF, NULL_TREE,
-<<<<<<< HEAD
-			      build_component_ref (TREE_OPERAND (exp, 0),
-						   get_identifier ("P_ARRAY"),
-						   NULL_TREE, false));
-=======
 			      build_component_ref (new_exp, NULL_TREE,
 						   TYPE_FIELDS
 						   (TREE_TYPE (new_exp)),
 						   false));
->>>>>>> 6e7f08ad
 	  TREE_READONLY (new_exp) = TREE_READONLY (exp);
 	  return new_exp;
 	}
@@ -4286,11 +4269,7 @@
       else if (TYPE_CONTAINS_TEMPLATE_P (TREE_TYPE (exp)))
 	return
 	  build_component_ref (exp, NULL_TREE,
-<<<<<<< HEAD
-			       TREE_CHAIN (TYPE_FIELDS (TREE_TYPE (exp))),
-=======
 			       DECL_CHAIN (TYPE_FIELDS (TREE_TYPE (exp))),
->>>>>>> 6e7f08ad
 			       false);
       break;
 
