/****************************************************************************
 *                                                                          *
 *                         GNAT COMPILER COMPONENTS                         *
 *                                                                          *
 *                             A D A - T R E E                              *
 *                                                                          *
 *                              C Header File                               *
 *                                                                          *
<<<<<<< HEAD
 *          Copyright (C) 1992-2010, Free Software Foundation, Inc.         *
=======
 *          Copyright (C) 1992-2011, Free Software Foundation, Inc.         *
>>>>>>> 3082eeb7
 *                                                                          *
 * GNAT is free software;  you can  redistribute it  and/or modify it under *
 * terms of the  GNU General Public License as published  by the Free Soft- *
 * ware  Foundation;  either version 3,  or (at your option) any later ver- *
 * sion.  GNAT is distributed in the hope that it will be useful, but WITH- *
 * OUT ANY WARRANTY;  without even the  implied warranty of MERCHANTABILITY *
 * or FITNESS FOR A PARTICULAR PURPOSE.  See the GNU General Public License *
 * for  more details.  You should have received a copy of the GNU General   *
 * Public License along with GCC; see the file COPYING3.  If not see        *
 * <http://www.gnu.org/licenses/>.                                          *
 *                                                                          *
 * GNAT was originally developed  by the GNAT team at  New York University. *
 * Extensive contributions were provided by Ada Core Technologies Inc.      *
 *                                                                          *
 ****************************************************************************/

/* The resulting tree type.  */
union GTY((desc ("0"),
<<<<<<< HEAD
	   chain_next ("(union lang_tree_node *)TREE_CHAIN (&%h.generic)")))
=======
	   chain_next ("CODE_CONTAINS_STRUCT (TREE_CODE (&%h.generic), TS_COMMON) ? ((union lang_tree_node *) TREE_CHAIN (&%h.generic)) : NULL")))
>>>>>>> 3082eeb7
  lang_tree_node
{
  union tree_node GTY((tag ("0"),
		       desc ("tree_node_structure (&%h)"))) generic;
};

<<<<<<< HEAD
/* Ada uses the lang_decl and lang_type fields to hold a tree.  */
struct GTY(()) lang_type { tree t; };
struct GTY(()) lang_decl { tree t; };
=======
/* Ada uses the lang_decl and lang_type fields to hold a tree.

   FIXME: the variable_size annotation here is needed because these types are
   variable-sized in some other front-ends.  Due to gengtype deficiency, the
   GTY options of such types have to agree across all front-ends.  */
struct GTY((variable_size)) lang_type { tree t; };
struct GTY((variable_size)) lang_decl { tree t; };
>>>>>>> 3082eeb7

/* Macros to get and set the tree in TYPE_LANG_SPECIFIC.  */
#define GET_TYPE_LANG_SPECIFIC(NODE) \
  (TYPE_LANG_SPECIFIC (NODE) ? TYPE_LANG_SPECIFIC (NODE)->t : NULL_TREE)

<<<<<<< HEAD
#define SET_TYPE_LANG_SPECIFIC(NODE, X)			    \
do {							    \
  tree tmp = (X);					    \
  if (!TYPE_LANG_SPECIFIC (NODE))			    \
    TYPE_LANG_SPECIFIC (NODE) = GGC_NEW (struct lang_type); \
  TYPE_LANG_SPECIFIC (NODE)->t = tmp;			    \
=======
#define SET_TYPE_LANG_SPECIFIC(NODE, X)			 \
do {							 \
  tree tmp = (X);					 \
  if (!TYPE_LANG_SPECIFIC (NODE))			 \
    TYPE_LANG_SPECIFIC (NODE)				 \
      = ggc_alloc_lang_type (sizeof (struct lang_type)); \
  TYPE_LANG_SPECIFIC (NODE)->t = tmp;			 \
>>>>>>> 3082eeb7
} while (0)

/* Macros to get and set the tree in DECL_LANG_SPECIFIC.  */
#define GET_DECL_LANG_SPECIFIC(NODE) \
  (DECL_LANG_SPECIFIC (NODE) ? DECL_LANG_SPECIFIC (NODE)->t : NULL_TREE)

<<<<<<< HEAD
#define SET_DECL_LANG_SPECIFIC(NODE, X)			    \
do {							    \
  tree tmp = (X);					    \
  if (!DECL_LANG_SPECIFIC (NODE))			    \
    DECL_LANG_SPECIFIC (NODE) = GGC_NEW (struct lang_decl); \
  DECL_LANG_SPECIFIC (NODE)->t = tmp;			    \
=======
#define SET_DECL_LANG_SPECIFIC(NODE, X)			 \
do {							 \
  tree tmp = (X);					 \
  if (!DECL_LANG_SPECIFIC (NODE))			 \
    DECL_LANG_SPECIFIC (NODE)				 \
      = ggc_alloc_lang_decl (sizeof (struct lang_decl)); \
  DECL_LANG_SPECIFIC (NODE)->t = tmp;			 \
>>>>>>> 3082eeb7
} while (0)


/* Flags added to type nodes.  */

/* For RECORD_TYPE, UNION_TYPE, and QUAL_UNION_TYPE, nonzero if this is a
   record being used as a fat pointer (only true for RECORD_TYPE).  */
#define TYPE_FAT_POINTER_P(NODE) \
  TYPE_LANG_FLAG_0 (RECORD_OR_UNION_CHECK (NODE))

#define TYPE_IS_FAT_POINTER_P(NODE) \
  (TREE_CODE (NODE) == RECORD_TYPE && TYPE_FAT_POINTER_P (NODE))

/* For integral types and array types, nonzero if this is a packed array type
   used for bit-packed types.  Such types should not be extended to a larger
   size or validated against a specified size.  */
#define TYPE_PACKED_ARRAY_TYPE_P(NODE) TYPE_LANG_FLAG_0 (NODE)

#define TYPE_IS_PACKED_ARRAY_TYPE_P(NODE) \
  ((TREE_CODE (NODE) == INTEGER_TYPE || TREE_CODE (NODE) == ARRAY_TYPE) \
   && TYPE_PACKED_ARRAY_TYPE_P (NODE))

/* For INTEGER_TYPE, nonzero if this is a modular type with a modulus that
   is not equal to two to the power of its mode's size.  */
#define TYPE_MODULAR_P(NODE) TYPE_LANG_FLAG_1 (INTEGER_TYPE_CHECK (NODE))

/* For ARRAY_TYPE, nonzero if this type corresponds to a dimension of
   an Ada array other than the first.  */
#define TYPE_MULTI_ARRAY_P(NODE) TYPE_LANG_FLAG_1 (ARRAY_TYPE_CHECK (NODE))

/* For FUNCTION_TYPE, nonzero if this denotes a function returning an
   unconstrained array or record.  */
#define TYPE_RETURN_UNCONSTRAINED_P(NODE) \
  TYPE_LANG_FLAG_1 (FUNCTION_TYPE_CHECK (NODE))

/* For RECORD_TYPE, UNION_TYPE, and QUAL_UNION_TYPE, nonzero if this denotes
   a justified modular type (will only be true for RECORD_TYPE).  */
#define TYPE_JUSTIFIED_MODULAR_P(NODE) \
  TYPE_LANG_FLAG_1 (RECORD_OR_UNION_CHECK (NODE))

/* Nonzero in an arithmetic subtype if this is a subtype not known to the
   front-end.  */
<<<<<<< HEAD
#define TYPE_EXTRA_SUBTYPE_P(NODE) TYPE_LANG_FLAG_2 (NODE)
=======
#define TYPE_EXTRA_SUBTYPE_P(NODE) TYPE_LANG_FLAG_2 (INTEGER_TYPE_CHECK (NODE))
>>>>>>> 3082eeb7

/* For RECORD_TYPE, UNION_TYPE, and QUAL_UNION_TYPE, nonzero if this is the
   type for an object whose type includes its template in addition to
   its value (only true for RECORD_TYPE).  */
#define TYPE_CONTAINS_TEMPLATE_P(NODE) \
  TYPE_LANG_FLAG_3 (RECORD_OR_UNION_CHECK (NODE))

/* For INTEGER_TYPE, nonzero if this really represents a VAX
   floating-point type.  */
#define TYPE_VAX_FLOATING_POINT_P(NODE) \
  TYPE_LANG_FLAG_3 (INTEGER_TYPE_CHECK (NODE))

/* True if NODE is a thin pointer.  */
#define TYPE_IS_THIN_POINTER_P(NODE)			\
  (POINTER_TYPE_P (NODE)				\
   && TREE_CODE (TREE_TYPE (NODE)) == RECORD_TYPE	\
   && TYPE_CONTAINS_TEMPLATE_P (TREE_TYPE (NODE)))

/* True if TYPE is either a fat or thin pointer to an unconstrained
   array.  */
#define TYPE_IS_FAT_OR_THIN_POINTER_P(NODE) \
  (TYPE_IS_FAT_POINTER_P (NODE) || TYPE_IS_THIN_POINTER_P (NODE))

/* For INTEGER_TYPEs, nonzero if the type has a biased representation.  */
#define TYPE_BIASED_REPRESENTATION_P(NODE) \
  TYPE_LANG_FLAG_4 (INTEGER_TYPE_CHECK (NODE))

/* For ARRAY_TYPEs, nonzero if the array type has Convention_Fortran.  */
#define TYPE_CONVENTION_FORTRAN_P(NODE) \
  TYPE_LANG_FLAG_4 (ARRAY_TYPE_CHECK (NODE))

/* For FUNCTION_TYPEs, nonzero if the function returns by direct reference,
   i.e. the callee returns a pointer to a memory location it has allocated
   and the caller only needs to dereference the pointer.  */
#define TYPE_RETURN_BY_DIRECT_REF_P(NODE) \
  TYPE_LANG_FLAG_4 (FUNCTION_TYPE_CHECK (NODE))

/* For VOID_TYPE, ENUMERAL_TYPE, UNION_TYPE, and RECORD_TYPE, nonzero if this
   is a dummy type, made to correspond to a private or incomplete type.  */
#define TYPE_DUMMY_P(NODE) TYPE_LANG_FLAG_4 (NODE)

#define TYPE_IS_DUMMY_P(NODE) \
  ((TREE_CODE (NODE) == VOID_TYPE || TREE_CODE (NODE) == RECORD_TYPE	\
    || TREE_CODE (NODE) == UNION_TYPE || TREE_CODE (NODE) == ENUMERAL_TYPE) \
   && TYPE_DUMMY_P (NODE))

/* For an INTEGER_TYPE, nonzero if TYPE_ACTUAL_BOUNDS is present.  */
#define TYPE_HAS_ACTUAL_BOUNDS_P(NODE) \
  TYPE_LANG_FLAG_5 (INTEGER_TYPE_CHECK (NODE))

/* For a RECORD_TYPE, nonzero if this was made just to supply needed
   padding or alignment.  */
#define TYPE_PADDING_P(NODE) TYPE_LANG_FLAG_5 (RECORD_TYPE_CHECK (NODE))

#define TYPE_IS_PADDING_P(NODE) \
  (TREE_CODE (NODE) == RECORD_TYPE && TYPE_PADDING_P (NODE))

/* True if TYPE can alias any other types.  */
#define TYPE_UNIVERSAL_ALIASING_P(NODE) TYPE_LANG_FLAG_6 (NODE)

/* In an UNCONSTRAINED_ARRAY_TYPE, this is the record containing both the
   template and the object.

   ??? We also put this on an ENUMERAL_TYPE that is dummy.  Technically,
   this is a conflict on the minval field, but there doesn't seem to be
   simple fix, so we'll live with this kludge for now.  */
#define TYPE_OBJECT_RECORD_TYPE(NODE) \
<<<<<<< HEAD
  (TREE_CHECK2 ((NODE), UNCONSTRAINED_ARRAY_TYPE, ENUMERAL_TYPE)->type.minval)
=======
  (TYPE_MINVAL (TREE_CHECK2 ((NODE), UNCONSTRAINED_ARRAY_TYPE, ENUMERAL_TYPE)))
>>>>>>> 3082eeb7

/* For numerical types, this is the GCC lower bound of the type.  The GCC
   type system is based on the invariant that an object X of a given type
   cannot hold at run time a value smaller than its lower bound; otherwise
   the behavior is undefined.  The optimizer takes advantage of this and
   considers that the assertion X >= LB is always true.  */
<<<<<<< HEAD
#define TYPE_GCC_MIN_VALUE(NODE) (NUMERICAL_TYPE_CHECK (NODE)->type.minval)
=======
#define TYPE_GCC_MIN_VALUE(NODE) (TYPE_MINVAL (NUMERICAL_TYPE_CHECK (NODE)))
>>>>>>> 3082eeb7

/* For numerical types, this is the GCC upper bound of the type.  The GCC
   type system is based on the invariant that an object X of a given type
   cannot hold at run time a value larger than its upper bound; otherwise
   the behavior is undefined.  The optimizer takes advantage of this and
   considers that the assertion X <= UB is always true.  */
<<<<<<< HEAD
#define TYPE_GCC_MAX_VALUE(NODE) (NUMERICAL_TYPE_CHECK (NODE)->type.maxval)
=======
#define TYPE_GCC_MAX_VALUE(NODE) (TYPE_MAXVAL (NUMERICAL_TYPE_CHECK (NODE)))
>>>>>>> 3082eeb7

/* For a FUNCTION_TYPE, if the subprogram has parameters passed by copy in/
   copy out, this is the list of nodes used to specify the return values of
   the out (or in out) parameters that are passed by copy in/copy out.  For
   a full description of the copy in/copy out parameter passing mechanism
   refer to the routine gnat_to_gnu_entity.  */
#define TYPE_CI_CO_LIST(NODE) TYPE_LANG_SLOT_1 (FUNCTION_TYPE_CHECK (NODE))

/* For a VECTOR_TYPE, this is the representative array type.  */
#define TYPE_REPRESENTATIVE_ARRAY(NODE) \
  TYPE_LANG_SLOT_1 (VECTOR_TYPE_CHECK (NODE))

/* For numerical types, this holds various RM-defined values.  */
#define TYPE_RM_VALUES(NODE) TYPE_LANG_SLOT_1 (NUMERICAL_TYPE_CHECK (NODE))

/* Macros to get and set the individual values in TYPE_RM_VALUES.  */
#define TYPE_RM_VALUE(NODE, N)				    \
  (TYPE_RM_VALUES (NODE)				    \
   ? TREE_VEC_ELT (TYPE_RM_VALUES (NODE), (N)) : NULL_TREE)

#define SET_TYPE_RM_VALUE(NODE, N, X)		   \
do {						   \
  tree tmp = (X);				   \
  if (!TYPE_RM_VALUES (NODE))			   \
    TYPE_RM_VALUES (NODE) = make_tree_vec (3);	   \
  /* ??? The field is not visited by the generic   \
     code so we need to mark it manually.  */	   \
  MARK_VISITED (tmp);				   \
  TREE_VEC_ELT (TYPE_RM_VALUES (NODE), (N)) = tmp; \
} while (0)

/* For numerical types, this is the RM size of the type, aka its precision.
   There is a discrepancy between what is called precision here (and more
   generally throughout gigi) and what is called precision in the GCC type
   system: in the former case it's TYPE_RM_SIZE whereas it's TYPE_PRECISION
   in the latter case.  They are not identical because of the need to support
   invalid values.

   These values can be outside the range of values allowed by the RM size
   but they must nevertheless be valid in the GCC type system, otherwise
   the optimizer can pretend that they simply don't exist.  Therefore they
   must be within the range of values allowed by the precision in the GCC
   sense, hence TYPE_PRECISION be set to the Esize, not the RM size.  */
#define TYPE_RM_SIZE(NODE) TYPE_RM_VALUE ((NODE), 0)
#define SET_TYPE_RM_SIZE(NODE, X) SET_TYPE_RM_VALUE ((NODE), 0, (X))

/* For numerical types, this is the RM lower bound of the type.  There is
   again a discrepancy between this lower bound and the GCC lower bound,
   again because of the need to support invalid values.

   These values can be outside the range of values allowed by the RM lower
   bound but they must nevertheless be valid in the GCC type system, otherwise
   the optimizer can pretend that they simply don't exist.  Therefore they
   must be within the range of values allowed by the lower bound in the GCC
   sense, hence the GCC lower bound be set to that of the base type.  */
#define TYPE_RM_MIN_VALUE(NODE) TYPE_RM_VALUE ((NODE), 1)
#define SET_TYPE_RM_MIN_VALUE(NODE, X) SET_TYPE_RM_VALUE ((NODE), 1, (X))

/* For numerical types, this is the RM upper bound of the type.  There is
   again a discrepancy between this upper bound and the GCC upper bound,
   again because of the need to support invalid values.

   These values can be outside the range of values allowed by the RM upper
   bound but they must nevertheless be valid in the GCC type system, otherwise
   the optimizer can pretend that they simply don't exist.  Therefore they
   must be within the range of values allowed by the upper bound in the GCC
   sense, hence the GCC upper bound be set to that of the base type.  */
#define TYPE_RM_MAX_VALUE(NODE) TYPE_RM_VALUE ((NODE), 2)
#define SET_TYPE_RM_MAX_VALUE(NODE, X) SET_TYPE_RM_VALUE ((NODE), 2, (X))

/* For numerical types, this is the lower bound of the type, i.e. the RM lower
   bound for language-defined types and the GCC lower bound for others.  */
#undef TYPE_MIN_VALUE
#define TYPE_MIN_VALUE(NODE) \
  (TYPE_RM_MIN_VALUE (NODE) \
   ? TYPE_RM_MIN_VALUE (NODE) : TYPE_GCC_MIN_VALUE (NODE))

/* For numerical types, this is the upper bound of the type, i.e. the RM upper
   bound for language-defined types and the GCC upper bound for others.  */
#undef TYPE_MAX_VALUE
#define TYPE_MAX_VALUE(NODE) \
  (TYPE_RM_MAX_VALUE (NODE) \
   ? TYPE_RM_MAX_VALUE (NODE) : TYPE_GCC_MAX_VALUE (NODE))

/* For an INTEGER_TYPE with TYPE_MODULAR_P, this is the value of the
   modulus. */
#define TYPE_MODULUS(NODE) GET_TYPE_LANG_SPECIFIC (INTEGER_TYPE_CHECK (NODE))
#define SET_TYPE_MODULUS(NODE, X) \
  SET_TYPE_LANG_SPECIFIC (INTEGER_TYPE_CHECK (NODE), X)

/* For an INTEGER_TYPE with TYPE_VAX_FLOATING_POINT_P, this is the
   Digits_Value.  */
#define TYPE_DIGITS_VALUE(NODE) \
  GET_TYPE_LANG_SPECIFIC (INTEGER_TYPE_CHECK (NODE))
#define SET_TYPE_DIGITS_VALUE(NODE, X) \
  SET_TYPE_LANG_SPECIFIC (INTEGER_TYPE_CHECK (NODE), X)

/* For an INTEGER_TYPE that is the TYPE_DOMAIN of some ARRAY_TYPE, this is
   the type corresponding to the Ada index type.  */
#define TYPE_INDEX_TYPE(NODE) \
  GET_TYPE_LANG_SPECIFIC (INTEGER_TYPE_CHECK (NODE))
#define SET_TYPE_INDEX_TYPE(NODE, X) \
  SET_TYPE_LANG_SPECIFIC (INTEGER_TYPE_CHECK (NODE), X)

/* For an INTEGER_TYPE with TYPE_HAS_ACTUAL_BOUNDS_P or an ARRAY_TYPE, this is
   the index type that should be used when the actual bounds are required for
   a template.  This is used in the case of packed arrays.  */
#define TYPE_ACTUAL_BOUNDS(NODE) \
  GET_TYPE_LANG_SPECIFIC (TREE_CHECK2 (NODE, INTEGER_TYPE, ARRAY_TYPE))
#define SET_TYPE_ACTUAL_BOUNDS(NODE, X) \
  SET_TYPE_LANG_SPECIFIC (TREE_CHECK2 (NODE, INTEGER_TYPE, ARRAY_TYPE), X)

/* For a RECORD_TYPE that is a fat pointer, this is the type for the
   unconstrained object.  Likewise for a RECORD_TYPE that is pointed
   to by a thin pointer.  */
#define TYPE_UNCONSTRAINED_ARRAY(NODE) \
  GET_TYPE_LANG_SPECIFIC (RECORD_TYPE_CHECK (NODE))
#define SET_TYPE_UNCONSTRAINED_ARRAY(NODE, X) \
  SET_TYPE_LANG_SPECIFIC (RECORD_TYPE_CHECK (NODE), X)

/* For other RECORD_TYPEs and all UNION_TYPEs and QUAL_UNION_TYPEs, this is
   the Ada size of the object.  This differs from the GCC size in that it
   does not include any rounding up to the alignment of the type.  */
#define TYPE_ADA_SIZE(NODE) \
  GET_TYPE_LANG_SPECIFIC (RECORD_OR_UNION_CHECK (NODE))
#define SET_TYPE_ADA_SIZE(NODE, X) \
  SET_TYPE_LANG_SPECIFIC (RECORD_OR_UNION_CHECK (NODE), X)


/* Flags added to decl nodes.  */

/* Nonzero in a FUNCTION_DECL that represents a stubbed function
   discriminant.  */
#define DECL_STUBBED_P(NODE) DECL_LANG_FLAG_0 (FUNCTION_DECL_CHECK (NODE))

/* Nonzero in a VAR_DECL if it is guaranteed to be constant after having
   been elaborated and TREE_READONLY is not set on it.  */
#define DECL_READONLY_ONCE_ELAB(NODE) DECL_LANG_FLAG_0 (VAR_DECL_CHECK (NODE))

/* Nonzero in a CONST_DECL if its value is (essentially) the address of a
   constant CONSTRUCTOR.  */
#define DECL_CONST_ADDRESS_P(NODE) DECL_LANG_FLAG_0 (CONST_DECL_CHECK (NODE))

<<<<<<< HEAD
/* Nonzero if this decl is always used by reference; i.e., an INDIRECT_REF
=======
/* Nonzero in a PARM_DECL if it is always used by double reference, i.e. a
   pair of INDIRECT_REFs is needed to access the object.  */
#define DECL_BY_DOUBLE_REF_P(NODE) DECL_LANG_FLAG_0 (PARM_DECL_CHECK (NODE))

/* Nonzero in a TYPE_DECL if this is the declaration of a Taft amendment type
   in the main unit, i.e. the full declaration is available.  */
#define DECL_TAFT_TYPE_P(NODE) DECL_LANG_FLAG_0 (TYPE_DECL_CHECK (NODE))

/* Nonzero in a DECL if it is always used by reference, i.e. an INDIRECT_REF
>>>>>>> 3082eeb7
   is needed to access the object.  */
#define DECL_BY_REF_P(NODE) DECL_LANG_FLAG_1 (NODE)

/* Nonzero in a FIELD_DECL that is a dummy built for some internal reason.  */
#define DECL_INTERNAL_P(NODE) DECL_LANG_FLAG_3 (FIELD_DECL_CHECK (NODE))

/* Nonzero in a PARM_DECL if it is made for an Ada array being passed to a
   foreign convention subprogram.  */
#define DECL_BY_COMPONENT_PTR_P(NODE) DECL_LANG_FLAG_3 (PARM_DECL_CHECK (NODE))

/* Nonzero in a FUNCTION_DECL that corresponds to an elaboration procedure.  */
#define DECL_ELABORATION_PROC_P(NODE) \
  DECL_LANG_FLAG_3 (FUNCTION_DECL_CHECK (NODE))

/* Nonzero in a DECL if it is made for a pointer that points to something which
   is readonly.  Used mostly for fat pointers.  */
#define DECL_POINTS_TO_READONLY_P(NODE) DECL_LANG_FLAG_4 (NODE)

/* Nonzero in a PARM_DECL if we are to pass by descriptor.  */
#define DECL_BY_DESCRIPTOR_P(NODE) DECL_LANG_FLAG_5 (PARM_DECL_CHECK (NODE))

/* Nonzero in a VAR_DECL if it is a pointer renaming a global object.  */
#define DECL_RENAMING_GLOBAL_P(NODE) DECL_LANG_FLAG_5 (VAR_DECL_CHECK (NODE))

/* In a FIELD_DECL corresponding to a discriminant, contains the
   discriminant number.  */
#define DECL_DISCRIMINANT_NUMBER(NODE) DECL_INITIAL (FIELD_DECL_CHECK (NODE))

/* In a CONST_DECL, points to a VAR_DECL that is allocatable to
   memory.  Used when a scalar constant is aliased or has its
   address taken.  */
#define DECL_CONST_CORRESPONDING_VAR(NODE) \
  GET_DECL_LANG_SPECIFIC (CONST_DECL_CHECK (NODE))
#define SET_DECL_CONST_CORRESPONDING_VAR(NODE, X) \
  SET_DECL_LANG_SPECIFIC (CONST_DECL_CHECK (NODE), X)

/* In a FIELD_DECL, points to the FIELD_DECL that was the ultimate
   source of the decl.  */
#define DECL_ORIGINAL_FIELD(NODE) \
  GET_DECL_LANG_SPECIFIC (FIELD_DECL_CHECK (NODE))
#define SET_DECL_ORIGINAL_FIELD(NODE, X) \
  SET_DECL_LANG_SPECIFIC (FIELD_DECL_CHECK (NODE), X)

/* Set DECL_ORIGINAL_FIELD of FIELD1 to (that of) FIELD2.  */
#define SET_DECL_ORIGINAL_FIELD_TO_FIELD(FIELD1, FIELD2)	\
  SET_DECL_ORIGINAL_FIELD ((FIELD1),				\
			   DECL_ORIGINAL_FIELD (FIELD2)		\
			   ? DECL_ORIGINAL_FIELD (FIELD2) : (FIELD2))

/* Return true if FIELD1 and FIELD2 represent the same field.  */
#define SAME_FIELD_P(FIELD1, FIELD2)					\
  ((FIELD1) == (FIELD2)							\
   || DECL_ORIGINAL_FIELD (FIELD1) == (FIELD2)				\
   || (FIELD1) == DECL_ORIGINAL_FIELD (FIELD2)				\
   || (DECL_ORIGINAL_FIELD (FIELD1)					\
       && (DECL_ORIGINAL_FIELD (FIELD1) == DECL_ORIGINAL_FIELD (FIELD2))))

/* In a VAR_DECL, points to the object being renamed if the VAR_DECL is a
   renaming pointer, otherwise 0.  Note that this object is guaranteed to
   be protected against multiple evaluations.  */
#define DECL_RENAMED_OBJECT(NODE) \
  GET_DECL_LANG_SPECIFIC (VAR_DECL_CHECK (NODE))
#define SET_DECL_RENAMED_OBJECT(NODE, X) \
  SET_DECL_LANG_SPECIFIC (VAR_DECL_CHECK (NODE), X)

/* In a TYPE_DECL, points to the parallel type if any, otherwise 0.  */
#define DECL_PARALLEL_TYPE(NODE) \
  GET_DECL_LANG_SPECIFIC (TYPE_DECL_CHECK (NODE))
#define SET_DECL_PARALLEL_TYPE(NODE, X) \
  SET_DECL_LANG_SPECIFIC (TYPE_DECL_CHECK (NODE), X)

/* In a FUNCTION_DECL, points to the stub associated with the function
   if any, otherwise 0.  */
#define DECL_FUNCTION_STUB(NODE) \
  GET_DECL_LANG_SPECIFIC (FUNCTION_DECL_CHECK (NODE))
#define SET_DECL_FUNCTION_STUB(NODE, X) \
  SET_DECL_LANG_SPECIFIC (FUNCTION_DECL_CHECK (NODE), X)

/* In a PARM_DECL, points to the alternate TREE_TYPE.  */
#define DECL_PARM_ALT_TYPE(NODE) \
  GET_DECL_LANG_SPECIFIC (PARM_DECL_CHECK (NODE))
#define SET_DECL_PARM_ALT_TYPE(NODE, X) \
  SET_DECL_LANG_SPECIFIC (PARM_DECL_CHECK (NODE), X)


/* Fields and macros for statements.  */
#define IS_ADA_STMT(NODE) \
  (STATEMENT_CLASS_P (NODE) && TREE_CODE (NODE) >= STMT_STMT)

#define STMT_STMT_STMT(NODE)     TREE_OPERAND_CHECK_CODE (NODE, STMT_STMT, 0)
<<<<<<< HEAD
#define LOOP_STMT_TOP_COND(NODE) TREE_OPERAND_CHECK_CODE (NODE, LOOP_STMT, 0)
#define LOOP_STMT_BOT_COND(NODE) TREE_OPERAND_CHECK_CODE (NODE, LOOP_STMT, 1)
#define LOOP_STMT_UPDATE(NODE)   TREE_OPERAND_CHECK_CODE (NODE, LOOP_STMT, 2)
#define LOOP_STMT_BODY(NODE)     TREE_OPERAND_CHECK_CODE (NODE, LOOP_STMT, 3)
#define LOOP_STMT_LABEL(NODE)    TREE_OPERAND_CHECK_CODE (NODE, LOOP_STMT, 4)
=======

#define LOOP_STMT_COND(NODE)     TREE_OPERAND_CHECK_CODE (NODE, LOOP_STMT, 0)
#define LOOP_STMT_UPDATE(NODE)   TREE_OPERAND_CHECK_CODE (NODE, LOOP_STMT, 1)
#define LOOP_STMT_BODY(NODE)     TREE_OPERAND_CHECK_CODE (NODE, LOOP_STMT, 2)
#define LOOP_STMT_LABEL(NODE)    TREE_OPERAND_CHECK_CODE (NODE, LOOP_STMT, 3)

/* A loop statement is conceptually made up of 6 sub-statements:

    loop:
      TOP_CONDITION
      TOP_UPDATE
      BODY
      BOTTOM_CONDITION
      BOTTOM_UPDATE
      GOTO loop

  However, only 4 of them can exist for a given loop, the pair of conditions
  and the pair of updates being mutually exclusive.  The default setting is
  TOP_CONDITION and BOTTOM_UPDATE and the following couple of flags are used
  to toggle the individual settings.  */
#define LOOP_STMT_BOTTOM_COND_P(NODE) TREE_LANG_FLAG_0 (LOOP_STMT_CHECK (NODE))
#define LOOP_STMT_TOP_UPDATE_P(NODE)  TREE_LANG_FLAG_1 (LOOP_STMT_CHECK (NODE))

>>>>>>> 3082eeb7
#define EXIT_STMT_COND(NODE)     TREE_OPERAND_CHECK_CODE (NODE, EXIT_STMT, 0)
#define EXIT_STMT_LABEL(NODE)    TREE_OPERAND_CHECK_CODE (NODE, EXIT_STMT, 1)<|MERGE_RESOLUTION|>--- conflicted
+++ resolved
@@ -6,11 +6,7 @@
  *                                                                          *
  *                              C Header File                               *
  *                                                                          *
-<<<<<<< HEAD
- *          Copyright (C) 1992-2010, Free Software Foundation, Inc.         *
-=======
  *          Copyright (C) 1992-2011, Free Software Foundation, Inc.         *
->>>>>>> 3082eeb7
  *                                                                          *
  * GNAT is free software;  you can  redistribute it  and/or modify it under *
  * terms of the  GNU General Public License as published  by the Free Soft- *
@@ -29,22 +25,13 @@
 
 /* The resulting tree type.  */
 union GTY((desc ("0"),
-<<<<<<< HEAD
-	   chain_next ("(union lang_tree_node *)TREE_CHAIN (&%h.generic)")))
-=======
 	   chain_next ("CODE_CONTAINS_STRUCT (TREE_CODE (&%h.generic), TS_COMMON) ? ((union lang_tree_node *) TREE_CHAIN (&%h.generic)) : NULL")))
->>>>>>> 3082eeb7
   lang_tree_node
 {
   union tree_node GTY((tag ("0"),
 		       desc ("tree_node_structure (&%h)"))) generic;
 };
 
-<<<<<<< HEAD
-/* Ada uses the lang_decl and lang_type fields to hold a tree.  */
-struct GTY(()) lang_type { tree t; };
-struct GTY(()) lang_decl { tree t; };
-=======
 /* Ada uses the lang_decl and lang_type fields to hold a tree.
 
    FIXME: the variable_size annotation here is needed because these types are
@@ -52,20 +39,11 @@
    GTY options of such types have to agree across all front-ends.  */
 struct GTY((variable_size)) lang_type { tree t; };
 struct GTY((variable_size)) lang_decl { tree t; };
->>>>>>> 3082eeb7
 
 /* Macros to get and set the tree in TYPE_LANG_SPECIFIC.  */
 #define GET_TYPE_LANG_SPECIFIC(NODE) \
   (TYPE_LANG_SPECIFIC (NODE) ? TYPE_LANG_SPECIFIC (NODE)->t : NULL_TREE)
 
-<<<<<<< HEAD
-#define SET_TYPE_LANG_SPECIFIC(NODE, X)			    \
-do {							    \
-  tree tmp = (X);					    \
-  if (!TYPE_LANG_SPECIFIC (NODE))			    \
-    TYPE_LANG_SPECIFIC (NODE) = GGC_NEW (struct lang_type); \
-  TYPE_LANG_SPECIFIC (NODE)->t = tmp;			    \
-=======
 #define SET_TYPE_LANG_SPECIFIC(NODE, X)			 \
 do {							 \
   tree tmp = (X);					 \
@@ -73,21 +51,12 @@
     TYPE_LANG_SPECIFIC (NODE)				 \
       = ggc_alloc_lang_type (sizeof (struct lang_type)); \
   TYPE_LANG_SPECIFIC (NODE)->t = tmp;			 \
->>>>>>> 3082eeb7
 } while (0)
 
 /* Macros to get and set the tree in DECL_LANG_SPECIFIC.  */
 #define GET_DECL_LANG_SPECIFIC(NODE) \
   (DECL_LANG_SPECIFIC (NODE) ? DECL_LANG_SPECIFIC (NODE)->t : NULL_TREE)
 
-<<<<<<< HEAD
-#define SET_DECL_LANG_SPECIFIC(NODE, X)			    \
-do {							    \
-  tree tmp = (X);					    \
-  if (!DECL_LANG_SPECIFIC (NODE))			    \
-    DECL_LANG_SPECIFIC (NODE) = GGC_NEW (struct lang_decl); \
-  DECL_LANG_SPECIFIC (NODE)->t = tmp;			    \
-=======
 #define SET_DECL_LANG_SPECIFIC(NODE, X)			 \
 do {							 \
   tree tmp = (X);					 \
@@ -95,7 +64,6 @@
     DECL_LANG_SPECIFIC (NODE)				 \
       = ggc_alloc_lang_decl (sizeof (struct lang_decl)); \
   DECL_LANG_SPECIFIC (NODE)->t = tmp;			 \
->>>>>>> 3082eeb7
 } while (0)
 
 
@@ -138,11 +106,7 @@
 
 /* Nonzero in an arithmetic subtype if this is a subtype not known to the
    front-end.  */
-<<<<<<< HEAD
-#define TYPE_EXTRA_SUBTYPE_P(NODE) TYPE_LANG_FLAG_2 (NODE)
-=======
 #define TYPE_EXTRA_SUBTYPE_P(NODE) TYPE_LANG_FLAG_2 (INTEGER_TYPE_CHECK (NODE))
->>>>>>> 3082eeb7
 
 /* For RECORD_TYPE, UNION_TYPE, and QUAL_UNION_TYPE, nonzero if this is the
    type for an object whose type includes its template in addition to
@@ -210,33 +174,21 @@
    this is a conflict on the minval field, but there doesn't seem to be
    simple fix, so we'll live with this kludge for now.  */
 #define TYPE_OBJECT_RECORD_TYPE(NODE) \
-<<<<<<< HEAD
-  (TREE_CHECK2 ((NODE), UNCONSTRAINED_ARRAY_TYPE, ENUMERAL_TYPE)->type.minval)
-=======
   (TYPE_MINVAL (TREE_CHECK2 ((NODE), UNCONSTRAINED_ARRAY_TYPE, ENUMERAL_TYPE)))
->>>>>>> 3082eeb7
 
 /* For numerical types, this is the GCC lower bound of the type.  The GCC
    type system is based on the invariant that an object X of a given type
    cannot hold at run time a value smaller than its lower bound; otherwise
    the behavior is undefined.  The optimizer takes advantage of this and
    considers that the assertion X >= LB is always true.  */
-<<<<<<< HEAD
-#define TYPE_GCC_MIN_VALUE(NODE) (NUMERICAL_TYPE_CHECK (NODE)->type.minval)
-=======
 #define TYPE_GCC_MIN_VALUE(NODE) (TYPE_MINVAL (NUMERICAL_TYPE_CHECK (NODE)))
->>>>>>> 3082eeb7
 
 /* For numerical types, this is the GCC upper bound of the type.  The GCC
    type system is based on the invariant that an object X of a given type
    cannot hold at run time a value larger than its upper bound; otherwise
    the behavior is undefined.  The optimizer takes advantage of this and
    considers that the assertion X <= UB is always true.  */
-<<<<<<< HEAD
-#define TYPE_GCC_MAX_VALUE(NODE) (NUMERICAL_TYPE_CHECK (NODE)->type.maxval)
-=======
 #define TYPE_GCC_MAX_VALUE(NODE) (TYPE_MAXVAL (NUMERICAL_TYPE_CHECK (NODE)))
->>>>>>> 3082eeb7
 
 /* For a FUNCTION_TYPE, if the subprogram has parameters passed by copy in/
    copy out, this is the list of nodes used to specify the return values of
@@ -380,9 +332,6 @@
    constant CONSTRUCTOR.  */
 #define DECL_CONST_ADDRESS_P(NODE) DECL_LANG_FLAG_0 (CONST_DECL_CHECK (NODE))
 
-<<<<<<< HEAD
-/* Nonzero if this decl is always used by reference; i.e., an INDIRECT_REF
-=======
 /* Nonzero in a PARM_DECL if it is always used by double reference, i.e. a
    pair of INDIRECT_REFs is needed to access the object.  */
 #define DECL_BY_DOUBLE_REF_P(NODE) DECL_LANG_FLAG_0 (PARM_DECL_CHECK (NODE))
@@ -392,7 +341,6 @@
 #define DECL_TAFT_TYPE_P(NODE) DECL_LANG_FLAG_0 (TYPE_DECL_CHECK (NODE))
 
 /* Nonzero in a DECL if it is always used by reference, i.e. an INDIRECT_REF
->>>>>>> 3082eeb7
    is needed to access the object.  */
 #define DECL_BY_REF_P(NODE) DECL_LANG_FLAG_1 (NODE)
 
@@ -483,13 +431,6 @@
   (STATEMENT_CLASS_P (NODE) && TREE_CODE (NODE) >= STMT_STMT)
 
 #define STMT_STMT_STMT(NODE)     TREE_OPERAND_CHECK_CODE (NODE, STMT_STMT, 0)
-<<<<<<< HEAD
-#define LOOP_STMT_TOP_COND(NODE) TREE_OPERAND_CHECK_CODE (NODE, LOOP_STMT, 0)
-#define LOOP_STMT_BOT_COND(NODE) TREE_OPERAND_CHECK_CODE (NODE, LOOP_STMT, 1)
-#define LOOP_STMT_UPDATE(NODE)   TREE_OPERAND_CHECK_CODE (NODE, LOOP_STMT, 2)
-#define LOOP_STMT_BODY(NODE)     TREE_OPERAND_CHECK_CODE (NODE, LOOP_STMT, 3)
-#define LOOP_STMT_LABEL(NODE)    TREE_OPERAND_CHECK_CODE (NODE, LOOP_STMT, 4)
-=======
 
 #define LOOP_STMT_COND(NODE)     TREE_OPERAND_CHECK_CODE (NODE, LOOP_STMT, 0)
 #define LOOP_STMT_UPDATE(NODE)   TREE_OPERAND_CHECK_CODE (NODE, LOOP_STMT, 1)
@@ -513,6 +454,5 @@
 #define LOOP_STMT_BOTTOM_COND_P(NODE) TREE_LANG_FLAG_0 (LOOP_STMT_CHECK (NODE))
 #define LOOP_STMT_TOP_UPDATE_P(NODE)  TREE_LANG_FLAG_1 (LOOP_STMT_CHECK (NODE))
 
->>>>>>> 3082eeb7
 #define EXIT_STMT_COND(NODE)     TREE_OPERAND_CHECK_CODE (NODE, EXIT_STMT, 0)
 #define EXIT_STMT_LABEL(NODE)    TREE_OPERAND_CHECK_CODE (NODE, EXIT_STMT, 1)