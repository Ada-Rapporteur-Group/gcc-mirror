--- conflicted
+++ resolved
@@ -332,15 +332,11 @@
    constant CONSTRUCTOR.  */
 #define DECL_CONST_ADDRESS_P(NODE) DECL_LANG_FLAG_0 (CONST_DECL_CHECK (NODE))
 
-<<<<<<< HEAD
-/* Nonzero if this decl is always used by reference; i.e., an INDIRECT_REF
-=======
 /* Nonzero in a PARM_DECL if it is always used by double reference, i.e. a
    pair of INDIRECT_REFs is needed to access the object.  */
 #define DECL_BY_DOUBLE_REF_P(NODE) DECL_LANG_FLAG_0 (PARM_DECL_CHECK (NODE))
 
 /* Nonzero in a DECL if it is always used by reference, i.e. an INDIRECT_REF
->>>>>>> 155d23aa
    is needed to access the object.  */
 #define DECL_BY_REF_P(NODE) DECL_LANG_FLAG_1 (NODE)
 
