/****************************************************************************
 *                                                                          *
 *                         GNAT COMPILER COMPONENTS                         *
 *                                                                          *
 *                                 D E C L                                  *
 *                                                                          *
 *                          C Implementation File                           *
 *                                                                          *
 *          Copyright (C) 1992-2014, Free Software Foundation, Inc.         *
 *                                                                          *
 * GNAT is free software;  you can  redistribute it  and/or modify it under *
 * terms of the  GNU General Public License as published  by the Free Soft- *
 * ware  Foundation;  either version 3,  or (at your option) any later ver- *
 * sion.  GNAT is distributed in the hope that it will be useful, but WITH- *
 * OUT ANY WARRANTY;  without even the  implied warranty of MERCHANTABILITY *
 * or FITNESS FOR A PARTICULAR PURPOSE.  See the GNU General Public License *
 * for  more details.  You should have received a copy of the GNU General   *
 * Public License along with GCC; see the file COPYING3.  If not see        *
 * <http://www.gnu.org/licenses/>.                                          *
 *                                                                          *
 * GNAT was originally developed  by the GNAT team at  New York University. *
 * Extensive contributions were provided by Ada Core Technologies Inc.      *
 *                                                                          *
 ****************************************************************************/

#include "config.h"
#include "system.h"
#include "coretypes.h"
#include "tm.h"
#include "tree.h"
#include "stringpool.h"
#include "stor-layout.h"
#include "flags.h"
#include "toplev.h"
#include "ggc.h"
#include "target.h"
#include "tree-inline.h"
#include "diagnostic-core.h"

#include "ada.h"
#include "types.h"
#include "atree.h"
#include "elists.h"
#include "namet.h"
#include "nlists.h"
#include "repinfo.h"
#include "snames.h"
#include "stringt.h"
#include "uintp.h"
#include "fe.h"
#include "sinfo.h"
#include "einfo.h"
#include "ada-tree.h"
#include "gigi.h"

/* "stdcall" and "thiscall" conventions should be processed in a specific way
   on 32-bit x86/Windows only.  The macros below are helpers to avoid having
   to check for a Windows specific attribute throughout this unit.  */

#if TARGET_DLLIMPORT_DECL_ATTRIBUTES
#ifdef TARGET_64BIT
#define Has_Stdcall_Convention(E) \
  (!TARGET_64BIT && Convention (E) == Convention_Stdcall)
#define Has_Thiscall_Convention(E) \
  (!TARGET_64BIT && is_cplusplus_method (E))
#else
#define Has_Stdcall_Convention(E) (Convention (E) == Convention_Stdcall)
#define Has_Thiscall_Convention(E) (is_cplusplus_method (E))
#endif
#else
#define Has_Stdcall_Convention(E) 0
#define Has_Thiscall_Convention(E) 0
#endif

#define STDCALL_PREFIX "_imp__"

/* Stack realignment is necessary for functions with foreign conventions when
   the ABI doesn't mandate as much as what the compiler assumes - that is, up
   to PREFERRED_STACK_BOUNDARY.

   Such realignment can be requested with a dedicated function type attribute
   on the targets that support it.  We define FOREIGN_FORCE_REALIGN_STACK to
   characterize the situations where the attribute should be set.  We rely on
   compiler configuration settings for 'main' to decide.  */

#ifdef MAIN_STACK_BOUNDARY
#define FOREIGN_FORCE_REALIGN_STACK \
  (MAIN_STACK_BOUNDARY < PREFERRED_STACK_BOUNDARY)
#else
#define FOREIGN_FORCE_REALIGN_STACK 0
#endif

struct incomplete
{
  struct incomplete *next;
  tree old_type;
  Entity_Id full_type;
};

/* These variables are used to defer recursively expanding incomplete types
   while we are processing an array, a record or a subprogram type.  */
static int defer_incomplete_level = 0;
static struct incomplete *defer_incomplete_list;

/* This variable is used to delay expanding From_Limited_With types until the
   end of the spec.  */
static struct incomplete *defer_limited_with;

typedef struct subst_pair_d {
  tree discriminant;
  tree replacement;
} subst_pair;


typedef struct variant_desc_d {
  /* The type of the variant.  */
  tree type;

  /* The associated field.  */
  tree field;

  /* The value of the qualifier.  */
  tree qual;

  /* The type of the variant after transformation.  */
  tree new_type;
} variant_desc;


/* A hash table used to cache the result of annotate_value.  */
static GTY ((if_marked ("tree_int_map_marked_p"),
	     param_is (struct tree_int_map))) htab_t annotate_value_cache;

static bool allocatable_size_p (tree, bool);
static void prepend_one_attribute (struct attrib **,
				   enum attr_type, tree, tree, Node_Id);
static void prepend_one_attribute_pragma (struct attrib **, Node_Id);
static void prepend_attributes (struct attrib **, Entity_Id);
static tree elaborate_expression (Node_Id, Entity_Id, tree, bool, bool, bool);
static bool type_has_variable_size (tree);
static tree elaborate_expression_1 (tree, Entity_Id, tree, bool, bool);
static tree elaborate_expression_2 (tree, Entity_Id, tree, bool, bool,
				    unsigned int);
static tree gnat_to_gnu_component_type (Entity_Id, bool, bool);
static tree gnat_to_gnu_param (Entity_Id, Mechanism_Type, Entity_Id, bool,
			       bool *);
static tree gnat_to_gnu_field (Entity_Id, tree, int, bool, bool);
static tree change_qualified_type (tree, int);
static bool same_discriminant_p (Entity_Id, Entity_Id);
static bool array_type_has_nonaliased_component (tree, Entity_Id);
static bool compile_time_known_address_p (Node_Id);
static bool cannot_be_superflat_p (Node_Id);
static bool constructor_address_p (tree);
static int compare_field_bitpos (const PTR, const PTR);
static bool components_to_record (tree, Node_Id, tree, int, bool, bool, bool,
				  bool, bool, bool, bool, bool, tree, tree *);
static Uint annotate_value (tree);
static void annotate_rep (Entity_Id, tree);
static tree build_position_list (tree, bool, tree, tree, unsigned int, tree);
static vec<subst_pair> build_subst_list (Entity_Id, Entity_Id, bool);
static vec<variant_desc> build_variant_list (tree,
						   vec<subst_pair> ,
						   vec<variant_desc> );
static tree validate_size (Uint, tree, Entity_Id, enum tree_code, bool, bool);
static void set_rm_size (Uint, tree, Entity_Id);
static unsigned int validate_alignment (Uint, Entity_Id, unsigned int);
static void check_ok_for_atomic (tree, Entity_Id, bool);
static tree create_field_decl_from (tree, tree, tree, tree, tree,
				    vec<subst_pair> );
static tree create_rep_part (tree, tree, tree);
static tree get_rep_part (tree);
static tree create_variant_part_from (tree, vec<variant_desc> , tree,
				      tree, vec<subst_pair> );
static void copy_and_substitute_in_size (tree, tree, vec<subst_pair> );
static void add_parallel_type_for_packed_array (tree, Entity_Id);

/* The relevant constituents of a subprogram binding to a GCC builtin.  Used
   to pass around calls performing profile compatibility checks.  */

typedef struct {
  Entity_Id gnat_entity;  /* The Ada subprogram entity.  */
  tree ada_fntype;        /* The corresponding GCC type node.  */
  tree btin_fntype;       /* The GCC builtin function type node.  */
} intrin_binding_t;

static bool intrin_profiles_compatible_p (intrin_binding_t *);

/* Given GNAT_ENTITY, a GNAT defining identifier node, which denotes some Ada
   entity, return the equivalent GCC tree for that entity (a ..._DECL node)
   and associate the ..._DECL node with the input GNAT defining identifier.

   If GNAT_ENTITY is a variable or a constant declaration, GNU_EXPR gives its
   initial value (in GCC tree form).  This is optional for a variable.  For
   a renamed entity, GNU_EXPR gives the object being renamed.

   DEFINITION is nonzero if this call is intended for a definition.  This is
   used for separate compilation where it is necessary to know whether an
   external declaration or a definition must be created if the GCC equivalent
   was not created previously.  The value of 1 is normally used for a nonzero
   DEFINITION, but a value of 2 is used in special circumstances, defined in
   the code.  */

tree
gnat_to_gnu_entity (Entity_Id gnat_entity, tree gnu_expr, int definition)
{
  /* Contains the kind of the input GNAT node.  */
  const Entity_Kind kind = Ekind (gnat_entity);
  /* True if this is a type.  */
  const bool is_type = IN (kind, Type_Kind);
  /* True if debug info is requested for this entity.  */
  const bool debug_info_p = Needs_Debug_Info (gnat_entity);
  /* True if this entity is to be considered as imported.  */
  const bool imported_p
    = (Is_Imported (gnat_entity) && No (Address_Clause (gnat_entity)));
  /* For a type, contains the equivalent GNAT node to be used in gigi.  */
  Entity_Id gnat_equiv_type = Empty;
  /* Temporary used to walk the GNAT tree.  */
  Entity_Id gnat_temp;
  /* Contains the GCC DECL node which is equivalent to the input GNAT node.
     This node will be associated with the GNAT node by calling at the end
     of the `switch' statement.  */
  tree gnu_decl = NULL_TREE;
  /* Contains the GCC type to be used for the GCC node.  */
  tree gnu_type = NULL_TREE;
  /* Contains the GCC size tree to be used for the GCC node.  */
  tree gnu_size = NULL_TREE;
  /* Contains the GCC name to be used for the GCC node.  */
  tree gnu_entity_name;
  /* True if we have already saved gnu_decl as a GNAT association.  */
  bool saved = false;
  /* True if we incremented defer_incomplete_level.  */
  bool this_deferred = false;
  /* True if we incremented force_global.  */
  bool this_global = false;
  /* True if we should check to see if elaborated during processing.  */
  bool maybe_present = false;
  /* True if we made GNU_DECL and its type here.  */
  bool this_made_decl = false;
  /* Size and alignment of the GCC node, if meaningful.  */
  unsigned int esize = 0, align = 0;
  /* Contains the list of attributes directly attached to the entity.  */
  struct attrib *attr_list = NULL;

  /* Since a use of an Itype is a definition, process it as such if it
     is not in a with'ed unit.  */
  if (!definition
      && is_type
      && Is_Itype (gnat_entity)
      && !present_gnu_tree (gnat_entity)
      && In_Extended_Main_Code_Unit (gnat_entity))
    {
      /* Ensure that we are in a subprogram mentioned in the Scope chain of
	 this entity, our current scope is global, or we encountered a task
	 or entry (where we can't currently accurately check scoping).  */
      if (!current_function_decl
	  || DECL_ELABORATION_PROC_P (current_function_decl))
	{
	  process_type (gnat_entity);
	  return get_gnu_tree (gnat_entity);
	}

      for (gnat_temp = Scope (gnat_entity);
	   Present (gnat_temp);
	   gnat_temp = Scope (gnat_temp))
	{
	  if (Is_Type (gnat_temp))
	    gnat_temp = Underlying_Type (gnat_temp);

	  if (Ekind (gnat_temp) == E_Subprogram_Body)
	    gnat_temp
	      = Corresponding_Spec (Parent (Declaration_Node (gnat_temp)));

	  if (IN (Ekind (gnat_temp), Subprogram_Kind)
	      && Present (Protected_Body_Subprogram (gnat_temp)))
	    gnat_temp = Protected_Body_Subprogram (gnat_temp);

	  if (Ekind (gnat_temp) == E_Entry
	      || Ekind (gnat_temp) == E_Entry_Family
	      || Ekind (gnat_temp) == E_Task_Type
	      || (IN (Ekind (gnat_temp), Subprogram_Kind)
		  && present_gnu_tree (gnat_temp)
		  && (current_function_decl
		      == gnat_to_gnu_entity (gnat_temp, NULL_TREE, 0))))
	    {
	      process_type (gnat_entity);
	      return get_gnu_tree (gnat_entity);
	    }
	}

      /* This abort means the Itype has an incorrect scope, i.e. that its
	 scope does not correspond to the subprogram it is declared in.  */
      gcc_unreachable ();
    }

  /* If we've already processed this entity, return what we got last time.
     If we are defining the node, we should not have already processed it.
     In that case, we will abort below when we try to save a new GCC tree
     for this object.  We also need to handle the case of getting a dummy
     type when a Full_View exists but be careful so as not to trigger its
     premature elaboration.  */
  if ((!definition || (is_type && imported_p))
      && present_gnu_tree (gnat_entity))
    {
      gnu_decl = get_gnu_tree (gnat_entity);

      if (TREE_CODE (gnu_decl) == TYPE_DECL
	  && TYPE_IS_DUMMY_P (TREE_TYPE (gnu_decl))
	  && IN (kind, Incomplete_Or_Private_Kind)
	  && Present (Full_View (gnat_entity))
	  && (present_gnu_tree (Full_View (gnat_entity))
	      || No (Freeze_Node (Full_View (gnat_entity)))))
	{
	  gnu_decl
	    = gnat_to_gnu_entity (Full_View (gnat_entity), NULL_TREE, 0);
	  save_gnu_tree (gnat_entity, NULL_TREE, false);
	  save_gnu_tree (gnat_entity, gnu_decl, false);
	}

      return gnu_decl;
    }

  /* If this is a numeric or enumeral type, or an access type, a nonzero Esize
     must be specified unless it was specified by the programmer.  Exceptions
     are for access-to-protected-subprogram types and all access subtypes, as
     another GNAT type is used to lay out the GCC type for them.  */
  gcc_assert (!Unknown_Esize (gnat_entity)
	      || Has_Size_Clause (gnat_entity)
	      || (!IN (kind, Numeric_Kind)
		  && !IN (kind, Enumeration_Kind)
		  && (!IN (kind, Access_Kind)
		      || kind == E_Access_Protected_Subprogram_Type
		      || kind == E_Anonymous_Access_Protected_Subprogram_Type
		      || kind == E_Access_Subtype
		      || type_annotate_only)));

  /* The RM size must be specified for all discrete and fixed-point types.  */
  gcc_assert (!(IN (kind, Discrete_Or_Fixed_Point_Kind)
		&& Unknown_RM_Size (gnat_entity)));

  /* If we get here, it means we have not yet done anything with this entity.
     If we are not defining it, it must be a type or an entity that is defined
     elsewhere or externally, otherwise we should have defined it already.  */
  gcc_assert (definition
	      || type_annotate_only
	      || is_type
	      || kind == E_Discriminant
	      || kind == E_Component
	      || kind == E_Label
	      || (kind == E_Constant && Present (Full_View (gnat_entity)))
	      || Is_Public (gnat_entity));

  /* Get the name of the entity and set up the line number and filename of
     the original definition for use in any decl we make.  Make sure we do not
     inherit another source location.  */
  gnu_entity_name = get_entity_name (gnat_entity);
  if (Sloc (gnat_entity) != No_Location
      && !renaming_from_generic_instantiation_p (gnat_entity))
    Sloc_to_locus (Sloc (gnat_entity), &input_location);

  /* For cases when we are not defining (i.e., we are referencing from
     another compilation unit) public entities, show we are at global level
     for the purpose of computing scopes.  Don't do this for components or
     discriminants since the relevant test is whether or not the record is
     being defined.  */
  if (!definition
      && kind != E_Component
      && kind != E_Discriminant
      && Is_Public (gnat_entity)
      && !Is_Statically_Allocated (gnat_entity))
    force_global++, this_global = true;

  /* Handle any attributes directly attached to the entity.  */
  if (Has_Gigi_Rep_Item (gnat_entity))
    prepend_attributes (&attr_list, gnat_entity);

  /* Do some common processing for types.  */
  if (is_type)
    {
      /* Compute the equivalent type to be used in gigi.  */
      gnat_equiv_type = Gigi_Equivalent_Type (gnat_entity);

      /* Machine_Attributes on types are expected to be propagated to
	 subtypes.  The corresponding Gigi_Rep_Items are only attached
	 to the first subtype though, so we handle the propagation here.  */
      if (Base_Type (gnat_entity) != gnat_entity
	  && !Is_First_Subtype (gnat_entity)
	  && Has_Gigi_Rep_Item (First_Subtype (Base_Type (gnat_entity))))
	prepend_attributes (&attr_list,
			    First_Subtype (Base_Type (gnat_entity)));

      /* Compute a default value for the size of an elementary type.  */
      if (Known_Esize (gnat_entity) && Is_Elementary_Type (gnat_entity))
	{
	  unsigned int max_esize;

	  gcc_assert (UI_Is_In_Int_Range (Esize (gnat_entity)));
	  esize = UI_To_Int (Esize (gnat_entity));

	  if (IN (kind, Float_Kind))
	    max_esize = fp_prec_to_size (LONG_DOUBLE_TYPE_SIZE);
	  else if (IN (kind, Access_Kind))
	    max_esize = POINTER_SIZE * 2;
	  else
	    max_esize = LONG_LONG_TYPE_SIZE;

	  if (esize > max_esize)
	   esize = max_esize;
	}
    }

  switch (kind)
    {
    case E_Constant:
      /* If this is a use of a deferred constant without address clause,
	 get its full definition.  */
      if (!definition
	  && No (Address_Clause (gnat_entity))
	  && Present (Full_View (gnat_entity)))
	{
	  gnu_decl
	    = gnat_to_gnu_entity (Full_View (gnat_entity), gnu_expr, 0);
	  saved = true;
	  break;
	}

      /* If we have an external constant that we are not defining, get the
	 expression that is was defined to represent.  We may throw it away
	 later if it is not a constant.  But do not retrieve the expression
	 if it is an allocator because the designated type might be dummy
	 at this point.  */
      if (!definition
	  && !No_Initialization (Declaration_Node (gnat_entity))
	  && Present (Expression (Declaration_Node (gnat_entity)))
	  && Nkind (Expression (Declaration_Node (gnat_entity)))
	     != N_Allocator)
	{
	  bool went_into_elab_proc = false;
	  int save_force_global = force_global;

	  /* The expression may contain N_Expression_With_Actions nodes and
	     thus object declarations from other units.  In this case, even
	     though the expression will eventually be discarded since not a
	     constant, the declarations would be stuck either in the global
	     varpool or in the current scope.  Therefore we force the local
	     context and create a fake scope that we'll zap at the end.  */
	  if (!current_function_decl)
	    {
	      current_function_decl = get_elaboration_procedure ();
	      went_into_elab_proc = true;
	    }
	  force_global = 0;
	  gnat_pushlevel ();

	  gnu_expr = gnat_to_gnu (Expression (Declaration_Node (gnat_entity)));

	  gnat_zaplevel ();
	  force_global = save_force_global;
	  if (went_into_elab_proc)
	    current_function_decl = NULL_TREE;
	}

      /* Ignore deferred constant definitions without address clause since
	 they are processed fully in the front-end.  If No_Initialization
	 is set, this is not a deferred constant but a constant whose value
	 is built manually.  And constants that are renamings are handled
	 like variables.  */
      if (definition
	  && !gnu_expr
	  && No (Address_Clause (gnat_entity))
	  && !No_Initialization (Declaration_Node (gnat_entity))
	  && No (Renamed_Object (gnat_entity)))
	{
	  gnu_decl = error_mark_node;
	  saved = true;
	  break;
	}

      /* Ignore constant definitions already marked with the error node.  See
	 the N_Object_Declaration case of gnat_to_gnu for the rationale.  */
      if (definition
	  && gnu_expr
	  && present_gnu_tree (gnat_entity)
	  && get_gnu_tree (gnat_entity) == error_mark_node)
	{
	  maybe_present = true;
	  break;
	}

      goto object;

    case E_Exception:
      goto object;

    case E_Component:
    case E_Discriminant:
      {
	/* The GNAT record where the component was defined.  */
	Entity_Id gnat_record = Underlying_Type (Scope (gnat_entity));

	/* If the entity is a discriminant of an extended tagged type used to
	   rename a discriminant of the parent type, return the latter.  */
	if (Is_Tagged_Type (gnat_record)
	    && Present (Corresponding_Discriminant (gnat_entity)))
	  {
	    gnu_decl
	      = gnat_to_gnu_entity (Corresponding_Discriminant (gnat_entity),
				    gnu_expr, definition);
	    saved = true;
	    break;
	  }

	/* If the entity is an inherited component (in the case of extended
	   tagged record types), just return the original entity, which must
	   be a FIELD_DECL.  Likewise for discriminants.  If the entity is a
	   non-girder discriminant (in the case of derived untagged record
	   types), return the stored discriminant it renames.  */
	else if (Present (Original_Record_Component (gnat_entity))
		 && Original_Record_Component (gnat_entity) != gnat_entity)
	  {
	    gnu_decl
	      = gnat_to_gnu_entity (Original_Record_Component (gnat_entity),
				    gnu_expr, definition);
	    saved = true;
	    break;
	  }

	/* Otherwise, if we are not defining this and we have no GCC type
	   for the containing record, make one for it.  Then we should
	   have made our own equivalent.  */
	else if (!definition && !present_gnu_tree (gnat_record))
	  {
	    /* ??? If this is in a record whose scope is a protected
	       type and we have an Original_Record_Component, use it.
	       This is a workaround for major problems in protected type
	       handling.  */
	    Entity_Id Scop = Scope (Scope (gnat_entity));
	    if (Is_Protected_Type (Underlying_Type (Scop))
		&& Present (Original_Record_Component (gnat_entity)))
	      {
		gnu_decl
		  = gnat_to_gnu_entity (Original_Record_Component
					(gnat_entity),
					gnu_expr, 0);
		saved = true;
		break;
	      }

	    gnat_to_gnu_entity (Scope (gnat_entity), NULL_TREE, 0);
	    gnu_decl = get_gnu_tree (gnat_entity);
	    saved = true;
	    break;
	  }

	else
	  /* Here we have no GCC type and this is a reference rather than a
	     definition.  This should never happen.  Most likely the cause is
	     reference before declaration in the GNAT tree for gnat_entity.  */
	  gcc_unreachable ();
      }

    case E_Loop_Parameter:
    case E_Out_Parameter:
    case E_Variable:

      /* Simple variables, loop variables, Out parameters and exceptions.  */
    object:
      {
	/* Always create a variable for volatile objects and variables seen
	   constant but with a Linker_Section pragma.  */
	bool const_flag
	  = ((kind == E_Constant || kind == E_Variable)
	     && Is_True_Constant (gnat_entity)
	     && !(kind == E_Variable
		  && Present (Linker_Section_Pragma (gnat_entity)))
	     && !Treat_As_Volatile (gnat_entity)
	     && (((Nkind (Declaration_Node (gnat_entity))
		   == N_Object_Declaration)
		  && Present (Expression (Declaration_Node (gnat_entity))))
		 || Present (Renamed_Object (gnat_entity))
		 || imported_p));
	bool inner_const_flag = const_flag;
	bool static_p = Is_Statically_Allocated (gnat_entity);
	bool mutable_p = false;
	bool used_by_ref = false;
	tree gnu_ext_name = NULL_TREE;
	tree renamed_obj = NULL_TREE;
	tree gnu_object_size;

	if (Present (Renamed_Object (gnat_entity)) && !definition)
	  {
	    if (kind == E_Exception)
	      gnu_expr = gnat_to_gnu_entity (Renamed_Entity (gnat_entity),
					     NULL_TREE, 0);
	    else
	      gnu_expr = gnat_to_gnu (Renamed_Object (gnat_entity));
	  }

	/* Get the type after elaborating the renamed object.  */
	gnu_type = gnat_to_gnu_type (Etype (gnat_entity));

	/* If this is a standard exception definition, then use the standard
	   exception type.  This is necessary to make sure that imported and
	   exported views of exceptions are properly merged in LTO mode.  */
	if (TREE_CODE (TYPE_NAME (gnu_type)) == TYPE_DECL
	    && DECL_NAME (TYPE_NAME (gnu_type)) == exception_data_name_id)
	  gnu_type = except_type_node;

	/* For a debug renaming declaration, build a debug-only entity.  */
	if (Present (Debug_Renaming_Link (gnat_entity)))
	  {
	    /* Force a non-null value to make sure the symbol is retained.  */
	    tree value = build1 (INDIRECT_REF, gnu_type,
				 build1 (NOP_EXPR,
					 build_pointer_type (gnu_type),
					 integer_minus_one_node));
	    gnu_decl = build_decl (input_location,
				   VAR_DECL, gnu_entity_name, gnu_type);
	    SET_DECL_VALUE_EXPR (gnu_decl, value);
	    DECL_HAS_VALUE_EXPR_P (gnu_decl) = 1;
	    gnat_pushdecl (gnu_decl, gnat_entity);
	    break;
	  }

	/* If this is a loop variable, its type should be the base type.
	   This is because the code for processing a loop determines whether
	   a normal loop end test can be done by comparing the bounds of the
	   loop against those of the base type, which is presumed to be the
	   size used for computation.  But this is not correct when the size
	   of the subtype is smaller than the type.  */
	if (kind == E_Loop_Parameter)
	  gnu_type = get_base_type (gnu_type);

	/* Reject non-renamed objects whose type is an unconstrained array or
	   any object whose type is a dummy type or void.  */
	if ((TREE_CODE (gnu_type) == UNCONSTRAINED_ARRAY_TYPE
	     && No (Renamed_Object (gnat_entity)))
	    || TYPE_IS_DUMMY_P (gnu_type)
	    || TREE_CODE (gnu_type) == VOID_TYPE)
	  {
	    gcc_assert (type_annotate_only);
	    if (this_global)
	      force_global--;
	    return error_mark_node;
	  }

	/* If an alignment is specified, use it if valid.  Note that exceptions
	   are objects but don't have an alignment.  We must do this before we
	   validate the size, since the alignment can affect the size.  */
	if (kind != E_Exception && Known_Alignment (gnat_entity))
	  {
	    gcc_assert (Present (Alignment (gnat_entity)));

	    align = validate_alignment (Alignment (gnat_entity), gnat_entity,
					TYPE_ALIGN (gnu_type));

	    /* No point in changing the type if there is an address clause
	       as the final type of the object will be a reference type.  */
	    if (Present (Address_Clause (gnat_entity)))
	      align = 0;
	    else
	      {
		tree orig_type = gnu_type;

		gnu_type
		  = maybe_pad_type (gnu_type, NULL_TREE, align, gnat_entity,
				    false, false, definition, true);

		/* If a padding record was made, declare it now since it will
		   never be declared otherwise.  This is necessary to ensure
		   that its subtrees are properly marked.  */
		if (gnu_type != orig_type && !DECL_P (TYPE_NAME (gnu_type)))
		  create_type_decl (TYPE_NAME (gnu_type), gnu_type, true,
				    debug_info_p, gnat_entity);
	      }
	  }

	/* If we are defining the object, see if it has a Size and validate it
	   if so.  If we are not defining the object and a Size clause applies,
	   simply retrieve the value.  We don't want to ignore the clause and
	   it is expected to have been validated already.  Then get the new
	   type, if any.  */
	if (definition)
	  gnu_size = validate_size (Esize (gnat_entity), gnu_type,
				    gnat_entity, VAR_DECL, false,
				    Has_Size_Clause (gnat_entity));
	else if (Has_Size_Clause (gnat_entity))
	  gnu_size = UI_To_gnu (Esize (gnat_entity), bitsizetype);

	if (gnu_size)
	  {
	    gnu_type
	      = make_type_from_size (gnu_type, gnu_size,
				     Has_Biased_Representation (gnat_entity));

	    if (operand_equal_p (TYPE_SIZE (gnu_type), gnu_size, 0))
	      gnu_size = NULL_TREE;
	  }

	/* If this object has self-referential size, it must be a record with
	   a default discriminant.  We are supposed to allocate an object of
	   the maximum size in this case, unless it is a constant with an
	   initializing expression, in which case we can get the size from
	   that.  Note that the resulting size may still be a variable, so
	   this may end up with an indirect allocation.  */
	if (No (Renamed_Object (gnat_entity))
	    && CONTAINS_PLACEHOLDER_P (TYPE_SIZE (gnu_type)))
	  {
	    if (gnu_expr && kind == E_Constant)
	      {
		tree size = TYPE_SIZE (TREE_TYPE (gnu_expr));
		if (CONTAINS_PLACEHOLDER_P (size))
		  {
		    /* If the initializing expression is itself a constant,
		       despite having a nominal type with self-referential
		       size, we can get the size directly from it.  */
		    if (TREE_CODE (gnu_expr) == COMPONENT_REF
			&& TYPE_IS_PADDING_P
			   (TREE_TYPE (TREE_OPERAND (gnu_expr, 0)))
			&& TREE_CODE (TREE_OPERAND (gnu_expr, 0)) == VAR_DECL
			&& (TREE_READONLY (TREE_OPERAND (gnu_expr, 0))
			    || DECL_READONLY_ONCE_ELAB
			       (TREE_OPERAND (gnu_expr, 0))))
		      gnu_size = DECL_SIZE (TREE_OPERAND (gnu_expr, 0));
		    else
		      gnu_size
			= SUBSTITUTE_PLACEHOLDER_IN_EXPR (size, gnu_expr);
		  }
		else
		  gnu_size = size;
	      }
	    /* We may have no GNU_EXPR because No_Initialization is
	       set even though there's an Expression.  */
	    else if (kind == E_Constant
		     && (Nkind (Declaration_Node (gnat_entity))
			 == N_Object_Declaration)
		     && Present (Expression (Declaration_Node (gnat_entity))))
	      gnu_size
		= TYPE_SIZE (gnat_to_gnu_type
			     (Etype
			      (Expression (Declaration_Node (gnat_entity)))));
	    else
	      {
		gnu_size = max_size (TYPE_SIZE (gnu_type), true);
		mutable_p = true;
	      }

	    /* If we are at global level and the size isn't constant, call
	       elaborate_expression_1 to make a variable for it rather than
	       calculating it each time.  */
	    if (global_bindings_p () && !TREE_CONSTANT (gnu_size))
	      gnu_size = elaborate_expression_1 (gnu_size, gnat_entity,
						 get_identifier ("SIZE"),
						 definition, false);
	  }

	/* If the size is zero byte, make it one byte since some linkers have
	   troubles with zero-sized objects.  If the object will have a
	   template, that will make it nonzero so don't bother.  Also avoid
	   doing that for an object renaming or an object with an address
	   clause, as we would lose useful information on the view size
	   (e.g. for null array slices) and we are not allocating the object
	   here anyway.  */
	if (((gnu_size
	      && integer_zerop (gnu_size)
	      && !TREE_OVERFLOW (gnu_size))
	     || (TYPE_SIZE (gnu_type)
		 && integer_zerop (TYPE_SIZE (gnu_type))
		 && !TREE_OVERFLOW (TYPE_SIZE (gnu_type))))
	    && !Is_Constr_Subt_For_UN_Aliased (Etype (gnat_entity))
	    && No (Renamed_Object (gnat_entity))
	    && No (Address_Clause (gnat_entity)))
	  gnu_size = bitsize_unit_node;

	/* If this is an object with no specified size and alignment, and
	   if either it is atomic or we are not optimizing alignment for
	   space and it is composite and not an exception, an Out parameter
	   or a reference to another object, and the size of its type is a
	   constant, set the alignment to the smallest one which is not
	   smaller than the size, with an appropriate cap.  */
	if (!gnu_size && align == 0
	    && (Is_Atomic (gnat_entity)
		|| (!Optimize_Alignment_Space (gnat_entity)
		    && kind != E_Exception
		    && kind != E_Out_Parameter
		    && Is_Composite_Type (Etype (gnat_entity))
		    && !Is_Constr_Subt_For_UN_Aliased (Etype (gnat_entity))
		    && !Is_Exported (gnat_entity)
		    && !imported_p
		    && No (Renamed_Object (gnat_entity))
		    && No (Address_Clause (gnat_entity))))
	    && TREE_CODE (TYPE_SIZE (gnu_type)) == INTEGER_CST)
	  {
	    unsigned int size_cap, align_cap;

	    /* No point in promoting the alignment if this doesn't prevent
	       BLKmode access to the object, in particular block copy, as
	       this will for example disable the NRV optimization for it.
	       No point in jumping through all the hoops needed in order
	       to support BIGGEST_ALIGNMENT if we don't really have to.
	       So we cap to the smallest alignment that corresponds to
	       a known efficient memory access pattern of the target.  */
	    if (Is_Atomic (gnat_entity))
	      {
		size_cap = UINT_MAX;
		align_cap = BIGGEST_ALIGNMENT;
	      }
	    else
	      {
		size_cap = MAX_FIXED_MODE_SIZE;
		align_cap = get_mode_alignment (ptr_mode);
	      }

	    if (!tree_fits_uhwi_p (TYPE_SIZE (gnu_type))
		|| compare_tree_int (TYPE_SIZE (gnu_type), size_cap) > 0)
	      align = 0;
	    else if (compare_tree_int (TYPE_SIZE (gnu_type), align_cap) > 0)
	      align = align_cap;
	    else
	      align = ceil_pow2 (tree_to_uhwi (TYPE_SIZE (gnu_type)));

	    /* But make sure not to under-align the object.  */
	    if (align <= TYPE_ALIGN (gnu_type))
	      align = 0;

	    /* And honor the minimum valid atomic alignment, if any.  */
#ifdef MINIMUM_ATOMIC_ALIGNMENT
	    else if (align < MINIMUM_ATOMIC_ALIGNMENT)
	      align = MINIMUM_ATOMIC_ALIGNMENT;
#endif
	  }

	/* If the object is set to have atomic components, find the component
	   type and validate it.

	   ??? Note that we ignore Has_Volatile_Components on objects; it's
	   not at all clear what to do in that case.  */
	if (Has_Atomic_Components (gnat_entity))
	  {
	    tree gnu_inner = (TREE_CODE (gnu_type) == ARRAY_TYPE
			      ? TREE_TYPE (gnu_type) : gnu_type);

	    while (TREE_CODE (gnu_inner) == ARRAY_TYPE
		   && TYPE_MULTI_ARRAY_P (gnu_inner))
	      gnu_inner = TREE_TYPE (gnu_inner);

	    check_ok_for_atomic (gnu_inner, gnat_entity, true);
	  }

	/* Now check if the type of the object allows atomic access.  Note
	   that we must test the type, even if this object has size and
	   alignment to allow such access, because we will be going inside
	   the padded record to assign to the object.  We could fix this by
	   always copying via an intermediate value, but it's not clear it's
	   worth the effort.  */
	if (Is_Atomic (gnat_entity))
	  check_ok_for_atomic (gnu_type, gnat_entity, false);

	/* If this is an aliased object with an unconstrained nominal subtype,
	   make a type that includes the template.  */
	if (Is_Constr_Subt_For_UN_Aliased (Etype (gnat_entity))
	    && Is_Array_Type (Underlying_Type (Etype (gnat_entity)))
	    && !type_annotate_only)
	  {
	    tree gnu_array
	      = gnat_to_gnu_type (Base_Type (Etype (gnat_entity)));
	    gnu_type
	      = build_unc_object_type_from_ptr (TREE_TYPE (gnu_array),
						gnu_type,
						concat_name (gnu_entity_name,
							     "UNC"),
						debug_info_p);
	  }

	/* ??? If this is an object of CW type initialized to a value, try to
	   ensure that the object is sufficient aligned for this value, but
	   without pessimizing the allocation.  This is a kludge necessary
	   because we don't support dynamic alignment.  */
	if (align == 0
	    && Ekind (Etype (gnat_entity)) == E_Class_Wide_Subtype
	    && No (Renamed_Object (gnat_entity))
	    && No (Address_Clause (gnat_entity)))
	  align = get_target_system_allocator_alignment () * BITS_PER_UNIT;

#ifdef MINIMUM_ATOMIC_ALIGNMENT
	/* If the size is a constant and no alignment is specified, force
	   the alignment to be the minimum valid atomic alignment.  The
	   restriction on constant size avoids problems with variable-size
	   temporaries; if the size is variable, there's no issue with
	   atomic access.  Also don't do this for a constant, since it isn't
	   necessary and can interfere with constant replacement.  Finally,
	   do not do it for Out parameters since that creates an
	   size inconsistency with In parameters.  */
	if (align == 0
	    && MINIMUM_ATOMIC_ALIGNMENT > TYPE_ALIGN (gnu_type)
	    && !FLOAT_TYPE_P (gnu_type)
	    && !const_flag && No (Renamed_Object (gnat_entity))
	    && !imported_p && No (Address_Clause (gnat_entity))
	    && kind != E_Out_Parameter
	    && (gnu_size ? TREE_CODE (gnu_size) == INTEGER_CST
		: TREE_CODE (TYPE_SIZE (gnu_type)) == INTEGER_CST))
	  align = MINIMUM_ATOMIC_ALIGNMENT;
#endif

	/* Make a new type with the desired size and alignment, if needed.
	   But do not take into account alignment promotions to compute the
	   size of the object.  */
	gnu_object_size = gnu_size ? gnu_size : TYPE_SIZE (gnu_type);
	if (gnu_size || align > 0)
	  {
	    tree orig_type = gnu_type;

	    gnu_type = maybe_pad_type (gnu_type, gnu_size, align, gnat_entity,
				       false, false, definition, true);

	    /* If a padding record was made, declare it now since it will
	       never be declared otherwise.  This is necessary to ensure
	       that its subtrees are properly marked.  */
	    if (gnu_type != orig_type && !DECL_P (TYPE_NAME (gnu_type)))
	      create_type_decl (TYPE_NAME (gnu_type), gnu_type, true,
				debug_info_p, gnat_entity);
	  }

	/* If this is a renaming, avoid as much as possible to create a new
	   object.  However, in several cases, creating it is required.
	   This processing needs to be applied to the raw expression so
	   as to make it more likely to rename the underlying object.  */
	if (Present (Renamed_Object (gnat_entity)))
	  {
	    bool create_normal_object = false;

	    /* If the renamed object had padding, strip off the reference
	       to the inner object and reset our type.  */
	    if ((TREE_CODE (gnu_expr) == COMPONENT_REF
		 && TYPE_IS_PADDING_P (TREE_TYPE (TREE_OPERAND (gnu_expr, 0))))
		/* Strip useless conversions around the object.  */
		|| gnat_useless_type_conversion (gnu_expr))
	      {
		gnu_expr = TREE_OPERAND (gnu_expr, 0);
		gnu_type = TREE_TYPE (gnu_expr);
	      }

	    /* Or else, if the renamed object has an unconstrained type with
	       default discriminant, use the padded type.  */
	    else if (TYPE_IS_PADDING_P (TREE_TYPE (gnu_expr))
		     && TREE_TYPE (TYPE_FIELDS (TREE_TYPE (gnu_expr)))
			== gnu_type
		     && CONTAINS_PLACEHOLDER_P (TYPE_SIZE (gnu_type)))
	      gnu_type = TREE_TYPE (gnu_expr);

	    /* Case 1: If this is a constant renaming stemming from a function
	       call, treat it as a normal object whose initial value is what is
	       being renamed.  RM 3.3 says that the result of evaluating a
	       function call is a constant object.  Treat constant literals
	       the same way.  As a consequence, it can be the inner object of
	       a constant renaming.  In this case, the renaming must be fully
	       instantiated, i.e. it cannot be a mere reference to (part of) an
	       existing object.  */
	    if (const_flag)
	      {
	        tree inner_object = gnu_expr;
		while (handled_component_p (inner_object))
		  inner_object = TREE_OPERAND (inner_object, 0);
		if (TREE_CODE (inner_object) == CALL_EXPR
		    || CONSTANT_CLASS_P (inner_object))
		  create_normal_object = true;
	      }

	    /* Otherwise, see if we can proceed with a stabilized version of
	       the renamed entity or if we need to make a new object.  */
	    if (!create_normal_object)
	      {
		tree maybe_stable_expr = NULL_TREE;
		bool stable = false;

		/* Case 2: If the renaming entity need not be materialized and
		   the renamed expression is something we can stabilize, use
		   that for the renaming.  At the global level, we can only do
		   this if we know no SAVE_EXPRs need be made, because the
		   expression we return might be used in arbitrary conditional
		   branches so we must force the evaluation of the SAVE_EXPRs
		   immediately and this requires a proper function context.
		   Note that an external constant is at the global level.  */
		if (!Materialize_Entity (gnat_entity)
		    && (!((!definition && kind == E_Constant)
			  || global_bindings_p ())
			|| (staticp (gnu_expr)
			    && !TREE_SIDE_EFFECTS (gnu_expr))))
		  {
		    maybe_stable_expr
		      = gnat_stabilize_reference (gnu_expr, true, &stable);

		    if (stable)
		      {
			/* ??? No DECL_EXPR is created so we need to mark
			   the expression manually lest it is shared.  */
			if ((!definition && kind == E_Constant)
			    || global_bindings_p ())
			  MARK_VISITED (maybe_stable_expr);
			gnu_decl = maybe_stable_expr;
			save_gnu_tree (gnat_entity, gnu_decl, true);
			saved = true;
			annotate_object (gnat_entity, gnu_type, NULL_TREE,
					 false);
			/* This assertion will fail if the renamed object
			   isn't aligned enough as to make it possible to
			   honor the alignment set on the renaming.  */
			if (align)
			  {
			    unsigned int renamed_align
			      = DECL_P (gnu_decl)
				? DECL_ALIGN (gnu_decl)
				: TYPE_ALIGN (TREE_TYPE (gnu_decl));
			    gcc_assert (renamed_align >= align);
			  }
			break;
		      }

		    /* The stabilization failed.  Keep maybe_stable_expr
		       untouched here to let the pointer case below know
		       about that failure.  */
		  }

		/* Case 3: Make this into a constant pointer to the object we
		   are to rename and attach the object to the pointer if it is
		   something we can stabilize.

		   From the proper scope, attached objects will be referenced
		   directly instead of indirectly via the pointer to avoid
		   subtle aliasing problems with non-addressable entities.
		   They have to be stable because we must not evaluate the
		   variables in the expression every time the renaming is used.
		   The pointer is called a "renaming" pointer in this case.

		   In the rare cases where we cannot stabilize the renamed
		   object, we just make a "bare" pointer and the renamed
		   object will always be accessed indirectly through it.

		   Note that we need to preserve the volatility of the renamed
		   object through the indirection.  */
		if (TREE_THIS_VOLATILE (gnu_expr) && !TYPE_VOLATILE (gnu_type))
		  gnu_type
		    = change_qualified_type (gnu_type, TYPE_QUAL_VOLATILE);
		gnu_type = build_reference_type (gnu_type);
		inner_const_flag = TREE_READONLY (gnu_expr);
		const_flag = true;

		/* If the previous attempt at stabilizing failed, there is
		   no point in trying again and we reuse the result without
		   attaching it to the pointer.  In this case it will only
		   be used as the initializing expression of the pointer and
		   thus needs no special treatment with regard to multiple
		   evaluations.

		   Otherwise, try to stabilize and attach the expression to
		   the pointer if the stabilization succeeds.

		   Note that this might introduce SAVE_EXPRs and we don't
		   check whether we are at the global level or not.  This
		   is fine since we are building a pointer initializer and
		   neither the pointer nor the initializing expression can
		   be accessed before the pointer elaboration has taken
		   place in a correct program.

		   These SAVE_EXPRs will be evaluated at the right place
		   by either the evaluation of the initializer for the
		   non-global case or the elaboration code for the global
		   case, and will be attached to the elaboration procedure
		   in the latter case.  */
		if (!maybe_stable_expr)
		  {
		    maybe_stable_expr
		      = gnat_stabilize_reference (gnu_expr, true, &stable);

		    if (stable)
		      renamed_obj = maybe_stable_expr;
		  }

		if (type_annotate_only
 		    && TREE_CODE (maybe_stable_expr) == ERROR_MARK)
		  gnu_expr = NULL_TREE;
		else
		  gnu_expr
		    = build_unary_op (ADDR_EXPR, gnu_type, maybe_stable_expr);

		gnu_size = NULL_TREE;
		used_by_ref = true;
	      }
	  }

	/* Make a volatile version of this object's type if we are to make
	   the object volatile.  We also interpret 13.3(19) conservatively
	   and disallow any optimizations for such a non-constant object.  */
	if ((Treat_As_Volatile (gnat_entity)
	     || (!const_flag
		 && gnu_type != except_type_node
		 && (Is_Exported (gnat_entity)
		     || imported_p
		     || Present (Address_Clause (gnat_entity)))))
	    && !TYPE_VOLATILE (gnu_type))
	  gnu_type = change_qualified_type (gnu_type, TYPE_QUAL_VOLATILE);

	/* If we are defining an aliased object whose nominal subtype is
	   unconstrained, the object is a record that contains both the
	   template and the object.  If there is an initializer, it will
	   have already been converted to the right type, but we need to
	   create the template if there is no initializer.  */
	if (definition
	    && !gnu_expr
	    && TREE_CODE (gnu_type) == RECORD_TYPE
	    && (TYPE_CONTAINS_TEMPLATE_P (gnu_type)
	        /* Beware that padding might have been introduced above.  */
		|| (TYPE_PADDING_P (gnu_type)
		    && TREE_CODE (TREE_TYPE (TYPE_FIELDS (gnu_type)))
		       == RECORD_TYPE
		    && TYPE_CONTAINS_TEMPLATE_P
		       (TREE_TYPE (TYPE_FIELDS (gnu_type))))))
	  {
	    tree template_field
	      = TYPE_PADDING_P (gnu_type)
		? TYPE_FIELDS (TREE_TYPE (TYPE_FIELDS (gnu_type)))
		: TYPE_FIELDS (gnu_type);
	    vec<constructor_elt, va_gc> *v;
	    vec_alloc (v, 1);
	    tree t = build_template (TREE_TYPE (template_field),
				     TREE_TYPE (DECL_CHAIN (template_field)),
				     NULL_TREE);
	    CONSTRUCTOR_APPEND_ELT (v, template_field, t);
	    gnu_expr = gnat_build_constructor (gnu_type, v);
	  }

	/* Convert the expression to the type of the object except in the
	   case where the object's type is unconstrained or the object's type
	   is a padded record whose field is of self-referential size.  In
	   the former case, converting will generate unnecessary evaluations
	   of the CONSTRUCTOR to compute the size and in the latter case, we
	   want to only copy the actual data.  Also don't convert to a record
	   type with a variant part from a record type without one, to keep
	   the object simpler.  */
	if (gnu_expr
	    && TREE_CODE (gnu_type) != UNCONSTRAINED_ARRAY_TYPE
	    && !CONTAINS_PLACEHOLDER_P (TYPE_SIZE (gnu_type))
	    && !(TYPE_IS_PADDING_P (gnu_type)
		 && CONTAINS_PLACEHOLDER_P
		    (TYPE_SIZE (TREE_TYPE (TYPE_FIELDS (gnu_type)))))
	    && !(TREE_CODE (gnu_type) == RECORD_TYPE
		 && TREE_CODE (TREE_TYPE (gnu_expr)) == RECORD_TYPE
		 && get_variant_part (gnu_type) != NULL_TREE
		 && get_variant_part (TREE_TYPE (gnu_expr)) == NULL_TREE))
	  gnu_expr = convert (gnu_type, gnu_expr);

	/* If this is a pointer that doesn't have an initializing expression,
	   initialize it to NULL, unless the object is imported.  */
	if (definition
	    && (POINTER_TYPE_P (gnu_type) || TYPE_IS_FAT_POINTER_P (gnu_type))
	    && !gnu_expr
	    && !Is_Imported (gnat_entity))
	  gnu_expr = integer_zero_node;

	/* If we are defining the object and it has an Address clause, we must
	   either get the address expression from the saved GCC tree for the
	   object if it has a Freeze node, or elaborate the address expression
	   here since the front-end has guaranteed that the elaboration has no
	   effects in this case.  */
	if (definition && Present (Address_Clause (gnat_entity)))
	  {
	    Node_Id gnat_expr = Expression (Address_Clause (gnat_entity));
	    tree gnu_address
	      = present_gnu_tree (gnat_entity)
		? get_gnu_tree (gnat_entity) : gnat_to_gnu (gnat_expr);

	    save_gnu_tree (gnat_entity, NULL_TREE, false);

	    /* Ignore the size.  It's either meaningless or was handled
	       above.  */
	    gnu_size = NULL_TREE;
	    /* Convert the type of the object to a reference type that can
	       alias everything as per 13.3(19).  */
	    gnu_type
	      = build_reference_type_for_mode (gnu_type, ptr_mode, true);
	    gnu_address = convert (gnu_type, gnu_address);
	    used_by_ref = true;
	    const_flag
	      = !Is_Public (gnat_entity)
		|| compile_time_known_address_p (gnat_expr);

	    /* If this is a deferred constant, the initializer is attached to
	       the full view.  */
	    if (kind == E_Constant && Present (Full_View (gnat_entity)))
	      gnu_expr
		= gnat_to_gnu
		    (Expression (Declaration_Node (Full_View (gnat_entity))));

	    /* If we don't have an initializing expression for the underlying
	       variable, the initializing expression for the pointer is the
	       specified address.  Otherwise, we have to make a COMPOUND_EXPR
	       to assign both the address and the initial value.  */
	    if (!gnu_expr)
	      gnu_expr = gnu_address;
	    else
	      gnu_expr
		= build2 (COMPOUND_EXPR, gnu_type,
			  build_binary_op
			  (MODIFY_EXPR, NULL_TREE,
			   build_unary_op (INDIRECT_REF, NULL_TREE,
					   gnu_address),
			   gnu_expr),
			  gnu_address);
	  }

	/* If it has an address clause and we are not defining it, mark it
	   as an indirect object.  Likewise for Stdcall objects that are
	   imported.  */
	if ((!definition && Present (Address_Clause (gnat_entity)))
	    || (Is_Imported (gnat_entity)
		&& Has_Stdcall_Convention (gnat_entity)))
	  {
	    /* Convert the type of the object to a reference type that can
	       alias everything as per 13.3(19).  */
	    gnu_type
	      = build_reference_type_for_mode (gnu_type, ptr_mode, true);
	    gnu_size = NULL_TREE;

	    /* No point in taking the address of an initializing expression
	       that isn't going to be used.  */
	    gnu_expr = NULL_TREE;

	    /* If it has an address clause whose value is known at compile
	       time, make the object a CONST_DECL.  This will avoid a
	       useless dereference.  */
	    if (Present (Address_Clause (gnat_entity)))
	      {
		Node_Id gnat_address
		  = Expression (Address_Clause (gnat_entity));

		if (compile_time_known_address_p (gnat_address))
		  {
		    gnu_expr = gnat_to_gnu (gnat_address);
		    const_flag = true;
		  }
	      }

	    used_by_ref = true;
	  }

	/* If we are at top level and this object is of variable size,
	   make the actual type a hidden pointer to the real type and
	   make the initializer be a memory allocation and initialization.
	   Likewise for objects we aren't defining (presumed to be
	   external references from other packages), but there we do
	   not set up an initialization.

	   If the object's size overflows, make an allocator too, so that
	   Storage_Error gets raised.  Note that we will never free
	   such memory, so we presume it never will get allocated.  */
	if (!allocatable_size_p (TYPE_SIZE_UNIT (gnu_type),
				 global_bindings_p ()
				 || !definition
				 || static_p)
	    || (gnu_size
		&& !allocatable_size_p (convert (sizetype,
						 size_binop
						 (CEIL_DIV_EXPR, gnu_size,
						  bitsize_unit_node)),
					global_bindings_p ()
					|| !definition
					|| static_p)))
	  {
	    gnu_type = build_reference_type (gnu_type);
	    gnu_size = NULL_TREE;
	    used_by_ref = true;

	    /* In case this was a aliased object whose nominal subtype is
	       unconstrained, the pointer above will be a thin pointer and
	       build_allocator will automatically make the template.

	       If we have a template initializer only (that we made above),
	       pretend there is none and rely on what build_allocator creates
	       again anyway.  Otherwise (if we have a full initializer), get
	       the data part and feed that to build_allocator.

	       If we are elaborating a mutable object, tell build_allocator to
	       ignore a possibly simpler size from the initializer, if any, as
	       we must allocate the maximum possible size in this case.  */
	    if (definition && !imported_p)
	      {
		tree gnu_alloc_type = TREE_TYPE (gnu_type);

		if (TREE_CODE (gnu_alloc_type) == RECORD_TYPE
		    && TYPE_CONTAINS_TEMPLATE_P (gnu_alloc_type))
		  {
		    gnu_alloc_type
		      = TREE_TYPE (DECL_CHAIN (TYPE_FIELDS (gnu_alloc_type)));

		    if (TREE_CODE (gnu_expr) == CONSTRUCTOR
			&& 1 == vec_safe_length (CONSTRUCTOR_ELTS (gnu_expr)))
		      gnu_expr = 0;
		    else
		      gnu_expr
			= build_component_ref
			    (gnu_expr, NULL_TREE,
			     DECL_CHAIN (TYPE_FIELDS (TREE_TYPE (gnu_expr))),
			     false);
		  }

		if (TREE_CODE (TYPE_SIZE_UNIT (gnu_alloc_type)) == INTEGER_CST
		    && !valid_constant_size_p (TYPE_SIZE_UNIT (gnu_alloc_type)))
		  post_error ("?`Storage_Error` will be raised at run time!",
			      gnat_entity);

		gnu_expr
		  = build_allocator (gnu_alloc_type, gnu_expr, gnu_type,
				     Empty, Empty, gnat_entity, mutable_p);
		const_flag = true;
	      }
	    else
	      {
		gnu_expr = NULL_TREE;
		const_flag = false;
	      }
	  }

	/* If this object would go into the stack and has an alignment larger
	   than the largest stack alignment the back-end can honor, resort to
	   a variable of "aligning type".  */
	if (!global_bindings_p () && !static_p && definition
	    && !imported_p && TYPE_ALIGN (gnu_type) > BIGGEST_ALIGNMENT)
	  {
	    /* Create the new variable.  No need for extra room before the
	       aligned field as this is in automatic storage.  */
	    tree gnu_new_type
	      = make_aligning_type (gnu_type, TYPE_ALIGN (gnu_type),
				    TYPE_SIZE_UNIT (gnu_type),
				    BIGGEST_ALIGNMENT, 0, gnat_entity);
	    tree gnu_new_var
	      = create_var_decl (create_concat_name (gnat_entity, "ALIGN"),
				 NULL_TREE, gnu_new_type, NULL_TREE, false,
				 false, false, false, NULL, gnat_entity);

	    /* Initialize the aligned field if we have an initializer.  */
	    if (gnu_expr)
	      add_stmt_with_node
		(build_binary_op (MODIFY_EXPR, NULL_TREE,
				  build_component_ref
				  (gnu_new_var, NULL_TREE,
				   TYPE_FIELDS (gnu_new_type), false),
				  gnu_expr),
		 gnat_entity);

	    /* And setup this entity as a reference to the aligned field.  */
	    gnu_type = build_reference_type (gnu_type);
	    gnu_expr
	      = build_unary_op
		(ADDR_EXPR, gnu_type,
		 build_component_ref (gnu_new_var, NULL_TREE,
				      TYPE_FIELDS (gnu_new_type), false));

	    gnu_size = NULL_TREE;
	    used_by_ref = true;
	    const_flag = true;
	  }

	/* If this is an aliased object with an unconstrained nominal subtype,
	   we make its type a thin reference, i.e. the reference counterpart
	   of a thin pointer, so that it points to the array part.  This is
	   aimed at making it easier for the debugger to decode the object.
	   Note that we have to do that this late because of the couple of
	   allocation adjustments that might be made just above.  */
	if (Is_Constr_Subt_For_UN_Aliased (Etype (gnat_entity))
	    && Is_Array_Type (Underlying_Type (Etype (gnat_entity)))
	    && !type_annotate_only)
	  {
	    tree gnu_array
	      = gnat_to_gnu_type (Base_Type (Etype (gnat_entity)));

	    /* In case the object with the template has already been allocated
	       just above, we have nothing to do here.  */
	    if (!TYPE_IS_THIN_POINTER_P (gnu_type))
	      {
		tree gnu_unc_var
		   = create_var_decl (concat_name (gnu_entity_name, "UNC"),
				      NULL_TREE, gnu_type, gnu_expr,
				      const_flag, Is_Public (gnat_entity),
				      imported_p || !definition, static_p,
				      NULL, gnat_entity);
		gnu_expr
		  = build_unary_op (ADDR_EXPR, NULL_TREE, gnu_unc_var);
		TREE_CONSTANT (gnu_expr) = 1;

		gnu_size = NULL_TREE;
		used_by_ref = true;
		const_flag = true;
	      }

	    gnu_type
	      = build_reference_type (TYPE_OBJECT_RECORD_TYPE (gnu_array));
	  }

	if (const_flag)
	  gnu_type = change_qualified_type (gnu_type, TYPE_QUAL_CONST);

	/* Convert the expression to the type of the object except in the
	   case where the object's type is unconstrained or the object's type
	   is a padded record whose field is of self-referential size.  In
	   the former case, converting will generate unnecessary evaluations
	   of the CONSTRUCTOR to compute the size and in the latter case, we
	   want to only copy the actual data.  Also don't convert to a record
	   type with a variant part from a record type without one, to keep
	   the object simpler.  */
	if (gnu_expr
	    && TREE_CODE (gnu_type) != UNCONSTRAINED_ARRAY_TYPE
	    && !CONTAINS_PLACEHOLDER_P (TYPE_SIZE (gnu_type))
	    && !(TYPE_IS_PADDING_P (gnu_type)
		 && CONTAINS_PLACEHOLDER_P
		    (TYPE_SIZE (TREE_TYPE (TYPE_FIELDS (gnu_type)))))
	    && !(TREE_CODE (gnu_type) == RECORD_TYPE
		 && TREE_CODE (TREE_TYPE (gnu_expr)) == RECORD_TYPE
		 && get_variant_part (gnu_type) != NULL_TREE
		 && get_variant_part (TREE_TYPE (gnu_expr)) == NULL_TREE))
	  gnu_expr = convert (gnu_type, gnu_expr);

	/* If this name is external or a name was specified, use it, but don't
	   use the Interface_Name with an address clause (see cd30005).  */
	if ((Present (Interface_Name (gnat_entity))
	     && No (Address_Clause (gnat_entity)))
	    || (Is_Public (gnat_entity)
		&& (!Is_Imported (gnat_entity) || Is_Exported (gnat_entity))))
	  gnu_ext_name = create_concat_name (gnat_entity, NULL);

	/* If this is an aggregate constant initialized to a constant, force it
	   to be statically allocated.  This saves an initialization copy.  */
	if (!static_p
	    && const_flag
	    && gnu_expr && TREE_CONSTANT (gnu_expr)
	    && AGGREGATE_TYPE_P (gnu_type)
	    && tree_fits_uhwi_p (TYPE_SIZE_UNIT (gnu_type))
	    && !(TYPE_IS_PADDING_P (gnu_type)
		 && !tree_fits_uhwi_p (TYPE_SIZE_UNIT
				       (TREE_TYPE (TYPE_FIELDS (gnu_type))))))
	  static_p = true;

	/* Deal with a pragma Linker_Section on a constant or variable.  */
	if ((kind == E_Constant || kind == E_Variable)
	    && Present (Linker_Section_Pragma (gnat_entity)))
	  prepend_one_attribute_pragma (&attr_list,
					Linker_Section_Pragma (gnat_entity));

	/* Now create the variable or the constant and set various flags.  */
	gnu_decl
	  = create_var_decl_1 (gnu_entity_name, gnu_ext_name, gnu_type,
			       gnu_expr, const_flag, Is_Public (gnat_entity),
			       imported_p || !definition, static_p,
			       !renamed_obj, attr_list, gnat_entity);
	DECL_BY_REF_P (gnu_decl) = used_by_ref;
	DECL_POINTS_TO_READONLY_P (gnu_decl) = used_by_ref && inner_const_flag;
	DECL_CAN_NEVER_BE_NULL_P (gnu_decl) = Can_Never_Be_Null (gnat_entity);

	/* If we are defining an Out parameter and optimization isn't enabled,
	   create a fake PARM_DECL for debugging purposes and make it point to
	   the VAR_DECL.  Suppress debug info for the latter but make sure it
	   will live in memory so that it can be accessed from within the
	   debugger through the PARM_DECL.  */
	if (kind == E_Out_Parameter
	    && definition
	    && debug_info_p
	    && !optimize
	    && !flag_generate_lto)
	  {
	    tree param = create_param_decl (gnu_entity_name, gnu_type, false);
	    gnat_pushdecl (param, gnat_entity);
	    SET_DECL_VALUE_EXPR (param, gnu_decl);
	    DECL_HAS_VALUE_EXPR_P (param) = 1;
	    DECL_IGNORED_P (gnu_decl) = 1;
	    TREE_ADDRESSABLE (gnu_decl) = 1;
	  }

	/* If this is a loop parameter, set the corresponding flag.  */
	else if (kind == E_Loop_Parameter)
	  DECL_LOOP_PARM_P (gnu_decl) = 1;

	/* If this is a renaming pointer, attach the renamed object to it and
	   register it if we are at the global level.  Note that an external
	   constant is at the global level.  */
	if (renamed_obj)
	  {
	    SET_DECL_RENAMED_OBJECT (gnu_decl, renamed_obj);
	    if ((!definition && kind == E_Constant) || global_bindings_p ())
	      {
		DECL_RENAMING_GLOBAL_P (gnu_decl) = 1;
		record_global_renaming_pointer (gnu_decl);
	      }
	  }

	/* If this is a constant and we are defining it or it generates a real
	   symbol at the object level and we are referencing it, we may want
	   or need to have a true variable to represent it:
	     - if optimization isn't enabled, for debugging purposes,
	     - if the constant is public and not overlaid on something else,
	     - if its address is taken,
	     - if either itself or its type is aliased.  */
	if (TREE_CODE (gnu_decl) == CONST_DECL
	    && (definition || Sloc (gnat_entity) > Standard_Location)
	    && ((!optimize && debug_info_p)
		|| (Is_Public (gnat_entity)
		    && No (Address_Clause (gnat_entity)))
		|| Address_Taken (gnat_entity)
		|| Is_Aliased (gnat_entity)
		|| Is_Aliased (Etype (gnat_entity))))
	  {
	    tree gnu_corr_var
	      = create_true_var_decl (gnu_entity_name, gnu_ext_name, gnu_type,
				      gnu_expr, true, Is_Public (gnat_entity),
				      !definition, static_p, attr_list,
				      gnat_entity);

	    SET_DECL_CONST_CORRESPONDING_VAR (gnu_decl, gnu_corr_var);

	    /* As debugging information will be generated for the variable,
	       do not generate debugging information for the constant.  */
	    if (debug_info_p)
	      DECL_IGNORED_P (gnu_decl) = 1;
	    else
	      DECL_IGNORED_P (gnu_corr_var) = 1;
	  }

	/* If this is a constant, even if we don't need a true variable, we
	   may need to avoid returning the initializer in every case.  That
	   can happen for the address of a (constant) constructor because,
	   upon dereferencing it, the constructor will be reinjected in the
	   tree, which may not be valid in every case; see lvalue_required_p
	   for more details.  */
	if (TREE_CODE (gnu_decl) == CONST_DECL)
	  DECL_CONST_ADDRESS_P (gnu_decl) = constructor_address_p (gnu_expr);

	/* If this object is declared in a block that contains a block with an
	   exception handler, and we aren't using the GCC exception mechanism,
	   we must force this variable in memory in order to avoid an invalid
	   optimization.  */
	if (Exception_Mechanism != Back_End_Exceptions
	    && Has_Nested_Block_With_Handler (Scope (gnat_entity)))
	  TREE_ADDRESSABLE (gnu_decl) = 1;

	/* If this is a local variable with non-BLKmode and aggregate type,
	   and optimization isn't enabled, then force it in memory so that
	   a register won't be allocated to it with possible subparts left
	   uninitialized and reaching the register allocator.  */
	else if (TREE_CODE (gnu_decl) == VAR_DECL
		 && !DECL_EXTERNAL (gnu_decl)
		 && !TREE_STATIC (gnu_decl)
		 && DECL_MODE (gnu_decl) != BLKmode
		 && AGGREGATE_TYPE_P (TREE_TYPE (gnu_decl))
		 && !TYPE_IS_FAT_POINTER_P (TREE_TYPE (gnu_decl))
		 && !optimize)
	  TREE_ADDRESSABLE (gnu_decl) = 1;

	/* If we are defining an object with variable size or an object with
	   fixed size that will be dynamically allocated, and we are using the
	   setjmp/longjmp exception mechanism, update the setjmp buffer.  */
	if (definition
	    && Exception_Mechanism == Setjmp_Longjmp
	    && get_block_jmpbuf_decl ()
	    && DECL_SIZE_UNIT (gnu_decl)
	    && (TREE_CODE (DECL_SIZE_UNIT (gnu_decl)) != INTEGER_CST
		|| (flag_stack_check == GENERIC_STACK_CHECK
		    && compare_tree_int (DECL_SIZE_UNIT (gnu_decl),
					 STACK_CHECK_MAX_VAR_SIZE) > 0)))
	  add_stmt_with_node (build_call_n_expr
			      (update_setjmp_buf_decl, 1,
			       build_unary_op (ADDR_EXPR, NULL_TREE,
					       get_block_jmpbuf_decl ())),
			      gnat_entity);

	/* Back-annotate Esize and Alignment of the object if not already
	   known.  Note that we pick the values of the type, not those of
	   the object, to shield ourselves from low-level platform-dependent
	   adjustments like alignment promotion.  This is both consistent with
	   all the treatment above, where alignment and size are set on the
	   type of the object and not on the object directly, and makes it
	   possible to support all confirming representation clauses.  */
	annotate_object (gnat_entity, TREE_TYPE (gnu_decl), gnu_object_size,
			 used_by_ref);
      }
      break;

    case E_Void:
      /* Return a TYPE_DECL for "void" that we previously made.  */
      gnu_decl = TYPE_NAME (void_type_node);
      break;

    case E_Enumeration_Type:
      /* A special case: for the types Character and Wide_Character in
	 Standard, we do not list all the literals.  So if the literals
	 are not specified, make this an unsigned integer type.  */
      if (No (First_Literal (gnat_entity)))
	{
	  gnu_type = make_unsigned_type (esize);
	  TYPE_NAME (gnu_type) = gnu_entity_name;

	  /* Set TYPE_STRING_FLAG for Character and Wide_Character types.
	     This is needed by the DWARF-2 back-end to distinguish between
	     unsigned integer types and character types.  */
	  TYPE_STRING_FLAG (gnu_type) = 1;
	}
      else
	{
	  /* We have a list of enumeral constants in First_Literal.  We make a
	     CONST_DECL for each one and build into GNU_LITERAL_LIST the list
	     to be placed into TYPE_FIELDS.  Each node is itself a TREE_LIST
	     whose TREE_VALUE is the literal name and whose TREE_PURPOSE is the
	     value of the literal.  But when we have a regular boolean type, we
	     simplify this a little by using a BOOLEAN_TYPE.  */
	  const bool is_boolean = Is_Boolean_Type (gnat_entity)
				  && !Has_Non_Standard_Rep (gnat_entity);
	  const bool is_unsigned = Is_Unsigned_Type (gnat_entity);
	  tree gnu_list = NULL_TREE;
	  Entity_Id gnat_literal;

	  gnu_type = make_node (is_boolean ? BOOLEAN_TYPE : ENUMERAL_TYPE);
	  TYPE_PRECISION (gnu_type) = esize;
	  TYPE_UNSIGNED (gnu_type) = is_unsigned;
	  set_min_and_max_values_for_integral_type (gnu_type, esize,
						    TYPE_SIGN (gnu_type));
	  process_attributes (&gnu_type, &attr_list, true, gnat_entity);
	  layout_type (gnu_type);

	  for (gnat_literal = First_Literal (gnat_entity);
	       Present (gnat_literal);
	       gnat_literal = Next_Literal (gnat_literal))
	    {
	      tree gnu_value
		= UI_To_gnu (Enumeration_Rep (gnat_literal), gnu_type);
	      tree gnu_literal
		= create_var_decl (get_entity_name (gnat_literal), NULL_TREE,
				   gnu_type, gnu_value, true, false, false,
				   false, NULL, gnat_literal);
	      /* Do not generate debug info for individual enumerators.  */
	      DECL_IGNORED_P (gnu_literal) = 1;
	      save_gnu_tree (gnat_literal, gnu_literal, false);
	      gnu_list
	        = tree_cons (DECL_NAME (gnu_literal), gnu_value, gnu_list);
	    }

	  if (!is_boolean)
	    TYPE_VALUES (gnu_type) = nreverse (gnu_list);

	  /* Note that the bounds are updated at the end of this function
	     to avoid an infinite recursion since they refer to the type.  */
	  goto discrete_type;
	}
      break;

    case E_Signed_Integer_Type:
    case E_Ordinary_Fixed_Point_Type:
    case E_Decimal_Fixed_Point_Type:
      /* For integer types, just make a signed type the appropriate number
	 of bits.  */
      gnu_type = make_signed_type (esize);
      goto discrete_type;

    case E_Modular_Integer_Type:
      {
	/* For modular types, make the unsigned type of the proper number
	   of bits and then set up the modulus, if required.  */
	tree gnu_modulus, gnu_high = NULL_TREE;

	/* Packed Array Impl. Types are supposed to be subtypes only.  */
	gcc_assert (!Is_Packed_Array_Impl_Type (gnat_entity));

	gnu_type = make_unsigned_type (esize);

	/* Get the modulus in this type.  If it overflows, assume it is because
	   it is equal to 2**Esize.  Note that there is no overflow checking
	   done on unsigned type, so we detect the overflow by looking for
	   a modulus of zero, which is otherwise invalid.  */
	gnu_modulus = UI_To_gnu (Modulus (gnat_entity), gnu_type);

	if (!integer_zerop (gnu_modulus))
	  {
	    TYPE_MODULAR_P (gnu_type) = 1;
	    SET_TYPE_MODULUS (gnu_type, gnu_modulus);
	    gnu_high = fold_build2 (MINUS_EXPR, gnu_type, gnu_modulus,
				    convert (gnu_type, integer_one_node));
	  }

	/* If the upper bound is not maximal, make an extra subtype.  */
	if (gnu_high
	    && !tree_int_cst_equal (gnu_high, TYPE_MAX_VALUE (gnu_type)))
	  {
	    tree gnu_subtype = make_unsigned_type (esize);
	    SET_TYPE_RM_MAX_VALUE (gnu_subtype, gnu_high);
	    TREE_TYPE (gnu_subtype) = gnu_type;
	    TYPE_EXTRA_SUBTYPE_P (gnu_subtype) = 1;
	    TYPE_NAME (gnu_type) = create_concat_name (gnat_entity, "UMT");
	    gnu_type = gnu_subtype;
	  }
      }
      goto discrete_type;

    case E_Signed_Integer_Subtype:
    case E_Enumeration_Subtype:
    case E_Modular_Integer_Subtype:
    case E_Ordinary_Fixed_Point_Subtype:
    case E_Decimal_Fixed_Point_Subtype:

      /* For integral subtypes, we make a new INTEGER_TYPE.  Note that we do
	 not want to call create_range_type since we would like each subtype
	 node to be distinct.  ??? Historically this was in preparation for
	 when memory aliasing is implemented, but that's obsolete now given
	 the call to relate_alias_sets below.

	 The TREE_TYPE field of the INTEGER_TYPE points to the base type;
	 this fact is used by the arithmetic conversion functions.

	 We elaborate the Ancestor_Subtype if it is not in the current unit
	 and one of our bounds is non-static.  We do this to ensure consistent
	 naming in the case where several subtypes share the same bounds, by
	 elaborating the first such subtype first, thus using its name.  */

      if (!definition
	  && Present (Ancestor_Subtype (gnat_entity))
	  && !In_Extended_Main_Code_Unit (Ancestor_Subtype (gnat_entity))
	  && (!Compile_Time_Known_Value (Type_Low_Bound (gnat_entity))
	      || !Compile_Time_Known_Value (Type_High_Bound (gnat_entity))))
	gnat_to_gnu_entity (Ancestor_Subtype (gnat_entity), gnu_expr, 0);

      /* Set the precision to the Esize except for bit-packed arrays.  */
      if (Is_Packed_Array_Impl_Type (gnat_entity)
	  && Is_Bit_Packed_Array (Original_Array_Type (gnat_entity)))
	esize = UI_To_Int (RM_Size (gnat_entity));

      /* This should be an unsigned type if the base type is unsigned or
	 if the lower bound is constant and non-negative or if the type
	 is biased.  */
      if (Is_Unsigned_Type (Etype (gnat_entity))
	  || Is_Unsigned_Type (gnat_entity)
	  || Has_Biased_Representation (gnat_entity))
	gnu_type = make_unsigned_type (esize);
      else
	gnu_type = make_signed_type (esize);
      TREE_TYPE (gnu_type) = get_unpadded_type (Etype (gnat_entity));

      SET_TYPE_RM_MIN_VALUE
	(gnu_type, elaborate_expression (Type_Low_Bound (gnat_entity),
					 gnat_entity, get_identifier ("L"),
					 definition, true,
					 Needs_Debug_Info (gnat_entity)));

      SET_TYPE_RM_MAX_VALUE
	(gnu_type, elaborate_expression (Type_High_Bound (gnat_entity),
					 gnat_entity, get_identifier ("U"),
					 definition, true,
					 Needs_Debug_Info (gnat_entity)));

      TYPE_BIASED_REPRESENTATION_P (gnu_type)
	= Has_Biased_Representation (gnat_entity);

      /* Inherit our alias set from what we're a subtype of.  Subtypes
	 are not different types and a pointer can designate any instance
	 within a subtype hierarchy.  */
      relate_alias_sets (gnu_type, TREE_TYPE (gnu_type), ALIAS_SET_COPY);

      /* One of the above calls might have caused us to be elaborated,
	 so don't blow up if so.  */
      if (present_gnu_tree (gnat_entity))
	{
	  maybe_present = true;
	  break;
	}

      /* Attach the TYPE_STUB_DECL in case we have a parallel type.  */
      TYPE_STUB_DECL (gnu_type)
	= create_type_stub_decl (gnu_entity_name, gnu_type);

      /* For a packed array, make the original array type a parallel type.  */
      if (debug_info_p && Is_Packed_Array_Impl_Type (gnat_entity))
	add_parallel_type_for_packed_array (gnu_type, gnat_entity);

    discrete_type:

      /* We have to handle clauses that under-align the type specially.  */
      if ((Present (Alignment_Clause (gnat_entity))
	   || (Is_Packed_Array_Impl_Type (gnat_entity)
	       && Present
		  (Alignment_Clause (Original_Array_Type (gnat_entity)))))
	  && UI_Is_In_Int_Range (Alignment (gnat_entity)))
	{
	  align = UI_To_Int (Alignment (gnat_entity)) * BITS_PER_UNIT;
	  if (align >= TYPE_ALIGN (gnu_type))
	    align = 0;
	}

      /* If the type we are dealing with represents a bit-packed array,
	 we need to have the bits left justified on big-endian targets
	 and right justified on little-endian targets.  We also need to
	 ensure that when the value is read (e.g. for comparison of two
	 such values), we only get the good bits, since the unused bits
	 are uninitialized.  Both goals are accomplished by wrapping up
	 the modular type in an enclosing record type.  */
      if (Is_Packed_Array_Impl_Type (gnat_entity)
	  && Is_Bit_Packed_Array (Original_Array_Type (gnat_entity)))
	{
	  tree gnu_field_type, gnu_field;

	  /* Set the RM size before wrapping up the original type.  */
	  SET_TYPE_RM_SIZE (gnu_type,
			    UI_To_gnu (RM_Size (gnat_entity), bitsizetype));
	  TYPE_PACKED_ARRAY_TYPE_P (gnu_type) = 1;

	  /* Create a stripped-down declaration, mainly for debugging.  */
	  create_type_decl (gnu_entity_name, gnu_type, true, debug_info_p,
			    gnat_entity);

	  /* Now save it and build the enclosing record type.  */
	  gnu_field_type = gnu_type;

	  gnu_type = make_node (RECORD_TYPE);
	  TYPE_NAME (gnu_type) = create_concat_name (gnat_entity, "JM");
	  TYPE_PACKED (gnu_type) = 1;
	  TYPE_SIZE (gnu_type) = TYPE_SIZE (gnu_field_type);
	  TYPE_SIZE_UNIT (gnu_type) = TYPE_SIZE_UNIT (gnu_field_type);
	  SET_TYPE_ADA_SIZE (gnu_type, TYPE_RM_SIZE (gnu_field_type));

	  /* Propagate the alignment of the modular type to the record type,
	     unless there is an alignment clause that under-aligns the type.
	     This means that bit-packed arrays are given "ceil" alignment for
	     their size by default, which may seem counter-intuitive but makes
	     it possible to overlay them on modular types easily.  */
	  TYPE_ALIGN (gnu_type)
	    = align > 0 ? align : TYPE_ALIGN (gnu_field_type);

	  /* Propagate the reverse storage order flag to the record type so
	     that the required byte swapping is performed when retrieving the
	     enclosed modular value.  */
	  TYPE_REVERSE_STORAGE_ORDER (gnu_type)
	    = Reverse_Storage_Order (Original_Array_Type (gnat_entity));

	  relate_alias_sets (gnu_type, gnu_field_type, ALIAS_SET_COPY);

	  /* Don't declare the field as addressable since we won't be taking
	     its address and this would prevent create_field_decl from making
	     a bitfield.  */
	  gnu_field
	    = create_field_decl (get_identifier ("OBJECT"), gnu_field_type,
				 gnu_type, NULL_TREE, bitsize_zero_node, 1, 0);

	  /* Do not emit debug info until after the parallel type is added.  */
	  finish_record_type (gnu_type, gnu_field, 2, false);
	  compute_record_mode (gnu_type);
	  TYPE_JUSTIFIED_MODULAR_P (gnu_type) = 1;

	  if (debug_info_p)
	    {
	      /* Make the original array type a parallel type.  */
	      add_parallel_type_for_packed_array (gnu_type, gnat_entity);

	      rest_of_record_type_compilation (gnu_type);
	    }
	}

      /* If the type we are dealing with has got a smaller alignment than the
	 natural one, we need to wrap it up in a record type and misalign the
	 latter; we reuse the padding machinery for this purpose.  Note that,
	 even if the record type is marked as packed because of misalignment,
	 we don't pack the field so as to give it the size of the type.  */
      else if (align > 0)
	{
	  tree gnu_field_type, gnu_field;

	  /* Set the RM size before wrapping up the type.  */
	  SET_TYPE_RM_SIZE (gnu_type,
			    UI_To_gnu (RM_Size (gnat_entity), bitsizetype));

	  /* Create a stripped-down declaration, mainly for debugging.  */
	  create_type_decl (gnu_entity_name, gnu_type, true, debug_info_p,
			    gnat_entity);

	  /* Now save it and build the enclosing record type.  */
	  gnu_field_type = gnu_type;

	  gnu_type = make_node (RECORD_TYPE);
	  TYPE_NAME (gnu_type) = create_concat_name (gnat_entity, "PAD");
	  TYPE_PACKED (gnu_type) = 1;
	  TYPE_SIZE (gnu_type) = TYPE_SIZE (gnu_field_type);
	  TYPE_SIZE_UNIT (gnu_type) = TYPE_SIZE_UNIT (gnu_field_type);
	  SET_TYPE_ADA_SIZE (gnu_type, TYPE_RM_SIZE (gnu_field_type));
	  TYPE_ALIGN (gnu_type) = align;
	  relate_alias_sets (gnu_type, gnu_field_type, ALIAS_SET_COPY);

	  /* Don't declare the field as addressable since we won't be taking
	     its address and this would prevent create_field_decl from making
	     a bitfield.  */
	  gnu_field
	    = create_field_decl (get_identifier ("F"), gnu_field_type,
				 gnu_type, TYPE_SIZE (gnu_field_type),
				 bitsize_zero_node, 0, 0);

	  finish_record_type (gnu_type, gnu_field, 2, debug_info_p);
	  compute_record_mode (gnu_type);
	  TYPE_PADDING_P (gnu_type) = 1;
	}

      break;

    case E_Floating_Point_Type:
      /* The type of the Low and High bounds can be our type if this is
	 a type from Standard, so set them at the end of the function.  */
      gnu_type = make_node (REAL_TYPE);
      TYPE_PRECISION (gnu_type) = fp_size_to_prec (esize);
      layout_type (gnu_type);
      break;

    case E_Floating_Point_Subtype:
      /* See the E_Signed_Integer_Subtype case for the rationale.  */
      if (!definition
	  && Present (Ancestor_Subtype (gnat_entity))
	  && !In_Extended_Main_Code_Unit (Ancestor_Subtype (gnat_entity))
	  && (!Compile_Time_Known_Value (Type_Low_Bound (gnat_entity))
	      || !Compile_Time_Known_Value (Type_High_Bound (gnat_entity))))
	gnat_to_gnu_entity (Ancestor_Subtype (gnat_entity), gnu_expr, 0);

      gnu_type = make_node (REAL_TYPE);
      TREE_TYPE (gnu_type) = get_unpadded_type (Etype (gnat_entity));
      TYPE_PRECISION (gnu_type) = fp_size_to_prec (esize);
      TYPE_GCC_MIN_VALUE (gnu_type)
	= TYPE_GCC_MIN_VALUE (TREE_TYPE (gnu_type));
      TYPE_GCC_MAX_VALUE (gnu_type)
	= TYPE_GCC_MAX_VALUE (TREE_TYPE (gnu_type));
      layout_type (gnu_type);

      SET_TYPE_RM_MIN_VALUE
	(gnu_type, elaborate_expression (Type_Low_Bound (gnat_entity),
					 gnat_entity, get_identifier ("L"),
					 definition, true,
					 Needs_Debug_Info (gnat_entity)));

      SET_TYPE_RM_MAX_VALUE
	(gnu_type, elaborate_expression (Type_High_Bound (gnat_entity),
					 gnat_entity, get_identifier ("U"),
					 definition, true,
					 Needs_Debug_Info (gnat_entity)));

      /* Inherit our alias set from what we're a subtype of, as for
	 integer subtypes.  */
      relate_alias_sets (gnu_type, TREE_TYPE (gnu_type), ALIAS_SET_COPY);

      /* One of the above calls might have caused us to be elaborated,
	 so don't blow up if so.  */
      maybe_present = true;
      break;

      /* Array Types and Subtypes

	 Unconstrained array types are represented by E_Array_Type and
	 constrained array types are represented by E_Array_Subtype.  There
	 are no actual objects of an unconstrained array type; all we have
	 are pointers to that type.

	 The following fields are defined on array types and subtypes:

		Component_Type     Component type of the array.
		Number_Dimensions  Number of dimensions (an int).
		First_Index	   Type of first index.  */

    case E_Array_Type:
      {
	const bool convention_fortran_p
	  = (Convention (gnat_entity) == Convention_Fortran);
	const int ndim = Number_Dimensions (gnat_entity);
	tree gnu_template_type;
	tree gnu_ptr_template;
	tree gnu_template_reference, gnu_template_fields, gnu_fat_type;
	tree *gnu_index_types = XALLOCAVEC (tree, ndim);
	tree *gnu_temp_fields = XALLOCAVEC (tree, ndim);
	tree gnu_max_size = size_one_node, gnu_max_size_unit, tem, t;
	Entity_Id gnat_index, gnat_name;
	int index;
	tree comp_type;

	/* Create the type for the component now, as it simplifies breaking
	   type reference loops.  */
	comp_type
	  = gnat_to_gnu_component_type (gnat_entity, definition, debug_info_p);
	if (present_gnu_tree (gnat_entity))
	  {
	    /* As a side effect, the type may have been translated.  */
	    maybe_present = true;
	    break;
	  }

	/* We complete an existing dummy fat pointer type in place.  This both
	   avoids further complex adjustments in update_pointer_to and yields
	   better debugging information in DWARF by leveraging the support for
	   incomplete declarations of "tagged" types in the DWARF back-end.  */
	gnu_type = get_dummy_type (gnat_entity);
	if (gnu_type && TYPE_POINTER_TO (gnu_type))
	  {
	    gnu_fat_type = TYPE_MAIN_VARIANT (TYPE_POINTER_TO (gnu_type));
	    TYPE_NAME (gnu_fat_type) = NULL_TREE;
	    /* Save the contents of the dummy type for update_pointer_to.  */
	    TYPE_POINTER_TO (gnu_type) = copy_type (gnu_fat_type);
	    gnu_ptr_template =
	      TREE_TYPE (TREE_CHAIN (TYPE_FIELDS (gnu_fat_type)));
	    gnu_template_type = TREE_TYPE (gnu_ptr_template);
	  }
	else
	  {
	    gnu_fat_type = make_node (RECORD_TYPE);
	    gnu_template_type = make_node (RECORD_TYPE);
	    gnu_ptr_template = build_pointer_type (gnu_template_type);
	  }

	/* Make a node for the array.  If we are not defining the array
	   suppress expanding incomplete types.  */
	gnu_type = make_node (UNCONSTRAINED_ARRAY_TYPE);

	if (!definition)
	  {
	    defer_incomplete_level++;
	    this_deferred = true;
	  }

	/* Build the fat pointer type.  Use a "void *" object instead of
	   a pointer to the array type since we don't have the array type
	   yet (it will reference the fat pointer via the bounds).  */
	tem
	  = create_field_decl (get_identifier ("P_ARRAY"), ptr_void_type_node,
			       gnu_fat_type, NULL_TREE, NULL_TREE, 0, 0);
	DECL_CHAIN (tem)
	  = create_field_decl (get_identifier ("P_BOUNDS"), gnu_ptr_template,
			       gnu_fat_type, NULL_TREE, NULL_TREE, 0, 0);

	if (COMPLETE_TYPE_P (gnu_fat_type))
	  {
	    /* We are going to lay it out again so reset the alias set.  */
	    alias_set_type alias_set = TYPE_ALIAS_SET (gnu_fat_type);
	    TYPE_ALIAS_SET (gnu_fat_type) = -1;
	    finish_fat_pointer_type (gnu_fat_type, tem);
	    TYPE_ALIAS_SET (gnu_fat_type) = alias_set;
	    for (t = gnu_fat_type; t; t = TYPE_NEXT_VARIANT (t))
	      {
		TYPE_FIELDS (t) = tem;
		SET_TYPE_UNCONSTRAINED_ARRAY (t, gnu_type);
	      }
	  }
	else
	  {
	    finish_fat_pointer_type (gnu_fat_type, tem);
	    SET_TYPE_UNCONSTRAINED_ARRAY (gnu_fat_type, gnu_type);
	  }

	/* Build a reference to the template from a PLACEHOLDER_EXPR that
	   is the fat pointer.  This will be used to access the individual
	   fields once we build them.  */
	tem = build3 (COMPONENT_REF, gnu_ptr_template,
		      build0 (PLACEHOLDER_EXPR, gnu_fat_type),
		      DECL_CHAIN (TYPE_FIELDS (gnu_fat_type)), NULL_TREE);
	gnu_template_reference
	  = build_unary_op (INDIRECT_REF, gnu_template_type, tem);
	TREE_READONLY (gnu_template_reference) = 1;
	TREE_THIS_NOTRAP (gnu_template_reference) = 1;

	/* Now create the GCC type for each index and add the fields for that
	   index to the template.  */
	for (index = (convention_fortran_p ? ndim - 1 : 0),
	     gnat_index = First_Index (gnat_entity);
	     0 <= index && index < ndim;
	     index += (convention_fortran_p ? - 1 : 1),
	     gnat_index = Next_Index (gnat_index))
	  {
	    char field_name[16];
	    tree gnu_index_base_type
	      = get_unpadded_type (Base_Type (Etype (gnat_index)));
	    tree gnu_lb_field, gnu_hb_field, gnu_orig_min, gnu_orig_max;
	    tree gnu_min, gnu_max, gnu_high;

	    /* Make the FIELD_DECLs for the low and high bounds of this
	       type and then make extractions of these fields from the
	       template.  */
	    sprintf (field_name, "LB%d", index);
	    gnu_lb_field = create_field_decl (get_identifier (field_name),
					      gnu_index_base_type,
					      gnu_template_type, NULL_TREE,
					      NULL_TREE, 0, 0);
	    Sloc_to_locus (Sloc (gnat_entity),
			   &DECL_SOURCE_LOCATION (gnu_lb_field));

	    field_name[0] = 'U';
	    gnu_hb_field = create_field_decl (get_identifier (field_name),
					      gnu_index_base_type,
					      gnu_template_type, NULL_TREE,
					      NULL_TREE, 0, 0);
	    Sloc_to_locus (Sloc (gnat_entity),
			   &DECL_SOURCE_LOCATION (gnu_hb_field));

	    gnu_temp_fields[index] = chainon (gnu_lb_field, gnu_hb_field);

	    /* We can't use build_component_ref here since the template type
	       isn't complete yet.  */
	    gnu_orig_min = build3 (COMPONENT_REF, gnu_index_base_type,
				   gnu_template_reference, gnu_lb_field,
				   NULL_TREE);
	    gnu_orig_max = build3 (COMPONENT_REF, gnu_index_base_type,
				   gnu_template_reference, gnu_hb_field,
				   NULL_TREE);
	    TREE_READONLY (gnu_orig_min) = TREE_READONLY (gnu_orig_max) = 1;

	    gnu_min = convert (sizetype, gnu_orig_min);
	    gnu_max = convert (sizetype, gnu_orig_max);

	    /* Compute the size of this dimension.  See the E_Array_Subtype
	       case below for the rationale.  */
	    gnu_high
	      = build3 (COND_EXPR, sizetype,
			build2 (GE_EXPR, boolean_type_node,
				gnu_orig_max, gnu_orig_min),
			gnu_max,
			size_binop (MINUS_EXPR, gnu_min, size_one_node));

	    /* Make a range type with the new range in the Ada base type.
	       Then make an index type with the size range in sizetype.  */
	    gnu_index_types[index]
	      = create_index_type (gnu_min, gnu_high,
				   create_range_type (gnu_index_base_type,
						      gnu_orig_min,
						      gnu_orig_max),
				   gnat_entity);

	    /* Update the maximum size of the array in elements.  */
	    if (gnu_max_size)
	      {
		tree gnu_index_type = get_unpadded_type (Etype (gnat_index));
		tree gnu_min
		  = convert (sizetype, TYPE_MIN_VALUE (gnu_index_type));
		tree gnu_max
		  = convert (sizetype, TYPE_MAX_VALUE (gnu_index_type));
		tree gnu_this_max
		  = size_binop (MAX_EXPR,
				size_binop (PLUS_EXPR, size_one_node,
					    size_binop (MINUS_EXPR,
							gnu_max, gnu_min)),
				size_zero_node);

		if (TREE_CODE (gnu_this_max) == INTEGER_CST
		    && TREE_OVERFLOW (gnu_this_max))
		  gnu_max_size = NULL_TREE;
		else
		  gnu_max_size
		    = size_binop (MULT_EXPR, gnu_max_size, gnu_this_max);
	      }

	    TYPE_NAME (gnu_index_types[index])
	      = create_concat_name (gnat_entity, field_name);
	  }

	/* Install all the fields into the template.  */
	TYPE_NAME (gnu_template_type)
	  = create_concat_name (gnat_entity, "XUB");
	gnu_template_fields = NULL_TREE;
	for (index = 0; index < ndim; index++)
	  gnu_template_fields
	    = chainon (gnu_template_fields, gnu_temp_fields[index]);
	finish_record_type (gnu_template_type, gnu_template_fields, 0,
			    debug_info_p);
	TYPE_READONLY (gnu_template_type) = 1;

	/* If Component_Size is not already specified, annotate it with the
	   size of the component.  */
	if (Unknown_Component_Size (gnat_entity))
	  Set_Component_Size (gnat_entity,
                              annotate_value (TYPE_SIZE (comp_type)));

	/* Compute the maximum size of the array in units and bits.  */
	if (gnu_max_size)
	  {
	    gnu_max_size_unit = size_binop (MULT_EXPR, gnu_max_size,
					    TYPE_SIZE_UNIT (comp_type));
	    gnu_max_size = size_binop (MULT_EXPR,
				       convert (bitsizetype, gnu_max_size),
				       TYPE_SIZE (comp_type));
	  }
	else
	  gnu_max_size_unit = NULL_TREE;

	/* Now build the array type.  */
        tem = comp_type;
	for (index = ndim - 1; index >= 0; index--)
	  {
	    tem = build_nonshared_array_type (tem, gnu_index_types[index]);
<<<<<<< HEAD
	    if (index == 0)
	      TYPE_REVERSE_STORAGE_ORDER (tem)
		= Reverse_Storage_Order (gnat_entity);
	    else
	      TYPE_MULTI_ARRAY_P (tem) = 1;
=======
	    if (Reverse_Storage_Order (gnat_entity) && !GNAT_Mode)
	      sorry ("non-default Scalar_Storage_Order");
	    TYPE_MULTI_ARRAY_P (tem) = (index > 0);
>>>>>>> 1b3d813f
	    if (array_type_has_nonaliased_component (tem, gnat_entity))
	      TYPE_NONALIASED_COMPONENT (tem) = 1;

	    /* If it is passed by reference, force BLKmode to ensure that
	       objects of this type will always be put in memory.  */
	    if (TYPE_MODE (tem) != BLKmode
		&& Is_By_Reference_Type (gnat_entity))
	      SET_TYPE_MODE (tem, BLKmode);
	  }

	TYPE_VOLATILE (tem) = Treat_As_Volatile (gnat_entity);

	/* If an alignment is specified, use it if valid.  But ignore it
	   for the original type of packed array types.  If the alignment
	   was requested with an explicit alignment clause, state so.  */
	if (No (Packed_Array_Impl_Type (gnat_entity))
	    && Known_Alignment (gnat_entity))
	  {
	    TYPE_ALIGN (tem)
	      = validate_alignment (Alignment (gnat_entity), gnat_entity,
				    TYPE_ALIGN (tem));
	    if (Present (Alignment_Clause (gnat_entity)))
	      TYPE_USER_ALIGN (tem) = 1;
	  }

	TYPE_CONVENTION_FORTRAN_P (tem) = convention_fortran_p;

	/* Adjust the type of the pointer-to-array field of the fat pointer
	   and record the aliasing relationships if necessary.  */
	TREE_TYPE (TYPE_FIELDS (gnu_fat_type)) = build_pointer_type (tem);
	if (TYPE_ALIAS_SET_KNOWN_P (gnu_fat_type))
	  record_component_aliases (gnu_fat_type);

	/* The result type is an UNCONSTRAINED_ARRAY_TYPE that indicates the
	   corresponding fat pointer.  */
	TREE_TYPE (gnu_type) = gnu_fat_type;
	TYPE_POINTER_TO (gnu_type) = gnu_fat_type;
	TYPE_REFERENCE_TO (gnu_type) = gnu_fat_type;
	SET_TYPE_MODE (gnu_type, BLKmode);
	TYPE_ALIGN (gnu_type) = TYPE_ALIGN (tem);

	/* If the maximum size doesn't overflow, use it.  */
	if (gnu_max_size
	    && TREE_CODE (gnu_max_size) == INTEGER_CST
	    && !TREE_OVERFLOW (gnu_max_size)
	    && TREE_CODE (gnu_max_size_unit) == INTEGER_CST
	    && !TREE_OVERFLOW (gnu_max_size_unit))
	  {
	    TYPE_SIZE (tem) = size_binop (MIN_EXPR, gnu_max_size,
					  TYPE_SIZE (tem));
	    TYPE_SIZE_UNIT (tem) = size_binop (MIN_EXPR, gnu_max_size_unit,
					       TYPE_SIZE_UNIT (tem));
	  }

	create_type_decl (create_concat_name (gnat_entity, "XUA"), tem,
			  !Comes_From_Source (gnat_entity), debug_info_p,
			  gnat_entity);

	/* Give the fat pointer type a name.  If this is a packed array, tell
	   the debugger how to interpret the underlying bits.  */
	if (Present (Packed_Array_Impl_Type (gnat_entity)))
	  gnat_name = Packed_Array_Impl_Type (gnat_entity);
	else
	  gnat_name = gnat_entity;
	create_type_decl (create_concat_name (gnat_name, "XUP"), gnu_fat_type,
			  !Comes_From_Source (gnat_entity), debug_info_p,
			  gnat_entity);

	/* Create the type to be designated by thin pointers: a record type for
	   the array and its template.  We used to shift the fields to have the
	   template at a negative offset, but this was somewhat of a kludge; we
	   now shift thin pointer values explicitly but only those which have a
	   TYPE_UNCONSTRAINED_ARRAY attached to the designated RECORD_TYPE.  */
	tem = build_unc_object_type (gnu_template_type, tem,
				     create_concat_name (gnat_name, "XUT"),
				     debug_info_p);

	SET_TYPE_UNCONSTRAINED_ARRAY (tem, gnu_type);
	TYPE_OBJECT_RECORD_TYPE (gnu_type) = tem;
      }
      break;

    case E_Array_Subtype:

      /* This is the actual data type for array variables.  Multidimensional
	 arrays are implemented as arrays of arrays.  Note that arrays which
	 have sparse enumeration subtypes as index components create sparse
	 arrays, which is obviously space inefficient but so much easier to
	 code for now.

	 Also note that the subtype never refers to the unconstrained array
	 type, which is somewhat at variance with Ada semantics.

	 First check to see if this is simply a renaming of the array type.
	 If so, the result is the array type.  */

      gnu_type = gnat_to_gnu_type (Etype (gnat_entity));
      if (!Is_Constrained (gnat_entity))
	;
      else
	{
	  Entity_Id gnat_index, gnat_base_index;
	  const bool convention_fortran_p
	    = (Convention (gnat_entity) == Convention_Fortran);
	  const int ndim = Number_Dimensions (gnat_entity);
	  tree gnu_base_type = gnu_type;
	  tree *gnu_index_types = XALLOCAVEC (tree, ndim);
	  tree gnu_max_size = size_one_node, gnu_max_size_unit;
	  bool need_index_type_struct = false;
	  int index;

	  /* First create the GCC type for each index and find out whether
	     special types are needed for debugging information.  */
	  for (index = (convention_fortran_p ? ndim - 1 : 0),
	       gnat_index = First_Index (gnat_entity),
	       gnat_base_index
		 = First_Index (Implementation_Base_Type (gnat_entity));
	       0 <= index && index < ndim;
	       index += (convention_fortran_p ? - 1 : 1),
	       gnat_index = Next_Index (gnat_index),
	       gnat_base_index = Next_Index (gnat_base_index))
	    {
	      tree gnu_index_type = get_unpadded_type (Etype (gnat_index));
	      tree gnu_index_base_type = get_base_type (gnu_index_type);
	      tree gnu_orig_min
		= convert (gnu_index_base_type,
			   TYPE_MIN_VALUE (gnu_index_type));
	      tree gnu_orig_max
		= convert (gnu_index_base_type,
			   TYPE_MAX_VALUE (gnu_index_type));
	      tree gnu_min = convert (sizetype, gnu_orig_min);
	      tree gnu_max = convert (sizetype, gnu_orig_max);
	      tree gnu_base_index_type
		= get_unpadded_type (Etype (gnat_base_index));
	      tree gnu_base_index_base_type
	        = get_base_type (gnu_base_index_type);
	      tree gnu_base_orig_min
		= convert (gnu_base_index_base_type,
			   TYPE_MIN_VALUE (gnu_base_index_type));
	      tree gnu_base_orig_max
	        = convert (gnu_base_index_base_type,
			   TYPE_MAX_VALUE (gnu_base_index_type));
	      tree gnu_high;

	      /* See if the base array type is already flat.  If it is, we
		 are probably compiling an ACATS test but it will cause the
		 code below to malfunction if we don't handle it specially.  */
	      if (TREE_CODE (gnu_base_orig_min) == INTEGER_CST
		  && TREE_CODE (gnu_base_orig_max) == INTEGER_CST
		  && tree_int_cst_lt (gnu_base_orig_max, gnu_base_orig_min))
		{
		  gnu_min = size_one_node;
		  gnu_max = size_zero_node;
		  gnu_high = gnu_max;
		}

	      /* Similarly, if one of the values overflows in sizetype and the
		 range is null, use 1..0 for the sizetype bounds.  */
	      else if (TREE_CODE (gnu_min) == INTEGER_CST
		       && TREE_CODE (gnu_max) == INTEGER_CST
		       && (TREE_OVERFLOW (gnu_min) || TREE_OVERFLOW (gnu_max))
		       && tree_int_cst_lt (gnu_orig_max, gnu_orig_min))
		{
		  gnu_min = size_one_node;
		  gnu_max = size_zero_node;
		  gnu_high = gnu_max;
		}

	      /* If the minimum and maximum values both overflow in sizetype,
		 but the difference in the original type does not overflow in
		 sizetype, ignore the overflow indication.  */
	      else if (TREE_CODE (gnu_min) == INTEGER_CST
		       && TREE_CODE (gnu_max) == INTEGER_CST
		       && TREE_OVERFLOW (gnu_min) && TREE_OVERFLOW (gnu_max)
		       && !TREE_OVERFLOW
			   (convert (sizetype,
				     fold_build2 (MINUS_EXPR, gnu_index_type,
						  gnu_orig_max,
						  gnu_orig_min))))
		{
		  TREE_OVERFLOW (gnu_min) = 0;
		  TREE_OVERFLOW (gnu_max) = 0;
		  gnu_high = gnu_max;
		}

	      /* Compute the size of this dimension in the general case.  We
		 need to provide GCC with an upper bound to use but have to
		 deal with the "superflat" case.  There are three ways to do
		 this.  If we can prove that the array can never be superflat,
		 we can just use the high bound of the index type.  */
	      else if ((Nkind (gnat_index) == N_Range
		        && cannot_be_superflat_p (gnat_index))
		       /* Bit-Packed Array Impl. Types are never superflat.  */
		       || (Is_Packed_Array_Impl_Type (gnat_entity)
			   && Is_Bit_Packed_Array
			      (Original_Array_Type (gnat_entity))))
		gnu_high = gnu_max;

	      /* Otherwise, if the high bound is constant but the low bound is
		 not, we use the expression (hb >= lb) ? lb : hb + 1 for the
		 lower bound.  Note that the comparison must be done in the
		 original type to avoid any overflow during the conversion.  */
	      else if (TREE_CODE (gnu_max) == INTEGER_CST
		       && TREE_CODE (gnu_min) != INTEGER_CST)
		{
		  gnu_high = gnu_max;
		  gnu_min
		    = build_cond_expr (sizetype,
				       build_binary_op (GE_EXPR,
							boolean_type_node,
							gnu_orig_max,
							gnu_orig_min),
				       gnu_min,
				       int_const_binop (PLUS_EXPR, gnu_max,
							size_one_node));
		}

	      /* Finally we use (hb >= lb) ? hb : lb - 1 for the upper bound
		 in all the other cases.  Note that, here as well as above,
		 the condition used in the comparison must be equivalent to
		 the condition (length != 0).  This is relied upon in order
		 to optimize array comparisons in compare_arrays.  Moreover
		 we use int_const_binop for the shift by 1 if the bound is
		 constant to avoid any unwanted overflow.  */
	      else
		gnu_high
		  = build_cond_expr (sizetype,
				     build_binary_op (GE_EXPR,
						      boolean_type_node,
						      gnu_orig_max,
						      gnu_orig_min),
				     gnu_max,
				     TREE_CODE (gnu_min) == INTEGER_CST
				     ? int_const_binop (MINUS_EXPR, gnu_min,
							size_one_node)
				     : size_binop (MINUS_EXPR, gnu_min,
						   size_one_node));

	      /* Reuse the index type for the range type.  Then make an index
		 type with the size range in sizetype.  */
	      gnu_index_types[index]
		= create_index_type (gnu_min, gnu_high, gnu_index_type,
				     gnat_entity);

	      /* Update the maximum size of the array in elements.  Here we
		 see if any constraint on the index type of the base type
		 can be used in the case of self-referential bound on the
		 index type of the subtype.  We look for a non-"infinite"
		 and non-self-referential bound from any type involved and
		 handle each bound separately.  */
	      if (gnu_max_size)
		{
		  tree gnu_base_min = convert (sizetype, gnu_base_orig_min);
		  tree gnu_base_max = convert (sizetype, gnu_base_orig_max);
		  tree gnu_base_index_base_type
		    = get_base_type (gnu_base_index_type);
		  tree gnu_base_base_min
		    = convert (sizetype,
			       TYPE_MIN_VALUE (gnu_base_index_base_type));
		  tree gnu_base_base_max
		    = convert (sizetype,
			       TYPE_MAX_VALUE (gnu_base_index_base_type));

		  if (!CONTAINS_PLACEHOLDER_P (gnu_min)
		      || !(TREE_CODE (gnu_base_min) == INTEGER_CST
			   && !TREE_OVERFLOW (gnu_base_min)))
		    gnu_base_min = gnu_min;

		  if (!CONTAINS_PLACEHOLDER_P (gnu_max)
		      || !(TREE_CODE (gnu_base_max) == INTEGER_CST
			   && !TREE_OVERFLOW (gnu_base_max)))
		    gnu_base_max = gnu_max;

		  if ((TREE_CODE (gnu_base_min) == INTEGER_CST
		       && TREE_OVERFLOW (gnu_base_min))
		      || operand_equal_p (gnu_base_min, gnu_base_base_min, 0)
		      || (TREE_CODE (gnu_base_max) == INTEGER_CST
			  && TREE_OVERFLOW (gnu_base_max))
		      || operand_equal_p (gnu_base_max, gnu_base_base_max, 0))
		    gnu_max_size = NULL_TREE;
		  else
		    {
		      tree gnu_this_max
			= size_binop (MAX_EXPR,
				      size_binop (PLUS_EXPR, size_one_node,
						  size_binop (MINUS_EXPR,
							      gnu_base_max,
							      gnu_base_min)),
				      size_zero_node);

		      if (TREE_CODE (gnu_this_max) == INTEGER_CST
			  && TREE_OVERFLOW (gnu_this_max))
			gnu_max_size = NULL_TREE;
		      else
			gnu_max_size
			  = size_binop (MULT_EXPR, gnu_max_size, gnu_this_max);
		    }
		}

	      /* We need special types for debugging information to point to
		 the index types if they have variable bounds, are not integer
		 types, are biased or are wider than sizetype.  */
	      if (!integer_onep (gnu_orig_min)
		  || TREE_CODE (gnu_orig_max) != INTEGER_CST
		  || TREE_CODE (gnu_index_type) != INTEGER_TYPE
		  || (TREE_TYPE (gnu_index_type)
		      && TREE_CODE (TREE_TYPE (gnu_index_type))
			 != INTEGER_TYPE)
		  || TYPE_BIASED_REPRESENTATION_P (gnu_index_type)
		  || compare_tree_int (rm_size (gnu_index_type),
				       TYPE_PRECISION (sizetype)) > 0)
		need_index_type_struct = true;
	    }

	  /* Then flatten: create the array of arrays.  For an array type
	     used to implement a packed array, get the component type from
	     the original array type since the representation clauses that
	     can affect it are on the latter.  */
	  if (Is_Packed_Array_Impl_Type (gnat_entity)
	      && !Is_Bit_Packed_Array (Original_Array_Type (gnat_entity)))
	    {
	      gnu_type = gnat_to_gnu_type (Original_Array_Type (gnat_entity));
	      for (index = ndim - 1; index >= 0; index--)
		gnu_type = TREE_TYPE (gnu_type);

	      /* One of the above calls might have caused us to be elaborated,
		 so don't blow up if so.  */
	      if (present_gnu_tree (gnat_entity))
		{
		  maybe_present = true;
		  break;
		}
	    }
	  else
	    {
	      gnu_type = gnat_to_gnu_component_type (gnat_entity, definition,
						     debug_info_p);

	      /* One of the above calls might have caused us to be elaborated,
		 so don't blow up if so.  */
	      if (present_gnu_tree (gnat_entity))
		{
		  maybe_present = true;
		  break;
		}
	    }

	  /* Compute the maximum size of the array in units and bits.  */
	  if (gnu_max_size)
	    {
	      gnu_max_size_unit = size_binop (MULT_EXPR, gnu_max_size,
					      TYPE_SIZE_UNIT (gnu_type));
	      gnu_max_size = size_binop (MULT_EXPR,
					 convert (bitsizetype, gnu_max_size),
					 TYPE_SIZE (gnu_type));
	    }
	  else
	    gnu_max_size_unit = NULL_TREE;

	  /* Now build the array type.  */
	  for (index = ndim - 1; index >= 0; index --)
	    {
	      gnu_type = build_nonshared_array_type (gnu_type,
						     gnu_index_types[index]);
	      if (index == 0)
		TYPE_REVERSE_STORAGE_ORDER (gnu_type)
		  = Reverse_Storage_Order (gnat_entity);
	      else
		TYPE_MULTI_ARRAY_P (gnu_type) = 1;
	      if (array_type_has_nonaliased_component (gnu_type, gnat_entity))
		TYPE_NONALIASED_COMPONENT (gnu_type) = 1;

	      /* See the E_Array_Type case for the rationale.  */
	      if (TYPE_MODE (gnu_type) != BLKmode
		  && Is_By_Reference_Type (gnat_entity))
		SET_TYPE_MODE (gnu_type, BLKmode);
	    }

	  TYPE_VOLATILE (gnu_type) = Treat_As_Volatile (gnat_entity);

	  /* Attach the TYPE_STUB_DECL in case we have a parallel type.  */
	  TYPE_STUB_DECL (gnu_type)
	    = create_type_stub_decl (gnu_entity_name, gnu_type);

	  /* If we are at file level and this is a multi-dimensional array,
	     we need to make a variable corresponding to the stride of the
	     inner dimensions.   */
	  if (global_bindings_p () && ndim > 1)
	    {
	      tree gnu_st_name = get_identifier ("ST");
	      tree gnu_arr_type;

	      for (gnu_arr_type = TREE_TYPE (gnu_type);
		   TREE_CODE (gnu_arr_type) == ARRAY_TYPE;
		   gnu_arr_type = TREE_TYPE (gnu_arr_type),
		   gnu_st_name = concat_name (gnu_st_name, "ST"))
		{
		  tree eltype = TREE_TYPE (gnu_arr_type);

		  TYPE_SIZE (gnu_arr_type)
		    = elaborate_expression_1 (TYPE_SIZE (gnu_arr_type),
					      gnat_entity, gnu_st_name,
					      definition, false);

		  /* ??? For now, store the size as a multiple of the
		     alignment of the element type in bytes so that we
		     can see the alignment from the tree.  */
		  TYPE_SIZE_UNIT (gnu_arr_type)
		    = elaborate_expression_2 (TYPE_SIZE_UNIT (gnu_arr_type),
					      gnat_entity,
					      concat_name (gnu_st_name, "A_U"),
					      definition, false,
					      TYPE_ALIGN (eltype));

		  /* ??? create_type_decl is not invoked on the inner types so
		     the MULT_EXPR node built above will never be marked.  */
		  MARK_VISITED (TYPE_SIZE_UNIT (gnu_arr_type));
		}
	    }

	  /* If we need to write out a record type giving the names of the
	     bounds for debugging purposes, do it now and make the record
	     type a parallel type.  This is not needed for a packed array
	     since the bounds are conveyed by the original array type.  */
	  if (need_index_type_struct
	      && debug_info_p
	      && !Is_Packed_Array_Impl_Type (gnat_entity))
	    {
	      tree gnu_bound_rec = make_node (RECORD_TYPE);
	      tree gnu_field_list = NULL_TREE;
	      tree gnu_field;

	      TYPE_NAME (gnu_bound_rec)
		= create_concat_name (gnat_entity, "XA");

	      for (index = ndim - 1; index >= 0; index--)
		{
		  tree gnu_index = TYPE_INDEX_TYPE (gnu_index_types[index]);
		  tree gnu_index_name = TYPE_IDENTIFIER (gnu_index);

		  /* Make sure to reference the types themselves, and not just
		     their names, as the debugger may fall back on them.  */
		  gnu_field = create_field_decl (gnu_index_name, gnu_index,
						 gnu_bound_rec, NULL_TREE,
						 NULL_TREE, 0, 0);
		  DECL_CHAIN (gnu_field) = gnu_field_list;
		  gnu_field_list = gnu_field;
		}

	      finish_record_type (gnu_bound_rec, gnu_field_list, 0, true);
	      add_parallel_type (gnu_type, gnu_bound_rec);
	    }

	  /* If this is a packed array type, make the original array type a
	     parallel type.  Otherwise, do it for the base array type if it
	     isn't artificial to make sure it is kept in the debug info.  */
	  if (debug_info_p)
	    {
	      if (Is_Packed_Array_Impl_Type (gnat_entity))
		add_parallel_type_for_packed_array (gnu_type, gnat_entity);
	      else
		{
		  tree gnu_base_decl
		    = gnat_to_gnu_entity (Etype (gnat_entity), NULL_TREE, 0);
		  if (!DECL_ARTIFICIAL (gnu_base_decl))
		    add_parallel_type (gnu_type,
				       TREE_TYPE (TREE_TYPE (gnu_base_decl)));
		}
	    }

	  TYPE_CONVENTION_FORTRAN_P (gnu_type) = convention_fortran_p;
	  TYPE_PACKED_ARRAY_TYPE_P (gnu_type)
	    = (Is_Packed_Array_Impl_Type (gnat_entity)
	       && Is_Bit_Packed_Array (Original_Array_Type (gnat_entity)));

	  /* If the size is self-referential and the maximum size doesn't
	     overflow, use it.  */
	  if (CONTAINS_PLACEHOLDER_P (TYPE_SIZE (gnu_type))
	      && gnu_max_size
	      && !(TREE_CODE (gnu_max_size) == INTEGER_CST
		   && TREE_OVERFLOW (gnu_max_size))
	      && !(TREE_CODE (gnu_max_size_unit) == INTEGER_CST
		   && TREE_OVERFLOW (gnu_max_size_unit)))
	    {
	      TYPE_SIZE (gnu_type) = size_binop (MIN_EXPR, gnu_max_size,
						 TYPE_SIZE (gnu_type));
	      TYPE_SIZE_UNIT (gnu_type)
		= size_binop (MIN_EXPR, gnu_max_size_unit,
			      TYPE_SIZE_UNIT (gnu_type));
	    }

	  /* Set our alias set to that of our base type.  This gives all
	     array subtypes the same alias set.  */
	  relate_alias_sets (gnu_type, gnu_base_type, ALIAS_SET_COPY);

	  /* If this is a packed type, make this type the same as the packed
	     array type, but do some adjusting in the type first.  */
	  if (Present (Packed_Array_Impl_Type (gnat_entity)))
	    {
	      Entity_Id gnat_index;
	      tree gnu_inner;

	      /* First finish the type we had been making so that we output
		 debugging information for it.  */
	      process_attributes (&gnu_type, &attr_list, false, gnat_entity);
	      if (Treat_As_Volatile (gnat_entity))
		gnu_type
		  = change_qualified_type (gnu_type, TYPE_QUAL_VOLATILE);
	      /* Make it artificial only if the base type was artificial too.
		 That's sort of "morally" true and will make it possible for
		 the debugger to look it up by name in DWARF, which is needed
		 in order to decode the packed array type.  */
	      gnu_decl
		= create_type_decl (gnu_entity_name, gnu_type,
				    !Comes_From_Source (Etype (gnat_entity))
				    && !Comes_From_Source (gnat_entity),
				    debug_info_p, gnat_entity);

	      /* Save it as our equivalent in case the call below elaborates
		 this type again.  */
	      save_gnu_tree (gnat_entity, gnu_decl, false);

	      gnu_decl
		= gnat_to_gnu_entity (Packed_Array_Impl_Type (gnat_entity),
				      NULL_TREE, 0);
	      this_made_decl = true;
	      gnu_type = TREE_TYPE (gnu_decl);
	      save_gnu_tree (gnat_entity, NULL_TREE, false);

	      gnu_inner = gnu_type;
	      while (TREE_CODE (gnu_inner) == RECORD_TYPE
		     && (TYPE_JUSTIFIED_MODULAR_P (gnu_inner)
			 || TYPE_PADDING_P (gnu_inner)))
		gnu_inner = TREE_TYPE (TYPE_FIELDS (gnu_inner));

	      /* We need to attach the index type to the type we just made so
		 that the actual bounds can later be put into a template.  */
	      if ((TREE_CODE (gnu_inner) == ARRAY_TYPE
		   && !TYPE_ACTUAL_BOUNDS (gnu_inner))
		  || (TREE_CODE (gnu_inner) == INTEGER_TYPE
		      && !TYPE_HAS_ACTUAL_BOUNDS_P (gnu_inner)))
		{
		  if (TREE_CODE (gnu_inner) == INTEGER_TYPE)
		    {
		      /* The TYPE_ACTUAL_BOUNDS field is overloaded with the
			 TYPE_MODULUS for modular types so we make an extra
			 subtype if necessary.  */
		      if (TYPE_MODULAR_P (gnu_inner))
			{
			  tree gnu_subtype
			    = make_unsigned_type (TYPE_PRECISION (gnu_inner));
			  TREE_TYPE (gnu_subtype) = gnu_inner;
			  TYPE_EXTRA_SUBTYPE_P (gnu_subtype) = 1;
			  SET_TYPE_RM_MIN_VALUE (gnu_subtype,
						 TYPE_MIN_VALUE (gnu_inner));
			  SET_TYPE_RM_MAX_VALUE (gnu_subtype,
						 TYPE_MAX_VALUE (gnu_inner));
			  gnu_inner = gnu_subtype;
			}

		      TYPE_HAS_ACTUAL_BOUNDS_P (gnu_inner) = 1;

#ifdef ENABLE_CHECKING
		      /* Check for other cases of overloading.  */
		      gcc_assert (!TYPE_ACTUAL_BOUNDS (gnu_inner));
#endif
		    }

		  for (gnat_index = First_Index (gnat_entity);
		       Present (gnat_index);
		       gnat_index = Next_Index (gnat_index))
		    SET_TYPE_ACTUAL_BOUNDS
		      (gnu_inner,
		       tree_cons (NULL_TREE,
				  get_unpadded_type (Etype (gnat_index)),
				  TYPE_ACTUAL_BOUNDS (gnu_inner)));

		  if (Convention (gnat_entity) != Convention_Fortran)
		    SET_TYPE_ACTUAL_BOUNDS
		      (gnu_inner, nreverse (TYPE_ACTUAL_BOUNDS (gnu_inner)));

		  if (TREE_CODE (gnu_type) == RECORD_TYPE
		      && TYPE_JUSTIFIED_MODULAR_P (gnu_type))
		    TREE_TYPE (TYPE_FIELDS (gnu_type)) = gnu_inner;
		}
	    }

	  else
	    /* Abort if packed array with no Packed_Array_Impl_Type.  */
	    gcc_assert (!Is_Packed (gnat_entity));
	}
      break;

    case E_String_Literal_Subtype:
      /* Create the type for a string literal.  */
      {
	Entity_Id gnat_full_type
	  = (IN (Ekind (Etype (gnat_entity)), Private_Kind)
	     && Present (Full_View (Etype (gnat_entity)))
	     ? Full_View (Etype (gnat_entity)) : Etype (gnat_entity));
	tree gnu_string_type = get_unpadded_type (gnat_full_type);
	tree gnu_string_array_type
	  = TREE_TYPE (TREE_TYPE (TYPE_FIELDS (TREE_TYPE (gnu_string_type))));
	tree gnu_string_index_type
	  = get_base_type (TREE_TYPE (TYPE_INDEX_TYPE
				      (TYPE_DOMAIN (gnu_string_array_type))));
	tree gnu_lower_bound
	  = convert (gnu_string_index_type,
		     gnat_to_gnu (String_Literal_Low_Bound (gnat_entity)));
	tree gnu_length
	  = UI_To_gnu (String_Literal_Length (gnat_entity),
		       gnu_string_index_type);
	tree gnu_upper_bound
	  = build_binary_op (PLUS_EXPR, gnu_string_index_type,
			     gnu_lower_bound,
			     int_const_binop (MINUS_EXPR, gnu_length,
					      convert (gnu_string_index_type,
						       integer_one_node)));
	tree gnu_index_type
	  = create_index_type (convert (sizetype, gnu_lower_bound),
			       convert (sizetype, gnu_upper_bound),
			       create_range_type (gnu_string_index_type,
						  gnu_lower_bound,
						  gnu_upper_bound),
			       gnat_entity);

	gnu_type
	  = build_nonshared_array_type (gnat_to_gnu_type
					(Component_Type (gnat_entity)),
					gnu_index_type);
	if (array_type_has_nonaliased_component (gnu_type, gnat_entity))
	  TYPE_NONALIASED_COMPONENT (gnu_type) = 1;
	relate_alias_sets (gnu_type, gnu_string_type, ALIAS_SET_COPY);
      }
      break;

    /* Record Types and Subtypes

       The following fields are defined on record types:

		Has_Discriminants	True if the record has discriminants
		First_Discriminant      Points to head of list of discriminants
		First_Entity		Points to head of list of fields
		Is_Tagged_Type		True if the record is tagged

       Implementation of Ada records and discriminated records:

       A record type definition is transformed into the equivalent of a C
       struct definition.  The fields that are the discriminants which are
       found in the Full_Type_Declaration node and the elements of the
       Component_List found in the Record_Type_Definition node.  The
       Component_List can be a recursive structure since each Variant of
       the Variant_Part of the Component_List has a Component_List.

       Processing of a record type definition comprises starting the list of
       field declarations here from the discriminants and the calling the
       function components_to_record to add the rest of the fields from the
       component list and return the gnu type node.  The function
       components_to_record will call itself recursively as it traverses
       the tree.  */

    case E_Record_Type:
      if (Has_Complex_Representation (gnat_entity))
	{
	  gnu_type
	    = build_complex_type
	      (get_unpadded_type
	       (Etype (Defining_Entity
		       (First (Component_Items
			       (Component_List
				(Type_Definition
				 (Declaration_Node (gnat_entity)))))))));

	  break;
	}

      {
	Node_Id full_definition = Declaration_Node (gnat_entity);
	Node_Id record_definition = Type_Definition (full_definition);
	Node_Id gnat_constr;
	Entity_Id gnat_field;
	tree gnu_field, gnu_field_list = NULL_TREE;
	tree gnu_get_parent;
	/* Set PACKED in keeping with gnat_to_gnu_field.  */
	const int packed
	  = Is_Packed (gnat_entity)
	    ? 1
	    : Component_Alignment (gnat_entity) == Calign_Storage_Unit
	      ? -1
	      : (Known_Alignment (gnat_entity)
		 || (Strict_Alignment (gnat_entity)
		     && Known_RM_Size (gnat_entity)))
		? -2
		: 0;
	const bool has_discr = Has_Discriminants (gnat_entity);
	const bool has_rep = Has_Specified_Layout (gnat_entity);
	const bool is_extension
	  = (Is_Tagged_Type (gnat_entity)
	     && Nkind (record_definition) == N_Derived_Type_Definition);
	const bool is_unchecked_union = Is_Unchecked_Union (gnat_entity);
	bool all_rep = has_rep;

	/* See if all fields have a rep clause.  Stop when we find one
	   that doesn't.  */
	if (all_rep)
	  for (gnat_field = First_Entity (gnat_entity);
	       Present (gnat_field);
	       gnat_field = Next_Entity (gnat_field))
	    if ((Ekind (gnat_field) == E_Component
		 || Ekind (gnat_field) == E_Discriminant)
		&& No (Component_Clause (gnat_field)))
	      {
		all_rep = false;
		break;
	      }

	/* If this is a record extension, go a level further to find the
	   record definition.  Also, verify we have a Parent_Subtype.  */
	if (is_extension)
	  {
	    if (!type_annotate_only
		|| Present (Record_Extension_Part (record_definition)))
	      record_definition = Record_Extension_Part (record_definition);

	    gcc_assert (type_annotate_only
			|| Present (Parent_Subtype (gnat_entity)));
	  }

	/* Make a node for the record.  If we are not defining the record,
	   suppress expanding incomplete types.  */
	gnu_type = make_node (tree_code_for_record_type (gnat_entity));
	TYPE_NAME (gnu_type) = gnu_entity_name;
	TYPE_PACKED (gnu_type) = (packed != 0) || has_rep;
<<<<<<< HEAD
	TYPE_REVERSE_STORAGE_ORDER (gnu_type)
	  = Reverse_Storage_Order (gnat_entity);
=======
	if (Reverse_Storage_Order (gnat_entity) && !GNAT_Mode)
	  sorry ("non-default Scalar_Storage_Order");
>>>>>>> 1b3d813f
	process_attributes (&gnu_type, &attr_list, true, gnat_entity);

	if (!definition)
	  {
	    defer_incomplete_level++;
	    this_deferred = true;
	  }

	/* If both a size and rep clause was specified, put the size in
	   the record type now so that it can get the proper mode.  */
	if (has_rep && Known_RM_Size (gnat_entity))
	  TYPE_SIZE (gnu_type)
	    = UI_To_gnu (RM_Size (gnat_entity), bitsizetype);

	/* Always set the alignment here so that it can be used to
	   set the mode, if it is making the alignment stricter.  If
	   it is invalid, it will be checked again below.  If this is to
	   be Atomic, choose a default alignment of a word unless we know
	   the size and it's smaller.  */
	if (Known_Alignment (gnat_entity))
	  TYPE_ALIGN (gnu_type)
	    = validate_alignment (Alignment (gnat_entity), gnat_entity, 0);
	else if (Is_Atomic (gnat_entity) && Known_Esize (gnat_entity))
	  {
	    unsigned int size = UI_To_Int (Esize (gnat_entity));
	    TYPE_ALIGN (gnu_type)
	      = size >= BITS_PER_WORD ? BITS_PER_WORD : ceil_pow2 (size);
	  }
	/* If a type needs strict alignment, the minimum size will be the
	   type size instead of the RM size (see validate_size).  Cap the
	   alignment, lest it causes this type size to become too large.  */
	else if (Strict_Alignment (gnat_entity) && Known_RM_Size (gnat_entity))
	  {
	    unsigned int raw_size = UI_To_Int (RM_Size (gnat_entity));
	    unsigned int raw_align = raw_size & -raw_size;
	    if (raw_align < BIGGEST_ALIGNMENT)
	      TYPE_ALIGN (gnu_type) = raw_align;
	  }
	else
	  TYPE_ALIGN (gnu_type) = 0;

	/* If we have a Parent_Subtype, make a field for the parent.  If
	   this record has rep clauses, force the position to zero.  */
	if (Present (Parent_Subtype (gnat_entity)))
	  {
	    Entity_Id gnat_parent = Parent_Subtype (gnat_entity);
	    tree gnu_dummy_parent_type = make_node (RECORD_TYPE);
	    tree gnu_parent;

	    /* A major complexity here is that the parent subtype will
	       reference our discriminants in its Stored_Constraint list.
	       But those must reference the parent component of this record
	       which is precisely of the parent subtype we have not built yet!
	       To break the circle we first build a dummy COMPONENT_REF which
	       represents the "get to the parent" operation and initialize
	       each of those discriminants to a COMPONENT_REF of the above
	       dummy parent referencing the corresponding discriminant of the
	       base type of the parent subtype.  */
	    gnu_get_parent = build3 (COMPONENT_REF, gnu_dummy_parent_type,
				     build0 (PLACEHOLDER_EXPR, gnu_type),
				     build_decl (input_location,
						 FIELD_DECL, NULL_TREE,
						 gnu_dummy_parent_type),
				     NULL_TREE);

	    if (has_discr)
	      for (gnat_field = First_Stored_Discriminant (gnat_entity);
		   Present (gnat_field);
		   gnat_field = Next_Stored_Discriminant (gnat_field))
		if (Present (Corresponding_Discriminant (gnat_field)))
		  {
		    tree gnu_field
		      = gnat_to_gnu_field_decl (Corresponding_Discriminant
						(gnat_field));
		    save_gnu_tree
		      (gnat_field,
		       build3 (COMPONENT_REF, TREE_TYPE (gnu_field),
			       gnu_get_parent, gnu_field, NULL_TREE),
		       true);
		  }

	    /* Then we build the parent subtype.  If it has discriminants but
	       the type itself has unknown discriminants, this means that it
	       doesn't contain information about how the discriminants are
	       derived from those of the ancestor type, so it cannot be used
	       directly.  Instead it is built by cloning the parent subtype
	       of the underlying record view of the type, for which the above
	       derivation of discriminants has been made explicit.  */
	    if (Has_Discriminants (gnat_parent)
		&& Has_Unknown_Discriminants (gnat_entity))
	      {
		Entity_Id gnat_uview = Underlying_Record_View (gnat_entity);

		/* If we are defining the type, the underlying record
		   view must already have been elaborated at this point.
		   Otherwise do it now as its parent subtype cannot be
		   technically elaborated on its own.  */
		if (definition)
		  gcc_assert (present_gnu_tree (gnat_uview));
		else
		  gnat_to_gnu_entity (gnat_uview, NULL_TREE, 0);

		gnu_parent = gnat_to_gnu_type (Parent_Subtype (gnat_uview));

		/* Substitute the "get to the parent" of the type for that
		   of its underlying record view in the cloned type.  */
		for (gnat_field = First_Stored_Discriminant (gnat_uview);
		     Present (gnat_field);
		     gnat_field = Next_Stored_Discriminant (gnat_field))
		  if (Present (Corresponding_Discriminant (gnat_field)))
		    {
		      tree gnu_field = gnat_to_gnu_field_decl (gnat_field);
		      tree gnu_ref
			= build3 (COMPONENT_REF, TREE_TYPE (gnu_field),
				  gnu_get_parent, gnu_field, NULL_TREE);
		      gnu_parent
			= substitute_in_type (gnu_parent, gnu_field, gnu_ref);
		    }
	      }
	    else
	      gnu_parent = gnat_to_gnu_type (gnat_parent);

	    /* Finally we fix up both kinds of twisted COMPONENT_REF we have
	       initially built.  The discriminants must reference the fields
	       of the parent subtype and not those of its base type for the
	       placeholder machinery to properly work.  */
	    if (has_discr)
	      {
		/* The actual parent subtype is the full view.  */
		if (IN (Ekind (gnat_parent), Private_Kind))
		  {
		    if (Present (Full_View (gnat_parent)))
		      gnat_parent = Full_View (gnat_parent);
		    else
		      gnat_parent = Underlying_Full_View (gnat_parent);
		  }

		for (gnat_field = First_Stored_Discriminant (gnat_entity);
		     Present (gnat_field);
		     gnat_field = Next_Stored_Discriminant (gnat_field))
		  if (Present (Corresponding_Discriminant (gnat_field)))
		    {
		      Entity_Id field = Empty;
		      for (field = First_Stored_Discriminant (gnat_parent);
			   Present (field);
			   field = Next_Stored_Discriminant (field))
			if (same_discriminant_p (gnat_field, field))
			  break;
		      gcc_assert (Present (field));
		      TREE_OPERAND (get_gnu_tree (gnat_field), 1)
			= gnat_to_gnu_field_decl (field);
		    }
	      }

	    /* The "get to the parent" COMPONENT_REF must be given its
	       proper type...  */
	    TREE_TYPE (gnu_get_parent) = gnu_parent;

	    /* ...and reference the _Parent field of this record.  */
	    gnu_field
	      = create_field_decl (parent_name_id,
				   gnu_parent, gnu_type,
				   has_rep
				   ? TYPE_SIZE (gnu_parent) : NULL_TREE,
				   has_rep
				   ? bitsize_zero_node : NULL_TREE,
				   0, 1);
	    DECL_INTERNAL_P (gnu_field) = 1;
	    TREE_OPERAND (gnu_get_parent, 1) = gnu_field;
	    TYPE_FIELDS (gnu_type) = gnu_field;
	  }

	/* Make the fields for the discriminants and put them into the record
	   unless it's an Unchecked_Union.  */
	if (has_discr)
	  for (gnat_field = First_Stored_Discriminant (gnat_entity);
	       Present (gnat_field);
	       gnat_field = Next_Stored_Discriminant (gnat_field))
	    {
	      /* If this is a record extension and this discriminant is the
		 renaming of another discriminant, we've handled it above.  */
	      if (Present (Parent_Subtype (gnat_entity))
		  && Present (Corresponding_Discriminant (gnat_field)))
		continue;

	      gnu_field
		= gnat_to_gnu_field (gnat_field, gnu_type, packed, definition,
				     debug_info_p);

	      /* Make an expression using a PLACEHOLDER_EXPR from the
		 FIELD_DECL node just created and link that with the
		 corresponding GNAT defining identifier.  */
	      save_gnu_tree (gnat_field,
			     build3 (COMPONENT_REF, TREE_TYPE (gnu_field),
				     build0 (PLACEHOLDER_EXPR, gnu_type),
				     gnu_field, NULL_TREE),
			     true);

	      if (!is_unchecked_union)
		{
		  DECL_CHAIN (gnu_field) = gnu_field_list;
		  gnu_field_list = gnu_field;
		}
	    }

	/* If we have a derived untagged type that renames discriminants in
	   the root type, the (stored) discriminants are a just copy of the
	   discriminants of the root type.  This means that any constraints
	   added by the renaming in the derivation are disregarded as far
	   as the layout of the derived type is concerned.  To rescue them,
	   we change the type of the (stored) discriminants to a subtype
	   with the bounds of the type of the visible discriminants.  */
	if (has_discr
	    && !is_extension
	    && Stored_Constraint (gnat_entity) != No_Elist)
	  for (gnat_constr = First_Elmt (Stored_Constraint (gnat_entity));
	       gnat_constr != No_Elmt;
	       gnat_constr = Next_Elmt (gnat_constr))
	    if (Nkind (Node (gnat_constr)) == N_Identifier
		/* Ignore access discriminants.  */
		&& !Is_Access_Type (Etype (Node (gnat_constr)))
		&& Ekind (Entity (Node (gnat_constr))) == E_Discriminant)
	      {
		Entity_Id gnat_discr = Entity (Node (gnat_constr));
		tree gnu_discr_type = gnat_to_gnu_type (Etype (gnat_discr));
		tree gnu_ref
		  = gnat_to_gnu_entity (Original_Record_Component (gnat_discr),
					NULL_TREE, 0);

		/* GNU_REF must be an expression using a PLACEHOLDER_EXPR built
		   just above for one of the stored discriminants.  */
		gcc_assert (TREE_TYPE (TREE_OPERAND (gnu_ref, 0)) == gnu_type);

		if (gnu_discr_type != TREE_TYPE (gnu_ref))
		  {
		    const unsigned prec = TYPE_PRECISION (TREE_TYPE (gnu_ref));
		    tree gnu_subtype
		      = TYPE_UNSIGNED (TREE_TYPE (gnu_ref))
		        ? make_unsigned_type (prec) : make_signed_type (prec);
		    TREE_TYPE (gnu_subtype) = TREE_TYPE (gnu_ref);
		    TYPE_EXTRA_SUBTYPE_P (gnu_subtype) = 1;
		    SET_TYPE_RM_MIN_VALUE (gnu_subtype,
					   TYPE_MIN_VALUE (gnu_discr_type));
		    SET_TYPE_RM_MAX_VALUE (gnu_subtype,
					   TYPE_MAX_VALUE (gnu_discr_type));
		    TREE_TYPE (gnu_ref)
		      = TREE_TYPE (TREE_OPERAND (gnu_ref, 1)) = gnu_subtype;
		  }
	      }

	/* Add the fields into the record type and finish it up.  */
	components_to_record (gnu_type, Component_List (record_definition),
			      gnu_field_list, packed, definition, false,
			      all_rep, is_unchecked_union,
			      !Comes_From_Source (gnat_entity), debug_info_p,
			      false, OK_To_Reorder_Components (gnat_entity),
			      all_rep ? NULL_TREE : bitsize_zero_node, NULL);

	/* If it is passed by reference, force BLKmode to ensure that objects
	   of this type will always be put in memory.  */
	if (TYPE_MODE (gnu_type) != BLKmode
	    && Is_By_Reference_Type (gnat_entity))
	  SET_TYPE_MODE (gnu_type, BLKmode);

	TYPE_VOLATILE (gnu_type) = Treat_As_Volatile (gnat_entity);

	/* Fill in locations of fields.  */
	annotate_rep (gnat_entity, gnu_type);

	/* If there are any entities in the chain corresponding to components
	   that we did not elaborate, ensure we elaborate their types if they
	   are Itypes.  */
	for (gnat_temp = First_Entity (gnat_entity);
	     Present (gnat_temp);
	     gnat_temp = Next_Entity (gnat_temp))
	  if ((Ekind (gnat_temp) == E_Component
	       || Ekind (gnat_temp) == E_Discriminant)
	      && Is_Itype (Etype (gnat_temp))
	      && !present_gnu_tree (gnat_temp))
	    gnat_to_gnu_entity (Etype (gnat_temp), NULL_TREE, 0);

	/* If this is a record type associated with an exception definition,
	   equate its fields to those of the standard exception type.  This
	   will make it possible to convert between them.  */
	if (gnu_entity_name == exception_data_name_id)
	  {
	    tree gnu_std_field;
	    for (gnu_field = TYPE_FIELDS (gnu_type),
		 gnu_std_field = TYPE_FIELDS (except_type_node);
		 gnu_field;
		 gnu_field = DECL_CHAIN (gnu_field),
		 gnu_std_field = DECL_CHAIN (gnu_std_field))
	      SET_DECL_ORIGINAL_FIELD_TO_FIELD (gnu_field, gnu_std_field);
	    gcc_assert (!gnu_std_field);
	  }
      }
      break;

    case E_Class_Wide_Subtype:
      /* If an equivalent type is present, that is what we should use.
	 Otherwise, fall through to handle this like a record subtype
	 since it may have constraints.  */
      if (gnat_equiv_type != gnat_entity)
	{
	  gnu_decl = gnat_to_gnu_entity (gnat_equiv_type, NULL_TREE, 0);
	  maybe_present = true;
	  break;
	}

      /* ... fall through ... */

    case E_Record_Subtype:
      /* If Cloned_Subtype is Present it means this record subtype has
	 identical layout to that type or subtype and we should use
	 that GCC type for this one.  The front end guarantees that
	 the component list is shared.  */
      if (Present (Cloned_Subtype (gnat_entity)))
	{
	  gnu_decl = gnat_to_gnu_entity (Cloned_Subtype (gnat_entity),
					 NULL_TREE, 0);
	  maybe_present = true;
	  break;
	}

      /* Otherwise, first ensure the base type is elaborated.  Then, if we are
	 changing the type, make a new type with each field having the type of
	 the field in the new subtype but the position computed by transforming
	 every discriminant reference according to the constraints.  We don't
	 see any difference between private and non-private type here since
	 derivations from types should have been deferred until the completion
	 of the private type.  */
      else
	{
	  Entity_Id gnat_base_type = Implementation_Base_Type (gnat_entity);
	  tree gnu_base_type;

	  if (!definition)
	    {
	      defer_incomplete_level++;
	      this_deferred = true;
	    }

	  gnu_base_type = gnat_to_gnu_type (gnat_base_type);

	  if (present_gnu_tree (gnat_entity))
	    {
	      maybe_present = true;
	      break;
	    }

	  /* If this is a record subtype associated with a dispatch table,
	     strip the suffix.  This is necessary to make sure 2 different
	     subtypes associated with the imported and exported views of a
	     dispatch table are properly merged in LTO mode.  */
	  if (Is_Dispatch_Table_Entity (gnat_entity))
	    {
	      char *p;
	      Get_Encoded_Name (gnat_entity);
	      p = strchr (Name_Buffer, '_');
	      gcc_assert (p);
	      strcpy (p+2, "dtS");
	      gnu_entity_name = get_identifier (Name_Buffer);
	    }

	  /* When the subtype has discriminants and these discriminants affect
	     the initial shape it has inherited, factor them in.  But for an
	     Unchecked_Union (it must be an Itype), just return the type.
	     We can't just test Is_Constrained because private subtypes without
	     discriminants of types with discriminants with default expressions
	     are Is_Constrained but aren't constrained!  */
	  if (IN (Ekind (gnat_base_type), Record_Kind)
	      && !Is_Unchecked_Union (gnat_base_type)
	      && !Is_For_Access_Subtype (gnat_entity)
	      && Has_Discriminants (gnat_entity)
	      && Is_Constrained (gnat_entity)
	      && Stored_Constraint (gnat_entity) != No_Elist)
	    {
	      vec<subst_pair> gnu_subst_list
		= build_subst_list (gnat_entity, gnat_base_type, definition);
	      tree gnu_unpad_base_type, gnu_rep_part, gnu_variant_part;
	      tree gnu_pos_list, gnu_field_list = NULL_TREE;
	      bool selected_variant = false, all_constant_pos = true;
	      Entity_Id gnat_field;
	      vec<variant_desc> gnu_variant_list;

	      gnu_type = make_node (RECORD_TYPE);
	      TYPE_NAME (gnu_type) = gnu_entity_name;
	      TYPE_PACKED (gnu_type) = TYPE_PACKED (gnu_base_type);
	      TYPE_REVERSE_STORAGE_ORDER (gnu_type)
		= Reverse_Storage_Order (gnat_entity);
	      process_attributes (&gnu_type, &attr_list, true, gnat_entity);

	      /* Set the size, alignment and alias set of the new type to
		 match that of the old one, doing required substitutions.  */
	      copy_and_substitute_in_size (gnu_type, gnu_base_type,
					   gnu_subst_list);

	      if (TYPE_IS_PADDING_P (gnu_base_type))
		gnu_unpad_base_type = TREE_TYPE (TYPE_FIELDS (gnu_base_type));
	      else
		gnu_unpad_base_type = gnu_base_type;

	      /* Look for REP and variant parts in the base type.  */
	      gnu_rep_part = get_rep_part (gnu_unpad_base_type);
	      gnu_variant_part = get_variant_part (gnu_unpad_base_type);

	      /* If there is a variant part, we must compute whether the
		 constraints statically select a particular variant.  If
		 so, we simply drop the qualified union and flatten the
		 list of fields.  Otherwise we'll build a new qualified
		 union for the variants that are still relevant.  */
	      if (gnu_variant_part)
		{
		  variant_desc *v;
		  unsigned int i;

		  gnu_variant_list
		    = build_variant_list (TREE_TYPE (gnu_variant_part),
					  gnu_subst_list,
					  vNULL);

		  /* If all the qualifiers are unconditionally true, the
		     innermost variant is statically selected.  */
		  selected_variant = true;
		  FOR_EACH_VEC_ELT (gnu_variant_list, i, v)
		    if (!integer_onep (v->qual))
		      {
			selected_variant = false;
			break;
		      }

		  /* Otherwise, create the new variants.  */
		  if (!selected_variant)
		    FOR_EACH_VEC_ELT (gnu_variant_list, i, v)
		      {
			tree old_variant = v->type;
			tree new_variant = make_node (RECORD_TYPE);
			tree suffix
			  = concat_name (DECL_NAME (gnu_variant_part),
					 IDENTIFIER_POINTER
					 (DECL_NAME (v->field)));
			TYPE_NAME (new_variant)
			  = concat_name (TYPE_NAME (gnu_type),
					 IDENTIFIER_POINTER (suffix));
			TYPE_REVERSE_STORAGE_ORDER (new_variant)
			  = TYPE_REVERSE_STORAGE_ORDER (gnu_type);
			copy_and_substitute_in_size (new_variant, old_variant,
						     gnu_subst_list);
			v->new_type = new_variant;
		      }
		}
	      else
		{
		  gnu_variant_list.create (0);
		  selected_variant = false;
		}

	      /* Make a list of fields and their position in the base type.  */
	      gnu_pos_list
		= build_position_list (gnu_unpad_base_type,
				       gnu_variant_list.exists ()
				       && !selected_variant,
				       size_zero_node, bitsize_zero_node,
				       BIGGEST_ALIGNMENT, NULL_TREE);

	      /* Now go down every component in the subtype and compute its
		 size and position from those of the component in the base
		 type and from the constraints of the subtype.  */
	      for (gnat_field = First_Entity (gnat_entity);
		   Present (gnat_field);
		   gnat_field = Next_Entity (gnat_field))
		if ((Ekind (gnat_field) == E_Component
		     || Ekind (gnat_field) == E_Discriminant)
		    && !(Present (Corresponding_Discriminant (gnat_field))
			 && Is_Tagged_Type (gnat_base_type))
		    && Underlying_Type
		       (Scope (Original_Record_Component (gnat_field)))
		       == gnat_base_type)
		  {
		    Name_Id gnat_name = Chars (gnat_field);
		    Entity_Id gnat_old_field
		      = Original_Record_Component (gnat_field);
		    tree gnu_old_field
		      = gnat_to_gnu_field_decl (gnat_old_field);
		    tree gnu_context = DECL_CONTEXT (gnu_old_field);
		    tree gnu_field, gnu_field_type, gnu_size, gnu_pos;
		    tree gnu_cont_type, gnu_last = NULL_TREE;

		    /* If the type is the same, retrieve the GCC type from the
		       old field to take into account possible adjustments.  */
		    if (Etype (gnat_field) == Etype (gnat_old_field))
		      gnu_field_type = TREE_TYPE (gnu_old_field);
		    else
		      gnu_field_type = gnat_to_gnu_type (Etype (gnat_field));

		    /* If there was a component clause, the field types must be
		       the same for the type and subtype, so copy the data from
		       the old field to avoid recomputation here.  Also if the
		       field is justified modular and the optimization in
		       gnat_to_gnu_field was applied.  */
		    if (Present (Component_Clause (gnat_old_field))
			|| (TREE_CODE (gnu_field_type) == RECORD_TYPE
			    && TYPE_JUSTIFIED_MODULAR_P (gnu_field_type)
			    && TREE_TYPE (TYPE_FIELDS (gnu_field_type))
			       == TREE_TYPE (gnu_old_field)))
		      {
			gnu_size = DECL_SIZE (gnu_old_field);
			gnu_field_type = TREE_TYPE (gnu_old_field);
		      }

		    /* If the old field was packed and of constant size, we
		       have to get the old size here, as it might differ from
		       what the Etype conveys and the latter might overlap
		       onto the following field.  Try to arrange the type for
		       possible better packing along the way.  */
		    else if (DECL_PACKED (gnu_old_field)
			     && TREE_CODE (DECL_SIZE (gnu_old_field))
			        == INTEGER_CST)
		      {
			gnu_size = DECL_SIZE (gnu_old_field);
			if (RECORD_OR_UNION_TYPE_P (gnu_field_type)
			    && !TYPE_FAT_POINTER_P (gnu_field_type)
			    && tree_fits_uhwi_p (TYPE_SIZE (gnu_field_type)))
			  gnu_field_type
			    = make_packable_type (gnu_field_type, true);
		      }

		    else
		      gnu_size = TYPE_SIZE (gnu_field_type);

		    /* If the context of the old field is the base type or its
		       REP part (if any), put the field directly in the new
		       type; otherwise look up the context in the variant list
		       and put the field either in the new type if there is a
		       selected variant or in one of the new variants.  */
		    if (gnu_context == gnu_unpad_base_type
		        || (gnu_rep_part
			    && gnu_context == TREE_TYPE (gnu_rep_part)))
		      gnu_cont_type = gnu_type;
		    else
		      {
			variant_desc *v;
			unsigned int i;
			tree rep_part;

			FOR_EACH_VEC_ELT (gnu_variant_list, i, v)
			  if (gnu_context == v->type
			      || ((rep_part = get_rep_part (v->type))
				  && gnu_context == TREE_TYPE (rep_part)))
			    break;
			if (v)
			  {
			    if (selected_variant)
			      gnu_cont_type = gnu_type;
			    else
			      gnu_cont_type = v->new_type;
			  }
			else
			  /* The front-end may pass us "ghost" components if
			     it fails to recognize that a constrained subtype
			     is statically constrained.  Discard them.  */
			  continue;
		      }

		    /* Now create the new field modeled on the old one.  */
		    gnu_field
		      = create_field_decl_from (gnu_old_field, gnu_field_type,
						gnu_cont_type, gnu_size,
						gnu_pos_list, gnu_subst_list);
		    gnu_pos = DECL_FIELD_OFFSET (gnu_field);

		    /* Put it in one of the new variants directly.  */
		    if (gnu_cont_type != gnu_type)
		      {
			DECL_CHAIN (gnu_field) = TYPE_FIELDS (gnu_cont_type);
			TYPE_FIELDS (gnu_cont_type) = gnu_field;
		      }

		    /* To match the layout crafted in components_to_record,
		       if this is the _Tag or _Parent field, put it before
		       any other fields.  */
		    else if (gnat_name == Name_uTag
			     || gnat_name == Name_uParent)
		      gnu_field_list = chainon (gnu_field_list, gnu_field);

		    /* Similarly, if this is the _Controller field, put
		       it before the other fields except for the _Tag or
		       _Parent field.  */
		    else if (gnat_name == Name_uController && gnu_last)
		      {
			DECL_CHAIN (gnu_field) = DECL_CHAIN (gnu_last);
			DECL_CHAIN (gnu_last) = gnu_field;
		      }

		    /* Otherwise, if this is a regular field, put it after
		       the other fields.  */
		    else
		      {
			DECL_CHAIN (gnu_field) = gnu_field_list;
			gnu_field_list = gnu_field;
			if (!gnu_last)
			  gnu_last = gnu_field;
			if (TREE_CODE (gnu_pos) != INTEGER_CST)
			  all_constant_pos = false;
		      }

		    save_gnu_tree (gnat_field, gnu_field, false);
		  }

	      /* If there is a variant list, a selected variant and the fields
		 all have a constant position, put them in order of increasing
		 position to match that of constant CONSTRUCTORs.  Likewise if
		 there is no variant list but a REP part, since the latter has
		 been flattened in the process.  */
	      if (((gnu_variant_list.exists () && selected_variant)
		   || (!gnu_variant_list.exists () && gnu_rep_part))
		  && all_constant_pos)
		{
		  const int len = list_length (gnu_field_list);
		  tree *field_arr = XALLOCAVEC (tree, len), t;
		  int i;

		  for (t = gnu_field_list, i = 0; t; t = DECL_CHAIN (t), i++)
		    field_arr[i] = t;

		  qsort (field_arr, len, sizeof (tree), compare_field_bitpos);

		  gnu_field_list = NULL_TREE;
		  for (i = 0; i < len; i++)
		    {
		      DECL_CHAIN (field_arr[i]) = gnu_field_list;
		      gnu_field_list = field_arr[i];
		    }
		}

	      /* If there is a variant list and no selected variant, we need
		 to create the nest of variant parts from the old nest.  */
	      else if (gnu_variant_list.exists () && !selected_variant)
		{
		  tree new_variant_part
		    = create_variant_part_from (gnu_variant_part,
						gnu_variant_list, gnu_type,
						gnu_pos_list, gnu_subst_list);
		  DECL_CHAIN (new_variant_part) = gnu_field_list;
		  gnu_field_list = new_variant_part;
		}

	      /* Now go through the entities again looking for Itypes that
		 we have not elaborated but should (e.g., Etypes of fields
		 that have Original_Components).  */
	      for (gnat_field = First_Entity (gnat_entity);
		   Present (gnat_field); gnat_field = Next_Entity (gnat_field))
		if ((Ekind (gnat_field) == E_Discriminant
		     || Ekind (gnat_field) == E_Component)
		    && !present_gnu_tree (Etype (gnat_field)))
		  gnat_to_gnu_entity (Etype (gnat_field), NULL_TREE, 0);

	      /* Do not emit debug info for the type yet since we're going to
		 modify it below.  */
	      finish_record_type (gnu_type, nreverse (gnu_field_list), 2,
				  false);
	      compute_record_mode (gnu_type);

	      /* See the E_Record_Type case for the rationale.  */
	      if (TYPE_MODE (gnu_type) != BLKmode
		  && Is_By_Reference_Type (gnat_entity))
		SET_TYPE_MODE (gnu_type, BLKmode);

	      TYPE_VOLATILE (gnu_type) = Treat_As_Volatile (gnat_entity);

	      /* Fill in locations of fields.  */
	      annotate_rep (gnat_entity, gnu_type);

	      /* If debugging information is being written for the type, write
		 a record that shows what we are a subtype of and also make a
		 variable that indicates our size, if still variable.  */
	      if (debug_info_p)
		{
		  tree gnu_subtype_marker = make_node (RECORD_TYPE);
		  tree gnu_unpad_base_name
		    = TYPE_IDENTIFIER (gnu_unpad_base_type);
		  tree gnu_size_unit = TYPE_SIZE_UNIT (gnu_type);

		  TYPE_NAME (gnu_subtype_marker)
		    = create_concat_name (gnat_entity, "XVS");
		  finish_record_type (gnu_subtype_marker,
				      create_field_decl (gnu_unpad_base_name,
							 build_reference_type
							 (gnu_unpad_base_type),
							 gnu_subtype_marker,
							 NULL_TREE, NULL_TREE,
							 0, 0),
				      0, true);

		  add_parallel_type (gnu_type, gnu_subtype_marker);

		  if (definition
		      && TREE_CODE (gnu_size_unit) != INTEGER_CST
		      && !CONTAINS_PLACEHOLDER_P (gnu_size_unit))
		    TYPE_SIZE_UNIT (gnu_subtype_marker)
		      = create_var_decl (create_concat_name (gnat_entity,
							     "XVZ"),
					 NULL_TREE, sizetype, gnu_size_unit,
					 false, false, false, false, NULL,
					 gnat_entity);
		}

	      gnu_variant_list.release ();
	      gnu_subst_list.release ();

	      /* Now we can finalize it.  */
	      rest_of_record_type_compilation (gnu_type);
	    }

	  /* Otherwise, go down all the components in the new type and make
	     them equivalent to those in the base type.  */
	  else
	    {
	      gnu_type = gnu_base_type;

	      for (gnat_temp = First_Entity (gnat_entity);
		   Present (gnat_temp);
		   gnat_temp = Next_Entity (gnat_temp))
		if ((Ekind (gnat_temp) == E_Discriminant
		     && !Is_Unchecked_Union (gnat_base_type))
		    || Ekind (gnat_temp) == E_Component)
		  save_gnu_tree (gnat_temp,
				 gnat_to_gnu_field_decl
				 (Original_Record_Component (gnat_temp)),
				 false);
	    }
	}
      break;

    case E_Access_Subprogram_Type:
      /* Use the special descriptor type for dispatch tables if needed,
	 that is to say for the Prim_Ptr of a-tags.ads and its clones.
	 Note that we are only required to do so for static tables in
	 order to be compatible with the C++ ABI, but Ada 2005 allows
	 to extend library level tagged types at the local level so
	 we do it in the non-static case as well.  */
      if (TARGET_VTABLE_USES_DESCRIPTORS
	  && Is_Dispatch_Table_Entity (gnat_entity))
	{
	    gnu_type = fdesc_type_node;
	    gnu_size = TYPE_SIZE (gnu_type);
	    break;
	}

      /* ... fall through ... */

    case E_Anonymous_Access_Subprogram_Type:
      /* If we are not defining this entity, and we have incomplete
	 entities being processed above us, make a dummy type and
	 fill it in later.  */
      if (!definition && defer_incomplete_level != 0)
	{
	  struct incomplete *p = XNEW (struct incomplete);

	  gnu_type
	    = build_pointer_type
	      (make_dummy_type (Directly_Designated_Type (gnat_entity)));
	  gnu_decl = create_type_decl (gnu_entity_name, gnu_type,
				       !Comes_From_Source (gnat_entity),
				       debug_info_p, gnat_entity);
	  this_made_decl = true;
	  gnu_type = TREE_TYPE (gnu_decl);
	  save_gnu_tree (gnat_entity, gnu_decl, false);
	  saved = true;

	  p->old_type = TREE_TYPE (gnu_type);
	  p->full_type = Directly_Designated_Type (gnat_entity);
	  p->next = defer_incomplete_list;
	  defer_incomplete_list = p;
	  break;
	}

      /* ... fall through ... */

    case E_Allocator_Type:
    case E_Access_Type:
    case E_Access_Attribute_Type:
    case E_Anonymous_Access_Type:
    case E_General_Access_Type:
      {
	/* The designated type and its equivalent type for gigi.  */
	Entity_Id gnat_desig_type = Directly_Designated_Type (gnat_entity);
	Entity_Id gnat_desig_equiv = Gigi_Equivalent_Type (gnat_desig_type);
	/* Whether it comes from a limited with.  */
	bool is_from_limited_with
	  = (IN (Ekind (gnat_desig_equiv), Incomplete_Kind)
	     && From_Limited_With (gnat_desig_equiv));
	/* The "full view" of the designated type.  If this is an incomplete
	   entity from a limited with, treat its non-limited view as the full
	   view.  Otherwise, if this is an incomplete or private type, use the
	   full view.  In the former case, we might point to a private type,
	   in which case, we need its full view.  Also, we want to look at the
	   actual type used for the representation, so this takes a total of
	   three steps.  */
	Entity_Id gnat_desig_full_direct_first
	  = (is_from_limited_with
	     ? Non_Limited_View (gnat_desig_equiv)
	     : (IN (Ekind (gnat_desig_equiv), Incomplete_Or_Private_Kind)
		? Full_View (gnat_desig_equiv) : Empty));
	Entity_Id gnat_desig_full_direct
	  = ((is_from_limited_with
	      && Present (gnat_desig_full_direct_first)
	      && IN (Ekind (gnat_desig_full_direct_first), Private_Kind))
	     ? Full_View (gnat_desig_full_direct_first)
	     : gnat_desig_full_direct_first);
	Entity_Id gnat_desig_full
	  = Gigi_Equivalent_Type (gnat_desig_full_direct);
	/* The type actually used to represent the designated type, either
	   gnat_desig_full or gnat_desig_equiv.  */
	Entity_Id gnat_desig_rep;
	/* True if this is a pointer to an unconstrained array.  */
	bool is_unconstrained_array;
	/* We want to know if we'll be seeing the freeze node for any
	   incomplete type we may be pointing to.  */
	bool in_main_unit
	  = (Present (gnat_desig_full)
	     ? In_Extended_Main_Code_Unit (gnat_desig_full)
	     : In_Extended_Main_Code_Unit (gnat_desig_type));
	/* True if we make a dummy type here.  */
	bool made_dummy = false;
	/* The mode to be used for the pointer type.  */
	enum machine_mode p_mode = mode_for_size (esize, MODE_INT, 0);
	/* The GCC type used for the designated type.  */
	tree gnu_desig_type = NULL_TREE;

	if (!targetm.valid_pointer_mode (p_mode))
	  p_mode = ptr_mode;

	/* If either the designated type or its full view is an unconstrained
	   array subtype, replace it with the type it's a subtype of.  This
	   avoids problems with multiple copies of unconstrained array types.
	   Likewise, if the designated type is a subtype of an incomplete
	   record type, use the parent type to avoid order of elaboration
	   issues.  This can lose some code efficiency, but there is no
	   alternative.  */
	if (Ekind (gnat_desig_equiv) == E_Array_Subtype
	    && !Is_Constrained (gnat_desig_equiv))
	  gnat_desig_equiv = Etype (gnat_desig_equiv);
	if (Present (gnat_desig_full)
	    && ((Ekind (gnat_desig_full) == E_Array_Subtype
		 && !Is_Constrained (gnat_desig_full))
		|| (Ekind (gnat_desig_full) == E_Record_Subtype
		    && Ekind (Etype (gnat_desig_full)) == E_Record_Type)))
	  gnat_desig_full = Etype (gnat_desig_full);

	/* Set the type that's actually the representation of the designated
	   type and also flag whether we have a unconstrained array.  */
	gnat_desig_rep
	  = Present (gnat_desig_full) ? gnat_desig_full : gnat_desig_equiv;
	is_unconstrained_array
	  = Is_Array_Type (gnat_desig_rep) && !Is_Constrained (gnat_desig_rep);

	/* If we are pointing to an incomplete type whose completion is an
	   unconstrained array, make dummy fat and thin pointer types to it.
	   Likewise if the type itself is dummy or an unconstrained array.  */
	if (is_unconstrained_array
	    && (Present (gnat_desig_full)
		|| (present_gnu_tree (gnat_desig_equiv)
		    && TYPE_IS_DUMMY_P
		       (TREE_TYPE (get_gnu_tree (gnat_desig_equiv))))
		|| (!in_main_unit
		    && defer_incomplete_level != 0
		    && !present_gnu_tree (gnat_desig_equiv))
		|| (in_main_unit
		    && is_from_limited_with
		    && Present (Freeze_Node (gnat_desig_equiv)))))
	  {
	    if (present_gnu_tree (gnat_desig_rep))
	      gnu_desig_type = TREE_TYPE (get_gnu_tree (gnat_desig_rep));
	    else
	      {
		gnu_desig_type = make_dummy_type (gnat_desig_rep);
		made_dummy = true;
	      }

	    /* If the call above got something that has a pointer, the pointer
	       is our type.  This could have happened either because the type
	       was elaborated or because somebody else executed the code.  */
	    if (!TYPE_POINTER_TO (gnu_desig_type))
	      build_dummy_unc_pointer_types (gnat_desig_equiv, gnu_desig_type);
	    gnu_type = TYPE_POINTER_TO (gnu_desig_type);
	  }

	/* If we already know what the full type is, use it.  */
	else if (Present (gnat_desig_full)
		 && present_gnu_tree (gnat_desig_full))
	  gnu_desig_type = TREE_TYPE (get_gnu_tree (gnat_desig_full));

	/* Get the type of the thing we are to point to and build a pointer to
	   it.  If it is a reference to an incomplete or private type with a
	   full view that is a record, make a dummy type node and get the
	   actual type later when we have verified it is safe.  */
	else if ((!in_main_unit
		  && !present_gnu_tree (gnat_desig_equiv)
		  && Present (gnat_desig_full)
		  && !present_gnu_tree (gnat_desig_full)
		  && Is_Record_Type (gnat_desig_full))
		 /* Likewise if we are pointing to a record or array and we are
		    to defer elaborating incomplete types.  We do this as this
		    access type may be the full view of a private type.  Note
		    that the unconstrained array case is handled above.  */
		 || ((!in_main_unit || imported_p)
		     && defer_incomplete_level != 0
		     && !present_gnu_tree (gnat_desig_equiv)
		     && (Is_Record_Type (gnat_desig_rep)
			 || Is_Array_Type (gnat_desig_rep)))
		 /* If this is a reference from a limited_with type back to our
		    main unit and there's a freeze node for it, either we have
		    already processed the declaration and made the dummy type,
		    in which case we just reuse the latter, or we have not yet,
		    in which case we make the dummy type and it will be reused
		    when the declaration is finally processed.  In both cases,
		    the pointer eventually created below will be automatically
		    adjusted when the freeze node is processed.  Note that the
		    unconstrained array case is handled above.  */
		 ||  (in_main_unit
		      && is_from_limited_with
		      && Present (Freeze_Node (gnat_desig_rep))))
	  {
	    gnu_desig_type = make_dummy_type (gnat_desig_equiv);
	    made_dummy = true;
	  }

	/* Otherwise handle the case of a pointer to itself.  */
	else if (gnat_desig_equiv == gnat_entity)
	  {
	    gnu_type
	      = build_pointer_type_for_mode (void_type_node, p_mode,
					     No_Strict_Aliasing (gnat_entity));
	    TREE_TYPE (gnu_type) = TYPE_POINTER_TO (gnu_type) = gnu_type;
	  }

	/* If expansion is disabled, the equivalent type of a concurrent type
	   is absent, so build a dummy pointer type.  */
	else if (type_annotate_only && No (gnat_desig_equiv))
	  gnu_type = ptr_void_type_node;

	/* Finally, handle the default case where we can just elaborate our
	   designated type.  */
	else
	  gnu_desig_type = gnat_to_gnu_type (gnat_desig_equiv);

	/* It is possible that a call to gnat_to_gnu_type above resolved our
	   type.  If so, just return it.  */
	if (present_gnu_tree (gnat_entity))
	  {
	    maybe_present = true;
	    break;
	  }

	/* If we haven't done it yet, build the pointer type the usual way.  */
	if (!gnu_type)
	  {
	    /* Modify the designated type if we are pointing only to constant
	       objects, but don't do it for unconstrained arrays.  */
	    if (Is_Access_Constant (gnat_entity)
		&& TREE_CODE (gnu_desig_type) != UNCONSTRAINED_ARRAY_TYPE)
	      {
		gnu_desig_type
		  = change_qualified_type (gnu_desig_type, TYPE_QUAL_CONST);

		/* Some extra processing is required if we are building a
		   pointer to an incomplete type (in the GCC sense).  We might
		   have such a type if we just made a dummy, or directly out
		   of the call to gnat_to_gnu_type above if we are processing
		   an access type for a record component designating the
		   record type itself.  */
		if (TYPE_MODE (gnu_desig_type) == VOIDmode)
		  {
		    /* We must ensure that the pointer to variant we make will
		       be processed by update_pointer_to when the initial type
		       is completed.  Pretend we made a dummy and let further
		       processing act as usual.  */
		    made_dummy = true;

		    /* We must ensure that update_pointer_to will not retrieve
		       the dummy variant when building a properly qualified
		       version of the complete type.  We take advantage of the
		       fact that get_qualified_type is requiring TYPE_NAMEs to
		       match to influence build_qualified_type and then also
		       update_pointer_to here.  */
		    TYPE_NAME (gnu_desig_type)
		      = create_concat_name (gnat_desig_type, "INCOMPLETE_CST");
		  }
	      }

	    gnu_type
	      = build_pointer_type_for_mode (gnu_desig_type, p_mode,
					     No_Strict_Aliasing (gnat_entity));
	  }

	/* If we are not defining this object and we have made a dummy pointer,
	   save our current definition, evaluate the actual type, and replace
	   the tentative type we made with the actual one.  If we are to defer
	   actually looking up the actual type, make an entry in the deferred
	   list.  If this is from a limited with, we may have to defer to the
	   end of the current unit.  */
	if ((!in_main_unit || is_from_limited_with) && made_dummy)
	  {
	    tree gnu_old_desig_type;

	    if (TYPE_IS_FAT_POINTER_P (gnu_type))
	      {
		gnu_old_desig_type = TYPE_UNCONSTRAINED_ARRAY (gnu_type);
		if (esize == POINTER_SIZE)
		  gnu_type = build_pointer_type
			     (TYPE_OBJECT_RECORD_TYPE (gnu_old_desig_type));
	      }
	    else
	      gnu_old_desig_type = TREE_TYPE (gnu_type);

	    process_attributes (&gnu_type, &attr_list, false, gnat_entity);
	    gnu_decl = create_type_decl (gnu_entity_name, gnu_type,
					 !Comes_From_Source (gnat_entity),
					 debug_info_p, gnat_entity);
	    this_made_decl = true;
	    gnu_type = TREE_TYPE (gnu_decl);
	    save_gnu_tree (gnat_entity, gnu_decl, false);
	    saved = true;

	    /* Note that the call to gnat_to_gnu_type on gnat_desig_equiv might
	       update gnu_old_desig_type directly, in which case it will not be
	       a dummy type any more when we get into update_pointer_to.

	       This can happen e.g. when the designated type is a record type,
	       because their elaboration starts with an initial node from
	       make_dummy_type, which may be the same node as the one we got.

	       Besides, variants of this non-dummy type might have been created
	       along the way.  update_pointer_to is expected to properly take
	       care of those situations.  */
	    if (defer_incomplete_level == 0 && !is_from_limited_with)
	      {
		update_pointer_to (TYPE_MAIN_VARIANT (gnu_old_desig_type),
				   gnat_to_gnu_type (gnat_desig_equiv));
	      }
	    else
	      {
		struct incomplete *p = XNEW (struct incomplete);
		struct incomplete **head
		  = (is_from_limited_with
		     ? &defer_limited_with : &defer_incomplete_list);
		p->old_type = gnu_old_desig_type;
		p->full_type = gnat_desig_equiv;
		p->next = *head;
		*head = p;
	      }
	  }
      }
      break;

    case E_Access_Protected_Subprogram_Type:
    case E_Anonymous_Access_Protected_Subprogram_Type:
      if (type_annotate_only && No (gnat_equiv_type))
	gnu_type = ptr_void_type_node;
      else
	{
	  /* The run-time representation is the equivalent type.  */
	  gnu_type = gnat_to_gnu_type (gnat_equiv_type);
	  maybe_present = true;
	}

      if (Is_Itype (Directly_Designated_Type (gnat_entity))
	  && !present_gnu_tree (Directly_Designated_Type (gnat_entity))
	  && No (Freeze_Node (Directly_Designated_Type (gnat_entity)))
	  && !Is_Record_Type (Scope (Directly_Designated_Type (gnat_entity))))
	gnat_to_gnu_entity (Directly_Designated_Type (gnat_entity),
			    NULL_TREE, 0);

      break;

    case E_Access_Subtype:

      /* We treat this as identical to its base type; any constraint is
	 meaningful only to the front-end.

	 The designated type must be elaborated as well, if it does
	 not have its own freeze node.  Designated (sub)types created
	 for constrained components of records with discriminants are
	 not frozen by the front-end and thus not elaborated by gigi,
	 because their use may appear before the base type is frozen,
	 and because it is not clear that they are needed anywhere in
	 gigi.  With the current model, there is no correct place where
	 they could be elaborated.  */

      gnu_type = gnat_to_gnu_type (Etype (gnat_entity));
      if (Is_Itype (Directly_Designated_Type (gnat_entity))
	  && !present_gnu_tree (Directly_Designated_Type (gnat_entity))
	  && Is_Frozen (Directly_Designated_Type (gnat_entity))
	  && No (Freeze_Node (Directly_Designated_Type (gnat_entity))))
	{
	  /* If we are not defining this entity, and we have incomplete
	     entities being processed above us, make a dummy type and
	     elaborate it later.  */
	  if (!definition && defer_incomplete_level != 0)
	    {
	      struct incomplete *p = XNEW (struct incomplete);

	      p->old_type
		= make_dummy_type (Directly_Designated_Type (gnat_entity));
	      p->full_type = Directly_Designated_Type (gnat_entity);
	      p->next = defer_incomplete_list;
	      defer_incomplete_list = p;
	    }
	  else if (!IN (Ekind (Base_Type
			       (Directly_Designated_Type (gnat_entity))),
		        Incomplete_Or_Private_Kind))
	    gnat_to_gnu_entity (Directly_Designated_Type (gnat_entity),
				NULL_TREE, 0);
	}

      maybe_present = true;
      break;

    /* Subprogram Entities

       The following access functions are defined for subprograms:

		Etype       	Return type or Standard_Void_Type.
		First_Formal	The first formal parameter.
		Is_Imported     Indicates that the subprogram has appeared in
				an INTERFACE or IMPORT pragma.  For now we
				assume that the external language is C.
		Is_Exported     Likewise but for an EXPORT pragma.
		Is_Inlined      True if the subprogram is to be inlined.

       Each parameter is first checked by calling must_pass_by_ref on its
       type to determine if it is passed by reference.  For parameters which
       are copied in, if they are Ada In Out or Out parameters, their return
       value becomes part of a record which becomes the return type of the
       function (C function - note that this applies only to Ada procedures
       so there is no Ada return type).  Additional code to store back the
       parameters will be generated on the caller side.  This transformation
       is done here, not in the front-end.

       The intended result of the transformation can be seen from the
       equivalent source rewritings that follow:

						struct temp {int a,b};
       procedure P (A,B: In Out ...) is		temp P (int A,B)
       begin					{
	 ..					  ..
       end P;					  return {A,B};
						}

						temp t;
       P(X,Y);					t = P(X,Y);
						X = t.a , Y = t.b;

       For subprogram types we need to perform mainly the same conversions to
       GCC form that are needed for procedures and function declarations.  The
       only difference is that at the end, we make a type declaration instead
       of a function declaration.  */

    case E_Subprogram_Type:
    case E_Function:
    case E_Procedure:
      {
	/* The type returned by a function or else Standard_Void_Type for a
	   procedure.  */
	Entity_Id gnat_return_type = Etype (gnat_entity);
	tree gnu_return_type;
	/* The first GCC parameter declaration (a PARM_DECL node).  The
	   PARM_DECL nodes are chained through the DECL_CHAIN field, so this
	   actually is the head of this parameter list.  */
	tree gnu_param_list = NULL_TREE;
	/* Non-null for subprograms containing parameters passed by copy-in
	   copy-out (Ada In Out or Out parameters not passed by reference),
	   in which case it is the list of nodes used to specify the values
	   of the In Out/Out parameters that are returned as a record upon
	   procedure return.  The TREE_PURPOSE of an element of this list is
	   a field of the record and the TREE_VALUE is the PARM_DECL
	   corresponding to that field.  This list will be saved in the
	   TYPE_CI_CO_LIST field of the FUNCTION_TYPE node we create.  */
	tree gnu_cico_list = NULL_TREE;
	/* List of fields in return type of procedure with copy-in copy-out
	   parameters.  */
	tree gnu_field_list = NULL_TREE;
	/* If an import pragma asks to map this subprogram to a GCC builtin,
	   this is the builtin DECL node.  */
	tree gnu_builtin_decl = NULL_TREE;
	tree gnu_ext_name = create_concat_name (gnat_entity, NULL);
	Entity_Id gnat_param;
	enum inline_status_t inline_status
	  = Has_Pragma_No_Inline (gnat_entity)
	    ? is_suppressed
	    : Has_Pragma_Inline_Always (gnat_entity)
	      ? is_required
	      : (Is_Inlined (gnat_entity) ? is_enabled : is_disabled);
	bool public_flag = Is_Public (gnat_entity) || imported_p;
	bool extern_flag
	  = (Is_Public (gnat_entity) && !definition) || imported_p;
	bool artificial_flag = !Comes_From_Source (gnat_entity);
       /* The semantics of "pure" in Ada essentially matches that of "const"
          in the back-end.  In particular, both properties are orthogonal to
          the "nothrow" property if the EH circuitry is explicit in the
          internal representation of the back-end.  If we are to completely
          hide the EH circuitry from it, we need to declare that calls to pure
          Ada subprograms that can throw have side effects since they can
          trigger an "abnormal" transfer of control flow; thus they can be
          neither "const" nor "pure" in the back-end sense.  */
	bool const_flag
	  = (Exception_Mechanism == Back_End_Exceptions
	     && Is_Pure (gnat_entity));
	bool volatile_flag = No_Return (gnat_entity);
	bool return_by_direct_ref_p = false;
	bool return_by_invisi_ref_p = false;
	bool return_unconstrained_p = false;
	int parmnum;

	/* A parameter may refer to this type, so defer completion of any
	   incomplete types.  */
	if (kind == E_Subprogram_Type && !definition)
	  {
	    defer_incomplete_level++;
	    this_deferred = true;
	  }

	/* If the subprogram has an alias, it is probably inherited, so
	   we can use the original one.  If the original "subprogram"
	   is actually an enumeration literal, it may be the first use
	   of its type, so we must elaborate that type now.  */
	if (Present (Alias (gnat_entity)))
	  {
	    if (Ekind (Alias (gnat_entity)) == E_Enumeration_Literal)
	      gnat_to_gnu_entity (Etype (Alias (gnat_entity)), NULL_TREE, 0);

	    gnu_decl = gnat_to_gnu_entity (Alias (gnat_entity), gnu_expr, 0);

	    /* Elaborate any Itypes in the parameters of this entity.  */
	    for (gnat_temp = First_Formal_With_Extras (gnat_entity);
		 Present (gnat_temp);
		 gnat_temp = Next_Formal_With_Extras (gnat_temp))
	      if (Is_Itype (Etype (gnat_temp)))
		gnat_to_gnu_entity (Etype (gnat_temp), NULL_TREE, 0);

	    break;
	  }

	/* If this subprogram is expectedly bound to a GCC builtin, fetch the
	   corresponding DECL node.  Proper generation of calls later on need
	   proper parameter associations so we don't "break;" here.  */
	if (Convention (gnat_entity) == Convention_Intrinsic
	    && Present (Interface_Name (gnat_entity)))
	  {
	    gnu_builtin_decl = builtin_decl_for (gnu_ext_name);

	    /* Inability to find the builtin decl most often indicates a
	       genuine mistake, but imports of unregistered intrinsics are
	       sometimes issued on purpose to allow hooking in alternate
	       bodies.  We post a warning conditioned on Wshadow in this case,
	       to let developers be notified on demand without risking false
	       positives with common default sets of options.  */

	    if (gnu_builtin_decl == NULL_TREE && warn_shadow)
	      post_error ("?gcc intrinsic not found for&!", gnat_entity);
	  }

	/* ??? What if we don't find the builtin node above ? warn ? err ?
	   In the current state we neither warn nor err, and calls will just
	   be handled as for regular subprograms.  */

	/* Look into the return type and get its associated GCC tree.  If it
	   is not void, compute various flags for the subprogram type.  */
	if (Ekind (gnat_return_type) == E_Void)
	  gnu_return_type = void_type_node;
	else
	  {
	    /* Ada 2012 (AI05-0151): Incomplete types coming from a limited
	       context may now appear in parameter and result profiles.  If
	       we are only annotating types, break circularities here.  */
	    if (type_annotate_only
		&& IN (Ekind (gnat_return_type), Incomplete_Kind)
	        && From_Limited_With (gnat_return_type)
		&& In_Extended_Main_Code_Unit
		   (Non_Limited_View (gnat_return_type))
		&& !present_gnu_tree (Non_Limited_View (gnat_return_type)))
	      gnu_return_type = ptr_void_type_node;
	    else
	      gnu_return_type = gnat_to_gnu_type (gnat_return_type);

	    /* If this function returns by reference, make the actual return
	       type the pointer type and make a note of that.  */
	    if (Returns_By_Ref (gnat_entity))
	      {
		gnu_return_type = build_pointer_type (gnu_return_type);
		return_by_direct_ref_p = true;
	      }

	    /* If we are supposed to return an unconstrained array type, make
	       the actual return type the fat pointer type.  */
	    else if (TREE_CODE (gnu_return_type) == UNCONSTRAINED_ARRAY_TYPE)
	      {
		gnu_return_type = TREE_TYPE (gnu_return_type);
		return_unconstrained_p = true;
	      }

	    /* Likewise, if the return type requires a transient scope, the
	       return value will be allocated on the secondary stack so the
	       actual return type is the pointer type.  */
	    else if (Requires_Transient_Scope (gnat_return_type))
	      {
		gnu_return_type = build_pointer_type (gnu_return_type);
		return_unconstrained_p = true;
	      }

	    /* If the Mechanism is By_Reference, ensure this function uses the
	       target's by-invisible-reference mechanism, which may not be the
	       same as above (e.g. it might be passing an extra parameter).  */
	    else if (kind == E_Function
		     && Mechanism (gnat_entity) == By_Reference)
	      return_by_invisi_ref_p = true;

	    /* Likewise, if the return type is itself By_Reference.  */
	    else if (TYPE_IS_BY_REFERENCE_P (gnu_return_type))
	      return_by_invisi_ref_p = true;

	    /* If the type is a padded type and the underlying type would not
	       be passed by reference or the function has a foreign convention,
	       return the underlying type.  */
	    else if (TYPE_IS_PADDING_P (gnu_return_type)
		     && (!default_pass_by_ref
			  (TREE_TYPE (TYPE_FIELDS (gnu_return_type)))
			 || Has_Foreign_Convention (gnat_entity)))
	      gnu_return_type = TREE_TYPE (TYPE_FIELDS (gnu_return_type));

	    /* If the return type is unconstrained, that means it must have a
	       maximum size.  Use the padded type as the effective return type.
	       And ensure the function uses the target's by-invisible-reference
	       mechanism to avoid copying too much data when it returns.  */
	    if (CONTAINS_PLACEHOLDER_P (TYPE_SIZE (gnu_return_type)))
	      {
		tree orig_type = gnu_return_type;

		gnu_return_type
		  = maybe_pad_type (gnu_return_type,
				    max_size (TYPE_SIZE (gnu_return_type),
					      true),
				    0, gnat_entity, false, false, false, true);

		/* Declare it now since it will never be declared otherwise.
		   This is necessary to ensure that its subtrees are properly
		   marked.  */
		if (gnu_return_type != orig_type
		    && !DECL_P (TYPE_NAME (gnu_return_type)))
		  create_type_decl (TYPE_NAME (gnu_return_type),
				    gnu_return_type, true, debug_info_p,
				    gnat_entity);

		return_by_invisi_ref_p = true;
	      }

	    /* If the return type has a size that overflows, we cannot have
	       a function that returns that type.  This usage doesn't make
	       sense anyway, so give an error here.  */
	    if (TYPE_SIZE_UNIT (gnu_return_type)
		&& TREE_CODE (TYPE_SIZE_UNIT (gnu_return_type)) == INTEGER_CST
		&& !valid_constant_size_p (TYPE_SIZE_UNIT (gnu_return_type)))
	      {
		post_error ("cannot return type whose size overflows",
			    gnat_entity);
		gnu_return_type = copy_node (gnu_return_type);
		TYPE_SIZE (gnu_return_type) = bitsize_zero_node;
		TYPE_SIZE_UNIT (gnu_return_type) = size_zero_node;
		TYPE_MAIN_VARIANT (gnu_return_type) = gnu_return_type;
		TYPE_NEXT_VARIANT (gnu_return_type) = NULL_TREE;
	      }
	  }

	/* Loop over the parameters and get their associated GCC tree.  While
	   doing this, build a copy-in copy-out structure if we need one.  */
	for (gnat_param = First_Formal_With_Extras (gnat_entity), parmnum = 0;
	     Present (gnat_param);
	     gnat_param = Next_Formal_With_Extras (gnat_param), parmnum++)
	  {
	    Entity_Id gnat_param_type = Etype (gnat_param);
	    tree gnu_param_name = get_entity_name (gnat_param);
	    tree gnu_param_type, gnu_param, gnu_field;
	    Mechanism_Type mech = Mechanism (gnat_param);
  	    bool copy_in_copy_out = false, fake_param_type;

	    /* Ada 2012 (AI05-0151): Incomplete types coming from a limited
	       context may now appear in parameter and result profiles.  If
	       we are only annotating types, break circularities here.  */
	    if (type_annotate_only
		&& IN (Ekind (gnat_param_type), Incomplete_Kind)
	        && From_Limited_With (Etype (gnat_param_type))
		&& In_Extended_Main_Code_Unit
		   (Non_Limited_View (gnat_param_type))
		&& !present_gnu_tree (Non_Limited_View (gnat_param_type)))
	      {
		gnu_param_type = ptr_void_type_node;
		fake_param_type = true;
	      }
	    else
	      {
		gnu_param_type = gnat_to_gnu_type (gnat_param_type);
		fake_param_type = false;
	      }

	    /* Builtins are expanded inline and there is no real call sequence
	       involved.  So the type expected by the underlying expander is
	       always the type of each argument "as is".  */
	    if (gnu_builtin_decl)
	      mech = By_Copy;
	    /* Handle the first parameter of a valued procedure specially.  */
	    else if (Is_Valued_Procedure (gnat_entity) && parmnum == 0)
	      mech = By_Copy_Return;
	    /* Otherwise, see if a Mechanism was supplied that forced this
	       parameter to be passed one way or another.  */
	    else if (mech == Default
		     || mech == By_Copy
		     || mech == By_Reference)
	      ;
	    else if (mech > 0)
	      {
		if (TREE_CODE (gnu_param_type) == UNCONSTRAINED_ARRAY_TYPE
		    || TREE_CODE (TYPE_SIZE (gnu_param_type)) != INTEGER_CST
		    || 0 < compare_tree_int (TYPE_SIZE (gnu_param_type),
					     mech))
		  mech = By_Reference;
		else
		  mech = By_Copy;
	      }
	    else
	      {
		post_error ("unsupported mechanism for&", gnat_param);
		mech = Default;
	      }

	    /* Do not call gnat_to_gnu_param for a fake parameter type since
	       it will try to use the real type again.  */
	    if (fake_param_type)
	      {
		if (Ekind (gnat_param) == E_Out_Parameter)
		  gnu_param = NULL_TREE;
		else
		  {
		    gnu_param
		      = create_param_decl (gnu_param_name, gnu_param_type,
					   false);
		    Set_Mechanism (gnat_param,
				   mech == Default ? By_Copy : mech);
		    if (Ekind (gnat_param) == E_In_Out_Parameter)
		      copy_in_copy_out = true;
		  }
	      }
	    else
	      gnu_param
		= gnat_to_gnu_param (gnat_param, mech, gnat_entity,
				     Has_Foreign_Convention (gnat_entity),
				     &copy_in_copy_out);

	    /* We are returned either a PARM_DECL or a type if no parameter
	       needs to be passed; in either case, adjust the type.  */
	    if (DECL_P (gnu_param))
	      gnu_param_type = TREE_TYPE (gnu_param);
	    else
	      {
		gnu_param_type = gnu_param;
		gnu_param = NULL_TREE;
	      }

	    /* The failure of this assertion will very likely come from an
	       order of elaboration issue for the type of the parameter.  */
	    gcc_assert (kind == E_Subprogram_Type
			|| !TYPE_IS_DUMMY_P (gnu_param_type)
			|| type_annotate_only);

	    if (gnu_param)
	      {
		gnu_param_list = chainon (gnu_param, gnu_param_list);
		Sloc_to_locus (Sloc (gnat_param),
			       &DECL_SOURCE_LOCATION (gnu_param));
		save_gnu_tree (gnat_param, gnu_param, false);

		/* If a parameter is a pointer, this function may modify
		   memory through it and thus shouldn't be considered
		   a const function.  Also, the memory may be modified
		   between two calls, so they can't be CSE'ed.  The latter
		   case also handles by-ref parameters.  */
		if (POINTER_TYPE_P (gnu_param_type)
		    || TYPE_IS_FAT_POINTER_P (gnu_param_type))
		  const_flag = false;
	      }

	    if (copy_in_copy_out)
	      {
		if (!gnu_cico_list)
		  {
		    tree gnu_new_ret_type = make_node (RECORD_TYPE);

		    /* If this is a function, we also need a field for the
		       return value to be placed.  */
		    if (TREE_CODE (gnu_return_type) != VOID_TYPE)
		      {
			gnu_field
			  = create_field_decl (get_identifier ("RETVAL"),
					       gnu_return_type,
					       gnu_new_ret_type, NULL_TREE,
					       NULL_TREE, 0, 0);
			Sloc_to_locus (Sloc (gnat_entity),
				       &DECL_SOURCE_LOCATION (gnu_field));
			gnu_field_list = gnu_field;
			gnu_cico_list
			  = tree_cons (gnu_field, void_type_node, NULL_TREE);
		      }

		    gnu_return_type = gnu_new_ret_type;
		    TYPE_NAME (gnu_return_type) = get_identifier ("RETURN");
		    /* Set a default alignment to speed up accesses.  But we
		       shouldn't increase the size of the structure too much,
		       lest it doesn't fit in return registers anymore.  */
		    TYPE_ALIGN (gnu_return_type)
		      = get_mode_alignment (ptr_mode);
		  }

		gnu_field
		  = create_field_decl (gnu_param_name, gnu_param_type,
				       gnu_return_type, NULL_TREE, NULL_TREE,
				       0, 0);
		Sloc_to_locus (Sloc (gnat_param),
			       &DECL_SOURCE_LOCATION (gnu_field));
		DECL_CHAIN (gnu_field) = gnu_field_list;
		gnu_field_list = gnu_field;
		gnu_cico_list
		  = tree_cons (gnu_field, gnu_param, gnu_cico_list);
	      }
	  }

	if (gnu_cico_list)
	  {
	    /* If we have a CICO list but it has only one entry, we convert
	       this function into a function that returns this object.  */
	    if (list_length (gnu_cico_list) == 1)
	      gnu_return_type = TREE_TYPE (TREE_PURPOSE (gnu_cico_list));

	    /* Do not finalize the return type if the subprogram is stubbed
	       since structures are incomplete for the back-end.  */
	    else if (Convention (gnat_entity) != Convention_Stubbed)
	      {
		finish_record_type (gnu_return_type, nreverse (gnu_field_list),
				    0, false);

	        /* Try to promote the mode of the return type if it is passed
		   in registers, again to speed up accesses.  */
		if (TYPE_MODE (gnu_return_type) == BLKmode
		    && !targetm.calls.return_in_memory (gnu_return_type,
							NULL_TREE))
		  {
		    unsigned int size
		      = TREE_INT_CST_LOW (TYPE_SIZE (gnu_return_type));
		    unsigned int i = BITS_PER_UNIT;
		    enum machine_mode mode;

		    while (i < size)
		      i <<= 1;
		    mode = mode_for_size (i, MODE_INT, 0);
		    if (mode != BLKmode)
		      {
			SET_TYPE_MODE (gnu_return_type, mode);
			TYPE_ALIGN (gnu_return_type)
			  = GET_MODE_ALIGNMENT (mode);
			TYPE_SIZE (gnu_return_type)
			  = bitsize_int (GET_MODE_BITSIZE (mode));
			TYPE_SIZE_UNIT (gnu_return_type)
			  = size_int (GET_MODE_SIZE (mode));
		      }
		  }

	        if (debug_info_p)
		  rest_of_record_type_compilation (gnu_return_type);
	      }
	  }

	/* Deal with platform-specific calling conventions.  */
	if (Has_Stdcall_Convention (gnat_entity))
	  prepend_one_attribute
	    (&attr_list, ATTR_MACHINE_ATTRIBUTE,
	     get_identifier ("stdcall"), NULL_TREE,
	     gnat_entity);
	else if (Has_Thiscall_Convention (gnat_entity))
	  prepend_one_attribute
	    (&attr_list, ATTR_MACHINE_ATTRIBUTE,
	     get_identifier ("thiscall"), NULL_TREE,
	     gnat_entity);

	/* If we should request stack realignment for a foreign convention
	   subprogram, do so.  Note that this applies to task entry points
	   in particular.  */
	if (FOREIGN_FORCE_REALIGN_STACK
	    && Has_Foreign_Convention (gnat_entity))
	  prepend_one_attribute
	    (&attr_list, ATTR_MACHINE_ATTRIBUTE,
	     get_identifier ("force_align_arg_pointer"), NULL_TREE,
	     gnat_entity);

	/* Deal with a pragma Linker_Section on a subprogram.  */
	if ((kind == E_Function || kind == E_Procedure)
	    && Present (Linker_Section_Pragma (gnat_entity)))
	  prepend_one_attribute_pragma (&attr_list,
					Linker_Section_Pragma (gnat_entity));

	/* The lists have been built in reverse.  */
	gnu_param_list = nreverse (gnu_param_list);
	gnu_cico_list = nreverse (gnu_cico_list);

	if (kind == E_Function)
	  Set_Mechanism (gnat_entity, return_unconstrained_p
				      || return_by_direct_ref_p
				      || return_by_invisi_ref_p
				      ? By_Reference : By_Copy);
	gnu_type
	  = create_subprog_type (gnu_return_type, gnu_param_list,
				 gnu_cico_list, return_unconstrained_p,
				 return_by_direct_ref_p,
				 return_by_invisi_ref_p);

	/* A subprogram (something that doesn't return anything) shouldn't
	   be considered const since there would be no reason for such a
	   subprogram.  Note that procedures with Out (or In Out) parameters
	   have already been converted into a function with a return type.  */
	if (TREE_CODE (gnu_return_type) == VOID_TYPE)
	  const_flag = false;

	if (const_flag || volatile_flag)
	  {
	    const int quals
	      = (const_flag ? TYPE_QUAL_CONST : 0)
		| (volatile_flag ? TYPE_QUAL_VOLATILE : 0);

	    gnu_type = change_qualified_type (gnu_type, quals);
	  }

	/* If we have a builtin decl for that function, use it.  Check if the
	   profiles are compatible and warn if they are not.  The checker is
	   expected to post extra diagnostics in this case.  */
	if (gnu_builtin_decl)
	  {
	    intrin_binding_t inb;

	    inb.gnat_entity = gnat_entity;
	    inb.ada_fntype = gnu_type;
	    inb.btin_fntype = TREE_TYPE (gnu_builtin_decl);

	    if (!intrin_profiles_compatible_p (&inb))
	      post_error
		("?profile of& doesn''t match the builtin it binds!",
		 gnat_entity);

	    gnu_decl = gnu_builtin_decl;
	    gnu_type = TREE_TYPE (gnu_builtin_decl);
	    break;
	  }

	/* If there was no specified Interface_Name and the external and
	   internal names of the subprogram are the same, only use the
	   internal name to allow disambiguation of nested subprograms.  */
	if (No (Interface_Name (gnat_entity))
	    && gnu_ext_name == gnu_entity_name)
	  gnu_ext_name = NULL_TREE;

	/* If we are defining the subprogram and it has an Address clause
	   we must get the address expression from the saved GCC tree for the
	   subprogram if it has a Freeze_Node.  Otherwise, we elaborate
	   the address expression here since the front-end has guaranteed
	   in that case that the elaboration has no effects.  If there is
	   an Address clause and we are not defining the object, just
	   make it a constant.  */
	if (Present (Address_Clause (gnat_entity)))
	  {
	    tree gnu_address = NULL_TREE;

	    if (definition)
	      gnu_address
		= (present_gnu_tree (gnat_entity)
		   ? get_gnu_tree (gnat_entity)
		   : gnat_to_gnu (Expression (Address_Clause (gnat_entity))));

	    save_gnu_tree (gnat_entity, NULL_TREE, false);

	    /* Convert the type of the object to a reference type that can
	       alias everything as per 13.3(19).  */
	    gnu_type
	      = build_reference_type_for_mode (gnu_type, ptr_mode, true);
	    if (gnu_address)
	      gnu_address = convert (gnu_type, gnu_address);

	    gnu_decl
	      = create_var_decl (gnu_entity_name, gnu_ext_name, gnu_type,
				 gnu_address, false, Is_Public (gnat_entity),
				 extern_flag, false, NULL, gnat_entity);
	    DECL_BY_REF_P (gnu_decl) = 1;
	  }

	else if (kind == E_Subprogram_Type)
	  {
	    process_attributes (&gnu_type, &attr_list, false, gnat_entity);
	    gnu_decl
	      = create_type_decl (gnu_entity_name, gnu_type, artificial_flag,
				  debug_info_p, gnat_entity);
	  }
	else
	  {
	    gnu_decl
	      = create_subprog_decl (gnu_entity_name, gnu_ext_name, gnu_type,
				     gnu_param_list, inline_status,
				     public_flag, extern_flag, artificial_flag,
				     attr_list, gnat_entity);
	    /* This is unrelated to the stub built right above.  */
	    DECL_STUBBED_P (gnu_decl)
	      = Convention (gnat_entity) == Convention_Stubbed;
	  }
      }
      break;

    case E_Incomplete_Type:
    case E_Incomplete_Subtype:
    case E_Private_Type:
    case E_Private_Subtype:
    case E_Limited_Private_Type:
    case E_Limited_Private_Subtype:
    case E_Record_Type_With_Private:
    case E_Record_Subtype_With_Private:
      {
	/* Get the "full view" of this entity.  If this is an incomplete
	   entity from a limited with, treat its non-limited view as the
	   full view.  Otherwise, use either the full view or the underlying
	   full view, whichever is present.  This is used in all the tests
	   below.  */
	Entity_Id full_view
	  = (IN (kind, Incomplete_Kind) && From_Limited_With (gnat_entity))
	    ? Non_Limited_View (gnat_entity)
	    : Present (Full_View (gnat_entity))
	      ? Full_View (gnat_entity)
	      : IN (kind, Private_Kind)
		? Underlying_Full_View (gnat_entity)
		: Empty;

	/* If this is an incomplete type with no full view, it must be a Taft
	   Amendment type, in which case we return a dummy type.  Otherwise,
	   just get the type from its Etype.  */
	if (No (full_view))
	  {
	    if (kind == E_Incomplete_Type)
	      {
		gnu_type = make_dummy_type (gnat_entity);
		gnu_decl = TYPE_STUB_DECL (gnu_type);
	      }
	    else
	      {
		gnu_decl = gnat_to_gnu_entity (Etype (gnat_entity),
					       NULL_TREE, 0);
		maybe_present = true;
	      }
	    break;
	  }

	/* If we already made a type for the full view, reuse it.  */
	else if (present_gnu_tree (full_view))
	  {
	    gnu_decl = get_gnu_tree (full_view);
	    break;
	  }

	/* Otherwise, if we are not defining the type now, get the type
	   from the full view.  But always get the type from the full view
	   for define on use types, since otherwise we won't see them!  */
	else if (!definition
		 || (Is_Itype (full_view) && No (Freeze_Node (gnat_entity)))
		 || (Is_Itype (gnat_entity) && No (Freeze_Node (full_view))))
	  {
	    gnu_decl = gnat_to_gnu_entity (full_view, NULL_TREE, 0);
	    maybe_present = true;
	    break;
	  }

	/* For incomplete types, make a dummy type entry which will be
	   replaced later.  Save it as the full declaration's type so
	   we can do any needed updates when we see it.  */
	gnu_type = make_dummy_type (gnat_entity);
	gnu_decl = TYPE_STUB_DECL (gnu_type);
	if (Has_Completion_In_Body (gnat_entity))
	  DECL_TAFT_TYPE_P (gnu_decl) = 1;
	save_gnu_tree (full_view, gnu_decl, 0);
	break;
      }

    case E_Class_Wide_Type:
      /* Class-wide types are always transformed into their root type.  */
      gnu_decl = gnat_to_gnu_entity (gnat_equiv_type, NULL_TREE, 0);
      maybe_present = true;
      break;

    case E_Task_Type:
    case E_Task_Subtype:
    case E_Protected_Type:
    case E_Protected_Subtype:
      /* Concurrent types are always transformed into their record type.  */
      if (type_annotate_only && No (gnat_equiv_type))
	gnu_type = void_type_node;
      else
	gnu_decl = gnat_to_gnu_entity (gnat_equiv_type, NULL_TREE, 0);
      maybe_present = true;
      break;

    case E_Label:
      gnu_decl = create_label_decl (gnu_entity_name, gnat_entity);
      break;

    case E_Block:
    case E_Loop:
      /* Nothing at all to do here, so just return an ERROR_MARK and claim
	 we've already saved it, so we don't try to.  */
      gnu_decl = error_mark_node;
      saved = true;
      break;

    case E_Abstract_State:
      /* This is a SPARK annotation that only reaches here when compiling in
	 ASIS mode and has no characteristics to annotate.  */
      gcc_assert (type_annotate_only);
      return error_mark_node;

    default:
      gcc_unreachable ();
    }

  /* If we had a case where we evaluated another type and it might have
     defined this one, handle it here.  */
  if (maybe_present && present_gnu_tree (gnat_entity))
    {
      gnu_decl = get_gnu_tree (gnat_entity);
      saved = true;
    }

  /* If we are processing a type and there is either no decl for it or
     we just made one, do some common processing for the type, such as
     handling alignment and possible padding.  */
  if (is_type && (!gnu_decl || this_made_decl))
    {
      /* Process the attributes, if not already done.  Note that the type is
	 already defined so we cannot pass true for IN_PLACE here.  */
      process_attributes (&gnu_type, &attr_list, false, gnat_entity);

      /* Tell the middle-end that objects of tagged types are guaranteed to
	 be properly aligned.  This is necessary because conversions to the
	 class-wide type are translated into conversions to the root type,
	 which can be less aligned than some of its derived types.  */
      if (Is_Tagged_Type (gnat_entity)
	  || Is_Class_Wide_Equivalent_Type (gnat_entity))
	TYPE_ALIGN_OK (gnu_type) = 1;

      /* Record whether the type is passed by reference.  */
      if (!VOID_TYPE_P (gnu_type) && Is_By_Reference_Type (gnat_entity))
	TYPE_BY_REFERENCE_P (gnu_type) = 1;

      /* ??? Don't set the size for a String_Literal since it is either
	 confirming or we don't handle it properly (if the low bound is
	 non-constant).  */
      if (!gnu_size && kind != E_String_Literal_Subtype)
	{
	  Uint gnat_size = Known_Esize (gnat_entity)
			   ? Esize (gnat_entity) : RM_Size (gnat_entity);
	  gnu_size
	    = validate_size (gnat_size, gnu_type, gnat_entity, TYPE_DECL,
			     false, Has_Size_Clause (gnat_entity));
	}

      /* If a size was specified, see if we can make a new type of that size
	 by rearranging the type, for example from a fat to a thin pointer.  */
      if (gnu_size)
	{
	  gnu_type
	    = make_type_from_size (gnu_type, gnu_size,
				   Has_Biased_Representation (gnat_entity));

	  if (operand_equal_p (TYPE_SIZE (gnu_type), gnu_size, 0)
	      && operand_equal_p (rm_size (gnu_type), gnu_size, 0))
	    gnu_size = NULL_TREE;
	}

      /* If the alignment has not already been processed and this is not
	 an unconstrained array type, see if an alignment is specified.
	 If not, we pick a default alignment for atomic objects.  */
      if (align != 0 || TREE_CODE (gnu_type) == UNCONSTRAINED_ARRAY_TYPE)
	;
      else if (Known_Alignment (gnat_entity))
	{
	  align = validate_alignment (Alignment (gnat_entity), gnat_entity,
				      TYPE_ALIGN (gnu_type));

	  /* Warn on suspiciously large alignments.  This should catch
	     errors about the (alignment,byte)/(size,bit) discrepancy.  */
	  if (align > BIGGEST_ALIGNMENT && Has_Alignment_Clause (gnat_entity))
	    {
	      tree size;

	      /* If a size was specified, take it into account.  Otherwise
		 use the RM size for records or unions as the type size has
		 already been adjusted to the alignment.  */
	      if (gnu_size)
		size = gnu_size;
	      else if (RECORD_OR_UNION_TYPE_P (gnu_type)
		       && !TYPE_FAT_POINTER_P (gnu_type))
		size = rm_size (gnu_type);
	      else
	        size = TYPE_SIZE (gnu_type);

	      /* Consider an alignment as suspicious if the alignment/size
		 ratio is greater or equal to the byte/bit ratio.  */
	      if (tree_fits_uhwi_p (size)
		  && align >= tree_to_uhwi (size) * BITS_PER_UNIT)
		post_error_ne ("?suspiciously large alignment specified for&",
			       Expression (Alignment_Clause (gnat_entity)),
			       gnat_entity);
	    }
	}
      else if (Is_Atomic (gnat_entity) && !gnu_size
	       && tree_fits_uhwi_p (TYPE_SIZE (gnu_type))
	       && integer_pow2p (TYPE_SIZE (gnu_type)))
	align = MIN (BIGGEST_ALIGNMENT,
		     tree_to_uhwi (TYPE_SIZE (gnu_type)));
      else if (Is_Atomic (gnat_entity) && gnu_size
	       && tree_fits_uhwi_p (gnu_size)
	       && integer_pow2p (gnu_size))
	align = MIN (BIGGEST_ALIGNMENT, tree_to_uhwi (gnu_size));

      /* See if we need to pad the type.  If we did, and made a record,
	 the name of the new type may be changed.  So get it back for
	 us when we make the new TYPE_DECL below.  */
      if (gnu_size || align > 0)
	gnu_type = maybe_pad_type (gnu_type, gnu_size, align, gnat_entity,
				   false, !gnu_decl, definition, false);

      if (TYPE_IS_PADDING_P (gnu_type))
	gnu_entity_name = TYPE_IDENTIFIER (gnu_type);

      /* Now set the RM size of the type.  We cannot do it before padding
	 because we need to accept arbitrary RM sizes on integral types.  */
      set_rm_size (RM_Size (gnat_entity), gnu_type, gnat_entity);

      /* If we are at global level, GCC will have applied variable_size to
	 the type, but that won't have done anything.  So, if it's not
	 a constant or self-referential, call elaborate_expression_1 to
	 make a variable for the size rather than calculating it each time.
	 Handle both the RM size and the actual size.  */
      if (global_bindings_p ()
	  && TYPE_SIZE (gnu_type)
	  && !TREE_CONSTANT (TYPE_SIZE (gnu_type))
	  && !CONTAINS_PLACEHOLDER_P (TYPE_SIZE (gnu_type)))
	{
	  tree size = TYPE_SIZE (gnu_type);

	  TYPE_SIZE (gnu_type)
	    = elaborate_expression_1 (size, gnat_entity,
				      get_identifier ("SIZE"),
				      definition, false);

	  /* ??? For now, store the size as a multiple of the alignment in
	     bytes so that we can see the alignment from the tree.  */
	  TYPE_SIZE_UNIT (gnu_type)
	    = elaborate_expression_2 (TYPE_SIZE_UNIT (gnu_type), gnat_entity,
				      get_identifier ("SIZE_A_UNIT"),
				      definition, false,
				      TYPE_ALIGN (gnu_type));

	  /* ??? gnu_type may come from an existing type so the MULT_EXPR node
	     may not be marked by the call to create_type_decl below.  */
	  MARK_VISITED (TYPE_SIZE_UNIT (gnu_type));

	  if (TREE_CODE (gnu_type) == RECORD_TYPE)
	    {
	      tree variant_part = get_variant_part (gnu_type);
	      tree ada_size = TYPE_ADA_SIZE (gnu_type);

	      if (variant_part)
		{
		  tree union_type = TREE_TYPE (variant_part);
		  tree offset = DECL_FIELD_OFFSET (variant_part);

		  /* If the position of the variant part is constant, subtract
		     it from the size of the type of the parent to get the new
		     size.  This manual CSE reduces the data size.  */
		  if (TREE_CODE (offset) == INTEGER_CST)
		    {
		      tree bitpos = DECL_FIELD_BIT_OFFSET (variant_part);
		      TYPE_SIZE (union_type)
			= size_binop (MINUS_EXPR, TYPE_SIZE (gnu_type),
				      bit_from_pos (offset, bitpos));
		      TYPE_SIZE_UNIT (union_type)
			= size_binop (MINUS_EXPR, TYPE_SIZE_UNIT (gnu_type),
				      byte_from_pos (offset, bitpos));
		    }
		  else
		    {
		      TYPE_SIZE (union_type)
			= elaborate_expression_1 (TYPE_SIZE (union_type),
						  gnat_entity,
						  get_identifier ("VSIZE"),
						  definition, false);

		      /* ??? For now, store the size as a multiple of the
			 alignment in bytes so that we can see the alignment
			 from the tree.  */
		      TYPE_SIZE_UNIT (union_type)
			= elaborate_expression_2 (TYPE_SIZE_UNIT (union_type),
						  gnat_entity,
						  get_identifier
						  ("VSIZE_A_UNIT"),
						  definition, false,
						  TYPE_ALIGN (union_type));

		      /* ??? For now, store the offset as a multiple of the
			 alignment in bytes so that we can see the alignment
			 from the tree.  */
		      DECL_FIELD_OFFSET (variant_part)
			= elaborate_expression_2 (offset,
						  gnat_entity,
						  get_identifier ("VOFFSET"),
						  definition, false,
						  DECL_OFFSET_ALIGN
						  (variant_part));
		    }

		  DECL_SIZE (variant_part) = TYPE_SIZE (union_type);
		  DECL_SIZE_UNIT (variant_part) = TYPE_SIZE_UNIT (union_type);
		}

	      if (operand_equal_p (ada_size, size, 0))
		ada_size = TYPE_SIZE (gnu_type);
	      else
		ada_size
		  = elaborate_expression_1 (ada_size, gnat_entity,
					    get_identifier ("RM_SIZE"),
					    definition, false);
	      SET_TYPE_ADA_SIZE (gnu_type, ada_size);
	    }
	}

      /* If this is a record type or subtype, call elaborate_expression_2 on
	 any field position.  Do this for both global and local types.
	 Skip any fields that we haven't made trees for to avoid problems with
	 class wide types.  */
      if (IN (kind, Record_Kind))
	for (gnat_temp = First_Entity (gnat_entity); Present (gnat_temp);
	     gnat_temp = Next_Entity (gnat_temp))
	  if (Ekind (gnat_temp) == E_Component && present_gnu_tree (gnat_temp))
	    {
	      tree gnu_field = get_gnu_tree (gnat_temp);

	      /* ??? For now, store the offset as a multiple of the alignment
		 in bytes so that we can see the alignment from the tree.  */
	      if (!CONTAINS_PLACEHOLDER_P (DECL_FIELD_OFFSET (gnu_field)))
		{
		  DECL_FIELD_OFFSET (gnu_field)
		    = elaborate_expression_2 (DECL_FIELD_OFFSET (gnu_field),
					      gnat_temp,
					      get_identifier ("OFFSET"),
					      definition, false,
					      DECL_OFFSET_ALIGN (gnu_field));

		  /* ??? The context of gnu_field is not necessarily gnu_type
		     so the MULT_EXPR node built above may not be marked by
		     the call to create_type_decl below.  */
		  if (global_bindings_p ())
		    MARK_VISITED (DECL_FIELD_OFFSET (gnu_field));
		}
	    }

      if (Is_Atomic (gnat_entity))
	check_ok_for_atomic (gnu_type, gnat_entity, false);

      /* If this is not an unconstrained array type, set some flags.  */
      if (TREE_CODE (gnu_type) != UNCONSTRAINED_ARRAY_TYPE)
	{
	  if (Treat_As_Volatile (gnat_entity))
	    gnu_type = change_qualified_type (gnu_type, TYPE_QUAL_VOLATILE);

	  if (Present (Alignment_Clause (gnat_entity)))
	    TYPE_USER_ALIGN (gnu_type) = 1;

	  if (Universal_Aliasing (gnat_entity))
	    TYPE_UNIVERSAL_ALIASING_P (TYPE_MAIN_VARIANT (gnu_type)) = 1;
	}

      if (!gnu_decl)
	gnu_decl = create_type_decl (gnu_entity_name, gnu_type,
				     !Comes_From_Source (gnat_entity),
				     debug_info_p, gnat_entity);
      else
	{
	  TREE_TYPE (gnu_decl) = gnu_type;
	  TYPE_STUB_DECL (gnu_type) = gnu_decl;
	}
    }

  if (is_type && !TYPE_IS_DUMMY_P (TREE_TYPE (gnu_decl)))
    {
      gnu_type = TREE_TYPE (gnu_decl);

      /* If this is a derived type, relate its alias set to that of its parent
	 to avoid troubles when a call to an inherited primitive is inlined in
	 a context where a derived object is accessed.  The inlined code works
	 on the parent view so the resulting code may access the same object
	 using both the parent and the derived alias sets, which thus have to
	 conflict.  As the same issue arises with component references, the
	 parent alias set also has to conflict with composite types enclosing
	 derived components.  For instance, if we have:

	    type D is new T;
	    type R is record
	       Component : D;
	    end record;

	 we want T to conflict with both D and R, in addition to R being a
	 superset of D by record/component construction.

	 One way to achieve this is to perform an alias set copy from the
	 parent to the derived type.  This is not quite appropriate, though,
	 as we don't want separate derived types to conflict with each other:

	    type I1 is new Integer;
	    type I2 is new Integer;

	 We want I1 and I2 to both conflict with Integer but we do not want
	 I1 to conflict with I2, and an alias set copy on derivation would
	 have that effect.

	 The option chosen is to make the alias set of the derived type a
	 superset of that of its parent type.  It trivially fulfills the
	 simple requirement for the Integer derivation example above, and
	 the component case as well by superset transitivity:

		   superset      superset
		R ----------> D ----------> T

	 However, for composite types, conversions between derived types are
	 translated into VIEW_CONVERT_EXPRs so a sequence like:

	    type Comp1 is new Comp;
	    type Comp2 is new Comp;
	    procedure Proc (C : Comp1);

	    C : Comp2;
	    Proc (Comp1 (C));

	 is translated into:

	    C : Comp2;
	    Proc ((Comp1 &) &VIEW_CONVERT_EXPR <Comp1> (C));

	 and gimplified into:

	    C : Comp2;
	    Comp1 *C.0;
	    C.0 = (Comp1 *) &C;
	    Proc (C.0);

	 i.e. generates code involving type punning.  Therefore, Comp1 needs
	 to conflict with Comp2 and an alias set copy is required.

	 The language rules ensure the parent type is already frozen here.  */
      if (Is_Derived_Type (gnat_entity) && !type_annotate_only)
	{
	  Entity_Id gnat_parent_type = Underlying_Type (Etype (gnat_entity));
	  /* For packed array subtypes, the implementation type is used.  */
	  if (kind == E_Array_Subtype
	      && Present (Packed_Array_Impl_Type (gnat_parent_type)))
	    gnat_parent_type = Packed_Array_Impl_Type (gnat_parent_type);
	  relate_alias_sets (gnu_type, gnat_to_gnu_type (gnat_parent_type),
			     Is_Composite_Type (gnat_entity)
			     ? ALIAS_SET_COPY : ALIAS_SET_SUPERSET);
	}

      /* Back-annotate the Alignment of the type if not already in the
	 tree.  Likewise for sizes.  */
      if (Unknown_Alignment (gnat_entity))
	{
	  unsigned int double_align, align;
	  bool is_capped_double, align_clause;

	  /* If the default alignment of "double" or larger scalar types is
	     specifically capped and this is not an array with an alignment
	     clause on the component type, return the cap.  */
	  if ((double_align = double_float_alignment) > 0)
	    is_capped_double
	      = is_double_float_or_array (gnat_entity, &align_clause);
	  else if ((double_align = double_scalar_alignment) > 0)
	    is_capped_double
	      = is_double_scalar_or_array (gnat_entity, &align_clause);
	  else
	    is_capped_double = align_clause = false;

	  if (is_capped_double && !align_clause)
	    align = double_align;
	  else
	    align = TYPE_ALIGN (gnu_type) / BITS_PER_UNIT;

	  Set_Alignment (gnat_entity, UI_From_Int (align));
	}

      if (Unknown_Esize (gnat_entity) && TYPE_SIZE (gnu_type))
	{
	  tree gnu_size = TYPE_SIZE (gnu_type);

	  /* If the size is self-referential, annotate the maximum value.  */
	  if (CONTAINS_PLACEHOLDER_P (gnu_size))
	    gnu_size = max_size (gnu_size, true);

	  /* If we are just annotating types and the type is tagged, the tag
	     and the parent components are not generated by the front-end so
	     sizes must be adjusted if there is no representation clause.  */
	  if (type_annotate_only
	      && Is_Tagged_Type (gnat_entity)
	      && !VOID_TYPE_P (gnu_type)
	      && (!TYPE_FIELDS (gnu_type)
		  || integer_zerop (bit_position (TYPE_FIELDS (gnu_type)))))
	    {
	      tree pointer_size = bitsize_int (POINTER_SIZE), offset;
	      Uint uint_size;

	      if (Is_Derived_Type (gnat_entity))
		{
		  Entity_Id gnat_parent = Etype (Base_Type (gnat_entity));
		  offset = UI_To_gnu (Esize (gnat_parent), bitsizetype);
		  Set_Alignment (gnat_entity, Alignment (gnat_parent));
		}
	      else
		offset = pointer_size;

	      if (TYPE_FIELDS (gnu_type))
		offset
		  = round_up (offset, DECL_ALIGN (TYPE_FIELDS (gnu_type)));

	      gnu_size = size_binop (PLUS_EXPR, gnu_size, offset);
	      gnu_size = round_up (gnu_size, POINTER_SIZE);
	      uint_size = annotate_value (gnu_size);
	      Set_Esize (gnat_entity, uint_size);
	      Set_RM_Size (gnat_entity, uint_size);
	    }
	  else
	    Set_Esize (gnat_entity, annotate_value (gnu_size));
	}

      if (Unknown_RM_Size (gnat_entity) && rm_size (gnu_type))
	Set_RM_Size (gnat_entity, annotate_value (rm_size (gnu_type)));
    }

  /* If we really have a ..._DECL node, set a couple of flags on it.  But we
     cannot do so if we are reusing the ..._DECL node made for an equivalent
     type or an alias or a renamed object as the predicates don't apply to it
     but to GNAT_ENTITY.  */
  if (DECL_P (gnu_decl)
      && !(is_type && gnat_equiv_type != gnat_entity)
      && !Present (Alias (gnat_entity))
      && !(Present (Renamed_Object (gnat_entity)) && saved))
    {
      if (!Comes_From_Source (gnat_entity))
	DECL_ARTIFICIAL (gnu_decl) = 1;

      if (!debug_info_p)
	DECL_IGNORED_P (gnu_decl) = 1;
    }

  /* If we haven't already, associate the ..._DECL node that we just made with
     the input GNAT entity node.  */
  if (!saved)
    save_gnu_tree (gnat_entity, gnu_decl, false);

  /* Now we are sure gnat_entity has a corresponding ..._DECL node,
     eliminate as many deferred computations as possible.  */
  process_deferred_decl_context (false);

  /* If this is an enumeration or floating-point type, we were not able to set
     the bounds since they refer to the type.  These are always static.  */
  if ((kind == E_Enumeration_Type && Present (First_Literal (gnat_entity)))
      || (kind == E_Floating_Point_Type))
    {
      tree gnu_scalar_type = gnu_type;
      tree gnu_low_bound, gnu_high_bound;

      /* If this is a padded type, we need to use the underlying type.  */
      if (TYPE_IS_PADDING_P (gnu_scalar_type))
	gnu_scalar_type = TREE_TYPE (TYPE_FIELDS (gnu_scalar_type));

      /* If this is a floating point type and we haven't set a floating
	 point type yet, use this in the evaluation of the bounds.  */
      if (!longest_float_type_node && kind == E_Floating_Point_Type)
	longest_float_type_node = gnu_scalar_type;

      gnu_low_bound = gnat_to_gnu (Type_Low_Bound (gnat_entity));
      gnu_high_bound = gnat_to_gnu (Type_High_Bound (gnat_entity));

      if (kind == E_Enumeration_Type)
	{
	  /* Enumeration types have specific RM bounds.  */
	  SET_TYPE_RM_MIN_VALUE (gnu_scalar_type, gnu_low_bound);
	  SET_TYPE_RM_MAX_VALUE (gnu_scalar_type, gnu_high_bound);
	}
      else
	{
	  /* Floating-point types don't have specific RM bounds.  */
	  TYPE_GCC_MIN_VALUE (gnu_scalar_type) = gnu_low_bound;
	  TYPE_GCC_MAX_VALUE (gnu_scalar_type) = gnu_high_bound;
	}
    }

  /* If we deferred processing of incomplete types, re-enable it.  If there
     were no other disables and we have deferred types to process, do so.  */
  if (this_deferred
      && --defer_incomplete_level == 0
      && defer_incomplete_list)
    {
      struct incomplete *p, *next;

      /* We are back to level 0 for the deferring of incomplete types.
	 But processing these incomplete types below may itself require
	 deferring, so preserve what we have and restart from scratch.  */
      p = defer_incomplete_list;
      defer_incomplete_list = NULL;

      for (; p; p = next)
	{
	  next = p->next;

	  if (p->old_type)
	    update_pointer_to (TYPE_MAIN_VARIANT (p->old_type),
			       gnat_to_gnu_type (p->full_type));
	  free (p);
	}
    }

  /* If we are not defining this type, see if it's on one of the lists of
     incomplete types.  If so, handle the list entry now.  */
  if (is_type && !definition)
    {
      struct incomplete *p;

      for (p = defer_incomplete_list; p; p = p->next)
	if (p->old_type && p->full_type == gnat_entity)
	  {
	    update_pointer_to (TYPE_MAIN_VARIANT (p->old_type),
			       TREE_TYPE (gnu_decl));
	    p->old_type = NULL_TREE;
	  }

      for (p = defer_limited_with; p; p = p->next)
	if (p->old_type && Non_Limited_View (p->full_type) == gnat_entity)
	  {
	    update_pointer_to (TYPE_MAIN_VARIANT (p->old_type),
			       TREE_TYPE (gnu_decl));
	    p->old_type = NULL_TREE;
	  }
    }

  if (this_global)
    force_global--;

  /* If this is a packed array type whose original array type is itself
     an Itype without freeze node, make sure the latter is processed.  */
  if (Is_Packed_Array_Impl_Type (gnat_entity)
      && Is_Itype (Original_Array_Type (gnat_entity))
      && No (Freeze_Node (Original_Array_Type (gnat_entity)))
      && !present_gnu_tree (Original_Array_Type (gnat_entity)))
    gnat_to_gnu_entity (Original_Array_Type (gnat_entity), NULL_TREE, 0);

  return gnu_decl;
}

/* Similar, but if the returned value is a COMPONENT_REF, return the
   FIELD_DECL.  */

tree
gnat_to_gnu_field_decl (Entity_Id gnat_entity)
{
  tree gnu_field = gnat_to_gnu_entity (gnat_entity, NULL_TREE, 0);

  if (TREE_CODE (gnu_field) == COMPONENT_REF)
    gnu_field = TREE_OPERAND (gnu_field, 1);

  return gnu_field;
}

/* Similar, but GNAT_ENTITY is assumed to refer to a GNAT type.  Return
   the GCC type corresponding to that entity.  */

tree
gnat_to_gnu_type (Entity_Id gnat_entity)
{
  tree gnu_decl;

  /* The back end never attempts to annotate generic types.  */
  if (Is_Generic_Type (gnat_entity) && type_annotate_only)
     return void_type_node;

  gnu_decl = gnat_to_gnu_entity (gnat_entity, NULL_TREE, 0);
  gcc_assert (TREE_CODE (gnu_decl) == TYPE_DECL);

  return TREE_TYPE (gnu_decl);
}

/* Similar, but GNAT_ENTITY is assumed to refer to a GNAT type.  Return
   the unpadded version of the GCC type corresponding to that entity.  */

tree
get_unpadded_type (Entity_Id gnat_entity)
{
  tree type = gnat_to_gnu_type (gnat_entity);

  if (TYPE_IS_PADDING_P (type))
    type = TREE_TYPE (TYPE_FIELDS (type));

  return type;
}

/* Return the DECL associated with the public subprogram GNAT_ENTITY but whose
   type has been changed to that of the parameterless procedure, except if an
   alias is already present, in which case it is returned instead.  */

tree
get_minimal_subprog_decl (Entity_Id gnat_entity)
{
  tree gnu_entity_name, gnu_ext_name;
  struct attrib *attr_list = NULL;

  /* See the E_Function/E_Procedure case of gnat_to_gnu_entity for the model
     of the handling applied here.  */

  while (Present (Alias (gnat_entity)))
    {
      gnat_entity = Alias (gnat_entity);
      if (present_gnu_tree (gnat_entity))
	return get_gnu_tree (gnat_entity);
    }

  gnu_entity_name = get_entity_name (gnat_entity);
  gnu_ext_name = create_concat_name (gnat_entity, NULL);

  if (Has_Stdcall_Convention (gnat_entity))
    prepend_one_attribute (&attr_list, ATTR_MACHINE_ATTRIBUTE,
			   get_identifier ("stdcall"), NULL_TREE,
			   gnat_entity);
  else if (Has_Thiscall_Convention (gnat_entity))
    prepend_one_attribute (&attr_list, ATTR_MACHINE_ATTRIBUTE,
			   get_identifier ("thiscall"), NULL_TREE,
			   gnat_entity);

  if (No (Interface_Name (gnat_entity)) && gnu_ext_name == gnu_entity_name)
    gnu_ext_name = NULL_TREE;

  return
    create_subprog_decl (gnu_entity_name, gnu_ext_name, void_ftype, NULL_TREE,
			 is_disabled, true, true, true, attr_list, gnat_entity);
}

/* Return whether the E_Subprogram_Type/E_Function/E_Procedure GNAT_ENTITY is
   a C++ imported method or equivalent.

   We use the predicate on 32-bit x86/Windows to find out whether we need to
   use the "thiscall" calling convention for GNAT_ENTITY.  This convention is
   used for C++ methods (functions with METHOD_TYPE) by the back-end.  */

bool
is_cplusplus_method (Entity_Id gnat_entity)
{
  if (Convention (gnat_entity) != Convention_CPP)
    return false;

  /* This is the main case: C++ method imported as a primitive operation.  */
  if (Is_Dispatching_Operation (gnat_entity))
    return true;

  /* A thunk needs to be handled like its associated primitive operation.  */
  if (Is_Subprogram (gnat_entity) && Is_Thunk (gnat_entity))
    return true;

  /* C++ classes with no virtual functions can be imported as limited
     record types, but we need to return true for the constructors.  */
  if (Is_Constructor (gnat_entity))
    return true;

  /* This is set on the E_Subprogram_Type built for a dispatching call.  */
  if (Is_Dispatch_Table_Entity (gnat_entity))
    return true;

  return false;
}

/* Finalize the processing of From_Limited_With incomplete types.  */

void
finalize_from_limited_with (void)
{
  struct incomplete *p, *next;

  p = defer_limited_with;
  defer_limited_with = NULL;

  for (; p; p = next)
    {
      next = p->next;

      if (p->old_type)
	update_pointer_to (TYPE_MAIN_VARIANT (p->old_type),
			   gnat_to_gnu_type (p->full_type));
      free (p);
    }
}

/* Return the equivalent type to be used for GNAT_ENTITY, if it's a
   kind of type (such E_Task_Type) that has a different type which Gigi
   uses for its representation.  If the type does not have a special type
   for its representation, return GNAT_ENTITY.  If a type is supposed to
   exist, but does not, abort unless annotating types, in which case
   return Empty.  If GNAT_ENTITY is Empty, return Empty.  */

Entity_Id
Gigi_Equivalent_Type (Entity_Id gnat_entity)
{
  Entity_Id gnat_equiv = gnat_entity;

  if (No (gnat_entity))
    return gnat_entity;

  switch (Ekind (gnat_entity))
    {
    case E_Class_Wide_Subtype:
      if (Present (Equivalent_Type (gnat_entity)))
	gnat_equiv = Equivalent_Type (gnat_entity);
      break;

    case E_Access_Protected_Subprogram_Type:
    case E_Anonymous_Access_Protected_Subprogram_Type:
      gnat_equiv = Equivalent_Type (gnat_entity);
      break;

    case E_Class_Wide_Type:
      gnat_equiv = Root_Type (gnat_entity);
      break;

    case E_Task_Type:
    case E_Task_Subtype:
    case E_Protected_Type:
    case E_Protected_Subtype:
      gnat_equiv = Corresponding_Record_Type (gnat_entity);
      break;

    default:
      break;
    }

  gcc_assert (Present (gnat_equiv) || type_annotate_only);

  return gnat_equiv;
}

/* Return a GCC tree for a type corresponding to the component type of the
   array type or subtype GNAT_ARRAY.  DEFINITION is true if this component
   is for an array being defined.  DEBUG_INFO_P is true if we need to write
   debug information for other types that we may create in the process.  */

static tree
gnat_to_gnu_component_type (Entity_Id gnat_array, bool definition,
			    bool debug_info_p)
{
  const Entity_Id gnat_type = Component_Type (gnat_array);
  tree gnu_type = gnat_to_gnu_type (gnat_type);
  tree gnu_comp_size;

  /* Try to get a smaller form of the component if needed.  */
  if ((Is_Packed (gnat_array)
       || Has_Component_Size_Clause (gnat_array))
      && !Is_Bit_Packed_Array (gnat_array)
      && !Has_Aliased_Components (gnat_array)
      && !Strict_Alignment (gnat_type)
      && RECORD_OR_UNION_TYPE_P (gnu_type)
      && !TYPE_FAT_POINTER_P (gnu_type)
      && tree_fits_uhwi_p (TYPE_SIZE (gnu_type)))
    gnu_type = make_packable_type (gnu_type, false);

  if (Has_Atomic_Components (gnat_array))
    check_ok_for_atomic (gnu_type, gnat_array, true);

  /* Get and validate any specified Component_Size.  */
  gnu_comp_size
    = validate_size (Component_Size (gnat_array), gnu_type, gnat_array,
		     Is_Bit_Packed_Array (gnat_array) ? TYPE_DECL : VAR_DECL,
		     true, Has_Component_Size_Clause (gnat_array));

  /* If the array has aliased components and the component size can be zero,
     force at least unit size to ensure that the components have distinct
     addresses.  */
  if (!gnu_comp_size
      && Has_Aliased_Components (gnat_array)
      && (integer_zerop (TYPE_SIZE (gnu_type))
	  || (TREE_CODE (gnu_type) == ARRAY_TYPE
	      && !TREE_CONSTANT (TYPE_SIZE (gnu_type)))))
    gnu_comp_size
      = size_binop (MAX_EXPR, TYPE_SIZE (gnu_type), bitsize_unit_node);

  /* If the component type is a RECORD_TYPE that has a self-referential size,
     then use the maximum size for the component size.  */
  if (!gnu_comp_size
      && TREE_CODE (gnu_type) == RECORD_TYPE
      && CONTAINS_PLACEHOLDER_P (TYPE_SIZE (gnu_type)))
    gnu_comp_size = max_size (TYPE_SIZE (gnu_type), true);

  /* Honor the component size.  This is not needed for bit-packed arrays.  */
  if (gnu_comp_size && !Is_Bit_Packed_Array (gnat_array))
    {
      tree orig_type = gnu_type;
      unsigned int max_align;

      /* If an alignment is specified, use it as a cap on the component type
	 so that it can be honored for the whole type.  But ignore it for the
	 original type of packed array types.  */
      if (No (Packed_Array_Impl_Type (gnat_array))
	  && Known_Alignment (gnat_array))
	max_align = validate_alignment (Alignment (gnat_array), gnat_array, 0);
      else
	max_align = 0;

      gnu_type = make_type_from_size (gnu_type, gnu_comp_size, false);
      if (max_align > 0 && TYPE_ALIGN (gnu_type) > max_align)
	gnu_type = orig_type;
      else
	orig_type = gnu_type;

      gnu_type = maybe_pad_type (gnu_type, gnu_comp_size, 0, gnat_array,
				 true, false, definition, true);

      /* If a padding record was made, declare it now since it will never be
	 declared otherwise.  This is necessary to ensure that its subtrees
	 are properly marked.  */
      if (gnu_type != orig_type && !DECL_P (TYPE_NAME (gnu_type)))
	create_type_decl (TYPE_NAME (gnu_type), gnu_type, true, debug_info_p,
			  gnat_array);
    }

  /* If the component type is a padded type made for a non-bit-packed array
     of scalars with reverse storage order, we need to propagate the reverse
     storage order to the padding type since it is the innermost enclosing
     aggregate type around the scalar.  */
  if (TYPE_IS_PADDING_P (gnu_type)
      && Reverse_Storage_Order (gnat_array)
      && !Is_Bit_Packed_Array (gnat_array)
      && Is_Scalar_Type (gnat_type))
    gnu_type = set_reverse_storage_order_on_pad_type (gnu_type);

  if (Has_Volatile_Components (gnat_array))
    gnu_type = change_qualified_type (gnu_type, TYPE_QUAL_VOLATILE);

  return gnu_type;
}

/* Return a GCC tree for a parameter corresponding to GNAT_PARAM and
   using MECH as its passing mechanism, to be placed in the parameter
   list built for GNAT_SUBPROG.  Assume a foreign convention for the
   latter if FOREIGN is true.  Also set CICO to true if the parameter
   must use the copy-in copy-out implementation mechanism.

   The returned tree is a PARM_DECL, except for those cases where no
   parameter needs to be actually passed to the subprogram; the type
   of this "shadow" parameter is then returned instead.  */

static tree
gnat_to_gnu_param (Entity_Id gnat_param, Mechanism_Type mech,
		   Entity_Id gnat_subprog, bool foreign, bool *cico)
{
  tree gnu_param_name = get_entity_name (gnat_param);
  tree gnu_param_type = gnat_to_gnu_type (Etype (gnat_param));
  bool in_param = (Ekind (gnat_param) == E_In_Parameter);
  /* The parameter can be indirectly modified if its address is taken.  */
  bool ro_param = in_param && !Address_Taken (gnat_param);
  bool by_return = false, by_component_ptr = false;
  bool by_ref = false;
  tree gnu_param;

  /* Copy-return is used only for the first parameter of a valued procedure.
     It's a copy mechanism for which a parameter is never allocated.  */
  if (mech == By_Copy_Return)
    {
      gcc_assert (Ekind (gnat_param) == E_Out_Parameter);
      mech = By_Copy;
      by_return = true;
    }

  /* If this is either a foreign function or if the underlying type won't
     be passed by reference, strip off possible padding type.  */
  if (TYPE_IS_PADDING_P (gnu_param_type))
    {
      tree unpadded_type = TREE_TYPE (TYPE_FIELDS (gnu_param_type));

      if (mech == By_Reference
	  || foreign
	  || (!must_pass_by_ref (unpadded_type)
	      && (mech == By_Copy || !default_pass_by_ref (unpadded_type))))
	gnu_param_type = unpadded_type;
    }

  /* If this is a read-only parameter, make a variant of the type that is
     read-only.  ??? However, if this is an unconstrained array, that type
     can be very complex, so skip it for now.  Likewise for any other
     self-referential type.  */
  if (ro_param
      && TREE_CODE (gnu_param_type) != UNCONSTRAINED_ARRAY_TYPE
      && !CONTAINS_PLACEHOLDER_P (TYPE_SIZE (gnu_param_type)))
    gnu_param_type = change_qualified_type (gnu_param_type, TYPE_QUAL_CONST);

  /* For foreign conventions, pass arrays as pointers to the element type.
     First check for unconstrained array and get the underlying array.  */
  if (foreign && TREE_CODE (gnu_param_type) == UNCONSTRAINED_ARRAY_TYPE)
    gnu_param_type
      = TREE_TYPE (TREE_TYPE (TYPE_FIELDS (TREE_TYPE (gnu_param_type))));

  /* For GCC builtins, pass Address integer types as (void *)  */
  if (Convention (gnat_subprog) == Convention_Intrinsic
      && Present (Interface_Name (gnat_subprog))
      && Is_Descendent_Of_Address (Etype (gnat_param)))
    gnu_param_type = ptr_void_type_node;

  /* Arrays are passed as pointers to element type for foreign conventions.  */
  if (foreign && mech != By_Copy && TREE_CODE (gnu_param_type) == ARRAY_TYPE)
    {
      /* Strip off any multi-dimensional entries, then strip
	 off the last array to get the component type.  */
      while (TREE_CODE (TREE_TYPE (gnu_param_type)) == ARRAY_TYPE
	     && TYPE_MULTI_ARRAY_P (TREE_TYPE (gnu_param_type)))
	gnu_param_type = TREE_TYPE (gnu_param_type);

      by_component_ptr = true;
      gnu_param_type = TREE_TYPE (gnu_param_type);

      if (ro_param)
	gnu_param_type
	  = change_qualified_type (gnu_param_type, TYPE_QUAL_CONST);

      gnu_param_type = build_pointer_type (gnu_param_type);
    }

  /* Fat pointers are passed as thin pointers for foreign conventions.  */
  else if (foreign && TYPE_IS_FAT_POINTER_P (gnu_param_type))
    gnu_param_type
      = make_type_from_size (gnu_param_type, size_int (POINTER_SIZE), 0);

  /* If we must pass or were requested to pass by reference, do so.
     If we were requested to pass by copy, do so.
     Otherwise, for foreign conventions, pass In Out or Out parameters
     or aggregates by reference.  For COBOL and Fortran, pass all
     integer and FP types that way too.  For Convention Ada, use
     the standard Ada default.  */
  else if (must_pass_by_ref (gnu_param_type)
	   || mech == By_Reference
	   || (mech != By_Copy
	       && ((foreign
		    && (!in_param || AGGREGATE_TYPE_P (gnu_param_type)))
		   || (foreign
		       && (Convention (gnat_subprog) == Convention_Fortran
			   || Convention (gnat_subprog) == Convention_COBOL)
		       && (INTEGRAL_TYPE_P (gnu_param_type)
			   || FLOAT_TYPE_P (gnu_param_type)))
		   || (!foreign
		       && default_pass_by_ref (gnu_param_type)))))
    {
      /* We take advantage of 6.2(12) by considering that references built for
	 parameters whose type isn't by-ref and for which the mechanism hasn't
	 been forced to by-ref are restrict-qualified in the C sense.  */
      bool restrict_p
	= !TYPE_IS_BY_REFERENCE_P (gnu_param_type) && mech != By_Reference;
      gnu_param_type = build_reference_type (gnu_param_type);
      if (restrict_p)
	gnu_param_type
	  = change_qualified_type (gnu_param_type, TYPE_QUAL_RESTRICT);
      by_ref = true;
    }

  /* Pass In Out or Out parameters using copy-in copy-out mechanism.  */
  else if (!in_param)
    *cico = true;

  if (mech == By_Copy && (by_ref || by_component_ptr))
    post_error ("?cannot pass & by copy", gnat_param);

  /* If this is an Out parameter that isn't passed by reference and isn't
     a pointer or aggregate, we don't make a PARM_DECL for it.  Instead,
     it will be a VAR_DECL created when we process the procedure, so just
     return its type.  For the special parameter of a valued procedure,
     never pass it in.

     An exception is made to cover the RM-6.4.1 rule requiring "by copy"
     Out parameters with discriminants or implicit initial values to be
     handled like In Out parameters.  These type are normally built as
     aggregates, hence passed by reference, except for some packed arrays
     which end up encoded in special integer types.  Note that scalars can
     be given implicit initial values using the Default_Value aspect.

     The exception we need to make is then for packed arrays of records
     with discriminants or implicit initial values.  We have no light/easy
     way to check for the latter case, so we merely check for packed arrays
     of records.  This may lead to useless copy-in operations, but in very
     rare cases only, as these would be exceptions in a set of already
     exceptional situations.  */
  if (Ekind (gnat_param) == E_Out_Parameter
      && !by_ref
      && (by_return
	  || (!POINTER_TYPE_P (gnu_param_type)
	      && !AGGREGATE_TYPE_P (gnu_param_type)
	      && !Has_Default_Aspect (Etype (gnat_param))))
      && !(Is_Array_Type (Etype (gnat_param))
	   && Is_Packed (Etype (gnat_param))
	   && Is_Composite_Type (Component_Type (Etype (gnat_param)))))
    return gnu_param_type;

  gnu_param = create_param_decl (gnu_param_name, gnu_param_type,
				 ro_param || by_ref || by_component_ptr);
  DECL_BY_REF_P (gnu_param) = by_ref;
  DECL_BY_COMPONENT_PTR_P (gnu_param) = by_component_ptr;
  DECL_POINTS_TO_READONLY_P (gnu_param)
    = (ro_param && (by_ref || by_component_ptr));
  DECL_CAN_NEVER_BE_NULL_P (gnu_param) = Can_Never_Be_Null (gnat_param);

  /* If no Mechanism was specified, indicate what we're using, then
     back-annotate it.  */
  if (mech == Default)
    mech = (by_ref || by_component_ptr) ? By_Reference : By_Copy;

  Set_Mechanism (gnat_param, mech);
  return gnu_param;
}

/* Like build_qualified_type, but TYPE_QUALS is added to the existing
   qualifiers on TYPE.  */

static tree
change_qualified_type (tree type, int type_quals)
{
  return build_qualified_type (type, TYPE_QUALS (type) | type_quals);
}

/* Return true if DISCR1 and DISCR2 represent the same discriminant.  */

static bool
same_discriminant_p (Entity_Id discr1, Entity_Id discr2)
{
  while (Present (Corresponding_Discriminant (discr1)))
    discr1 = Corresponding_Discriminant (discr1);

  while (Present (Corresponding_Discriminant (discr2)))
    discr2 = Corresponding_Discriminant (discr2);

  return
    Original_Record_Component (discr1) == Original_Record_Component (discr2);
}

/* Return true if the array type GNU_TYPE, which represents a dimension of
   GNAT_TYPE, has a non-aliased component in the back-end sense.  */

static bool
array_type_has_nonaliased_component (tree gnu_type, Entity_Id gnat_type)
{
  /* If the array type is not the innermost dimension of the GNAT type,
     then it has a non-aliased component.  */
  if (TREE_CODE (TREE_TYPE (gnu_type)) == ARRAY_TYPE
      && TYPE_MULTI_ARRAY_P (TREE_TYPE (gnu_type)))
    return true;

  /* If the array type has an aliased component in the front-end sense,
     then it also has an aliased component in the back-end sense.  */
  if (Has_Aliased_Components (gnat_type))
    return false;

  /* If this is a derived type, then it has a non-aliased component if
     and only if its parent type also has one.  */
  if (Is_Derived_Type (gnat_type))
    {
      tree gnu_parent_type = gnat_to_gnu_type (Etype (gnat_type));
      int index;
      if (TREE_CODE (gnu_parent_type) == UNCONSTRAINED_ARRAY_TYPE)
	gnu_parent_type
	  = TREE_TYPE (TREE_TYPE (TYPE_FIELDS (TREE_TYPE (gnu_parent_type))));
      for (index = Number_Dimensions (gnat_type) - 1; index > 0; index--)
	gnu_parent_type = TREE_TYPE (gnu_parent_type);
      return TYPE_NONALIASED_COMPONENT (gnu_parent_type);
    }

  /* Otherwise, rely exclusively on properties of the element type.  */
  return type_for_nonaliased_component_p (TREE_TYPE (gnu_type));
}

/* Return true if GNAT_ADDRESS is a value known at compile-time.  */

static bool
compile_time_known_address_p (Node_Id gnat_address)
{
  /* Catch System'To_Address.  */
  if (Nkind (gnat_address) == N_Unchecked_Type_Conversion)
    gnat_address = Expression (gnat_address);

  return Compile_Time_Known_Value (gnat_address);
}

/* Return true if GNAT_RANGE, a N_Range node, cannot be superflat, i.e. if the
   inequality HB >= LB-1 is true.  LB and HB are the low and high bounds.  */

static bool
cannot_be_superflat_p (Node_Id gnat_range)
{
  Node_Id gnat_lb = Low_Bound (gnat_range), gnat_hb = High_Bound (gnat_range);
  Node_Id scalar_range;
  tree gnu_lb, gnu_hb, gnu_lb_minus_one;

  /* If the low bound is not constant, try to find an upper bound.  */
  while (Nkind (gnat_lb) != N_Integer_Literal
	 && (Ekind (Etype (gnat_lb)) == E_Signed_Integer_Subtype
	     || Ekind (Etype (gnat_lb)) == E_Modular_Integer_Subtype)
	 && (scalar_range = Scalar_Range (Etype (gnat_lb)))
	 && (Nkind (scalar_range) == N_Signed_Integer_Type_Definition
	     || Nkind (scalar_range) == N_Range))
    gnat_lb = High_Bound (scalar_range);

  /* If the high bound is not constant, try to find a lower bound.  */
  while (Nkind (gnat_hb) != N_Integer_Literal
	 && (Ekind (Etype (gnat_hb)) == E_Signed_Integer_Subtype
	     || Ekind (Etype (gnat_hb)) == E_Modular_Integer_Subtype)
	 && (scalar_range = Scalar_Range (Etype (gnat_hb)))
	 && (Nkind (scalar_range) == N_Signed_Integer_Type_Definition
	     || Nkind (scalar_range) == N_Range))
    gnat_hb = Low_Bound (scalar_range);

  /* If we have failed to find constant bounds, punt.  */
  if (Nkind (gnat_lb) != N_Integer_Literal
      || Nkind (gnat_hb) != N_Integer_Literal)
    return false;

  /* We need at least a signed 64-bit type to catch most cases.  */
  gnu_lb = UI_To_gnu (Intval (gnat_lb), sbitsizetype);
  gnu_hb = UI_To_gnu (Intval (gnat_hb), sbitsizetype);
  if (TREE_OVERFLOW (gnu_lb) || TREE_OVERFLOW (gnu_hb))
    return false;

  /* If the low bound is the smallest integer, nothing can be smaller.  */
  gnu_lb_minus_one = size_binop (MINUS_EXPR, gnu_lb, sbitsize_one_node);
  if (TREE_OVERFLOW (gnu_lb_minus_one))
    return true;

  return !tree_int_cst_lt (gnu_hb, gnu_lb_minus_one);
}

/* Return true if GNU_EXPR is (essentially) the address of a CONSTRUCTOR.  */

static bool
constructor_address_p (tree gnu_expr)
{
  while (TREE_CODE (gnu_expr) == NOP_EXPR
	 || TREE_CODE (gnu_expr) == CONVERT_EXPR
	 || TREE_CODE (gnu_expr) == NON_LVALUE_EXPR)
    gnu_expr = TREE_OPERAND (gnu_expr, 0);

  return (TREE_CODE (gnu_expr) == ADDR_EXPR
	  && TREE_CODE (TREE_OPERAND (gnu_expr, 0)) == CONSTRUCTOR);
}

/* Given GNAT_ENTITY, elaborate all expressions that are required to
   be elaborated at the point of its definition, but do nothing else.  */

void
elaborate_entity (Entity_Id gnat_entity)
{
  switch (Ekind (gnat_entity))
    {
    case E_Signed_Integer_Subtype:
    case E_Modular_Integer_Subtype:
    case E_Enumeration_Subtype:
    case E_Ordinary_Fixed_Point_Subtype:
    case E_Decimal_Fixed_Point_Subtype:
    case E_Floating_Point_Subtype:
      {
	Node_Id gnat_lb = Type_Low_Bound (gnat_entity);
	Node_Id gnat_hb = Type_High_Bound (gnat_entity);

	/* ??? Tests to avoid Constraint_Error in static expressions
	   are needed until after the front stops generating bogus
	   conversions on bounds of real types.  */
	if (!Raises_Constraint_Error (gnat_lb))
	  elaborate_expression (gnat_lb, gnat_entity, get_identifier ("L"),
				true, false, Needs_Debug_Info (gnat_entity));
	if (!Raises_Constraint_Error (gnat_hb))
	  elaborate_expression (gnat_hb, gnat_entity, get_identifier ("U"),
				true, false, Needs_Debug_Info (gnat_entity));
      break;
      }

    case E_Record_Subtype:
    case E_Private_Subtype:
    case E_Limited_Private_Subtype:
    case E_Record_Subtype_With_Private:
      if (Has_Discriminants (gnat_entity) && Is_Constrained (gnat_entity))
	{
	  Node_Id gnat_discriminant_expr;
	  Entity_Id gnat_field;

	  for (gnat_field
	       = First_Discriminant (Implementation_Base_Type (gnat_entity)),
	       gnat_discriminant_expr
	       = First_Elmt (Discriminant_Constraint (gnat_entity));
	       Present (gnat_field);
	       gnat_field = Next_Discriminant (gnat_field),
	       gnat_discriminant_expr = Next_Elmt (gnat_discriminant_expr))
	    /* Ignore access discriminants.  */
	    if (!Is_Access_Type (Etype (Node (gnat_discriminant_expr))))
	      elaborate_expression (Node (gnat_discriminant_expr),
				    gnat_entity, get_entity_name (gnat_field),
				    true, false, false);
	}
      break;

    }
}

/* Return true if the size in units represented by GNU_SIZE can be handled by
   an allocation.  If STATIC_P is true, consider only what can be done with a
   static allocation.  */

static bool
allocatable_size_p (tree gnu_size, bool static_p)
{
  /* We can allocate a fixed size if it is a valid for the middle-end.  */
  if (TREE_CODE (gnu_size) == INTEGER_CST)
    return valid_constant_size_p (gnu_size);

  /* We can allocate a variable size if this isn't a static allocation.  */
  else
    return !static_p;
}

/* Prepend to ATTR_LIST an entry for an attribute with provided TYPE,
   NAME, ARGS and ERROR_POINT.  */

static void
prepend_one_attribute (struct attrib **attr_list,
		       enum attr_type attr_type,
		       tree attr_name,
		       tree attr_args,
		       Node_Id attr_error_point)
{
  struct attrib * attr = (struct attrib *) xmalloc (sizeof (struct attrib));

  attr->type = attr_type;
  attr->name = attr_name;
  attr->args = attr_args;
  attr->error_point = attr_error_point;

  attr->next = *attr_list;
  *attr_list = attr;
}

/* Prepend to ATTR_LIST an entry for an attribute provided by GNAT_PRAGMA.  */

static void
prepend_one_attribute_pragma (struct attrib **attr_list, Node_Id gnat_pragma)
{
  const Node_Id gnat_arg = Pragma_Argument_Associations (gnat_pragma);
  tree gnu_arg0 = NULL_TREE, gnu_arg1 = NULL_TREE;
  enum attr_type etype;

  /* Map the pragma at hand.  Skip if this isn't one we know how to handle.  */
  switch (Get_Pragma_Id (Chars (Pragma_Identifier (gnat_pragma))))
    {
    case Pragma_Machine_Attribute:
      etype = ATTR_MACHINE_ATTRIBUTE;
      break;

    case Pragma_Linker_Alias:
      etype = ATTR_LINK_ALIAS;
      break;

    case Pragma_Linker_Section:
      etype = ATTR_LINK_SECTION;
      break;

    case Pragma_Linker_Constructor:
      etype = ATTR_LINK_CONSTRUCTOR;
      break;

    case Pragma_Linker_Destructor:
      etype = ATTR_LINK_DESTRUCTOR;
      break;

    case Pragma_Weak_External:
      etype = ATTR_WEAK_EXTERNAL;
      break;

    case Pragma_Thread_Local_Storage:
      etype = ATTR_THREAD_LOCAL_STORAGE;
      break;

    default:
      return;
    }

  /* See what arguments we have and turn them into GCC trees for attribute
     handlers.  These expect identifier for strings.  We handle at most two
     arguments and static expressions only.  */
  if (Present (gnat_arg) && Present (First (gnat_arg)))
    {
      Node_Id gnat_arg0 = Next (First (gnat_arg));
      Node_Id gnat_arg1 = Empty;

      if (Present (gnat_arg0)
	  && Is_OK_Static_Expression (Expression (gnat_arg0)))
	{
	  gnu_arg0 = gnat_to_gnu (Expression (gnat_arg0));

	  if (TREE_CODE (gnu_arg0) == STRING_CST)
	    {
	      gnu_arg0 = get_identifier (TREE_STRING_POINTER (gnu_arg0));
	      if (IDENTIFIER_LENGTH (gnu_arg0) == 0)
		return;
	    }

	  gnat_arg1 = Next (gnat_arg0);
	}

      if (Present (gnat_arg1)
	  && Is_OK_Static_Expression (Expression (gnat_arg1)))
	{
	  gnu_arg1 = gnat_to_gnu (Expression (gnat_arg1));

	  if (TREE_CODE (gnu_arg1) == STRING_CST)
	   gnu_arg1 = get_identifier (TREE_STRING_POINTER (gnu_arg1));
	}
    }

  /* Prepend to the list.  Make a list of the argument we might have, as GCC
     expects it.  */
  prepend_one_attribute (attr_list, etype, gnu_arg0,
			 gnu_arg1
			 ? build_tree_list (NULL_TREE, gnu_arg1) : NULL_TREE,
			 Present (Next (First (gnat_arg)))
			 ? Expression (Next (First (gnat_arg))) : gnat_pragma);
}

/* Prepend to ATTR_LIST the list of attributes for GNAT_ENTITY, if any.  */

static void
prepend_attributes (struct attrib **attr_list, Entity_Id gnat_entity)
{
  Node_Id gnat_temp;

  /* Attributes are stored as Representation Item pragmas.  */
  for (gnat_temp = First_Rep_Item (gnat_entity);
       Present (gnat_temp);
       gnat_temp = Next_Rep_Item (gnat_temp))
    if (Nkind (gnat_temp) == N_Pragma)
      prepend_one_attribute_pragma (attr_list, gnat_temp);
}

/* Given a GNAT tree GNAT_EXPR, for an expression which is a value within a
   type definition (either a bound or a discriminant value) for GNAT_ENTITY,
   return the GCC tree to use for that expression.  GNU_NAME is the suffix
   to use if a variable needs to be created and DEFINITION is true if this
   is a definition of GNAT_ENTITY.  If NEED_VALUE is true, we need a result;
   otherwise, we are just elaborating the expression for side-effects.  If
   NEED_DEBUG is true, we need a variable for debugging purposes even if it
   isn't needed for code generation.  */

static tree
elaborate_expression (Node_Id gnat_expr, Entity_Id gnat_entity, tree gnu_name,
		      bool definition, bool need_value, bool need_debug)
{
  tree gnu_expr;

  /* If we already elaborated this expression (e.g. it was involved
     in the definition of a private type), use the old value.  */
  if (present_gnu_tree (gnat_expr))
    return get_gnu_tree (gnat_expr);

  /* If we don't need a value and this is static or a discriminant,
     we don't need to do anything.  */
  if (!need_value
      && (Is_OK_Static_Expression (gnat_expr)
	  || (Nkind (gnat_expr) == N_Identifier
	      && Ekind (Entity (gnat_expr)) == E_Discriminant)))
    return NULL_TREE;

  /* If it's a static expression, we don't need a variable for debugging.  */
  if (need_debug && Is_OK_Static_Expression (gnat_expr))
    need_debug = false;

  /* Otherwise, convert this tree to its GCC equivalent and elaborate it.  */
  gnu_expr = elaborate_expression_1 (gnat_to_gnu (gnat_expr), gnat_entity,
				     gnu_name, definition, need_debug);

  /* Save the expression in case we try to elaborate this entity again.  Since
     it's not a DECL, don't check it.  Don't save if it's a discriminant.  */
  if (!CONTAINS_PLACEHOLDER_P (gnu_expr))
    save_gnu_tree (gnat_expr, gnu_expr, true);

  return need_value ? gnu_expr : error_mark_node;
}

/* Similar, but take a GNU expression and always return a result.  */

static tree
elaborate_expression_1 (tree gnu_expr, Entity_Id gnat_entity, tree gnu_name,
			bool definition, bool need_debug)
{
  const bool expr_public_p = Is_Public (gnat_entity);
  const bool expr_global_p = expr_public_p || global_bindings_p ();
  bool expr_variable_p, use_variable;

  /* In most cases, we won't see a naked FIELD_DECL because a discriminant
     reference will have been replaced with a COMPONENT_REF when the type
     is being elaborated.  However, there are some cases involving child
     types where we will.  So convert it to a COMPONENT_REF.  We hope it
     will be at the highest level of the expression in these cases.  */
  if (TREE_CODE (gnu_expr) == FIELD_DECL)
    gnu_expr = build3 (COMPONENT_REF, TREE_TYPE (gnu_expr),
		       build0 (PLACEHOLDER_EXPR, DECL_CONTEXT (gnu_expr)),
		       gnu_expr, NULL_TREE);

  /* If GNU_EXPR contains a placeholder, just return it.  We rely on the fact
     that an expression cannot contain both a discriminant and a variable.  */
  if (CONTAINS_PLACEHOLDER_P (gnu_expr))
    return gnu_expr;

  /* If GNU_EXPR is neither a constant nor based on a read-only variable, make
     a variable that is initialized to contain the expression when the package
     containing the definition is elaborated.  If this entity is defined at top
     level, replace the expression by the variable; otherwise use a SAVE_EXPR
     if this is necessary.  */
  if (CONSTANT_CLASS_P (gnu_expr))
    expr_variable_p = false;
  else
    {
      /* Skip any conversions and simple constant arithmetics to see if the
	 expression is based on a read-only variable.
	 ??? This really should remain read-only, but we have to think about
	 the typing of the tree here.  */
      tree inner = remove_conversions (gnu_expr, true);

      inner = skip_simple_constant_arithmetic (inner);

      if (handled_component_p (inner))
	{
	  HOST_WIDE_INT bitsize, bitpos;
	  tree offset;
	  enum machine_mode mode;
	  int unsignedp, reversep, volatilep;

	  inner
	    = get_inner_reference (inner, &bitsize, &bitpos, &offset, &mode,
				   &unsignedp, &reversep, &volatilep, false);
	  /* If the offset is variable, err on the side of caution.  */
	  if (offset)
	    inner = NULL_TREE;
	}

      expr_variable_p
	= !(inner
	    && TREE_CODE (inner) == VAR_DECL
	    && (TREE_READONLY (inner) || DECL_READONLY_ONCE_ELAB (inner)));
    }

  /* We only need to use the variable if we are in a global context since GCC
     can do the right thing in the local case.  However, when not optimizing,
     use it for bounds of loop iteration scheme to avoid code duplication.  */
  use_variable = expr_variable_p
		 && (expr_global_p
		     || (!optimize
		         && definition
			 && Is_Itype (gnat_entity)
			 && Nkind (Associated_Node_For_Itype (gnat_entity))
			    == N_Loop_Parameter_Specification));

  /* Now create it, possibly only for debugging purposes.  */
  if (use_variable || need_debug)
    {
      /* The following variable creation can happen when processing the body of
	 subprograms that are defined out of the extended main unit and
	 inlined. In this case, we are not at the global scope, and thus the
	 new variable must not be tagged "external", as we used to do here as
	 long as definition == 0.  */
      const bool external_flag = !definition && expr_global_p;
      tree gnu_decl
	= create_var_decl_1
	  (create_concat_name (gnat_entity, IDENTIFIER_POINTER (gnu_name)),
	   NULL_TREE, TREE_TYPE (gnu_expr), gnu_expr, true, expr_public_p,
	   external_flag, expr_global_p, !need_debug, NULL, gnat_entity);

      DECL_ARTIFICIAL (gnu_decl) = 1;

      /* Using this variable at debug time (if need_debug is true) requires a
	 proper location.  The back-end will compute a location for this
	 variable only if the variable is used by the generated code.
	 Returning the variable ensures the caller will use it in generated
	 code.  Note that there is no need for a location if the debug info
	 contains an integer constant.
	 FIXME: when the encoding-based debug scheme is dropped, move this
	 condition to the top-level IF block: we will not need to create a
	 variable anymore in such cases, then.  */
      if (use_variable || (need_debug && !TREE_CONSTANT (gnu_expr)))
	return gnu_decl;
    }

  return expr_variable_p ? gnat_save_expr (gnu_expr) : gnu_expr;
}

/* Similar, but take an alignment factor and make it explicit in the tree.  */

static tree
elaborate_expression_2 (tree gnu_expr, Entity_Id gnat_entity, tree gnu_name,
			bool definition, bool need_debug, unsigned int align)
{
  tree unit_align = size_int (align / BITS_PER_UNIT);
  return
    size_binop (MULT_EXPR,
		elaborate_expression_1 (size_binop (EXACT_DIV_EXPR,
						    gnu_expr,
						    unit_align),
					gnat_entity, gnu_name, definition,
					need_debug),
		unit_align);
}

/* Given a GNU tree and a GNAT list of choices, generate an expression to test
   the value passed against the list of choices.  */

tree
choices_to_gnu (tree operand, Node_Id choices)
{
  Node_Id choice;
  Node_Id gnat_temp;
  tree result = boolean_false_node;
  tree this_test, low = 0, high = 0, single = 0;

  for (choice = First (choices); Present (choice); choice = Next (choice))
    {
      switch (Nkind (choice))
	{
	case N_Range:
	  low = gnat_to_gnu (Low_Bound (choice));
	  high = gnat_to_gnu (High_Bound (choice));

	  this_test
	    = build_binary_op (TRUTH_ANDIF_EXPR, boolean_type_node,
			       build_binary_op (GE_EXPR, boolean_type_node,
						operand, low),
			       build_binary_op (LE_EXPR, boolean_type_node,
						operand, high));

	  break;

	case N_Subtype_Indication:
	  gnat_temp = Range_Expression (Constraint (choice));
	  low = gnat_to_gnu (Low_Bound (gnat_temp));
	  high = gnat_to_gnu (High_Bound (gnat_temp));

	  this_test
	    = build_binary_op (TRUTH_ANDIF_EXPR, boolean_type_node,
			       build_binary_op (GE_EXPR, boolean_type_node,
						operand, low),
			       build_binary_op (LE_EXPR, boolean_type_node,
						operand, high));
	  break;

	case N_Identifier:
	case N_Expanded_Name:
	  /* This represents either a subtype range, an enumeration
	     literal, or a constant  Ekind says which.  If an enumeration
	     literal or constant, fall through to the next case.  */
	  if (Ekind (Entity (choice)) != E_Enumeration_Literal
	      && Ekind (Entity (choice)) != E_Constant)
	    {
	      tree type = gnat_to_gnu_type (Entity (choice));

	      low = TYPE_MIN_VALUE (type);
	      high = TYPE_MAX_VALUE (type);

	      this_test
		= build_binary_op (TRUTH_ANDIF_EXPR, boolean_type_node,
				   build_binary_op (GE_EXPR, boolean_type_node,
						    operand, low),
				   build_binary_op (LE_EXPR, boolean_type_node,
						    operand, high));
	      break;
	    }

	  /* ... fall through ... */

	case N_Character_Literal:
	case N_Integer_Literal:
	  single = gnat_to_gnu (choice);
	  this_test = build_binary_op (EQ_EXPR, boolean_type_node, operand,
				       single);
	  break;

	case N_Others_Choice:
	  this_test = boolean_true_node;
	  break;

	default:
	  gcc_unreachable ();
	}

      result = build_binary_op (TRUTH_ORIF_EXPR, boolean_type_node, result,
				this_test);
    }

  return result;
}

/* Adjust PACKED setting as passed to gnat_to_gnu_field for a field of
   type FIELD_TYPE to be placed in RECORD_TYPE.  Return the result.  */

static int
adjust_packed (tree field_type, tree record_type, int packed)
{
  /* If the field contains an item of variable size, we cannot pack it
     because we cannot create temporaries of non-fixed size in case
     we need to take the address of the field.  See addressable_p and
     the notes on the addressability issues for further details.  */
  if (type_has_variable_size (field_type))
    return 0;

  /* If the alignment of the record is specified and the field type
     is over-aligned, request Storage_Unit alignment for the field.  */
  if (packed == -2)
    {
      if (TYPE_ALIGN (field_type) > TYPE_ALIGN (record_type))
	return -1;
      else
	return 0;
    }

  return packed;
}

/* Return a GCC tree for a field corresponding to GNAT_FIELD to be
   placed in GNU_RECORD_TYPE.

   PACKED is 1 if the enclosing record is packed, -1 if the enclosing
   record has Component_Alignment of Storage_Unit, -2 if the enclosing
   record has a specified alignment.

   DEFINITION is true if this field is for a record being defined.

   DEBUG_INFO_P is true if we need to write debug information for types
   that we may create in the process.  */

static tree
gnat_to_gnu_field (Entity_Id gnat_field, tree gnu_record_type, int packed,
		   bool definition, bool debug_info_p)
{
  const Entity_Id gnat_field_type = Etype (gnat_field);
  tree gnu_field_type = gnat_to_gnu_type (gnat_field_type);
  tree gnu_field_id = get_entity_name (gnat_field);
  tree gnu_field, gnu_size, gnu_pos;
  bool is_volatile
    = (Treat_As_Volatile (gnat_field) || Treat_As_Volatile (gnat_field_type));
  bool needs_strict_alignment
    = (is_volatile
       || Is_Aliased (gnat_field)
       || Strict_Alignment (gnat_field_type));

  /* If this field requires strict alignment, we cannot pack it because
     it would very likely be under-aligned in the record.  */
  if (needs_strict_alignment)
    packed = 0;
  else
    packed = adjust_packed (gnu_field_type, gnu_record_type, packed);

  /* If a size is specified, use it.  Otherwise, if the record type is packed,
     use the official RM size.  See "Handling of Type'Size Values" in Einfo
     for further details.  */
  if (Known_Esize (gnat_field))
    gnu_size = validate_size (Esize (gnat_field), gnu_field_type,
			      gnat_field, FIELD_DECL, false, true);
  else if (packed == 1)
    gnu_size = validate_size (RM_Size (gnat_field_type), gnu_field_type,
			      gnat_field, FIELD_DECL, false, true);
  else
    gnu_size = NULL_TREE;

  /* If we have a specified size that is smaller than that of the field's type,
     or a position is specified, and the field's type is a record that doesn't
     require strict alignment, see if we can get either an integral mode form
     of the type or a smaller form.  If we can, show a size was specified for
     the field if there wasn't one already, so we know to make this a bitfield
     and avoid making things wider.

     Changing to an integral mode form is useful when the record is packed as
     we can then place the field at a non-byte-aligned position and so achieve
     tighter packing.  This is in addition required if the field shares a byte
     with another field and the front-end lets the back-end handle the access
     to the field, because GCC cannot handle non-byte-aligned BLKmode fields.

     Changing to a smaller form is required if the specified size is smaller
     than that of the field's type and the type contains sub-fields that are
     padded, in order to avoid generating accesses to these sub-fields that
     are wider than the field.

     We avoid the transformation if it is not required or potentially useful,
     as it might entail an increase of the field's alignment and have ripple
     effects on the outer record type.  A typical case is a field known to be
     byte-aligned and not to share a byte with another field.  */
  if (!needs_strict_alignment
      && RECORD_OR_UNION_TYPE_P (gnu_field_type)
      && !TYPE_FAT_POINTER_P (gnu_field_type)
      && tree_fits_uhwi_p (TYPE_SIZE (gnu_field_type))
      && (packed == 1
	  || (gnu_size
	      && (tree_int_cst_lt (gnu_size, TYPE_SIZE (gnu_field_type))
		  || (Present (Component_Clause (gnat_field))
		      && !(UI_To_Int (Component_Bit_Offset (gnat_field))
			   % BITS_PER_UNIT == 0
			   && value_factor_p (gnu_size, BITS_PER_UNIT)))))))
    {
      tree gnu_packable_type = make_packable_type (gnu_field_type, true);
      if (gnu_packable_type != gnu_field_type)
	{
	  gnu_field_type = gnu_packable_type;
	  if (!gnu_size)
	    gnu_size = rm_size (gnu_field_type);
	}
    }

  if (Is_Atomic (gnat_field))
    check_ok_for_atomic (gnu_field_type, gnat_field, false);

  if (Present (Component_Clause (gnat_field)))
    {
      Entity_Id gnat_parent
	= Parent_Subtype (Underlying_Type (Scope (gnat_field)));

      gnu_pos = UI_To_gnu (Component_Bit_Offset (gnat_field), bitsizetype);
      gnu_size = validate_size (Esize (gnat_field), gnu_field_type,
				gnat_field, FIELD_DECL, false, true);

      /* Ensure the position does not overlap with the parent subtype, if there
	 is one.  This test is omitted if the parent of the tagged type has a
	 full rep clause since, in this case, component clauses are allowed to
	 overlay the space allocated for the parent type and the front-end has
	 checked that there are no overlapping components.  */
      if (Present (gnat_parent) && !Is_Fully_Repped_Tagged_Type (gnat_parent))
	{
	  tree gnu_parent = gnat_to_gnu_type (gnat_parent);

	  if (TREE_CODE (TYPE_SIZE (gnu_parent)) == INTEGER_CST
	      && tree_int_cst_lt (gnu_pos, TYPE_SIZE (gnu_parent)))
	    {
	      post_error_ne_tree
		("offset of& must be beyond parent{, minimum allowed is ^}",
		 First_Bit (Component_Clause (gnat_field)), gnat_field,
		 TYPE_SIZE_UNIT (gnu_parent));
	    }
	}

      /* If this field needs strict alignment, check that the record is
	 sufficiently aligned and that position and size are consistent with
	 the alignment.  But don't do it if we are just annotating types and
	 the field's type is tagged, since tagged types aren't fully laid out
	 in this mode.  Also, note that atomic implies volatile so the inner
	 test sequences ordering is significant here.  */
      if (needs_strict_alignment
	  && !(type_annotate_only && Is_Tagged_Type (gnat_field_type)))
	{
	  TYPE_ALIGN (gnu_record_type)
	    = MAX (TYPE_ALIGN (gnu_record_type), TYPE_ALIGN (gnu_field_type));

	  if (gnu_size
	      && !operand_equal_p (gnu_size, TYPE_SIZE (gnu_field_type), 0))
	    {
	      if (Is_Atomic (gnat_field) || Is_Atomic (gnat_field_type))
		post_error_ne_tree
		  ("atomic field& must be natural size of type{ (^)}",
		   Last_Bit (Component_Clause (gnat_field)), gnat_field,
		   TYPE_SIZE (gnu_field_type));

	      else if (is_volatile)
		post_error_ne_tree
		  ("volatile field& must be natural size of type{ (^)}",
		   Last_Bit (Component_Clause (gnat_field)), gnat_field,
		   TYPE_SIZE (gnu_field_type));

	      else if (Is_Aliased (gnat_field))
		post_error_ne_tree
		  ("size of aliased field& must be ^ bits",
		   Last_Bit (Component_Clause (gnat_field)), gnat_field,
		   TYPE_SIZE (gnu_field_type));

	      else if (Strict_Alignment (gnat_field_type))
		post_error_ne_tree
		  ("size of & with aliased or tagged components not ^ bits",
		   Last_Bit (Component_Clause (gnat_field)), gnat_field,
		   TYPE_SIZE (gnu_field_type));

              else
		gcc_unreachable ();

	      gnu_size = NULL_TREE;
	    }

	  if (!integer_zerop (size_binop
			      (TRUNC_MOD_EXPR, gnu_pos,
			       bitsize_int (TYPE_ALIGN (gnu_field_type)))))
	    {
	      if (Is_Atomic (gnat_field) || Is_Atomic (gnat_field_type))
		post_error_ne_num
		  ("position of atomic field& must be multiple of ^ bits",
		   First_Bit (Component_Clause (gnat_field)), gnat_field,
		   TYPE_ALIGN (gnu_field_type));

              else if (is_volatile)
		post_error_ne_num
		  ("position of volatile field& must be multiple of ^ bits",
		   First_Bit (Component_Clause (gnat_field)), gnat_field,
		   TYPE_ALIGN (gnu_field_type));

	      else if (Is_Aliased (gnat_field))
		post_error_ne_num
		  ("position of aliased field& must be multiple of ^ bits",
		   First_Bit (Component_Clause (gnat_field)), gnat_field,
		   TYPE_ALIGN (gnu_field_type));

	      else if (Strict_Alignment (gnat_field_type))
		post_error_ne
		  ("position of & is not compatible with alignment required "
		   "by its components",
		    First_Bit (Component_Clause (gnat_field)), gnat_field);

	      else
		gcc_unreachable ();

	      gnu_pos = NULL_TREE;
	    }
	}
    }

  /* If the record has rep clauses and this is the tag field, make a rep
     clause for it as well.  */
  else if (Has_Specified_Layout (Scope (gnat_field))
	   && Chars (gnat_field) == Name_uTag)
    {
      gnu_pos = bitsize_zero_node;
      gnu_size = TYPE_SIZE (gnu_field_type);
    }

  else
    {
      gnu_pos = NULL_TREE;

      /* If we are packing the record and the field is BLKmode, round the
	 size up to a byte boundary.  */
      if (packed && TYPE_MODE (gnu_field_type) == BLKmode && gnu_size)
	gnu_size = round_up (gnu_size, BITS_PER_UNIT);
    }

  /* We need to make the size the maximum for the type if it is
     self-referential and an unconstrained type.  In that case, we can't
     pack the field since we can't make a copy to align it.  */
  if (TREE_CODE (gnu_field_type) == RECORD_TYPE
      && !gnu_size
      && CONTAINS_PLACEHOLDER_P (TYPE_SIZE (gnu_field_type))
      && !Is_Constrained (Underlying_Type (gnat_field_type)))
    {
      gnu_size = max_size (TYPE_SIZE (gnu_field_type), true);
      packed = 0;
    }

  /* If a size is specified, adjust the field's type to it.  */
  if (gnu_size)
    {
      tree orig_field_type;

      /* If the field's type is justified modular, we would need to remove
	 the wrapper to (better) meet the layout requirements.  However we
	 can do so only if the field is not aliased to preserve the unique
	 layout and if the prescribed size is not greater than that of the
	 packed array to preserve the justification.  */
      if (!needs_strict_alignment
	  && TREE_CODE (gnu_field_type) == RECORD_TYPE
	  && TYPE_JUSTIFIED_MODULAR_P (gnu_field_type)
	  && tree_int_cst_compare (gnu_size, TYPE_ADA_SIZE (gnu_field_type))
	       <= 0)
	gnu_field_type = TREE_TYPE (TYPE_FIELDS (gnu_field_type));

      /* Similarly if the field's type is a misaligned integral type, but
	 there is no restriction on the size as there is no justification.  */
      if (!needs_strict_alignment
	  && TYPE_IS_PADDING_P (gnu_field_type)
	  && INTEGRAL_TYPE_P (TREE_TYPE (TYPE_FIELDS (gnu_field_type))))
	gnu_field_type = TREE_TYPE (TYPE_FIELDS (gnu_field_type));

      gnu_field_type
	= make_type_from_size (gnu_field_type, gnu_size,
			       Has_Biased_Representation (gnat_field));

      orig_field_type = gnu_field_type;
      gnu_field_type = maybe_pad_type (gnu_field_type, gnu_size, 0, gnat_field,
				       false, false, definition, true);

      /* If a padding record was made, declare it now since it will never be
	 declared otherwise.  This is necessary to ensure that its subtrees
	 are properly marked.  */
      if (gnu_field_type != orig_field_type
	  && !DECL_P (TYPE_NAME (gnu_field_type)))
	create_type_decl (TYPE_NAME (gnu_field_type), gnu_field_type, true,
			  debug_info_p, gnat_field);
    }

  /* Otherwise (or if there was an error), don't specify a position.  */
  else
    gnu_pos = NULL_TREE;

  /* If the field's type is a padded type made for a scalar field of a record
     type with reverse storage order, we need to propagate the reverse storage
     order to the padding type since it is the innermost enclosing aggregate
     type around the scalar.  */
  if (TYPE_IS_PADDING_P (gnu_field_type)
      && TYPE_REVERSE_STORAGE_ORDER (gnu_record_type)
      && Is_Scalar_Type (gnat_field_type))
    gnu_field_type = set_reverse_storage_order_on_pad_type (gnu_field_type);

  gcc_assert (TREE_CODE (gnu_field_type) != RECORD_TYPE
	      || !TYPE_CONTAINS_TEMPLATE_P (gnu_field_type));

  /* Now create the decl for the field.  */
  gnu_field
    = create_field_decl (gnu_field_id, gnu_field_type, gnu_record_type,
			 gnu_size, gnu_pos, packed, Is_Aliased (gnat_field));
  Sloc_to_locus (Sloc (gnat_field), &DECL_SOURCE_LOCATION (gnu_field));
  DECL_ALIASED_P (gnu_field) = Is_Aliased (gnat_field);
  TREE_THIS_VOLATILE (gnu_field) = TREE_SIDE_EFFECTS (gnu_field) = is_volatile;

  if (Ekind (gnat_field) == E_Discriminant)
    DECL_DISCRIMINANT_NUMBER (gnu_field)
      = UI_To_gnu (Discriminant_Number (gnat_field), sizetype);

  return gnu_field;
}

/* Return true if at least one member of COMPONENT_LIST needs strict
   alignment.  */

static bool
components_need_strict_alignment (Node_Id component_list)
{
  Node_Id component_decl;

  for (component_decl = First_Non_Pragma (Component_Items (component_list));
       Present (component_decl);
       component_decl = Next_Non_Pragma (component_decl))
    {
      Entity_Id gnat_field = Defining_Entity (component_decl);

      if (Is_Aliased (gnat_field))
	return true;

      if (Strict_Alignment (Etype (gnat_field)))
	return true;
    }

  return false;
}

/* Return true if TYPE is a type with variable size or a padding type with a
   field of variable size or a record that has a field with such a type.  */

static bool
type_has_variable_size (tree type)
{
  tree field;

  if (!TREE_CONSTANT (TYPE_SIZE (type)))
    return true;

  if (TYPE_IS_PADDING_P (type)
      && !TREE_CONSTANT (DECL_SIZE (TYPE_FIELDS (type))))
    return true;

  if (!RECORD_OR_UNION_TYPE_P (type))
    return false;

  for (field = TYPE_FIELDS (type); field; field = DECL_CHAIN (field))
    if (type_has_variable_size (TREE_TYPE (field)))
      return true;

  return false;
}

/* Return true if FIELD is an artificial field.  */

static bool
field_is_artificial (tree field)
{
  /* These fields are generated by the front-end proper.  */
  if (IDENTIFIER_POINTER (DECL_NAME (field)) [0] == '_')
    return true;

  /* These fields are generated by gigi.  */
  if (DECL_INTERNAL_P (field))
    return true;

  return false;
}

/* Return true if FIELD is a non-artificial aliased field.  */

static bool
field_is_aliased (tree field)
{
  if (field_is_artificial (field))
    return false;

  return DECL_ALIASED_P (field);
}

/* Return true if FIELD is a non-artificial field with self-referential
   size.  */

static bool
field_has_self_size (tree field)
{
  if (field_is_artificial (field))
    return false;

  if (DECL_SIZE (field) && TREE_CODE (DECL_SIZE (field)) == INTEGER_CST)
    return false;

  return CONTAINS_PLACEHOLDER_P (TYPE_SIZE (TREE_TYPE (field)));
}

/* Return true if FIELD is a non-artificial field with variable size.  */

static bool
field_has_variable_size (tree field)
{
  if (field_is_artificial (field))
    return false;

  if (DECL_SIZE (field) && TREE_CODE (DECL_SIZE (field)) == INTEGER_CST)
    return false;

  return TREE_CODE (TYPE_SIZE (TREE_TYPE (field))) != INTEGER_CST;
}

/* qsort comparer for the bit positions of two record components.  */

static int
compare_field_bitpos (const PTR rt1, const PTR rt2)
{
  const_tree const field1 = * (const_tree const *) rt1;
  const_tree const field2 = * (const_tree const *) rt2;
  const int ret
    = tree_int_cst_compare (bit_position (field1), bit_position (field2));

  return ret ? ret : (int) (DECL_UID (field1) - DECL_UID (field2));
}

/* Structure holding information for a given variant.  */
typedef struct vinfo
{
  /* The record type of the variant.  */
  tree type;

  /* The name of the variant.  */
  tree name;

  /* The qualifier of the variant.  */
  tree qual;

  /* Whether the variant has a rep clause.  */
  bool has_rep;

  /* Whether the variant is packed.  */
  bool packed;

} vinfo_t;

/* Translate and chain the GNAT_COMPONENT_LIST to the GNU_FIELD_LIST, set the
   result as the field list of GNU_RECORD_TYPE and finish it up.  Return true
   if GNU_RECORD_TYPE has a rep clause which affects the layout (see below).
   When called from gnat_to_gnu_entity during the processing of a record type
   definition, the GCC node for the parent, if any, will be the single field
   of GNU_RECORD_TYPE and the GCC nodes for the discriminants will be on the
   GNU_FIELD_LIST.  The other calls to this function are recursive calls for
   the component list of a variant and, in this case, GNU_FIELD_LIST is empty.

   PACKED is 1 if this is for a packed record, -1 if this is for a record
   with Component_Alignment of Storage_Unit, -2 if this is for a record
   with a specified alignment.

   DEFINITION is true if we are defining this record type.

   CANCEL_ALIGNMENT is true if the alignment should be zeroed before laying
   out the record.  This means the alignment only serves to force fields to
   be bitfields, but not to require the record to be that aligned.  This is
   used for variants.

   ALL_REP is true if a rep clause is present for all the fields.

   UNCHECKED_UNION is true if we are building this type for a record with a
   Pragma Unchecked_Union.

   ARTIFICIAL is true if this is a type that was generated by the compiler.

   DEBUG_INFO is true if we need to write debug information about the type.

   MAYBE_UNUSED is true if this type may be unused in the end; this doesn't
   mean that its contents may be unused as well, only the container itself.

   REORDER is true if we are permitted to reorder components of this type.

   FIRST_FREE_POS, if nonzero, is the first (lowest) free field position in
   the outer record type down to this variant level.  It is nonzero only if
   all the fields down to this level have a rep clause and ALL_REP is false.

   P_GNU_REP_LIST, if nonzero, is a pointer to a list to which each field
   with a rep clause is to be added; in this case, that is all that should
   be done with such fields and the return value will be false.  */

static bool
components_to_record (tree gnu_record_type, Node_Id gnat_component_list,
		      tree gnu_field_list, int packed, bool definition,
		      bool cancel_alignment, bool all_rep,
		      bool unchecked_union, bool artificial,
		      bool debug_info, bool maybe_unused, bool reorder,
		      tree first_free_pos, tree *p_gnu_rep_list)
{
  bool all_rep_and_size = all_rep && TYPE_SIZE (gnu_record_type);
  bool variants_have_rep = all_rep;
  bool layout_with_rep = false;
  bool has_self_field = false;
  bool has_aliased_after_self_field = false;
  Node_Id component_decl, variant_part;
  tree gnu_field, gnu_next, gnu_last;
  tree gnu_variant_part = NULL_TREE;
  tree gnu_rep_list = NULL_TREE;
  tree gnu_var_list = NULL_TREE;
  tree gnu_self_list = NULL_TREE;
  tree gnu_zero_list = NULL_TREE;

  /* For each component referenced in a component declaration create a GCC
     field and add it to the list, skipping pragmas in the GNAT list.  */
  gnu_last = tree_last (gnu_field_list);
  if (Present (Component_Items (gnat_component_list)))
    for (component_decl
	   = First_Non_Pragma (Component_Items (gnat_component_list));
	 Present (component_decl);
	 component_decl = Next_Non_Pragma (component_decl))
      {
	Entity_Id gnat_field = Defining_Entity (component_decl);
	Name_Id gnat_name = Chars (gnat_field);

	/* If present, the _Parent field must have been created as the single
	   field of the record type.  Put it before any other fields.  */
	if (gnat_name == Name_uParent)
	  {
	    gnu_field = TYPE_FIELDS (gnu_record_type);
	    gnu_field_list = chainon (gnu_field_list, gnu_field);
	  }
	else
	  {
	    gnu_field = gnat_to_gnu_field (gnat_field, gnu_record_type, packed,
					   definition, debug_info);

	    /* If this is the _Tag field, put it before any other fields.  */
	    if (gnat_name == Name_uTag)
	      gnu_field_list = chainon (gnu_field_list, gnu_field);

	    /* If this is the _Controller field, put it before the other
	       fields except for the _Tag or _Parent field.  */
	    else if (gnat_name == Name_uController && gnu_last)
	      {
		DECL_CHAIN (gnu_field) = DECL_CHAIN (gnu_last);
		DECL_CHAIN (gnu_last) = gnu_field;
	      }

	    /* If this is a regular field, put it after the other fields.  */
	    else
	      {
		DECL_CHAIN (gnu_field) = gnu_field_list;
		gnu_field_list = gnu_field;
		if (!gnu_last)
		  gnu_last = gnu_field;

		/* And record information for the final layout.  */
		if (field_has_self_size (gnu_field))
		  has_self_field = true;
		else if (has_self_field && field_is_aliased (gnu_field))
		  has_aliased_after_self_field = true;
	      }
	  }

	save_gnu_tree (gnat_field, gnu_field, false);
      }

  /* At the end of the component list there may be a variant part.  */
  variant_part = Variant_Part (gnat_component_list);

  /* We create a QUAL_UNION_TYPE for the variant part since the variants are
     mutually exclusive and should go in the same memory.  To do this we need
     to treat each variant as a record whose elements are created from the
     component list for the variant.  So here we create the records from the
     lists for the variants and put them all into the QUAL_UNION_TYPE.
     If this is an Unchecked_Union, we make a UNION_TYPE instead or
     use GNU_RECORD_TYPE if there are no fields so far.  */
  if (Present (variant_part))
    {
      Node_Id gnat_discr = Name (variant_part), variant;
      tree gnu_discr = gnat_to_gnu (gnat_discr);
      tree gnu_name = TYPE_IDENTIFIER (gnu_record_type);
      tree gnu_var_name
	= concat_name (get_identifier (Get_Name_String (Chars (gnat_discr))),
		       "XVN");
      tree gnu_union_type, gnu_union_name;
      tree this_first_free_pos, gnu_variant_list = NULL_TREE;
      bool union_field_needs_strict_alignment = false;
      auto_vec <vinfo_t, 16> variant_types;
      vinfo_t *gnu_variant;
      unsigned int variants_align = 0;
      unsigned int i;

      gnu_union_name
	= concat_name (gnu_name, IDENTIFIER_POINTER (gnu_var_name));

      /* Reuse the enclosing union if this is an Unchecked_Union whose fields
	 are all in the variant part, to match the layout of C unions.  There
	 is an associated check below.  */
      if (TREE_CODE (gnu_record_type) == UNION_TYPE)
	gnu_union_type = gnu_record_type;
      else
	{
	  gnu_union_type
	    = make_node (unchecked_union ? UNION_TYPE : QUAL_UNION_TYPE);

	  TYPE_NAME (gnu_union_type) = gnu_union_name;
	  TYPE_ALIGN (gnu_union_type) = 0;
	  TYPE_PACKED (gnu_union_type) = TYPE_PACKED (gnu_record_type);
	  TYPE_REVERSE_STORAGE_ORDER (gnu_union_type)
	    = TYPE_REVERSE_STORAGE_ORDER (gnu_record_type);
	}

      /* If all the fields down to this level have a rep clause, find out
	 whether all the fields at this level also have one.  If so, then
	 compute the new first free position to be passed downward.  */
      this_first_free_pos = first_free_pos;
      if (this_first_free_pos)
	{
	  for (gnu_field = gnu_field_list;
	       gnu_field;
	       gnu_field = DECL_CHAIN (gnu_field))
	    if (DECL_FIELD_OFFSET (gnu_field))
	      {
		tree pos = bit_position (gnu_field);
		if (!tree_int_cst_lt (pos, this_first_free_pos))
		  this_first_free_pos
		    = size_binop (PLUS_EXPR, pos, DECL_SIZE (gnu_field));
	      }
	    else
	      {
		this_first_free_pos = NULL_TREE;
		break;
	      }
	}

      /* We build the variants in two passes.  The bulk of the work is done in
	 the first pass, that is to say translating the GNAT nodes, building
	 the container types and computing the associated properties.  However
	 we cannot finish up the container types during this pass because we
	 don't know where the variant part will be placed until the end.  */
      for (variant = First_Non_Pragma (Variants (variant_part));
	   Present (variant);
	   variant = Next_Non_Pragma (variant))
	{
	  tree gnu_variant_type = make_node (RECORD_TYPE);
	  tree gnu_inner_name, gnu_qual;
	  bool has_rep;
	  int field_packed;
	  vinfo_t vinfo;

	  Get_Variant_Encoding (variant);
	  gnu_inner_name = get_identifier_with_length (Name_Buffer, Name_Len);
	  TYPE_NAME (gnu_variant_type)
	    = concat_name (gnu_union_name,
			   IDENTIFIER_POINTER (gnu_inner_name));

	  /* Set the alignment of the inner type in case we need to make
	     inner objects into bitfields, but then clear it out so the
	     record actually gets only the alignment required.  */
	  TYPE_ALIGN (gnu_variant_type) = TYPE_ALIGN (gnu_record_type);
	  TYPE_PACKED (gnu_variant_type) = TYPE_PACKED (gnu_record_type);
	  TYPE_REVERSE_STORAGE_ORDER (gnu_variant_type)
	    = TYPE_REVERSE_STORAGE_ORDER (gnu_record_type);

	  /* Similarly, if the outer record has a size specified and all
	     the fields have a rep clause, we can propagate the size.  */
	  if (all_rep_and_size)
	    {
	      TYPE_SIZE (gnu_variant_type) = TYPE_SIZE (gnu_record_type);
	      TYPE_SIZE_UNIT (gnu_variant_type)
		= TYPE_SIZE_UNIT (gnu_record_type);
	    }

	  /* Add the fields into the record type for the variant.  Note that
	     we aren't sure to really use it at this point, see below.  */
	  has_rep
	    = components_to_record (gnu_variant_type, Component_List (variant),
				    NULL_TREE, packed, definition,
				    !all_rep_and_size, all_rep,
				    unchecked_union,
				    true, debug_info, true, reorder,
				    this_first_free_pos,
				    all_rep || this_first_free_pos
				    ? NULL : &gnu_rep_list);

	  /* Translate the qualifier and annotate the GNAT node.  */
	  gnu_qual = choices_to_gnu (gnu_discr, Discrete_Choices (variant));
	  Set_Present_Expr (variant, annotate_value (gnu_qual));

	  /* Deal with packedness like in gnat_to_gnu_field.  */
	  if (components_need_strict_alignment (Component_List (variant)))
	    {
	      field_packed = 0;
	      union_field_needs_strict_alignment = true;
	    }
	  else
	    field_packed
	      = adjust_packed (gnu_variant_type, gnu_record_type, packed);

	  /* Push this variant onto the stack for the second pass.  */
	  vinfo.type = gnu_variant_type;
	  vinfo.name = gnu_inner_name;
	  vinfo.qual = gnu_qual;
	  vinfo.has_rep = has_rep;
	  vinfo.packed = field_packed;
	  variant_types.safe_push (vinfo);

	  /* Compute the global properties that will determine the placement of
	     the variant part.  */
	  variants_have_rep |= has_rep;
	  if (!field_packed && TYPE_ALIGN (gnu_variant_type) > variants_align)
	    variants_align = TYPE_ALIGN (gnu_variant_type);
	}

      /* Round up the first free position to the alignment of the variant part
	 for the variants without rep clause.  This will guarantee a consistent
	 layout independently of the placement of the variant part.  */
      if (variants_have_rep && variants_align > 0 && this_first_free_pos)
	this_first_free_pos = round_up (this_first_free_pos, variants_align);

      /* In the second pass, the container types are adjusted if necessary and
	 finished up, then the corresponding fields of the variant part are
	 built with their qualifier, unless this is an unchecked union.  */
      FOR_EACH_VEC_ELT (variant_types, i, gnu_variant)
	{
	  tree gnu_variant_type = gnu_variant->type;
	  tree gnu_field_list = TYPE_FIELDS (gnu_variant_type);

	  /* If this is an Unchecked_Union whose fields are all in the variant
	     part and we have a single field with no representation clause or
	     placed at offset zero, use the field directly to match the layout
	     of C unions.  */
	  if (TREE_CODE (gnu_record_type) == UNION_TYPE
	      && gnu_field_list
	      && !DECL_CHAIN (gnu_field_list)
	      && (!DECL_FIELD_OFFSET (gnu_field_list)
		  || integer_zerop (bit_position (gnu_field_list))))
	    {
	      gnu_field = gnu_field_list;
	      DECL_CONTEXT (gnu_field) = gnu_record_type;
	    }
	  else
	    {
	      /* Finalize the variant type now.  We used to throw away empty
		 record types but we no longer do that because we need them to
		 generate complete debug info for the variant; otherwise, the
		 union type definition will be lacking the fields associated
		 with these empty variants.  */
	      if (gnu_field_list && variants_have_rep && !gnu_variant->has_rep)
		{
		  /* The variant part will be at offset 0 so we need to ensure
		     that the fields are laid out starting from the first free
		     position at this level.  */
		  tree gnu_rep_type = make_node (RECORD_TYPE);
		  tree gnu_rep_part;
		  TYPE_REVERSE_STORAGE_ORDER (gnu_rep_type)
		    = TYPE_REVERSE_STORAGE_ORDER (gnu_variant_type);
		  finish_record_type (gnu_rep_type, NULL_TREE, 0, debug_info);
		  gnu_rep_part
		    = create_rep_part (gnu_rep_type, gnu_variant_type,
				       this_first_free_pos);
		  DECL_CHAIN (gnu_rep_part) = gnu_field_list;
		  gnu_field_list = gnu_rep_part;
		  finish_record_type (gnu_variant_type, gnu_field_list, 0,
				      false);
		}

	      if (debug_info)
		rest_of_record_type_compilation (gnu_variant_type);
	      create_type_decl (TYPE_NAME (gnu_variant_type), gnu_variant_type,
				true, debug_info, gnat_component_list);

	      gnu_field
		= create_field_decl (gnu_variant->name, gnu_variant_type,
				     gnu_union_type,
				     all_rep_and_size
				     ? TYPE_SIZE (gnu_variant_type) : 0,
				     variants_have_rep ? bitsize_zero_node : 0,
				     gnu_variant->packed, 0);

	      DECL_INTERNAL_P (gnu_field) = 1;

	      if (!unchecked_union)
		DECL_QUALIFIER (gnu_field) = gnu_variant->qual;
	    }

	  DECL_CHAIN (gnu_field) = gnu_variant_list;
	  gnu_variant_list = gnu_field;
	}

      /* Only make the QUAL_UNION_TYPE if there are non-empty variants.  */
      if (gnu_variant_list)
	{
	  int union_field_packed;

	  if (all_rep_and_size)
	    {
	      TYPE_SIZE (gnu_union_type) = TYPE_SIZE (gnu_record_type);
	      TYPE_SIZE_UNIT (gnu_union_type)
		= TYPE_SIZE_UNIT (gnu_record_type);
	    }

	  finish_record_type (gnu_union_type, nreverse (gnu_variant_list),
			      all_rep_and_size ? 1 : 0, debug_info);

	  /* If GNU_UNION_TYPE is our record type, it means we must have an
	     Unchecked_Union with no fields.  Verify that and, if so, just
	     return.  */
	  if (gnu_union_type == gnu_record_type)
	    {
	      gcc_assert (unchecked_union
			  && !gnu_field_list
			  && !gnu_rep_list);
	      return variants_have_rep;
	    }

	  create_type_decl (TYPE_NAME (gnu_union_type), gnu_union_type, true,
			    debug_info, gnat_component_list);

	  /* Deal with packedness like in gnat_to_gnu_field.  */
	  if (union_field_needs_strict_alignment)
	    union_field_packed = 0;
	  else
	    union_field_packed
	      = adjust_packed (gnu_union_type, gnu_record_type, packed);

	  gnu_variant_part
	    = create_field_decl (gnu_var_name, gnu_union_type, gnu_record_type,
				 all_rep_and_size
				 ? TYPE_SIZE (gnu_union_type) : 0,
				 variants_have_rep ? bitsize_zero_node : 0,
				 union_field_packed, 0);

	  DECL_INTERNAL_P (gnu_variant_part) = 1;
	}
    }

  /* Scan GNU_FIELD_LIST and see if any fields have rep clauses and, if we are
     permitted to reorder components, self-referential sizes or variable sizes.
     If they do, pull them out and put them onto the appropriate list.  We have
     to do this in a separate pass since we want to handle the discriminants
     but can't play with them until we've used them in debugging data above.

     Similarly, pull out the fields with zero size and no rep clause, as they
     would otherwise modify the layout and thus very likely run afoul of the
     Ada semantics, which are different from those of C here.

     ??? If we reorder them, debugging information will be wrong but there is
     nothing that can be done about this at the moment.  */
  gnu_last = NULL_TREE;

#define MOVE_FROM_FIELD_LIST_TO(LIST)	\
  do {					\
    if (gnu_last)			\
      DECL_CHAIN (gnu_last) = gnu_next;	\
    else				\
      gnu_field_list = gnu_next;	\
					\
    DECL_CHAIN (gnu_field) = (LIST);	\
    (LIST) = gnu_field;			\
  } while (0)

  for (gnu_field = gnu_field_list; gnu_field; gnu_field = gnu_next)
    {
      gnu_next = DECL_CHAIN (gnu_field);

      if (DECL_FIELD_OFFSET (gnu_field))
	{
	  MOVE_FROM_FIELD_LIST_TO (gnu_rep_list);
	  continue;
	}

      if ((reorder || has_aliased_after_self_field)
	  && field_has_self_size (gnu_field))
	{
	  MOVE_FROM_FIELD_LIST_TO (gnu_self_list);
	  continue;
	}

      if (reorder && field_has_variable_size (gnu_field))
	{
	  MOVE_FROM_FIELD_LIST_TO (gnu_var_list);
	  continue;
	}

      if (DECL_SIZE (gnu_field) && integer_zerop (DECL_SIZE (gnu_field)))
	{
	  DECL_FIELD_OFFSET (gnu_field) = size_zero_node;
	  SET_DECL_OFFSET_ALIGN (gnu_field, BIGGEST_ALIGNMENT);
	  DECL_FIELD_BIT_OFFSET (gnu_field) = bitsize_zero_node;
	  if (field_is_aliased (gnu_field))
	    TYPE_ALIGN (gnu_record_type)
	      = MAX (TYPE_ALIGN (gnu_record_type),
		     TYPE_ALIGN (TREE_TYPE (gnu_field)));
	  MOVE_FROM_FIELD_LIST_TO (gnu_zero_list);
	  continue;
	}

      gnu_last = gnu_field;
    }

#undef MOVE_FROM_FIELD_LIST_TO

  gnu_field_list = nreverse (gnu_field_list);

  /* If permitted, we reorder the fields as follows:

       1) all fixed length fields,
       2) all fields whose length doesn't depend on discriminants,
       3) all fields whose length depends on discriminants,
       4) the variant part,

     within the record and within each variant recursively.  */
  if (reorder)
    gnu_field_list
      = chainon (gnu_field_list, chainon (gnu_var_list, gnu_self_list));

  /* Otherwise, if there is an aliased field placed after a field whose length
     depends on discriminants, we put all the fields of the latter sort, last.
     We need to do this in case an object of this record type is mutable.  */
  else if (has_aliased_after_self_field)
    gnu_field_list = chainon (gnu_field_list, gnu_self_list);

  /* If P_REP_LIST is nonzero, this means that we are asked to move the fields
     in our REP list to the previous level because this level needs them in
     order to do a correct layout, i.e. avoid having overlapping fields.  */
  if (p_gnu_rep_list && gnu_rep_list)
    *p_gnu_rep_list = chainon (*p_gnu_rep_list, gnu_rep_list);

  /* Otherwise, sort the fields by bit position and put them into their own
     record, before the others, if we also have fields without rep clause.  */
  else if (gnu_rep_list)
    {
      tree gnu_rep_type, gnu_rep_part;
      int i, len = list_length (gnu_rep_list);
      tree *gnu_arr = XALLOCAVEC (tree, len);

      /* If all the fields have a rep clause, we can do a flat layout.  */
      layout_with_rep = !gnu_field_list
			&& (!gnu_variant_part || variants_have_rep);
      gnu_rep_type
	= layout_with_rep ? gnu_record_type : make_node (RECORD_TYPE);

      for (gnu_field = gnu_rep_list, i = 0;
	   gnu_field;
	   gnu_field = DECL_CHAIN (gnu_field), i++)
	gnu_arr[i] = gnu_field;

      qsort (gnu_arr, len, sizeof (tree), compare_field_bitpos);

      /* Put the fields in the list in order of increasing position, which
	 means we start from the end.  */
      gnu_rep_list = NULL_TREE;
      for (i = len - 1; i >= 0; i--)
	{
	  DECL_CHAIN (gnu_arr[i]) = gnu_rep_list;
	  gnu_rep_list = gnu_arr[i];
	  DECL_CONTEXT (gnu_arr[i]) = gnu_rep_type;
	}

      if (layout_with_rep)
	gnu_field_list = gnu_rep_list;
      else
	{
	  TYPE_REVERSE_STORAGE_ORDER (gnu_rep_type)
	    = TYPE_REVERSE_STORAGE_ORDER (gnu_record_type);
	  finish_record_type (gnu_rep_type, gnu_rep_list, 1, debug_info);

	  /* If FIRST_FREE_POS is nonzero, we need to ensure that the fields
	     without rep clause are laid out starting from this position.
	     Therefore, we force it as a minimal size on the REP part.  */
	  gnu_rep_part
	    = create_rep_part (gnu_rep_type, gnu_record_type, first_free_pos);

	  /* Chain the REP part at the beginning of the field list.  */
	  DECL_CHAIN (gnu_rep_part) = gnu_field_list;
	  gnu_field_list = gnu_rep_part;
	}
    }

  /* Chain the variant part at the end of the field list.  */
  if (gnu_variant_part)
    gnu_field_list = chainon (gnu_field_list, gnu_variant_part);

  if (cancel_alignment)
    TYPE_ALIGN (gnu_record_type) = 0;

  TYPE_ARTIFICIAL (gnu_record_type) = artificial;

  finish_record_type (gnu_record_type, gnu_field_list, layout_with_rep ? 1 : 0,
		      debug_info && !maybe_unused);

  /* Chain the fields with zero size at the beginning of the field list.  */
  if (gnu_zero_list)
    TYPE_FIELDS (gnu_record_type)
      = chainon (gnu_zero_list, TYPE_FIELDS (gnu_record_type));

  return (gnu_rep_list && !p_gnu_rep_list) || variants_have_rep;
}

/* Given GNU_SIZE, a GCC tree representing a size, return a Uint to be
   placed into an Esize, Component_Bit_Offset, or Component_Size value
   in the GNAT tree.  */

static Uint
annotate_value (tree gnu_size)
{
  TCode tcode;
  Node_Ref_Or_Val ops[3], ret, pre_op1 = No_Uint;
  struct tree_int_map in;
  int i;

  /* See if we've already saved the value for this node.  */
  if (EXPR_P (gnu_size))
    {
      struct tree_int_map *e;

      in.base.from = gnu_size;
      e = (struct tree_int_map *) htab_find (annotate_value_cache, &in);

      if (e)
	return (Node_Ref_Or_Val) e->to;
    }
  else
    in.base.from = NULL_TREE;

  /* If we do not return inside this switch, TCODE will be set to the
     code to use for a Create_Node operand and LEN (set above) will be
     the number of recursive calls for us to make.  */

  switch (TREE_CODE (gnu_size))
    {
    case INTEGER_CST:
      return TREE_OVERFLOW (gnu_size) ? No_Uint : UI_From_gnu (gnu_size);

    case COMPONENT_REF:
      /* The only case we handle here is a simple discriminant reference.  */
      if (DECL_DISCRIMINANT_NUMBER (TREE_OPERAND (gnu_size, 1)))
	{
	  tree n = DECL_DISCRIMINANT_NUMBER (TREE_OPERAND (gnu_size, 1));

	  /* Climb up the chain of successive extensions, if any.  */
	  while (TREE_CODE (TREE_OPERAND (gnu_size, 0)) == COMPONENT_REF
		 && DECL_NAME (TREE_OPERAND (TREE_OPERAND (gnu_size, 0), 1))
		    == parent_name_id)
	    gnu_size = TREE_OPERAND (gnu_size, 0);

	  if (TREE_CODE (TREE_OPERAND (gnu_size, 0)) == PLACEHOLDER_EXPR)
	    return
	      Create_Node (Discrim_Val, annotate_value (n), No_Uint, No_Uint);
	}

      return No_Uint;

    CASE_CONVERT:   case NON_LVALUE_EXPR:
      return annotate_value (TREE_OPERAND (gnu_size, 0));

      /* Now just list the operations we handle.  */
    case COND_EXPR:		tcode = Cond_Expr; break;
    case PLUS_EXPR:		tcode = Plus_Expr; break;
    case MINUS_EXPR:		tcode = Minus_Expr; break;
    case MULT_EXPR:		tcode = Mult_Expr; break;
    case TRUNC_DIV_EXPR:	tcode = Trunc_Div_Expr; break;
    case CEIL_DIV_EXPR:		tcode = Ceil_Div_Expr; break;
    case FLOOR_DIV_EXPR:	tcode = Floor_Div_Expr; break;
    case TRUNC_MOD_EXPR:	tcode = Trunc_Mod_Expr; break;
    case CEIL_MOD_EXPR:		tcode = Ceil_Mod_Expr; break;
    case FLOOR_MOD_EXPR:	tcode = Floor_Mod_Expr; break;
    case EXACT_DIV_EXPR:	tcode = Exact_Div_Expr; break;
    case NEGATE_EXPR:		tcode = Negate_Expr; break;
    case MIN_EXPR:		tcode = Min_Expr; break;
    case MAX_EXPR:		tcode = Max_Expr; break;
    case ABS_EXPR:		tcode = Abs_Expr; break;
    case TRUTH_ANDIF_EXPR:	tcode = Truth_Andif_Expr; break;
    case TRUTH_ORIF_EXPR:	tcode = Truth_Orif_Expr; break;
    case TRUTH_AND_EXPR:	tcode = Truth_And_Expr; break;
    case TRUTH_OR_EXPR:		tcode = Truth_Or_Expr; break;
    case TRUTH_XOR_EXPR:	tcode = Truth_Xor_Expr; break;
    case TRUTH_NOT_EXPR:	tcode = Truth_Not_Expr; break;
    case LT_EXPR:		tcode = Lt_Expr; break;
    case LE_EXPR:		tcode = Le_Expr; break;
    case GT_EXPR:		tcode = Gt_Expr; break;
    case GE_EXPR:		tcode = Ge_Expr; break;
    case EQ_EXPR:		tcode = Eq_Expr; break;
    case NE_EXPR:		tcode = Ne_Expr; break;

    case BIT_AND_EXPR:
      tcode = Bit_And_Expr;
      /* For negative values in sizetype, build NEGATE_EXPR of the opposite.
	 Such values appear in expressions with aligning patterns.  Note that,
	 since sizetype is unsigned, we have to jump through some hoops.   */
      if (TREE_CODE (TREE_OPERAND (gnu_size, 1)) == INTEGER_CST)
	{
	  tree op1 = TREE_OPERAND (gnu_size, 1);
	  wide_int signed_op1 = wi::sext (op1, TYPE_PRECISION (sizetype));
	  if (wi::neg_p (signed_op1))
	    {
	      op1 = wide_int_to_tree (sizetype, wi::neg (signed_op1));
	      pre_op1 = annotate_value (build1 (NEGATE_EXPR, sizetype, op1));
	    }
	}
      break;

    case CALL_EXPR:
      /* In regular mode, inline back only if symbolic annotation is requested
	 in order to avoid memory explosion on big discriminated record types.
	 But not in ASIS mode, as symbolic annotation is required for DDA.  */
      if (List_Representation_Info == 3 || type_annotate_only)
	{
	  tree t = maybe_inline_call_in_expr (gnu_size);
	  if (t)
	    return annotate_value (t);
	}
      else
	return Uint_Minus_1;

      /* Fall through... */

    default:
      return No_Uint;
    }

  /* Now get each of the operands that's relevant for this code.  If any
     cannot be expressed as a repinfo node, say we can't.  */
  for (i = 0; i < 3; i++)
    ops[i] = No_Uint;

  for (i = 0; i < TREE_CODE_LENGTH (TREE_CODE (gnu_size)); i++)
    {
      if (i == 1 && pre_op1 != No_Uint)
	ops[i] = pre_op1;
      else
	ops[i] = annotate_value (TREE_OPERAND (gnu_size, i));
      if (ops[i] == No_Uint)
	return No_Uint;
    }

  ret = Create_Node (tcode, ops[0], ops[1], ops[2]);

  /* Save the result in the cache.  */
  if (in.base.from)
    {
      struct tree_int_map **h;
      /* We can't assume the hash table data hasn't moved since the initial
	 look up, so we have to search again.  Allocating and inserting an
	 entry at that point would be an alternative, but then we'd better
	 discard the entry if we decided not to cache it.  */
      h = (struct tree_int_map **)
	    htab_find_slot (annotate_value_cache, &in, INSERT);
      gcc_assert (!*h);
      *h = ggc_alloc<tree_int_map> ();
      (*h)->base.from = gnu_size;
      (*h)->to = ret;
    }

  return ret;
}

/* Given GNAT_ENTITY, an object (constant, variable, parameter, exception)
   and GNU_TYPE, its corresponding GCC type, set Esize and Alignment to the
   size and alignment used by Gigi.  Prefer SIZE over TYPE_SIZE if non-null.
   BY_REF is true if the object is used by reference.  */

void
annotate_object (Entity_Id gnat_entity, tree gnu_type, tree size, bool by_ref)
{
  if (by_ref)
    {
      if (TYPE_IS_FAT_POINTER_P (gnu_type))
	gnu_type = TYPE_UNCONSTRAINED_ARRAY (gnu_type);
      else
	gnu_type = TREE_TYPE (gnu_type);
    }

  if (Unknown_Esize (gnat_entity))
    {
      if (TREE_CODE (gnu_type) == RECORD_TYPE
	  && TYPE_CONTAINS_TEMPLATE_P (gnu_type))
	size = TYPE_SIZE (TREE_TYPE (DECL_CHAIN (TYPE_FIELDS (gnu_type))));
      else if (!size)
	size = TYPE_SIZE (gnu_type);

      if (size)
	Set_Esize (gnat_entity, annotate_value (size));
    }

  if (Unknown_Alignment (gnat_entity))
    Set_Alignment (gnat_entity,
		   UI_From_Int (TYPE_ALIGN (gnu_type) / BITS_PER_UNIT));
}

/* Return first element of field list whose TREE_PURPOSE is the same as ELEM.
   Return NULL_TREE if there is no such element in the list.  */

static tree
purpose_member_field (const_tree elem, tree list)
{
  while (list)
    {
      tree field = TREE_PURPOSE (list);
      if (SAME_FIELD_P (field, elem))
	return list;
      list = TREE_CHAIN (list);
    }
  return NULL_TREE;
}

/* Given GNAT_ENTITY, a record type, and GNU_TYPE, its corresponding GCC type,
   set Component_Bit_Offset and Esize of the components to the position and
   size used by Gigi.  */

static void
annotate_rep (Entity_Id gnat_entity, tree gnu_type)
{
  Entity_Id gnat_field;
  tree gnu_list;

  /* We operate by first making a list of all fields and their position (we
     can get the size easily) and then update all the sizes in the tree.  */
  gnu_list
    = build_position_list (gnu_type, false, size_zero_node, bitsize_zero_node,
			   BIGGEST_ALIGNMENT, NULL_TREE);

  for (gnat_field = First_Entity (gnat_entity);
       Present (gnat_field);
       gnat_field = Next_Entity (gnat_field))
    if (Ekind (gnat_field) == E_Component
	|| (Ekind (gnat_field) == E_Discriminant
	    && !Is_Unchecked_Union (Scope (gnat_field))))
      {
	tree t = purpose_member_field (gnat_to_gnu_field_decl (gnat_field),
				       gnu_list);
	if (t)
	  {
	    tree parent_offset;

	    /* If we are just annotating types and the type is tagged, the tag
	       and the parent components are not generated by the front-end so
	       we need to add the appropriate offset to each component without
	       representation clause.  */
	    if (type_annotate_only
		&& Is_Tagged_Type (gnat_entity)
		&& No (Component_Clause (gnat_field)))
	      {
		/* For a component appearing in the current extension, the
		   offset is the size of the parent.  */
		if (Is_Derived_Type (gnat_entity)
		    && Original_Record_Component (gnat_field) == gnat_field)
		  parent_offset
		    = UI_To_gnu (Esize (Etype (Base_Type (gnat_entity))),
				 bitsizetype);
		else
		  parent_offset = bitsize_int (POINTER_SIZE);

		if (TYPE_FIELDS (gnu_type))
		  parent_offset
		    = round_up (parent_offset,
				DECL_ALIGN (TYPE_FIELDS (gnu_type)));
	      }
	    else
	      parent_offset = bitsize_zero_node;

	    Set_Component_Bit_Offset
	      (gnat_field,
	       annotate_value
		 (size_binop (PLUS_EXPR,
			      bit_from_pos (TREE_VEC_ELT (TREE_VALUE (t), 0),
					    TREE_VEC_ELT (TREE_VALUE (t), 2)),
			      parent_offset)));

	    Set_Esize (gnat_field,
		       annotate_value (DECL_SIZE (TREE_PURPOSE (t))));
	  }
	else if (Is_Tagged_Type (gnat_entity) && Is_Derived_Type (gnat_entity))
	  {
	    /* If there is no entry, this is an inherited component whose
	       position is the same as in the parent type.  */
	    Set_Component_Bit_Offset
	      (gnat_field,
	       Component_Bit_Offset (Original_Record_Component (gnat_field)));

	    Set_Esize (gnat_field,
		       Esize (Original_Record_Component (gnat_field)));
	  }
      }
}

/* Scan all fields in GNU_TYPE and return a TREE_LIST where TREE_PURPOSE is
   the FIELD_DECL and TREE_VALUE a TREE_VEC containing the byte position, the
   value to be placed into DECL_OFFSET_ALIGN and the bit position.  The list
   of fields is flattened, except for variant parts if DO_NOT_FLATTEN_VARIANT
   is set to true.  GNU_POS is to be added to the position, GNU_BITPOS to the
   bit position, OFFSET_ALIGN is the present offset alignment.  GNU_LIST is a
   pre-existing list to be chained to the newly created entries.  */

static tree
build_position_list (tree gnu_type, bool do_not_flatten_variant, tree gnu_pos,
		     tree gnu_bitpos, unsigned int offset_align, tree gnu_list)
{
  tree gnu_field;

  for (gnu_field = TYPE_FIELDS (gnu_type);
       gnu_field;
       gnu_field = DECL_CHAIN (gnu_field))
    {
      tree gnu_our_bitpos = size_binop (PLUS_EXPR, gnu_bitpos,
					DECL_FIELD_BIT_OFFSET (gnu_field));
      tree gnu_our_offset = size_binop (PLUS_EXPR, gnu_pos,
					DECL_FIELD_OFFSET (gnu_field));
      unsigned int our_offset_align
	= MIN (offset_align, DECL_OFFSET_ALIGN (gnu_field));
      tree v = make_tree_vec (3);

      TREE_VEC_ELT (v, 0) = gnu_our_offset;
      TREE_VEC_ELT (v, 1) = size_int (our_offset_align);
      TREE_VEC_ELT (v, 2) = gnu_our_bitpos;
      gnu_list = tree_cons (gnu_field, v, gnu_list);

      /* Recurse on internal fields, flattening the nested fields except for
	 those in the variant part, if requested.  */
      if (DECL_INTERNAL_P (gnu_field))
	{
	  tree gnu_field_type = TREE_TYPE (gnu_field);
	  if (do_not_flatten_variant
	      && TREE_CODE (gnu_field_type) == QUAL_UNION_TYPE)
	    gnu_list
	      = build_position_list (gnu_field_type, do_not_flatten_variant,
				     size_zero_node, bitsize_zero_node,
				     BIGGEST_ALIGNMENT, gnu_list);
	  else
	    gnu_list
	      = build_position_list (gnu_field_type, do_not_flatten_variant,
				     gnu_our_offset, gnu_our_bitpos,
				     our_offset_align, gnu_list);
	}
    }

  return gnu_list;
}

/* Return a list describing the substitutions needed to reflect the
   discriminant substitutions from GNAT_TYPE to GNAT_SUBTYPE.  They can
   be in any order.  The values in an element of the list are in the form
   of operands to SUBSTITUTE_IN_EXPR.  DEFINITION is true if this is for
   a definition of GNAT_SUBTYPE.  */

static vec<subst_pair>
build_subst_list (Entity_Id gnat_subtype, Entity_Id gnat_type, bool definition)
{
  vec<subst_pair> gnu_list = vNULL;
  Entity_Id gnat_discrim;
  Node_Id gnat_constr;

  for (gnat_discrim = First_Stored_Discriminant (gnat_type),
       gnat_constr = First_Elmt (Stored_Constraint (gnat_subtype));
       Present (gnat_discrim);
       gnat_discrim = Next_Stored_Discriminant (gnat_discrim),
       gnat_constr = Next_Elmt (gnat_constr))
    /* Ignore access discriminants.  */
    if (!Is_Access_Type (Etype (Node (gnat_constr))))
      {
	tree gnu_field = gnat_to_gnu_field_decl (gnat_discrim);
	tree replacement = convert (TREE_TYPE (gnu_field),
				    elaborate_expression
				    (Node (gnat_constr), gnat_subtype,
				     get_entity_name (gnat_discrim),
				     definition, true, false));
	subst_pair s = {gnu_field, replacement};
	gnu_list.safe_push (s);
      }

  return gnu_list;
}

/* Scan all fields in QUAL_UNION_TYPE and return a list describing the
   variants of QUAL_UNION_TYPE that are still relevant after applying
   the substitutions described in SUBST_LIST.  GNU_LIST is a pre-existing
   list to be prepended to the newly created entries.  */

static vec<variant_desc>
build_variant_list (tree qual_union_type, vec<subst_pair> subst_list,
		    vec<variant_desc> gnu_list)
{
  tree gnu_field;

  for (gnu_field = TYPE_FIELDS (qual_union_type);
       gnu_field;
       gnu_field = DECL_CHAIN (gnu_field))
    {
      tree qual = DECL_QUALIFIER (gnu_field);
      unsigned int i;
      subst_pair *s;

      FOR_EACH_VEC_ELT (subst_list, i, s)
	qual = SUBSTITUTE_IN_EXPR (qual, s->discriminant, s->replacement);

      /* If the new qualifier is not unconditionally false, its variant may
	 still be accessed.  */
      if (!integer_zerop (qual))
	{
	  tree variant_type = TREE_TYPE (gnu_field), variant_subpart;
	  variant_desc v = {variant_type, gnu_field, qual, NULL_TREE};

	  gnu_list.safe_push (v);

	  /* Recurse on the variant subpart of the variant, if any.  */
	  variant_subpart = get_variant_part (variant_type);
	  if (variant_subpart)
	    gnu_list = build_variant_list (TREE_TYPE (variant_subpart),
					   subst_list, gnu_list);

	  /* If the new qualifier is unconditionally true, the subsequent
	     variants cannot be accessed.  */
	  if (integer_onep (qual))
	    break;
	}
    }

  return gnu_list;
}

/* UINT_SIZE is a Uint giving the specified size for an object of GNU_TYPE
   corresponding to GNAT_OBJECT.  If the size is valid, return an INTEGER_CST
   corresponding to its value.  Otherwise, return NULL_TREE.  KIND is set to
   VAR_DECL if we are specifying the size of an object, TYPE_DECL for the
   size of a type, and FIELD_DECL for the size of a field.  COMPONENT_P is
   true if we are being called to process the Component_Size of GNAT_OBJECT;
   this is used only for error messages.  ZERO_OK is true if a size of zero
   is permitted; if ZERO_OK is false, it means that a size of zero should be
   treated as an unspecified size.  */

static tree
validate_size (Uint uint_size, tree gnu_type, Entity_Id gnat_object,
	       enum tree_code kind, bool component_p, bool zero_ok)
{
  Node_Id gnat_error_node;
  tree type_size, size;

  /* Return 0 if no size was specified.  */
  if (uint_size == No_Uint)
    return NULL_TREE;

  /* Ignore a negative size since that corresponds to our back-annotation.  */
  if (UI_Lt (uint_size, Uint_0))
    return NULL_TREE;

  /* Find the node to use for error messages.  */
  if ((Ekind (gnat_object) == E_Component
       || Ekind (gnat_object) == E_Discriminant)
      && Present (Component_Clause (gnat_object)))
    gnat_error_node = Last_Bit (Component_Clause (gnat_object));
  else if (Present (Size_Clause (gnat_object)))
    gnat_error_node = Expression (Size_Clause (gnat_object));
  else
    gnat_error_node = gnat_object;

  /* Get the size as an INTEGER_CST.  Issue an error if a size was specified
     but cannot be represented in bitsizetype.  */
  size = UI_To_gnu (uint_size, bitsizetype);
  if (TREE_OVERFLOW (size))
    {
      if (component_p)
	post_error_ne ("component size for& is too large", gnat_error_node,
		       gnat_object);
      else
	post_error_ne ("size for& is too large", gnat_error_node,
		       gnat_object);
      return NULL_TREE;
    }

  /* Ignore a zero size if it is not permitted.  */
  if (!zero_ok && integer_zerop (size))
    return NULL_TREE;

  /* The size of objects is always a multiple of a byte.  */
  if (kind == VAR_DECL
      && !integer_zerop (size_binop (TRUNC_MOD_EXPR, size, bitsize_unit_node)))
    {
      if (component_p)
	post_error_ne ("component size for& is not a multiple of Storage_Unit",
		       gnat_error_node, gnat_object);
      else
	post_error_ne ("size for& is not a multiple of Storage_Unit",
		       gnat_error_node, gnat_object);
      return NULL_TREE;
    }

  /* If this is an integral type or a packed array type, the front-end has
     already verified the size, so we need not do it here (which would mean
     checking against the bounds).  However, if this is an aliased object,
     it may not be smaller than the type of the object.  */
  if ((INTEGRAL_TYPE_P (gnu_type) || TYPE_IS_PACKED_ARRAY_TYPE_P (gnu_type))
      && !(kind == VAR_DECL && Is_Aliased (gnat_object)))
    return size;

  /* If the object is a record that contains a template, add the size of the
     template to the specified size.  */
  if (TREE_CODE (gnu_type) == RECORD_TYPE
      && TYPE_CONTAINS_TEMPLATE_P (gnu_type))
    size = size_binop (PLUS_EXPR, DECL_SIZE (TYPE_FIELDS (gnu_type)), size);

  if (kind == VAR_DECL
      /* If a type needs strict alignment, a component of this type in
	 a packed record cannot be packed and thus uses the type size.  */
      || (kind == TYPE_DECL && Strict_Alignment (gnat_object)))
    type_size = TYPE_SIZE (gnu_type);
  else
    type_size = rm_size (gnu_type);

  /* Modify the size of a discriminated type to be the maximum size.  */
  if (type_size && CONTAINS_PLACEHOLDER_P (type_size))
    type_size = max_size (type_size, true);

  /* If this is an access type or a fat pointer, the minimum size is that given
     by the smallest integral mode that's valid for pointers.  */
  if (TREE_CODE (gnu_type) == POINTER_TYPE || TYPE_IS_FAT_POINTER_P (gnu_type))
    {
      enum machine_mode p_mode = GET_CLASS_NARROWEST_MODE (MODE_INT);
      while (!targetm.valid_pointer_mode (p_mode))
	p_mode = GET_MODE_WIDER_MODE (p_mode);
      type_size = bitsize_int (GET_MODE_BITSIZE (p_mode));
    }

  /* Issue an error either if the default size of the object isn't a constant
     or if the new size is smaller than it.  */
  if (TREE_CODE (type_size) != INTEGER_CST
      || TREE_OVERFLOW (type_size)
      || tree_int_cst_lt (size, type_size))
    {
      if (component_p)
	post_error_ne_tree
	  ("component size for& too small{, minimum allowed is ^}",
	   gnat_error_node, gnat_object, type_size);
      else
	post_error_ne_tree
	  ("size for& too small{, minimum allowed is ^}",
	   gnat_error_node, gnat_object, type_size);
      return NULL_TREE;
    }

  return size;
}

/* Similarly, but both validate and process a value of RM size.  This routine
   is only called for types.  */

static void
set_rm_size (Uint uint_size, tree gnu_type, Entity_Id gnat_entity)
{
  Node_Id gnat_attr_node;
  tree old_size, size;

  /* Do nothing if no size was specified.  */
  if (uint_size == No_Uint)
    return;

  /* Ignore a negative size since that corresponds to our back-annotation.  */
  if (UI_Lt (uint_size, Uint_0))
    return;

  /* Only issue an error if a Value_Size clause was explicitly given.
     Otherwise, we'd be duplicating an error on the Size clause.  */
  gnat_attr_node
    = Get_Attribute_Definition_Clause (gnat_entity, Attr_Value_Size);

  /* Get the size as an INTEGER_CST.  Issue an error if a size was specified
     but cannot be represented in bitsizetype.  */
  size = UI_To_gnu (uint_size, bitsizetype);
  if (TREE_OVERFLOW (size))
    {
      if (Present (gnat_attr_node))
	post_error_ne ("Value_Size for& is too large", gnat_attr_node,
		       gnat_entity);
      return;
    }

  /* Ignore a zero size unless a Value_Size clause exists, or a size clause
     exists, or this is an integer type, in which case the front-end will
     have always set it.  */
  if (No (gnat_attr_node)
      && integer_zerop (size)
      && !Has_Size_Clause (gnat_entity)
      && !Is_Discrete_Or_Fixed_Point_Type (gnat_entity))
    return;

  old_size = rm_size (gnu_type);

  /* If the old size is self-referential, get the maximum size.  */
  if (CONTAINS_PLACEHOLDER_P (old_size))
    old_size = max_size (old_size, true);

  /* Issue an error either if the old size of the object isn't a constant or
     if the new size is smaller than it.  The front-end has already verified
     this for scalar and packed array types.  */
  if (TREE_CODE (old_size) != INTEGER_CST
      || TREE_OVERFLOW (old_size)
      || (AGGREGATE_TYPE_P (gnu_type)
	  && !(TREE_CODE (gnu_type) == ARRAY_TYPE
	       && TYPE_PACKED_ARRAY_TYPE_P (gnu_type))
	  && !(TYPE_IS_PADDING_P (gnu_type)
	       && TREE_CODE (TREE_TYPE (TYPE_FIELDS (gnu_type))) == ARRAY_TYPE
	       && TYPE_PACKED_ARRAY_TYPE_P
		  (TREE_TYPE (TYPE_FIELDS (gnu_type))))
	  && tree_int_cst_lt (size, old_size)))
    {
      if (Present (gnat_attr_node))
	post_error_ne_tree
	  ("Value_Size for& too small{, minimum allowed is ^}",
	   gnat_attr_node, gnat_entity, old_size);
      return;
    }

  /* Otherwise, set the RM size proper for integral types...  */
  if ((TREE_CODE (gnu_type) == INTEGER_TYPE
       && Is_Discrete_Or_Fixed_Point_Type (gnat_entity))
      || (TREE_CODE (gnu_type) == ENUMERAL_TYPE
	  || TREE_CODE (gnu_type) == BOOLEAN_TYPE))
    SET_TYPE_RM_SIZE (gnu_type, size);

  /* ...or the Ada size for record and union types.  */
  else if (RECORD_OR_UNION_TYPE_P (gnu_type)
	   && !TYPE_FAT_POINTER_P (gnu_type))
    SET_TYPE_ADA_SIZE (gnu_type, size);
}

/* ALIGNMENT is a Uint giving the alignment specified for GNAT_ENTITY,
   a type or object whose present alignment is ALIGN.  If this alignment is
   valid, return it.  Otherwise, give an error and return ALIGN.  */

static unsigned int
validate_alignment (Uint alignment, Entity_Id gnat_entity, unsigned int align)
{
  unsigned int max_allowed_alignment = get_target_maximum_allowed_alignment ();
  unsigned int new_align;
  Node_Id gnat_error_node;

  /* Don't worry about checking alignment if alignment was not specified
     by the source program and we already posted an error for this entity.  */
  if (Error_Posted (gnat_entity) && !Has_Alignment_Clause (gnat_entity))
    return align;

  /* Post the error on the alignment clause if any.  Note, for the implicit
     base type of an array type, the alignment clause is on the first
     subtype.  */
  if (Present (Alignment_Clause (gnat_entity)))
    gnat_error_node = Expression (Alignment_Clause (gnat_entity));

  else if (Is_Itype (gnat_entity)
           && Is_Array_Type (gnat_entity)
           && Etype (gnat_entity) == gnat_entity
           && Present (Alignment_Clause (First_Subtype (gnat_entity))))
    gnat_error_node =
      Expression (Alignment_Clause (First_Subtype (gnat_entity)));

  else
    gnat_error_node = gnat_entity;

  /* Within GCC, an alignment is an integer, so we must make sure a value is
     specified that fits in that range.  Also, there is an upper bound to
     alignments we can support/allow.  */
  if (!UI_Is_In_Int_Range (alignment)
      || ((new_align = UI_To_Int (alignment)) > max_allowed_alignment))
    post_error_ne_num ("largest supported alignment for& is ^",
		       gnat_error_node, gnat_entity, max_allowed_alignment);
  else if (!(Present (Alignment_Clause (gnat_entity))
	     && From_At_Mod (Alignment_Clause (gnat_entity)))
	   && new_align * BITS_PER_UNIT < align)
    {
      unsigned int double_align;
      bool is_capped_double, align_clause;

      /* If the default alignment of "double" or larger scalar types is
	 specifically capped and the new alignment is above the cap, do
	 not post an error and change the alignment only if there is an
	 alignment clause; this makes it possible to have the associated
	 GCC type overaligned by default for performance reasons.  */
      if ((double_align = double_float_alignment) > 0)
	{
	  Entity_Id gnat_type
	    = Is_Type (gnat_entity) ? gnat_entity : Etype (gnat_entity);
	  is_capped_double
	    = is_double_float_or_array (gnat_type, &align_clause);
	}
      else if ((double_align = double_scalar_alignment) > 0)
	{
	  Entity_Id gnat_type
	    = Is_Type (gnat_entity) ? gnat_entity : Etype (gnat_entity);
	  is_capped_double
	    = is_double_scalar_or_array (gnat_type, &align_clause);
	}
      else
	is_capped_double = align_clause = false;

      if (is_capped_double && new_align >= double_align)
	{
	  if (align_clause)
	    align = new_align * BITS_PER_UNIT;
	}
      else
	{
	  if (is_capped_double)
	    align = double_align * BITS_PER_UNIT;

	  post_error_ne_num ("alignment for& must be at least ^",
			     gnat_error_node, gnat_entity,
			     align / BITS_PER_UNIT);
	}
    }
  else
    {
      new_align = (new_align > 0 ? new_align * BITS_PER_UNIT : 1);
      if (new_align > align)
	align = new_align;
    }

  return align;
}

/* Verify that OBJECT, a type or decl, is something we can implement
   atomically.  If not, give an error for GNAT_ENTITY.  COMP_P is true
   if we require atomic components.  */

static void
check_ok_for_atomic (tree object, Entity_Id gnat_entity, bool comp_p)
{
  Node_Id gnat_error_point = gnat_entity;
  Node_Id gnat_node;
  enum machine_mode mode;
  unsigned int align;
  tree size;

  /* There are three case of what OBJECT can be.  It can be a type, in which
     case we take the size, alignment and mode from the type.  It can be a
     declaration that was indirect, in which case the relevant values are
     that of the type being pointed to, or it can be a normal declaration,
     in which case the values are of the decl.  The code below assumes that
     OBJECT is either a type or a decl.  */
  if (TYPE_P (object))
    {
      /* If this is an anonymous base type, nothing to check.  Error will be
	 reported on the source type.  */
      if (!Comes_From_Source (gnat_entity))
	return;

      mode = TYPE_MODE (object);
      align = TYPE_ALIGN (object);
      size = TYPE_SIZE (object);
    }
  else if (DECL_BY_REF_P (object))
    {
      mode = TYPE_MODE (TREE_TYPE (TREE_TYPE (object)));
      align = TYPE_ALIGN (TREE_TYPE (TREE_TYPE (object)));
      size = TYPE_SIZE (TREE_TYPE (TREE_TYPE (object)));
    }
  else
    {
      mode = DECL_MODE (object);
      align = DECL_ALIGN (object);
      size = DECL_SIZE (object);
    }

  /* Consider all floating-point types atomic and any types that that are
     represented by integers no wider than a machine word.  */
  if (GET_MODE_CLASS (mode) == MODE_FLOAT
      || ((GET_MODE_CLASS (mode) == MODE_INT
	   || GET_MODE_CLASS (mode) == MODE_PARTIAL_INT)
	  && GET_MODE_BITSIZE (mode) <= BITS_PER_WORD))
    return;

  /* For the moment, also allow anything that has an alignment equal
     to its size and which is smaller than a word.  */
  if (size && TREE_CODE (size) == INTEGER_CST
      && compare_tree_int (size, align) == 0
      && align <= BITS_PER_WORD)
    return;

  for (gnat_node = First_Rep_Item (gnat_entity); Present (gnat_node);
       gnat_node = Next_Rep_Item (gnat_node))
    {
      if (!comp_p && Nkind (gnat_node) == N_Pragma
	  && (Get_Pragma_Id (Chars (Pragma_Identifier (gnat_node)))
              == Pragma_Atomic))
	gnat_error_point = First (Pragma_Argument_Associations (gnat_node));
      else if (comp_p && Nkind (gnat_node) == N_Pragma
	       && (Get_Pragma_Id (Chars (Pragma_Identifier (gnat_node)))
		   == Pragma_Atomic_Components))
	gnat_error_point = First (Pragma_Argument_Associations (gnat_node));
    }

  if (comp_p)
    post_error_ne ("atomic access to component of & cannot be guaranteed",
		   gnat_error_point, gnat_entity);
  else
    post_error_ne ("atomic access to & cannot be guaranteed",
		   gnat_error_point, gnat_entity);
}


/* Helper for the intrin compatibility checks family.  Evaluate whether
   two types are definitely incompatible.  */

static bool
intrin_types_incompatible_p (tree t1, tree t2)
{
  enum tree_code code;

  if (TYPE_MAIN_VARIANT (t1) == TYPE_MAIN_VARIANT (t2))
    return false;

  if (TYPE_MODE (t1) != TYPE_MODE (t2))
    return true;

  if (TREE_CODE (t1) != TREE_CODE (t2))
    return true;

  code = TREE_CODE (t1);

  switch (code)
    {
    case INTEGER_TYPE:
    case REAL_TYPE:
      return TYPE_PRECISION (t1) != TYPE_PRECISION (t2);

    case POINTER_TYPE:
    case REFERENCE_TYPE:
      /* Assume designated types are ok.  We'd need to account for char * and
	 void * variants to do better, which could rapidly get messy and isn't
	 clearly worth the effort.  */
      return false;

    default:
      break;
    }

  return false;
}

/* Helper for intrin_profiles_compatible_p, to perform compatibility checks
   on the Ada/builtin argument lists for the INB binding.  */

static bool
intrin_arglists_compatible_p (intrin_binding_t * inb)
{
  function_args_iterator ada_iter, btin_iter;

  function_args_iter_init (&ada_iter, inb->ada_fntype);
  function_args_iter_init (&btin_iter, inb->btin_fntype);

  /* Sequence position of the last argument we checked.  */
  int argpos = 0;

  while (1)
    {
      tree ada_type = function_args_iter_cond (&ada_iter);
      tree btin_type = function_args_iter_cond (&btin_iter);

      /* If we've exhausted both lists simultaneously, we're done.  */
      if (ada_type == NULL_TREE && btin_type == NULL_TREE)
	break;

      /* If one list is shorter than the other, they fail to match.  */
      if (ada_type == NULL_TREE || btin_type == NULL_TREE)
	return false;

      /* If we're done with the Ada args and not with the internal builtin
	 args, or the other way around, complain.  */
      if (ada_type == void_type_node
	  && btin_type != void_type_node)
	{
	  post_error ("?Ada arguments list too short!", inb->gnat_entity);
	  return false;
	}

      if (btin_type == void_type_node
	  && ada_type != void_type_node)
	{
	  post_error_ne_num ("?Ada arguments list too long ('> ^)!",
			     inb->gnat_entity, inb->gnat_entity, argpos);
	  return false;
	}

      /* Otherwise, check that types match for the current argument.  */
      argpos ++;
      if (intrin_types_incompatible_p (ada_type, btin_type))
	{
	  post_error_ne_num ("?intrinsic binding type mismatch on argument ^!",
			     inb->gnat_entity, inb->gnat_entity, argpos);
	  return false;
	}


      function_args_iter_next (&ada_iter);
      function_args_iter_next (&btin_iter);
    }

  return true;
}

/* Helper for intrin_profiles_compatible_p, to perform compatibility checks
   on the Ada/builtin return values for the INB binding.  */

static bool
intrin_return_compatible_p (intrin_binding_t * inb)
{
  tree ada_return_type = TREE_TYPE (inb->ada_fntype);
  tree btin_return_type = TREE_TYPE (inb->btin_fntype);

  /* Accept function imported as procedure, common and convenient.  */
  if (VOID_TYPE_P (ada_return_type)
      && !VOID_TYPE_P (btin_return_type))
    return true;

  /* If return type is Address (integer type), map it to void *.  */
  if (Is_Descendent_Of_Address (Etype (inb->gnat_entity)))
    ada_return_type = ptr_void_type_node;

  /* Check return types compatibility otherwise.  Note that this
     handles void/void as well.  */
  if (intrin_types_incompatible_p (btin_return_type, ada_return_type))
    {
      post_error ("?intrinsic binding type mismatch on return value!",
		  inb->gnat_entity);
      return false;
    }

  return true;
}

/* Check and return whether the Ada and gcc builtin profiles bound by INB are
   compatible.  Issue relevant warnings when they are not.

   This is intended as a light check to diagnose the most obvious cases, not
   as a full fledged type compatibility predicate.  It is the programmer's
   responsibility to ensure correctness of the Ada declarations in Imports,
   especially when binding straight to a compiler internal.  */

static bool
intrin_profiles_compatible_p (intrin_binding_t * inb)
{
  /* Check compatibility on return values and argument lists, each responsible
     for posting warnings as appropriate.  Ensure use of the proper sloc for
     this purpose.  */

  bool arglists_compatible_p, return_compatible_p;
  location_t saved_location = input_location;

  Sloc_to_locus (Sloc (inb->gnat_entity), &input_location);

  return_compatible_p = intrin_return_compatible_p (inb);
  arglists_compatible_p = intrin_arglists_compatible_p (inb);

  input_location = saved_location;

  return return_compatible_p && arglists_compatible_p;
}

/* Return a FIELD_DECL node modeled on OLD_FIELD.  FIELD_TYPE is its type
   and RECORD_TYPE is the type of the parent.  If SIZE is nonzero, it is the
   specified size for this field.  POS_LIST is a position list describing
   the layout of OLD_FIELD and SUBST_LIST a substitution list to be applied
   to this layout.  */

static tree
create_field_decl_from (tree old_field, tree field_type, tree record_type,
			tree size, tree pos_list,
			vec<subst_pair> subst_list)
{
  tree t = TREE_VALUE (purpose_member (old_field, pos_list));
  tree pos = TREE_VEC_ELT (t, 0), bitpos = TREE_VEC_ELT (t, 2);
  unsigned int offset_align = tree_to_uhwi (TREE_VEC_ELT (t, 1));
  tree new_pos, new_field;
  unsigned int i;
  subst_pair *s;

  if (CONTAINS_PLACEHOLDER_P (pos))
    FOR_EACH_VEC_ELT (subst_list, i, s)
      pos = SUBSTITUTE_IN_EXPR (pos, s->discriminant, s->replacement);

  /* If the position is now a constant, we can set it as the position of the
     field when we make it.  Otherwise, we need to deal with it specially.  */
  if (TREE_CONSTANT (pos))
    new_pos = bit_from_pos (pos, bitpos);
  else
    new_pos = NULL_TREE;

  new_field
    = create_field_decl (DECL_NAME (old_field), field_type, record_type,
			 size, new_pos, DECL_PACKED (old_field),
			 !DECL_NONADDRESSABLE_P (old_field));

  if (!new_pos)
    {
      normalize_offset (&pos, &bitpos, offset_align);
      /* Finalize the position.  */
      DECL_FIELD_OFFSET (new_field) = variable_size (pos);
      DECL_FIELD_BIT_OFFSET (new_field) = bitpos;
      SET_DECL_OFFSET_ALIGN (new_field, offset_align);
      DECL_SIZE (new_field) = size;
      DECL_SIZE_UNIT (new_field)
	= convert (sizetype,
		   size_binop (CEIL_DIV_EXPR, size, bitsize_unit_node));
      layout_decl (new_field, DECL_OFFSET_ALIGN (new_field));
    }

  DECL_INTERNAL_P (new_field) = DECL_INTERNAL_P (old_field);
  SET_DECL_ORIGINAL_FIELD_TO_FIELD (new_field, old_field);
  DECL_DISCRIMINANT_NUMBER (new_field) = DECL_DISCRIMINANT_NUMBER (old_field);
  TREE_THIS_VOLATILE (new_field) = TREE_THIS_VOLATILE (old_field);

  return new_field;
}

/* Create the REP part of RECORD_TYPE with REP_TYPE.  If MIN_SIZE is nonzero,
   it is the minimal size the REP_PART must have.  */

static tree
create_rep_part (tree rep_type, tree record_type, tree min_size)
{
  tree field;

  if (min_size && !tree_int_cst_lt (TYPE_SIZE (rep_type), min_size))
    min_size = NULL_TREE;

  field = create_field_decl (get_identifier ("REP"), rep_type, record_type,
			     min_size, NULL_TREE, 0, 1);
  DECL_INTERNAL_P (field) = 1;

  return field;
}

/* Return the REP part of RECORD_TYPE, if any.  Otherwise return NULL.  */

static tree
get_rep_part (tree record_type)
{
  tree field = TYPE_FIELDS (record_type);

  /* The REP part is the first field, internal, another record, and its name
     starts with an 'R'.  */
  if (field
      && DECL_INTERNAL_P (field)
      && TREE_CODE (TREE_TYPE (field)) == RECORD_TYPE
      && IDENTIFIER_POINTER (DECL_NAME (field)) [0] == 'R')
    return field;

  return NULL_TREE;
}

/* Return the variant part of RECORD_TYPE, if any.  Otherwise return NULL.  */

tree
get_variant_part (tree record_type)
{
  tree field;

  /* The variant part is the only internal field that is a qualified union.  */
  for (field = TYPE_FIELDS (record_type); field; field = DECL_CHAIN (field))
    if (DECL_INTERNAL_P (field)
	&& TREE_CODE (TREE_TYPE (field)) == QUAL_UNION_TYPE)
      return field;

  return NULL_TREE;
}

/* Return a new variant part modeled on OLD_VARIANT_PART.  VARIANT_LIST is
   the list of variants to be used and RECORD_TYPE is the type of the parent.
   POS_LIST is a position list describing the layout of fields present in
   OLD_VARIANT_PART and SUBST_LIST a substitution list to be applied to this
   layout.  */

static tree
create_variant_part_from (tree old_variant_part,
			  vec<variant_desc> variant_list,
			  tree record_type, tree pos_list,
			  vec<subst_pair> subst_list)
{
  tree offset = DECL_FIELD_OFFSET (old_variant_part);
  tree old_union_type = TREE_TYPE (old_variant_part);
  tree new_union_type, new_variant_part;
  tree union_field_list = NULL_TREE;
  variant_desc *v;
  unsigned int i;

  /* First create the type of the variant part from that of the old one.  */
  new_union_type = make_node (QUAL_UNION_TYPE);
  TYPE_NAME (new_union_type)
    = concat_name (TYPE_NAME (record_type),
		   IDENTIFIER_POINTER (DECL_NAME (old_variant_part)));

  /* If the position of the variant part is constant, subtract it from the
     size of the type of the parent to get the new size.  This manual CSE
     reduces the code size when not optimizing.  */
  if (TREE_CODE (offset) == INTEGER_CST)
    {
      tree bitpos = DECL_FIELD_BIT_OFFSET (old_variant_part);
      tree first_bit = bit_from_pos (offset, bitpos);
      TYPE_SIZE (new_union_type)
	= size_binop (MINUS_EXPR, TYPE_SIZE (record_type), first_bit);
      TYPE_SIZE_UNIT (new_union_type)
	= size_binop (MINUS_EXPR, TYPE_SIZE_UNIT (record_type),
		      byte_from_pos (offset, bitpos));
      SET_TYPE_ADA_SIZE (new_union_type,
			 size_binop (MINUS_EXPR, TYPE_ADA_SIZE (record_type),
 				     first_bit));
      TYPE_ALIGN (new_union_type) = TYPE_ALIGN (old_union_type);
      relate_alias_sets (new_union_type, old_union_type, ALIAS_SET_COPY);
    }
  else
    copy_and_substitute_in_size (new_union_type, old_union_type, subst_list);

  /* Now finish up the new variants and populate the union type.  */
  FOR_EACH_VEC_ELT_REVERSE (variant_list, i, v)
    {
      tree old_field = v->field, new_field;
      tree old_variant, old_variant_subpart, new_variant, field_list;

      /* Skip variants that don't belong to this nesting level.  */
      if (DECL_CONTEXT (old_field) != old_union_type)
	continue;

      /* Retrieve the list of fields already added to the new variant.  */
      new_variant = v->new_type;
      field_list = TYPE_FIELDS (new_variant);

      /* If the old variant had a variant subpart, we need to create a new
	 variant subpart and add it to the field list.  */
      old_variant = v->type;
      old_variant_subpart = get_variant_part (old_variant);
      if (old_variant_subpart)
	{
	  tree new_variant_subpart
	    = create_variant_part_from (old_variant_subpart, variant_list,
					new_variant, pos_list, subst_list);
	  DECL_CHAIN (new_variant_subpart) = field_list;
	  field_list = new_variant_subpart;
	}

      /* Finish up the new variant and create the field.  No need for debug
	 info thanks to the XVS type.  */
      finish_record_type (new_variant, nreverse (field_list), 2, false);
      compute_record_mode (new_variant);
      create_type_decl (TYPE_NAME (new_variant), new_variant, true, false,
			Empty);

      new_field
	= create_field_decl_from (old_field, new_variant, new_union_type,
				  TYPE_SIZE (new_variant),
				  pos_list, subst_list);
      DECL_QUALIFIER (new_field) = v->qual;
      DECL_INTERNAL_P (new_field) = 1;
      DECL_CHAIN (new_field) = union_field_list;
      union_field_list = new_field;
    }

  /* Finish up the union type and create the variant part.  No need for debug
     info thanks to the XVS type.  Note that we don't reverse the field list
     because VARIANT_LIST has been traversed in reverse order.  */
  finish_record_type (new_union_type, union_field_list, 2, false);
  compute_record_mode (new_union_type);
  create_type_decl (TYPE_NAME (new_union_type), new_union_type, true, false,
		    Empty);

  new_variant_part
    = create_field_decl_from (old_variant_part, new_union_type, record_type,
			      TYPE_SIZE (new_union_type),
			      pos_list, subst_list);
  DECL_INTERNAL_P (new_variant_part) = 1;

  /* With multiple discriminants it is possible for an inner variant to be
     statically selected while outer ones are not; in this case, the list
     of fields of the inner variant is not flattened and we end up with a
     qualified union with a single member.  Drop the useless container.  */
  if (!DECL_CHAIN (union_field_list))
    {
      DECL_CONTEXT (union_field_list) = record_type;
      DECL_FIELD_OFFSET (union_field_list)
	= DECL_FIELD_OFFSET (new_variant_part);
      DECL_FIELD_BIT_OFFSET (union_field_list)
	= DECL_FIELD_BIT_OFFSET (new_variant_part);
      SET_DECL_OFFSET_ALIGN (union_field_list,
			     DECL_OFFSET_ALIGN (new_variant_part));
      new_variant_part = union_field_list;
    }

  return new_variant_part;
}

/* Copy the size (and alignment and alias set) from OLD_TYPE to NEW_TYPE,
   which are both RECORD_TYPE, after applying the substitutions described
   in SUBST_LIST.  */

static void
copy_and_substitute_in_size (tree new_type, tree old_type,
			     vec<subst_pair> subst_list)
{
  unsigned int i;
  subst_pair *s;

  TYPE_SIZE (new_type) = TYPE_SIZE (old_type);
  TYPE_SIZE_UNIT (new_type) = TYPE_SIZE_UNIT (old_type);
  SET_TYPE_ADA_SIZE (new_type, TYPE_ADA_SIZE (old_type));
  TYPE_ALIGN (new_type) = TYPE_ALIGN (old_type);
  relate_alias_sets (new_type, old_type, ALIAS_SET_COPY);

  if (CONTAINS_PLACEHOLDER_P (TYPE_SIZE (new_type)))
    FOR_EACH_VEC_ELT (subst_list, i, s)
      TYPE_SIZE (new_type)
	= SUBSTITUTE_IN_EXPR (TYPE_SIZE (new_type),
			      s->discriminant, s->replacement);

  if (CONTAINS_PLACEHOLDER_P (TYPE_SIZE_UNIT (new_type)))
    FOR_EACH_VEC_ELT (subst_list, i, s)
      TYPE_SIZE_UNIT (new_type)
	= SUBSTITUTE_IN_EXPR (TYPE_SIZE_UNIT (new_type),
			      s->discriminant, s->replacement);

  if (CONTAINS_PLACEHOLDER_P (TYPE_ADA_SIZE (new_type)))
    FOR_EACH_VEC_ELT (subst_list, i, s)
      SET_TYPE_ADA_SIZE
	(new_type, SUBSTITUTE_IN_EXPR (TYPE_ADA_SIZE (new_type),
				       s->discriminant, s->replacement));

  /* Finalize the size.  */
  TYPE_SIZE (new_type) = variable_size (TYPE_SIZE (new_type));
  TYPE_SIZE_UNIT (new_type) = variable_size (TYPE_SIZE_UNIT (new_type));
}

/* Add a parallel type to GNU_TYPE, the translation of GNAT_ENTITY, which is
   the implementation type of a packed array type (Is_Packed_Array_Impl_Type).
   The parallel type is the original array type if it has been translated.  */

static void
add_parallel_type_for_packed_array (tree gnu_type, Entity_Id gnat_entity)
{
  Entity_Id gnat_original_array_type
    = Underlying_Type (Original_Array_Type (gnat_entity));
  tree gnu_original_array_type;

  if (!present_gnu_tree (gnat_original_array_type))
    return;

  gnu_original_array_type = gnat_to_gnu_type (gnat_original_array_type);

  if (TYPE_IS_DUMMY_P (gnu_original_array_type))
    return;

  add_parallel_type (gnu_type, gnu_original_array_type);
}

/* Given a type T, a FIELD_DECL F, and a replacement value R, return a
   type with all size expressions that contain F in a PLACEHOLDER_EXPR
   updated by replacing F with R.

   The function doesn't update the layout of the type, i.e. it assumes
   that the substitution is purely formal.  That's why the replacement
   value R must itself contain a PLACEHOLDER_EXPR.  */

tree
substitute_in_type (tree t, tree f, tree r)
{
  tree nt;

  gcc_assert (CONTAINS_PLACEHOLDER_P (r));

  switch (TREE_CODE (t))
    {
    case INTEGER_TYPE:
    case ENUMERAL_TYPE:
    case BOOLEAN_TYPE:
    case REAL_TYPE:

      /* First the domain types of arrays.  */
      if (CONTAINS_PLACEHOLDER_P (TYPE_GCC_MIN_VALUE (t))
	  || CONTAINS_PLACEHOLDER_P (TYPE_GCC_MAX_VALUE (t)))
	{
	  tree low = SUBSTITUTE_IN_EXPR (TYPE_GCC_MIN_VALUE (t), f, r);
	  tree high = SUBSTITUTE_IN_EXPR (TYPE_GCC_MAX_VALUE (t), f, r);

	  if (low == TYPE_GCC_MIN_VALUE (t) && high == TYPE_GCC_MAX_VALUE (t))
	    return t;

	  nt = copy_type (t);
	  TYPE_GCC_MIN_VALUE (nt) = low;
	  TYPE_GCC_MAX_VALUE (nt) = high;

	  if (TREE_CODE (t) == INTEGER_TYPE && TYPE_INDEX_TYPE (t))
	    SET_TYPE_INDEX_TYPE
	      (nt, substitute_in_type (TYPE_INDEX_TYPE (t), f, r));

	  return nt;
	}

      /* Then the subtypes.  */
      if (CONTAINS_PLACEHOLDER_P (TYPE_RM_MIN_VALUE (t))
	  || CONTAINS_PLACEHOLDER_P (TYPE_RM_MAX_VALUE (t)))
	{
	  tree low = SUBSTITUTE_IN_EXPR (TYPE_RM_MIN_VALUE (t), f, r);
	  tree high = SUBSTITUTE_IN_EXPR (TYPE_RM_MAX_VALUE (t), f, r);

	  if (low == TYPE_RM_MIN_VALUE (t) && high == TYPE_RM_MAX_VALUE (t))
	    return t;

	  nt = copy_type (t);
	  SET_TYPE_RM_MIN_VALUE (nt, low);
	  SET_TYPE_RM_MAX_VALUE (nt, high);

	  return nt;
	}

      return t;

    case COMPLEX_TYPE:
      nt = substitute_in_type (TREE_TYPE (t), f, r);
      if (nt == TREE_TYPE (t))
	return t;

      return build_complex_type (nt);

    case FUNCTION_TYPE:
      /* These should never show up here.  */
      gcc_unreachable ();

    case ARRAY_TYPE:
      {
	tree component = substitute_in_type (TREE_TYPE (t), f, r);
	tree domain = substitute_in_type (TYPE_DOMAIN (t), f, r);

	if (component == TREE_TYPE (t) && domain == TYPE_DOMAIN (t))
	  return t;

	nt = build_nonshared_array_type (component, domain);
	TYPE_ALIGN (nt) = TYPE_ALIGN (t);
	TYPE_USER_ALIGN (nt) = TYPE_USER_ALIGN (t);
	SET_TYPE_MODE (nt, TYPE_MODE (t));
	TYPE_SIZE (nt) = SUBSTITUTE_IN_EXPR (TYPE_SIZE (t), f, r);
	TYPE_SIZE_UNIT (nt) = SUBSTITUTE_IN_EXPR (TYPE_SIZE_UNIT (t), f, r);
	TYPE_NONALIASED_COMPONENT (nt) = TYPE_NONALIASED_COMPONENT (t);
	TYPE_MULTI_ARRAY_P (nt) = TYPE_MULTI_ARRAY_P (t);
	TYPE_CONVENTION_FORTRAN_P (nt) = TYPE_CONVENTION_FORTRAN_P (t);
	return nt;
      }

    case RECORD_TYPE:
    case UNION_TYPE:
    case QUAL_UNION_TYPE:
      {
	bool changed_field = false;
	tree field;

	/* Start out with no fields, make new fields, and chain them
	   in.  If we haven't actually changed the type of any field,
	   discard everything we've done and return the old type.  */
	nt = copy_type (t);
	TYPE_FIELDS (nt) = NULL_TREE;

	for (field = TYPE_FIELDS (t); field; field = DECL_CHAIN (field))
	  {
	    tree new_field = copy_node (field), new_n;

	    new_n = substitute_in_type (TREE_TYPE (field), f, r);
	    if (new_n != TREE_TYPE (field))
	      {
		TREE_TYPE (new_field) = new_n;
		changed_field = true;
	      }

	    new_n = SUBSTITUTE_IN_EXPR (DECL_FIELD_OFFSET (field), f, r);
	    if (new_n != DECL_FIELD_OFFSET (field))
	      {
		DECL_FIELD_OFFSET (new_field) = new_n;
		changed_field = true;
	      }

	    /* Do the substitution inside the qualifier, if any.  */
	    if (TREE_CODE (t) == QUAL_UNION_TYPE)
	      {
		new_n = SUBSTITUTE_IN_EXPR (DECL_QUALIFIER (field), f, r);
		if (new_n != DECL_QUALIFIER (field))
		  {
		    DECL_QUALIFIER (new_field) = new_n;
		    changed_field = true;
		  }
	      }

	    DECL_CONTEXT (new_field) = nt;
	    SET_DECL_ORIGINAL_FIELD_TO_FIELD (new_field, field);

	    DECL_CHAIN (new_field) = TYPE_FIELDS (nt);
	    TYPE_FIELDS (nt) = new_field;
	  }

	if (!changed_field)
	  return t;

	TYPE_FIELDS (nt) = nreverse (TYPE_FIELDS (nt));
	TYPE_SIZE (nt) = SUBSTITUTE_IN_EXPR (TYPE_SIZE (t), f, r);
	TYPE_SIZE_UNIT (nt) = SUBSTITUTE_IN_EXPR (TYPE_SIZE_UNIT (t), f, r);
	SET_TYPE_ADA_SIZE (nt, SUBSTITUTE_IN_EXPR (TYPE_ADA_SIZE (t), f, r));
	return nt;
      }

    default:
      return t;
    }
}

/* Return the RM size of GNU_TYPE.  This is the actual number of bits
   needed to represent the object.  */

tree
rm_size (tree gnu_type)
{
  /* For integral types, we store the RM size explicitly.  */
  if (INTEGRAL_TYPE_P (gnu_type) && TYPE_RM_SIZE (gnu_type))
    return TYPE_RM_SIZE (gnu_type);

  /* Return the RM size of the actual data plus the size of the template.  */
  if (TREE_CODE (gnu_type) == RECORD_TYPE
      && TYPE_CONTAINS_TEMPLATE_P (gnu_type))
    return
      size_binop (PLUS_EXPR,
		  rm_size (TREE_TYPE (DECL_CHAIN (TYPE_FIELDS (gnu_type)))),
		  DECL_SIZE (TYPE_FIELDS (gnu_type)));

  /* For record or union types, we store the size explicitly.  */
  if (RECORD_OR_UNION_TYPE_P (gnu_type)
      && !TYPE_FAT_POINTER_P (gnu_type)
      && TYPE_ADA_SIZE (gnu_type))
    return TYPE_ADA_SIZE (gnu_type);

  /* For other types, this is just the size.  */
  return TYPE_SIZE (gnu_type);
}

/* Return the name to be used for GNAT_ENTITY.  If a type, create a
   fully-qualified name, possibly with type information encoding.
   Otherwise, return the name.  */

tree
get_entity_name (Entity_Id gnat_entity)
{
  Get_Encoded_Name (gnat_entity);
  return get_identifier_with_length (Name_Buffer, Name_Len);
}

/* Return an identifier representing the external name to be used for
   GNAT_ENTITY.  If SUFFIX is specified, the name is followed by "___"
   and the specified suffix.  */

tree
create_concat_name (Entity_Id gnat_entity, const char *suffix)
{
  const Entity_Kind kind = Ekind (gnat_entity);
  const bool has_suffix = (suffix != NULL);
  String_Template temp = {1, has_suffix ? strlen (suffix) : 0};
  String_Pointer sp = {suffix, &temp};

  Get_External_Name (gnat_entity, has_suffix, sp);

  /* A variable using the Stdcall convention lives in a DLL.  We adjust
     its name to use the jump table, the _imp__NAME contains the address
     for the NAME variable.  */
  if ((kind == E_Variable || kind == E_Constant)
      && Has_Stdcall_Convention (gnat_entity))
    {
      const int len = strlen (STDCALL_PREFIX) + Name_Len;
      char *new_name = (char *) alloca (len + 1);
      strcpy (new_name, STDCALL_PREFIX);
      strcat (new_name, Name_Buffer);
      return get_identifier_with_length (new_name, len);
    }

  return get_identifier_with_length (Name_Buffer, Name_Len);
}

/* Given GNU_NAME, an IDENTIFIER_NODE containing a name and SUFFIX, a
   string, return a new IDENTIFIER_NODE that is the concatenation of
   the name followed by "___" and the specified suffix.  */

tree
concat_name (tree gnu_name, const char *suffix)
{
  const int len = IDENTIFIER_LENGTH (gnu_name) + 3 + strlen (suffix);
  char *new_name = (char *) alloca (len + 1);
  strcpy (new_name, IDENTIFIER_POINTER (gnu_name));
  strcat (new_name, "___");
  strcat (new_name, suffix);
  return get_identifier_with_length (new_name, len);
}

/* Initialize data structures of the decl.c module.  */

void
init_gnat_decl (void)
{
  /* Initialize the cache of annotated values.  */
  annotate_value_cache
    = htab_create_ggc (512, tree_int_map_hash, tree_int_map_eq, 0);
}

/* Destroy data structures of the decl.c module.  */

void
destroy_gnat_decl (void)
{
  /* Destroy the cache of annotated values.  */
  htab_delete (annotate_value_cache);
  annotate_value_cache = NULL;
}

#include "gt-ada-decl.h"<|MERGE_RESOLUTION|>--- conflicted
+++ resolved
@@ -2186,17 +2186,11 @@
 	for (index = ndim - 1; index >= 0; index--)
 	  {
 	    tem = build_nonshared_array_type (tem, gnu_index_types[index]);
-<<<<<<< HEAD
 	    if (index == 0)
 	      TYPE_REVERSE_STORAGE_ORDER (tem)
 		= Reverse_Storage_Order (gnat_entity);
 	    else
 	      TYPE_MULTI_ARRAY_P (tem) = 1;
-=======
-	    if (Reverse_Storage_Order (gnat_entity) && !GNAT_Mode)
-	      sorry ("non-default Scalar_Storage_Order");
-	    TYPE_MULTI_ARRAY_P (tem) = (index > 0);
->>>>>>> 1b3d813f
 	    if (array_type_has_nonaliased_component (tem, gnat_entity))
 	      TYPE_NONALIASED_COMPONENT (tem) = 1;
 
@@ -2930,13 +2924,8 @@
 	gnu_type = make_node (tree_code_for_record_type (gnat_entity));
 	TYPE_NAME (gnu_type) = gnu_entity_name;
 	TYPE_PACKED (gnu_type) = (packed != 0) || has_rep;
-<<<<<<< HEAD
 	TYPE_REVERSE_STORAGE_ORDER (gnu_type)
 	  = Reverse_Storage_Order (gnat_entity);
-=======
-	if (Reverse_Storage_Order (gnat_entity) && !GNAT_Mode)
-	  sorry ("non-default Scalar_Storage_Order");
->>>>>>> 1b3d813f
 	process_attributes (&gnu_type, &attr_list, true, gnat_entity);
 
 	if (!definition)
