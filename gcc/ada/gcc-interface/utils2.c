/****************************************************************************
 *                                                                          *
 *                         GNAT COMPILER COMPONENTS                         *
 *                                                                          *
 *                               U T I L S 2                                *
 *                                                                          *
 *                          C Implementation File                           *
 *                                                                          *
 *          Copyright (C) 1992-2009, Free Software Foundation, Inc.         *
 *                                                                          *
 * GNAT is free software;  you can  redistribute it  and/or modify it under *
 * terms of the  GNU General Public License as published  by the Free Soft- *
 * ware  Foundation;  either version 3,  or (at your option) any later ver- *
 * sion.  GNAT is distributed in the hope that it will be useful, but WITH- *
 * OUT ANY WARRANTY;  without even the  implied warranty of MERCHANTABILITY *
 * or FITNESS FOR A PARTICULAR PURPOSE.  See the GNU General Public License *
 * for  more details.  You should have received a copy of the GNU General   *
 * Public License along with GCC; see the file COPYING3.  If not see        *
 * <http://www.gnu.org/licenses/>.                                          *
 *                                                                          *
 * GNAT was originally developed  by the GNAT team at  New York University. *
 * Extensive contributions were provided by Ada Core Technologies Inc.      *
 *                                                                          *
 ****************************************************************************/

#include "config.h"
#include "system.h"
#include "coretypes.h"
#include "tm.h"
#include "tree.h"
#include "ggc.h"
#include "flags.h"
#include "output.h"
#include "tree-inline.h"

#include "ada.h"
#include "types.h"
#include "atree.h"
#include "elists.h"
#include "namet.h"
#include "nlists.h"
#include "snames.h"
#include "stringt.h"
#include "uintp.h"
#include "fe.h"
#include "sinfo.h"
#include "einfo.h"
#include "ada-tree.h"
#include "gigi.h"

static tree find_common_type (tree, tree);
static bool contains_save_expr_p (tree);
static tree contains_null_expr (tree);
static tree compare_arrays (tree, tree, tree);
static tree nonbinary_modular_operation (enum tree_code, tree, tree, tree);
static tree build_simple_component_ref (tree, tree, tree, bool);

/* Prepare expr to be an argument of a TRUTH_NOT_EXPR or other logical
   operation.

   This preparation consists of taking the ordinary representation of
   an expression expr and producing a valid tree boolean expression
   describing whether expr is nonzero. We could simply always do

      build_binary_op (NE_EXPR, expr, integer_zero_node, 1),

   but we optimize comparisons, &&, ||, and !.

   The resulting type should always be the same as the input type.
   This function is simpler than the corresponding C version since
   the only possible operands will be things of Boolean type.  */

tree
gnat_truthvalue_conversion (tree expr)
{
  tree type = TREE_TYPE (expr);

  switch (TREE_CODE (expr))
    {
    case EQ_EXPR:  case NE_EXPR: case LE_EXPR: case GE_EXPR:
    case LT_EXPR:  case GT_EXPR:
    case TRUTH_ANDIF_EXPR:
    case TRUTH_ORIF_EXPR:
    case TRUTH_AND_EXPR:
    case TRUTH_OR_EXPR:
    case TRUTH_XOR_EXPR:
    case ERROR_MARK:
      return expr;

    case INTEGER_CST:
      return (integer_zerop (expr)
	      ? build_int_cst (type, 0)
	      : build_int_cst (type, 1));

    case REAL_CST:
      return (real_zerop (expr)
	      ? fold_convert (type, integer_zero_node)
	      : fold_convert (type, integer_one_node));

    case COND_EXPR:
      /* Distribute the conversion into the arms of a COND_EXPR.  */
      {
	tree arg1 = gnat_truthvalue_conversion (TREE_OPERAND (expr, 1));
	tree arg2 = gnat_truthvalue_conversion (TREE_OPERAND (expr, 2));
	return fold_build3 (COND_EXPR, type, TREE_OPERAND (expr, 0),
			    arg1, arg2);
      }

    default:
      return build_binary_op (NE_EXPR, type, expr,
			      fold_convert (type, integer_zero_node));
    }
}

/* Return the base type of TYPE.  */

tree
get_base_type (tree type)
{
  if (TREE_CODE (type) == RECORD_TYPE
      && TYPE_JUSTIFIED_MODULAR_P (type))
    type = TREE_TYPE (TYPE_FIELDS (type));

  while (TREE_TYPE (type)
	 && (TREE_CODE (type) == INTEGER_TYPE
	     || TREE_CODE (type) == REAL_TYPE))
    type = TREE_TYPE (type);

  return type;
}

/* EXP is a GCC tree representing an address.  See if we can find how
   strictly the object at that address is aligned.   Return that alignment
   in bits.  If we don't know anything about the alignment, return 0.  */

unsigned int
known_alignment (tree exp)
{
  unsigned int this_alignment;
  unsigned int lhs, rhs;

  switch (TREE_CODE (exp))
    {
    CASE_CONVERT:
    case VIEW_CONVERT_EXPR:
    case NON_LVALUE_EXPR:
      /* Conversions between pointers and integers don't change the alignment
	 of the underlying object.  */
      this_alignment = known_alignment (TREE_OPERAND (exp, 0));
      break;

    case COMPOUND_EXPR:
      /* The value of a COMPOUND_EXPR is that of it's second operand.  */
      this_alignment = known_alignment (TREE_OPERAND (exp, 1));
      break;

    case PLUS_EXPR:
    case MINUS_EXPR:
      /* If two address are added, the alignment of the result is the
	 minimum of the two alignments.  */
      lhs = known_alignment (TREE_OPERAND (exp, 0));
      rhs = known_alignment (TREE_OPERAND (exp, 1));
      this_alignment = MIN (lhs, rhs);
      break;

    case POINTER_PLUS_EXPR:
      lhs = known_alignment (TREE_OPERAND (exp, 0));
      rhs = known_alignment (TREE_OPERAND (exp, 1));
      /* If we don't know the alignment of the offset, we assume that
	 of the base.  */
      if (rhs == 0)
	this_alignment = lhs;
      else
	this_alignment = MIN (lhs, rhs);
      break;

    case COND_EXPR:
      /* If there is a choice between two values, use the smallest one.  */
      lhs = known_alignment (TREE_OPERAND (exp, 1));
      rhs = known_alignment (TREE_OPERAND (exp, 2));
      this_alignment = MIN (lhs, rhs);
      break;

    case INTEGER_CST:
      {
	unsigned HOST_WIDE_INT c = TREE_INT_CST_LOW (exp);
	/* The first part of this represents the lowest bit in the constant,
	   but it is originally in bytes, not bits.  */
	this_alignment = MIN (BITS_PER_UNIT * (c & -c), BIGGEST_ALIGNMENT);
      }
      break;

    case MULT_EXPR:
      /* If we know the alignment of just one side, use it.  Otherwise,
	 use the product of the alignments.  */
      lhs = known_alignment (TREE_OPERAND (exp, 0));
      rhs = known_alignment (TREE_OPERAND (exp, 1));

      if (lhs == 0)
	this_alignment = rhs;
      else if (rhs == 0)
	this_alignment = lhs;
      else
	this_alignment = MIN (lhs * rhs, BIGGEST_ALIGNMENT);
      break;

    case BIT_AND_EXPR:
      /* A bit-and expression is as aligned as the maximum alignment of the
	 operands.  We typically get here for a complex lhs and a constant
	 negative power of two on the rhs to force an explicit alignment, so
	 don't bother looking at the lhs.  */
      this_alignment = known_alignment (TREE_OPERAND (exp, 1));
      break;

    case ADDR_EXPR:
      this_alignment = expr_align (TREE_OPERAND (exp, 0));
      break;

    case CALL_EXPR:
      {
	tree t = maybe_inline_call_in_expr (exp);
	if (t)
	  return known_alignment (t);
      }

      /* Fall through... */

    default:
      /* For other pointer expressions, we assume that the pointed-to object
	 is at least as aligned as the pointed-to type.  Beware that we can
	 have a dummy type here (e.g. a Taft Amendment type), for which the
	 alignment is meaningless and should be ignored.  */
      if (POINTER_TYPE_P (TREE_TYPE (exp))
	  && !TYPE_IS_DUMMY_P (TREE_TYPE (TREE_TYPE (exp))))
	this_alignment = TYPE_ALIGN (TREE_TYPE (TREE_TYPE (exp)));
      else
	this_alignment = 0;
      break;
    }

  return this_alignment;
}

/* We have a comparison or assignment operation on two types, T1 and T2, which
   are either both array types or both record types.  T1 is assumed to be for
   the left hand side operand, and T2 for the right hand side.  Return the
   type that both operands should be converted to for the operation, if any.
   Otherwise return zero.  */

static tree
find_common_type (tree t1, tree t2)
{
  /* ??? As of today, various constructs lead here with types of different
     sizes even when both constants (e.g. tagged types, packable vs regular
     component types, padded vs unpadded types, ...).  While some of these
     would better be handled upstream (types should be made consistent before
     calling into build_binary_op), some others are really expected and we
     have to be careful.  */

  /* We must prevent writing more than what the target may hold if this is for
     an assignment and the case of tagged types is handled in build_binary_op
     so use the lhs type if it is known to be smaller, or of constant size and
     the rhs type is not, whatever the modes.  We also force t1 in case of
     constant size equality to minimize occurrences of view conversions on the
     lhs of assignments.  */
  if (TREE_CONSTANT (TYPE_SIZE (t1))
      && (!TREE_CONSTANT (TYPE_SIZE (t2))
          || !tree_int_cst_lt (TYPE_SIZE (t2), TYPE_SIZE (t1))))
    return t1;

  /* Otherwise, if the lhs type is non-BLKmode, use it.  Note that we know
     that we will not have any alignment problems since, if we did, the
     non-BLKmode type could not have been used.  */
  if (TYPE_MODE (t1) != BLKmode)
    return t1;

  /* If the rhs type is of constant size, use it whatever the modes.  At
     this point it is known to be smaller, or of constant size and the
     lhs type is not.  */
  if (TREE_CONSTANT (TYPE_SIZE (t2)))
    return t2;

  /* Otherwise, if the rhs type is non-BLKmode, use it.  */
  if (TYPE_MODE (t2) != BLKmode)
    return t2;

  /* In this case, both types have variable size and BLKmode.  It's
     probably best to leave the "type mismatch" because changing it
     could cause a bad self-referential reference.  */
  return NULL_TREE;
}

/* See if EXP contains a SAVE_EXPR in a position where we would
   normally put it.

   ??? This is a real kludge, but is probably the best approach short
   of some very general solution.  */

static bool
contains_save_expr_p (tree exp)
{
  switch (TREE_CODE (exp))
    {
    case SAVE_EXPR:
      return true;

    case ADDR_EXPR:  case INDIRECT_REF:
    case COMPONENT_REF:
    CASE_CONVERT: case VIEW_CONVERT_EXPR:
      return contains_save_expr_p (TREE_OPERAND (exp, 0));

    case CONSTRUCTOR:
      {
	tree value;
	unsigned HOST_WIDE_INT ix;

	FOR_EACH_CONSTRUCTOR_VALUE (CONSTRUCTOR_ELTS (exp), ix, value)
	  if (contains_save_expr_p (value))
	    return true;
	return false;
      }

    default:
      return false;
    }
}

/* See if EXP contains a NULL_EXPR in an expression we use for sizes. Return
   it if so.  This is used to detect types whose sizes involve computations
   that are known to raise Constraint_Error.  */

static tree
contains_null_expr (tree exp)
{
  tree tem;

  if (TREE_CODE (exp) == NULL_EXPR)
    return exp;

  switch (TREE_CODE_CLASS (TREE_CODE (exp)))
    {
    case tcc_unary:
      return contains_null_expr (TREE_OPERAND (exp, 0));

    case tcc_comparison:
    case tcc_binary:
      tem = contains_null_expr (TREE_OPERAND (exp, 0));
      if (tem)
	return tem;

      return contains_null_expr (TREE_OPERAND (exp, 1));

    case tcc_expression:
      switch (TREE_CODE (exp))
	{
	case SAVE_EXPR:
	  return contains_null_expr (TREE_OPERAND (exp, 0));

	case COND_EXPR:
	  tem = contains_null_expr (TREE_OPERAND (exp, 0));
	  if (tem)
	    return tem;

	  tem = contains_null_expr (TREE_OPERAND (exp, 1));
	  if (tem)
	    return tem;

	  return contains_null_expr (TREE_OPERAND (exp, 2));

	default:
	  return 0;
	}

    default:
      return 0;
    }
}

/* Return an expression tree representing an equality comparison of
   A1 and A2, two objects of ARRAY_TYPE.  The returned expression should
   be of type RESULT_TYPE

   Two arrays are equal in one of two ways: (1) if both have zero length
   in some dimension (not necessarily the same dimension) or (2) if the
   lengths in each dimension are equal and the data is equal.  We perform the
   length tests in as efficient a manner as possible.  */

static tree
compare_arrays (tree result_type, tree a1, tree a2)
{
  tree t1 = TREE_TYPE (a1);
  tree t2 = TREE_TYPE (a2);
  tree result = convert (result_type, integer_one_node);
  tree a1_is_null = convert (result_type, integer_zero_node);
  tree a2_is_null = convert (result_type, integer_zero_node);
  bool length_zero_p = false;

  /* Process each dimension separately and compare the lengths.  If any
     dimension has a size known to be zero, set SIZE_ZERO_P to 1 to
     suppress the comparison of the data.  */
  while (TREE_CODE (t1) == ARRAY_TYPE && TREE_CODE (t2) == ARRAY_TYPE)
    {
      tree lb1 = TYPE_MIN_VALUE (TYPE_DOMAIN (t1));
      tree ub1 = TYPE_MAX_VALUE (TYPE_DOMAIN (t1));
      tree lb2 = TYPE_MIN_VALUE (TYPE_DOMAIN (t2));
      tree ub2 = TYPE_MAX_VALUE (TYPE_DOMAIN (t2));
      tree bt = get_base_type (TREE_TYPE (lb1));
      tree length1 = fold_build2 (MINUS_EXPR, bt, ub1, lb1);
      tree length2 = fold_build2 (MINUS_EXPR, bt, ub2, lb2);
      tree nbt;
      tree tem;
      tree comparison, this_a1_is_null, this_a2_is_null;

      /* If the length of the first array is a constant, swap our operands
	 unless the length of the second array is the constant zero.
	 Note that we have set the `length' values to the length - 1.  */
      if (TREE_CODE (length1) == INTEGER_CST
	  && !integer_zerop (fold_build2 (PLUS_EXPR, bt, length2,
					  convert (bt, integer_one_node))))
	{
	  tem = a1, a1 = a2, a2 = tem;
	  tem = t1, t1 = t2, t2 = tem;
	  tem = lb1, lb1 = lb2, lb2 = tem;
	  tem = ub1, ub1 = ub2, ub2 = tem;
	  tem = length1, length1 = length2, length2 = tem;
	  tem = a1_is_null, a1_is_null = a2_is_null, a2_is_null = tem;
	}

      /* If the length of this dimension in the second array is the constant
	 zero, we can just go inside the original bounds for the first
	 array and see if last < first.  */
      if (integer_zerop (fold_build2 (PLUS_EXPR, bt, length2,
				      convert (bt, integer_one_node))))
	{
	  tree ub = TYPE_MAX_VALUE (TYPE_INDEX_TYPE (TYPE_DOMAIN (t1)));
	  tree lb = TYPE_MIN_VALUE (TYPE_INDEX_TYPE (TYPE_DOMAIN (t1)));

	  comparison = build_binary_op (LT_EXPR, result_type, ub, lb);
	  comparison = SUBSTITUTE_PLACEHOLDER_IN_EXPR (comparison, a1);
	  length1 = SUBSTITUTE_PLACEHOLDER_IN_EXPR (length1, a1);

	  length_zero_p = true;
	  this_a1_is_null = comparison;
	  this_a2_is_null = convert (result_type, integer_one_node);
	}

      /* If the length is some other constant value, we know that the
	 this dimension in the first array cannot be superflat, so we
	 can just use its length from the actual stored bounds.  */
      else if (TREE_CODE (length2) == INTEGER_CST)
	{
	  ub1 = TYPE_MAX_VALUE (TYPE_INDEX_TYPE (TYPE_DOMAIN (t1)));
	  lb1 = TYPE_MIN_VALUE (TYPE_INDEX_TYPE (TYPE_DOMAIN (t1)));
	  ub2 = TYPE_MAX_VALUE (TYPE_INDEX_TYPE (TYPE_DOMAIN (t2)));
	  lb2 = TYPE_MIN_VALUE (TYPE_INDEX_TYPE (TYPE_DOMAIN (t2)));
	  nbt = get_base_type (TREE_TYPE (ub1));

	  comparison
	    = build_binary_op (EQ_EXPR, result_type,
			       build_binary_op (MINUS_EXPR, nbt, ub1, lb1),
			       build_binary_op (MINUS_EXPR, nbt, ub2, lb2));

	  /* Note that we know that UB2 and LB2 are constant and hence
	     cannot contain a PLACEHOLDER_EXPR.  */

	  comparison = SUBSTITUTE_PLACEHOLDER_IN_EXPR (comparison, a1);
	  length1 = SUBSTITUTE_PLACEHOLDER_IN_EXPR (length1, a1);

	  this_a1_is_null = build_binary_op (LT_EXPR, result_type, ub1, lb1);
	  this_a2_is_null = convert (result_type, integer_zero_node);
	}

      /* Otherwise compare the computed lengths.  */
      else
	{
	  length1 = SUBSTITUTE_PLACEHOLDER_IN_EXPR (length1, a1);
	  length2 = SUBSTITUTE_PLACEHOLDER_IN_EXPR (length2, a2);

	  comparison
	    = build_binary_op (EQ_EXPR, result_type, length1, length2);

	  this_a1_is_null
	    = build_binary_op (LT_EXPR, result_type, length1,
			       convert (bt, integer_zero_node));
	  this_a2_is_null
	    = build_binary_op (LT_EXPR, result_type, length2,
			       convert (bt, integer_zero_node));
	}

      result = build_binary_op (TRUTH_ANDIF_EXPR, result_type,
				result, comparison);

      a1_is_null = build_binary_op (TRUTH_ORIF_EXPR, result_type,
				    this_a1_is_null, a1_is_null);
      a2_is_null = build_binary_op (TRUTH_ORIF_EXPR, result_type,
				    this_a2_is_null, a2_is_null);

      t1 = TREE_TYPE (t1);
      t2 = TREE_TYPE (t2);
    }

  /* Unless the size of some bound is known to be zero, compare the
     data in the array.  */
  if (!length_zero_p)
    {
      tree type = find_common_type (TREE_TYPE (a1), TREE_TYPE (a2));

      if (type)
	a1 = convert (type, a1), a2 = convert (type, a2);

      result = build_binary_op (TRUTH_ANDIF_EXPR, result_type, result,
				fold_build2 (EQ_EXPR, result_type, a1, a2));

    }

  /* The result is also true if both sizes are zero.  */
  result = build_binary_op (TRUTH_ORIF_EXPR, result_type,
			    build_binary_op (TRUTH_ANDIF_EXPR, result_type,
					     a1_is_null, a2_is_null),
			    result);

  /* If either operand contains SAVE_EXPRs, they have to be evaluated before
     starting the comparison above since the place it would be otherwise
     evaluated would be wrong.  */

  if (contains_save_expr_p (a1))
    result = build2 (COMPOUND_EXPR, result_type, a1, result);

  if (contains_save_expr_p (a2))
    result = build2 (COMPOUND_EXPR, result_type, a2, result);

  return result;
}

/* Compute the result of applying OP_CODE to LHS and RHS, where both are of
   type TYPE.  We know that TYPE is a modular type with a nonbinary
   modulus.  */

static tree
nonbinary_modular_operation (enum tree_code op_code, tree type, tree lhs,
                             tree rhs)
{
  tree modulus = TYPE_MODULUS (type);
  unsigned int needed_precision = tree_floor_log2 (modulus) + 1;
  unsigned int precision;
  bool unsignedp = true;
  tree op_type = type;
  tree result;

  /* If this is an addition of a constant, convert it to a subtraction
     of a constant since we can do that faster.  */
  if (op_code == PLUS_EXPR && TREE_CODE (rhs) == INTEGER_CST)
    {
      rhs = fold_build2 (MINUS_EXPR, type, modulus, rhs);
      op_code = MINUS_EXPR;
    }

  /* For the logical operations, we only need PRECISION bits.  For
     addition and subtraction, we need one more and for multiplication we
     need twice as many.  But we never want to make a size smaller than
     our size. */
  if (op_code == PLUS_EXPR || op_code == MINUS_EXPR)
    needed_precision += 1;
  else if (op_code == MULT_EXPR)
    needed_precision *= 2;

  precision = MAX (needed_precision, TYPE_PRECISION (op_type));

  /* Unsigned will do for everything but subtraction.  */
  if (op_code == MINUS_EXPR)
    unsignedp = false;

  /* If our type is the wrong signedness or isn't wide enough, make a new
     type and convert both our operands to it.  */
  if (TYPE_PRECISION (op_type) < precision
      || TYPE_UNSIGNED (op_type) != unsignedp)
    {
      /* Copy the node so we ensure it can be modified to make it modular.  */
      op_type = copy_node (gnat_type_for_size (precision, unsignedp));
      modulus = convert (op_type, modulus);
      SET_TYPE_MODULUS (op_type, modulus);
      TYPE_MODULAR_P (op_type) = 1;
      lhs = convert (op_type, lhs);
      rhs = convert (op_type, rhs);
    }

  /* Do the operation, then we'll fix it up.  */
  result = fold_build2 (op_code, op_type, lhs, rhs);

  /* For multiplication, we have no choice but to do a full modulus
     operation.  However, we want to do this in the narrowest
     possible size.  */
  if (op_code == MULT_EXPR)
    {
      tree div_type = copy_node (gnat_type_for_size (needed_precision, 1));
      modulus = convert (div_type, modulus);
      SET_TYPE_MODULUS (div_type, modulus);
      TYPE_MODULAR_P (div_type) = 1;
      result = convert (op_type,
			fold_build2 (TRUNC_MOD_EXPR, div_type,
				     convert (div_type, result), modulus));
    }

  /* For subtraction, add the modulus back if we are negative.  */
  else if (op_code == MINUS_EXPR)
    {
      result = save_expr (result);
      result = fold_build3 (COND_EXPR, op_type,
			    fold_build2 (LT_EXPR, integer_type_node, result,
					 convert (op_type, integer_zero_node)),
			    fold_build2 (PLUS_EXPR, op_type, result, modulus),
			    result);
    }

  /* For the other operations, subtract the modulus if we are >= it.  */
  else
    {
      result = save_expr (result);
      result = fold_build3 (COND_EXPR, op_type,
			    fold_build2 (GE_EXPR, integer_type_node,
					 result, modulus),
			    fold_build2 (MINUS_EXPR, op_type,
					 result, modulus),
			    result);
    }

  return convert (type, result);
}

/* Make a binary operation of kind OP_CODE.  RESULT_TYPE is the type
   desired for the result.  Usually the operation is to be performed
   in that type.  For MODIFY_EXPR and ARRAY_REF, RESULT_TYPE may be 0
   in which case the type to be used will be derived from the operands.

   This function is very much unlike the ones for C and C++ since we
   have already done any type conversion and matching required.  All we
   have to do here is validate the work done by SEM and handle subtypes.  */

tree
build_binary_op (enum tree_code op_code, tree result_type,
                 tree left_operand, tree right_operand)
{
  tree left_type  = TREE_TYPE (left_operand);
  tree right_type = TREE_TYPE (right_operand);
  tree left_base_type = get_base_type (left_type);
  tree right_base_type = get_base_type (right_type);
  tree operation_type = result_type;
  tree best_type = NULL_TREE;
  tree modulus, result;
  bool has_side_effects = false;

  if (operation_type
      && TREE_CODE (operation_type) == RECORD_TYPE
      && TYPE_JUSTIFIED_MODULAR_P (operation_type))
    operation_type = TREE_TYPE (TYPE_FIELDS (operation_type));

  if (operation_type
      && !AGGREGATE_TYPE_P (operation_type)
      && TYPE_EXTRA_SUBTYPE_P (operation_type))
    operation_type = get_base_type (operation_type);

  modulus = (operation_type
	     && TREE_CODE (operation_type) == INTEGER_TYPE
	     && TYPE_MODULAR_P (operation_type)
	     ? TYPE_MODULUS (operation_type) : NULL_TREE);

  switch (op_code)
    {
    case MODIFY_EXPR:
      /* If there were integral or pointer conversions on the LHS, remove
	 them; we'll be putting them back below if needed.  Likewise for
	 conversions between array and record types, except for justified
	 modular types.  But don't do this if the right operand is not
	 BLKmode (for packed arrays) unless we are not changing the mode.  */
      while ((CONVERT_EXPR_P (left_operand)
	      || TREE_CODE (left_operand) == VIEW_CONVERT_EXPR)
	     && (((INTEGRAL_TYPE_P (left_type)
		   || POINTER_TYPE_P (left_type))
		  && (INTEGRAL_TYPE_P (TREE_TYPE
				       (TREE_OPERAND (left_operand, 0)))
		      || POINTER_TYPE_P (TREE_TYPE
					 (TREE_OPERAND (left_operand, 0)))))
		 || (((TREE_CODE (left_type) == RECORD_TYPE
		       && !TYPE_JUSTIFIED_MODULAR_P (left_type))
		      || TREE_CODE (left_type) == ARRAY_TYPE)
		     && ((TREE_CODE (TREE_TYPE
				     (TREE_OPERAND (left_operand, 0)))
			  == RECORD_TYPE)
			 || (TREE_CODE (TREE_TYPE
					(TREE_OPERAND (left_operand, 0)))
			     == ARRAY_TYPE))
		     && (TYPE_MODE (right_type) == BLKmode
			 || (TYPE_MODE (left_type)
			     == TYPE_MODE (TREE_TYPE
					   (TREE_OPERAND
					    (left_operand, 0))))))))
	{
	  left_operand = TREE_OPERAND (left_operand, 0);
	  left_type = TREE_TYPE (left_operand);
	}

      /* If a class-wide type may be involved, force use of the RHS type.  */
      if ((TREE_CODE (right_type) == RECORD_TYPE
	   || TREE_CODE (right_type) == UNION_TYPE)
	  && TYPE_ALIGN_OK (right_type))
	operation_type = right_type;

      /* If we are copying between padded objects with compatible types, use
	 the padded view of the objects, this is very likely more efficient.
	 Likewise for a padded object that is assigned a constructor, if we
	 can convert the constructor to the inner type, to avoid putting a
	 VIEW_CONVERT_EXPR on the LHS.  But don't do so if we wouldn't have
	 actually copied anything.  */
      else if (TREE_CODE (left_type) == RECORD_TYPE
	       && TYPE_IS_PADDING_P (left_type)
	       && TREE_CONSTANT (TYPE_SIZE (left_type))
	       && ((TREE_CODE (right_operand) == COMPONENT_REF
		    && TREE_CODE (TREE_TYPE (TREE_OPERAND (right_operand, 0)))
		       == RECORD_TYPE
		    && TYPE_IS_PADDING_P
		       (TREE_TYPE (TREE_OPERAND (right_operand, 0)))
		    && gnat_types_compatible_p
		       (left_type,
			TREE_TYPE (TREE_OPERAND (right_operand, 0))))
		   || (TREE_CODE (right_operand) == CONSTRUCTOR
		       && !CONTAINS_PLACEHOLDER_P
			   (DECL_SIZE (TYPE_FIELDS (left_type)))))
	       && !integer_zerop (TYPE_SIZE (right_type)))
	operation_type = left_type;

      /* Find the best type to use for copying between aggregate types.  */
      else if (((TREE_CODE (left_type) == ARRAY_TYPE
		 && TREE_CODE (right_type) == ARRAY_TYPE)
		|| (TREE_CODE (left_type) == RECORD_TYPE
		    && TREE_CODE (right_type) == RECORD_TYPE))
	       && (best_type = find_common_type (left_type, right_type)))
	operation_type = best_type;

      /* Otherwise use the LHS type.  */
      else if (!operation_type)
	operation_type = left_type;

      /* Ensure everything on the LHS is valid.  If we have a field reference,
	 strip anything that get_inner_reference can handle.  Then remove any
	 conversions between types having the same code and mode.  And mark
	 VIEW_CONVERT_EXPRs with TREE_ADDRESSABLE.  When done, we must have
	 either an INDIRECT_REF, a NULL_EXPR or a DECL node.  */
      result = left_operand;
      while (true)
	{
	  tree restype = TREE_TYPE (result);

	  if (TREE_CODE (result) == COMPONENT_REF
	      || TREE_CODE (result) == ARRAY_REF
	      || TREE_CODE (result) == ARRAY_RANGE_REF)
	    while (handled_component_p (result))
	      result = TREE_OPERAND (result, 0);
	  else if (TREE_CODE (result) == REALPART_EXPR
		   || TREE_CODE (result) == IMAGPART_EXPR
		   || (CONVERT_EXPR_P (result)
		       && (((TREE_CODE (restype)
			     == TREE_CODE (TREE_TYPE
					   (TREE_OPERAND (result, 0))))
			     && (TYPE_MODE (TREE_TYPE
					    (TREE_OPERAND (result, 0)))
				 == TYPE_MODE (restype)))
			   || TYPE_ALIGN_OK (restype))))
	    result = TREE_OPERAND (result, 0);
	  else if (TREE_CODE (result) == VIEW_CONVERT_EXPR)
	    {
	      TREE_ADDRESSABLE (result) = 1;
	      result = TREE_OPERAND (result, 0);
	    }
	  else
	    break;
	}

      gcc_assert (TREE_CODE (result) == INDIRECT_REF
		  || TREE_CODE (result) == NULL_EXPR
		  || DECL_P (result));

      /* Convert the right operand to the operation type unless it is
	 either already of the correct type or if the type involves a
	 placeholder, since the RHS may not have the same record type.  */
      if (operation_type != right_type
	  && !CONTAINS_PLACEHOLDER_P (TYPE_SIZE (operation_type)))
	{
	  right_operand = convert (operation_type, right_operand);
	  right_type = operation_type;
	}

      /* If the left operand is not of the same type as the operation
	 type, wrap it up in a VIEW_CONVERT_EXPR.  */
      if (left_type != operation_type)
	left_operand = unchecked_convert (operation_type, left_operand, false);

      has_side_effects = true;
      modulus = NULL_TREE;
      break;

    case ARRAY_REF:
      if (!operation_type)
	operation_type = TREE_TYPE (left_type);

      /* ... fall through ... */

    case ARRAY_RANGE_REF:
      /* First look through conversion between type variants.  Note that
	 this changes neither the operation type nor the type domain.  */
      if (TREE_CODE (left_operand) == VIEW_CONVERT_EXPR
	  && TYPE_MAIN_VARIANT (TREE_TYPE (TREE_OPERAND (left_operand, 0)))
	     == TYPE_MAIN_VARIANT (left_type))
	{
	  left_operand = TREE_OPERAND (left_operand, 0);
	  left_type = TREE_TYPE (left_operand);
	}

      /* Then convert the right operand to its base type.  This will prevent
	 unneeded sign conversions when sizetype is wider than integer.  */
      right_operand = convert (right_base_type, right_operand);
      right_operand = convert (sizetype, right_operand);

      if (!TREE_CONSTANT (right_operand)
	  || !TREE_CONSTANT (TYPE_MIN_VALUE (right_type)))
	gnat_mark_addressable (left_operand);

      modulus = NULL_TREE;
      break;

    case GE_EXPR:
    case LE_EXPR:
    case GT_EXPR:
    case LT_EXPR:
      gcc_assert (!POINTER_TYPE_P (left_type));

      /* ... fall through ... */

    case EQ_EXPR:
    case NE_EXPR:
      /* If either operand is a NULL_EXPR, just return a new one.  */
      if (TREE_CODE (left_operand) == NULL_EXPR)
	return build2 (op_code, result_type,
		       build1 (NULL_EXPR, integer_type_node,
			       TREE_OPERAND (left_operand, 0)),
		       integer_zero_node);

      else if (TREE_CODE (right_operand) == NULL_EXPR)
	return build2 (op_code, result_type,
		       build1 (NULL_EXPR, integer_type_node,
			       TREE_OPERAND (right_operand, 0)),
		       integer_zero_node);

      /* If either object is a justified modular types, get the
	 fields from within.  */
      if (TREE_CODE (left_type) == RECORD_TYPE
	  && TYPE_JUSTIFIED_MODULAR_P (left_type))
	{
	  left_operand = convert (TREE_TYPE (TYPE_FIELDS (left_type)),
				  left_operand);
	  left_type = TREE_TYPE (left_operand);
	  left_base_type = get_base_type (left_type);
	}

      if (TREE_CODE (right_type) == RECORD_TYPE
	  && TYPE_JUSTIFIED_MODULAR_P (right_type))
	{
	  right_operand = convert (TREE_TYPE (TYPE_FIELDS (right_type)),
				  right_operand);
	  right_type = TREE_TYPE (right_operand);
	  right_base_type = get_base_type (right_type);
	}

      /* If both objects are arrays, compare them specially.  */
      if ((TREE_CODE (left_type) == ARRAY_TYPE
	   || (TREE_CODE (left_type) == INTEGER_TYPE
	       && TYPE_HAS_ACTUAL_BOUNDS_P (left_type)))
	  && (TREE_CODE (right_type) == ARRAY_TYPE
	      || (TREE_CODE (right_type) == INTEGER_TYPE
		  && TYPE_HAS_ACTUAL_BOUNDS_P (right_type))))
	{
	  result = compare_arrays (result_type, left_operand, right_operand);

	  if (op_code == NE_EXPR)
	    result = invert_truthvalue (result);
	  else
	    gcc_assert (op_code == EQ_EXPR);

	  return result;
	}

      /* Otherwise, the base types must be the same unless the objects are
	 fat pointers or records.  If we have records, use the best type and
	 convert both operands to that type.  */
      if (left_base_type != right_base_type)
	{
	  if (TYPE_FAT_POINTER_P (left_base_type)
	      && TYPE_FAT_POINTER_P (right_base_type)
	      && TYPE_MAIN_VARIANT (left_base_type)
		 == TYPE_MAIN_VARIANT (right_base_type))
	    best_type = left_base_type;
	  else if (TREE_CODE (left_base_type) == RECORD_TYPE
		   && TREE_CODE (right_base_type) == RECORD_TYPE)
	    {
	      /* The only way these are permitted to be the same is if both
		 types have the same name.  In that case, one of them must
		 not be self-referential.  Use that one as the best type.
		 Even better is if one is of fixed size.  */
	      gcc_assert (TYPE_NAME (left_base_type)
			  && (TYPE_NAME (left_base_type)
			      == TYPE_NAME (right_base_type)));

	      if (TREE_CONSTANT (TYPE_SIZE (left_base_type)))
		best_type = left_base_type;
	      else if (TREE_CONSTANT (TYPE_SIZE (right_base_type)))
		best_type = right_base_type;
	      else if (!CONTAINS_PLACEHOLDER_P (TYPE_SIZE (left_base_type)))
		best_type = left_base_type;
	      else if (!CONTAINS_PLACEHOLDER_P (TYPE_SIZE (right_base_type)))
		best_type = right_base_type;
	      else
		gcc_unreachable ();
	    }
	  else
	    gcc_unreachable ();

	  left_operand = convert (best_type, left_operand);
	  right_operand = convert (best_type, right_operand);
	}

      /* If we are comparing a fat pointer against zero, we need to
	 just compare the data pointer.  */
      else if (TYPE_FAT_POINTER_P (left_base_type)
	       && TREE_CODE (right_operand) == CONSTRUCTOR
	       && integer_zerop (VEC_index (constructor_elt,
					    CONSTRUCTOR_ELTS (right_operand),
					    0)
				 ->value))
	{
	  right_operand = build_component_ref (left_operand, NULL_TREE,
					       TYPE_FIELDS (left_base_type),
					       false);
	  left_operand = convert (TREE_TYPE (right_operand),
				  integer_zero_node);
	}
      else
	{
	  left_operand = convert (left_base_type, left_operand);
	  right_operand = convert (right_base_type, right_operand);
	}

      modulus = NULL_TREE;
      break;

    case PREINCREMENT_EXPR:
    case PREDECREMENT_EXPR:
    case POSTINCREMENT_EXPR:
    case POSTDECREMENT_EXPR:
      /* These operations are not used anymore.  */
      gcc_unreachable ();

    case LSHIFT_EXPR:
    case RSHIFT_EXPR:
    case LROTATE_EXPR:
    case RROTATE_EXPR:
       /* The RHS of a shift can be any type.  Also, ignore any modulus
	 (we used to abort, but this is needed for unchecked conversion
	 to modular types).  Otherwise, processing is the same as normal.  */
      gcc_assert (operation_type == left_base_type);
      modulus = NULL_TREE;
      left_operand = convert (operation_type, left_operand);
      break;

    case TRUTH_ANDIF_EXPR:
    case TRUTH_ORIF_EXPR:
    case TRUTH_AND_EXPR:
    case TRUTH_OR_EXPR:
    case TRUTH_XOR_EXPR:
      left_operand = gnat_truthvalue_conversion (left_operand);
      right_operand = gnat_truthvalue_conversion (right_operand);
      goto common;

    case BIT_AND_EXPR:
    case BIT_IOR_EXPR:
    case BIT_XOR_EXPR:
      /* For binary modulus, if the inputs are in range, so are the
	 outputs.  */
      if (modulus && integer_pow2p (modulus))
	modulus = NULL_TREE;
      goto common;

    case COMPLEX_EXPR:
      gcc_assert (TREE_TYPE (result_type) == left_base_type
		  && TREE_TYPE (result_type) == right_base_type);
      left_operand = convert (left_base_type, left_operand);
      right_operand = convert (right_base_type, right_operand);
      break;

    case TRUNC_DIV_EXPR:   case TRUNC_MOD_EXPR:
    case CEIL_DIV_EXPR:    case CEIL_MOD_EXPR:
    case FLOOR_DIV_EXPR:   case FLOOR_MOD_EXPR:
    case ROUND_DIV_EXPR:   case ROUND_MOD_EXPR:
      /* These always produce results lower than either operand.  */
      modulus = NULL_TREE;
      goto common;

    case POINTER_PLUS_EXPR:
      gcc_assert (operation_type == left_base_type
		  && sizetype == right_base_type);
      left_operand = convert (operation_type, left_operand);
      right_operand = convert (sizetype, right_operand);
      break;

    case PLUS_NOMOD_EXPR:
    case MINUS_NOMOD_EXPR:
      if (op_code == PLUS_NOMOD_EXPR)
	op_code = PLUS_EXPR;
      else
	op_code = MINUS_EXPR;
      modulus = NULL_TREE;

      /* ... fall through ... */

    case PLUS_EXPR:
    case MINUS_EXPR:
<<<<<<< HEAD
      /* Avoid doing arithmetics in BOOLEAN_TYPE like the other compilers.
	 Contrary to C, Ada doesn't allow arithmetics in Standard.Boolean
	 but we can generate addition or subtraction for 'Succ and 'Pred.  */
      if (operation_type && TREE_CODE (operation_type) == BOOLEAN_TYPE)
	operation_type = left_base_type = right_base_type = integer_type_node;
=======
      /* Avoid doing arithmetics in ENUMERAL_TYPE or BOOLEAN_TYPE like the
	 other compilers.  Contrary to C, Ada doesn't allow arithmetics in
	 these types but can generate addition/subtraction for Succ/Pred.  */
      if (operation_type
	  && (TREE_CODE (operation_type) == ENUMERAL_TYPE
	      || TREE_CODE (operation_type) == BOOLEAN_TYPE))
	operation_type = left_base_type = right_base_type
	  = gnat_type_for_mode (TYPE_MODE (operation_type),
				TYPE_UNSIGNED (operation_type));
>>>>>>> 42a9ba1d

      /* ... fall through ... */

    default:
    common:
      /* The result type should be the same as the base types of the
	 both operands (and they should be the same).  Convert
	 everything to the result type.  */

      gcc_assert (operation_type == left_base_type
		  && left_base_type == right_base_type);
      left_operand = convert (operation_type, left_operand);
      right_operand = convert (operation_type, right_operand);
    }

  if (modulus && !integer_pow2p (modulus))
    {
      result = nonbinary_modular_operation (op_code, operation_type,
					    left_operand, right_operand);
      modulus = NULL_TREE;
    }
  /* If either operand is a NULL_EXPR, just return a new one.  */
  else if (TREE_CODE (left_operand) == NULL_EXPR)
    return build1 (NULL_EXPR, operation_type, TREE_OPERAND (left_operand, 0));
  else if (TREE_CODE (right_operand) == NULL_EXPR)
    return build1 (NULL_EXPR, operation_type, TREE_OPERAND (right_operand, 0));
  else if (op_code == ARRAY_REF || op_code == ARRAY_RANGE_REF)
    result = fold (build4 (op_code, operation_type, left_operand,
			   right_operand, NULL_TREE, NULL_TREE));
  else
    result
      = fold_build2 (op_code, operation_type, left_operand, right_operand);

  TREE_SIDE_EFFECTS (result) |= has_side_effects;
  TREE_CONSTANT (result)
    |= (TREE_CONSTANT (left_operand) & TREE_CONSTANT (right_operand)
	&& op_code != ARRAY_REF && op_code != ARRAY_RANGE_REF);

  if ((op_code == ARRAY_REF || op_code == ARRAY_RANGE_REF)
      && TYPE_VOLATILE (operation_type))
    TREE_THIS_VOLATILE (result) = 1;

  /* If we are working with modular types, perform the MOD operation
     if something above hasn't eliminated the need for it.  */
  if (modulus)
    result = fold_build2 (FLOOR_MOD_EXPR, operation_type, result,
			  convert (operation_type, modulus));

  if (result_type && result_type != operation_type)
    result = convert (result_type, result);

  return result;
}

/* Similar, but for unary operations.  */

tree
build_unary_op (enum tree_code op_code, tree result_type, tree operand)
{
  tree type = TREE_TYPE (operand);
  tree base_type = get_base_type (type);
  tree operation_type = result_type;
  tree result;
  bool side_effects = false;

  if (operation_type
      && TREE_CODE (operation_type) == RECORD_TYPE
      && TYPE_JUSTIFIED_MODULAR_P (operation_type))
    operation_type = TREE_TYPE (TYPE_FIELDS (operation_type));

  if (operation_type
      && !AGGREGATE_TYPE_P (operation_type)
      && TYPE_EXTRA_SUBTYPE_P (operation_type))
    operation_type = get_base_type (operation_type);

  switch (op_code)
    {
    case REALPART_EXPR:
    case IMAGPART_EXPR:
      if (!operation_type)
	result_type = operation_type = TREE_TYPE (type);
      else
	gcc_assert (result_type == TREE_TYPE (type));

      result = fold_build1 (op_code, operation_type, operand);
      break;

    case TRUTH_NOT_EXPR:
      gcc_assert (result_type == base_type);
      result = invert_truthvalue (gnat_truthvalue_conversion (operand));
      break;

    case ATTR_ADDR_EXPR:
    case ADDR_EXPR:
      switch (TREE_CODE (operand))
	{
	case INDIRECT_REF:
	case UNCONSTRAINED_ARRAY_REF:
	  result = TREE_OPERAND (operand, 0);

	  /* Make sure the type here is a pointer, not a reference.
	     GCC wants pointer types for function addresses.  */
	  if (!result_type)
	    result_type = build_pointer_type (type);

	  /* If the underlying object can alias everything, propagate the
	     property since we are effectively retrieving the object.  */
	  if (POINTER_TYPE_P (TREE_TYPE (result))
	      && TYPE_REF_CAN_ALIAS_ALL (TREE_TYPE (result)))
	    {
	      if (TREE_CODE (result_type) == POINTER_TYPE
		  && !TYPE_REF_CAN_ALIAS_ALL (result_type))
		result_type
		  = build_pointer_type_for_mode (TREE_TYPE (result_type),
						 TYPE_MODE (result_type),
						 true);
	      else if (TREE_CODE (result_type) == REFERENCE_TYPE
		       && !TYPE_REF_CAN_ALIAS_ALL (result_type))
	        result_type
		  = build_reference_type_for_mode (TREE_TYPE (result_type),
						   TYPE_MODE (result_type),
						   true);
	    }
	  break;

	case NULL_EXPR:
	  result = operand;
	  TREE_TYPE (result) = type = build_pointer_type (type);
	  break;

	case ARRAY_REF:
	case ARRAY_RANGE_REF:
	case COMPONENT_REF:
	case BIT_FIELD_REF:
	    /* If this is for 'Address, find the address of the prefix and
	       add the offset to the field.  Otherwise, do this the normal
	       way.  */
	  if (op_code == ATTR_ADDR_EXPR)
	    {
	      HOST_WIDE_INT bitsize;
	      HOST_WIDE_INT bitpos;
	      tree offset, inner;
	      enum machine_mode mode;
	      int unsignedp, volatilep;

	      inner = get_inner_reference (operand, &bitsize, &bitpos, &offset,
					   &mode, &unsignedp, &volatilep,
					   false);

	      /* If INNER is a padding type whose field has a self-referential
		 size, convert to that inner type.  We know the offset is zero
		 and we need to have that type visible.  */
	      if (TREE_CODE (TREE_TYPE (inner)) == RECORD_TYPE
		  && TYPE_IS_PADDING_P (TREE_TYPE (inner))
		  && (CONTAINS_PLACEHOLDER_P
		      (TYPE_SIZE (TREE_TYPE (TYPE_FIELDS
					     (TREE_TYPE (inner)))))))
		inner = convert (TREE_TYPE (TYPE_FIELDS (TREE_TYPE (inner))),
				 inner);

	      /* Compute the offset as a byte offset from INNER.  */
	      if (!offset)
		offset = size_zero_node;

	      if (bitpos % BITS_PER_UNIT != 0)
		post_error
		  ("taking address of object not aligned on storage unit?",
		   error_gnat_node);

	      offset = size_binop (PLUS_EXPR, offset,
				   size_int (bitpos / BITS_PER_UNIT));

	      /* Take the address of INNER, convert the offset to void *, and
		 add then.  It will later be converted to the desired result
		 type, if any.  */
	      inner = build_unary_op (ADDR_EXPR, NULL_TREE, inner);
	      inner = convert (ptr_void_type_node, inner);
	      result = build_binary_op (POINTER_PLUS_EXPR, ptr_void_type_node,
					inner, offset);
	      result = convert (build_pointer_type (TREE_TYPE (operand)),
				result);
	      break;
	    }
	  goto common;

	case CONSTRUCTOR:
	  /* If this is just a constructor for a padded record, we can
	     just take the address of the single field and convert it to
	     a pointer to our type.  */
	  if (TREE_CODE (type) == RECORD_TYPE && TYPE_IS_PADDING_P (type))
	    {
	      result = (VEC_index (constructor_elt,
				   CONSTRUCTOR_ELTS (operand),
				   0)
			->value);

	      result = convert (build_pointer_type (TREE_TYPE (operand)),
				build_unary_op (ADDR_EXPR, NULL_TREE, result));
	      break;
	    }

	  goto common;

	case NOP_EXPR:
	  if (AGGREGATE_TYPE_P (type)
	      && AGGREGATE_TYPE_P (TREE_TYPE (TREE_OPERAND (operand, 0))))
	    return build_unary_op (ADDR_EXPR, result_type,
				   TREE_OPERAND (operand, 0));

	  /* ... fallthru ... */

	case VIEW_CONVERT_EXPR:
	  /* If this just a variant conversion or if the conversion doesn't
	     change the mode, get the result type from this type and go down.
	     This is needed for conversions of CONST_DECLs, to eventually get
	     to the address of their CORRESPONDING_VARs.  */
	  if ((TYPE_MAIN_VARIANT (type)
	       == TYPE_MAIN_VARIANT (TREE_TYPE (TREE_OPERAND (operand, 0))))
	      || (TYPE_MODE (type) != BLKmode
		  && (TYPE_MODE (type)
		      == TYPE_MODE (TREE_TYPE (TREE_OPERAND (operand, 0))))))
	    return build_unary_op (ADDR_EXPR,
				   (result_type ? result_type
				    : build_pointer_type (type)),
				   TREE_OPERAND (operand, 0));
	  goto common;

	case CONST_DECL:
	  operand = DECL_CONST_CORRESPONDING_VAR (operand);

	  /* ... fall through ... */

	default:
	common:

	  /* If we are taking the address of a padded record whose field is
	     contains a template, take the address of the template.  */
	  if (TREE_CODE (type) == RECORD_TYPE
	      && TYPE_IS_PADDING_P (type)
	      && TREE_CODE (TREE_TYPE (TYPE_FIELDS (type))) == RECORD_TYPE
	      && TYPE_CONTAINS_TEMPLATE_P (TREE_TYPE (TYPE_FIELDS (type))))
	    {
	      type = TREE_TYPE (TYPE_FIELDS (type));
	      operand = convert (type, operand);
	    }

	  if (type != error_mark_node)
	    operation_type = build_pointer_type (type);

	  gnat_mark_addressable (operand);
	  result = fold_build1 (ADDR_EXPR, operation_type, operand);
	}

      TREE_CONSTANT (result) = staticp (operand) || TREE_CONSTANT (operand);
      break;

    case INDIRECT_REF:
      /* If we want to refer to an entire unconstrained array,
	 make up an expression to do so.  This will never survive to
	 the backend.  If TYPE is a thin pointer, first convert the
	 operand to a fat pointer.  */
      if (TYPE_THIN_POINTER_P (type)
	  && TYPE_UNCONSTRAINED_ARRAY (TREE_TYPE (type)))
	{
	  operand
	    = convert (TREE_TYPE (TYPE_UNCONSTRAINED_ARRAY (TREE_TYPE (type))),
		       operand);
	  type = TREE_TYPE (operand);
	}

      if (TYPE_FAT_POINTER_P (type))
	{
	  result = build1 (UNCONSTRAINED_ARRAY_REF,
			   TYPE_UNCONSTRAINED_ARRAY (type), operand);
	  TREE_READONLY (result) = TREE_STATIC (result)
	    = TYPE_READONLY (TYPE_UNCONSTRAINED_ARRAY (type));
	}
      else if (TREE_CODE (operand) == ADDR_EXPR)
	result = TREE_OPERAND (operand, 0);

      else
	{
	  result = fold_build1 (op_code, TREE_TYPE (type), operand);
	  TREE_READONLY (result) = TYPE_READONLY (TREE_TYPE (type));
	}

      side_effects
	=  (!TYPE_FAT_POINTER_P (type) && TYPE_VOLATILE (TREE_TYPE (type)));
      break;

    case NEGATE_EXPR:
    case BIT_NOT_EXPR:
      {
	tree modulus = ((operation_type
			 && TREE_CODE (operation_type) == INTEGER_TYPE
			 && TYPE_MODULAR_P (operation_type))
			? TYPE_MODULUS (operation_type) : NULL_TREE);
	int mod_pow2 = modulus && integer_pow2p (modulus);

	/* If this is a modular type, there are various possibilities
	   depending on the operation and whether the modulus is a
	   power of two or not.  */

	if (modulus)
	  {
	    gcc_assert (operation_type == base_type);
	    operand = convert (operation_type, operand);

	    /* The fastest in the negate case for binary modulus is
	       the straightforward code; the TRUNC_MOD_EXPR below
	       is an AND operation.  */
	    if (op_code == NEGATE_EXPR && mod_pow2)
	      result = fold_build2 (TRUNC_MOD_EXPR, operation_type,
				    fold_build1 (NEGATE_EXPR, operation_type,
						 operand),
				    modulus);

	    /* For nonbinary negate case, return zero for zero operand,
	       else return the modulus minus the operand.  If the modulus
	       is a power of two minus one, we can do the subtraction
	       as an XOR since it is equivalent and faster on most machines. */
	    else if (op_code == NEGATE_EXPR && !mod_pow2)
	      {
		if (integer_pow2p (fold_build2 (PLUS_EXPR, operation_type,
						modulus,
						convert (operation_type,
							 integer_one_node))))
		  result = fold_build2 (BIT_XOR_EXPR, operation_type,
					operand, modulus);
		else
		  result = fold_build2 (MINUS_EXPR, operation_type,
					modulus, operand);

		result = fold_build3 (COND_EXPR, operation_type,
				      fold_build2 (NE_EXPR,
						   integer_type_node,
						   operand,
						   convert
						     (operation_type,
						      integer_zero_node)),
				      result, operand);
	      }
	    else
	      {
		/* For the NOT cases, we need a constant equal to
		   the modulus minus one.  For a binary modulus, we
		   XOR against the constant and subtract the operand from
		   that constant for nonbinary modulus.  */

		tree cnst = fold_build2 (MINUS_EXPR, operation_type, modulus,
					 convert (operation_type,
						  integer_one_node));

		if (mod_pow2)
		  result = fold_build2 (BIT_XOR_EXPR, operation_type,
					operand, cnst);
		else
		  result = fold_build2 (MINUS_EXPR, operation_type,
					cnst, operand);
	      }

	    break;
	  }
      }

      /* ... fall through ... */

    default:
      gcc_assert (operation_type == base_type);
      result = fold_build1 (op_code, operation_type,
			    convert (operation_type, operand));
    }

  if (side_effects)
    {
      TREE_SIDE_EFFECTS (result) = 1;
      if (TREE_CODE (result) == INDIRECT_REF)
	TREE_THIS_VOLATILE (result) = TYPE_VOLATILE (TREE_TYPE (result));
    }

  if (result_type && TREE_TYPE (result) != result_type)
    result = convert (result_type, result);

  return result;
}

/* Similar, but for COND_EXPR.  */

tree
build_cond_expr (tree result_type, tree condition_operand,
                 tree true_operand, tree false_operand)
{
  bool addr_p = false;
  tree result;

  /* The front-end verified that result, true and false operands have
     same base type.  Convert everything to the result type.  */
  true_operand = convert (result_type, true_operand);
  false_operand = convert (result_type, false_operand);

  /* If the result type is unconstrained, take the address of the operands
     and then dereference our result.  */
  if (TREE_CODE (result_type) == UNCONSTRAINED_ARRAY_TYPE
      || CONTAINS_PLACEHOLDER_P (TYPE_SIZE (result_type)))
    {
      result_type = build_pointer_type (result_type);
      true_operand = build_unary_op (ADDR_EXPR, result_type, true_operand);
      false_operand = build_unary_op (ADDR_EXPR, result_type, false_operand);
      addr_p = true;
    }

  result = fold_build3 (COND_EXPR, result_type, condition_operand,
			true_operand, false_operand);

  /* If we have a common SAVE_EXPR (possibly surrounded by arithmetics)
     in both arms, make sure it gets evaluated by moving it ahead of the
     conditional expression.  This is necessary because it is evaluated
     in only one place at run time and would otherwise be uninitialized
     in one of the arms.  */
  true_operand = skip_simple_arithmetic (true_operand);
  false_operand = skip_simple_arithmetic (false_operand);

  if (true_operand == false_operand && TREE_CODE (true_operand) == SAVE_EXPR)
    result = build2 (COMPOUND_EXPR, result_type, true_operand, result);

  if (addr_p)
    result = build_unary_op (INDIRECT_REF, NULL_TREE, result);

  return result;
}

/* Similar, but for RETURN_EXPR.  If RESULT_DECL is non-zero, build
   a RETURN_EXPR around the assignment of RET_VAL to RESULT_DECL.
   If RESULT_DECL is zero, build a bare RETURN_EXPR.  */

tree
build_return_expr (tree result_decl, tree ret_val)
{
  tree result_expr;

  if (result_decl)
    {
      /* The gimplifier explicitly enforces the following invariant:

           RETURN_EXPR
               |
           MODIFY_EXPR
           /        \
          /          \
      RESULT_DECL    ...

      As a consequence, type-homogeneity dictates that we use the type
      of the RESULT_DECL as the operation type.  */

      tree operation_type = TREE_TYPE (result_decl);

      /* Convert the right operand to the operation type.  Note that
         it's the same transformation as in the MODIFY_EXPR case of
         build_binary_op with the additional guarantee that the type
         cannot involve a placeholder, since otherwise the function
         would use the "target pointer" return mechanism.  */

      if (operation_type != TREE_TYPE (ret_val))
	ret_val = convert (operation_type, ret_val);

      result_expr
	= build2 (MODIFY_EXPR, operation_type, result_decl, ret_val);
    }
  else
    result_expr = NULL_TREE;

  return build1 (RETURN_EXPR, void_type_node, result_expr);
}

/* Build a CALL_EXPR to call FUNDECL with one argument, ARG.  Return
   the CALL_EXPR.  */

tree
build_call_1_expr (tree fundecl, tree arg)
{
  tree call = build_call_nary (TREE_TYPE (TREE_TYPE (fundecl)),
			       build_unary_op (ADDR_EXPR, NULL_TREE, fundecl),
			       1, arg);
  TREE_SIDE_EFFECTS (call) = 1;
  return call;
}

/* Build a CALL_EXPR to call FUNDECL with two arguments, ARG1 & ARG2.  Return
   the CALL_EXPR.  */

tree
build_call_2_expr (tree fundecl, tree arg1, tree arg2)
{
  tree call = build_call_nary (TREE_TYPE (TREE_TYPE (fundecl)),
			       build_unary_op (ADDR_EXPR, NULL_TREE, fundecl),
			       2, arg1, arg2);
  TREE_SIDE_EFFECTS (call) = 1;
  return call;
}

/* Likewise to call FUNDECL with no arguments.  */

tree
build_call_0_expr (tree fundecl)
{
  /* We rely on build_call_nary to compute TREE_SIDE_EFFECTS.  This makes
     it possible to propagate DECL_IS_PURE on parameterless functions.  */
  tree call = build_call_nary (TREE_TYPE (TREE_TYPE (fundecl)),
			       build_unary_op (ADDR_EXPR, NULL_TREE, fundecl),
			       0);
  return call;
}

/* Call a function that raises an exception and pass the line number and file
   name, if requested.  MSG says which exception function to call.

   GNAT_NODE is the gnat node conveying the source location for which the
   error should be signaled, or Empty in which case the error is signaled on
   the current ref_file_name/input_line.

   KIND says which kind of exception this is for
   (N_Raise_{Constraint,Storage,Program}_Error).  */

tree
build_call_raise (int msg, Node_Id gnat_node, char kind)
{
  tree fndecl = gnat_raise_decls[msg];
  tree label = get_exception_label (kind);
  tree filename;
  int line_number;
  const char *str;
  int len;

  /* If this is to be done as a goto, handle that case.  */
  if (label)
    {
      Entity_Id local_raise = Get_Local_Raise_Call_Entity ();
      tree gnu_result = build1 (GOTO_EXPR, void_type_node, label);

      /* If Local_Raise is present, generate
	 Local_Raise (exception'Identity);  */
      if (Present (local_raise))
	{
	  tree gnu_local_raise
	    = gnat_to_gnu_entity (local_raise, NULL_TREE, 0);
	  tree gnu_exception_entity
	    = gnat_to_gnu_entity (Get_RT_Exception_Entity (msg), NULL_TREE, 0);
	  tree gnu_call
	    = build_call_1_expr (gnu_local_raise,
				 build_unary_op (ADDR_EXPR, NULL_TREE,
						 gnu_exception_entity));

	  gnu_result = build2 (COMPOUND_EXPR, void_type_node,
			       gnu_call, gnu_result);}

      return gnu_result;
    }

  str
    = (Debug_Flag_NN || Exception_Locations_Suppressed)
      ? ""
      : (gnat_node != Empty && Sloc (gnat_node) != No_Location)
        ? IDENTIFIER_POINTER
          (get_identifier (Get_Name_String
			   (Debug_Source_Name
			    (Get_Source_File_Index (Sloc (gnat_node))))))
        : ref_filename;

  len = strlen (str);
  filename = build_string (len, str);
  line_number
    = (gnat_node != Empty && Sloc (gnat_node) != No_Location)
      ? Get_Logical_Line_Number (Sloc(gnat_node)) : input_line;

  TREE_TYPE (filename)
    = build_array_type (char_type_node, build_index_type (size_int (len)));

  return
    build_call_2_expr (fndecl,
		       build1 (ADDR_EXPR, build_pointer_type (char_type_node),
			       filename),
		       build_int_cst (NULL_TREE, line_number));
}

/* qsort comparer for the bit positions of two constructor elements
   for record components.  */

static int
compare_elmt_bitpos (const PTR rt1, const PTR rt2)
{
  const_tree const elmt1 = * (const_tree const *) rt1;
  const_tree const elmt2 = * (const_tree const *) rt2;
  const_tree const field1 = TREE_PURPOSE (elmt1);
  const_tree const field2 = TREE_PURPOSE (elmt2);
  const int ret
    = tree_int_cst_compare (bit_position (field1), bit_position (field2));

  return ret ? ret : (int) (DECL_UID (field1) - DECL_UID (field2));
}

/* Return a CONSTRUCTOR of TYPE whose list is LIST.  */

tree
gnat_build_constructor (tree type, tree list)
{
  bool allconstant = (TREE_CODE (TYPE_SIZE (type)) == INTEGER_CST);
  bool side_effects = false;
  tree elmt, result;
  int n_elmts;

  /* Scan the elements to see if they are all constant or if any has side
     effects, to let us set global flags on the resulting constructor.  Count
     the elements along the way for possible sorting purposes below.  */
  for (n_elmts = 0, elmt = list; elmt; elmt = TREE_CHAIN (elmt), n_elmts ++)
    {
      tree obj = TREE_PURPOSE (elmt);
      tree val = TREE_VALUE (elmt);

      /* The predicate must be in keeping with output_constructor.  */
      if (!TREE_CONSTANT (val)
	  || (TREE_CODE (type) == RECORD_TYPE
	      && CONSTRUCTOR_BITFIELD_P (obj)
	      && !initializer_constant_valid_for_bitfield_p (val))
	  || !initializer_constant_valid_p (val, TREE_TYPE (val)))
	allconstant = false;

      if (TREE_SIDE_EFFECTS (val))
	side_effects = true;

      /* Propagate an NULL_EXPR from the size of the type.  We won't ever
	 be executing the code we generate here in that case, but handle it
	 specially to avoid the compiler blowing up.  */
      if (TREE_CODE (type) == RECORD_TYPE
	  && (result = contains_null_expr (DECL_SIZE (obj))) != NULL_TREE)
	return build1 (NULL_EXPR, type, TREE_OPERAND (result, 0));
    }

  /* For record types with constant components only, sort field list
     by increasing bit position.  This is necessary to ensure the
     constructor can be output as static data.  */
  if (allconstant && TREE_CODE (type) == RECORD_TYPE && n_elmts > 1)
    {
      /* Fill an array with an element tree per index, and ask qsort to order
	 them according to what a bitpos comparison function says.  */
      tree *gnu_arr = (tree *) alloca (sizeof (tree) * n_elmts);
      int i;

      for (i = 0, elmt = list; elmt; elmt = TREE_CHAIN (elmt), i++)
	gnu_arr[i] = elmt;

      qsort (gnu_arr, n_elmts, sizeof (tree), compare_elmt_bitpos);

      /* Then reconstruct the list from the sorted array contents.  */
      list = NULL_TREE;
      for (i = n_elmts - 1; i >= 0; i--)
	{
	  TREE_CHAIN (gnu_arr[i]) = list;
	  list = gnu_arr[i];
	}
    }

  result = build_constructor_from_list (type, list);
  TREE_CONSTANT (result) = TREE_STATIC (result) = allconstant;
  TREE_SIDE_EFFECTS (result) = side_effects;
  TREE_READONLY (result) = TYPE_READONLY (type) || allconstant;
  return result;
}

/* Return a COMPONENT_REF to access a field that is given by COMPONENT,
   an IDENTIFIER_NODE giving the name of the field, or FIELD, a FIELD_DECL,
   for the field.  Don't fold the result if NO_FOLD_P is true.

   We also handle the fact that we might have been passed a pointer to the
   actual record and know how to look for fields in variant parts.  */

static tree
build_simple_component_ref (tree record_variable, tree component,
                            tree field, bool no_fold_p)
{
  tree record_type = TYPE_MAIN_VARIANT (TREE_TYPE (record_variable));
  tree ref, inner_variable;

  gcc_assert ((TREE_CODE (record_type) == RECORD_TYPE
	       || TREE_CODE (record_type) == UNION_TYPE
	       || TREE_CODE (record_type) == QUAL_UNION_TYPE)
	      && TYPE_SIZE (record_type)
	      && (component != 0) != (field != 0));

  /* If no field was specified, look for a field with the specified name
     in the current record only.  */
  if (!field)
    for (field = TYPE_FIELDS (record_type); field;
	 field = TREE_CHAIN (field))
      if (DECL_NAME (field) == component)
	break;

  if (!field)
    return NULL_TREE;

  /* If this field is not in the specified record, see if we can find
     something in the record whose original field is the same as this one. */
  if (DECL_CONTEXT (field) != record_type)
    /* Check if there is a field with name COMPONENT in the record.  */
    {
      tree new_field;

      /* First loop thru normal components.  */

      for (new_field = TYPE_FIELDS (record_type); new_field;
	   new_field = TREE_CHAIN (new_field))
	if (field == new_field
	    || DECL_ORIGINAL_FIELD (new_field) == field
	    || new_field == DECL_ORIGINAL_FIELD (field)
	    || (DECL_ORIGINAL_FIELD (field)
		&& (DECL_ORIGINAL_FIELD (field)
		    == DECL_ORIGINAL_FIELD (new_field))))
	  break;

      /* Next, loop thru DECL_INTERNAL_P components if we haven't found
         the component in the first search. Doing this search in 2 steps
         is required to avoiding hidden homonymous fields in the
         _Parent field.  */

      if (!new_field)
	for (new_field = TYPE_FIELDS (record_type); new_field;
	     new_field = TREE_CHAIN (new_field))
	  if (DECL_INTERNAL_P (new_field))
	    {
	      tree field_ref
		= build_simple_component_ref (record_variable,
					      NULL_TREE, new_field, no_fold_p);
	      ref = build_simple_component_ref (field_ref, NULL_TREE, field,
						no_fold_p);

	      if (ref)
		return ref;
	    }

      field = new_field;
    }

  if (!field)
    return NULL_TREE;

  /* If the field's offset has overflowed, do not attempt to access it
     as doing so may trigger sanity checks deeper in the back-end.
     Note that we don't need to warn since this will be done on trying
     to declare the object.  */
  if (TREE_CODE (DECL_FIELD_OFFSET (field)) == INTEGER_CST
      && TREE_OVERFLOW (DECL_FIELD_OFFSET (field)))
    return NULL_TREE;

  /* Look through conversion between type variants.  Note that this
     is transparent as far as the field is concerned.  */
  if (TREE_CODE (record_variable) == VIEW_CONVERT_EXPR
      && TYPE_MAIN_VARIANT (TREE_TYPE (TREE_OPERAND (record_variable, 0)))
	 == record_type)
    inner_variable = TREE_OPERAND (record_variable, 0);
  else
    inner_variable = record_variable;

  ref = build3 (COMPONENT_REF, TREE_TYPE (field), inner_variable, field,
		NULL_TREE);

  if (TREE_READONLY (record_variable) || TREE_READONLY (field))
    TREE_READONLY (ref) = 1;
  if (TREE_THIS_VOLATILE (record_variable) || TREE_THIS_VOLATILE (field)
      || TYPE_VOLATILE (record_type))
    TREE_THIS_VOLATILE (ref) = 1;

  if (no_fold_p)
    return ref;

  /* The generic folder may punt in this case because the inner array type
     can be self-referential, but folding is in fact not problematic.  */
  else if (TREE_CODE (record_variable) == CONSTRUCTOR
	   && TYPE_CONTAINS_TEMPLATE_P (TREE_TYPE (record_variable)))
    {
      VEC(constructor_elt,gc) *elts = CONSTRUCTOR_ELTS (record_variable);
      unsigned HOST_WIDE_INT idx;
      tree index, value;
      FOR_EACH_CONSTRUCTOR_ELT (elts, idx, index, value)
	if (index == field)
	  return value;
      return ref;
    }

  else
    return fold (ref);
}

/* Like build_simple_component_ref, except that we give an error if the
   reference could not be found.  */

tree
build_component_ref (tree record_variable, tree component,
                     tree field, bool no_fold_p)
{
  tree ref = build_simple_component_ref (record_variable, component, field,
					 no_fold_p);

  if (ref)
    return ref;

  /* If FIELD was specified, assume this is an invalid user field so raise
     Constraint_Error.  Otherwise, we have no type to return so abort.  */
  gcc_assert (field);
  return build1 (NULL_EXPR, TREE_TYPE (field),
		 build_call_raise (CE_Discriminant_Check_Failed, Empty,
				   N_Raise_Constraint_Error));
}

/* Helper for build_call_alloc_dealloc, with arguments to be interpreted
   identically.  Process the case where a GNAT_PROC to call is provided.  */

static inline tree
build_call_alloc_dealloc_proc (tree gnu_obj, tree gnu_size, tree gnu_type,
			       Entity_Id gnat_proc, Entity_Id gnat_pool)
{
  tree gnu_proc = gnat_to_gnu (gnat_proc);
  tree gnu_proc_addr = build_unary_op (ADDR_EXPR, NULL_TREE, gnu_proc);
  tree gnu_call;

  /* The storage pools are obviously always tagged types, but the
     secondary stack uses the same mechanism and is not tagged.  */
  if (Is_Tagged_Type (Etype (gnat_pool)))
    {
      /* The size is the third parameter; the alignment is the
	 same type.  */
      Entity_Id gnat_size_type
	= Etype (Next_Formal (Next_Formal (First_Formal (gnat_proc))));
      tree gnu_size_type = gnat_to_gnu_type (gnat_size_type);

      tree gnu_pool = gnat_to_gnu (gnat_pool);
      tree gnu_pool_addr = build_unary_op (ADDR_EXPR, NULL_TREE, gnu_pool);
      tree gnu_align = size_int (TYPE_ALIGN (gnu_type) / BITS_PER_UNIT);

      gnu_size = convert (gnu_size_type, gnu_size);
      gnu_align = convert (gnu_size_type, gnu_align);

      /* The first arg is always the address of the storage pool; next
	 comes the address of the object, for a deallocator, then the
	 size and alignment.  */
      if (gnu_obj)
	gnu_call = build_call_nary (TREE_TYPE (TREE_TYPE (gnu_proc)),
				    gnu_proc_addr, 4, gnu_pool_addr,
				    gnu_obj, gnu_size, gnu_align);
      else
	gnu_call = build_call_nary (TREE_TYPE (TREE_TYPE (gnu_proc)),
				    gnu_proc_addr, 3, gnu_pool_addr,
				    gnu_size, gnu_align);
    }

  /* Secondary stack case.  */
  else
    {
      /* The size is the second parameter.  */
      Entity_Id gnat_size_type
	= Etype (Next_Formal (First_Formal (gnat_proc)));
      tree gnu_size_type = gnat_to_gnu_type (gnat_size_type);

      gnu_size = convert (gnu_size_type, gnu_size);

      /* The first arg is the address of the object, for a deallocator,
	 then the size.  */
      if (gnu_obj)
	gnu_call = build_call_nary (TREE_TYPE (TREE_TYPE (gnu_proc)),
				    gnu_proc_addr, 2, gnu_obj, gnu_size);
      else
	gnu_call = build_call_nary (TREE_TYPE (TREE_TYPE (gnu_proc)),
				    gnu_proc_addr, 1, gnu_size);
    }

  TREE_SIDE_EFFECTS (gnu_call) = 1;
  return gnu_call;
}

/* Helper for build_call_alloc_dealloc, to build and return an allocator for
   DATA_SIZE bytes aimed at containing a DATA_TYPE object, using the default
   __gnat_malloc allocator.  Honor DATA_TYPE alignments greater than what the
   latter offers.  */

static inline tree
maybe_wrap_malloc (tree data_size, tree data_type, Node_Id gnat_node)
{
  /* When the DATA_TYPE alignment is stricter than what malloc offers
     (super-aligned case), we allocate an "aligning" wrapper type and return
     the address of its single data field with the malloc's return value
     stored just in front.  */

  unsigned int data_align = TYPE_ALIGN (data_type);
  unsigned int default_allocator_alignment
      = get_target_default_allocator_alignment () * BITS_PER_UNIT;

  tree aligning_type
    = ((data_align > default_allocator_alignment)
       ? make_aligning_type (data_type, data_align, data_size,
			     default_allocator_alignment,
			     POINTER_SIZE / BITS_PER_UNIT)
       : NULL_TREE);

  tree size_to_malloc
    = aligning_type ? TYPE_SIZE_UNIT (aligning_type) : data_size;

  tree malloc_ptr;

  /* On VMS, if 64-bit memory is disabled or pointers are 64-bit and the
     allocator size is 32-bit or Convention C, allocate 32-bit memory.  */
  if (TARGET_ABI_OPEN_VMS
      && (!TARGET_MALLOC64
	  || (POINTER_SIZE == 64
	      && (UI_To_Int (Esize (Etype (gnat_node))) == 32
		  || Convention (Etype (gnat_node)) == Convention_C))))
    malloc_ptr = build_call_1_expr (malloc32_decl, size_to_malloc);
  else
    malloc_ptr = build_call_1_expr (malloc_decl, size_to_malloc);

  if (aligning_type)
    {
      /* Latch malloc's return value and get a pointer to the aligning field
	 first.  */
      tree storage_ptr = save_expr (malloc_ptr);

      tree aligning_record_addr
	= convert (build_pointer_type (aligning_type), storage_ptr);

      tree aligning_record
	= build_unary_op (INDIRECT_REF, NULL_TREE, aligning_record_addr);

      tree aligning_field
	= build_component_ref (aligning_record, NULL_TREE,
			       TYPE_FIELDS (aligning_type), 0);

      tree aligning_field_addr
        = build_unary_op (ADDR_EXPR, NULL_TREE, aligning_field);

      /* Then arrange to store the allocator's return value ahead
	 and return.  */
      tree storage_ptr_slot_addr
	= build_binary_op (POINTER_PLUS_EXPR, ptr_void_type_node,
			   convert (ptr_void_type_node, aligning_field_addr),
			   size_int (-POINTER_SIZE/BITS_PER_UNIT));

      tree storage_ptr_slot
	= build_unary_op (INDIRECT_REF, NULL_TREE,
			  convert (build_pointer_type (ptr_void_type_node),
				   storage_ptr_slot_addr));

      return
	build2 (COMPOUND_EXPR, TREE_TYPE (aligning_field_addr),
		build_binary_op (MODIFY_EXPR, NULL_TREE,
				 storage_ptr_slot, storage_ptr),
		aligning_field_addr);
    }
  else
    return malloc_ptr;
}

/* Helper for build_call_alloc_dealloc, to release a DATA_TYPE object
   designated by DATA_PTR using the __gnat_free entry point.  */

static inline tree
maybe_wrap_free (tree data_ptr, tree data_type)
{
  /* In the regular alignment case, we pass the data pointer straight to free.
     In the superaligned case, we need to retrieve the initial allocator
     return value, stored in front of the data block at allocation time.  */

  unsigned int data_align = TYPE_ALIGN (data_type);
  unsigned int default_allocator_alignment
      = get_target_default_allocator_alignment () * BITS_PER_UNIT;

  tree free_ptr;

  if (data_align > default_allocator_alignment)
    {
      /* DATA_FRONT_PTR (void *)
	 = (void *)DATA_PTR - (void *)sizeof (void *))  */
      tree data_front_ptr
	= build_binary_op
	  (POINTER_PLUS_EXPR, ptr_void_type_node,
	   convert (ptr_void_type_node, data_ptr),
	   size_int (-POINTER_SIZE/BITS_PER_UNIT));

      /* FREE_PTR (void *) = *(void **)DATA_FRONT_PTR  */
      free_ptr
	= build_unary_op
	  (INDIRECT_REF, NULL_TREE,
	   convert (build_pointer_type (ptr_void_type_node), data_front_ptr));
    }
  else
    free_ptr = data_ptr;

  return build_call_1_expr (free_decl, free_ptr);
}

/* Build a GCC tree to call an allocation or deallocation function.
   If GNU_OBJ is nonzero, it is an object to deallocate.  Otherwise,
   generate an allocator.

   GNU_SIZE is the number of bytes to allocate and GNU_TYPE is the contained
   object type, used to determine the to-be-honored address alignment.
   GNAT_PROC, if present, is a procedure to call and GNAT_POOL is the storage
   pool to use.  If not present, malloc and free are used.  GNAT_NODE is used
   to provide an error location for restriction violation messages.  */

tree
build_call_alloc_dealloc (tree gnu_obj, tree gnu_size, tree gnu_type,
                          Entity_Id gnat_proc, Entity_Id gnat_pool,
                          Node_Id gnat_node)
{
  gnu_size = SUBSTITUTE_PLACEHOLDER_IN_EXPR (gnu_size, gnu_obj);

  /* Explicit proc to call ?  This one is assumed to deal with the type
     alignment constraints.  */
  if (Present (gnat_proc))
    return build_call_alloc_dealloc_proc (gnu_obj, gnu_size, gnu_type,
					  gnat_proc, gnat_pool);

  /* Otherwise, object to "free" or "malloc" with possible special processing
     for alignments stricter than what the default allocator honors.  */
  else if (gnu_obj)
    return maybe_wrap_free (gnu_obj, gnu_type);
  else
    {
      /* Assert that we no longer can be called with this special pool.  */
      gcc_assert (gnat_pool != -1);

      /* Check that we aren't violating the associated restriction.  */
      if (!(Nkind (gnat_node) == N_Allocator && Comes_From_Source (gnat_node)))
	Check_No_Implicit_Heap_Alloc (gnat_node);

      return maybe_wrap_malloc (gnu_size, gnu_type, gnat_node);
    }
}

/* Build a GCC tree to correspond to allocating an object of TYPE whose
   initial value is INIT, if INIT is nonzero.  Convert the expression to
   RESULT_TYPE, which must be some type of pointer.  Return the tree.

   GNAT_PROC and GNAT_POOL optionally give the procedure to call and
   the storage pool to use.  GNAT_NODE is used to provide an error
   location for restriction violation messages.  If IGNORE_INIT_TYPE is
   true, ignore the type of INIT for the purpose of determining the size;
   this will cause the maximum size to be allocated if TYPE is of
   self-referential size.  */

tree
build_allocator (tree type, tree init, tree result_type, Entity_Id gnat_proc,
                 Entity_Id gnat_pool, Node_Id gnat_node, bool ignore_init_type)
{
  tree size = TYPE_SIZE_UNIT (type);
  tree result;

  /* If the initializer, if present, is a NULL_EXPR, just return a new one.  */
  if (init && TREE_CODE (init) == NULL_EXPR)
    return build1 (NULL_EXPR, result_type, TREE_OPERAND (init, 0));

  /* If RESULT_TYPE is a fat or thin pointer, set SIZE to be the sum of the
     sizes of the object and its template.  Allocate the whole thing and
     fill in the parts that are known.  */
  else if (TYPE_FAT_OR_THIN_POINTER_P (result_type))
    {
      tree storage_type
	= build_unc_object_type_from_ptr (result_type, type,
					  get_identifier ("ALLOC"));
      tree template_type = TREE_TYPE (TYPE_FIELDS (storage_type));
      tree storage_ptr_type = build_pointer_type (storage_type);
      tree storage;
      tree template_cons = NULL_TREE;

      size = SUBSTITUTE_PLACEHOLDER_IN_EXPR (TYPE_SIZE_UNIT (storage_type),
					     init);

      /* If the size overflows, pass -1 so the allocator will raise
	 storage error.  */
      if (TREE_CODE (size) == INTEGER_CST && TREE_OVERFLOW (size))
	size = ssize_int (-1);

      storage = build_call_alloc_dealloc (NULL_TREE, size, storage_type,
					  gnat_proc, gnat_pool, gnat_node);
      storage = convert (storage_ptr_type, protect_multiple_eval (storage));

      if (TREE_CODE (type) == RECORD_TYPE && TYPE_IS_PADDING_P (type))
	{
	  type = TREE_TYPE (TYPE_FIELDS (type));

	  if (init)
	    init = convert (type, init);
	}

      /* If there is an initializing expression, make a constructor for
	 the entire object including the bounds and copy it into the
	 object.  If there is no initializing expression, just set the
	 bounds.  */
      if (init)
	{
	  template_cons = tree_cons (TREE_CHAIN (TYPE_FIELDS (storage_type)),
				     init, NULL_TREE);
	  template_cons = tree_cons (TYPE_FIELDS (storage_type),
				     build_template (template_type, type,
						     init),
				     template_cons);

	  return convert
	    (result_type,
	     build2 (COMPOUND_EXPR, storage_ptr_type,
		     build_binary_op
		     (MODIFY_EXPR, storage_type,
		      build_unary_op (INDIRECT_REF, NULL_TREE,
				      convert (storage_ptr_type, storage)),
		      gnat_build_constructor (storage_type, template_cons)),
		     convert (storage_ptr_type, storage)));
	}
      else
	return build2
	  (COMPOUND_EXPR, result_type,
	   build_binary_op
	   (MODIFY_EXPR, template_type,
	    build_component_ref
	    (build_unary_op (INDIRECT_REF, NULL_TREE,
			     convert (storage_ptr_type, storage)),
	     NULL_TREE, TYPE_FIELDS (storage_type), 0),
	    build_template (template_type, type, NULL_TREE)),
	   convert (result_type, convert (storage_ptr_type, storage)));
    }

  /* If we have an initializing expression, see if its size is simpler
     than the size from the type.  */
  if (!ignore_init_type && init && TYPE_SIZE_UNIT (TREE_TYPE (init))
      && (TREE_CODE (TYPE_SIZE_UNIT (TREE_TYPE (init))) == INTEGER_CST
	  || CONTAINS_PLACEHOLDER_P (size)))
    size = TYPE_SIZE_UNIT (TREE_TYPE (init));

  /* If the size is still self-referential, reference the initializing
     expression, if it is present.  If not, this must have been a
     call to allocate a library-level object, in which case we use
     the maximum size.  */
  if (CONTAINS_PLACEHOLDER_P (size))
    {
      if (!ignore_init_type && init)
	size = substitute_placeholder_in_expr (size, init);
      else
	size = max_size (size, true);
    }

  /* If the size overflows, pass -1 so the allocator will raise
     storage error.  */
  if (TREE_CODE (size) == INTEGER_CST && TREE_OVERFLOW (size))
    size = ssize_int (-1);

  result = convert (result_type,
		    build_call_alloc_dealloc (NULL_TREE, size, type,
					      gnat_proc, gnat_pool,
					      gnat_node));

  /* If we have an initial value, put the new address into a SAVE_EXPR, assign
     the value, and return the address.  Do this with a COMPOUND_EXPR.  */

  if (init)
    {
      result = save_expr (result);
      result
	= build2 (COMPOUND_EXPR, TREE_TYPE (result),
		  build_binary_op
		  (MODIFY_EXPR, NULL_TREE,
		   build_unary_op (INDIRECT_REF,
				   TREE_TYPE (TREE_TYPE (result)), result),
		   init),
		  result);
    }

  return convert (result_type, result);
}

/* Fill in a VMS descriptor for EXPR and return a constructor for it.
   GNAT_FORMAL is how we find the descriptor record.  GNAT_ACTUAL is
   how we derive the source location to raise C_E on an out of range
   pointer. */

tree
fill_vms_descriptor (tree expr, Entity_Id gnat_formal, Node_Id gnat_actual)
{
  tree field;
  tree parm_decl = get_gnu_tree (gnat_formal);
  tree const_list = NULL_TREE;
  tree record_type = TREE_TYPE (TREE_TYPE (parm_decl));
  int do_range_check =
      strcmp ("MBO",
	      IDENTIFIER_POINTER (DECL_NAME (TYPE_FIELDS (record_type))));

  expr = maybe_unconstrained_array (expr);
  gnat_mark_addressable (expr);

  for (field = TYPE_FIELDS (record_type); field; field = TREE_CHAIN (field))
    {
      tree conexpr = convert (TREE_TYPE (field),
			      SUBSTITUTE_PLACEHOLDER_IN_EXPR
			      (DECL_INITIAL (field), expr));

      /* Check to ensure that only 32bit pointers are passed in
	 32bit descriptors */
      if (do_range_check &&
          strcmp (IDENTIFIER_POINTER (DECL_NAME (field)), "POINTER") == 0)
        {
	  tree pointer64type =
	     build_pointer_type_for_mode (void_type_node, DImode, false);
	  tree addr64expr = build_unary_op (ADDR_EXPR, pointer64type, expr);
	  tree malloc64low =
	     build_int_cstu (long_integer_type_node, 0x80000000);

	  add_stmt (build3 (COND_EXPR, void_type_node,
			    build_binary_op (GE_EXPR, long_integer_type_node,
					     convert (long_integer_type_node,
						      addr64expr),
					     malloc64low),
			    build_call_raise (CE_Range_Check_Failed, gnat_actual,
					      N_Raise_Constraint_Error),
			    NULL_TREE));
        }
      const_list = tree_cons (field, conexpr, const_list);
    }

  return gnat_build_constructor (record_type, nreverse (const_list));
}

/* Indicate that we need to make the address of EXPR_NODE and it therefore
   should not be allocated in a register.  Returns true if successful.  */

bool
gnat_mark_addressable (tree expr_node)
{
  while (1)
    switch (TREE_CODE (expr_node))
      {
      case ADDR_EXPR:
      case COMPONENT_REF:
      case ARRAY_REF:
      case ARRAY_RANGE_REF:
      case REALPART_EXPR:
      case IMAGPART_EXPR:
      case VIEW_CONVERT_EXPR:
      case NON_LVALUE_EXPR:
      CASE_CONVERT:
	expr_node = TREE_OPERAND (expr_node, 0);
	break;

      case CONSTRUCTOR:
	TREE_ADDRESSABLE (expr_node) = 1;
	return true;

      case VAR_DECL:
      case PARM_DECL:
      case RESULT_DECL:
	TREE_ADDRESSABLE (expr_node) = 1;
	return true;

      case FUNCTION_DECL:
	TREE_ADDRESSABLE (expr_node) = 1;
	return true;

      case CONST_DECL:
	return (DECL_CONST_CORRESPONDING_VAR (expr_node)
		&& (gnat_mark_addressable
		    (DECL_CONST_CORRESPONDING_VAR (expr_node))));
      default:
	return true;
    }
}<|MERGE_RESOLUTION|>--- conflicted
+++ resolved
@@ -1031,13 +1031,6 @@
 
     case PLUS_EXPR:
     case MINUS_EXPR:
-<<<<<<< HEAD
-      /* Avoid doing arithmetics in BOOLEAN_TYPE like the other compilers.
-	 Contrary to C, Ada doesn't allow arithmetics in Standard.Boolean
-	 but we can generate addition or subtraction for 'Succ and 'Pred.  */
-      if (operation_type && TREE_CODE (operation_type) == BOOLEAN_TYPE)
-	operation_type = left_base_type = right_base_type = integer_type_node;
-=======
       /* Avoid doing arithmetics in ENUMERAL_TYPE or BOOLEAN_TYPE like the
 	 other compilers.  Contrary to C, Ada doesn't allow arithmetics in
 	 these types but can generate addition/subtraction for Succ/Pred.  */
@@ -1047,7 +1040,6 @@
 	operation_type = left_base_type = right_base_type
 	  = gnat_type_for_mode (TYPE_MODE (operation_type),
 				TYPE_UNSIGNED (operation_type));
->>>>>>> 42a9ba1d
 
       /* ... fall through ... */
 
