--- conflicted
+++ resolved
@@ -28,10 +28,7 @@
 #include "coretypes.h"
 #include "tm.h"
 #include "tree.h"
-<<<<<<< HEAD
-=======
 #include "flags.h"
->>>>>>> 155d23aa
 #include "ggc.h"
 #include "output.h"
 #include "tree-inline.h"
@@ -51,15 +48,6 @@
 #include "ada-tree.h"
 #include "gigi.h"
 
-<<<<<<< HEAD
-static tree find_common_type (tree, tree);
-static tree compare_arrays (tree, tree, tree);
-static tree nonbinary_modular_operation (enum tree_code, tree, tree, tree);
-static tree build_simple_component_ref (tree, tree, tree, bool);
--
-=======
->>>>>>> 155d23aa
 /* Return the base type of TYPE.  */
 
 tree
@@ -307,16 +295,6 @@
       if (integer_zerop (length2))
 	{
 	  length_zero_p = true;
-<<<<<<< HEAD
-
-	  ub1 = TYPE_MAX_VALUE (TYPE_INDEX_TYPE (TYPE_DOMAIN (t1)));
-	  lb1 = TYPE_MIN_VALUE (TYPE_INDEX_TYPE (TYPE_DOMAIN (t1)));
-
-	  comparison = build_binary_op (LT_EXPR, result_type, ub1, lb1);
-	  comparison = SUBSTITUTE_PLACEHOLDER_IN_EXPR (comparison, a1);
-	  if (EXPR_P (comparison))
-	    SET_EXPR_LOCATION (comparison, input_location);
-=======
 
 	  ub1 = TYPE_MAX_VALUE (TYPE_INDEX_TYPE (TYPE_DOMAIN (t1)));
 	  lb1 = TYPE_MIN_VALUE (TYPE_INDEX_TYPE (TYPE_DOMAIN (t1)));
@@ -325,7 +303,6 @@
 	  comparison = SUBSTITUTE_PLACEHOLDER_IN_EXPR (comparison, a1);
 	  if (EXPR_P (comparison))
 	    SET_EXPR_LOCATION (comparison, loc);
->>>>>>> 155d23aa
 
 	  this_a1_is_null = comparison;
 	  this_a2_is_null = convert (result_type, boolean_true_node);
@@ -347,29 +324,16 @@
 	  bt = get_base_type (TREE_TYPE (ub1));
 
 	  comparison
-<<<<<<< HEAD
-	    = build_binary_op (EQ_EXPR, result_type,
-=======
 	    = fold_build2_loc (loc, EQ_EXPR, result_type,
->>>>>>> 155d23aa
 			       build_binary_op (MINUS_EXPR, bt, ub1, lb1),
 			       build_binary_op (MINUS_EXPR, bt, ub2, lb2));
 	  comparison = SUBSTITUTE_PLACEHOLDER_IN_EXPR (comparison, a1);
 	  if (EXPR_P (comparison))
-<<<<<<< HEAD
-	    SET_EXPR_LOCATION (comparison, input_location);
-
-	  this_a1_is_null = build_binary_op (LT_EXPR, result_type, ub1, lb1);
-	  if (EXPR_P (this_a1_is_null))
-	    SET_EXPR_LOCATION (this_a1_is_null, input_location);
-
-=======
 	    SET_EXPR_LOCATION (comparison, loc);
 
 	  this_a1_is_null
 	    = fold_build2_loc (loc, LT_EXPR, result_type, ub1, lb1);
 
->>>>>>> 155d23aa
 	  this_a2_is_null = convert (result_type, boolean_false_node);
 	}
 
@@ -380,51 +344,27 @@
 	  length2 = SUBSTITUTE_PLACEHOLDER_IN_EXPR (length2, a2);
 
 	  comparison
-<<<<<<< HEAD
-	    = build_binary_op (EQ_EXPR, result_type, length1, length2);
-	  if (EXPR_P (comparison))
-	    SET_EXPR_LOCATION (comparison, input_location);
-=======
 	    = fold_build2_loc (loc, EQ_EXPR, result_type, length1, length2);
->>>>>>> 155d23aa
 
 	  /* If the length expression is of the form (cond ? val : 0), assume
 	     that cond is equivalent to (length != 0).  That's guaranteed by
 	     construction of the array types in gnat_to_gnu_entity.  */
 	  if (TREE_CODE (length1) == COND_EXPR
 	      && integer_zerop (TREE_OPERAND (length1, 2)))
-<<<<<<< HEAD
-	    this_a1_is_null = invert_truthvalue (TREE_OPERAND (length1, 0));
-	  else
-	    this_a1_is_null = build_binary_op (EQ_EXPR, result_type, length1,
-					       size_zero_node);
-          if (EXPR_P (this_a1_is_null))
-	    SET_EXPR_LOCATION (this_a1_is_null, input_location);
-=======
 	    this_a1_is_null
 	      = invert_truthvalue_loc (loc, TREE_OPERAND (length1, 0));
 	  else
 	    this_a1_is_null = fold_build2_loc (loc, EQ_EXPR, result_type,
 					       length1, size_zero_node);
->>>>>>> 155d23aa
 
 	  /* Likewise for the second array.  */
 	  if (TREE_CODE (length2) == COND_EXPR
 	      && integer_zerop (TREE_OPERAND (length2, 2)))
-<<<<<<< HEAD
-	    this_a2_is_null = invert_truthvalue (TREE_OPERAND (length2, 0));
-	  else
-	    this_a2_is_null = build_binary_op (EQ_EXPR, result_type, length2,
-					       size_zero_node);
-          if (EXPR_P (this_a2_is_null))
-	    SET_EXPR_LOCATION (this_a2_is_null, input_location);
-=======
 	    this_a2_is_null
 	      = invert_truthvalue_loc (loc, TREE_OPERAND (length2, 0));
 	  else
 	    this_a2_is_null = fold_build2_loc (loc, EQ_EXPR, result_type,
 					       length2, size_zero_node);
->>>>>>> 155d23aa
 	}
 
       /* Append expressions for this dimension to the final expressions.  */
@@ -454,13 +394,7 @@
 	  a2 = convert (type, a2);
 	}
 
-<<<<<<< HEAD
-      comparison = fold_build2 (EQ_EXPR, result_type, a1, a2);
-      if (EXPR_P (comparison))
-	SET_EXPR_LOCATION (comparison, input_location);
-=======
       comparison = fold_build2_loc (loc, EQ_EXPR, result_type, a1, a2);
->>>>>>> 155d23aa
 
       result
 	= build_binary_op (TRUTH_ANDIF_EXPR, result_type, result, comparison);
@@ -1084,16 +1018,12 @@
 #ifdef ENABLE_CHECKING
       gcc_assert (TREE_CODE (get_base_type (result_type)) == BOOLEAN_TYPE);
 #endif
-<<<<<<< HEAD
-      result = invert_truthvalue (operand);
-=======
       result = invert_truthvalue_loc (EXPR_LOCATION (operand), operand);
       /* When not optimizing, fold the result as invert_truthvalue_loc
 	 doesn't fold the result of comparisons.  This is intended to undo
 	 the trick used for boolean rvalues in gnat_to_gnu.  */
       if (!optimize)
 	result = fold (result);
->>>>>>> 155d23aa
       break;
 
     case ATTR_ADDR_EXPR:
@@ -1442,39 +1372,46 @@
   return result;
 }
 
-<<<<<<< HEAD
-/* Similar, but for RETURN_EXPR.  If RET_VAL is non-null, build a RETURN_EXPR
-   around the assignment of RET_VAL to RET_OBJ.  Otherwise just build a bare
-   RETURN_EXPR around RESULT_OBJ, which may be null in this case.  */
-
-tree
-build_return_expr (tree ret_obj, tree ret_val)
-=======
 /* Similar, but for COMPOUND_EXPR.  */
 
 tree
 build_compound_expr (tree result_type, tree stmt_operand, tree expr_operand)
->>>>>>> 155d23aa
 {
   bool addr_p = false;
   tree result;
 
-<<<<<<< HEAD
-  if (ret_val)
-=======
   /* If the result type is unconstrained, take the address of the operand and
      then dereference the result.  Likewise if the result type is passed by
      reference, but this is natively handled in the gimplifier.  */
   if (TREE_CODE (result_type) == UNCONSTRAINED_ARRAY_TYPE
       || CONTAINS_PLACEHOLDER_P (TYPE_SIZE (result_type)))
->>>>>>> 155d23aa
     {
       result_type = build_pointer_type (result_type);
       expr_operand = build_unary_op (ADDR_EXPR, result_type, expr_operand);
       addr_p = true;
     }
 
-<<<<<<< HEAD
+  result = fold_build2 (COMPOUND_EXPR, result_type, stmt_operand,
+			expr_operand);
+
+  if (addr_p)
+    result = build_unary_op (INDIRECT_REF, NULL_TREE, result);
+
+  return result;
+}
+/* Similar, but for RETURN_EXPR.  If RET_VAL is non-null, build a RETURN_EXPR
+   around the assignment of RET_VAL to RET_OBJ.  Otherwise just build a bare
+   RETURN_EXPR around RESULT_OBJ, which may be null in this case.  */
+
+tree
+build_return_expr (tree ret_obj, tree ret_val)
+{
+  tree result_expr;
+
+  if (ret_val)
+    {
+      /* The gimplifier explicitly enforces the following invariant:
+
 	      RETURN_EXPR
 		  |
 	      MODIFY_EXPR
@@ -1486,40 +1423,6 @@
 	 of the RET_OBJ as the operation type.  */
       tree operation_type = TREE_TYPE (ret_obj);
 
-=======
-  result = fold_build2 (COMPOUND_EXPR, result_type, stmt_operand,
-			expr_operand);
-
-  if (addr_p)
-    result = build_unary_op (INDIRECT_REF, NULL_TREE, result);
-
-  return result;
-}
-/* Similar, but for RETURN_EXPR.  If RET_VAL is non-null, build a RETURN_EXPR
-   around the assignment of RET_VAL to RET_OBJ.  Otherwise just build a bare
-   RETURN_EXPR around RESULT_OBJ, which may be null in this case.  */
-
-tree
-build_return_expr (tree ret_obj, tree ret_val)
-{
-  tree result_expr;
-
-  if (ret_val)
-    {
-      /* The gimplifier explicitly enforces the following invariant:
-
-	      RETURN_EXPR
-		  |
-	      MODIFY_EXPR
-	      /        \
-	     /          \
-	 RET_OBJ        ...
-
-	 As a consequence, type consistency dictates that we use the type
-	 of the RET_OBJ as the operation type.  */
-      tree operation_type = TREE_TYPE (ret_obj);
-
->>>>>>> 155d23aa
       /* Convert the right operand to the operation type.  Note that it's the
 	 same transformation as in the MODIFY_EXPR case of build_binary_op,
 	 with the assumption that the type cannot involve a placeholder.  */
@@ -1851,11 +1754,7 @@
 
       /* First loop thru normal components.  */
       for (new_field = TYPE_FIELDS (record_type); new_field;
-<<<<<<< HEAD
-	   new_field = TREE_CHAIN (new_field))
-=======
 	   new_field = DECL_CHAIN (new_field))
->>>>>>> 155d23aa
 	if (SAME_FIELD_P (field, new_field))
 	  break;
 
@@ -2066,16 +1965,10 @@
   /* On VMS, if pointers are 64-bit and the allocator size is 32-bit or
      Convention C, allocate 32-bit memory.  */
   if (TARGET_ABI_OPEN_VMS
-<<<<<<< HEAD
-      && (POINTER_SIZE == 64
-	     && (UI_To_Int (Esize (Etype (gnat_node))) == 32
-		 || Convention (Etype (gnat_node)) == Convention_C)))
-=======
       && POINTER_SIZE == 64
       && Nkind (gnat_node) == N_Allocator
       && (UI_To_Int (Esize (Etype (gnat_node))) == 32
           || Convention (Etype (gnat_node)) == Convention_C))
->>>>>>> 155d23aa
     malloc_ptr = build_call_1_expr (malloc32_decl, size_to_malloc);
   else
     malloc_ptr = build_call_1_expr (malloc_decl, size_to_malloc);
@@ -2348,11 +2241,7 @@
 {
   tree parm_decl = get_gnu_tree (gnat_formal);
   tree record_type = TREE_TYPE (TREE_TYPE (parm_decl));
-<<<<<<< HEAD
-  tree const_list = NULL_TREE, field;
-=======
   tree field;
->>>>>>> 155d23aa
   const bool do_range_check
     = strcmp ("MBO",
 	      IDENTIFIER_POINTER (DECL_NAME (TYPE_FIELDS (record_type))));
@@ -2607,12 +2496,9 @@
   TREE_SIDE_EFFECTS (result) |= TREE_SIDE_EFFECTS (e);
   TREE_THIS_VOLATILE (result) = TREE_THIS_VOLATILE (e);
 
-<<<<<<< HEAD
-=======
   if (code == INDIRECT_REF || code == ARRAY_REF || code == ARRAY_RANGE_REF)
     TREE_THIS_NOTRAP (result) = TREE_THIS_NOTRAP (e);
 
->>>>>>> 155d23aa
   return result;
 }
 
