/****************************************************************************
 *                                                                          *
 *                         GNAT COMPILER COMPONENTS                         *
 *                                                                          *
 *                               U T I L S 2                                *
 *                                                                          *
 *                          C Implementation File                           *
 *                                                                          *
<<<<<<< HEAD
 *          Copyright (C) 1992-2010, Free Software Foundation, Inc.         *
=======
 *          Copyright (C) 1992-2011, Free Software Foundation, Inc.         *
>>>>>>> 03d20231
 *                                                                          *
 * GNAT is free software;  you can  redistribute it  and/or modify it under *
 * terms of the  GNU General Public License as published  by the Free Soft- *
 * ware  Foundation;  either version 3,  or (at your option) any later ver- *
 * sion.  GNAT is distributed in the hope that it will be useful, but WITH- *
 * OUT ANY WARRANTY;  without even the  implied warranty of MERCHANTABILITY *
 * or FITNESS FOR A PARTICULAR PURPOSE.  See the GNU General Public License *
 * for  more details.  You should have received a copy of the GNU General   *
 * Public License along with GCC; see the file COPYING3.  If not see        *
 * <http://www.gnu.org/licenses/>.                                          *
 *                                                                          *
 * GNAT was originally developed  by the GNAT team at  New York University. *
 * Extensive contributions were provided by Ada Core Technologies Inc.      *
 *                                                                          *
 ****************************************************************************/

#include "config.h"
#include "system.h"
#include "coretypes.h"
#include "tm.h"
#include "tree.h"
<<<<<<< HEAD
=======
#include "flags.h"
>>>>>>> 03d20231
#include "ggc.h"
#include "output.h"
#include "tree-inline.h"

#include "ada.h"
#include "types.h"
#include "atree.h"
#include "elists.h"
#include "namet.h"
#include "nlists.h"
#include "snames.h"
#include "stringt.h"
#include "uintp.h"
#include "fe.h"
#include "sinfo.h"
#include "einfo.h"
#include "ada-tree.h"
#include "gigi.h"

<<<<<<< HEAD
static tree find_common_type (tree, tree);
static tree compare_arrays (tree, tree, tree);
static tree nonbinary_modular_operation (enum tree_code, tree, tree, tree);
static tree build_simple_component_ref (tree, tree, tree, bool);

=======
>>>>>>> 03d20231
/* Return the base type of TYPE.  */

tree
get_base_type (tree type)
{
  if (TREE_CODE (type) == RECORD_TYPE
      && TYPE_JUSTIFIED_MODULAR_P (type))
    type = TREE_TYPE (TYPE_FIELDS (type));

  while (TREE_TYPE (type)
	 && (TREE_CODE (type) == INTEGER_TYPE
	     || TREE_CODE (type) == REAL_TYPE))
    type = TREE_TYPE (type);

  return type;
}

/* EXP is a GCC tree representing an address.  See if we can find how
   strictly the object at that address is aligned.   Return that alignment
   in bits.  If we don't know anything about the alignment, return 0.  */

unsigned int
known_alignment (tree exp)
{
  unsigned int this_alignment;
  unsigned int lhs, rhs;

  switch (TREE_CODE (exp))
    {
    CASE_CONVERT:
    case VIEW_CONVERT_EXPR:
    case NON_LVALUE_EXPR:
      /* Conversions between pointers and integers don't change the alignment
	 of the underlying object.  */
      this_alignment = known_alignment (TREE_OPERAND (exp, 0));
      break;

    case COMPOUND_EXPR:
      /* The value of a COMPOUND_EXPR is that of it's second operand.  */
      this_alignment = known_alignment (TREE_OPERAND (exp, 1));
      break;

    case PLUS_EXPR:
    case MINUS_EXPR:
      /* If two address are added, the alignment of the result is the
	 minimum of the two alignments.  */
      lhs = known_alignment (TREE_OPERAND (exp, 0));
      rhs = known_alignment (TREE_OPERAND (exp, 1));
      this_alignment = MIN (lhs, rhs);
      break;

    case POINTER_PLUS_EXPR:
      lhs = known_alignment (TREE_OPERAND (exp, 0));
      rhs = known_alignment (TREE_OPERAND (exp, 1));
      /* If we don't know the alignment of the offset, we assume that
	 of the base.  */
      if (rhs == 0)
	this_alignment = lhs;
      else
	this_alignment = MIN (lhs, rhs);
      break;

    case COND_EXPR:
      /* If there is a choice between two values, use the smallest one.  */
      lhs = known_alignment (TREE_OPERAND (exp, 1));
      rhs = known_alignment (TREE_OPERAND (exp, 2));
      this_alignment = MIN (lhs, rhs);
      break;

    case INTEGER_CST:
      {
	unsigned HOST_WIDE_INT c = TREE_INT_CST_LOW (exp);
	/* The first part of this represents the lowest bit in the constant,
	   but it is originally in bytes, not bits.  */
	this_alignment = MIN (BITS_PER_UNIT * (c & -c), BIGGEST_ALIGNMENT);
      }
      break;

    case MULT_EXPR:
      /* If we know the alignment of just one side, use it.  Otherwise,
	 use the product of the alignments.  */
      lhs = known_alignment (TREE_OPERAND (exp, 0));
      rhs = known_alignment (TREE_OPERAND (exp, 1));

      if (lhs == 0)
	this_alignment = rhs;
      else if (rhs == 0)
	this_alignment = lhs;
      else
	this_alignment = MIN (lhs * rhs, BIGGEST_ALIGNMENT);
      break;

    case BIT_AND_EXPR:
      /* A bit-and expression is as aligned as the maximum alignment of the
	 operands.  We typically get here for a complex lhs and a constant
	 negative power of two on the rhs to force an explicit alignment, so
	 don't bother looking at the lhs.  */
      this_alignment = known_alignment (TREE_OPERAND (exp, 1));
      break;

    case ADDR_EXPR:
      this_alignment = expr_align (TREE_OPERAND (exp, 0));
      break;

    case CALL_EXPR:
      {
	tree t = maybe_inline_call_in_expr (exp);
	if (t)
	  return known_alignment (t);
      }

      /* Fall through... */

    default:
      /* For other pointer expressions, we assume that the pointed-to object
	 is at least as aligned as the pointed-to type.  Beware that we can
	 have a dummy type here (e.g. a Taft Amendment type), for which the
	 alignment is meaningless and should be ignored.  */
      if (POINTER_TYPE_P (TREE_TYPE (exp))
	  && !TYPE_IS_DUMMY_P (TREE_TYPE (TREE_TYPE (exp))))
	this_alignment = TYPE_ALIGN (TREE_TYPE (TREE_TYPE (exp)));
      else
	this_alignment = 0;
      break;
    }

  return this_alignment;
}

/* We have a comparison or assignment operation on two types, T1 and T2, which
   are either both array types or both record types.  T1 is assumed to be for
   the left hand side operand, and T2 for the right hand side.  Return the
   type that both operands should be converted to for the operation, if any.
   Otherwise return zero.  */

static tree
find_common_type (tree t1, tree t2)
{
  /* ??? As of today, various constructs lead here with types of different
     sizes even when both constants (e.g. tagged types, packable vs regular
     component types, padded vs unpadded types, ...).  While some of these
     would better be handled upstream (types should be made consistent before
     calling into build_binary_op), some others are really expected and we
     have to be careful.  */

  /* We must prevent writing more than what the target may hold if this is for
     an assignment and the case of tagged types is handled in build_binary_op
     so use the lhs type if it is known to be smaller, or of constant size and
     the rhs type is not, whatever the modes.  We also force t1 in case of
     constant size equality to minimize occurrences of view conversions on the
     lhs of assignments.  */
  if (TREE_CONSTANT (TYPE_SIZE (t1))
      && (!TREE_CONSTANT (TYPE_SIZE (t2))
          || !tree_int_cst_lt (TYPE_SIZE (t2), TYPE_SIZE (t1))))
    return t1;

  /* Otherwise, if the lhs type is non-BLKmode, use it.  Note that we know
     that we will not have any alignment problems since, if we did, the
     non-BLKmode type could not have been used.  */
  if (TYPE_MODE (t1) != BLKmode)
    return t1;

  /* If the rhs type is of constant size, use it whatever the modes.  At
     this point it is known to be smaller, or of constant size and the
     lhs type is not.  */
  if (TREE_CONSTANT (TYPE_SIZE (t2)))
    return t2;

  /* Otherwise, if the rhs type is non-BLKmode, use it.  */
  if (TYPE_MODE (t2) != BLKmode)
    return t2;

  /* In this case, both types have variable size and BLKmode.  It's
     probably best to leave the "type mismatch" because changing it
     could cause a bad self-referential reference.  */
  return NULL_TREE;
}

/* Return an expression tree representing an equality comparison of A1 and A2,
   two objects of type ARRAY_TYPE.  The result should be of type RESULT_TYPE.

   Two arrays are equal in one of two ways: (1) if both have zero length in
   some dimension (not necessarily the same dimension) or (2) if the lengths
   in each dimension are equal and the data is equal.  We perform the length
   tests in as efficient a manner as possible.  */

static tree
compare_arrays (location_t loc, tree result_type, tree a1, tree a2)
{
  tree result = convert (result_type, boolean_true_node);
  tree a1_is_null = convert (result_type, boolean_false_node);
  tree a2_is_null = convert (result_type, boolean_false_node);
  tree t1 = TREE_TYPE (a1);
  tree t2 = TREE_TYPE (a2);
  bool a1_side_effects_p = TREE_SIDE_EFFECTS (a1);
  bool a2_side_effects_p = TREE_SIDE_EFFECTS (a2);
  bool length_zero_p = false;

  /* If either operand has side-effects, they have to be evaluated only once
     in spite of the multiple references to the operand in the comparison.  */
  if (a1_side_effects_p)
    a1 = gnat_protect_expr (a1);

  if (a2_side_effects_p)
    a2 = gnat_protect_expr (a2);

  /* Process each dimension separately and compare the lengths.  If any
     dimension has a length known to be zero, set LENGTH_ZERO_P to true
     in order to suppress the comparison of the data at the end.  */
  while (TREE_CODE (t1) == ARRAY_TYPE && TREE_CODE (t2) == ARRAY_TYPE)
    {
      tree lb1 = TYPE_MIN_VALUE (TYPE_DOMAIN (t1));
      tree ub1 = TYPE_MAX_VALUE (TYPE_DOMAIN (t1));
      tree lb2 = TYPE_MIN_VALUE (TYPE_DOMAIN (t2));
      tree ub2 = TYPE_MAX_VALUE (TYPE_DOMAIN (t2));
      tree length1 = size_binop (PLUS_EXPR, size_binop (MINUS_EXPR, ub1, lb1),
				 size_one_node);
      tree length2 = size_binop (PLUS_EXPR, size_binop (MINUS_EXPR, ub2, lb2),
				 size_one_node);
      tree comparison, this_a1_is_null, this_a2_is_null;

      /* If the length of the first array is a constant, swap our operands
	 unless the length of the second array is the constant zero.  */
      if (TREE_CODE (length1) == INTEGER_CST && !integer_zerop (length2))
	{
	  tree tem;
	  bool btem;

	  tem = a1, a1 = a2, a2 = tem;
	  tem = t1, t1 = t2, t2 = tem;
	  tem = lb1, lb1 = lb2, lb2 = tem;
	  tem = ub1, ub1 = ub2, ub2 = tem;
	  tem = length1, length1 = length2, length2 = tem;
	  tem = a1_is_null, a1_is_null = a2_is_null, a2_is_null = tem;
	  btem = a1_side_effects_p, a1_side_effects_p = a2_side_effects_p,
	  a2_side_effects_p = btem;
	}

      /* If the length of the second array is the constant zero, we can just
	 use the original stored bounds for the first array and see whether
	 last < first holds.  */
      if (integer_zerop (length2))
	{
	  length_zero_p = true;
<<<<<<< HEAD

	  ub1 = TYPE_MAX_VALUE (TYPE_INDEX_TYPE (TYPE_DOMAIN (t1)));
	  lb1 = TYPE_MIN_VALUE (TYPE_INDEX_TYPE (TYPE_DOMAIN (t1)));

	  comparison = build_binary_op (LT_EXPR, result_type, ub1, lb1);
	  comparison = SUBSTITUTE_PLACEHOLDER_IN_EXPR (comparison, a1);
	  if (EXPR_P (comparison))
	    SET_EXPR_LOCATION (comparison, input_location);
=======

	  ub1 = TYPE_MAX_VALUE (TYPE_INDEX_TYPE (TYPE_DOMAIN (t1)));
	  lb1 = TYPE_MIN_VALUE (TYPE_INDEX_TYPE (TYPE_DOMAIN (t1)));

	  comparison = fold_build2_loc (loc, LT_EXPR, result_type, ub1, lb1);
	  comparison = SUBSTITUTE_PLACEHOLDER_IN_EXPR (comparison, a1);
	  if (EXPR_P (comparison))
	    SET_EXPR_LOCATION (comparison, loc);
>>>>>>> 03d20231

	  this_a1_is_null = comparison;
	  this_a2_is_null = convert (result_type, boolean_true_node);
	}

      /* Otherwise, if the length is some other constant value, we know that
	 this dimension in the second array cannot be superflat, so we can
	 just use its length computed from the actual stored bounds.  */
      else if (TREE_CODE (length2) == INTEGER_CST)
	{
	  tree bt;

	  ub1 = TYPE_MAX_VALUE (TYPE_INDEX_TYPE (TYPE_DOMAIN (t1)));
	  lb1 = TYPE_MIN_VALUE (TYPE_INDEX_TYPE (TYPE_DOMAIN (t1)));
	  /* Note that we know that UB2 and LB2 are constant and hence
	     cannot contain a PLACEHOLDER_EXPR.  */
	  ub2 = TYPE_MAX_VALUE (TYPE_INDEX_TYPE (TYPE_DOMAIN (t2)));
	  lb2 = TYPE_MIN_VALUE (TYPE_INDEX_TYPE (TYPE_DOMAIN (t2)));
	  bt = get_base_type (TREE_TYPE (ub1));

	  comparison
<<<<<<< HEAD
	    = build_binary_op (EQ_EXPR, result_type,
=======
	    = fold_build2_loc (loc, EQ_EXPR, result_type,
>>>>>>> 03d20231
			       build_binary_op (MINUS_EXPR, bt, ub1, lb1),
			       build_binary_op (MINUS_EXPR, bt, ub2, lb2));
	  comparison = SUBSTITUTE_PLACEHOLDER_IN_EXPR (comparison, a1);
	  if (EXPR_P (comparison))
<<<<<<< HEAD
	    SET_EXPR_LOCATION (comparison, input_location);

	  this_a1_is_null = build_binary_op (LT_EXPR, result_type, ub1, lb1);
	  if (EXPR_P (this_a1_is_null))
	    SET_EXPR_LOCATION (this_a1_is_null, input_location);

=======
	    SET_EXPR_LOCATION (comparison, loc);

	  this_a1_is_null
	    = fold_build2_loc (loc, LT_EXPR, result_type, ub1, lb1);

>>>>>>> 03d20231
	  this_a2_is_null = convert (result_type, boolean_false_node);
	}

      /* Otherwise, compare the computed lengths.  */
      else
	{
	  length1 = SUBSTITUTE_PLACEHOLDER_IN_EXPR (length1, a1);
	  length2 = SUBSTITUTE_PLACEHOLDER_IN_EXPR (length2, a2);

	  comparison
<<<<<<< HEAD
	    = build_binary_op (EQ_EXPR, result_type, length1, length2);
	  if (EXPR_P (comparison))
	    SET_EXPR_LOCATION (comparison, input_location);
=======
	    = fold_build2_loc (loc, EQ_EXPR, result_type, length1, length2);
>>>>>>> 03d20231

	  /* If the length expression is of the form (cond ? val : 0), assume
	     that cond is equivalent to (length != 0).  That's guaranteed by
	     construction of the array types in gnat_to_gnu_entity.  */
	  if (TREE_CODE (length1) == COND_EXPR
	      && integer_zerop (TREE_OPERAND (length1, 2)))
<<<<<<< HEAD
	    this_a1_is_null = invert_truthvalue (TREE_OPERAND (length1, 0));
	  else
	    this_a1_is_null = build_binary_op (EQ_EXPR, result_type, length1,
					       size_zero_node);
          if (EXPR_P (this_a1_is_null))
	    SET_EXPR_LOCATION (this_a1_is_null, input_location);
=======
	    this_a1_is_null
	      = invert_truthvalue_loc (loc, TREE_OPERAND (length1, 0));
	  else
	    this_a1_is_null = fold_build2_loc (loc, EQ_EXPR, result_type,
					       length1, size_zero_node);
>>>>>>> 03d20231

	  /* Likewise for the second array.  */
	  if (TREE_CODE (length2) == COND_EXPR
	      && integer_zerop (TREE_OPERAND (length2, 2)))
<<<<<<< HEAD
	    this_a2_is_null = invert_truthvalue (TREE_OPERAND (length2, 0));
	  else
	    this_a2_is_null = build_binary_op (EQ_EXPR, result_type, length2,
					       size_zero_node);
          if (EXPR_P (this_a2_is_null))
	    SET_EXPR_LOCATION (this_a2_is_null, input_location);
=======
	    this_a2_is_null
	      = invert_truthvalue_loc (loc, TREE_OPERAND (length2, 0));
	  else
	    this_a2_is_null = fold_build2_loc (loc, EQ_EXPR, result_type,
					       length2, size_zero_node);
>>>>>>> 03d20231
	}

      /* Append expressions for this dimension to the final expressions.  */
      result = build_binary_op (TRUTH_ANDIF_EXPR, result_type,
				result, comparison);

      a1_is_null = build_binary_op (TRUTH_ORIF_EXPR, result_type,
				    this_a1_is_null, a1_is_null);

      a2_is_null = build_binary_op (TRUTH_ORIF_EXPR, result_type,
				    this_a2_is_null, a2_is_null);

      t1 = TREE_TYPE (t1);
      t2 = TREE_TYPE (t2);
    }

  /* Unless the length of some dimension is known to be zero, compare the
     data in the array.  */
  if (!length_zero_p)
    {
      tree type = find_common_type (TREE_TYPE (a1), TREE_TYPE (a2));
      tree comparison;

      if (type)
	{
	  a1 = convert (type, a1),
	  a2 = convert (type, a2);
	}

<<<<<<< HEAD
      comparison = fold_build2 (EQ_EXPR, result_type, a1, a2);
      if (EXPR_P (comparison))
	SET_EXPR_LOCATION (comparison, input_location);
=======
      comparison = fold_build2_loc (loc, EQ_EXPR, result_type, a1, a2);
>>>>>>> 03d20231

      result
	= build_binary_op (TRUTH_ANDIF_EXPR, result_type, result, comparison);
    }

  /* The result is also true if both sizes are zero.  */
  result = build_binary_op (TRUTH_ORIF_EXPR, result_type,
			    build_binary_op (TRUTH_ANDIF_EXPR, result_type,
					     a1_is_null, a2_is_null),
			    result);

  /* If either operand has side-effects, they have to be evaluated before
     starting the comparison above since the place they would be otherwise
     evaluated could be wrong.  */
  if (a1_side_effects_p)
    result = build2 (COMPOUND_EXPR, result_type, a1, result);

  if (a2_side_effects_p)
    result = build2 (COMPOUND_EXPR, result_type, a2, result);

  return result;
}

/* Compute the result of applying OP_CODE to LHS and RHS, where both are of
   type TYPE.  We know that TYPE is a modular type with a nonbinary
   modulus.  */

static tree
nonbinary_modular_operation (enum tree_code op_code, tree type, tree lhs,
                             tree rhs)
{
  tree modulus = TYPE_MODULUS (type);
  unsigned int needed_precision = tree_floor_log2 (modulus) + 1;
  unsigned int precision;
  bool unsignedp = true;
  tree op_type = type;
  tree result;

  /* If this is an addition of a constant, convert it to a subtraction
     of a constant since we can do that faster.  */
  if (op_code == PLUS_EXPR && TREE_CODE (rhs) == INTEGER_CST)
    {
      rhs = fold_build2 (MINUS_EXPR, type, modulus, rhs);
      op_code = MINUS_EXPR;
    }

  /* For the logical operations, we only need PRECISION bits.  For
     addition and subtraction, we need one more and for multiplication we
     need twice as many.  But we never want to make a size smaller than
     our size. */
  if (op_code == PLUS_EXPR || op_code == MINUS_EXPR)
    needed_precision += 1;
  else if (op_code == MULT_EXPR)
    needed_precision *= 2;

  precision = MAX (needed_precision, TYPE_PRECISION (op_type));

  /* Unsigned will do for everything but subtraction.  */
  if (op_code == MINUS_EXPR)
    unsignedp = false;

  /* If our type is the wrong signedness or isn't wide enough, make a new
     type and convert both our operands to it.  */
  if (TYPE_PRECISION (op_type) < precision
      || TYPE_UNSIGNED (op_type) != unsignedp)
    {
      /* Copy the node so we ensure it can be modified to make it modular.  */
      op_type = copy_node (gnat_type_for_size (precision, unsignedp));
      modulus = convert (op_type, modulus);
      SET_TYPE_MODULUS (op_type, modulus);
      TYPE_MODULAR_P (op_type) = 1;
      lhs = convert (op_type, lhs);
      rhs = convert (op_type, rhs);
    }

  /* Do the operation, then we'll fix it up.  */
  result = fold_build2 (op_code, op_type, lhs, rhs);

  /* For multiplication, we have no choice but to do a full modulus
     operation.  However, we want to do this in the narrowest
     possible size.  */
  if (op_code == MULT_EXPR)
    {
      tree div_type = copy_node (gnat_type_for_size (needed_precision, 1));
      modulus = convert (div_type, modulus);
      SET_TYPE_MODULUS (div_type, modulus);
      TYPE_MODULAR_P (div_type) = 1;
      result = convert (op_type,
			fold_build2 (TRUNC_MOD_EXPR, div_type,
				     convert (div_type, result), modulus));
    }

  /* For subtraction, add the modulus back if we are negative.  */
  else if (op_code == MINUS_EXPR)
    {
      result = gnat_protect_expr (result);
      result = fold_build3 (COND_EXPR, op_type,
			    fold_build2 (LT_EXPR, boolean_type_node, result,
					 convert (op_type, integer_zero_node)),
			    fold_build2 (PLUS_EXPR, op_type, result, modulus),
			    result);
    }

  /* For the other operations, subtract the modulus if we are >= it.  */
  else
    {
      result = gnat_protect_expr (result);
      result = fold_build3 (COND_EXPR, op_type,
			    fold_build2 (GE_EXPR, boolean_type_node,
					 result, modulus),
			    fold_build2 (MINUS_EXPR, op_type,
					 result, modulus),
			    result);
    }

  return convert (type, result);
}

/* Make a binary operation of kind OP_CODE.  RESULT_TYPE is the type
   desired for the result.  Usually the operation is to be performed
   in that type.  For MODIFY_EXPR and ARRAY_REF, RESULT_TYPE may be 0
   in which case the type to be used will be derived from the operands.

   This function is very much unlike the ones for C and C++ since we
   have already done any type conversion and matching required.  All we
   have to do here is validate the work done by SEM and handle subtypes.  */

tree
build_binary_op (enum tree_code op_code, tree result_type,
                 tree left_operand, tree right_operand)
{
  tree left_type  = TREE_TYPE (left_operand);
  tree right_type = TREE_TYPE (right_operand);
  tree left_base_type = get_base_type (left_type);
  tree right_base_type = get_base_type (right_type);
  tree operation_type = result_type;
  tree best_type = NULL_TREE;
  tree modulus, result;
  bool has_side_effects = false;

  if (operation_type
      && TREE_CODE (operation_type) == RECORD_TYPE
      && TYPE_JUSTIFIED_MODULAR_P (operation_type))
    operation_type = TREE_TYPE (TYPE_FIELDS (operation_type));

  if (operation_type
      && !AGGREGATE_TYPE_P (operation_type)
      && TYPE_EXTRA_SUBTYPE_P (operation_type))
    operation_type = get_base_type (operation_type);

  modulus = (operation_type
	     && TREE_CODE (operation_type) == INTEGER_TYPE
	     && TYPE_MODULAR_P (operation_type)
	     ? TYPE_MODULUS (operation_type) : NULL_TREE);

  switch (op_code)
    {
    case INIT_EXPR:
    case MODIFY_EXPR:
      /* If there were integral or pointer conversions on the LHS, remove
	 them; we'll be putting them back below if needed.  Likewise for
	 conversions between array and record types, except for justified
	 modular types.  But don't do this if the right operand is not
	 BLKmode (for packed arrays) unless we are not changing the mode.  */
      while ((CONVERT_EXPR_P (left_operand)
	      || TREE_CODE (left_operand) == VIEW_CONVERT_EXPR)
	     && (((INTEGRAL_TYPE_P (left_type)
		   || POINTER_TYPE_P (left_type))
		  && (INTEGRAL_TYPE_P (TREE_TYPE
				       (TREE_OPERAND (left_operand, 0)))
		      || POINTER_TYPE_P (TREE_TYPE
					 (TREE_OPERAND (left_operand, 0)))))
		 || (((TREE_CODE (left_type) == RECORD_TYPE
		       && !TYPE_JUSTIFIED_MODULAR_P (left_type))
		      || TREE_CODE (left_type) == ARRAY_TYPE)
		     && ((TREE_CODE (TREE_TYPE
				     (TREE_OPERAND (left_operand, 0)))
			  == RECORD_TYPE)
			 || (TREE_CODE (TREE_TYPE
					(TREE_OPERAND (left_operand, 0)))
			     == ARRAY_TYPE))
		     && (TYPE_MODE (right_type) == BLKmode
			 || (TYPE_MODE (left_type)
			     == TYPE_MODE (TREE_TYPE
					   (TREE_OPERAND
					    (left_operand, 0))))))))
	{
	  left_operand = TREE_OPERAND (left_operand, 0);
	  left_type = TREE_TYPE (left_operand);
	}

      /* If a class-wide type may be involved, force use of the RHS type.  */
      if ((TREE_CODE (right_type) == RECORD_TYPE
	   || TREE_CODE (right_type) == UNION_TYPE)
	  && TYPE_ALIGN_OK (right_type))
	operation_type = right_type;

      /* If we are copying between padded objects with compatible types, use
	 the padded view of the objects, this is very likely more efficient.
	 Likewise for a padded object that is assigned a constructor, if we
	 can convert the constructor to the inner type, to avoid putting a
	 VIEW_CONVERT_EXPR on the LHS.  But don't do so if we wouldn't have
	 actually copied anything.  */
      else if (TYPE_IS_PADDING_P (left_type)
	       && TREE_CONSTANT (TYPE_SIZE (left_type))
	       && ((TREE_CODE (right_operand) == COMPONENT_REF
		    && TYPE_IS_PADDING_P
		       (TREE_TYPE (TREE_OPERAND (right_operand, 0)))
		    && gnat_types_compatible_p
		       (left_type,
			TREE_TYPE (TREE_OPERAND (right_operand, 0))))
		   || (TREE_CODE (right_operand) == CONSTRUCTOR
		       && !CONTAINS_PLACEHOLDER_P
			   (DECL_SIZE (TYPE_FIELDS (left_type)))))
	       && !integer_zerop (TYPE_SIZE (right_type)))
	operation_type = left_type;

      /* Find the best type to use for copying between aggregate types.  */
      else if (((TREE_CODE (left_type) == ARRAY_TYPE
		 && TREE_CODE (right_type) == ARRAY_TYPE)
		|| (TREE_CODE (left_type) == RECORD_TYPE
		    && TREE_CODE (right_type) == RECORD_TYPE))
	       && (best_type = find_common_type (left_type, right_type)))
	operation_type = best_type;

      /* Otherwise use the LHS type.  */
      else if (!operation_type)
	operation_type = left_type;

      /* Ensure everything on the LHS is valid.  If we have a field reference,
	 strip anything that get_inner_reference can handle.  Then remove any
	 conversions between types having the same code and mode.  And mark
	 VIEW_CONVERT_EXPRs with TREE_ADDRESSABLE.  When done, we must have
	 either an INDIRECT_REF, a NULL_EXPR or a DECL node.  */
      result = left_operand;
      while (true)
	{
	  tree restype = TREE_TYPE (result);

	  if (TREE_CODE (result) == COMPONENT_REF
	      || TREE_CODE (result) == ARRAY_REF
	      || TREE_CODE (result) == ARRAY_RANGE_REF)
	    while (handled_component_p (result))
	      result = TREE_OPERAND (result, 0);
	  else if (TREE_CODE (result) == REALPART_EXPR
		   || TREE_CODE (result) == IMAGPART_EXPR
		   || (CONVERT_EXPR_P (result)
		       && (((TREE_CODE (restype)
			     == TREE_CODE (TREE_TYPE
					   (TREE_OPERAND (result, 0))))
			     && (TYPE_MODE (TREE_TYPE
					    (TREE_OPERAND (result, 0)))
				 == TYPE_MODE (restype)))
			   || TYPE_ALIGN_OK (restype))))
	    result = TREE_OPERAND (result, 0);
	  else if (TREE_CODE (result) == VIEW_CONVERT_EXPR)
	    {
	      TREE_ADDRESSABLE (result) = 1;
	      result = TREE_OPERAND (result, 0);
	    }
	  else
	    break;
	}

      gcc_assert (TREE_CODE (result) == INDIRECT_REF
		  || TREE_CODE (result) == NULL_EXPR
		  || DECL_P (result));

      /* Convert the right operand to the operation type unless it is
	 either already of the correct type or if the type involves a
	 placeholder, since the RHS may not have the same record type.  */
      if (operation_type != right_type
	  && !CONTAINS_PLACEHOLDER_P (TYPE_SIZE (operation_type)))
	{
	  right_operand = convert (operation_type, right_operand);
	  right_type = operation_type;
	}

      /* If the left operand is not of the same type as the operation
	 type, wrap it up in a VIEW_CONVERT_EXPR.  */
      if (left_type != operation_type)
	left_operand = unchecked_convert (operation_type, left_operand, false);

      has_side_effects = true;
      modulus = NULL_TREE;
      break;

    case ARRAY_REF:
      if (!operation_type)
	operation_type = TREE_TYPE (left_type);

      /* ... fall through ... */

    case ARRAY_RANGE_REF:
      /* First look through conversion between type variants.  Note that
	 this changes neither the operation type nor the type domain.  */
      if (TREE_CODE (left_operand) == VIEW_CONVERT_EXPR
	  && TYPE_MAIN_VARIANT (TREE_TYPE (TREE_OPERAND (left_operand, 0)))
	     == TYPE_MAIN_VARIANT (left_type))
	{
	  left_operand = TREE_OPERAND (left_operand, 0);
	  left_type = TREE_TYPE (left_operand);
	}

      /* For a range, make sure the element type is consistent.  */
      if (op_code == ARRAY_RANGE_REF
	  && TREE_TYPE (operation_type) != TREE_TYPE (left_type))
	operation_type = build_array_type (TREE_TYPE (left_type),
					   TYPE_DOMAIN (operation_type));

      /* Then convert the right operand to its base type.  This will prevent
	 unneeded sign conversions when sizetype is wider than integer.  */
      right_operand = convert (right_base_type, right_operand);
      right_operand = convert (sizetype, right_operand);

      if (!TREE_CONSTANT (right_operand)
	  || !TREE_CONSTANT (TYPE_MIN_VALUE (right_type)))
	gnat_mark_addressable (left_operand);

      modulus = NULL_TREE;
      break;

    case TRUTH_ANDIF_EXPR:
    case TRUTH_ORIF_EXPR:
    case TRUTH_AND_EXPR:
    case TRUTH_OR_EXPR:
    case TRUTH_XOR_EXPR:
#ifdef ENABLE_CHECKING
      gcc_assert (TREE_CODE (get_base_type (result_type)) == BOOLEAN_TYPE);
#endif
      operation_type = left_base_type;
      left_operand = convert (operation_type, left_operand);
      right_operand = convert (operation_type, right_operand);
      break;

    case GE_EXPR:
    case LE_EXPR:
    case GT_EXPR:
    case LT_EXPR:
    case EQ_EXPR:
    case NE_EXPR:
#ifdef ENABLE_CHECKING
      gcc_assert (TREE_CODE (get_base_type (result_type)) == BOOLEAN_TYPE);
#endif
      /* If either operand is a NULL_EXPR, just return a new one.  */
      if (TREE_CODE (left_operand) == NULL_EXPR)
	return build2 (op_code, result_type,
		       build1 (NULL_EXPR, integer_type_node,
			       TREE_OPERAND (left_operand, 0)),
		       integer_zero_node);

      else if (TREE_CODE (right_operand) == NULL_EXPR)
	return build2 (op_code, result_type,
		       build1 (NULL_EXPR, integer_type_node,
			       TREE_OPERAND (right_operand, 0)),
		       integer_zero_node);

      /* If either object is a justified modular types, get the
	 fields from within.  */
      if (TREE_CODE (left_type) == RECORD_TYPE
	  && TYPE_JUSTIFIED_MODULAR_P (left_type))
	{
	  left_operand = convert (TREE_TYPE (TYPE_FIELDS (left_type)),
				  left_operand);
	  left_type = TREE_TYPE (left_operand);
	  left_base_type = get_base_type (left_type);
	}

      if (TREE_CODE (right_type) == RECORD_TYPE
	  && TYPE_JUSTIFIED_MODULAR_P (right_type))
	{
	  right_operand = convert (TREE_TYPE (TYPE_FIELDS (right_type)),
				  right_operand);
	  right_type = TREE_TYPE (right_operand);
	  right_base_type = get_base_type (right_type);
	}

      /* If both objects are arrays, compare them specially.  */
      if ((TREE_CODE (left_type) == ARRAY_TYPE
	   || (TREE_CODE (left_type) == INTEGER_TYPE
	       && TYPE_HAS_ACTUAL_BOUNDS_P (left_type)))
	  && (TREE_CODE (right_type) == ARRAY_TYPE
	      || (TREE_CODE (right_type) == INTEGER_TYPE
		  && TYPE_HAS_ACTUAL_BOUNDS_P (right_type))))
	{
	  result = compare_arrays (input_location,
				   result_type, left_operand, right_operand);
	  if (op_code == NE_EXPR)
	    result = invert_truthvalue_loc (EXPR_LOCATION (result), result);
	  else
	    gcc_assert (op_code == EQ_EXPR);

	  return result;
	}

      /* Otherwise, the base types must be the same, unless they are both fat
	 pointer types or record types.  In the latter case, use the best type
	 and convert both operands to that type.  */
      if (left_base_type != right_base_type)
	{
	  if (TYPE_IS_FAT_POINTER_P (left_base_type)
	      && TYPE_IS_FAT_POINTER_P (right_base_type))
	    {
	      gcc_assert (TYPE_MAIN_VARIANT (left_base_type)
			  == TYPE_MAIN_VARIANT (right_base_type));
	      best_type = left_base_type;
	    }

	  else if (TREE_CODE (left_base_type) == RECORD_TYPE
		   && TREE_CODE (right_base_type) == RECORD_TYPE)
	    {
	      /* The only way this is permitted is if both types have the same
		 name.  In that case, one of them must not be self-referential.
		 Use it as the best type.  Even better with a fixed size.  */
	      gcc_assert (TYPE_NAME (left_base_type)
			  && TYPE_NAME (left_base_type)
			     == TYPE_NAME (right_base_type));

	      if (TREE_CONSTANT (TYPE_SIZE (left_base_type)))
		best_type = left_base_type;
	      else if (TREE_CONSTANT (TYPE_SIZE (right_base_type)))
		best_type = right_base_type;
	      else if (!CONTAINS_PLACEHOLDER_P (TYPE_SIZE (left_base_type)))
		best_type = left_base_type;
	      else if (!CONTAINS_PLACEHOLDER_P (TYPE_SIZE (right_base_type)))
		best_type = right_base_type;
	      else
		gcc_unreachable ();
	    }

	  else
	    gcc_unreachable ();

	  left_operand = convert (best_type, left_operand);
	  right_operand = convert (best_type, right_operand);
	}
      else
	{
	  left_operand = convert (left_base_type, left_operand);
	  right_operand = convert (right_base_type, right_operand);
	}

      /* If we are comparing a fat pointer against zero, we just need to
	 compare the data pointer.  */
      if (TYPE_IS_FAT_POINTER_P (left_base_type)
	  && TREE_CODE (right_operand) == CONSTRUCTOR
	  && integer_zerop (VEC_index (constructor_elt,
				       CONSTRUCTOR_ELTS (right_operand),
				       0)->value))
	{
	  left_operand
	    = build_component_ref (left_operand, NULL_TREE,
				   TYPE_FIELDS (left_base_type), false);
	  right_operand
	    = convert (TREE_TYPE (left_operand), integer_zero_node);
	}

      modulus = NULL_TREE;
      break;

    case LSHIFT_EXPR:
    case RSHIFT_EXPR:
    case LROTATE_EXPR:
    case RROTATE_EXPR:
       /* The RHS of a shift can be any type.  Also, ignore any modulus
	 (we used to abort, but this is needed for unchecked conversion
	 to modular types).  Otherwise, processing is the same as normal.  */
      gcc_assert (operation_type == left_base_type);
      modulus = NULL_TREE;
      left_operand = convert (operation_type, left_operand);
      break;

    case BIT_AND_EXPR:
    case BIT_IOR_EXPR:
    case BIT_XOR_EXPR:
      /* For binary modulus, if the inputs are in range, so are the
	 outputs.  */
      if (modulus && integer_pow2p (modulus))
	modulus = NULL_TREE;
      goto common;

    case COMPLEX_EXPR:
      gcc_assert (TREE_TYPE (result_type) == left_base_type
		  && TREE_TYPE (result_type) == right_base_type);
      left_operand = convert (left_base_type, left_operand);
      right_operand = convert (right_base_type, right_operand);
      break;

    case TRUNC_DIV_EXPR:   case TRUNC_MOD_EXPR:
    case CEIL_DIV_EXPR:    case CEIL_MOD_EXPR:
    case FLOOR_DIV_EXPR:   case FLOOR_MOD_EXPR:
    case ROUND_DIV_EXPR:   case ROUND_MOD_EXPR:
      /* These always produce results lower than either operand.  */
      modulus = NULL_TREE;
      goto common;

    case POINTER_PLUS_EXPR:
      gcc_assert (operation_type == left_base_type
		  && sizetype == right_base_type);
      left_operand = convert (operation_type, left_operand);
      right_operand = convert (sizetype, right_operand);
      break;

    case PLUS_NOMOD_EXPR:
    case MINUS_NOMOD_EXPR:
      if (op_code == PLUS_NOMOD_EXPR)
	op_code = PLUS_EXPR;
      else
	op_code = MINUS_EXPR;
      modulus = NULL_TREE;

      /* ... fall through ... */

    case PLUS_EXPR:
    case MINUS_EXPR:
      /* Avoid doing arithmetics in ENUMERAL_TYPE or BOOLEAN_TYPE like the
	 other compilers.  Contrary to C, Ada doesn't allow arithmetics in
	 these types but can generate addition/subtraction for Succ/Pred.  */
      if (operation_type
	  && (TREE_CODE (operation_type) == ENUMERAL_TYPE
	      || TREE_CODE (operation_type) == BOOLEAN_TYPE))
	operation_type = left_base_type = right_base_type
	  = gnat_type_for_mode (TYPE_MODE (operation_type),
				TYPE_UNSIGNED (operation_type));

      /* ... fall through ... */

    default:
    common:
      /* The result type should be the same as the base types of the
	 both operands (and they should be the same).  Convert
	 everything to the result type.  */

      gcc_assert (operation_type == left_base_type
		  && left_base_type == right_base_type);
      left_operand = convert (operation_type, left_operand);
      right_operand = convert (operation_type, right_operand);
    }

  if (modulus && !integer_pow2p (modulus))
    {
      result = nonbinary_modular_operation (op_code, operation_type,
					    left_operand, right_operand);
      modulus = NULL_TREE;
    }
  /* If either operand is a NULL_EXPR, just return a new one.  */
  else if (TREE_CODE (left_operand) == NULL_EXPR)
    return build1 (NULL_EXPR, operation_type, TREE_OPERAND (left_operand, 0));
  else if (TREE_CODE (right_operand) == NULL_EXPR)
    return build1 (NULL_EXPR, operation_type, TREE_OPERAND (right_operand, 0));
  else if (op_code == ARRAY_REF || op_code == ARRAY_RANGE_REF)
    result = fold (build4 (op_code, operation_type, left_operand,
			   right_operand, NULL_TREE, NULL_TREE));
  else
    result
      = fold_build2 (op_code, operation_type, left_operand, right_operand);

  if (TREE_CONSTANT (result))
    ;
  else if (op_code == ARRAY_REF || op_code == ARRAY_RANGE_REF)
    {
      TREE_THIS_NOTRAP (result) = 1;
      if (TYPE_VOLATILE (operation_type))
	TREE_THIS_VOLATILE (result) = 1;
    }
  else
    TREE_CONSTANT (result)
      |= (TREE_CONSTANT (left_operand) && TREE_CONSTANT (right_operand));

  TREE_SIDE_EFFECTS (result) |= has_side_effects;

  /* If we are working with modular types, perform the MOD operation
     if something above hasn't eliminated the need for it.  */
  if (modulus)
    result = fold_build2 (FLOOR_MOD_EXPR, operation_type, result,
			  convert (operation_type, modulus));

  if (result_type && result_type != operation_type)
    result = convert (result_type, result);

  return result;
}

/* Similar, but for unary operations.  */

tree
build_unary_op (enum tree_code op_code, tree result_type, tree operand)
{
  tree type = TREE_TYPE (operand);
  tree base_type = get_base_type (type);
  tree operation_type = result_type;
  tree result;
  bool side_effects = false;

  if (operation_type
      && TREE_CODE (operation_type) == RECORD_TYPE
      && TYPE_JUSTIFIED_MODULAR_P (operation_type))
    operation_type = TREE_TYPE (TYPE_FIELDS (operation_type));

  if (operation_type
      && !AGGREGATE_TYPE_P (operation_type)
      && TYPE_EXTRA_SUBTYPE_P (operation_type))
    operation_type = get_base_type (operation_type);

  switch (op_code)
    {
    case REALPART_EXPR:
    case IMAGPART_EXPR:
      if (!operation_type)
	result_type = operation_type = TREE_TYPE (type);
      else
	gcc_assert (result_type == TREE_TYPE (type));

      result = fold_build1 (op_code, operation_type, operand);
      break;

    case TRUTH_NOT_EXPR:
#ifdef ENABLE_CHECKING
      gcc_assert (TREE_CODE (get_base_type (result_type)) == BOOLEAN_TYPE);
#endif
<<<<<<< HEAD
      result = invert_truthvalue (operand);
=======
      result = invert_truthvalue_loc (EXPR_LOCATION (operand), operand);
      /* When not optimizing, fold the result as invert_truthvalue_loc
	 doesn't fold the result of comparisons.  This is intended to undo
	 the trick used for boolean rvalues in gnat_to_gnu.  */
      if (!optimize)
	result = fold (result);
>>>>>>> 03d20231
      break;

    case ATTR_ADDR_EXPR:
    case ADDR_EXPR:
      switch (TREE_CODE (operand))
	{
	case INDIRECT_REF:
	case UNCONSTRAINED_ARRAY_REF:
	  result = TREE_OPERAND (operand, 0);

	  /* Make sure the type here is a pointer, not a reference.
	     GCC wants pointer types for function addresses.  */
	  if (!result_type)
	    result_type = build_pointer_type (type);

	  /* If the underlying object can alias everything, propagate the
	     property since we are effectively retrieving the object.  */
	  if (POINTER_TYPE_P (TREE_TYPE (result))
	      && TYPE_REF_CAN_ALIAS_ALL (TREE_TYPE (result)))
	    {
	      if (TREE_CODE (result_type) == POINTER_TYPE
		  && !TYPE_REF_CAN_ALIAS_ALL (result_type))
		result_type
		  = build_pointer_type_for_mode (TREE_TYPE (result_type),
						 TYPE_MODE (result_type),
						 true);
	      else if (TREE_CODE (result_type) == REFERENCE_TYPE
		       && !TYPE_REF_CAN_ALIAS_ALL (result_type))
	        result_type
		  = build_reference_type_for_mode (TREE_TYPE (result_type),
						   TYPE_MODE (result_type),
						   true);
	    }
	  break;

	case NULL_EXPR:
	  result = operand;
	  TREE_TYPE (result) = type = build_pointer_type (type);
	  break;

	case COMPOUND_EXPR:
	  /* Fold a compound expression if it has unconstrained array type
	     since the middle-end cannot handle it.  But we don't it in the
	     general case because it may introduce aliasing issues if the
	     first operand is an indirect assignment and the second operand
	     the corresponding address, e.g. for an allocator.  */
	  if (TREE_CODE (type) == UNCONSTRAINED_ARRAY_TYPE)
	    {
	      result = build_unary_op (ADDR_EXPR, result_type,
				       TREE_OPERAND (operand, 1));
	      result = build2 (COMPOUND_EXPR, TREE_TYPE (result),
			       TREE_OPERAND (operand, 0), result);
	      break;
	    }
	  goto common;

	case ARRAY_REF:
	case ARRAY_RANGE_REF:
	case COMPONENT_REF:
	case BIT_FIELD_REF:
	    /* If this is for 'Address, find the address of the prefix and add
	       the offset to the field.  Otherwise, do this the normal way.  */
	  if (op_code == ATTR_ADDR_EXPR)
	    {
	      HOST_WIDE_INT bitsize;
	      HOST_WIDE_INT bitpos;
	      tree offset, inner;
	      enum machine_mode mode;
	      int unsignedp, volatilep;

	      inner = get_inner_reference (operand, &bitsize, &bitpos, &offset,
					   &mode, &unsignedp, &volatilep,
					   false);

	      /* If INNER is a padding type whose field has a self-referential
		 size, convert to that inner type.  We know the offset is zero
		 and we need to have that type visible.  */
	      if (TYPE_IS_PADDING_P (TREE_TYPE (inner))
		  && CONTAINS_PLACEHOLDER_P
		     (TYPE_SIZE (TREE_TYPE (TYPE_FIELDS
					    (TREE_TYPE (inner))))))
		inner = convert (TREE_TYPE (TYPE_FIELDS (TREE_TYPE (inner))),
				 inner);

	      /* Compute the offset as a byte offset from INNER.  */
	      if (!offset)
		offset = size_zero_node;

	      offset = size_binop (PLUS_EXPR, offset,
				   size_int (bitpos / BITS_PER_UNIT));

	      /* Take the address of INNER, convert the offset to void *, and
		 add then.  It will later be converted to the desired result
		 type, if any.  */
	      inner = build_unary_op (ADDR_EXPR, NULL_TREE, inner);
	      inner = convert (ptr_void_type_node, inner);
	      result = build_binary_op (POINTER_PLUS_EXPR, ptr_void_type_node,
					inner, offset);
	      result = convert (build_pointer_type (TREE_TYPE (operand)),
				result);
	      break;
	    }
	  goto common;

	case CONSTRUCTOR:
	  /* If this is just a constructor for a padded record, we can
	     just take the address of the single field and convert it to
	     a pointer to our type.  */
	  if (TYPE_IS_PADDING_P (type))
	    {
	      result = VEC_index (constructor_elt,
				  CONSTRUCTOR_ELTS (operand),
				  0)->value;
	      result = convert (build_pointer_type (TREE_TYPE (operand)),
				build_unary_op (ADDR_EXPR, NULL_TREE, result));
	      break;
	    }

	  goto common;

	case NOP_EXPR:
	  if (AGGREGATE_TYPE_P (type)
	      && AGGREGATE_TYPE_P (TREE_TYPE (TREE_OPERAND (operand, 0))))
	    return build_unary_op (ADDR_EXPR, result_type,
				   TREE_OPERAND (operand, 0));

	  /* ... fallthru ... */

	case VIEW_CONVERT_EXPR:
	  /* If this just a variant conversion or if the conversion doesn't
	     change the mode, get the result type from this type and go down.
	     This is needed for conversions of CONST_DECLs, to eventually get
	     to the address of their CORRESPONDING_VARs.  */
	  if ((TYPE_MAIN_VARIANT (type)
	       == TYPE_MAIN_VARIANT (TREE_TYPE (TREE_OPERAND (operand, 0))))
	      || (TYPE_MODE (type) != BLKmode
		  && (TYPE_MODE (type)
		      == TYPE_MODE (TREE_TYPE (TREE_OPERAND (operand, 0))))))
	    return build_unary_op (ADDR_EXPR,
				   (result_type ? result_type
				    : build_pointer_type (type)),
				   TREE_OPERAND (operand, 0));
	  goto common;

	case CONST_DECL:
	  operand = DECL_CONST_CORRESPONDING_VAR (operand);

	  /* ... fall through ... */

	default:
	common:

	  /* If we are taking the address of a padded record whose field is
	     contains a template, take the address of the template.  */
	  if (TYPE_IS_PADDING_P (type)
	      && TREE_CODE (TREE_TYPE (TYPE_FIELDS (type))) == RECORD_TYPE
	      && TYPE_CONTAINS_TEMPLATE_P (TREE_TYPE (TYPE_FIELDS (type))))
	    {
	      type = TREE_TYPE (TYPE_FIELDS (type));
	      operand = convert (type, operand);
	    }

	  gnat_mark_addressable (operand);
	  result = build_fold_addr_expr (operand);
	}

      TREE_CONSTANT (result) = staticp (operand) || TREE_CONSTANT (operand);
      break;

    case INDIRECT_REF:
      /* If we want to refer to an unconstrained array, use the appropriate
	 expression to do so.  This will never survive down to the back-end.
	 But if TYPE is a thin pointer, first convert to a fat pointer.  */
      if (TYPE_IS_THIN_POINTER_P (type)
	  && TYPE_UNCONSTRAINED_ARRAY (TREE_TYPE (type)))
	{
	  operand
	    = convert (TREE_TYPE (TYPE_UNCONSTRAINED_ARRAY (TREE_TYPE (type))),
		       operand);
	  type = TREE_TYPE (operand);
	}

      if (TYPE_IS_FAT_POINTER_P (type))
	{
	  result = build1 (UNCONSTRAINED_ARRAY_REF,
			   TYPE_UNCONSTRAINED_ARRAY (type), operand);
	  TREE_READONLY (result)
	    = TYPE_READONLY (TYPE_UNCONSTRAINED_ARRAY (type));
	}

      /* If we are dereferencing an ADDR_EXPR, return its operand.  */
      else if (TREE_CODE (operand) == ADDR_EXPR)
	result = TREE_OPERAND (operand, 0);

      /* Otherwise, build and fold the indirect reference.  */
      else
	{
	  result = build_fold_indirect_ref (operand);
	  TREE_READONLY (result) = TYPE_READONLY (TREE_TYPE (type));
	}

      side_effects
	= (!TYPE_IS_FAT_POINTER_P (type) && TYPE_VOLATILE (TREE_TYPE (type)));
      break;

    case NEGATE_EXPR:
    case BIT_NOT_EXPR:
      {
	tree modulus = ((operation_type
			 && TREE_CODE (operation_type) == INTEGER_TYPE
			 && TYPE_MODULAR_P (operation_type))
			? TYPE_MODULUS (operation_type) : NULL_TREE);
	int mod_pow2 = modulus && integer_pow2p (modulus);

	/* If this is a modular type, there are various possibilities
	   depending on the operation and whether the modulus is a
	   power of two or not.  */

	if (modulus)
	  {
	    gcc_assert (operation_type == base_type);
	    operand = convert (operation_type, operand);

	    /* The fastest in the negate case for binary modulus is
	       the straightforward code; the TRUNC_MOD_EXPR below
	       is an AND operation.  */
	    if (op_code == NEGATE_EXPR && mod_pow2)
	      result = fold_build2 (TRUNC_MOD_EXPR, operation_type,
				    fold_build1 (NEGATE_EXPR, operation_type,
						 operand),
				    modulus);

	    /* For nonbinary negate case, return zero for zero operand,
	       else return the modulus minus the operand.  If the modulus
	       is a power of two minus one, we can do the subtraction
	       as an XOR since it is equivalent and faster on most machines. */
	    else if (op_code == NEGATE_EXPR && !mod_pow2)
	      {
		if (integer_pow2p (fold_build2 (PLUS_EXPR, operation_type,
						modulus,
						convert (operation_type,
							 integer_one_node))))
		  result = fold_build2 (BIT_XOR_EXPR, operation_type,
					operand, modulus);
		else
		  result = fold_build2 (MINUS_EXPR, operation_type,
					modulus, operand);

		result = fold_build3 (COND_EXPR, operation_type,
				      fold_build2 (NE_EXPR,
						   boolean_type_node,
						   operand,
						   convert
						     (operation_type,
						      integer_zero_node)),
				      result, operand);
	      }
	    else
	      {
		/* For the NOT cases, we need a constant equal to
		   the modulus minus one.  For a binary modulus, we
		   XOR against the constant and subtract the operand from
		   that constant for nonbinary modulus.  */

		tree cnst = fold_build2 (MINUS_EXPR, operation_type, modulus,
					 convert (operation_type,
						  integer_one_node));

		if (mod_pow2)
		  result = fold_build2 (BIT_XOR_EXPR, operation_type,
					operand, cnst);
		else
		  result = fold_build2 (MINUS_EXPR, operation_type,
					cnst, operand);
	      }

	    break;
	  }
      }

      /* ... fall through ... */

    default:
      gcc_assert (operation_type == base_type);
      result = fold_build1 (op_code, operation_type,
			    convert (operation_type, operand));
    }

  if (side_effects)
    {
      TREE_SIDE_EFFECTS (result) = 1;
      if (TREE_CODE (result) == INDIRECT_REF)
	TREE_THIS_VOLATILE (result) = TYPE_VOLATILE (TREE_TYPE (result));
    }

  if (result_type && TREE_TYPE (result) != result_type)
    result = convert (result_type, result);

  return result;
}

/* Similar, but for COND_EXPR.  */

tree
build_cond_expr (tree result_type, tree condition_operand,
                 tree true_operand, tree false_operand)
{
  bool addr_p = false;
  tree result;

  /* The front-end verified that result, true and false operands have
     same base type.  Convert everything to the result type.  */
  true_operand = convert (result_type, true_operand);
  false_operand = convert (result_type, false_operand);

  /* If the result type is unconstrained, take the address of the operands and
     then dereference the result.  Likewise if the result type is passed by
     reference, but this is natively handled in the gimplifier.  */
  if (TREE_CODE (result_type) == UNCONSTRAINED_ARRAY_TYPE
      || CONTAINS_PLACEHOLDER_P (TYPE_SIZE (result_type)))
    {
      result_type = build_pointer_type (result_type);
      true_operand = build_unary_op (ADDR_EXPR, result_type, true_operand);
      false_operand = build_unary_op (ADDR_EXPR, result_type, false_operand);
      addr_p = true;
    }

  result = fold_build3 (COND_EXPR, result_type, condition_operand,
			true_operand, false_operand);

  /* If we have a common SAVE_EXPR (possibly surrounded by arithmetics)
     in both arms, make sure it gets evaluated by moving it ahead of the
     conditional expression.  This is necessary because it is evaluated
     in only one place at run time and would otherwise be uninitialized
     in one of the arms.  */
  true_operand = skip_simple_arithmetic (true_operand);
  false_operand = skip_simple_arithmetic (false_operand);

  if (true_operand == false_operand && TREE_CODE (true_operand) == SAVE_EXPR)
    result = build2 (COMPOUND_EXPR, result_type, true_operand, result);

  if (addr_p)
<<<<<<< HEAD
=======
    result = build_unary_op (INDIRECT_REF, NULL_TREE, result);

  return result;
}

/* Similar, but for COMPOUND_EXPR.  */

tree
build_compound_expr (tree result_type, tree stmt_operand, tree expr_operand)
{
  bool addr_p = false;
  tree result;

  /* If the result type is unconstrained, take the address of the operand and
     then dereference the result.  Likewise if the result type is passed by
     reference, but this is natively handled in the gimplifier.  */
  if (TREE_CODE (result_type) == UNCONSTRAINED_ARRAY_TYPE
      || CONTAINS_PLACEHOLDER_P (TYPE_SIZE (result_type)))
    {
      result_type = build_pointer_type (result_type);
      expr_operand = build_unary_op (ADDR_EXPR, result_type, expr_operand);
      addr_p = true;
    }

  result = fold_build2 (COMPOUND_EXPR, result_type, stmt_operand,
			expr_operand);

  if (addr_p)
>>>>>>> 03d20231
    result = build_unary_op (INDIRECT_REF, NULL_TREE, result);

  return result;
}
<<<<<<< HEAD

=======
>>>>>>> 03d20231
/* Similar, but for RETURN_EXPR.  If RET_VAL is non-null, build a RETURN_EXPR
   around the assignment of RET_VAL to RET_OBJ.  Otherwise just build a bare
   RETURN_EXPR around RESULT_OBJ, which may be null in this case.  */

tree
build_return_expr (tree ret_obj, tree ret_val)
{
  tree result_expr;

  if (ret_val)
    {
      /* The gimplifier explicitly enforces the following invariant:

	      RETURN_EXPR
		  |
	      MODIFY_EXPR
	      /        \
	     /          \
	 RET_OBJ        ...

	 As a consequence, type consistency dictates that we use the type
	 of the RET_OBJ as the operation type.  */
      tree operation_type = TREE_TYPE (ret_obj);

      /* Convert the right operand to the operation type.  Note that it's the
	 same transformation as in the MODIFY_EXPR case of build_binary_op,
	 with the assumption that the type cannot involve a placeholder.  */
      if (operation_type != TREE_TYPE (ret_val))
	ret_val = convert (operation_type, ret_val);

      result_expr = build2 (MODIFY_EXPR, operation_type, ret_obj, ret_val);
    }
  else
    result_expr = ret_obj;

  return build1 (RETURN_EXPR, void_type_node, result_expr);
}

/* Build a CALL_EXPR to call FUNDECL with one argument, ARG.  Return
   the CALL_EXPR.  */

tree
build_call_1_expr (tree fundecl, tree arg)
{
  tree call = build_call_nary (TREE_TYPE (TREE_TYPE (fundecl)),
			       build_unary_op (ADDR_EXPR, NULL_TREE, fundecl),
			       1, arg);
  TREE_SIDE_EFFECTS (call) = 1;
  return call;
}

/* Build a CALL_EXPR to call FUNDECL with two arguments, ARG1 & ARG2.  Return
   the CALL_EXPR.  */

tree
build_call_2_expr (tree fundecl, tree arg1, tree arg2)
{
  tree call = build_call_nary (TREE_TYPE (TREE_TYPE (fundecl)),
			       build_unary_op (ADDR_EXPR, NULL_TREE, fundecl),
			       2, arg1, arg2);
  TREE_SIDE_EFFECTS (call) = 1;
  return call;
}

/* Likewise to call FUNDECL with no arguments.  */

tree
build_call_0_expr (tree fundecl)
{
  /* We rely on build_call_nary to compute TREE_SIDE_EFFECTS.  This makes
     it possible to propagate DECL_IS_PURE on parameterless functions.  */
  tree call = build_call_nary (TREE_TYPE (TREE_TYPE (fundecl)),
			       build_unary_op (ADDR_EXPR, NULL_TREE, fundecl),
			       0);
  return call;
}

/* Call a function that raises an exception and pass the line number and file
   name, if requested.  MSG says which exception function to call.

   GNAT_NODE is the gnat node conveying the source location for which the
   error should be signaled, or Empty in which case the error is signaled on
   the current ref_file_name/input_line.

   KIND says which kind of exception this is for
   (N_Raise_{Constraint,Storage,Program}_Error).  */

tree
build_call_raise (int msg, Node_Id gnat_node, char kind)
{
  tree fndecl = gnat_raise_decls[msg];
  tree label = get_exception_label (kind);
  tree filename;
  int line_number;
  const char *str;
  int len;

  /* If this is to be done as a goto, handle that case.  */
  if (label)
    {
      Entity_Id local_raise = Get_Local_Raise_Call_Entity ();
      tree gnu_result = build1 (GOTO_EXPR, void_type_node, label);

      /* If Local_Raise is present, generate
	 Local_Raise (exception'Identity);  */
      if (Present (local_raise))
	{
	  tree gnu_local_raise
	    = gnat_to_gnu_entity (local_raise, NULL_TREE, 0);
	  tree gnu_exception_entity
	    = gnat_to_gnu_entity (Get_RT_Exception_Entity (msg), NULL_TREE, 0);
	  tree gnu_call
	    = build_call_1_expr (gnu_local_raise,
				 build_unary_op (ADDR_EXPR, NULL_TREE,
						 gnu_exception_entity));

	  gnu_result = build2 (COMPOUND_EXPR, void_type_node,
			       gnu_call, gnu_result);}

      return gnu_result;
    }

  str
    = (Debug_Flag_NN || Exception_Locations_Suppressed)
      ? ""
      : (gnat_node != Empty && Sloc (gnat_node) != No_Location)
        ? IDENTIFIER_POINTER
          (get_identifier (Get_Name_String
			   (Debug_Source_Name
			    (Get_Source_File_Index (Sloc (gnat_node))))))
        : ref_filename;

  len = strlen (str);
  filename = build_string (len, str);
  line_number
    = (gnat_node != Empty && Sloc (gnat_node) != No_Location)
      ? Get_Logical_Line_Number (Sloc(gnat_node)) : input_line;

  TREE_TYPE (filename) = build_array_type (unsigned_char_type_node,
					   build_index_type (size_int (len)));

  return
    build_call_2_expr (fndecl,
		       build1 (ADDR_EXPR,
			       build_pointer_type (unsigned_char_type_node),
			       filename),
		       build_int_cst (NULL_TREE, line_number));
}

/* Similar to build_call_raise, for an index or range check exception as
   determined by MSG, with extra information generated of the form
   "INDEX out of range FIRST..LAST".  */

tree
build_call_raise_range (int msg, Node_Id gnat_node,
			tree index, tree first, tree last)
{
  tree call;
  tree fndecl = gnat_raise_decls_ext[msg];
  tree filename;
  int line_number, column_number;
  const char *str;
  int len;

  str
    = (Debug_Flag_NN || Exception_Locations_Suppressed)
      ? ""
      : (gnat_node != Empty && Sloc (gnat_node) != No_Location)
        ? IDENTIFIER_POINTER
          (get_identifier (Get_Name_String
			   (Debug_Source_Name
			    (Get_Source_File_Index (Sloc (gnat_node))))))
        : ref_filename;

  len = strlen (str);
  filename = build_string (len, str);
  if (gnat_node != Empty && Sloc (gnat_node) != No_Location)
    {
      line_number = Get_Logical_Line_Number (Sloc (gnat_node));
      column_number = Get_Column_Number (Sloc (gnat_node));
    }
  else
    {
      line_number = input_line;
      column_number = 0;
    }

  TREE_TYPE (filename) = build_array_type (unsigned_char_type_node,
					   build_index_type (size_int (len)));

  call = build_call_nary (TREE_TYPE (TREE_TYPE (fndecl)),
			  build_unary_op (ADDR_EXPR, NULL_TREE, fndecl),
			  6,
			  build1 (ADDR_EXPR,
				  build_pointer_type (unsigned_char_type_node),
				  filename),
			  build_int_cst (NULL_TREE, line_number),
			  build_int_cst (NULL_TREE, column_number),
			  convert (integer_type_node, index),
			  convert (integer_type_node, first),
			  convert (integer_type_node, last));
  TREE_SIDE_EFFECTS (call) = 1;
  return call;
}

/* Similar to build_call_raise, with extra information about the column
   where the check failed.  */

tree
build_call_raise_column (int msg, Node_Id gnat_node)
{
  tree fndecl = gnat_raise_decls_ext[msg];
  tree call;
  tree filename;
  int line_number, column_number;
  const char *str;
  int len;

  str
    = (Debug_Flag_NN || Exception_Locations_Suppressed)
      ? ""
      : (gnat_node != Empty && Sloc (gnat_node) != No_Location)
        ? IDENTIFIER_POINTER
          (get_identifier (Get_Name_String
			   (Debug_Source_Name
			    (Get_Source_File_Index (Sloc (gnat_node))))))
        : ref_filename;

  len = strlen (str);
  filename = build_string (len, str);
  if (gnat_node != Empty && Sloc (gnat_node) != No_Location)
    {
      line_number = Get_Logical_Line_Number (Sloc (gnat_node));
      column_number = Get_Column_Number (Sloc (gnat_node));
    }
  else
    {
      line_number = input_line;
      column_number = 0;
    }

  TREE_TYPE (filename) = build_array_type (unsigned_char_type_node,
					   build_index_type (size_int (len)));

  call = build_call_nary (TREE_TYPE (TREE_TYPE (fndecl)),
			  build_unary_op (ADDR_EXPR, NULL_TREE, fndecl),
			  3,
			  build1 (ADDR_EXPR,
				  build_pointer_type (unsigned_char_type_node),
				  filename),
			  build_int_cst (NULL_TREE, line_number),
			  build_int_cst (NULL_TREE, column_number));
  TREE_SIDE_EFFECTS (call) = 1;
  return call;
}

/* qsort comparer for the bit positions of two constructor elements
   for record components.  */

static int
compare_elmt_bitpos (const PTR rt1, const PTR rt2)
{
<<<<<<< HEAD
  const constructor_elt * const elmt1 = (const constructor_elt const *) rt1;
  const constructor_elt * const elmt2 = (const constructor_elt const *) rt2;
=======
  const constructor_elt * const elmt1 = (const constructor_elt * const) rt1;
  const constructor_elt * const elmt2 = (const constructor_elt * const) rt2;
>>>>>>> 03d20231
  const_tree const field1 = elmt1->index;
  const_tree const field2 = elmt2->index;
  const int ret
    = tree_int_cst_compare (bit_position (field1), bit_position (field2));

  return ret ? ret : (int) (DECL_UID (field1) - DECL_UID (field2));
}

/* Return a CONSTRUCTOR of TYPE whose elements are V.  */

tree
gnat_build_constructor (tree type, VEC(constructor_elt,gc) *v)
{
  bool allconstant = (TREE_CODE (TYPE_SIZE (type)) == INTEGER_CST);
  bool side_effects = false;
  tree result, obj, val;
  unsigned int n_elmts;

  /* Scan the elements to see if they are all constant or if any has side
     effects, to let us set global flags on the resulting constructor.  Count
     the elements along the way for possible sorting purposes below.  */
  FOR_EACH_CONSTRUCTOR_ELT (v, n_elmts, obj, val)
    {
      /* The predicate must be in keeping with output_constructor.  */
      if (!TREE_CONSTANT (val)
	  || (TREE_CODE (type) == RECORD_TYPE
	      && CONSTRUCTOR_BITFIELD_P (obj)
	      && !initializer_constant_valid_for_bitfield_p (val))
	  || !initializer_constant_valid_p (val, TREE_TYPE (val)))
	allconstant = false;

      if (TREE_SIDE_EFFECTS (val))
	side_effects = true;
    }

  /* For record types with constant components only, sort field list
     by increasing bit position.  This is necessary to ensure the
     constructor can be output as static data.  */
  if (allconstant && TREE_CODE (type) == RECORD_TYPE && n_elmts > 1)
<<<<<<< HEAD
    qsort (VEC_address (constructor_elt, v), n_elmts,
           sizeof (constructor_elt), compare_elmt_bitpos);
=======
    VEC_qsort (constructor_elt, v, compare_elmt_bitpos);
>>>>>>> 03d20231

  result = build_constructor (type, v);
  TREE_CONSTANT (result) = TREE_STATIC (result) = allconstant;
  TREE_SIDE_EFFECTS (result) = side_effects;
  TREE_READONLY (result) = TYPE_READONLY (type) || allconstant;
  return result;
}

/* Return a COMPONENT_REF to access a field that is given by COMPONENT,
   an IDENTIFIER_NODE giving the name of the field, or FIELD, a FIELD_DECL,
   for the field.  Don't fold the result if NO_FOLD_P is true.

   We also handle the fact that we might have been passed a pointer to the
   actual record and know how to look for fields in variant parts.  */

static tree
build_simple_component_ref (tree record_variable, tree component,
                            tree field, bool no_fold_p)
{
  tree record_type = TYPE_MAIN_VARIANT (TREE_TYPE (record_variable));
  tree ref, inner_variable;

  gcc_assert ((TREE_CODE (record_type) == RECORD_TYPE
	       || TREE_CODE (record_type) == UNION_TYPE
	       || TREE_CODE (record_type) == QUAL_UNION_TYPE)
	      && TYPE_SIZE (record_type)
	      && (component != 0) != (field != 0));

  /* If no field was specified, look for a field with the specified name
     in the current record only.  */
  if (!field)
    for (field = TYPE_FIELDS (record_type); field;
	 field = TREE_CHAIN (field))
      if (DECL_NAME (field) == component)
	break;

  if (!field)
    return NULL_TREE;

  /* If this field is not in the specified record, see if we can find a field
     in the specified record whose original field is the same as this one.  */
  if (DECL_CONTEXT (field) != record_type)
    {
      tree new_field;

      /* First loop thru normal components.  */
      for (new_field = TYPE_FIELDS (record_type); new_field;
<<<<<<< HEAD
	   new_field = TREE_CHAIN (new_field))
=======
	   new_field = DECL_CHAIN (new_field))
>>>>>>> 03d20231
	if (SAME_FIELD_P (field, new_field))
	  break;

      /* Next, see if we're looking for an inherited component in an extension.
	 If so, look thru the extension directly.  */
      if (!new_field
	  && TREE_CODE (record_variable) == VIEW_CONVERT_EXPR
	  && TYPE_ALIGN_OK (record_type)
	  && TREE_CODE (TREE_TYPE (TREE_OPERAND (record_variable, 0)))
	     == RECORD_TYPE
	  && TYPE_ALIGN_OK (TREE_TYPE (TREE_OPERAND (record_variable, 0))))
	{
	  ref = build_simple_component_ref (TREE_OPERAND (record_variable, 0),
					    NULL_TREE, field, no_fold_p);
	  if (ref)
	    return ref;
	}

      /* Next, loop thru DECL_INTERNAL_P components if we haven't found
         the component in the first search. Doing this search in 2 steps
         is required to avoiding hidden homonymous fields in the
         _Parent field.  */
      if (!new_field)
	for (new_field = TYPE_FIELDS (record_type); new_field;
	     new_field = DECL_CHAIN (new_field))
	  if (DECL_INTERNAL_P (new_field))
	    {
	      tree field_ref
		= build_simple_component_ref (record_variable,
					      NULL_TREE, new_field, no_fold_p);
	      ref = build_simple_component_ref (field_ref, NULL_TREE, field,
						no_fold_p);

	      if (ref)
		return ref;
	    }

      field = new_field;
    }

  if (!field)
    return NULL_TREE;

  /* If the field's offset has overflowed, do not attempt to access it
     as doing so may trigger sanity checks deeper in the back-end.
     Note that we don't need to warn since this will be done on trying
     to declare the object.  */
  if (TREE_CODE (DECL_FIELD_OFFSET (field)) == INTEGER_CST
      && TREE_OVERFLOW (DECL_FIELD_OFFSET (field)))
    return NULL_TREE;

  /* Look through conversion between type variants.  Note that this
     is transparent as far as the field is concerned.  */
  if (TREE_CODE (record_variable) == VIEW_CONVERT_EXPR
      && TYPE_MAIN_VARIANT (TREE_TYPE (TREE_OPERAND (record_variable, 0)))
	 == record_type)
    inner_variable = TREE_OPERAND (record_variable, 0);
  else
    inner_variable = record_variable;

  ref = build3 (COMPONENT_REF, TREE_TYPE (field), inner_variable, field,
		NULL_TREE);

  if (TREE_READONLY (record_variable) || TREE_READONLY (field))
    TREE_READONLY (ref) = 1;
  if (TREE_THIS_VOLATILE (record_variable) || TREE_THIS_VOLATILE (field)
      || TYPE_VOLATILE (record_type))
    TREE_THIS_VOLATILE (ref) = 1;

  if (no_fold_p)
    return ref;

  /* The generic folder may punt in this case because the inner array type
     can be self-referential, but folding is in fact not problematic.  */
  else if (TREE_CODE (record_variable) == CONSTRUCTOR
	   && TYPE_CONTAINS_TEMPLATE_P (TREE_TYPE (record_variable)))
    {
      VEC(constructor_elt,gc) *elts = CONSTRUCTOR_ELTS (record_variable);
      unsigned HOST_WIDE_INT idx;
      tree index, value;
      FOR_EACH_CONSTRUCTOR_ELT (elts, idx, index, value)
	if (index == field)
	  return value;
      return ref;
    }

  else
    return fold (ref);
}

/* Like build_simple_component_ref, except that we give an error if the
   reference could not be found.  */

tree
build_component_ref (tree record_variable, tree component,
                     tree field, bool no_fold_p)
{
  tree ref = build_simple_component_ref (record_variable, component, field,
					 no_fold_p);

  if (ref)
    return ref;

  /* If FIELD was specified, assume this is an invalid user field so raise
     Constraint_Error.  Otherwise, we have no type to return so abort.  */
  gcc_assert (field);
  return build1 (NULL_EXPR, TREE_TYPE (field),
		 build_call_raise (CE_Discriminant_Check_Failed, Empty,
				   N_Raise_Constraint_Error));
}

/* Helper for build_call_alloc_dealloc, with arguments to be interpreted
   identically.  Process the case where a GNAT_PROC to call is provided.  */

static inline tree
build_call_alloc_dealloc_proc (tree gnu_obj, tree gnu_size, tree gnu_type,
			       Entity_Id gnat_proc, Entity_Id gnat_pool)
{
  tree gnu_proc = gnat_to_gnu (gnat_proc);
  tree gnu_proc_addr = build_unary_op (ADDR_EXPR, NULL_TREE, gnu_proc);
  tree gnu_call;

  /* The storage pools are obviously always tagged types, but the
     secondary stack uses the same mechanism and is not tagged.  */
  if (Is_Tagged_Type (Etype (gnat_pool)))
    {
      /* The size is the third parameter; the alignment is the
	 same type.  */
      Entity_Id gnat_size_type
	= Etype (Next_Formal (Next_Formal (First_Formal (gnat_proc))));
      tree gnu_size_type = gnat_to_gnu_type (gnat_size_type);

      tree gnu_pool = gnat_to_gnu (gnat_pool);
      tree gnu_pool_addr = build_unary_op (ADDR_EXPR, NULL_TREE, gnu_pool);
      tree gnu_align = size_int (TYPE_ALIGN (gnu_type) / BITS_PER_UNIT);

      gnu_size = convert (gnu_size_type, gnu_size);
      gnu_align = convert (gnu_size_type, gnu_align);

      /* The first arg is always the address of the storage pool; next
	 comes the address of the object, for a deallocator, then the
	 size and alignment.  */
      if (gnu_obj)
	gnu_call = build_call_nary (TREE_TYPE (TREE_TYPE (gnu_proc)),
				    gnu_proc_addr, 4, gnu_pool_addr,
				    gnu_obj, gnu_size, gnu_align);
      else
	gnu_call = build_call_nary (TREE_TYPE (TREE_TYPE (gnu_proc)),
				    gnu_proc_addr, 3, gnu_pool_addr,
				    gnu_size, gnu_align);
    }

  /* Secondary stack case.  */
  else
    {
      /* The size is the second parameter.  */
      Entity_Id gnat_size_type
	= Etype (Next_Formal (First_Formal (gnat_proc)));
      tree gnu_size_type = gnat_to_gnu_type (gnat_size_type);

      gnu_size = convert (gnu_size_type, gnu_size);

      /* The first arg is the address of the object, for a deallocator,
	 then the size.  */
      if (gnu_obj)
	gnu_call = build_call_nary (TREE_TYPE (TREE_TYPE (gnu_proc)),
				    gnu_proc_addr, 2, gnu_obj, gnu_size);
      else
	gnu_call = build_call_nary (TREE_TYPE (TREE_TYPE (gnu_proc)),
				    gnu_proc_addr, 1, gnu_size);
    }

  TREE_SIDE_EFFECTS (gnu_call) = 1;
  return gnu_call;
}

/* Helper for build_call_alloc_dealloc, to build and return an allocator for
   DATA_SIZE bytes aimed at containing a DATA_TYPE object, using the default
   __gnat_malloc allocator.  Honor DATA_TYPE alignments greater than what the
   latter offers.  */

static inline tree
maybe_wrap_malloc (tree data_size, tree data_type, Node_Id gnat_node)
{
  /* When the DATA_TYPE alignment is stricter than what malloc offers
     (super-aligned case), we allocate an "aligning" wrapper type and return
     the address of its single data field with the malloc's return value
     stored just in front.  */

  unsigned int data_align = TYPE_ALIGN (data_type);
  unsigned int default_allocator_alignment
      = get_target_default_allocator_alignment () * BITS_PER_UNIT;

  tree aligning_type
    = ((data_align > default_allocator_alignment)
       ? make_aligning_type (data_type, data_align, data_size,
			     default_allocator_alignment,
			     POINTER_SIZE / BITS_PER_UNIT)
       : NULL_TREE);

  tree size_to_malloc
    = aligning_type ? TYPE_SIZE_UNIT (aligning_type) : data_size;

  tree malloc_ptr;

  /* On VMS, if pointers are 64-bit and the allocator size is 32-bit or
     Convention C, allocate 32-bit memory.  */
  if (TARGET_ABI_OPEN_VMS
<<<<<<< HEAD
      && (POINTER_SIZE == 64
	     && (UI_To_Int (Esize (Etype (gnat_node))) == 32
		 || Convention (Etype (gnat_node)) == Convention_C)))
=======
      && POINTER_SIZE == 64
      && Nkind (gnat_node) == N_Allocator
      && (UI_To_Int (Esize (Etype (gnat_node))) == 32
          || Convention (Etype (gnat_node)) == Convention_C))
>>>>>>> 03d20231
    malloc_ptr = build_call_1_expr (malloc32_decl, size_to_malloc);
  else
    malloc_ptr = build_call_1_expr (malloc_decl, size_to_malloc);

  if (aligning_type)
    {
      /* Latch malloc's return value and get a pointer to the aligning field
	 first.  */
      tree storage_ptr = gnat_protect_expr (malloc_ptr);

      tree aligning_record_addr
	= convert (build_pointer_type (aligning_type), storage_ptr);

      tree aligning_record
	= build_unary_op (INDIRECT_REF, NULL_TREE, aligning_record_addr);

      tree aligning_field
	= build_component_ref (aligning_record, NULL_TREE,
			       TYPE_FIELDS (aligning_type), false);

      tree aligning_field_addr
        = build_unary_op (ADDR_EXPR, NULL_TREE, aligning_field);

      /* Then arrange to store the allocator's return value ahead
	 and return.  */
      tree storage_ptr_slot_addr
	= build_binary_op (POINTER_PLUS_EXPR, ptr_void_type_node,
			   convert (ptr_void_type_node, aligning_field_addr),
			   size_int (-(HOST_WIDE_INT) POINTER_SIZE
				     / BITS_PER_UNIT));

      tree storage_ptr_slot
	= build_unary_op (INDIRECT_REF, NULL_TREE,
			  convert (build_pointer_type (ptr_void_type_node),
				   storage_ptr_slot_addr));

      return
	build2 (COMPOUND_EXPR, TREE_TYPE (aligning_field_addr),
		build_binary_op (MODIFY_EXPR, NULL_TREE,
				 storage_ptr_slot, storage_ptr),
		aligning_field_addr);
    }
  else
    return malloc_ptr;
}

/* Helper for build_call_alloc_dealloc, to release a DATA_TYPE object
   designated by DATA_PTR using the __gnat_free entry point.  */

static inline tree
maybe_wrap_free (tree data_ptr, tree data_type)
{
  /* In the regular alignment case, we pass the data pointer straight to free.
     In the superaligned case, we need to retrieve the initial allocator
     return value, stored in front of the data block at allocation time.  */

  unsigned int data_align = TYPE_ALIGN (data_type);
  unsigned int default_allocator_alignment
      = get_target_default_allocator_alignment () * BITS_PER_UNIT;

  tree free_ptr;

  if (data_align > default_allocator_alignment)
    {
      /* DATA_FRONT_PTR (void *)
	 = (void *)DATA_PTR - (void *)sizeof (void *))  */
      tree data_front_ptr
	= build_binary_op
	  (POINTER_PLUS_EXPR, ptr_void_type_node,
	   convert (ptr_void_type_node, data_ptr),
	   size_int (-(HOST_WIDE_INT) POINTER_SIZE / BITS_PER_UNIT));

      /* FREE_PTR (void *) = *(void **)DATA_FRONT_PTR  */
      free_ptr
	= build_unary_op
	  (INDIRECT_REF, NULL_TREE,
	   convert (build_pointer_type (ptr_void_type_node), data_front_ptr));
    }
  else
    free_ptr = data_ptr;

  return build_call_1_expr (free_decl, free_ptr);
}

/* Build a GCC tree to call an allocation or deallocation function.
   If GNU_OBJ is nonzero, it is an object to deallocate.  Otherwise,
   generate an allocator.

   GNU_SIZE is the number of bytes to allocate and GNU_TYPE is the contained
   object type, used to determine the to-be-honored address alignment.
   GNAT_PROC, if present, is a procedure to call and GNAT_POOL is the storage
   pool to use.  If not present, malloc and free are used.  GNAT_NODE is used
   to provide an error location for restriction violation messages.  */

tree
build_call_alloc_dealloc (tree gnu_obj, tree gnu_size, tree gnu_type,
                          Entity_Id gnat_proc, Entity_Id gnat_pool,
                          Node_Id gnat_node)
{
  gnu_size = SUBSTITUTE_PLACEHOLDER_IN_EXPR (gnu_size, gnu_obj);

  /* Explicit proc to call ?  This one is assumed to deal with the type
     alignment constraints.  */
  if (Present (gnat_proc))
    return build_call_alloc_dealloc_proc (gnu_obj, gnu_size, gnu_type,
					  gnat_proc, gnat_pool);

  /* Otherwise, object to "free" or "malloc" with possible special processing
     for alignments stricter than what the default allocator honors.  */
  else if (gnu_obj)
    return maybe_wrap_free (gnu_obj, gnu_type);
  else
    {
      /* Assert that we no longer can be called with this special pool.  */
      gcc_assert (gnat_pool != -1);

      /* Check that we aren't violating the associated restriction.  */
      if (!(Nkind (gnat_node) == N_Allocator && Comes_From_Source (gnat_node)))
	Check_No_Implicit_Heap_Alloc (gnat_node);

      return maybe_wrap_malloc (gnu_size, gnu_type, gnat_node);
    }
}

/* Build a GCC tree to correspond to allocating an object of TYPE whose
   initial value is INIT, if INIT is nonzero.  Convert the expression to
   RESULT_TYPE, which must be some type of pointer.  Return the tree.

   GNAT_PROC and GNAT_POOL optionally give the procedure to call and
   the storage pool to use.  GNAT_NODE is used to provide an error
   location for restriction violation messages.  If IGNORE_INIT_TYPE is
   true, ignore the type of INIT for the purpose of determining the size;
   this will cause the maximum size to be allocated if TYPE is of
   self-referential size.  */

tree
build_allocator (tree type, tree init, tree result_type, Entity_Id gnat_proc,
                 Entity_Id gnat_pool, Node_Id gnat_node, bool ignore_init_type)
{
  tree size = TYPE_SIZE_UNIT (type);
  tree result;

  /* If the initializer, if present, is a NULL_EXPR, just return a new one.  */
  if (init && TREE_CODE (init) == NULL_EXPR)
    return build1 (NULL_EXPR, result_type, TREE_OPERAND (init, 0));

  /* If RESULT_TYPE is a fat or thin pointer, set SIZE to be the sum of the
     sizes of the object and its template.  Allocate the whole thing and
     fill in the parts that are known.  */
  else if (TYPE_IS_FAT_OR_THIN_POINTER_P (result_type))
    {
      tree storage_type
	= build_unc_object_type_from_ptr (result_type, type,
					  get_identifier ("ALLOC"), false);
      tree template_type = TREE_TYPE (TYPE_FIELDS (storage_type));
      tree storage_ptr_type = build_pointer_type (storage_type);
      tree storage;

      size = SUBSTITUTE_PLACEHOLDER_IN_EXPR (TYPE_SIZE_UNIT (storage_type),
					     init);

      /* If the size overflows, pass -1 so the allocator will raise
	 storage error.  */
      if (TREE_CODE (size) == INTEGER_CST && TREE_OVERFLOW (size))
	size = ssize_int (-1);

      storage = build_call_alloc_dealloc (NULL_TREE, size, storage_type,
					  gnat_proc, gnat_pool, gnat_node);
      storage = convert (storage_ptr_type, gnat_protect_expr (storage));

      if (TYPE_IS_PADDING_P (type))
	{
	  type = TREE_TYPE (TYPE_FIELDS (type));
	  if (init)
	    init = convert (type, init);
	}

      /* If there is an initializing expression, make a constructor for
	 the entire object including the bounds and copy it into the
	 object.  If there is no initializing expression, just set the
	 bounds.  */
      if (init)
	{
	  VEC(constructor_elt,gc) *v = VEC_alloc (constructor_elt, gc, 2);

	  CONSTRUCTOR_APPEND_ELT (v, TYPE_FIELDS (storage_type),
				  build_template (template_type, type, init));
<<<<<<< HEAD
	  CONSTRUCTOR_APPEND_ELT (v, TREE_CHAIN (TYPE_FIELDS (storage_type)),
=======
	  CONSTRUCTOR_APPEND_ELT (v, DECL_CHAIN (TYPE_FIELDS (storage_type)),
>>>>>>> 03d20231
				  init);

	  return convert
	    (result_type,
	     build2 (COMPOUND_EXPR, storage_ptr_type,
		     build_binary_op
		     (MODIFY_EXPR, storage_type,
		      build_unary_op (INDIRECT_REF, NULL_TREE,
				      convert (storage_ptr_type, storage)),
		      gnat_build_constructor (storage_type, v)),
		     convert (storage_ptr_type, storage)));
	}
      else
	return build2
	  (COMPOUND_EXPR, result_type,
	   build_binary_op
	   (MODIFY_EXPR, template_type,
	    build_component_ref
	    (build_unary_op (INDIRECT_REF, NULL_TREE,
			     convert (storage_ptr_type, storage)),
	     NULL_TREE, TYPE_FIELDS (storage_type), false),
	    build_template (template_type, type, NULL_TREE)),
	   convert (result_type, convert (storage_ptr_type, storage)));
    }

  /* If we have an initializing expression, see if its size is simpler
     than the size from the type.  */
  if (!ignore_init_type && init && TYPE_SIZE_UNIT (TREE_TYPE (init))
      && (TREE_CODE (TYPE_SIZE_UNIT (TREE_TYPE (init))) == INTEGER_CST
	  || CONTAINS_PLACEHOLDER_P (size)))
    size = TYPE_SIZE_UNIT (TREE_TYPE (init));

  /* If the size is still self-referential, reference the initializing
     expression, if it is present.  If not, this must have been a
     call to allocate a library-level object, in which case we use
     the maximum size.  */
  if (CONTAINS_PLACEHOLDER_P (size))
    {
      if (!ignore_init_type && init)
	size = substitute_placeholder_in_expr (size, init);
      else
	size = max_size (size, true);
    }

  /* If the size overflows, pass -1 so the allocator will raise
     storage error.  */
  if (TREE_CODE (size) == INTEGER_CST && TREE_OVERFLOW (size))
    size = ssize_int (-1);

  result = convert (result_type,
		    build_call_alloc_dealloc (NULL_TREE, size, type,
					      gnat_proc, gnat_pool,
					      gnat_node));

  /* If we have an initial value, protect the new address, assign the value
     and return the address with a COMPOUND_EXPR.  */
  if (init)
    {
      result = gnat_protect_expr (result);
      result
	= build2 (COMPOUND_EXPR, TREE_TYPE (result),
		  build_binary_op
		  (MODIFY_EXPR, NULL_TREE,
		   build_unary_op (INDIRECT_REF,
				   TREE_TYPE (TREE_TYPE (result)), result),
		   init),
		  result);
    }

  return convert (result_type, result);
}

<<<<<<< HEAD
/* Fill in a VMS descriptor for EXPR and return a constructor for it.
   GNAT_FORMAL is how we find the descriptor record.  GNAT_ACTUAL is
   how we derive the source location to raise C_E on an out of range
   pointer. */

tree
fill_vms_descriptor (tree expr, Entity_Id gnat_formal, Node_Id gnat_actual)
{
  tree parm_decl = get_gnu_tree (gnat_formal);
  tree record_type = TREE_TYPE (TREE_TYPE (parm_decl));
  tree field;
  const bool do_range_check
    = strcmp ("MBO",
	      IDENTIFIER_POINTER (DECL_NAME (TYPE_FIELDS (record_type))));
  VEC(constructor_elt,gc) *v = NULL;

  expr = maybe_unconstrained_array (expr);
  gnat_mark_addressable (expr);

  for (field = TYPE_FIELDS (record_type); field; field = TREE_CHAIN (field))
    {
      tree conexpr = convert (TREE_TYPE (field),
			      SUBSTITUTE_PLACEHOLDER_IN_EXPR
			      (DECL_INITIAL (field), expr));

      /* Check to ensure that only 32-bit pointers are passed in
	 32-bit descriptors */
      if (do_range_check
          && strcmp (IDENTIFIER_POINTER (DECL_NAME (field)), "POINTER") == 0)
        {
	  tree pointer64type
	    = build_pointer_type_for_mode (void_type_node, DImode, false);
	  tree addr64expr = build_unary_op (ADDR_EXPR, pointer64type, expr);
	  tree malloc64low
	    = build_int_cstu (long_integer_type_node, 0x80000000);

	  add_stmt (build3 (COND_EXPR, void_type_node,
			    build_binary_op (GE_EXPR, boolean_type_node,
					     convert (long_integer_type_node,
						      addr64expr),
					     malloc64low),
			    build_call_raise (CE_Range_Check_Failed,
					      gnat_actual,
					      N_Raise_Constraint_Error),
			    NULL_TREE));
        }
      CONSTRUCTOR_APPEND_ELT (v, field, conexpr);
    }

  return gnat_build_constructor (record_type, v);
}

=======
>>>>>>> 03d20231
/* Indicate that we need to take the address of T and that it therefore
   should not be allocated in a register.  Returns true if successful.  */

bool
gnat_mark_addressable (tree t)
{
  while (true)
    switch (TREE_CODE (t))
      {
      case ADDR_EXPR:
      case COMPONENT_REF:
      case ARRAY_REF:
      case ARRAY_RANGE_REF:
      case REALPART_EXPR:
      case IMAGPART_EXPR:
      case VIEW_CONVERT_EXPR:
      case NON_LVALUE_EXPR:
      CASE_CONVERT:
	t = TREE_OPERAND (t, 0);
	break;

      case COMPOUND_EXPR:
	t = TREE_OPERAND (t, 1);
	break;

      case CONSTRUCTOR:
	TREE_ADDRESSABLE (t) = 1;
	return true;

      case VAR_DECL:
      case PARM_DECL:
      case RESULT_DECL:
	TREE_ADDRESSABLE (t) = 1;
	return true;

      case FUNCTION_DECL:
	TREE_ADDRESSABLE (t) = 1;
	return true;

      case CONST_DECL:
	return DECL_CONST_CORRESPONDING_VAR (t)
	       && gnat_mark_addressable (DECL_CONST_CORRESPONDING_VAR (t));

      default:
	return true;
    }
}

/* Save EXP for later use or reuse.  This is equivalent to save_expr in tree.c
   but we know how to handle our own nodes.  */

tree
gnat_save_expr (tree exp)
{
  tree type = TREE_TYPE (exp);
  enum tree_code code = TREE_CODE (exp);

  if (TREE_CONSTANT (exp) || code == SAVE_EXPR || code == NULL_EXPR)
    return exp;

  if (code == UNCONSTRAINED_ARRAY_REF)
    {
      tree t = build1 (code, type, gnat_save_expr (TREE_OPERAND (exp, 0)));
      TREE_READONLY (t) = TYPE_READONLY (type);
      return t;
    }

  /* If this is a COMPONENT_REF of a fat pointer, save the entire fat pointer.
     This may be more efficient, but will also allow us to more easily find
     the match for the PLACEHOLDER_EXPR.  */
  if (code == COMPONENT_REF
      && TYPE_IS_FAT_POINTER_P (TREE_TYPE (TREE_OPERAND (exp, 0))))
    return build3 (code, type, gnat_save_expr (TREE_OPERAND (exp, 0)),
		   TREE_OPERAND (exp, 1), TREE_OPERAND (exp, 2));

  return save_expr (exp);
}

/* Protect EXP for immediate reuse.  This is a variant of gnat_save_expr that
   is optimized under the assumption that EXP's value doesn't change before
   its subsequent reuse(s) except through its potential reevaluation.  */

tree
gnat_protect_expr (tree exp)
{
  tree type = TREE_TYPE (exp);
  enum tree_code code = TREE_CODE (exp);

  if (TREE_CONSTANT (exp) || code == SAVE_EXPR || code == NULL_EXPR)
    return exp;

<<<<<<< HEAD
  /* If EXP has no side effects, we theoritically don't need to do anything.
=======
  /* If EXP has no side effects, we theoretically don't need to do anything.
>>>>>>> 03d20231
     However, we may be recursively passed more and more complex expressions
     involving checks which will be reused multiple times and eventually be
     unshared for gimplification; in order to avoid a complexity explosion
     at that point, we protect any expressions more complex than a simple
     arithmetic expression.  */
  if (!TREE_SIDE_EFFECTS (exp))
    {
      tree inner = skip_simple_arithmetic (exp);
      if (!EXPR_P (inner) || REFERENCE_CLASS_P (inner))
	return exp;
    }

  /* If this is a conversion, protect what's inside the conversion.  */
  if (code == NON_LVALUE_EXPR
      || CONVERT_EXPR_CODE_P (code)
      || code == VIEW_CONVERT_EXPR)
  return build1 (code, type, gnat_protect_expr (TREE_OPERAND (exp, 0)));

  /* If we're indirectly referencing something, we only need to protect the
     address since the data itself can't change in these situations.  */
  if (code == INDIRECT_REF || code == UNCONSTRAINED_ARRAY_REF)
    {
      tree t = build1 (code, type, gnat_protect_expr (TREE_OPERAND (exp, 0)));
      TREE_READONLY (t) = TYPE_READONLY (type);
      return t;
    }

  /* If this is a COMPONENT_REF of a fat pointer, save the entire fat pointer.
     This may be more efficient, but will also allow us to more easily find
     the match for the PLACEHOLDER_EXPR.  */
  if (code == COMPONENT_REF
      && TYPE_IS_FAT_POINTER_P (TREE_TYPE (TREE_OPERAND (exp, 0))))
    return build3 (code, type, gnat_protect_expr (TREE_OPERAND (exp, 0)),
		   TREE_OPERAND (exp, 1), TREE_OPERAND (exp, 2));

  /* If this is a fat pointer or something that can be placed in a register,
     just make a SAVE_EXPR.  Likewise for a CALL_EXPR as large objects are
     returned via invisible reference in most ABIs so the temporary will
     directly be filled by the callee.  */
  if (TYPE_IS_FAT_POINTER_P (type)
      || TYPE_MODE (type) != BLKmode
      || code == CALL_EXPR)
    return save_expr (exp);

  /* Otherwise reference, protect the address and dereference.  */
  return
    build_unary_op (INDIRECT_REF, type,
		    save_expr (build_unary_op (ADDR_EXPR,
					       build_reference_type (type),
					       exp)));
}

/* This is equivalent to stabilize_reference_1 in tree.c but we take an extra
   argument to force evaluation of everything.  */

static tree
gnat_stabilize_reference_1 (tree e, bool force)
{
  enum tree_code code = TREE_CODE (e);
  tree type = TREE_TYPE (e);
  tree result;

  /* We cannot ignore const expressions because it might be a reference
     to a const array but whose index contains side-effects.  But we can
     ignore things that are actual constant or that already have been
     handled by this function.  */
  if (TREE_CONSTANT (e) || code == SAVE_EXPR)
    return e;

  switch (TREE_CODE_CLASS (code))
    {
    case tcc_exceptional:
    case tcc_declaration:
    case tcc_comparison:
    case tcc_expression:
    case tcc_reference:
    case tcc_vl_exp:
      /* If this is a COMPONENT_REF of a fat pointer, save the entire
	 fat pointer.  This may be more efficient, but will also allow
	 us to more easily find the match for the PLACEHOLDER_EXPR.  */
      if (code == COMPONENT_REF
	  && TYPE_IS_FAT_POINTER_P (TREE_TYPE (TREE_OPERAND (e, 0))))
	result
	  = build3 (code, type,
		    gnat_stabilize_reference_1 (TREE_OPERAND (e, 0), force),
		    TREE_OPERAND (e, 1), TREE_OPERAND (e, 2));
      /* If the expression has side-effects, then encase it in a SAVE_EXPR
	 so that it will only be evaluated once.  */
      /* The tcc_reference and tcc_comparison classes could be handled as
	 below, but it is generally faster to only evaluate them once.  */
      else if (TREE_SIDE_EFFECTS (e) || force)
	return save_expr (e);
      else
	return e;
      break;

    case tcc_binary:
      /* Recursively stabilize each operand.  */
      result
	= build2 (code, type,
		  gnat_stabilize_reference_1 (TREE_OPERAND (e, 0), force),
		  gnat_stabilize_reference_1 (TREE_OPERAND (e, 1), force));
      break;

    case tcc_unary:
      /* Recursively stabilize each operand.  */
      result
	= build1 (code, type,
		  gnat_stabilize_reference_1 (TREE_OPERAND (e, 0), force));
      break;

    default:
      gcc_unreachable ();
    }

  /* See similar handling in gnat_stabilize_reference.  */
  TREE_READONLY (result) = TREE_READONLY (e);
  TREE_SIDE_EFFECTS (result) |= TREE_SIDE_EFFECTS (e);
  TREE_THIS_VOLATILE (result) = TREE_THIS_VOLATILE (e);

<<<<<<< HEAD
=======
  if (code == INDIRECT_REF || code == ARRAY_REF || code == ARRAY_RANGE_REF)
    TREE_THIS_NOTRAP (result) = TREE_THIS_NOTRAP (e);

>>>>>>> 03d20231
  return result;
}

/* This is equivalent to stabilize_reference in tree.c but we know how to
   handle our own nodes and we take extra arguments.  FORCE says whether to
   force evaluation of everything.  We set SUCCESS to true unless we walk
   through something we don't know how to stabilize.  */

tree
gnat_stabilize_reference (tree ref, bool force, bool *success)
{
  tree type = TREE_TYPE (ref);
  enum tree_code code = TREE_CODE (ref);
  tree result;

  /* Assume we'll success unless proven otherwise.  */
  if (success)
    *success = true;

  switch (code)
    {
    case CONST_DECL:
    case VAR_DECL:
    case PARM_DECL:
    case RESULT_DECL:
      /* No action is needed in this case.  */
      return ref;

    case ADDR_EXPR:
    CASE_CONVERT:
    case FLOAT_EXPR:
    case FIX_TRUNC_EXPR:
    case VIEW_CONVERT_EXPR:
      result
	= build1 (code, type,
		  gnat_stabilize_reference (TREE_OPERAND (ref, 0), force,
					    success));
      break;

    case INDIRECT_REF:
    case UNCONSTRAINED_ARRAY_REF:
      result = build1 (code, type,
		       gnat_stabilize_reference_1 (TREE_OPERAND (ref, 0),
						   force));
      break;

    case COMPONENT_REF:
     result = build3 (COMPONENT_REF, type,
		      gnat_stabilize_reference (TREE_OPERAND (ref, 0), force,
						success),
		      TREE_OPERAND (ref, 1), NULL_TREE);
      break;

    case BIT_FIELD_REF:
      result = build3 (BIT_FIELD_REF, type,
		       gnat_stabilize_reference (TREE_OPERAND (ref, 0), force,
						 success),
		       gnat_stabilize_reference_1 (TREE_OPERAND (ref, 1),
						   force),
		       gnat_stabilize_reference_1 (TREE_OPERAND (ref, 2),
						   force));
      break;

    case ARRAY_REF:
    case ARRAY_RANGE_REF:
      result = build4 (code, type,
		       gnat_stabilize_reference (TREE_OPERAND (ref, 0), force,
						 success),
		       gnat_stabilize_reference_1 (TREE_OPERAND (ref, 1),
						   force),
		       NULL_TREE, NULL_TREE);
      break;

    case CALL_EXPR:
      result = gnat_stabilize_reference_1 (ref, force);
      break;

    case COMPOUND_EXPR:
      result = build2 (COMPOUND_EXPR, type,
		       gnat_stabilize_reference (TREE_OPERAND (ref, 0), force,
						 success),
		       gnat_stabilize_reference_1 (TREE_OPERAND (ref, 1),
						   force));
      break;

    case CONSTRUCTOR:
      /* Constructors with 1 element are used extensively to formally
	 convert objects to special wrapping types.  */
      if (TREE_CODE (type) == RECORD_TYPE
	  && VEC_length (constructor_elt, CONSTRUCTOR_ELTS (ref)) == 1)
	{
	  tree index
	    = VEC_index (constructor_elt, CONSTRUCTOR_ELTS (ref), 0)->index;
	  tree value
	    = VEC_index (constructor_elt, CONSTRUCTOR_ELTS (ref), 0)->value;
	  result
	    = build_constructor_single (type, index,
					gnat_stabilize_reference_1 (value,
								    force));
	}
      else
	{
	  if (success)
	    *success = false;
	  return ref;
	}
      break;

    case ERROR_MARK:
      ref = error_mark_node;

      /* ...  fall through to failure ... */

      /* If arg isn't a kind of lvalue we recognize, make no change.
	 Caller should recognize the error for an invalid lvalue.  */
    default:
      if (success)
	*success = false;
      return ref;
    }

  /* TREE_THIS_VOLATILE and TREE_SIDE_EFFECTS set on the initial expression
     may not be sustained across some paths, such as the way via build1 for
     INDIRECT_REF.  We reset those flags here in the general case, which is
     consistent with the GCC version of this routine.

     Special care should be taken regarding TREE_SIDE_EFFECTS, because some
     paths introduce side-effects where there was none initially (e.g. if a
     SAVE_EXPR is built) and we also want to keep track of that.  */
  TREE_READONLY (result) = TREE_READONLY (ref);
  TREE_SIDE_EFFECTS (result) |= TREE_SIDE_EFFECTS (ref);
  TREE_THIS_VOLATILE (result) = TREE_THIS_VOLATILE (ref);

  return result;
}<|MERGE_RESOLUTION|>--- conflicted
+++ resolved
@@ -6,11 +6,7 @@
  *                                                                          *
  *                          C Implementation File                           *
  *                                                                          *
-<<<<<<< HEAD
- *          Copyright (C) 1992-2010, Free Software Foundation, Inc.         *
-=======
  *          Copyright (C) 1992-2011, Free Software Foundation, Inc.         *
->>>>>>> 03d20231
  *                                                                          *
  * GNAT is free software;  you can  redistribute it  and/or modify it under *
  * terms of the  GNU General Public License as published  by the Free Soft- *
@@ -32,10 +28,7 @@
 #include "coretypes.h"
 #include "tm.h"
 #include "tree.h"
-<<<<<<< HEAD
-=======
 #include "flags.h"
->>>>>>> 03d20231
 #include "ggc.h"
 #include "output.h"
 #include "tree-inline.h"
@@ -55,15 +48,6 @@
 #include "ada-tree.h"
 #include "gigi.h"
 
-<<<<<<< HEAD
-static tree find_common_type (tree, tree);
-static tree compare_arrays (tree, tree, tree);
-static tree nonbinary_modular_operation (enum tree_code, tree, tree, tree);
-static tree build_simple_component_ref (tree, tree, tree, bool);
--
-=======
->>>>>>> 03d20231
 /* Return the base type of TYPE.  */
 
 tree
@@ -311,16 +295,6 @@
       if (integer_zerop (length2))
 	{
 	  length_zero_p = true;
-<<<<<<< HEAD
-
-	  ub1 = TYPE_MAX_VALUE (TYPE_INDEX_TYPE (TYPE_DOMAIN (t1)));
-	  lb1 = TYPE_MIN_VALUE (TYPE_INDEX_TYPE (TYPE_DOMAIN (t1)));
-
-	  comparison = build_binary_op (LT_EXPR, result_type, ub1, lb1);
-	  comparison = SUBSTITUTE_PLACEHOLDER_IN_EXPR (comparison, a1);
-	  if (EXPR_P (comparison))
-	    SET_EXPR_LOCATION (comparison, input_location);
-=======
 
 	  ub1 = TYPE_MAX_VALUE (TYPE_INDEX_TYPE (TYPE_DOMAIN (t1)));
 	  lb1 = TYPE_MIN_VALUE (TYPE_INDEX_TYPE (TYPE_DOMAIN (t1)));
@@ -329,7 +303,6 @@
 	  comparison = SUBSTITUTE_PLACEHOLDER_IN_EXPR (comparison, a1);
 	  if (EXPR_P (comparison))
 	    SET_EXPR_LOCATION (comparison, loc);
->>>>>>> 03d20231
 
 	  this_a1_is_null = comparison;
 	  this_a2_is_null = convert (result_type, boolean_true_node);
@@ -351,29 +324,16 @@
 	  bt = get_base_type (TREE_TYPE (ub1));
 
 	  comparison
-<<<<<<< HEAD
-	    = build_binary_op (EQ_EXPR, result_type,
-=======
 	    = fold_build2_loc (loc, EQ_EXPR, result_type,
->>>>>>> 03d20231
 			       build_binary_op (MINUS_EXPR, bt, ub1, lb1),
 			       build_binary_op (MINUS_EXPR, bt, ub2, lb2));
 	  comparison = SUBSTITUTE_PLACEHOLDER_IN_EXPR (comparison, a1);
 	  if (EXPR_P (comparison))
-<<<<<<< HEAD
-	    SET_EXPR_LOCATION (comparison, input_location);
-
-	  this_a1_is_null = build_binary_op (LT_EXPR, result_type, ub1, lb1);
-	  if (EXPR_P (this_a1_is_null))
-	    SET_EXPR_LOCATION (this_a1_is_null, input_location);
-
-=======
 	    SET_EXPR_LOCATION (comparison, loc);
 
 	  this_a1_is_null
 	    = fold_build2_loc (loc, LT_EXPR, result_type, ub1, lb1);
 
->>>>>>> 03d20231
 	  this_a2_is_null = convert (result_type, boolean_false_node);
 	}
 
@@ -384,51 +344,27 @@
 	  length2 = SUBSTITUTE_PLACEHOLDER_IN_EXPR (length2, a2);
 
 	  comparison
-<<<<<<< HEAD
-	    = build_binary_op (EQ_EXPR, result_type, length1, length2);
-	  if (EXPR_P (comparison))
-	    SET_EXPR_LOCATION (comparison, input_location);
-=======
 	    = fold_build2_loc (loc, EQ_EXPR, result_type, length1, length2);
->>>>>>> 03d20231
 
 	  /* If the length expression is of the form (cond ? val : 0), assume
 	     that cond is equivalent to (length != 0).  That's guaranteed by
 	     construction of the array types in gnat_to_gnu_entity.  */
 	  if (TREE_CODE (length1) == COND_EXPR
 	      && integer_zerop (TREE_OPERAND (length1, 2)))
-<<<<<<< HEAD
-	    this_a1_is_null = invert_truthvalue (TREE_OPERAND (length1, 0));
-	  else
-	    this_a1_is_null = build_binary_op (EQ_EXPR, result_type, length1,
-					       size_zero_node);
-          if (EXPR_P (this_a1_is_null))
-	    SET_EXPR_LOCATION (this_a1_is_null, input_location);
-=======
 	    this_a1_is_null
 	      = invert_truthvalue_loc (loc, TREE_OPERAND (length1, 0));
 	  else
 	    this_a1_is_null = fold_build2_loc (loc, EQ_EXPR, result_type,
 					       length1, size_zero_node);
->>>>>>> 03d20231
 
 	  /* Likewise for the second array.  */
 	  if (TREE_CODE (length2) == COND_EXPR
 	      && integer_zerop (TREE_OPERAND (length2, 2)))
-<<<<<<< HEAD
-	    this_a2_is_null = invert_truthvalue (TREE_OPERAND (length2, 0));
-	  else
-	    this_a2_is_null = build_binary_op (EQ_EXPR, result_type, length2,
-					       size_zero_node);
-          if (EXPR_P (this_a2_is_null))
-	    SET_EXPR_LOCATION (this_a2_is_null, input_location);
-=======
 	    this_a2_is_null
 	      = invert_truthvalue_loc (loc, TREE_OPERAND (length2, 0));
 	  else
 	    this_a2_is_null = fold_build2_loc (loc, EQ_EXPR, result_type,
 					       length2, size_zero_node);
->>>>>>> 03d20231
 	}
 
       /* Append expressions for this dimension to the final expressions.  */
@@ -458,13 +394,7 @@
 	  a2 = convert (type, a2);
 	}
 
-<<<<<<< HEAD
-      comparison = fold_build2 (EQ_EXPR, result_type, a1, a2);
-      if (EXPR_P (comparison))
-	SET_EXPR_LOCATION (comparison, input_location);
-=======
       comparison = fold_build2_loc (loc, EQ_EXPR, result_type, a1, a2);
->>>>>>> 03d20231
 
       result
 	= build_binary_op (TRUTH_ANDIF_EXPR, result_type, result, comparison);
@@ -1088,16 +1018,12 @@
 #ifdef ENABLE_CHECKING
       gcc_assert (TREE_CODE (get_base_type (result_type)) == BOOLEAN_TYPE);
 #endif
-<<<<<<< HEAD
-      result = invert_truthvalue (operand);
-=======
       result = invert_truthvalue_loc (EXPR_LOCATION (operand), operand);
       /* When not optimizing, fold the result as invert_truthvalue_loc
 	 doesn't fold the result of comparisons.  This is intended to undo
 	 the trick used for boolean rvalues in gnat_to_gnu.  */
       if (!optimize)
 	result = fold (result);
->>>>>>> 03d20231
       break;
 
     case ATTR_ADDR_EXPR:
@@ -1441,8 +1367,6 @@
     result = build2 (COMPOUND_EXPR, result_type, true_operand, result);
 
   if (addr_p)
-<<<<<<< HEAD
-=======
     result = build_unary_op (INDIRECT_REF, NULL_TREE, result);
 
   return result;
@@ -1471,15 +1395,10 @@
 			expr_operand);
 
   if (addr_p)
->>>>>>> 03d20231
     result = build_unary_op (INDIRECT_REF, NULL_TREE, result);
 
   return result;
 }
-<<<<<<< HEAD
-
-=======
->>>>>>> 03d20231
 /* Similar, but for RETURN_EXPR.  If RET_VAL is non-null, build a RETURN_EXPR
    around the assignment of RET_VAL to RET_OBJ.  Otherwise just build a bare
    RETURN_EXPR around RESULT_OBJ, which may be null in this case.  */
@@ -1745,13 +1664,8 @@
 static int
 compare_elmt_bitpos (const PTR rt1, const PTR rt2)
 {
-<<<<<<< HEAD
-  const constructor_elt * const elmt1 = (const constructor_elt const *) rt1;
-  const constructor_elt * const elmt2 = (const constructor_elt const *) rt2;
-=======
   const constructor_elt * const elmt1 = (const constructor_elt * const) rt1;
   const constructor_elt * const elmt2 = (const constructor_elt * const) rt2;
->>>>>>> 03d20231
   const_tree const field1 = elmt1->index;
   const_tree const field2 = elmt2->index;
   const int ret
@@ -1791,12 +1705,7 @@
      by increasing bit position.  This is necessary to ensure the
      constructor can be output as static data.  */
   if (allconstant && TREE_CODE (type) == RECORD_TYPE && n_elmts > 1)
-<<<<<<< HEAD
-    qsort (VEC_address (constructor_elt, v), n_elmts,
-           sizeof (constructor_elt), compare_elmt_bitpos);
-=======
     VEC_qsort (constructor_elt, v, compare_elmt_bitpos);
->>>>>>> 03d20231
 
   result = build_constructor (type, v);
   TREE_CONSTANT (result) = TREE_STATIC (result) = allconstant;
@@ -1845,11 +1754,7 @@
 
       /* First loop thru normal components.  */
       for (new_field = TYPE_FIELDS (record_type); new_field;
-<<<<<<< HEAD
-	   new_field = TREE_CHAIN (new_field))
-=======
 	   new_field = DECL_CHAIN (new_field))
->>>>>>> 03d20231
 	if (SAME_FIELD_P (field, new_field))
 	  break;
 
@@ -2060,16 +1965,10 @@
   /* On VMS, if pointers are 64-bit and the allocator size is 32-bit or
      Convention C, allocate 32-bit memory.  */
   if (TARGET_ABI_OPEN_VMS
-<<<<<<< HEAD
-      && (POINTER_SIZE == 64
-	     && (UI_To_Int (Esize (Etype (gnat_node))) == 32
-		 || Convention (Etype (gnat_node)) == Convention_C)))
-=======
       && POINTER_SIZE == 64
       && Nkind (gnat_node) == N_Allocator
       && (UI_To_Int (Esize (Etype (gnat_node))) == 32
           || Convention (Etype (gnat_node)) == Convention_C))
->>>>>>> 03d20231
     malloc_ptr = build_call_1_expr (malloc32_decl, size_to_malloc);
   else
     malloc_ptr = build_call_1_expr (malloc_decl, size_to_malloc);
@@ -2258,11 +2157,7 @@
 
 	  CONSTRUCTOR_APPEND_ELT (v, TYPE_FIELDS (storage_type),
 				  build_template (template_type, type, init));
-<<<<<<< HEAD
-	  CONSTRUCTOR_APPEND_ELT (v, TREE_CHAIN (TYPE_FIELDS (storage_type)),
-=======
 	  CONSTRUCTOR_APPEND_ELT (v, DECL_CHAIN (TYPE_FIELDS (storage_type)),
->>>>>>> 03d20231
 				  init);
 
 	  return convert
@@ -2336,61 +2231,6 @@
 }
  
-<<<<<<< HEAD
-/* Fill in a VMS descriptor for EXPR and return a constructor for it.
-   GNAT_FORMAL is how we find the descriptor record.  GNAT_ACTUAL is
-   how we derive the source location to raise C_E on an out of range
-   pointer. */
-
-tree
-fill_vms_descriptor (tree expr, Entity_Id gnat_formal, Node_Id gnat_actual)
-{
-  tree parm_decl = get_gnu_tree (gnat_formal);
-  tree record_type = TREE_TYPE (TREE_TYPE (parm_decl));
-  tree field;
-  const bool do_range_check
-    = strcmp ("MBO",
-	      IDENTIFIER_POINTER (DECL_NAME (TYPE_FIELDS (record_type))));
-  VEC(constructor_elt,gc) *v = NULL;
-
-  expr = maybe_unconstrained_array (expr);
-  gnat_mark_addressable (expr);
-
-  for (field = TYPE_FIELDS (record_type); field; field = TREE_CHAIN (field))
-    {
-      tree conexpr = convert (TREE_TYPE (field),
-			      SUBSTITUTE_PLACEHOLDER_IN_EXPR
-			      (DECL_INITIAL (field), expr));
-
-      /* Check to ensure that only 32-bit pointers are passed in
-	 32-bit descriptors */
-      if (do_range_check
-          && strcmp (IDENTIFIER_POINTER (DECL_NAME (field)), "POINTER") == 0)
-        {
-	  tree pointer64type
-	    = build_pointer_type_for_mode (void_type_node, DImode, false);
-	  tree addr64expr = build_unary_op (ADDR_EXPR, pointer64type, expr);
-	  tree malloc64low
-	    = build_int_cstu (long_integer_type_node, 0x80000000);
-
-	  add_stmt (build3 (COND_EXPR, void_type_node,
-			    build_binary_op (GE_EXPR, boolean_type_node,
-					     convert (long_integer_type_node,
-						      addr64expr),
-					     malloc64low),
-			    build_call_raise (CE_Range_Check_Failed,
-					      gnat_actual,
-					      N_Raise_Constraint_Error),
-			    NULL_TREE));
-        }
-      CONSTRUCTOR_APPEND_ELT (v, field, conexpr);
-    }
-
-  return gnat_build_constructor (record_type, v);
-}
-
-=======
->>>>>>> 03d20231
 /* Indicate that we need to take the address of T and that it therefore
    should not be allocated in a register.  Returns true if successful.  */
 
@@ -2483,11 +2323,7 @@
   if (TREE_CONSTANT (exp) || code == SAVE_EXPR || code == NULL_EXPR)
     return exp;
 
-<<<<<<< HEAD
-  /* If EXP has no side effects, we theoritically don't need to do anything.
-=======
   /* If EXP has no side effects, we theoretically don't need to do anything.
->>>>>>> 03d20231
      However, we may be recursively passed more and more complex expressions
      involving checks which will be reused multiple times and eventually be
      unshared for gimplification; in order to avoid a complexity explosion
@@ -2608,12 +2444,9 @@
   TREE_SIDE_EFFECTS (result) |= TREE_SIDE_EFFECTS (e);
   TREE_THIS_VOLATILE (result) = TREE_THIS_VOLATILE (e);
 
-<<<<<<< HEAD
-=======
   if (code == INDIRECT_REF || code == ARRAY_REF || code == ARRAY_RANGE_REF)
     TREE_THIS_NOTRAP (result) = TREE_THIS_NOTRAP (e);
 
->>>>>>> 03d20231
   return result;
 }
 
