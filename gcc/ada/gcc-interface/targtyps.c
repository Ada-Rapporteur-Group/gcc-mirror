/****************************************************************************
 *                                                                          *
 *                         GNAT COMPILER COMPONENTS                         *
 *                                                                          *
 *                            T A R G T Y P S                               *
 *                                                                          *
 *                                  Body                                    *
 *                                                                          *
<<<<<<< HEAD
 *          Copyright (C) 1992-2009, Free Software Foundation, Inc.         *
=======
 *          Copyright (C) 1992-2011, Free Software Foundation, Inc.         *
>>>>>>> 3082eeb7
 *                                                                          *
 * GNAT is free software;  you can  redistribute it  and/or modify it under *
 * terms of the  GNU General Public License as published  by the Free Soft- *
 * ware  Foundation;  either version 3,  or (at your option) any later ver- *
 * sion.  GNAT is distributed in the hope that it will be useful, but WITH- *
 * OUT ANY WARRANTY;  without even the  implied warranty of MERCHANTABILITY *
 * or FITNESS FOR A PARTICULAR PURPOSE.  See the GNU General Public License *
 * for  more details.  You should have  received  a copy of the GNU General *
 * Public License  distributed  with GNAT;  see file  COPYING3.  If not see *
 * <http://www.gnu.org/licenses/>.                                          *
 *                                                                          *
 * GNAT was originally developed  by the GNAT team at  New York University. *
 * Extensive contributions were provided by Ada Core Technologies Inc.      *
 *                                                                          *
 ****************************************************************************/

/* Functions for retrieving target types. See Ada package Get_Targ */

#include "config.h"
#include "system.h"
#include "coretypes.h"
#include "tree.h"
#include "tm.h"
#include "tm_p.h"

#include "ada.h"
#include "types.h"
#include "atree.h"
#include "elists.h"
#include "namet.h"
#include "nlists.h"
#include "snames.h"
#include "stringt.h"
#include "uintp.h"
#include "urealp.h"
#include "fe.h"
#include "sinfo.h"
#include "einfo.h"
#include "ada-tree.h"
#include "gigi.h"

/* If we don't have a specific size for Ada's equivalent of `long', use that
   of C.  */
#ifndef ADA_LONG_TYPE_SIZE
#define ADA_LONG_TYPE_SIZE LONG_TYPE_SIZE
#endif

#ifndef WIDEST_HARDWARE_FP_SIZE
#define WIDEST_HARDWARE_FP_SIZE LONG_DOUBLE_TYPE_SIZE
#endif

/* The following provide a functional interface for the front end Ada code
   to determine the sizes that are used for various C types. */

Pos
get_target_bits_per_unit (void)
{
  return BITS_PER_UNIT;
}

Pos
get_target_bits_per_word (void)
{
  return BITS_PER_WORD;
}

Pos
get_target_char_size (void)
{
  return CHAR_TYPE_SIZE;
}

Pos
get_target_wchar_t_size (void)
{
  /* We never want wide characters less than "short" in Ada.  */
  return MAX (SHORT_TYPE_SIZE, WCHAR_TYPE_SIZE);
}

Pos
get_target_short_size (void)
{
  return SHORT_TYPE_SIZE;
}

Pos
get_target_int_size (void)
{
  return INT_TYPE_SIZE;
}

Pos
get_target_long_size (void)
{
  return ADA_LONG_TYPE_SIZE;
}

Pos
get_target_long_long_size (void)
{
  return LONG_LONG_TYPE_SIZE;
}

Pos
get_target_float_size (void)
{
  return fp_prec_to_size (FLOAT_TYPE_SIZE);
}

Pos
get_target_double_size (void)
{
  return fp_prec_to_size (DOUBLE_TYPE_SIZE);
}

Pos
get_target_long_double_size (void)
{
  return fp_prec_to_size (WIDEST_HARDWARE_FP_SIZE);
}

Pos
get_target_pointer_size (void)
{
  return POINTER_SIZE;
}

/* Alignment related values, mapped to attributes for functional and
   documentation purposes.  */

/* Standard'Maximum_Default_Alignment.  Maximum alignment that the compiler
   might choose by default for a type or object.

   Stricter alignment requests trigger gigi's aligning_type circuitry for
   stack objects or objects allocated by the default allocator.  */

Pos
get_target_maximum_default_alignment (void)
{
  return BIGGEST_ALIGNMENT / BITS_PER_UNIT;
}

/* Standard'System_Allocator_Alignment.  Alignment guaranteed to be honored
   by the default allocator (System.Memory.Alloc or malloc if we have no
   run-time library at hand).

   Stricter alignment requests trigger gigi's aligning_type circuitry for
   objects allocated by the default allocator.  */

/* ??? Need a way to get info about __gnat_malloc from here (whether it is
   handy and what alignment it honors).  In the meantime, resort to malloc
   considerations only.  */

/* Account for MALLOC_OBSERVABLE_ALIGNMENTs here.  Use this or the ABI
   guaranteed alignment if greater.  */

#ifdef MALLOC_OBSERVABLE_ALIGNMENT
#define MALLOC_ALIGNMENT MALLOC_OBSERVABLE_ALIGNMENT
#else
#define MALLOC_OBSERVABLE_ALIGNMENT (2 * LONG_TYPE_SIZE)
#define MALLOC_ALIGNMENT \
  MAX (MALLOC_ABI_ALIGNMENT, MALLOC_OBSERVABLE_ALIGNMENT)
#endif

Pos
get_target_system_allocator_alignment (void)
{
  return MALLOC_ALIGNMENT / BITS_PER_UNIT;
}

/* Standard'Maximum_Allowed_Alignment.  Maximum alignment that we may
   accept for any type or object.  */

#ifndef MAX_OFILE_ALIGNMENT
#define MAX_OFILE_ALIGNMENT BIGGEST_ALIGNMENT
#endif

Pos
get_target_maximum_allowed_alignment (void)
{
  return MAX_OFILE_ALIGNMENT / BITS_PER_UNIT;
}

/* Standard'Maximum_Alignment.  The single attribute initially made
   available, now a synonym of Standard'Maximum_Default_Alignment.  */

Pos
get_target_maximum_alignment (void)
{
  return get_target_maximum_default_alignment ();
}

#ifndef FLOAT_WORDS_BIG_ENDIAN
#define FLOAT_WORDS_BIG_ENDIAN WORDS_BIG_ENDIAN
#endif

Nat
get_float_words_be (void)
{
  return FLOAT_WORDS_BIG_ENDIAN;
}

Nat
get_words_be (void)
{
  return WORDS_BIG_ENDIAN;
}

Nat
get_bytes_be (void)
{
  return BYTES_BIG_ENDIAN;
}

Nat
get_bits_be (void)
{
  return BITS_BIG_ENDIAN;
}

Nat
get_target_strict_alignment (void)
{
  return STRICT_ALIGNMENT;
}

Nat
get_target_double_float_alignment (void)
{
#ifdef TARGET_ALIGN_NATURAL
  /* This macro is only defined by the rs6000 port.  */
  if (!TARGET_ALIGN_NATURAL
      && (DEFAULT_ABI == ABI_AIX || DEFAULT_ABI == ABI_DARWIN))
    return 32 / BITS_PER_UNIT;
#endif
  return 0;
}

Nat
get_target_double_scalar_alignment (void)
{
#ifdef TARGET_ALIGN_DOUBLE
<<<<<<< HEAD
  /* This macro is only defined by the i386 port.  */
  if (!TARGET_ALIGN_DOUBLE && !TARGET_64BIT)
=======
  /* This macro is only defined by the i386 and sh ports.  */
  if (!TARGET_ALIGN_DOUBLE
#ifdef TARGET_64BIT
      && !TARGET_64BIT
#endif
     )
>>>>>>> 3082eeb7
    return 32 / BITS_PER_UNIT;
#endif
  return 0;
}<|MERGE_RESOLUTION|>--- conflicted
+++ resolved
@@ -6,11 +6,7 @@
  *                                                                          *
  *                                  Body                                    *
  *                                                                          *
-<<<<<<< HEAD
- *          Copyright (C) 1992-2009, Free Software Foundation, Inc.         *
-=======
  *          Copyright (C) 1992-2011, Free Software Foundation, Inc.         *
->>>>>>> 3082eeb7
  *                                                                          *
  * GNAT is free software;  you can  redistribute it  and/or modify it under *
  * terms of the  GNU General Public License as published  by the Free Soft- *
@@ -253,17 +249,12 @@
 get_target_double_scalar_alignment (void)
 {
 #ifdef TARGET_ALIGN_DOUBLE
-<<<<<<< HEAD
-  /* This macro is only defined by the i386 port.  */
-  if (!TARGET_ALIGN_DOUBLE && !TARGET_64BIT)
-=======
   /* This macro is only defined by the i386 and sh ports.  */
   if (!TARGET_ALIGN_DOUBLE
 #ifdef TARGET_64BIT
       && !TARGET_64BIT
 #endif
      )
->>>>>>> 3082eeb7
     return 32 / BITS_PER_UNIT;
 #endif
   return 0;
