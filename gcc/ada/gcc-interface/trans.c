--- conflicted
+++ resolved
@@ -51,12 +51,6 @@
 #include "einfo.h"
 #include "ada-tree.h"
 #include "gigi.h"
-<<<<<<< HEAD
-#include "adadecode.h"
-#include "dwarf2.h"
-#include "dwarf2out.h"
-=======
->>>>>>> 42a9ba1d
 
 /* We should avoid allocating more than ALLOCA_THRESHOLD bytes via alloca,
    for fear of running out of stack space.  If we need more, we use xmalloc
@@ -148,11 +142,7 @@
 
    ??? gnat_node should be Node_Id, but gengtype gets confused.  */
 
-<<<<<<< HEAD
-struct elab_info GTY((chain_next ("%h.next"))) {
-=======
 struct GTY((chain_next ("%h.next"))) elab_info {
->>>>>>> 42a9ba1d
   struct elab_info *next;	/* Pointer to next in chain.  */
   tree elab_proc;		/* Elaboration procedure.  */
   int gnat_node;		/* The N_Compilation_Unit.  */
@@ -328,13 +318,10 @@
   if (!Stack_Check_Probes_On_Target)
     set_stack_check_libfunc (gen_rtx_SYMBOL_REF (Pmode, "_gnat_stack_check"));
 
-<<<<<<< HEAD
-=======
   /* Retrieve alignment settings.  */
   double_float_alignment = get_target_double_float_alignment ();
   double_scalar_alignment = get_target_double_scalar_alignment ();
 
->>>>>>> 42a9ba1d
   /* Record the builtin types.  Define `integer' and `unsigned char' first so
      that dbx will output them first.  */
   record_builtin_type ("integer", integer_type_node);
@@ -415,11 +402,7 @@
   /* Make the types and functions used for exception processing.  */
   jmpbuf_type
     = build_array_type (gnat_type_for_mode (Pmode, 0),
-<<<<<<< HEAD
-			build_index_type (build_int_cst (NULL_TREE, 5)));
-=======
 			build_index_type (size_int (5)));
->>>>>>> 42a9ba1d
   record_builtin_type ("JMPBUF_T", jmpbuf_type);
   jmpbuf_ptr_type = build_pointer_type (jmpbuf_type);
 
@@ -1089,11 +1072,7 @@
 }
  
-<<<<<<< HEAD
-/* Subroutine of gnat_to_gnu to translate gnat_node, an N_Attribute,
-=======
 /* Subroutine of gnat_to_gnu to translate GNAT_NODE, an N_Attribute node,
->>>>>>> 42a9ba1d
    to a GCC tree, which is returned.  GNU_RESULT_TYPE_P is a pointer to
    where we should place the result type.  ATTRIBUTE is the attribute ID.  */
 
@@ -1304,11 +1283,7 @@
     case Attr_Max_Size_In_Storage_Elements:
       gnu_expr = gnu_prefix;
 
-<<<<<<< HEAD
-      /* Remove NOPS from gnu_expr and conversions from gnu_prefix.
-=======
       /* Remove NOPs from GNU_EXPR and conversions from GNU_PREFIX.
->>>>>>> 42a9ba1d
 	 We only use GNU_EXPR to see if a COMPONENT_REF was involved.  */
       while (TREE_CODE (gnu_expr) == NOP_EXPR)
 	gnu_expr = TREE_OPERAND (gnu_expr, 0);
@@ -1590,33 +1565,6 @@
 		   much rarer cases, for extremely large arrays we expect
 		   never to encounter in practice.  In addition, the former
 		   computation required the use of potentially constraining
-<<<<<<< HEAD
-		   signed arithmetic while the latter doesn't. Note that the
-		   comparison must be done in the original index base type,
-		   otherwise the conversion of either bound to gnu_compute_type
-		   may overflow.  */
-		
-		tree gnu_compute_type = get_base_type (gnu_result_type);
-
-		tree index_type
-		  = TYPE_INDEX_TYPE (TYPE_DOMAIN (gnu_type));
-		tree lb
-		  = convert (gnu_compute_type, TYPE_MIN_VALUE (index_type));
-		tree hb
-		  = convert (gnu_compute_type, TYPE_MAX_VALUE (index_type));
-		
-		gnu_result
-		  = build3
-		    (COND_EXPR, gnu_compute_type,
-		     build_binary_op (LT_EXPR, get_base_type (index_type),
-				      TYPE_MAX_VALUE (index_type),
-				      TYPE_MIN_VALUE (index_type)),
-		     convert (gnu_compute_type, integer_zero_node),
-		     build_binary_op
-		     (PLUS_EXPR, gnu_compute_type,
-		      build_binary_op (MINUS_EXPR, gnu_compute_type, hb, lb),
-		      convert (gnu_compute_type, integer_one_node)));
-=======
 		   signed arithmetic while the latter doesn't.  Note that
 		   the comparison must be done in the original index type,
 		   to avoid any overflow during the conversion.  */
@@ -1638,7 +1586,6 @@
 						      hb, lb),
 				     gnu_result,
 				     convert (comp_type, integer_zero_node));
->>>>>>> 42a9ba1d
 	      }
 	  }
 
@@ -1755,13 +1702,8 @@
 	    break;
 		}
 
-<<<<<<< HEAD
-	/* If this has a PLACEHOLDER_EXPR, qualify it by the object
-	   we are handling.  */
-=======
 	/* If this has a PLACEHOLDER_EXPR, qualify it by the object we are
 	   handling.  */
->>>>>>> 42a9ba1d
 	gnu_result = SUBSTITUTE_PLACEHOLDER_IN_EXPR (gnu_result, gnu_prefix);
 	break;
       }
@@ -6713,14 +6655,7 @@
      we don't need to evaluate it just for the check.  */
   TREE_SIDE_EFFECTS (gnu_result) = TREE_SIDE_EFFECTS (gnu_expr);
 
-<<<<<<< HEAD
-  /* ??? Unfortunately, if we don't put a SAVE_EXPR around this whole thing,
-     we will repeatedly do the test and, at compile time, we will repeatedly
-     visit it during unsharing, which leads to an exponential explosion.  */
-  return save_expr (gnu_result);
-=======
   return gnu_result;
->>>>>>> 42a9ba1d
 }
  
