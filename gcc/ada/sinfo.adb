--- conflicted
+++ resolved
@@ -6,11 +6,7 @@
 --                                                                          --
 --                                 B o d y                                  --
 --                                                                          --
-<<<<<<< HEAD
---          Copyright (C) 1992-2006, Free Software Foundation, Inc.         --
-=======
 --          Copyright (C) 1992-2007, Free Software Foundation, Inc.         --
->>>>>>> 751ff693
 --                                                                          --
 -- GNAT is free software;  you can  redistribute it  and/or modify it under --
 -- terms of the  GNU General Public License as published  by the Free Soft- --
@@ -189,8 +185,6 @@
       return Node4 (N);
    end Actual_Designated_Subtype;
 
-<<<<<<< HEAD
-=======
    function Address_Warning_Posted
       (N : Node_Id) return Boolean is
    begin
@@ -199,7 +193,6 @@
       return Flag18 (N);
    end Address_Warning_Posted;
 
->>>>>>> 751ff693
    function Aggregate_Bounds
       (N : Node_Id) return Node_Id is
    begin
@@ -395,8 +388,6 @@
       return List1 (N);
    end Choices;
 
-<<<<<<< HEAD
-=======
    function Coextensions
       (N : Node_Id) return Elist_Id is
    begin
@@ -405,7 +396,6 @@
       return Elist4 (N);
    end Coextensions;
 
->>>>>>> 751ff693
    function Comes_From_Extended_Return_Statement
      (N : Node_Id) return Boolean is
    begin
@@ -1116,11 +1106,7 @@
         or else NT (N).Nkind = N_Label
         or else NT (N).Nkind = N_Object_Declaration
         or else NT (N).Nkind = N_Subtype_Declaration);
-<<<<<<< HEAD
-      return Flag7 (N);
-=======
       return Flag8 (N);
->>>>>>> 751ff693
    end Exception_Junk;
 
    function Exception_Label
@@ -1596,8 +1582,6 @@
       return Flag16 (N);
    end Is_Controlling_Actual;
 
-<<<<<<< HEAD
-=======
    function Is_Dynamic_Coextension
       (N : Node_Id) return Boolean is
    begin
@@ -1606,7 +1590,6 @@
       return Flag18 (N);
    end Is_Dynamic_Coextension;
 
->>>>>>> 751ff693
    function Is_Entry_Barrier_Function
       (N : Node_Id) return Boolean is
    begin
@@ -1615,8 +1598,6 @@
       return Flag8 (N);
    end Is_Entry_Barrier_Function;
 
-<<<<<<< HEAD
-=======
    function Is_Expanded_Build_In_Place_Call
       (N : Node_Id) return Boolean is
    begin
@@ -1633,7 +1614,6 @@
       return Flag4 (N);
    end Is_Folded_In_Parser;
 
->>>>>>> 751ff693
    function Is_In_Discriminant_Check
       (N : Node_Id) return Boolean is
    begin
@@ -2021,18 +2001,6 @@
    end No_Ctrl_Actions;
 
    function No_Elaboration_Check
-<<<<<<< HEAD
-      (N : Node_Id) return Boolean is
-   begin
-      pragma Assert (False
-        or else NT (N).Nkind = N_Function_Call
-        or else NT (N).Nkind = N_Procedure_Call_Statement);
-      return Flag14 (N);
-   end No_Elaboration_Check;
-
-   function No_Entities_Ref_In_Spec
-=======
->>>>>>> 751ff693
       (N : Node_Id) return Boolean is
    begin
       pragma Assert (False
@@ -2428,7 +2396,14 @@
       return Flag13 (N);
    end Redundant_Use;
 
-<<<<<<< HEAD
+   function Renaming_Exception
+      (N : Node_Id) return Node_Id is
+   begin
+      pragma Assert (False
+        or else NT (N).Nkind = N_Exception_Declaration);
+      return Node2 (N);
+   end Renaming_Exception;
+
    function Result_Definition
      (N : Node_Id) return Node_Id is
    begin
@@ -2450,37 +2425,6 @@
      (N : Node_Id) return Node_Id is
    begin
       pragma Assert (False
-=======
-   function Renaming_Exception
-      (N : Node_Id) return Node_Id is
-   begin
-      pragma Assert (False
-        or else NT (N).Nkind = N_Exception_Declaration);
-      return Node2 (N);
-   end Renaming_Exception;
-
-   function Result_Definition
-     (N : Node_Id) return Node_Id is
-   begin
-      pragma Assert (False
-        or else NT (N).Nkind = N_Access_Function_Definition
-        or else NT (N).Nkind = N_Function_Specification);
-      return Node4 (N);
-   end Result_Definition;
-
-   function Return_Object_Declarations
-     (N : Node_Id) return List_Id is
-   begin
-      pragma Assert (False
-        or else NT (N).Nkind = N_Extended_Return_Statement);
-      return List3 (N);
-   end Return_Object_Declarations;
-
-   function Return_Statement_Entity
-     (N : Node_Id) return Node_Id is
-   begin
-      pragma Assert (False
->>>>>>> 751ff693
         or else NT (N).Nkind = N_Extended_Return_Statement
         or else NT (N).Nkind = N_Return_Statement);
       return Node5 (N);
@@ -2981,8 +2925,6 @@
       Set_Node4 (N, Val);
    end Set_Actual_Designated_Subtype;
 
-<<<<<<< HEAD
-=======
    procedure Set_Address_Warning_Posted
       (N : Node_Id; Val : Boolean := True) is
    begin
@@ -2991,7 +2933,6 @@
       Set_Flag18 (N, Val);
    end Set_Address_Warning_Posted;
 
->>>>>>> 751ff693
    procedure Set_Aggregate_Bounds
       (N : Node_Id; Val : Node_Id) is
    begin
@@ -3187,8 +3128,6 @@
       Set_List1_With_Parent (N, Val);
    end Set_Choices;
 
-<<<<<<< HEAD
-=======
    procedure Set_Coextensions
       (N : Node_Id; Val : Elist_Id) is
    begin
@@ -3197,7 +3136,6 @@
       Set_Elist4 (N, Val);
    end Set_Coextensions;
 
->>>>>>> 751ff693
    procedure Set_Comes_From_Extended_Return_Statement
      (N : Node_Id; Val : Boolean := True) is
    begin
@@ -3899,11 +3837,7 @@
         or else NT (N).Nkind = N_Label
         or else NT (N).Nkind = N_Object_Declaration
         or else NT (N).Nkind = N_Subtype_Declaration);
-<<<<<<< HEAD
-      Set_Flag7 (N, Val);
-=======
       Set_Flag8 (N, Val);
->>>>>>> 751ff693
    end Set_Exception_Junk;
 
    procedure Set_Exception_Label
@@ -4379,8 +4313,6 @@
       Set_Flag16 (N, Val);
    end Set_Is_Controlling_Actual;
 
-<<<<<<< HEAD
-=======
    procedure Set_Is_Dynamic_Coextension
       (N : Node_Id; Val : Boolean := True) is
    begin
@@ -4389,7 +4321,6 @@
       Set_Flag18 (N, Val);
    end Set_Is_Dynamic_Coextension;
 
->>>>>>> 751ff693
    procedure Set_Is_Entry_Barrier_Function
       (N : Node_Id; Val : Boolean := True) is
    begin
@@ -4398,8 +4329,6 @@
       Set_Flag8 (N, Val);
    end Set_Is_Entry_Barrier_Function;
 
-<<<<<<< HEAD
-=======
    procedure Set_Is_Expanded_Build_In_Place_Call
       (N : Node_Id; Val : Boolean := True) is
    begin
@@ -4416,7 +4345,6 @@
       Set_Flag4 (N, Val);
    end Set_Is_Folded_In_Parser;
 
->>>>>>> 751ff693
    procedure Set_Is_In_Discriminant_Check
       (N : Node_Id; Val : Boolean := True) is
    begin
@@ -5199,7 +5127,14 @@
       Set_Flag13 (N, Val);
    end Set_Redundant_Use;
 
-<<<<<<< HEAD
+   procedure Set_Renaming_Exception
+      (N : Node_Id; Val : Node_Id) is
+   begin
+      pragma Assert (False
+        or else NT (N).Nkind = N_Exception_Declaration);
+      Set_Node2 (N, Val);
+   end Set_Renaming_Exception;
+
    procedure Set_Result_Definition
      (N : Node_Id; Val : Node_Id) is
    begin
@@ -5221,37 +5156,6 @@
      (N : Node_Id; Val : Node_Id) is
    begin
       pragma Assert (False
-=======
-   procedure Set_Renaming_Exception
-      (N : Node_Id; Val : Node_Id) is
-   begin
-      pragma Assert (False
-        or else NT (N).Nkind = N_Exception_Declaration);
-      Set_Node2 (N, Val);
-   end Set_Renaming_Exception;
-
-   procedure Set_Result_Definition
-     (N : Node_Id; Val : Node_Id) is
-   begin
-      pragma Assert (False
-        or else NT (N).Nkind = N_Access_Function_Definition
-        or else NT (N).Nkind = N_Function_Specification);
-      Set_Node4_With_Parent (N, Val);
-   end Set_Result_Definition;
-
-   procedure Set_Return_Object_Declarations
-     (N : Node_Id; Val : List_Id) is
-   begin
-      pragma Assert (False
-        or else NT (N).Nkind = N_Extended_Return_Statement);
-      Set_List3_With_Parent (N, Val);
-   end Set_Return_Object_Declarations;
-
-   procedure Set_Return_Statement_Entity
-     (N : Node_Id; Val : Node_Id) is
-   begin
-      pragma Assert (False
->>>>>>> 751ff693
         or else NT (N).Nkind = N_Extended_Return_Statement
         or else NT (N).Nkind = N_Return_Statement);
       Set_Node5 (N, Val); -- semantic field, no parent set
