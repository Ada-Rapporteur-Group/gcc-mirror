------------------------------------------------------------------------------
--                                                                          --
--                         GNAT COMPILER COMPONENTS                         --
--                                                                          --
--                                S I N F O                                 --
--                                                                          --
--                                 B o d y                                  --
--                                                                          --
<<<<<<< HEAD
--          Copyright (C) 1992-2005, Free Software Foundation, Inc.         --
=======
--          Copyright (C) 1992-2005 Free Software Foundation, Inc.          --
>>>>>>> 8c044a9c
--                                                                          --
-- GNAT is free software;  you can  redistribute it  and/or modify it under --
-- terms of the  GNU General Public License as published  by the Free Soft- --
-- ware  Foundation;  either version 2,  or (at your option) any later ver- --
-- sion.  GNAT is distributed in the hope that it will be useful, but WITH- --
-- OUT ANY WARRANTY;  without even the  implied warranty of MERCHANTABILITY --
-- or FITNESS FOR A PARTICULAR PURPOSE.  See the GNU General Public License --
-- for  more details.  You should have  received  a copy of the GNU General --
-- Public License  distributed with GNAT;  see file COPYING.  If not, write --
-- to  the  Free Software Foundation,  51  Franklin  Street,  Fifth  Floor, --
-- Boston, MA 02110-1301, USA.                                              --
--                                                                          --
-- As a special exception,  if other files  instantiate  generics from this --
-- unit, or you link  this unit with other files  to produce an executable, --
-- this  unit  does not  by itself cause  the resulting  executable  to  be --
-- covered  by the  GNU  General  Public  License.  This exception does not --
-- however invalidate  any other reasons why  the executable file  might be --
-- covered by the  GNU Public License.                                      --
--                                                                          --
-- GNAT was originally developed  by the GNAT team at  New York University. --
-- Extensive contributions were provided by Ada Core Technologies Inc.      --
--                                                                          --
------------------------------------------------------------------------------

pragma Style_Checks (All_Checks);
--  No subprogram ordering check, due to logical grouping

with Atree; use Atree;

package body Sinfo is

   use Atree.Unchecked_Access;
   --  This package is one of the few packages which is allowed to make direct
   --  references to tree nodes (since it is in the business of providing a
   --  higher level of tree access which other clients are expected to use and
   --  which implements checks).

   use Atree_Private_Part;
   --  The only reason that we ask for direct access to the private part of
   --  the tree package is so that we can directly reference the Nkind field
   --  of nodes table entries. We do this since it helps the efficiency of
   --  the Sinfo debugging checks considerably (note that when we are checking
   --  Nkind values, we don't need to check for a valid node reference, because
   --  we will check that anyway when we reference the field).

   NT : Nodes.Table_Ptr renames Nodes.Table;
   --  A short hand abbreviation, useful for the debugging checks

   ----------------------------
   -- Field Access Functions --
   ----------------------------

   function ABE_Is_Certain
      (N : Node_Id) return Boolean is
   begin
      pragma Assert (False
        or else NT (N).Nkind = N_Formal_Package_Declaration
        or else NT (N).Nkind = N_Function_Call
        or else NT (N).Nkind = N_Function_Instantiation
        or else NT (N).Nkind = N_Package_Instantiation
        or else NT (N).Nkind = N_Procedure_Call_Statement
        or else NT (N).Nkind = N_Procedure_Instantiation);
      return Flag18 (N);
   end ABE_Is_Certain;

   function Abort_Present
      (N : Node_Id) return Boolean is
   begin
      pragma Assert (False
        or else NT (N).Nkind = N_Requeue_Statement);
      return Flag15 (N);
   end Abort_Present;

   function Abortable_Part
      (N : Node_Id) return Node_Id is
   begin
      pragma Assert (False
        or else NT (N).Nkind = N_Asynchronous_Select);
      return Node2 (N);
   end Abortable_Part;

   function Abstract_Present
      (N : Node_Id) return Boolean is
   begin
      pragma Assert (False
        or else NT (N).Nkind = N_Derived_Type_Definition
        or else NT (N).Nkind = N_Formal_Derived_Type_Definition
        or else NT (N).Nkind = N_Formal_Private_Type_Definition
        or else NT (N).Nkind = N_Private_Extension_Declaration
        or else NT (N).Nkind = N_Private_Type_Declaration
        or else NT (N).Nkind = N_Record_Definition);
      return Flag4 (N);
   end Abstract_Present;

   function Accept_Handler_Records
      (N : Node_Id) return List_Id is
   begin
      pragma Assert (False
        or else NT (N).Nkind = N_Accept_Alternative);
      return List5 (N);
   end Accept_Handler_Records;

   function Accept_Statement
      (N : Node_Id) return Node_Id is
   begin
      pragma Assert (False
        or else NT (N).Nkind = N_Accept_Alternative);
      return Node2 (N);
   end Accept_Statement;

   function Access_Definition
     (N : Node_Id) return Node_Id is
   begin
      pragma Assert (False
        or else NT (N).Nkind = N_Component_Definition
        or else NT (N).Nkind = N_Object_Renaming_Declaration);
      return Node3 (N);
   end Access_Definition;

   function Access_To_Subprogram_Definition
     (N : Node_Id) return Node_Id is
   begin
      pragma Assert (False
        or else NT (N).Nkind = N_Access_Definition);
      return Node3 (N);
   end Access_To_Subprogram_Definition;

   function Access_Types_To_Process
      (N : Node_Id) return Elist_Id is
   begin
      pragma Assert (False
        or else NT (N).Nkind = N_Freeze_Entity);
      return Elist2 (N);
   end Access_Types_To_Process;

   function Actions
      (N : Node_Id) return List_Id is
   begin
      pragma Assert (False
        or else NT (N).Nkind = N_And_Then
        or else NT (N).Nkind = N_Compilation_Unit_Aux
        or else NT (N).Nkind = N_Freeze_Entity
        or else NT (N).Nkind = N_Or_Else);
      return List1 (N);
   end Actions;

   function Activation_Chain_Entity
      (N : Node_Id) return Node_Id is
   begin
      pragma Assert (False
        or else NT (N).Nkind = N_Block_Statement
        or else NT (N).Nkind = N_Entry_Body
        or else NT (N).Nkind = N_Generic_Package_Declaration
        or else NT (N).Nkind = N_Package_Declaration
        or else NT (N).Nkind = N_Subprogram_Body
        or else NT (N).Nkind = N_Task_Body);
      return Node3 (N);
   end Activation_Chain_Entity;

   function Acts_As_Spec
      (N : Node_Id) return Boolean is
   begin
      pragma Assert (False
        or else NT (N).Nkind = N_Compilation_Unit
        or else NT (N).Nkind = N_Subprogram_Body);
      return Flag4 (N);
   end Acts_As_Spec;

   function Aggregate_Bounds
      (N : Node_Id) return Node_Id is
   begin
      pragma Assert (False
        or else NT (N).Nkind = N_Aggregate);
      return Node3 (N);
   end Aggregate_Bounds;

   function Aliased_Present
      (N : Node_Id) return Boolean is
   begin
      pragma Assert (False
        or else NT (N).Nkind = N_Component_Definition
        or else NT (N).Nkind = N_Object_Declaration);
      return Flag4 (N);
   end Aliased_Present;

   function All_Others
      (N : Node_Id) return Boolean is
   begin
      pragma Assert (False
        or else NT (N).Nkind = N_Others_Choice);
      return Flag11 (N);
   end All_Others;

   function All_Present
      (N : Node_Id) return Boolean is
   begin
      pragma Assert (False
        or else NT (N).Nkind = N_Access_Definition
        or else NT (N).Nkind = N_Access_To_Object_Definition);
      return Flag15 (N);
   end All_Present;

   function Alternatives
      (N : Node_Id) return List_Id is
   begin
      pragma Assert (False
        or else NT (N).Nkind = N_Case_Statement);
      return List4 (N);
   end Alternatives;

   function Ancestor_Part
      (N : Node_Id) return Node_Id is
   begin
      pragma Assert (False
        or else NT (N).Nkind = N_Extension_Aggregate);
      return Node3 (N);
   end Ancestor_Part;

   function Array_Aggregate
      (N : Node_Id) return Node_Id is
   begin
      pragma Assert (False
        or else NT (N).Nkind = N_Enumeration_Representation_Clause);
      return Node3 (N);
   end Array_Aggregate;

   function Assignment_OK
      (N : Node_Id) return Boolean is
   begin
      pragma Assert (False
        or else NT (N).Nkind = N_Object_Declaration
        or else NT (N).Nkind in N_Subexpr);
      return Flag15 (N);
   end Assignment_OK;

   function Associated_Node
      (N : Node_Id) return Node_Id is
   begin
      pragma Assert (False
        or else NT (N).Nkind in N_Has_Entity
        or else NT (N).Nkind = N_Aggregate
        or else NT (N).Nkind = N_Extension_Aggregate
        or else NT (N).Nkind = N_Selected_Component);
      return Node4 (N);
   end Associated_Node;

   function At_End_Proc
      (N : Node_Id) return Node_Id is
   begin
      pragma Assert (False
        or else NT (N).Nkind = N_Handled_Sequence_Of_Statements);
      return Node1 (N);
   end At_End_Proc;

   function Attribute_Name
      (N : Node_Id) return Name_Id is
   begin
      pragma Assert (False
        or else NT (N).Nkind = N_Attribute_Reference);
      return Name2 (N);
   end Attribute_Name;

   function Aux_Decls_Node
      (N : Node_Id) return Node_Id is
   begin
      pragma Assert (False
        or else NT (N).Nkind = N_Compilation_Unit);
      return Node5 (N);
   end Aux_Decls_Node;

   function Backwards_OK
      (N : Node_Id) return Boolean is
   begin
      pragma Assert (False
        or else NT (N).Nkind = N_Assignment_Statement);
      return Flag6 (N);
   end Backwards_OK;

   function Bad_Is_Detected
      (N : Node_Id) return Boolean is
   begin
      pragma Assert (False
        or else NT (N).Nkind = N_Subprogram_Body);
      return Flag15 (N);
   end Bad_Is_Detected;

   function Body_Required
      (N : Node_Id) return Boolean is
   begin
      pragma Assert (False
        or else NT (N).Nkind = N_Compilation_Unit);
      return Flag13 (N);
   end Body_Required;

   function Body_To_Inline
      (N : Node_Id) return Node_Id is
   begin
      pragma Assert (False
        or else NT (N).Nkind = N_Subprogram_Declaration);
      return Node3 (N);
   end Body_To_Inline;

   function Box_Present
      (N : Node_Id) return Boolean is
   begin
      pragma Assert (False
        or else NT (N).Nkind = N_Component_Association
<<<<<<< HEAD
        or else NT (N).Nkind = N_Formal_Package_Declaration
        or else NT (N).Nkind in N_Formal_Subprogram_Declaration);
=======
        or else NT (N).Nkind = N_Formal_Abstract_Subprogram_Declaration
        or else NT (N).Nkind = N_Formal_Concrete_Subprogram_Declaration
        or else NT (N).Nkind = N_Formal_Package_Declaration);
>>>>>>> 8c044a9c
      return Flag15 (N);
   end Box_Present;

   function By_Ref
      (N : Node_Id) return Boolean is
   begin
      pragma Assert (False
        or else NT (N).Nkind = N_Return_Statement);
      return Flag5 (N);
   end By_Ref;

   function Char_Literal_Value
      (N : Node_Id) return Uint is
   begin
      pragma Assert (False
        or else NT (N).Nkind = N_Character_Literal);
      return Uint2 (N);
   end Char_Literal_Value;

   function Chars
      (N : Node_Id) return Name_Id is
   begin
      pragma Assert (False
        or else NT (N).Nkind in N_Has_Chars);
      return Name1 (N);
   end Chars;

   function Check_Address_Alignment
      (N : Node_Id) return Boolean is
   begin
      pragma Assert (False
          or else NT (N).Nkind = N_Attribute_Definition_Clause);
      return Flag11 (N);
   end Check_Address_Alignment;

   function Choice_Parameter
      (N : Node_Id) return Node_Id is
   begin
      pragma Assert (False
        or else NT (N).Nkind = N_Exception_Handler);
      return Node2 (N);
   end Choice_Parameter;

   function Choices
      (N : Node_Id) return List_Id is
   begin
      pragma Assert (False
        or else NT (N).Nkind = N_Component_Association);
      return List1 (N);
   end Choices;

   function Compile_Time_Known_Aggregate
      (N : Node_Id) return Boolean is
   begin
      pragma Assert (False
        or else NT (N).Nkind = N_Aggregate);
      return Flag18 (N);
   end Compile_Time_Known_Aggregate;

   function Component_Associations
      (N : Node_Id) return List_Id is
   begin
      pragma Assert (False
        or else NT (N).Nkind = N_Aggregate
        or else NT (N).Nkind = N_Extension_Aggregate);
      return List2 (N);
   end Component_Associations;

   function Component_Clauses
      (N : Node_Id) return List_Id is
   begin
      pragma Assert (False
        or else NT (N).Nkind = N_Record_Representation_Clause);
      return List3 (N);
   end Component_Clauses;

   function Component_Definition
      (N : Node_Id) return Node_Id is
   begin
      pragma Assert (False
        or else NT (N).Nkind = N_Component_Declaration
        or else NT (N).Nkind = N_Constrained_Array_Definition
        or else NT (N).Nkind = N_Unconstrained_Array_Definition);
      return Node4 (N);
   end Component_Definition;

   function Component_Items
      (N : Node_Id) return List_Id is
   begin
      pragma Assert (False
        or else NT (N).Nkind = N_Component_List);
      return List3 (N);
   end Component_Items;

   function Component_List
      (N : Node_Id) return Node_Id is
   begin
      pragma Assert (False
        or else NT (N).Nkind = N_Record_Definition
        or else NT (N).Nkind = N_Variant);
      return Node1 (N);
   end Component_List;

   function Component_Name
      (N : Node_Id) return Node_Id is
   begin
      pragma Assert (False
        or else NT (N).Nkind = N_Component_Clause);
      return Node1 (N);
   end Component_Name;

   function Condition
      (N : Node_Id) return Node_Id is
   begin
      pragma Assert (False
        or else NT (N).Nkind = N_Accept_Alternative
        or else NT (N).Nkind = N_Delay_Alternative
        or else NT (N).Nkind = N_Elsif_Part
        or else NT (N).Nkind = N_Entry_Body_Formal_Part
        or else NT (N).Nkind = N_Exit_Statement
        or else NT (N).Nkind = N_If_Statement
        or else NT (N).Nkind = N_Iteration_Scheme
        or else NT (N).Nkind = N_Raise_Constraint_Error
        or else NT (N).Nkind = N_Raise_Program_Error
        or else NT (N).Nkind = N_Raise_Storage_Error
        or else NT (N).Nkind = N_Terminate_Alternative);
      return Node1 (N);
   end Condition;

   function Condition_Actions
      (N : Node_Id) return List_Id is
   begin
      pragma Assert (False
        or else NT (N).Nkind = N_Elsif_Part
        or else NT (N).Nkind = N_Iteration_Scheme);
      return List3 (N);
   end Condition_Actions;

   function Config_Pragmas
      (N : Node_Id) return List_Id is
   begin
      pragma Assert (False
        or else NT (N).Nkind = N_Compilation_Unit_Aux);
      return List4 (N);
   end Config_Pragmas;

   function Constant_Present
      (N : Node_Id) return Boolean is
   begin
      pragma Assert (False
        or else NT (N).Nkind = N_Access_Definition
        or else NT (N).Nkind = N_Access_To_Object_Definition
        or else NT (N).Nkind = N_Object_Declaration);
      return Flag17 (N);
   end Constant_Present;

   function Constraint
      (N : Node_Id) return Node_Id is
   begin
      pragma Assert (False
        or else NT (N).Nkind = N_Subtype_Indication);
      return Node3 (N);
   end Constraint;

   function Constraints
      (N : Node_Id) return List_Id is
   begin
      pragma Assert (False
        or else NT (N).Nkind = N_Index_Or_Discriminant_Constraint);
      return List1 (N);
   end Constraints;

   function Context_Installed
      (N : Node_Id) return Boolean is
   begin
      pragma Assert (False
        or else NT (N).Nkind = N_With_Clause);
      return Flag13 (N);
   end Context_Installed;

   function Context_Items
      (N : Node_Id) return List_Id is
   begin
      pragma Assert (False
        or else NT (N).Nkind = N_Compilation_Unit);
      return List1 (N);
   end Context_Items;

   function Controlling_Argument
      (N : Node_Id) return Node_Id is
   begin
      pragma Assert (False
        or else NT (N).Nkind = N_Function_Call
        or else NT (N).Nkind = N_Procedure_Call_Statement);
      return Node1 (N);
   end Controlling_Argument;

   function Conversion_OK
      (N : Node_Id) return Boolean is
   begin
      pragma Assert (False
        or else NT (N).Nkind = N_Type_Conversion);
      return Flag14 (N);
   end Conversion_OK;

   function Corresponding_Body
      (N : Node_Id) return Node_Id is
   begin
      pragma Assert (False
        or else NT (N).Nkind = N_Entry_Declaration
        or else NT (N).Nkind = N_Generic_Package_Declaration
        or else NT (N).Nkind = N_Generic_Subprogram_Declaration
        or else NT (N).Nkind = N_Package_Body_Stub
        or else NT (N).Nkind = N_Package_Declaration
        or else NT (N).Nkind = N_Protected_Body_Stub
        or else NT (N).Nkind = N_Protected_Type_Declaration
        or else NT (N).Nkind = N_Subprogram_Body_Stub
        or else NT (N).Nkind = N_Subprogram_Declaration
        or else NT (N).Nkind = N_Task_Body_Stub
        or else NT (N).Nkind = N_Task_Type_Declaration);
      return Node5 (N);
   end Corresponding_Body;

   function Corresponding_Formal_Spec
      (N : Node_Id) return Node_Id is
   begin
      pragma Assert (False
        or else NT (N).Nkind = N_Subprogram_Renaming_Declaration);
      return Node3 (N);
   end Corresponding_Formal_Spec;

   function Corresponding_Generic_Association
      (N : Node_Id) return Node_Id is
   begin
      pragma Assert (False
        or else NT (N).Nkind = N_Object_Declaration
        or else NT (N).Nkind = N_Object_Renaming_Declaration);
      return Node5 (N);
   end Corresponding_Generic_Association;

   function Corresponding_Integer_Value
      (N : Node_Id) return Uint is
   begin
      pragma Assert (False
        or else NT (N).Nkind = N_Real_Literal);
      return Uint4 (N);
   end Corresponding_Integer_Value;

   function Corresponding_Spec
      (N : Node_Id) return Node_Id is
   begin
      pragma Assert (False
        or else NT (N).Nkind = N_Package_Body
        or else NT (N).Nkind = N_Protected_Body
        or else NT (N).Nkind = N_Subprogram_Body
        or else NT (N).Nkind = N_Subprogram_Renaming_Declaration
        or else NT (N).Nkind = N_Task_Body
        or else NT (N).Nkind = N_With_Clause);
      return Node5 (N);
   end Corresponding_Spec;

   function Corresponding_Stub
      (N : Node_Id) return Node_Id is
   begin
      pragma Assert (False
        or else NT (N).Nkind = N_Subunit);
      return Node3 (N);
   end Corresponding_Stub;

   function Dcheck_Function
      (N : Node_Id) return Entity_Id is
   begin
      pragma Assert (False
        or else NT (N).Nkind = N_Variant);
      return Node5 (N);
   end Dcheck_Function;

   function Debug_Statement
      (N : Node_Id) return Node_Id is
   begin
      pragma Assert (False
        or else NT (N).Nkind = N_Pragma);
      return Node3 (N);
   end Debug_Statement;

   function Declarations
      (N : Node_Id) return List_Id is
   begin
      pragma Assert (False
        or else NT (N).Nkind = N_Accept_Statement
        or else NT (N).Nkind = N_Block_Statement
        or else NT (N).Nkind = N_Compilation_Unit_Aux
        or else NT (N).Nkind = N_Entry_Body
        or else NT (N).Nkind = N_Package_Body
        or else NT (N).Nkind = N_Protected_Body
        or else NT (N).Nkind = N_Subprogram_Body
        or else NT (N).Nkind = N_Task_Body);
      return List2 (N);
   end Declarations;

   function Default_Expression
      (N : Node_Id) return Node_Id is
   begin
      pragma Assert (False
        or else NT (N).Nkind = N_Parameter_Specification);
      return Node5 (N);
   end Default_Expression;

   function Default_Name
      (N : Node_Id) return Node_Id is
   begin
      pragma Assert (False
<<<<<<< HEAD
        or else NT (N).Nkind in N_Formal_Subprogram_Declaration);
=======
        or else NT (N).Nkind = N_Formal_Abstract_Subprogram_Declaration
        or else NT (N).Nkind = N_Formal_Concrete_Subprogram_Declaration);
>>>>>>> 8c044a9c
      return Node2 (N);
   end Default_Name;

   function Defining_Identifier
      (N : Node_Id) return Entity_Id is
   begin
      pragma Assert (False
        or else NT (N).Nkind = N_Component_Declaration
        or else NT (N).Nkind = N_Defining_Program_Unit_Name
        or else NT (N).Nkind = N_Discriminant_Specification
        or else NT (N).Nkind = N_Entry_Body
        or else NT (N).Nkind = N_Entry_Declaration
        or else NT (N).Nkind = N_Entry_Index_Specification
        or else NT (N).Nkind = N_Exception_Declaration
        or else NT (N).Nkind = N_Exception_Renaming_Declaration
        or else NT (N).Nkind = N_Formal_Object_Declaration
        or else NT (N).Nkind = N_Formal_Package_Declaration
        or else NT (N).Nkind = N_Formal_Type_Declaration
        or else NT (N).Nkind = N_Full_Type_Declaration
        or else NT (N).Nkind = N_Implicit_Label_Declaration
        or else NT (N).Nkind = N_Incomplete_Type_Declaration
        or else NT (N).Nkind = N_Loop_Parameter_Specification
        or else NT (N).Nkind = N_Number_Declaration
        or else NT (N).Nkind = N_Object_Declaration
        or else NT (N).Nkind = N_Object_Renaming_Declaration
        or else NT (N).Nkind = N_Package_Body_Stub
        or else NT (N).Nkind = N_Parameter_Specification
        or else NT (N).Nkind = N_Private_Extension_Declaration
        or else NT (N).Nkind = N_Private_Type_Declaration
        or else NT (N).Nkind = N_Protected_Body
        or else NT (N).Nkind = N_Protected_Body_Stub
        or else NT (N).Nkind = N_Protected_Type_Declaration
        or else NT (N).Nkind = N_Single_Protected_Declaration
        or else NT (N).Nkind = N_Single_Task_Declaration
        or else NT (N).Nkind = N_Subtype_Declaration
        or else NT (N).Nkind = N_Task_Body
        or else NT (N).Nkind = N_Task_Body_Stub
        or else NT (N).Nkind = N_Task_Type_Declaration);
      return Node1 (N);
   end Defining_Identifier;

   function Defining_Unit_Name
      (N : Node_Id) return Node_Id is
   begin
      pragma Assert (False
        or else NT (N).Nkind = N_Function_Instantiation
        or else NT (N).Nkind = N_Function_Specification
        or else NT (N).Nkind = N_Generic_Function_Renaming_Declaration
        or else NT (N).Nkind = N_Generic_Package_Renaming_Declaration
        or else NT (N).Nkind = N_Generic_Procedure_Renaming_Declaration
        or else NT (N).Nkind = N_Package_Body
        or else NT (N).Nkind = N_Package_Instantiation
        or else NT (N).Nkind = N_Package_Renaming_Declaration
        or else NT (N).Nkind = N_Package_Specification
        or else NT (N).Nkind = N_Procedure_Instantiation
        or else NT (N).Nkind = N_Procedure_Specification);
      return Node1 (N);
   end Defining_Unit_Name;

   function Delay_Alternative
      (N : Node_Id) return Node_Id is
   begin
      pragma Assert (False
        or else NT (N).Nkind = N_Timed_Entry_Call);
      return Node4 (N);
   end Delay_Alternative;

   function Delay_Finalize_Attach
      (N : Node_Id) return Boolean is
   begin
      pragma Assert (False
        or else NT (N).Nkind = N_Object_Declaration);
      return Flag14 (N);
   end Delay_Finalize_Attach;

   function Delay_Statement
      (N : Node_Id) return Node_Id is
   begin
      pragma Assert (False
        or else NT (N).Nkind = N_Delay_Alternative);
      return Node2 (N);
   end Delay_Statement;

   function Delta_Expression
      (N : Node_Id) return Node_Id is
   begin
      pragma Assert (False
        or else NT (N).Nkind = N_Decimal_Fixed_Point_Definition
        or else NT (N).Nkind = N_Delta_Constraint
        or else NT (N).Nkind = N_Ordinary_Fixed_Point_Definition);
      return Node3 (N);
   end Delta_Expression;

   function Digits_Expression
      (N : Node_Id) return Node_Id is
   begin
      pragma Assert (False
        or else NT (N).Nkind = N_Decimal_Fixed_Point_Definition
        or else NT (N).Nkind = N_Digits_Constraint
        or else NT (N).Nkind = N_Floating_Point_Definition);
      return Node2 (N);
   end Digits_Expression;

   function Discr_Check_Funcs_Built
      (N : Node_Id) return Boolean is
   begin
      pragma Assert (False
        or else NT (N).Nkind = N_Full_Type_Declaration);
      return Flag11 (N);
   end Discr_Check_Funcs_Built;

   function Discrete_Choices
      (N : Node_Id) return List_Id is
   begin
      pragma Assert (False
        or else NT (N).Nkind = N_Case_Statement_Alternative
        or else NT (N).Nkind = N_Variant);
      return List4 (N);
   end Discrete_Choices;

   function Discrete_Range
      (N : Node_Id) return Node_Id is
   begin
      pragma Assert (False
        or else NT (N).Nkind = N_Slice);
      return Node4 (N);
   end Discrete_Range;

   function Discrete_Subtype_Definition
      (N : Node_Id) return Node_Id is
   begin
      pragma Assert (False
        or else NT (N).Nkind = N_Entry_Declaration
        or else NT (N).Nkind = N_Entry_Index_Specification
        or else NT (N).Nkind = N_Loop_Parameter_Specification);
      return Node4 (N);
   end Discrete_Subtype_Definition;

   function Discrete_Subtype_Definitions
      (N : Node_Id) return List_Id is
   begin
      pragma Assert (False
        or else NT (N).Nkind = N_Constrained_Array_Definition);
      return List2 (N);
   end Discrete_Subtype_Definitions;

   function Discriminant_Specifications
      (N : Node_Id) return List_Id is
   begin
      pragma Assert (False
        or else NT (N).Nkind = N_Formal_Type_Declaration
        or else NT (N).Nkind = N_Full_Type_Declaration
        or else NT (N).Nkind = N_Incomplete_Type_Declaration
        or else NT (N).Nkind = N_Private_Extension_Declaration
        or else NT (N).Nkind = N_Private_Type_Declaration
        or else NT (N).Nkind = N_Protected_Type_Declaration
        or else NT (N).Nkind = N_Task_Type_Declaration);
      return List4 (N);
   end Discriminant_Specifications;

   function Discriminant_Type
      (N : Node_Id) return Node_Id is
   begin
      pragma Assert (False
        or else NT (N).Nkind = N_Discriminant_Specification);
      return Node5 (N);
   end Discriminant_Type;

   function Do_Accessibility_Check
      (N : Node_Id) return Boolean is
   begin
      pragma Assert (False
        or else NT (N).Nkind = N_Parameter_Specification);
      return Flag13 (N);
   end Do_Accessibility_Check;

   function Do_Discriminant_Check
      (N : Node_Id) return Boolean is
   begin
      pragma Assert (False
        or else NT (N).Nkind = N_Selected_Component);
      return Flag13 (N);
   end Do_Discriminant_Check;

   function Do_Division_Check
      (N : Node_Id) return Boolean is
   begin
      pragma Assert (False
        or else NT (N).Nkind = N_Op_Divide
        or else NT (N).Nkind = N_Op_Mod
        or else NT (N).Nkind = N_Op_Rem);
      return Flag13 (N);
   end Do_Division_Check;

   function Do_Length_Check
      (N : Node_Id) return Boolean is
   begin
      pragma Assert (False
        or else NT (N).Nkind = N_Assignment_Statement
        or else NT (N).Nkind = N_Op_And
        or else NT (N).Nkind = N_Op_Or
        or else NT (N).Nkind = N_Op_Xor
        or else NT (N).Nkind = N_Type_Conversion);
      return Flag4 (N);
   end Do_Length_Check;

   function Do_Overflow_Check
      (N : Node_Id) return Boolean is
   begin
      pragma Assert (False
        or else NT (N).Nkind in N_Op
        or else NT (N).Nkind = N_Attribute_Reference
        or else NT (N).Nkind = N_Type_Conversion);
      return Flag17 (N);
   end Do_Overflow_Check;

   function Do_Range_Check
      (N : Node_Id) return Boolean is
   begin
      pragma Assert (False
        or else NT (N).Nkind in N_Subexpr);
      return Flag9 (N);
   end Do_Range_Check;

   function Do_Storage_Check
      (N : Node_Id) return Boolean is
   begin
      pragma Assert (False
        or else NT (N).Nkind = N_Allocator
        or else NT (N).Nkind = N_Subprogram_Body);
      return Flag17 (N);
   end Do_Storage_Check;

   function Do_Tag_Check
      (N : Node_Id) return Boolean is
   begin
      pragma Assert (False
        or else NT (N).Nkind = N_Assignment_Statement
        or else NT (N).Nkind = N_Function_Call
        or else NT (N).Nkind = N_Procedure_Call_Statement
        or else NT (N).Nkind = N_Return_Statement
        or else NT (N).Nkind = N_Type_Conversion);
      return Flag13 (N);
   end Do_Tag_Check;

   function Elaborate_All_Present
      (N : Node_Id) return Boolean is
   begin
      pragma Assert (False
        or else NT (N).Nkind = N_With_Clause);
      return Flag14 (N);
   end Elaborate_All_Present;

   function Elaborate_Present
      (N : Node_Id) return Boolean is
   begin
      pragma Assert (False
        or else NT (N).Nkind = N_With_Clause);
      return Flag4 (N);
   end Elaborate_Present;

   function Elaboration_Boolean
      (N : Node_Id) return Node_Id is
   begin
      pragma Assert (False
        or else NT (N).Nkind = N_Function_Specification
        or else NT (N).Nkind = N_Procedure_Specification);
      return Node2 (N);
   end Elaboration_Boolean;

   function Else_Actions
      (N : Node_Id) return List_Id is
   begin
      pragma Assert (False
        or else NT (N).Nkind = N_Conditional_Expression);
      return List3 (N);
   end Else_Actions;

   function Else_Statements
      (N : Node_Id) return List_Id is
   begin
      pragma Assert (False
        or else NT (N).Nkind = N_Conditional_Entry_Call
        or else NT (N).Nkind = N_If_Statement
        or else NT (N).Nkind = N_Selective_Accept);
      return List4 (N);
   end Else_Statements;

   function Elsif_Parts
      (N : Node_Id) return List_Id is
   begin
      pragma Assert (False
        or else NT (N).Nkind = N_If_Statement);
      return List3 (N);
   end Elsif_Parts;

   function Enclosing_Variant
      (N : Node_Id) return Node_Id is
   begin
      pragma Assert (False
        or else NT (N).Nkind = N_Variant);
      return Node2 (N);
   end Enclosing_Variant;

   function End_Label
      (N : Node_Id) return Node_Id is
   begin
      pragma Assert (False
        or else NT (N).Nkind = N_Enumeration_Type_Definition
        or else NT (N).Nkind = N_Handled_Sequence_Of_Statements
        or else NT (N).Nkind = N_Loop_Statement
        or else NT (N).Nkind = N_Package_Specification
        or else NT (N).Nkind = N_Protected_Body
        or else NT (N).Nkind = N_Protected_Definition
        or else NT (N).Nkind = N_Record_Definition
        or else NT (N).Nkind = N_Task_Definition);
      return Node4 (N);
   end End_Label;

   function End_Span
      (N : Node_Id) return Uint is
   begin
      pragma Assert (False
        or else NT (N).Nkind = N_Case_Statement
        or else NT (N).Nkind = N_If_Statement);
      return Uint5 (N);
   end End_Span;

   function Entity
      (N : Node_Id) return Node_Id is
   begin
      pragma Assert (False
        or else NT (N).Nkind in N_Has_Entity
        or else NT (N).Nkind = N_Freeze_Entity);
      return Node4 (N);
   end Entity;

   function Entity_Or_Associated_Node
      (N : Node_Id) return Node_Id is
   begin
      pragma Assert (False
        or else NT (N).Nkind in N_Has_Entity
        or else NT (N).Nkind = N_Freeze_Entity);
      return Node4 (N);
   end Entity_Or_Associated_Node;

   function Entry_Body_Formal_Part
      (N : Node_Id) return Node_Id is
   begin
      pragma Assert (False
        or else NT (N).Nkind = N_Entry_Body);
      return Node5 (N);
   end Entry_Body_Formal_Part;

   function Entry_Call_Alternative
      (N : Node_Id) return Node_Id is
   begin
      pragma Assert (False
        or else NT (N).Nkind = N_Conditional_Entry_Call
        or else NT (N).Nkind = N_Timed_Entry_Call);
      return Node1 (N);
   end Entry_Call_Alternative;

   function Entry_Call_Statement
      (N : Node_Id) return Node_Id is
   begin
      pragma Assert (False
        or else NT (N).Nkind = N_Entry_Call_Alternative);
      return Node1 (N);
   end Entry_Call_Statement;

   function Entry_Direct_Name
      (N : Node_Id) return Node_Id is
   begin
      pragma Assert (False
        or else NT (N).Nkind = N_Accept_Statement);
      return Node1 (N);
   end Entry_Direct_Name;

   function Entry_Index
      (N : Node_Id) return Node_Id is
   begin
      pragma Assert (False
        or else NT (N).Nkind = N_Accept_Statement);
      return Node5 (N);
   end Entry_Index;

   function Entry_Index_Specification
      (N : Node_Id) return Node_Id is
   begin
      pragma Assert (False
        or else NT (N).Nkind = N_Entry_Body_Formal_Part);
      return Node4 (N);
   end Entry_Index_Specification;

   function Etype
      (N : Node_Id) return Node_Id is
   begin
      pragma Assert (False
        or else NT (N).Nkind in N_Has_Etype);
      return Node5 (N);
   end Etype;

   function Exception_Choices
      (N : Node_Id) return List_Id is
   begin
      pragma Assert (False
        or else NT (N).Nkind = N_Exception_Handler);
      return List4 (N);
   end Exception_Choices;

   function Exception_Handlers
      (N : Node_Id) return List_Id is
   begin
      pragma Assert (False
        or else NT (N).Nkind = N_Handled_Sequence_Of_Statements);
      return List5 (N);
   end Exception_Handlers;

   function Exception_Junk
     (N : Node_Id) return Boolean is
   begin
      pragma Assert (False
        or else NT (N).Nkind = N_Goto_Statement
        or else NT (N).Nkind = N_Label
        or else NT (N).Nkind = N_Object_Declaration
        or else NT (N).Nkind = N_Subtype_Declaration);
      return Flag7 (N);
   end Exception_Junk;

   function Expansion_Delayed
     (N : Node_Id) return Boolean is
   begin
      pragma Assert (False
        or else NT (N).Nkind = N_Aggregate
        or else NT (N).Nkind = N_Extension_Aggregate);
      return Flag11 (N);
   end Expansion_Delayed;

   function Explicit_Actual_Parameter
      (N : Node_Id) return Node_Id is
   begin
      pragma Assert (False
        or else NT (N).Nkind = N_Parameter_Association);
      return Node3 (N);
   end Explicit_Actual_Parameter;

   function Explicit_Generic_Actual_Parameter
      (N : Node_Id) return Node_Id is
   begin
      pragma Assert (False
        or else NT (N).Nkind = N_Generic_Association);
      return Node1 (N);
   end Explicit_Generic_Actual_Parameter;

   function Expression
      (N : Node_Id) return Node_Id is
   begin
      pragma Assert (False
        or else NT (N).Nkind = N_Allocator
        or else NT (N).Nkind = N_Assignment_Statement
        or else NT (N).Nkind = N_At_Clause
        or else NT (N).Nkind = N_Attribute_Definition_Clause
        or else NT (N).Nkind = N_Case_Statement
        or else NT (N).Nkind = N_Code_Statement
        or else NT (N).Nkind = N_Component_Association
        or else NT (N).Nkind = N_Component_Declaration
        or else NT (N).Nkind = N_Delay_Relative_Statement
        or else NT (N).Nkind = N_Delay_Until_Statement
        or else NT (N).Nkind = N_Discriminant_Association
        or else NT (N).Nkind = N_Discriminant_Specification
        or else NT (N).Nkind = N_Exception_Declaration
        or else NT (N).Nkind = N_Formal_Object_Declaration
        or else NT (N).Nkind = N_Free_Statement
        or else NT (N).Nkind = N_Mod_Clause
        or else NT (N).Nkind = N_Modular_Type_Definition
        or else NT (N).Nkind = N_Number_Declaration
        or else NT (N).Nkind = N_Object_Declaration
        or else NT (N).Nkind = N_Parameter_Specification
        or else NT (N).Nkind = N_Pragma_Argument_Association
        or else NT (N).Nkind = N_Qualified_Expression
        or else NT (N).Nkind = N_Raise_Statement
        or else NT (N).Nkind = N_Return_Statement
        or else NT (N).Nkind = N_Type_Conversion
        or else NT (N).Nkind = N_Unchecked_Expression
        or else NT (N).Nkind = N_Unchecked_Type_Conversion);
      return Node3 (N);
   end Expression;

   function Expressions
      (N : Node_Id) return List_Id is
   begin
      pragma Assert (False
        or else NT (N).Nkind = N_Aggregate
        or else NT (N).Nkind = N_Attribute_Reference
        or else NT (N).Nkind = N_Conditional_Expression
        or else NT (N).Nkind = N_Extension_Aggregate
        or else NT (N).Nkind = N_Indexed_Component);
      return List1 (N);
   end Expressions;

   function First_Bit
      (N : Node_Id) return Node_Id is
   begin
      pragma Assert (False
        or else NT (N).Nkind = N_Component_Clause);
      return Node3 (N);
   end First_Bit;

   function First_Inlined_Subprogram
      (N : Node_Id) return Entity_Id is
   begin
      pragma Assert (False
        or else NT (N).Nkind = N_Compilation_Unit);
      return Node3 (N);
   end First_Inlined_Subprogram;

   function First_Name
      (N : Node_Id) return Boolean is
   begin
      pragma Assert (False
        or else NT (N).Nkind = N_With_Clause);
      return Flag5 (N);
   end First_Name;

   function First_Named_Actual
      (N : Node_Id) return Node_Id is
   begin
      pragma Assert (False
        or else NT (N).Nkind = N_Entry_Call_Statement
        or else NT (N).Nkind = N_Function_Call
        or else NT (N).Nkind = N_Procedure_Call_Statement);
      return Node4 (N);
   end First_Named_Actual;

   function First_Real_Statement
      (N : Node_Id) return Node_Id is
   begin
      pragma Assert (False
        or else NT (N).Nkind = N_Handled_Sequence_Of_Statements);
      return Node2 (N);
   end First_Real_Statement;

   function First_Subtype_Link
      (N : Node_Id) return Entity_Id is
   begin
      pragma Assert (False
        or else NT (N).Nkind = N_Freeze_Entity);
      return Node5 (N);
   end First_Subtype_Link;

   function Float_Truncate
      (N : Node_Id) return Boolean is
   begin
      pragma Assert (False
        or else NT (N).Nkind = N_Type_Conversion);
      return Flag11 (N);
   end Float_Truncate;

   function Formal_Type_Definition
      (N : Node_Id) return Node_Id is
   begin
      pragma Assert (False
        or else NT (N).Nkind = N_Formal_Type_Declaration);
      return Node3 (N);
   end Formal_Type_Definition;

   function Forwards_OK
      (N : Node_Id) return Boolean is
   begin
      pragma Assert (False
        or else NT (N).Nkind = N_Assignment_Statement);
      return Flag5 (N);
   end Forwards_OK;

   function From_At_Mod
      (N : Node_Id) return Boolean is
   begin
      pragma Assert (False
        or else NT (N).Nkind = N_Attribute_Definition_Clause);
      return Flag4 (N);
   end From_At_Mod;

   function From_Default
      (N : Node_Id) return Boolean is
   begin
      pragma Assert (False
        or else NT (N).Nkind = N_Subprogram_Renaming_Declaration);
      return Flag6 (N);
   end From_Default;

   function Generic_Associations
      (N : Node_Id) return List_Id is
   begin
      pragma Assert (False
        or else NT (N).Nkind = N_Formal_Package_Declaration
        or else NT (N).Nkind = N_Function_Instantiation
        or else NT (N).Nkind = N_Package_Instantiation
        or else NT (N).Nkind = N_Procedure_Instantiation);
      return List3 (N);
   end Generic_Associations;

   function Generic_Formal_Declarations
      (N : Node_Id) return List_Id is
   begin
      pragma Assert (False
        or else NT (N).Nkind = N_Generic_Package_Declaration
        or else NT (N).Nkind = N_Generic_Subprogram_Declaration);
      return List2 (N);
   end Generic_Formal_Declarations;

   function Generic_Parent
      (N : Node_Id) return Node_Id is
   begin
      pragma Assert (False
        or else NT (N).Nkind = N_Function_Specification
        or else NT (N).Nkind = N_Package_Specification
        or else NT (N).Nkind = N_Procedure_Specification);
      return Node5 (N);
   end Generic_Parent;

   function Generic_Parent_Type
      (N : Node_Id) return Node_Id is
   begin
      pragma Assert (False
        or else NT (N).Nkind = N_Subtype_Declaration);
      return Node4 (N);
   end Generic_Parent_Type;

   function Handled_Statement_Sequence
      (N : Node_Id) return Node_Id is
   begin
      pragma Assert (False
        or else NT (N).Nkind = N_Accept_Statement
        or else NT (N).Nkind = N_Block_Statement
        or else NT (N).Nkind = N_Entry_Body
        or else NT (N).Nkind = N_Package_Body
        or else NT (N).Nkind = N_Subprogram_Body
        or else NT (N).Nkind = N_Task_Body);
      return Node4 (N);
   end Handled_Statement_Sequence;

   function Handler_List_Entry
      (N : Node_Id) return Node_Id is
   begin
      pragma Assert (False
        or else NT (N).Nkind = N_Object_Declaration);
      return Node2 (N);
   end Handler_List_Entry;

   function Has_Created_Identifier
      (N : Node_Id) return Boolean is
   begin
      pragma Assert (False
        or else NT (N).Nkind = N_Block_Statement
        or else NT (N).Nkind = N_Loop_Statement);
      return Flag15 (N);
   end Has_Created_Identifier;

   function Has_Dynamic_Length_Check
      (N : Node_Id) return Boolean is
   begin
      return Flag10 (N);
   end Has_Dynamic_Length_Check;

   function Has_Dynamic_Range_Check
      (N : Node_Id) return Boolean is
   begin
      return Flag12 (N);
   end Has_Dynamic_Range_Check;

   function Has_No_Elaboration_Code
      (N : Node_Id) return Boolean is
   begin
      pragma Assert (False
        or else NT (N).Nkind = N_Compilation_Unit);
      return Flag17 (N);
   end Has_No_Elaboration_Code;

   function Has_Priority_Pragma
      (N : Node_Id) return Boolean is
   begin
      pragma Assert (False
        or else NT (N).Nkind = N_Protected_Definition
        or else NT (N).Nkind = N_Subprogram_Body
        or else NT (N).Nkind = N_Task_Definition);
      return Flag6 (N);
   end Has_Priority_Pragma;

   function Has_Private_View
      (N : Node_Id) return Boolean is
   begin
      pragma Assert (False
       or else NT (N).Nkind in N_Op
       or else NT (N).Nkind = N_Character_Literal
       or else NT (N).Nkind = N_Expanded_Name
       or else NT (N).Nkind = N_Identifier
       or else NT (N).Nkind = N_Operator_Symbol);
      return Flag11 (N);
   end Has_Private_View;

   function Has_Storage_Size_Pragma
      (N : Node_Id) return Boolean is
   begin
      pragma Assert (False
        or else NT (N).Nkind = N_Task_Definition);
      return Flag5 (N);
   end Has_Storage_Size_Pragma;

   function Has_Task_Info_Pragma
      (N : Node_Id) return Boolean is
   begin
      pragma Assert (False
        or else NT (N).Nkind = N_Task_Definition);
      return Flag7 (N);
   end Has_Task_Info_Pragma;

   function Has_Task_Name_Pragma
      (N : Node_Id) return Boolean is
   begin
      pragma Assert (False
        or else NT (N).Nkind = N_Task_Definition);
      return Flag8 (N);
   end Has_Task_Name_Pragma;

   function Has_Wide_Character
      (N : Node_Id) return Boolean is
   begin
      pragma Assert (False
        or else NT (N).Nkind = N_String_Literal);
      return Flag11 (N);
   end Has_Wide_Character;

   function Hidden_By_Use_Clause
     (N : Node_Id) return Elist_Id is
   begin
      pragma Assert (False
        or else NT (N).Nkind = N_Use_Package_Clause
        or else NT (N).Nkind = N_Use_Type_Clause);
      return Elist4 (N);
   end Hidden_By_Use_Clause;

   function High_Bound
      (N : Node_Id) return Node_Id is
   begin
      pragma Assert (False
        or else NT (N).Nkind = N_Range
        or else NT (N).Nkind = N_Real_Range_Specification
        or else NT (N).Nkind = N_Signed_Integer_Type_Definition);
      return Node2 (N);
   end High_Bound;

   function Identifier
      (N : Node_Id) return Node_Id is
   begin
      pragma Assert (False
        or else NT (N).Nkind = N_At_Clause
        or else NT (N).Nkind = N_Block_Statement
        or else NT (N).Nkind = N_Designator
        or else NT (N).Nkind = N_Enumeration_Representation_Clause
        or else NT (N).Nkind = N_Label
        or else NT (N).Nkind = N_Loop_Statement
        or else NT (N).Nkind = N_Record_Representation_Clause
        or else NT (N).Nkind = N_Subprogram_Info);
      return Node1 (N);
   end Identifier;

   function Implicit_With
      (N : Node_Id) return Boolean is
   begin
      pragma Assert (False
        or else NT (N).Nkind = N_With_Clause);
      return Flag16 (N);
   end Implicit_With;

   function Interface_List
      (N : Node_Id) return List_Id is
   begin
      pragma Assert (False
        or else NT (N).Nkind = N_Derived_Type_Definition
        or else NT (N).Nkind = N_Formal_Derived_Type_Definition
        or else NT (N).Nkind = N_Private_Extension_Declaration
        or else NT (N).Nkind = N_Protected_Type_Declaration
        or else NT (N).Nkind = N_Record_Definition
        or else NT (N).Nkind = N_Single_Protected_Declaration
        or else NT (N).Nkind = N_Single_Task_Declaration
        or else NT (N).Nkind = N_Task_Type_Declaration);
      return List2 (N);
   end Interface_List;

   function Interface_Present
      (N : Node_Id) return Boolean is
   begin
      pragma Assert (False
        or else NT (N).Nkind = N_Derived_Type_Definition
        or else NT (N).Nkind = N_Record_Definition);
      return Flag16 (N);
   end Interface_Present;

   function In_Present
      (N : Node_Id) return Boolean is
   begin
      pragma Assert (False
        or else NT (N).Nkind = N_Formal_Object_Declaration
        or else NT (N).Nkind = N_Parameter_Specification);
      return Flag15 (N);
   end In_Present;

   function Includes_Infinities
      (N : Node_Id) return Boolean is
   begin
      pragma Assert (False
        or else NT (N).Nkind = N_Range);
      return Flag11 (N);
   end Includes_Infinities;

   function Instance_Spec
      (N : Node_Id) return Node_Id is
   begin
      pragma Assert (False
        or else NT (N).Nkind = N_Formal_Package_Declaration
        or else NT (N).Nkind = N_Function_Instantiation
        or else NT (N).Nkind = N_Package_Instantiation
        or else NT (N).Nkind = N_Procedure_Instantiation);
      return Node5 (N);
   end Instance_Spec;

   function Intval
      (N : Node_Id) return Uint is
   begin
      pragma Assert (False
        or else NT (N).Nkind = N_Integer_Literal);
      return Uint3 (N);
   end Intval;

   function Is_Asynchronous_Call_Block
      (N : Node_Id) return Boolean is
   begin
      pragma Assert (False
        or else NT (N).Nkind = N_Block_Statement);
      return Flag7 (N);
   end Is_Asynchronous_Call_Block;

   function Is_Component_Left_Opnd
      (N : Node_Id) return Boolean is
   begin
      pragma Assert (False
        or else NT (N).Nkind = N_Op_Concat);
      return Flag13 (N);
   end Is_Component_Left_Opnd;

   function Is_Component_Right_Opnd
      (N : Node_Id) return Boolean is
   begin
      pragma Assert (False
        or else NT (N).Nkind = N_Op_Concat);
      return Flag14 (N);
   end Is_Component_Right_Opnd;

   function Is_Controlling_Actual
      (N : Node_Id) return Boolean is
   begin
      pragma Assert (False
        or else NT (N).Nkind in N_Subexpr);
      return Flag16 (N);
   end Is_Controlling_Actual;

   function Is_In_Discriminant_Check
      (N : Node_Id) return Boolean is
   begin
      pragma Assert (False
        or else NT (N).Nkind = N_Selected_Component);
      return Flag11 (N);
   end Is_In_Discriminant_Check;

   function Is_Machine_Number
      (N : Node_Id) return Boolean is
   begin
      pragma Assert (False
        or else NT (N).Nkind = N_Real_Literal);
      return Flag11 (N);
   end Is_Machine_Number;

   function Is_Null_Loop
      (N : Node_Id) return Boolean is
   begin
      pragma Assert (False
        or else NT (N).Nkind = N_Loop_Statement);
      return Flag16 (N);
   end Is_Null_Loop;

   function Is_Overloaded
      (N : Node_Id) return Boolean is
   begin
      pragma Assert (False
        or else NT (N).Nkind in N_Subexpr);
      return Flag5 (N);
   end Is_Overloaded;

   function Is_Power_Of_2_For_Shift
      (N : Node_Id) return Boolean is
   begin
      pragma Assert (False
        or else NT (N).Nkind = N_Op_Expon);
      return Flag13 (N);
   end Is_Power_Of_2_For_Shift;

   function Is_Protected_Subprogram_Body
      (N : Node_Id) return Boolean is
   begin
      pragma Assert (False
        or else NT (N).Nkind = N_Subprogram_Body);
      return Flag7 (N);
   end Is_Protected_Subprogram_Body;

   function Is_Static_Expression
      (N : Node_Id) return Boolean is
   begin
      pragma Assert (False
        or else NT (N).Nkind in N_Subexpr);
      return Flag6 (N);
   end Is_Static_Expression;

   function Is_Subprogram_Descriptor
      (N : Node_Id) return Boolean is
   begin
      pragma Assert (False
        or else NT (N).Nkind = N_Object_Declaration);
      return Flag16 (N);
   end Is_Subprogram_Descriptor;

   function Is_Task_Allocation_Block
      (N : Node_Id) return Boolean is
   begin
      pragma Assert (False
        or else NT (N).Nkind = N_Block_Statement);
      return Flag6 (N);
   end Is_Task_Allocation_Block;

   function Is_Task_Master
      (N : Node_Id) return Boolean is
   begin
      pragma Assert (False
        or else NT (N).Nkind = N_Block_Statement
        or else NT (N).Nkind = N_Subprogram_Body
        or else NT (N).Nkind = N_Task_Body);
      return Flag5 (N);
   end Is_Task_Master;

   function Iteration_Scheme
      (N : Node_Id) return Node_Id is
   begin
      pragma Assert (False
        or else NT (N).Nkind = N_Loop_Statement);
      return Node2 (N);
   end Iteration_Scheme;

   function Itype
      (N : Node_Id) return Node_Id is
   begin
      pragma Assert (False
      or else NT (N).Nkind = N_Itype_Reference);
      return Node1 (N);
   end Itype;

   function Kill_Range_Check
      (N : Node_Id) return Boolean is
   begin
      pragma Assert (False
        or else NT (N).Nkind = N_Unchecked_Type_Conversion);
      return Flag11 (N);
   end Kill_Range_Check;

   function Label_Construct
      (N : Node_Id) return Node_Id is
   begin
      pragma Assert (False
        or else NT (N).Nkind = N_Implicit_Label_Declaration);
      return Node2 (N);
   end Label_Construct;

   function Last_Bit
      (N : Node_Id) return Node_Id is
   begin
      pragma Assert (False
        or else NT (N).Nkind = N_Component_Clause);
      return Node4 (N);
   end Last_Bit;

   function Last_Name
      (N : Node_Id) return Boolean is
   begin
      pragma Assert (False
        or else NT (N).Nkind = N_With_Clause);
      return Flag6 (N);
   end Last_Name;

   function Left_Opnd
      (N : Node_Id) return Node_Id is
   begin
      pragma Assert (False
        or else NT (N).Nkind = N_And_Then
        or else NT (N).Nkind = N_In
        or else NT (N).Nkind = N_Not_In
        or else NT (N).Nkind = N_Or_Else
        or else NT (N).Nkind in N_Binary_Op);
      return Node2 (N);
   end Left_Opnd;

   function Library_Unit
      (N : Node_Id) return Node_Id is
   begin
      pragma Assert (False
        or else NT (N).Nkind = N_Compilation_Unit
        or else NT (N).Nkind = N_Package_Body_Stub
        or else NT (N).Nkind = N_Protected_Body_Stub
        or else NT (N).Nkind = N_Subprogram_Body_Stub
        or else NT (N).Nkind = N_Task_Body_Stub
        or else NT (N).Nkind = N_With_Clause);
      return Node4 (N);
   end Library_Unit;

   function Limited_View_Installed
      (N : Node_Id) return Boolean is
   begin
      pragma Assert (False
        or else NT (N).Nkind = N_Package_Specification
        or else NT (N).Nkind = N_With_Clause);
      return Flag18 (N);
   end Limited_View_Installed;

   function Limited_Present
      (N : Node_Id) return Boolean is
   begin
      pragma Assert (False
        or else NT (N).Nkind = N_Derived_Type_Definition
        or else NT (N).Nkind = N_Formal_Private_Type_Definition
        or else NT (N).Nkind = N_Private_Extension_Declaration
        or else NT (N).Nkind = N_Private_Type_Declaration
        or else NT (N).Nkind = N_Record_Definition
        or else NT (N).Nkind = N_With_Clause);
      return Flag17 (N);
   end Limited_Present;

   function Literals
      (N : Node_Id) return List_Id is
   begin
      pragma Assert (False
        or else NT (N).Nkind = N_Enumeration_Type_Definition);
      return List1 (N);
   end Literals;

   function Loop_Actions
      (N : Node_Id) return List_Id is
   begin
      pragma Assert (False
        or else NT (N).Nkind = N_Component_Association);
      return List2 (N);
   end Loop_Actions;

   function Loop_Parameter_Specification
      (N : Node_Id) return Node_Id is
   begin
      pragma Assert (False
        or else NT (N).Nkind = N_Iteration_Scheme);
      return Node4 (N);
   end Loop_Parameter_Specification;

   function Low_Bound
      (N : Node_Id) return Node_Id is
   begin
      pragma Assert (False
        or else NT (N).Nkind = N_Range
        or else NT (N).Nkind = N_Real_Range_Specification
        or else NT (N).Nkind = N_Signed_Integer_Type_Definition);
      return Node1 (N);
   end Low_Bound;

   function Mod_Clause
      (N : Node_Id) return Node_Id is
   begin
      pragma Assert (False
        or else NT (N).Nkind = N_Record_Representation_Clause);
      return Node2 (N);
   end Mod_Clause;

   function More_Ids
      (N : Node_Id) return Boolean is
   begin
      pragma Assert (False
        or else NT (N).Nkind = N_Component_Declaration
        or else NT (N).Nkind = N_Discriminant_Specification
        or else NT (N).Nkind = N_Exception_Declaration
        or else NT (N).Nkind = N_Formal_Object_Declaration
        or else NT (N).Nkind = N_Number_Declaration
        or else NT (N).Nkind = N_Object_Declaration
        or else NT (N).Nkind = N_Parameter_Specification);
      return Flag5 (N);
   end More_Ids;

   function Must_Be_Byte_Aligned
      (N : Node_Id) return Boolean is
   begin
      pragma Assert (False
        or else NT (N).Nkind = N_Attribute_Reference);
      return Flag14 (N);
   end Must_Be_Byte_Aligned;

   function Must_Not_Freeze
      (N : Node_Id) return Boolean is
   begin
      pragma Assert (False
        or else NT (N).Nkind = N_Subtype_Indication
        or else NT (N).Nkind in N_Subexpr);
      return Flag8 (N);
   end Must_Not_Freeze;

   function Must_Not_Override
      (N : Node_Id) return Boolean is
   begin
      pragma Assert (False
        or else NT (N).Nkind = N_Entry_Declaration
        or else NT (N).Nkind = N_Function_Instantiation
        or else NT (N).Nkind = N_Function_Specification
        or else NT (N).Nkind = N_Procedure_Instantiation
        or else NT (N).Nkind = N_Procedure_Specification);
      return Flag15 (N);
   end Must_Not_Override;

   function Must_Override
      (N : Node_Id) return Boolean is
   begin
      pragma Assert (False
        or else NT (N).Nkind = N_Entry_Declaration
        or else NT (N).Nkind = N_Function_Instantiation
        or else NT (N).Nkind = N_Function_Specification
        or else NT (N).Nkind = N_Procedure_Instantiation
        or else NT (N).Nkind = N_Procedure_Specification);
      return Flag14 (N);
   end Must_Override;

   function Name
      (N : Node_Id) return Node_Id is
   begin
      pragma Assert (False
        or else NT (N).Nkind = N_Assignment_Statement
        or else NT (N).Nkind = N_Attribute_Definition_Clause
        or else NT (N).Nkind = N_Defining_Program_Unit_Name
        or else NT (N).Nkind = N_Designator
        or else NT (N).Nkind = N_Entry_Call_Statement
        or else NT (N).Nkind = N_Exception_Renaming_Declaration
        or else NT (N).Nkind = N_Exit_Statement
        or else NT (N).Nkind = N_Formal_Package_Declaration
        or else NT (N).Nkind = N_Function_Call
        or else NT (N).Nkind = N_Function_Instantiation
        or else NT (N).Nkind = N_Generic_Function_Renaming_Declaration
        or else NT (N).Nkind = N_Generic_Package_Renaming_Declaration
        or else NT (N).Nkind = N_Generic_Procedure_Renaming_Declaration
        or else NT (N).Nkind = N_Goto_Statement
        or else NT (N).Nkind = N_Object_Renaming_Declaration
        or else NT (N).Nkind = N_Package_Instantiation
        or else NT (N).Nkind = N_Package_Renaming_Declaration
        or else NT (N).Nkind = N_Procedure_Call_Statement
        or else NT (N).Nkind = N_Procedure_Instantiation
        or else NT (N).Nkind = N_Raise_Statement
        or else NT (N).Nkind = N_Requeue_Statement
        or else NT (N).Nkind = N_Subprogram_Renaming_Declaration
        or else NT (N).Nkind = N_Subunit
        or else NT (N).Nkind = N_Variant_Part
        or else NT (N).Nkind = N_With_Clause
        or else NT (N).Nkind = N_With_Type_Clause);
      return Node2 (N);
   end Name;

   function Names
      (N : Node_Id) return List_Id is
   begin
      pragma Assert (False
        or else NT (N).Nkind = N_Abort_Statement
        or else NT (N).Nkind = N_Use_Package_Clause);
      return List2 (N);
   end Names;

   function Next_Entity
      (N : Node_Id) return Node_Id is
   begin
      pragma Assert (False
        or else NT (N).Nkind = N_Defining_Character_Literal
        or else NT (N).Nkind = N_Defining_Identifier
        or else NT (N).Nkind = N_Defining_Operator_Symbol);
      return Node2 (N);
   end Next_Entity;

   function Next_Named_Actual
      (N : Node_Id) return Node_Id is
   begin
      pragma Assert (False
        or else NT (N).Nkind = N_Parameter_Association);
      return Node4 (N);
   end Next_Named_Actual;

   function Next_Rep_Item
      (N : Node_Id) return Node_Id is
   begin
      pragma Assert (False
        or else NT (N).Nkind = N_Attribute_Definition_Clause
        or else NT (N).Nkind = N_Enumeration_Representation_Clause
        or else NT (N).Nkind = N_Pragma
        or else NT (N).Nkind = N_Record_Representation_Clause);
      return Node4 (N);
   end Next_Rep_Item;

   function Next_Use_Clause
      (N : Node_Id) return Node_Id is
   begin
      pragma Assert (False
        or else NT (N).Nkind = N_Use_Package_Clause
        or else NT (N).Nkind = N_Use_Type_Clause);
      return Node3 (N);
   end Next_Use_Clause;

   function No_Ctrl_Actions
      (N : Node_Id) return Boolean is
   begin
      pragma Assert (False
        or else NT (N).Nkind = N_Assignment_Statement);
      return Flag7 (N);
   end No_Ctrl_Actions;

   function No_Elaboration_Check
      (N : Node_Id) return Boolean is
   begin
      pragma Assert (False
        or else NT (N).Nkind = N_Function_Call
        or else NT (N).Nkind = N_Procedure_Call_Statement);
      return Flag14 (N);
   end No_Elaboration_Check;

   function No_Entities_Ref_In_Spec
      (N : Node_Id) return Boolean is
   begin
      pragma Assert (False
        or else NT (N).Nkind = N_With_Clause);
      return Flag8 (N);
   end No_Entities_Ref_In_Spec;

   function No_Initialization
      (N : Node_Id) return Boolean is
   begin
      pragma Assert (False
        or else NT (N).Nkind = N_Allocator
        or else NT (N).Nkind = N_Object_Declaration);
      return Flag13 (N);
   end No_Initialization;

   function No_Truncation
      (N : Node_Id) return Boolean is
   begin
      pragma Assert (False
        or else NT (N).Nkind = N_Unchecked_Type_Conversion);
      return Flag17 (N);
   end No_Truncation;

   function Null_Present
      (N : Node_Id) return Boolean is
   begin
      pragma Assert (False
        or else NT (N).Nkind = N_Component_List
        or else NT (N).Nkind = N_Procedure_Specification
        or else NT (N).Nkind = N_Record_Definition);
      return Flag13 (N);
   end Null_Present;

   function Null_Exclusion_Present
      (N : Node_Id) return Boolean is
   begin
      pragma Assert (False
        or else NT (N).Nkind = N_Access_Definition
        or else NT (N).Nkind = N_Access_Function_Definition
        or else NT (N).Nkind = N_Access_Procedure_Definition
        or else NT (N).Nkind = N_Access_To_Object_Definition
        or else NT (N).Nkind = N_Allocator
        or else NT (N).Nkind = N_Component_Definition
        or else NT (N).Nkind = N_Derived_Type_Definition
        or else NT (N).Nkind = N_Discriminant_Specification
        or else NT (N).Nkind = N_Function_Specification
        or else NT (N).Nkind = N_Object_Declaration
        or else NT (N).Nkind = N_Parameter_Specification
        or else NT (N).Nkind = N_Subtype_Declaration);
      return Flag11 (N);
   end Null_Exclusion_Present;

   function Null_Record_Present
      (N : Node_Id) return Boolean is
   begin
      pragma Assert (False
        or else NT (N).Nkind = N_Aggregate
        or else NT (N).Nkind = N_Extension_Aggregate);
      return Flag17 (N);
   end Null_Record_Present;

   function Object_Definition
      (N : Node_Id) return Node_Id is
   begin
      pragma Assert (False
        or else NT (N).Nkind = N_Object_Declaration);
      return Node4 (N);
   end Object_Definition;

   function Original_Discriminant
      (N : Node_Id) return Node_Id is
   begin
      pragma Assert (False
        or else NT (N).Nkind = N_Identifier);
      return Node2 (N);
   end Original_Discriminant;

   function Original_Entity
      (N : Node_Id) return Entity_Id is
   begin
      pragma Assert (False
        or else NT (N).Nkind = N_Integer_Literal
        or else NT (N).Nkind = N_Real_Literal);
      return Node2 (N);
   end Original_Entity;

   function Others_Discrete_Choices
      (N : Node_Id) return List_Id is
   begin
      pragma Assert (False
        or else NT (N).Nkind = N_Others_Choice);
      return List1 (N);
   end Others_Discrete_Choices;

   function Out_Present
      (N : Node_Id) return Boolean is
   begin
      pragma Assert (False
        or else NT (N).Nkind = N_Formal_Object_Declaration
        or else NT (N).Nkind = N_Parameter_Specification);
      return Flag17 (N);
   end Out_Present;

   function Parameter_Associations
      (N : Node_Id) return List_Id is
   begin
      pragma Assert (False
        or else NT (N).Nkind = N_Entry_Call_Statement
        or else NT (N).Nkind = N_Function_Call
        or else NT (N).Nkind = N_Procedure_Call_Statement);
      return List3 (N);
   end Parameter_Associations;

   function Parameter_List_Truncated
      (N : Node_Id) return Boolean is
   begin
      pragma Assert (False
        or else NT (N).Nkind = N_Function_Call
        or else NT (N).Nkind = N_Procedure_Call_Statement);
      return Flag17 (N);
   end Parameter_List_Truncated;

   function Parameter_Specifications
      (N : Node_Id) return List_Id is
   begin
      pragma Assert (False
        or else NT (N).Nkind = N_Accept_Statement
        or else NT (N).Nkind = N_Access_Function_Definition
        or else NT (N).Nkind = N_Access_Procedure_Definition
        or else NT (N).Nkind = N_Entry_Body_Formal_Part
        or else NT (N).Nkind = N_Entry_Declaration
        or else NT (N).Nkind = N_Function_Specification
        or else NT (N).Nkind = N_Procedure_Specification);
      return List3 (N);
   end Parameter_Specifications;

   function Parameter_Type
      (N : Node_Id) return Node_Id is
   begin
      pragma Assert (False
        or else NT (N).Nkind = N_Parameter_Specification);
      return Node2 (N);
   end Parameter_Type;

   function Parent_Spec
      (N : Node_Id) return Node_Id is
   begin
      pragma Assert (False
        or else NT (N).Nkind = N_Function_Instantiation
        or else NT (N).Nkind = N_Generic_Function_Renaming_Declaration
        or else NT (N).Nkind = N_Generic_Package_Declaration
        or else NT (N).Nkind = N_Generic_Package_Renaming_Declaration
        or else NT (N).Nkind = N_Generic_Procedure_Renaming_Declaration
        or else NT (N).Nkind = N_Generic_Subprogram_Declaration
        or else NT (N).Nkind = N_Package_Declaration
        or else NT (N).Nkind = N_Package_Instantiation
        or else NT (N).Nkind = N_Package_Renaming_Declaration
        or else NT (N).Nkind = N_Procedure_Instantiation
        or else NT (N).Nkind = N_Subprogram_Declaration
        or else NT (N).Nkind = N_Subprogram_Renaming_Declaration);
      return Node4 (N);
   end Parent_Spec;

   function Position
      (N : Node_Id) return Node_Id is
   begin
      pragma Assert (False
        or else NT (N).Nkind = N_Component_Clause);
      return Node2 (N);
   end Position;

   function Pragma_Argument_Associations
      (N : Node_Id) return List_Id is
   begin
      pragma Assert (False
        or else NT (N).Nkind = N_Pragma);
      return List2 (N);
   end Pragma_Argument_Associations;

   function Pragmas_After
      (N : Node_Id) return List_Id is
   begin
      pragma Assert (False
        or else NT (N).Nkind = N_Compilation_Unit_Aux
        or else NT (N).Nkind = N_Terminate_Alternative);
      return List5 (N);
   end Pragmas_After;

   function Pragmas_Before
      (N : Node_Id) return List_Id is
   begin
      pragma Assert (False
        or else NT (N).Nkind = N_Accept_Alternative
        or else NT (N).Nkind = N_Delay_Alternative
        or else NT (N).Nkind = N_Entry_Call_Alternative
        or else NT (N).Nkind = N_Mod_Clause
        or else NT (N).Nkind = N_Terminate_Alternative
        or else NT (N).Nkind = N_Triggering_Alternative);
      return List4 (N);
   end Pragmas_Before;

   function Prefix
      (N : Node_Id) return Node_Id is
   begin
      pragma Assert (False
        or else NT (N).Nkind = N_Attribute_Reference
        or else NT (N).Nkind = N_Expanded_Name
        or else NT (N).Nkind = N_Explicit_Dereference
        or else NT (N).Nkind = N_Indexed_Component
        or else NT (N).Nkind = N_Reference
        or else NT (N).Nkind = N_Selected_Component
        or else NT (N).Nkind = N_Slice);
      return Node3 (N);
   end Prefix;

   function Present_Expr
      (N : Node_Id) return Uint is
   begin
      pragma Assert (False
        or else NT (N).Nkind = N_Variant);
      return Uint3 (N);
   end Present_Expr;

   function Prev_Ids
      (N : Node_Id) return Boolean is
   begin
      pragma Assert (False
        or else NT (N).Nkind = N_Component_Declaration
        or else NT (N).Nkind = N_Discriminant_Specification
        or else NT (N).Nkind = N_Exception_Declaration
        or else NT (N).Nkind = N_Formal_Object_Declaration
        or else NT (N).Nkind = N_Number_Declaration
        or else NT (N).Nkind = N_Object_Declaration
        or else NT (N).Nkind = N_Parameter_Specification);
      return Flag6 (N);
   end Prev_Ids;

   function Print_In_Hex
      (N : Node_Id) return Boolean is
   begin
      pragma Assert (False
        or else NT (N).Nkind = N_Integer_Literal);
      return Flag13 (N);
   end Print_In_Hex;

   function Private_Declarations
      (N : Node_Id) return List_Id is
   begin
      pragma Assert (False
        or else NT (N).Nkind = N_Package_Specification
        or else NT (N).Nkind = N_Protected_Definition
        or else NT (N).Nkind = N_Task_Definition);
      return List3 (N);
   end Private_Declarations;

   function Private_Present
      (N : Node_Id) return Boolean is
   begin
      pragma Assert (False
        or else NT (N).Nkind = N_Compilation_Unit
        or else NT (N).Nkind = N_Formal_Derived_Type_Definition
        or else NT (N).Nkind = N_With_Clause);
      return Flag15 (N);
   end Private_Present;

   function Procedure_To_Call
      (N : Node_Id) return Node_Id is
   begin
      pragma Assert (False
        or else NT (N).Nkind = N_Allocator
        or else NT (N).Nkind = N_Free_Statement
        or else NT (N).Nkind = N_Return_Statement);
      return Node4 (N);
   end Procedure_To_Call;

   function Proper_Body
      (N : Node_Id) return Node_Id is
   begin
      pragma Assert (False
        or else NT (N).Nkind = N_Subunit);
      return Node1 (N);
   end Proper_Body;

   function Protected_Definition
      (N : Node_Id) return Node_Id is
   begin
      pragma Assert (False
        or else NT (N).Nkind = N_Protected_Type_Declaration
        or else NT (N).Nkind = N_Single_Protected_Declaration);
      return Node3 (N);
   end Protected_Definition;

   function Protected_Present
      (N : Node_Id) return Boolean is
   begin
      pragma Assert (False
        or else NT (N).Nkind = N_Access_Function_Definition
        or else NT (N).Nkind = N_Access_Procedure_Definition
        or else NT (N).Nkind = N_Derived_Type_Definition
        or else NT (N).Nkind = N_Record_Definition);
      return Flag6 (N);
   end Protected_Present;

   function Raises_Constraint_Error
      (N : Node_Id) return Boolean is
   begin
      pragma Assert (False
        or else NT (N).Nkind in N_Subexpr);
      return Flag7 (N);
   end Raises_Constraint_Error;

   function Range_Constraint
      (N : Node_Id) return Node_Id is
   begin
      pragma Assert (False
        or else NT (N).Nkind = N_Delta_Constraint
        or else NT (N).Nkind = N_Digits_Constraint);
      return Node4 (N);
   end Range_Constraint;

   function Range_Expression
      (N : Node_Id) return Node_Id is
   begin
      pragma Assert (False
        or else NT (N).Nkind = N_Range_Constraint);
      return Node4 (N);
   end Range_Expression;

   function Real_Range_Specification
      (N : Node_Id) return Node_Id is
   begin
      pragma Assert (False
        or else NT (N).Nkind = N_Decimal_Fixed_Point_Definition
        or else NT (N).Nkind = N_Floating_Point_Definition
        or else NT (N).Nkind = N_Ordinary_Fixed_Point_Definition);
      return Node4 (N);
   end Real_Range_Specification;

   function Realval
      (N : Node_Id) return Ureal is
   begin
      pragma Assert (False
        or else NT (N).Nkind = N_Real_Literal);
      return Ureal3 (N);
   end Realval;

   function Reason
      (N : Node_Id) return Uint is
   begin
      pragma Assert (False
        or else NT (N).Nkind = N_Raise_Constraint_Error
        or else NT (N).Nkind = N_Raise_Program_Error
        or else NT (N).Nkind = N_Raise_Storage_Error);
      return Uint3 (N);
   end Reason;

   function Record_Extension_Part
      (N : Node_Id) return Node_Id is
   begin
      pragma Assert (False
        or else NT (N).Nkind = N_Derived_Type_Definition);
      return Node3 (N);
   end Record_Extension_Part;

   function Redundant_Use
      (N : Node_Id) return Boolean is
   begin
      pragma Assert (False
        or else NT (N).Nkind = N_Attribute_Reference
        or else NT (N).Nkind = N_Expanded_Name
        or else NT (N).Nkind = N_Identifier);
      return Flag13 (N);
   end Redundant_Use;

   function Result_Definition
     (N : Node_Id) return Node_Id is
   begin
      pragma Assert (False
        or else NT (N).Nkind = N_Access_Function_Definition
        or else NT (N).Nkind = N_Function_Specification);
      return Node4 (N);
   end Result_Definition;

   function Return_Type
      (N : Node_Id) return Node_Id is
   begin
      pragma Assert (False
        or else NT (N).Nkind = N_Return_Statement);
      return Node2 (N);
   end Return_Type;

   function Reverse_Present
      (N : Node_Id) return Boolean is
   begin
      pragma Assert (False
        or else NT (N).Nkind = N_Loop_Parameter_Specification);
      return Flag15 (N);
   end Reverse_Present;

   function Right_Opnd
      (N : Node_Id) return Node_Id is
   begin
      pragma Assert (False
        or else NT (N).Nkind in N_Op
        or else NT (N).Nkind = N_And_Then
        or else NT (N).Nkind = N_In
        or else NT (N).Nkind = N_Not_In
        or else NT (N).Nkind = N_Or_Else);
      return Node3 (N);
   end Right_Opnd;

   function Rounded_Result
      (N : Node_Id) return Boolean is
   begin
      pragma Assert (False
        or else NT (N).Nkind = N_Op_Divide
        or else NT (N).Nkind = N_Op_Multiply
        or else NT (N).Nkind = N_Type_Conversion);
      return Flag18 (N);
   end Rounded_Result;

   function Scope
      (N : Node_Id) return Node_Id is
   begin
      pragma Assert (False
        or else NT (N).Nkind = N_Defining_Character_Literal
        or else NT (N).Nkind = N_Defining_Identifier
        or else NT (N).Nkind = N_Defining_Operator_Symbol);
      return Node3 (N);
   end Scope;

   function Select_Alternatives
      (N : Node_Id) return List_Id is
   begin
      pragma Assert (False
        or else NT (N).Nkind = N_Selective_Accept);
      return List1 (N);
   end Select_Alternatives;

   function Selector_Name
      (N : Node_Id) return Node_Id is
   begin
      pragma Assert (False
        or else NT (N).Nkind = N_Expanded_Name
        or else NT (N).Nkind = N_Generic_Association
        or else NT (N).Nkind = N_Parameter_Association
        or else NT (N).Nkind = N_Selected_Component);
      return Node2 (N);
   end Selector_Name;

   function Selector_Names
      (N : Node_Id) return List_Id is
   begin
      pragma Assert (False
        or else NT (N).Nkind = N_Discriminant_Association);
      return List1 (N);
   end Selector_Names;

   function Shift_Count_OK
      (N : Node_Id) return Boolean is
   begin
      pragma Assert (False
        or else NT (N).Nkind = N_Op_Rotate_Left
        or else NT (N).Nkind = N_Op_Rotate_Right
        or else NT (N).Nkind = N_Op_Shift_Left
        or else NT (N).Nkind = N_Op_Shift_Right
        or else NT (N).Nkind = N_Op_Shift_Right_Arithmetic);
      return Flag4 (N);
   end Shift_Count_OK;

   function Source_Type
      (N : Node_Id) return Entity_Id is
   begin
      pragma Assert (False
        or else NT (N).Nkind = N_Validate_Unchecked_Conversion);
      return Node1 (N);
   end Source_Type;

   function Specification
      (N : Node_Id) return Node_Id is
   begin
      pragma Assert (False
        or else NT (N).Nkind = N_Abstract_Subprogram_Declaration
<<<<<<< HEAD
=======
        or else NT (N).Nkind = N_Formal_Abstract_Subprogram_Declaration
        or else NT (N).Nkind = N_Formal_Concrete_Subprogram_Declaration
>>>>>>> 8c044a9c
        or else NT (N).Nkind = N_Generic_Package_Declaration
        or else NT (N).Nkind = N_Generic_Subprogram_Declaration
        or else NT (N).Nkind = N_Package_Declaration
        or else NT (N).Nkind = N_Subprogram_Body
        or else NT (N).Nkind = N_Subprogram_Body_Stub
        or else NT (N).Nkind = N_Subprogram_Declaration
        or else NT (N).Nkind = N_Subprogram_Renaming_Declaration
        or else NT (N).Nkind in N_Formal_Subprogram_Declaration);
      return Node1 (N);
   end Specification;

   function Statements
      (N : Node_Id) return List_Id is
   begin
      pragma Assert (False
        or else NT (N).Nkind = N_Abortable_Part
        or else NT (N).Nkind = N_Accept_Alternative
        or else NT (N).Nkind = N_Case_Statement_Alternative
        or else NT (N).Nkind = N_Delay_Alternative
        or else NT (N).Nkind = N_Entry_Call_Alternative
        or else NT (N).Nkind = N_Exception_Handler
        or else NT (N).Nkind = N_Handled_Sequence_Of_Statements
        or else NT (N).Nkind = N_Loop_Statement
        or else NT (N).Nkind = N_Triggering_Alternative);
      return List3 (N);
   end Statements;

   function Static_Processing_OK
      (N : Node_Id) return Boolean is
   begin
      pragma Assert (False
        or else NT (N).Nkind = N_Aggregate);
      return Flag4 (N);
   end Static_Processing_OK;

   function Storage_Pool
      (N : Node_Id) return Node_Id is
   begin
      pragma Assert (False
        or else NT (N).Nkind = N_Allocator
        or else NT (N).Nkind = N_Free_Statement
        or else NT (N).Nkind = N_Return_Statement);
      return Node1 (N);
   end Storage_Pool;

   function Strval
      (N : Node_Id) return String_Id is
   begin
      pragma Assert (False
        or else NT (N).Nkind = N_Operator_Symbol
        or else NT (N).Nkind = N_String_Literal);
      return Str3 (N);
   end Strval;

   function Subtype_Indication
      (N : Node_Id) return Node_Id is
   begin
      pragma Assert (False
        or else NT (N).Nkind = N_Access_To_Object_Definition
        or else NT (N).Nkind = N_Component_Definition
        or else NT (N).Nkind = N_Derived_Type_Definition
        or else NT (N).Nkind = N_Private_Extension_Declaration
        or else NT (N).Nkind = N_Subtype_Declaration);
      return Node5 (N);
   end Subtype_Indication;

   function Subtype_Mark
      (N : Node_Id) return Node_Id is
   begin
      pragma Assert (False
        or else NT (N).Nkind = N_Access_Definition
        or else NT (N).Nkind = N_Formal_Derived_Type_Definition
        or else NT (N).Nkind = N_Formal_Object_Declaration
        or else NT (N).Nkind = N_Object_Renaming_Declaration
        or else NT (N).Nkind = N_Qualified_Expression
        or else NT (N).Nkind = N_Subtype_Indication
        or else NT (N).Nkind = N_Type_Conversion
        or else NT (N).Nkind = N_Unchecked_Type_Conversion);
      return Node4 (N);
   end Subtype_Mark;

   function Subtype_Marks
      (N : Node_Id) return List_Id is
   begin
      pragma Assert (False
        or else NT (N).Nkind = N_Unconstrained_Array_Definition
        or else NT (N).Nkind = N_Use_Type_Clause);
      return List2 (N);
   end Subtype_Marks;

   function Synchronized_Present
     (N : Node_Id) return Boolean is
   begin
      pragma Assert (False
        or else NT (N).Nkind = N_Derived_Type_Definition
        or else NT (N).Nkind = N_Record_Definition);
      return Flag7 (N);
   end Synchronized_Present;

   function Tagged_Present
      (N : Node_Id) return Boolean is
   begin
      pragma Assert (False
        or else NT (N).Nkind = N_Formal_Private_Type_Definition
        or else NT (N).Nkind = N_Incomplete_Type_Declaration
        or else NT (N).Nkind = N_Private_Type_Declaration
        or else NT (N).Nkind = N_Record_Definition
        or else NT (N).Nkind = N_With_Type_Clause);
      return Flag15 (N);
   end Tagged_Present;

   function Target_Type
      (N : Node_Id) return Entity_Id is
   begin
      pragma Assert (False
        or else NT (N).Nkind = N_Validate_Unchecked_Conversion);
      return Node2 (N);
   end Target_Type;

   function Task_Definition
      (N : Node_Id) return Node_Id is
   begin
      pragma Assert (False
        or else NT (N).Nkind = N_Single_Task_Declaration
        or else NT (N).Nkind = N_Task_Type_Declaration);
      return Node3 (N);
   end Task_Definition;

   function Task_Present
     (N : Node_Id) return Boolean is
   begin
      pragma Assert (False
        or else NT (N).Nkind = N_Derived_Type_Definition
        or else NT (N).Nkind = N_Record_Definition);
      return Flag5 (N);
   end Task_Present;

   function Then_Actions
      (N : Node_Id) return List_Id is
   begin
      pragma Assert (False
        or else NT (N).Nkind = N_Conditional_Expression);
      return List2 (N);
   end Then_Actions;

   function Then_Statements
      (N : Node_Id) return List_Id is
   begin
      pragma Assert (False
        or else NT (N).Nkind = N_Elsif_Part
        or else NT (N).Nkind = N_If_Statement);
      return List2 (N);
   end Then_Statements;

   function Treat_Fixed_As_Integer
      (N : Node_Id) return Boolean is
   begin
      pragma Assert (False
        or else NT (N).Nkind = N_Op_Divide
        or else NT (N).Nkind = N_Op_Mod
        or else NT (N).Nkind = N_Op_Multiply
        or else NT (N).Nkind = N_Op_Rem);
      return Flag14 (N);
   end Treat_Fixed_As_Integer;

   function Triggering_Alternative
      (N : Node_Id) return Node_Id is
   begin
      pragma Assert (False
        or else NT (N).Nkind = N_Asynchronous_Select);
      return Node1 (N);
   end Triggering_Alternative;

   function Triggering_Statement
      (N : Node_Id) return Node_Id is
   begin
      pragma Assert (False
        or else NT (N).Nkind = N_Triggering_Alternative);
      return Node1 (N);
   end Triggering_Statement;

   function TSS_Elist
      (N : Node_Id) return Elist_Id is
   begin
      pragma Assert (False
        or else NT (N).Nkind = N_Freeze_Entity);
      return Elist3 (N);
   end TSS_Elist;

   function Type_Definition
      (N : Node_Id) return Node_Id is
   begin
      pragma Assert (False
        or else NT (N).Nkind = N_Full_Type_Declaration);
      return Node3 (N);
   end Type_Definition;

   function Unit
      (N : Node_Id) return Node_Id is
   begin
      pragma Assert (False
        or else NT (N).Nkind = N_Compilation_Unit);
      return Node2 (N);
   end Unit;

   function Unknown_Discriminants_Present
      (N : Node_Id) return Boolean is
   begin
      pragma Assert (False
        or else NT (N).Nkind = N_Formal_Type_Declaration
        or else NT (N).Nkind = N_Incomplete_Type_Declaration
        or else NT (N).Nkind = N_Private_Extension_Declaration
        or else NT (N).Nkind = N_Private_Type_Declaration);
      return Flag13 (N);
   end Unknown_Discriminants_Present;

   function Unreferenced_In_Spec
      (N : Node_Id) return Boolean is
   begin
      pragma Assert (False
        or else NT (N).Nkind = N_With_Clause);
      return Flag7 (N);
   end Unreferenced_In_Spec;

   function Variant_Part
      (N : Node_Id) return Node_Id is
   begin
      pragma Assert (False
        or else NT (N).Nkind = N_Component_List);
      return Node4 (N);
   end Variant_Part;

   function Variants
      (N : Node_Id) return List_Id is
   begin
      pragma Assert (False
        or else NT (N).Nkind = N_Variant_Part);
      return List1 (N);
   end Variants;

   function Visible_Declarations
      (N : Node_Id) return List_Id is
   begin
      pragma Assert (False
        or else NT (N).Nkind = N_Package_Specification
        or else NT (N).Nkind = N_Protected_Definition
        or else NT (N).Nkind = N_Task_Definition);
      return List2 (N);
   end Visible_Declarations;

   function Was_Originally_Stub
      (N : Node_Id) return Boolean is
   begin
      pragma Assert (False
        or else NT (N).Nkind = N_Package_Body
        or else NT (N).Nkind = N_Protected_Body
        or else NT (N).Nkind = N_Subprogram_Body
        or else NT (N).Nkind = N_Task_Body);
      return Flag13 (N);
   end Was_Originally_Stub;

   function Zero_Cost_Handling
      (N : Node_Id) return Boolean is
   begin
      pragma Assert (False
        or else NT (N).Nkind = N_Exception_Handler
        or else NT (N).Nkind = N_Handled_Sequence_Of_Statements);
      return Flag5 (N);
   end Zero_Cost_Handling;

   --------------------------
   -- Field Set Procedures --
   --------------------------

   procedure Set_ABE_Is_Certain
      (N : Node_Id; Val : Boolean := True) is
   begin
      pragma Assert (False
        or else NT (N).Nkind = N_Formal_Package_Declaration
        or else NT (N).Nkind = N_Function_Call
        or else NT (N).Nkind = N_Function_Instantiation
        or else NT (N).Nkind = N_Package_Instantiation
        or else NT (N).Nkind = N_Procedure_Call_Statement
        or else NT (N).Nkind = N_Procedure_Instantiation);
      Set_Flag18 (N, Val);
   end Set_ABE_Is_Certain;

   procedure Set_Abort_Present
      (N : Node_Id; Val : Boolean := True) is
   begin
      pragma Assert (False
        or else NT (N).Nkind = N_Requeue_Statement);
      Set_Flag15 (N, Val);
   end Set_Abort_Present;

   procedure Set_Abortable_Part
      (N : Node_Id; Val : Node_Id) is
   begin
      pragma Assert (False
        or else NT (N).Nkind = N_Asynchronous_Select);
      Set_Node2_With_Parent (N, Val);
   end Set_Abortable_Part;

   procedure Set_Abstract_Present
      (N : Node_Id; Val : Boolean := True) is
   begin
      pragma Assert (False
        or else NT (N).Nkind = N_Derived_Type_Definition
        or else NT (N).Nkind = N_Formal_Derived_Type_Definition
        or else NT (N).Nkind = N_Formal_Private_Type_Definition
        or else NT (N).Nkind = N_Private_Extension_Declaration
        or else NT (N).Nkind = N_Private_Type_Declaration
        or else NT (N).Nkind = N_Record_Definition);
      Set_Flag4 (N, Val);
   end Set_Abstract_Present;

   procedure Set_Accept_Handler_Records
      (N : Node_Id; Val : List_Id) is
   begin
      pragma Assert (False
        or else NT (N).Nkind = N_Accept_Alternative);
      Set_List5 (N, Val); -- semantic field, no parent set
   end Set_Accept_Handler_Records;

   procedure Set_Accept_Statement
      (N : Node_Id; Val : Node_Id) is
   begin
      pragma Assert (False
        or else NT (N).Nkind = N_Accept_Alternative);
      Set_Node2_With_Parent (N, Val);
   end Set_Accept_Statement;

   procedure Set_Access_Definition
     (N : Node_Id; Val : Node_Id) is
   begin
      pragma Assert (False
        or else NT (N).Nkind = N_Component_Definition
        or else NT (N).Nkind = N_Object_Renaming_Declaration);
      Set_Node3_With_Parent (N, Val);
   end Set_Access_Definition;

   procedure Set_Access_To_Subprogram_Definition
     (N : Node_Id; Val : Node_Id) is
   begin
      pragma Assert (False
        or else NT (N).Nkind = N_Access_Definition);
      Set_Node3_With_Parent (N, Val);
   end Set_Access_To_Subprogram_Definition;

   procedure Set_Access_Types_To_Process
      (N : Node_Id; Val : Elist_Id) is
   begin
      pragma Assert (False
        or else NT (N).Nkind = N_Freeze_Entity);
      Set_Elist2 (N, Val); -- semantic field, no parent set
   end Set_Access_Types_To_Process;

   procedure Set_Actions
      (N : Node_Id; Val : List_Id) is
   begin
      pragma Assert (False
        or else NT (N).Nkind = N_And_Then
        or else NT (N).Nkind = N_Compilation_Unit_Aux
        or else NT (N).Nkind = N_Freeze_Entity
        or else NT (N).Nkind = N_Or_Else);
      Set_List1_With_Parent (N, Val);
   end Set_Actions;

   procedure Set_Activation_Chain_Entity
      (N : Node_Id; Val : Node_Id) is
   begin
      pragma Assert (False
        or else NT (N).Nkind = N_Block_Statement
        or else NT (N).Nkind = N_Entry_Body
        or else NT (N).Nkind = N_Generic_Package_Declaration
        or else NT (N).Nkind = N_Package_Declaration
        or else NT (N).Nkind = N_Subprogram_Body
        or else NT (N).Nkind = N_Task_Body);
      Set_Node3 (N, Val); -- semantic field, no parent set
   end Set_Activation_Chain_Entity;

   procedure Set_Acts_As_Spec
      (N : Node_Id; Val : Boolean := True) is
   begin
      pragma Assert (False
        or else NT (N).Nkind = N_Compilation_Unit
        or else NT (N).Nkind = N_Subprogram_Body);
      Set_Flag4 (N, Val);
   end Set_Acts_As_Spec;

   procedure Set_Aggregate_Bounds
      (N : Node_Id; Val : Node_Id) is
   begin
      pragma Assert (False
        or else NT (N).Nkind = N_Aggregate);
      Set_Node3 (N, Val); -- semantic field, no parent set
   end Set_Aggregate_Bounds;

   procedure Set_Aliased_Present
      (N : Node_Id; Val : Boolean := True) is
   begin
      pragma Assert (False
        or else NT (N).Nkind = N_Component_Definition
        or else NT (N).Nkind = N_Object_Declaration);
      Set_Flag4 (N, Val);
   end Set_Aliased_Present;

   procedure Set_All_Others
      (N : Node_Id; Val : Boolean := True) is
   begin
      pragma Assert (False
        or else NT (N).Nkind = N_Others_Choice);
      Set_Flag11 (N, Val);
   end Set_All_Others;

   procedure Set_All_Present
      (N : Node_Id; Val : Boolean := True) is
   begin
      pragma Assert (False
        or else NT (N).Nkind = N_Access_Definition
        or else NT (N).Nkind = N_Access_To_Object_Definition);
      Set_Flag15 (N, Val);
   end Set_All_Present;

   procedure Set_Alternatives
      (N : Node_Id; Val : List_Id) is
   begin
      pragma Assert (False
        or else NT (N).Nkind = N_Case_Statement);
      Set_List4_With_Parent (N, Val);
   end Set_Alternatives;

   procedure Set_Ancestor_Part
      (N : Node_Id; Val : Node_Id) is
   begin
      pragma Assert (False
        or else NT (N).Nkind = N_Extension_Aggregate);
      Set_Node3_With_Parent (N, Val);
   end Set_Ancestor_Part;

   procedure Set_Array_Aggregate
      (N : Node_Id; Val : Node_Id) is
   begin
      pragma Assert (False
        or else NT (N).Nkind = N_Enumeration_Representation_Clause);
      Set_Node3_With_Parent (N, Val);
   end Set_Array_Aggregate;

   procedure Set_Assignment_OK
      (N : Node_Id; Val : Boolean := True) is
   begin
      pragma Assert (False
        or else NT (N).Nkind = N_Object_Declaration
        or else NT (N).Nkind in N_Subexpr);
      Set_Flag15 (N, Val);
   end Set_Assignment_OK;

   procedure Set_Associated_Node
      (N : Node_Id; Val : Node_Id) is
   begin
      pragma Assert (False
        or else NT (N).Nkind in N_Has_Entity
        or else NT (N).Nkind = N_Aggregate
        or else NT (N).Nkind = N_Extension_Aggregate
        or else NT (N).Nkind = N_Selected_Component);
      Set_Node4 (N, Val); -- semantic field, no parent set
   end Set_Associated_Node;

   procedure Set_At_End_Proc
      (N : Node_Id; Val : Node_Id) is
   begin
      pragma Assert (False
        or else NT (N).Nkind = N_Handled_Sequence_Of_Statements);
      Set_Node1 (N, Val);
   end Set_At_End_Proc;

   procedure Set_Attribute_Name
      (N : Node_Id; Val : Name_Id) is
   begin
      pragma Assert (False
        or else NT (N).Nkind = N_Attribute_Reference);
      Set_Name2 (N, Val);
   end Set_Attribute_Name;

   procedure Set_Aux_Decls_Node
      (N : Node_Id; Val : Node_Id) is
   begin
      pragma Assert (False
        or else NT (N).Nkind = N_Compilation_Unit);
      Set_Node5_With_Parent (N, Val);
   end Set_Aux_Decls_Node;

   procedure Set_Backwards_OK
      (N : Node_Id; Val : Boolean := True) is
   begin
      pragma Assert (False
        or else NT (N).Nkind = N_Assignment_Statement);
      Set_Flag6 (N, Val);
   end Set_Backwards_OK;

   procedure Set_Bad_Is_Detected
      (N : Node_Id; Val : Boolean := True) is
   begin
      pragma Assert (False
        or else NT (N).Nkind = N_Subprogram_Body);
      Set_Flag15 (N, Val);
   end Set_Bad_Is_Detected;

   procedure Set_Body_Required
      (N : Node_Id; Val : Boolean := True) is
   begin
      pragma Assert (False
        or else NT (N).Nkind = N_Compilation_Unit);
      Set_Flag13 (N, Val);
   end Set_Body_Required;

   procedure Set_Body_To_Inline
      (N : Node_Id; Val : Node_Id) is
   begin
      pragma Assert (False
        or else NT (N).Nkind = N_Subprogram_Declaration);
      Set_Node3 (N, Val);
   end Set_Body_To_Inline;

   procedure Set_Box_Present
      (N : Node_Id; Val : Boolean := True) is
   begin
      pragma Assert (False
        or else NT (N).Nkind = N_Component_Association
<<<<<<< HEAD
        or else NT (N).Nkind = N_Formal_Package_Declaration
        or else NT (N).Nkind in N_Formal_Subprogram_Declaration);
=======
        or else NT (N).Nkind = N_Formal_Abstract_Subprogram_Declaration
        or else NT (N).Nkind = N_Formal_Concrete_Subprogram_Declaration
        or else NT (N).Nkind = N_Formal_Package_Declaration);
>>>>>>> 8c044a9c
      Set_Flag15 (N, Val);
   end Set_Box_Present;

   procedure Set_By_Ref
      (N : Node_Id; Val : Boolean := True) is
   begin
      pragma Assert (False
        or else NT (N).Nkind = N_Return_Statement);
      Set_Flag5 (N, Val);
   end Set_By_Ref;

   procedure Set_Char_Literal_Value
      (N : Node_Id; Val : Uint) is
   begin
      pragma Assert (False
        or else NT (N).Nkind = N_Character_Literal);
      Set_Uint2 (N, Val);
   end Set_Char_Literal_Value;

   procedure Set_Chars
      (N : Node_Id; Val : Name_Id) is
   begin
      pragma Assert (False
        or else NT (N).Nkind in N_Has_Chars);
      Set_Name1 (N, Val);
   end Set_Chars;

   procedure Set_Check_Address_Alignment
      (N : Node_Id; Val : Boolean := True) is
   begin
      pragma Assert (False
          or else NT (N).Nkind = N_Attribute_Definition_Clause);
      Set_Flag11 (N, Val);
   end Set_Check_Address_Alignment;

   procedure Set_Choice_Parameter
      (N : Node_Id; Val : Node_Id) is
   begin
      pragma Assert (False
        or else NT (N).Nkind = N_Exception_Handler);
      Set_Node2_With_Parent (N, Val);
   end Set_Choice_Parameter;

   procedure Set_Choices
      (N : Node_Id; Val : List_Id) is
   begin
      pragma Assert (False
        or else NT (N).Nkind = N_Component_Association);
      Set_List1_With_Parent (N, Val);
   end Set_Choices;

   procedure Set_Compile_Time_Known_Aggregate
      (N : Node_Id; Val : Boolean := True) is
   begin
      pragma Assert (False
        or else NT (N).Nkind = N_Aggregate);
      Set_Flag18 (N, Val);
   end Set_Compile_Time_Known_Aggregate;

   procedure Set_Component_Associations
      (N : Node_Id; Val : List_Id) is
   begin
      pragma Assert (False
        or else NT (N).Nkind = N_Aggregate
        or else NT (N).Nkind = N_Extension_Aggregate);
      Set_List2_With_Parent (N, Val);
   end Set_Component_Associations;

   procedure Set_Component_Clauses
      (N : Node_Id; Val : List_Id) is
   begin
      pragma Assert (False
        or else NT (N).Nkind = N_Record_Representation_Clause);
      Set_List3_With_Parent (N, Val);
   end Set_Component_Clauses;

   procedure Set_Component_Definition
      (N : Node_Id; Val : Node_Id) is
   begin
      pragma Assert (False
        or else NT (N).Nkind = N_Component_Declaration
        or else NT (N).Nkind = N_Constrained_Array_Definition
        or else NT (N).Nkind = N_Unconstrained_Array_Definition);
      Set_Node4_With_Parent (N, Val);
   end Set_Component_Definition;

   procedure Set_Component_Items
      (N : Node_Id; Val : List_Id) is
   begin
      pragma Assert (False
        or else NT (N).Nkind = N_Component_List);
      Set_List3_With_Parent (N, Val);
   end Set_Component_Items;

   procedure Set_Component_List
      (N : Node_Id; Val : Node_Id) is
   begin
      pragma Assert (False
        or else NT (N).Nkind = N_Record_Definition
        or else NT (N).Nkind = N_Variant);
      Set_Node1_With_Parent (N, Val);
   end Set_Component_List;

   procedure Set_Component_Name
      (N : Node_Id; Val : Node_Id) is
   begin
      pragma Assert (False
        or else NT (N).Nkind = N_Component_Clause);
      Set_Node1_With_Parent (N, Val);
   end Set_Component_Name;

   procedure Set_Condition
      (N : Node_Id; Val : Node_Id) is
   begin
      pragma Assert (False
        or else NT (N).Nkind = N_Accept_Alternative
        or else NT (N).Nkind = N_Delay_Alternative
        or else NT (N).Nkind = N_Elsif_Part
        or else NT (N).Nkind = N_Entry_Body_Formal_Part
        or else NT (N).Nkind = N_Exit_Statement
        or else NT (N).Nkind = N_If_Statement
        or else NT (N).Nkind = N_Iteration_Scheme
        or else NT (N).Nkind = N_Raise_Constraint_Error
        or else NT (N).Nkind = N_Raise_Program_Error
        or else NT (N).Nkind = N_Raise_Storage_Error
        or else NT (N).Nkind = N_Terminate_Alternative);
      Set_Node1_With_Parent (N, Val);
   end Set_Condition;

   procedure Set_Condition_Actions
      (N : Node_Id; Val : List_Id) is
   begin
      pragma Assert (False
        or else NT (N).Nkind = N_Elsif_Part
        or else NT (N).Nkind = N_Iteration_Scheme);
      Set_List3 (N, Val); -- semantic field, no parent set
   end Set_Condition_Actions;

   procedure Set_Config_Pragmas
      (N : Node_Id; Val : List_Id) is
   begin
      pragma Assert (False
        or else NT (N).Nkind = N_Compilation_Unit_Aux);
      Set_List4_With_Parent (N, Val);
   end Set_Config_Pragmas;

   procedure Set_Constant_Present
      (N : Node_Id; Val : Boolean := True) is
   begin
      pragma Assert (False
        or else NT (N).Nkind = N_Access_Definition
        or else NT (N).Nkind = N_Access_To_Object_Definition
        or else NT (N).Nkind = N_Object_Declaration);
      Set_Flag17 (N, Val);
   end Set_Constant_Present;

   procedure Set_Constraint
      (N : Node_Id; Val : Node_Id) is
   begin
      pragma Assert (False
        or else NT (N).Nkind = N_Subtype_Indication);
      Set_Node3_With_Parent (N, Val);
   end Set_Constraint;

   procedure Set_Constraints
      (N : Node_Id; Val : List_Id) is
   begin
      pragma Assert (False
        or else NT (N).Nkind = N_Index_Or_Discriminant_Constraint);
      Set_List1_With_Parent (N, Val);
   end Set_Constraints;

   procedure Set_Context_Installed
      (N : Node_Id; Val : Boolean := True) is
   begin
      pragma Assert (False
        or else NT (N).Nkind = N_With_Clause);
      Set_Flag13 (N, Val);
   end Set_Context_Installed;

   procedure Set_Context_Items
      (N : Node_Id; Val : List_Id) is
   begin
      pragma Assert (False
        or else NT (N).Nkind = N_Compilation_Unit);
      Set_List1_With_Parent (N, Val);
   end Set_Context_Items;

   procedure Set_Controlling_Argument
      (N : Node_Id; Val : Node_Id) is
   begin
      pragma Assert (False
        or else NT (N).Nkind = N_Function_Call
        or else NT (N).Nkind = N_Procedure_Call_Statement);
      Set_Node1 (N, Val); -- semantic field, no parent set
   end Set_Controlling_Argument;

   procedure Set_Conversion_OK
      (N : Node_Id; Val : Boolean := True) is
   begin
      pragma Assert (False
        or else NT (N).Nkind = N_Type_Conversion);
      Set_Flag14 (N, Val);
   end Set_Conversion_OK;

   procedure Set_Corresponding_Body
      (N : Node_Id; Val : Node_Id) is
   begin
      pragma Assert (False
        or else NT (N).Nkind = N_Entry_Declaration
        or else NT (N).Nkind = N_Generic_Package_Declaration
        or else NT (N).Nkind = N_Generic_Subprogram_Declaration
        or else NT (N).Nkind = N_Package_Body_Stub
        or else NT (N).Nkind = N_Package_Declaration
        or else NT (N).Nkind = N_Protected_Body_Stub
        or else NT (N).Nkind = N_Protected_Type_Declaration
        or else NT (N).Nkind = N_Subprogram_Body_Stub
        or else NT (N).Nkind = N_Subprogram_Declaration
        or else NT (N).Nkind = N_Task_Body_Stub
        or else NT (N).Nkind = N_Task_Type_Declaration);
      Set_Node5 (N, Val); -- semantic field, no parent set
   end Set_Corresponding_Body;

   procedure Set_Corresponding_Formal_Spec
      (N : Node_Id; Val : Node_Id) is
   begin
      pragma Assert (False
        or else NT (N).Nkind = N_Subprogram_Renaming_Declaration);
      Set_Node3 (N, Val); -- semantic field, no parent set
   end Set_Corresponding_Formal_Spec;

   procedure Set_Corresponding_Generic_Association
      (N : Node_Id; Val : Node_Id) is
   begin
      pragma Assert (False
        or else NT (N).Nkind = N_Object_Declaration
        or else NT (N).Nkind = N_Object_Renaming_Declaration);
      Set_Node5 (N, Val); -- semantic field, no parent set
   end Set_Corresponding_Generic_Association;

   procedure Set_Corresponding_Integer_Value
      (N : Node_Id; Val : Uint) is
   begin
      pragma Assert (False
        or else NT (N).Nkind = N_Real_Literal);
      Set_Uint4 (N, Val); -- semantic field, no parent set
   end Set_Corresponding_Integer_Value;

   procedure Set_Corresponding_Spec
      (N : Node_Id; Val : Node_Id) is
   begin
      pragma Assert (False
        or else NT (N).Nkind = N_Package_Body
        or else NT (N).Nkind = N_Protected_Body
        or else NT (N).Nkind = N_Subprogram_Body
        or else NT (N).Nkind = N_Subprogram_Renaming_Declaration
        or else NT (N).Nkind = N_Task_Body
        or else NT (N).Nkind = N_With_Clause);
      Set_Node5 (N, Val); -- semantic field, no parent set
   end Set_Corresponding_Spec;

   procedure Set_Corresponding_Stub
      (N : Node_Id; Val : Node_Id) is
   begin
      pragma Assert (False
        or else NT (N).Nkind = N_Subunit);
      Set_Node3 (N, Val);
   end Set_Corresponding_Stub;

   procedure Set_Dcheck_Function
      (N : Node_Id; Val : Entity_Id) is
   begin
      pragma Assert (False
        or else NT (N).Nkind = N_Variant);
      Set_Node5 (N, Val); -- semantic field, no parent set
   end Set_Dcheck_Function;

   procedure Set_Debug_Statement
      (N : Node_Id; Val : Node_Id) is
   begin
      pragma Assert (False
        or else NT (N).Nkind = N_Pragma);
      Set_Node3_With_Parent (N, Val);
   end Set_Debug_Statement;

   procedure Set_Declarations
      (N : Node_Id; Val : List_Id) is
   begin
      pragma Assert (False
        or else NT (N).Nkind = N_Accept_Statement
        or else NT (N).Nkind = N_Block_Statement
        or else NT (N).Nkind = N_Compilation_Unit_Aux
        or else NT (N).Nkind = N_Entry_Body
        or else NT (N).Nkind = N_Package_Body
        or else NT (N).Nkind = N_Protected_Body
        or else NT (N).Nkind = N_Subprogram_Body
        or else NT (N).Nkind = N_Task_Body);
      Set_List2_With_Parent (N, Val);
   end Set_Declarations;

   procedure Set_Default_Expression
      (N : Node_Id; Val : Node_Id) is
   begin
      pragma Assert (False
        or else NT (N).Nkind = N_Parameter_Specification);
      Set_Node5 (N, Val); -- semantic field, no parent set
   end Set_Default_Expression;

   procedure Set_Default_Name
      (N : Node_Id; Val : Node_Id) is
   begin
      pragma Assert (False
<<<<<<< HEAD
        or else NT (N).Nkind in N_Formal_Subprogram_Declaration);
=======
        or else NT (N).Nkind = N_Formal_Abstract_Subprogram_Declaration
        or else NT (N).Nkind = N_Formal_Concrete_Subprogram_Declaration);
>>>>>>> 8c044a9c
      Set_Node2_With_Parent (N, Val);
   end Set_Default_Name;

   procedure Set_Defining_Identifier
      (N : Node_Id; Val : Entity_Id) is
   begin
      pragma Assert (False
        or else NT (N).Nkind = N_Component_Declaration
        or else NT (N).Nkind = N_Defining_Program_Unit_Name
        or else NT (N).Nkind = N_Discriminant_Specification
        or else NT (N).Nkind = N_Entry_Body
        or else NT (N).Nkind = N_Entry_Declaration
        or else NT (N).Nkind = N_Entry_Index_Specification
        or else NT (N).Nkind = N_Exception_Declaration
        or else NT (N).Nkind = N_Exception_Renaming_Declaration
        or else NT (N).Nkind = N_Formal_Object_Declaration
        or else NT (N).Nkind = N_Formal_Package_Declaration
        or else NT (N).Nkind = N_Formal_Type_Declaration
        or else NT (N).Nkind = N_Full_Type_Declaration
        or else NT (N).Nkind = N_Implicit_Label_Declaration
        or else NT (N).Nkind = N_Incomplete_Type_Declaration
        or else NT (N).Nkind = N_Loop_Parameter_Specification
        or else NT (N).Nkind = N_Number_Declaration
        or else NT (N).Nkind = N_Object_Declaration
        or else NT (N).Nkind = N_Object_Renaming_Declaration
        or else NT (N).Nkind = N_Package_Body_Stub
        or else NT (N).Nkind = N_Parameter_Specification
        or else NT (N).Nkind = N_Private_Extension_Declaration
        or else NT (N).Nkind = N_Private_Type_Declaration
        or else NT (N).Nkind = N_Protected_Body
        or else NT (N).Nkind = N_Protected_Body_Stub
        or else NT (N).Nkind = N_Protected_Type_Declaration
        or else NT (N).Nkind = N_Single_Protected_Declaration
        or else NT (N).Nkind = N_Single_Task_Declaration
        or else NT (N).Nkind = N_Subtype_Declaration
        or else NT (N).Nkind = N_Task_Body
        or else NT (N).Nkind = N_Task_Body_Stub
        or else NT (N).Nkind = N_Task_Type_Declaration);
      Set_Node1_With_Parent (N, Val);
   end Set_Defining_Identifier;

   procedure Set_Defining_Unit_Name
      (N : Node_Id; Val : Node_Id) is
   begin
      pragma Assert (False
        or else NT (N).Nkind = N_Function_Instantiation
        or else NT (N).Nkind = N_Function_Specification
        or else NT (N).Nkind = N_Generic_Function_Renaming_Declaration
        or else NT (N).Nkind = N_Generic_Package_Renaming_Declaration
        or else NT (N).Nkind = N_Generic_Procedure_Renaming_Declaration
        or else NT (N).Nkind = N_Package_Body
        or else NT (N).Nkind = N_Package_Instantiation
        or else NT (N).Nkind = N_Package_Renaming_Declaration
        or else NT (N).Nkind = N_Package_Specification
        or else NT (N).Nkind = N_Procedure_Instantiation
        or else NT (N).Nkind = N_Procedure_Specification);
      Set_Node1_With_Parent (N, Val);
   end Set_Defining_Unit_Name;

   procedure Set_Delay_Alternative
      (N : Node_Id; Val : Node_Id) is
   begin
      pragma Assert (False
        or else NT (N).Nkind = N_Timed_Entry_Call);
      Set_Node4_With_Parent (N, Val);
   end Set_Delay_Alternative;

   procedure Set_Delay_Finalize_Attach
      (N : Node_Id; Val : Boolean := True) is
   begin
      pragma Assert (False
        or else NT (N).Nkind = N_Object_Declaration);
      Set_Flag14 (N, Val);
   end Set_Delay_Finalize_Attach;

   procedure Set_Delay_Statement
      (N : Node_Id; Val : Node_Id) is
   begin
      pragma Assert (False
        or else NT (N).Nkind = N_Delay_Alternative);
      Set_Node2_With_Parent (N, Val);
   end Set_Delay_Statement;

   procedure Set_Delta_Expression
      (N : Node_Id; Val : Node_Id) is
   begin
      pragma Assert (False
        or else NT (N).Nkind = N_Decimal_Fixed_Point_Definition
        or else NT (N).Nkind = N_Delta_Constraint
        or else NT (N).Nkind = N_Ordinary_Fixed_Point_Definition);
      Set_Node3_With_Parent (N, Val);
   end Set_Delta_Expression;

   procedure Set_Digits_Expression
      (N : Node_Id; Val : Node_Id) is
   begin
      pragma Assert (False
        or else NT (N).Nkind = N_Decimal_Fixed_Point_Definition
        or else NT (N).Nkind = N_Digits_Constraint
        or else NT (N).Nkind = N_Floating_Point_Definition);
      Set_Node2_With_Parent (N, Val);
   end Set_Digits_Expression;

   procedure Set_Discr_Check_Funcs_Built
      (N : Node_Id; Val : Boolean := True) is
   begin
      pragma Assert (False
        or else NT (N).Nkind = N_Full_Type_Declaration);
      Set_Flag11 (N, Val);
   end Set_Discr_Check_Funcs_Built;

   procedure Set_Discrete_Choices
      (N : Node_Id; Val : List_Id) is
   begin
      pragma Assert (False
        or else NT (N).Nkind = N_Case_Statement_Alternative
        or else NT (N).Nkind = N_Variant);
      Set_List4_With_Parent (N, Val);
   end Set_Discrete_Choices;

   procedure Set_Discrete_Range
      (N : Node_Id; Val : Node_Id) is
   begin
      pragma Assert (False
        or else NT (N).Nkind = N_Slice);
      Set_Node4_With_Parent (N, Val);
   end Set_Discrete_Range;

   procedure Set_Discrete_Subtype_Definition
      (N : Node_Id; Val : Node_Id) is
   begin
      pragma Assert (False
        or else NT (N).Nkind = N_Entry_Declaration
        or else NT (N).Nkind = N_Entry_Index_Specification
        or else NT (N).Nkind = N_Loop_Parameter_Specification);
      Set_Node4_With_Parent (N, Val);
   end Set_Discrete_Subtype_Definition;

   procedure Set_Discrete_Subtype_Definitions
      (N : Node_Id; Val : List_Id) is
   begin
      pragma Assert (False
        or else NT (N).Nkind = N_Constrained_Array_Definition);
      Set_List2_With_Parent (N, Val);
   end Set_Discrete_Subtype_Definitions;

   procedure Set_Discriminant_Specifications
      (N : Node_Id; Val : List_Id) is
   begin
      pragma Assert (False
        or else NT (N).Nkind = N_Formal_Type_Declaration
        or else NT (N).Nkind = N_Full_Type_Declaration
        or else NT (N).Nkind = N_Incomplete_Type_Declaration
        or else NT (N).Nkind = N_Private_Extension_Declaration
        or else NT (N).Nkind = N_Private_Type_Declaration
        or else NT (N).Nkind = N_Protected_Type_Declaration
        or else NT (N).Nkind = N_Task_Type_Declaration);
      Set_List4_With_Parent (N, Val);
   end Set_Discriminant_Specifications;

   procedure Set_Discriminant_Type
      (N : Node_Id; Val : Node_Id) is
   begin
      pragma Assert (False
        or else NT (N).Nkind = N_Discriminant_Specification);
      Set_Node5_With_Parent (N, Val);
   end Set_Discriminant_Type;

   procedure Set_Do_Accessibility_Check
      (N : Node_Id; Val : Boolean := True) is
   begin
      pragma Assert (False
        or else NT (N).Nkind = N_Parameter_Specification);
      Set_Flag13 (N, Val);
   end Set_Do_Accessibility_Check;

   procedure Set_Do_Discriminant_Check
      (N : Node_Id; Val : Boolean := True) is
   begin
      pragma Assert (False
        or else NT (N).Nkind = N_Selected_Component);
      Set_Flag13 (N, Val);
   end Set_Do_Discriminant_Check;

   procedure Set_Do_Division_Check
      (N : Node_Id; Val : Boolean := True) is
   begin
      pragma Assert (False
        or else NT (N).Nkind = N_Op_Divide
        or else NT (N).Nkind = N_Op_Mod
        or else NT (N).Nkind = N_Op_Rem);
      Set_Flag13 (N, Val);
   end Set_Do_Division_Check;

   procedure Set_Do_Length_Check
      (N : Node_Id; Val : Boolean := True) is
   begin
      pragma Assert (False
        or else NT (N).Nkind = N_Assignment_Statement
        or else NT (N).Nkind = N_Op_And
        or else NT (N).Nkind = N_Op_Or
        or else NT (N).Nkind = N_Op_Xor
        or else NT (N).Nkind = N_Type_Conversion);
      Set_Flag4 (N, Val);
   end Set_Do_Length_Check;

   procedure Set_Do_Overflow_Check
      (N : Node_Id; Val : Boolean := True) is
   begin
      pragma Assert (False
        or else NT (N).Nkind in N_Op
        or else NT (N).Nkind = N_Attribute_Reference
        or else NT (N).Nkind = N_Type_Conversion);
      Set_Flag17 (N, Val);
   end Set_Do_Overflow_Check;

   procedure Set_Do_Range_Check
      (N : Node_Id; Val : Boolean := True) is
   begin
      pragma Assert (False
        or else NT (N).Nkind in N_Subexpr);
      Set_Flag9 (N, Val);
   end Set_Do_Range_Check;

   procedure Set_Do_Storage_Check
      (N : Node_Id; Val : Boolean := True) is
   begin
      pragma Assert (False
        or else NT (N).Nkind = N_Allocator
        or else NT (N).Nkind = N_Subprogram_Body);
      Set_Flag17 (N, Val);
   end Set_Do_Storage_Check;

   procedure Set_Do_Tag_Check
      (N : Node_Id; Val : Boolean := True) is
   begin
      pragma Assert (False
        or else NT (N).Nkind = N_Assignment_Statement
        or else NT (N).Nkind = N_Function_Call
        or else NT (N).Nkind = N_Procedure_Call_Statement
        or else NT (N).Nkind = N_Return_Statement
        or else NT (N).Nkind = N_Type_Conversion);
      Set_Flag13 (N, Val);
   end Set_Do_Tag_Check;

   procedure Set_Elaborate_All_Present
      (N : Node_Id; Val : Boolean := True) is
   begin
      pragma Assert (False
        or else NT (N).Nkind = N_With_Clause);
      Set_Flag14 (N, Val);
   end Set_Elaborate_All_Present;

   procedure Set_Elaborate_Present
      (N : Node_Id; Val : Boolean := True) is
   begin
      pragma Assert (False
        or else NT (N).Nkind = N_With_Clause);
      Set_Flag4 (N, Val);
   end Set_Elaborate_Present;

   procedure Set_Elaboration_Boolean
      (N : Node_Id; Val : Node_Id) is
   begin
      pragma Assert (False
        or else NT (N).Nkind = N_Function_Specification
        or else NT (N).Nkind = N_Procedure_Specification);
      Set_Node2 (N, Val);
   end Set_Elaboration_Boolean;

   procedure Set_Else_Actions
      (N : Node_Id; Val : List_Id) is
   begin
      pragma Assert (False
        or else NT (N).Nkind = N_Conditional_Expression);
      Set_List3 (N, Val); -- semantic field, no parent set
   end Set_Else_Actions;

   procedure Set_Else_Statements
      (N : Node_Id; Val : List_Id) is
   begin
      pragma Assert (False
        or else NT (N).Nkind = N_Conditional_Entry_Call
        or else NT (N).Nkind = N_If_Statement
        or else NT (N).Nkind = N_Selective_Accept);
      Set_List4_With_Parent (N, Val);
   end Set_Else_Statements;

   procedure Set_Elsif_Parts
      (N : Node_Id; Val : List_Id) is
   begin
      pragma Assert (False
        or else NT (N).Nkind = N_If_Statement);
      Set_List3_With_Parent (N, Val);
   end Set_Elsif_Parts;

   procedure Set_Enclosing_Variant
      (N : Node_Id; Val : Node_Id) is
   begin
      pragma Assert (False
        or else NT (N).Nkind = N_Variant);
      Set_Node2 (N, Val); -- semantic field, no parent set
   end Set_Enclosing_Variant;

   procedure Set_End_Label
      (N : Node_Id; Val : Node_Id) is
   begin
      pragma Assert (False
        or else NT (N).Nkind = N_Enumeration_Type_Definition
        or else NT (N).Nkind = N_Handled_Sequence_Of_Statements
        or else NT (N).Nkind = N_Loop_Statement
        or else NT (N).Nkind = N_Package_Specification
        or else NT (N).Nkind = N_Protected_Body
        or else NT (N).Nkind = N_Protected_Definition
        or else NT (N).Nkind = N_Record_Definition
        or else NT (N).Nkind = N_Task_Definition);
      Set_Node4_With_Parent (N, Val);
   end Set_End_Label;

   procedure Set_End_Span
      (N : Node_Id; Val : Uint) is
   begin
      pragma Assert (False
        or else NT (N).Nkind = N_Case_Statement
        or else NT (N).Nkind = N_If_Statement);
      Set_Uint5 (N, Val);
   end Set_End_Span;

   procedure Set_Entity
      (N : Node_Id; Val : Node_Id) is
   begin
      pragma Assert (False
        or else NT (N).Nkind in N_Has_Entity
        or else NT (N).Nkind = N_Freeze_Entity);
      Set_Node4 (N, Val); -- semantic field, no parent set
   end Set_Entity;

   procedure Set_Entry_Body_Formal_Part
      (N : Node_Id; Val : Node_Id) is
   begin
      pragma Assert (False
        or else NT (N).Nkind = N_Entry_Body);
      Set_Node5_With_Parent (N, Val);
   end Set_Entry_Body_Formal_Part;

   procedure Set_Entry_Call_Alternative
      (N : Node_Id; Val : Node_Id) is
   begin
      pragma Assert (False
        or else NT (N).Nkind = N_Conditional_Entry_Call
        or else NT (N).Nkind = N_Timed_Entry_Call);
      Set_Node1_With_Parent (N, Val);
   end Set_Entry_Call_Alternative;

   procedure Set_Entry_Call_Statement
      (N : Node_Id; Val : Node_Id) is
   begin
      pragma Assert (False
        or else NT (N).Nkind = N_Entry_Call_Alternative);
      Set_Node1_With_Parent (N, Val);
   end Set_Entry_Call_Statement;

   procedure Set_Entry_Direct_Name
      (N : Node_Id; Val : Node_Id) is
   begin
      pragma Assert (False
        or else NT (N).Nkind = N_Accept_Statement);
      Set_Node1_With_Parent (N, Val);
   end Set_Entry_Direct_Name;

   procedure Set_Entry_Index
      (N : Node_Id; Val : Node_Id) is
   begin
      pragma Assert (False
        or else NT (N).Nkind = N_Accept_Statement);
      Set_Node5_With_Parent (N, Val);
   end Set_Entry_Index;

   procedure Set_Entry_Index_Specification
      (N : Node_Id; Val : Node_Id) is
   begin
      pragma Assert (False
        or else NT (N).Nkind = N_Entry_Body_Formal_Part);
      Set_Node4_With_Parent (N, Val);
   end Set_Entry_Index_Specification;

   procedure Set_Etype
      (N : Node_Id; Val : Node_Id) is
   begin
      pragma Assert (False
        or else NT (N).Nkind in N_Has_Etype);
      Set_Node5 (N, Val); -- semantic field, no parent set
   end Set_Etype;

   procedure Set_Exception_Choices
      (N : Node_Id; Val : List_Id) is
   begin
      pragma Assert (False
        or else NT (N).Nkind = N_Exception_Handler);
      Set_List4_With_Parent (N, Val);
   end Set_Exception_Choices;

   procedure Set_Exception_Handlers
      (N : Node_Id; Val : List_Id) is
   begin
      pragma Assert (False
        or else NT (N).Nkind = N_Handled_Sequence_Of_Statements);
      Set_List5_With_Parent (N, Val);
   end Set_Exception_Handlers;

   procedure Set_Exception_Junk
     (N : Node_Id; Val : Boolean := True) is
   begin
      pragma Assert (False
        or else NT (N).Nkind = N_Goto_Statement
        or else NT (N).Nkind = N_Label
        or else NT (N).Nkind = N_Object_Declaration
        or else NT (N).Nkind = N_Subtype_Declaration);
      Set_Flag7 (N, Val);
   end Set_Exception_Junk;

   procedure Set_Expansion_Delayed
     (N : Node_Id; Val : Boolean := True) is
   begin
      pragma Assert (False
        or else NT (N).Nkind = N_Aggregate
        or else NT (N).Nkind = N_Extension_Aggregate);
      Set_Flag11 (N, Val);
   end Set_Expansion_Delayed;

   procedure Set_Explicit_Actual_Parameter
      (N : Node_Id; Val : Node_Id) is
   begin
      pragma Assert (False
        or else NT (N).Nkind = N_Parameter_Association);
      Set_Node3_With_Parent (N, Val);
   end Set_Explicit_Actual_Parameter;

   procedure Set_Explicit_Generic_Actual_Parameter
      (N : Node_Id; Val : Node_Id) is
   begin
      pragma Assert (False
        or else NT (N).Nkind = N_Generic_Association);
      Set_Node1_With_Parent (N, Val);
   end Set_Explicit_Generic_Actual_Parameter;

   procedure Set_Expression
      (N : Node_Id; Val : Node_Id) is
   begin
      pragma Assert (False
        or else NT (N).Nkind = N_Allocator
        or else NT (N).Nkind = N_Assignment_Statement
        or else NT (N).Nkind = N_At_Clause
        or else NT (N).Nkind = N_Attribute_Definition_Clause
        or else NT (N).Nkind = N_Case_Statement
        or else NT (N).Nkind = N_Code_Statement
        or else NT (N).Nkind = N_Component_Association
        or else NT (N).Nkind = N_Component_Declaration
        or else NT (N).Nkind = N_Delay_Relative_Statement
        or else NT (N).Nkind = N_Delay_Until_Statement
        or else NT (N).Nkind = N_Discriminant_Association
        or else NT (N).Nkind = N_Discriminant_Specification
        or else NT (N).Nkind = N_Exception_Declaration
        or else NT (N).Nkind = N_Formal_Object_Declaration
        or else NT (N).Nkind = N_Free_Statement
        or else NT (N).Nkind = N_Mod_Clause
        or else NT (N).Nkind = N_Modular_Type_Definition
        or else NT (N).Nkind = N_Number_Declaration
        or else NT (N).Nkind = N_Object_Declaration
        or else NT (N).Nkind = N_Parameter_Specification
        or else NT (N).Nkind = N_Pragma_Argument_Association
        or else NT (N).Nkind = N_Qualified_Expression
        or else NT (N).Nkind = N_Raise_Statement
        or else NT (N).Nkind = N_Return_Statement
        or else NT (N).Nkind = N_Type_Conversion
        or else NT (N).Nkind = N_Unchecked_Expression
        or else NT (N).Nkind = N_Unchecked_Type_Conversion);
      Set_Node3_With_Parent (N, Val);
   end Set_Expression;

   procedure Set_Expressions
      (N : Node_Id; Val : List_Id) is
   begin
      pragma Assert (False
        or else NT (N).Nkind = N_Aggregate
        or else NT (N).Nkind = N_Attribute_Reference
        or else NT (N).Nkind = N_Conditional_Expression
        or else NT (N).Nkind = N_Extension_Aggregate
        or else NT (N).Nkind = N_Indexed_Component);
      Set_List1_With_Parent (N, Val);
   end Set_Expressions;

   procedure Set_First_Bit
      (N : Node_Id; Val : Node_Id) is
   begin
      pragma Assert (False
        or else NT (N).Nkind = N_Component_Clause);
      Set_Node3_With_Parent (N, Val);
   end Set_First_Bit;

   procedure Set_First_Inlined_Subprogram
      (N : Node_Id; Val : Entity_Id) is
   begin
      pragma Assert (False
        or else NT (N).Nkind = N_Compilation_Unit);
      Set_Node3 (N, Val);  -- semantic field, no parent set
   end Set_First_Inlined_Subprogram;

   procedure Set_First_Name
      (N : Node_Id; Val : Boolean := True) is
   begin
      pragma Assert (False
        or else NT (N).Nkind = N_With_Clause);
      Set_Flag5 (N, Val);
   end Set_First_Name;

   procedure Set_First_Named_Actual
      (N : Node_Id; Val : Node_Id) is
   begin
      pragma Assert (False
        or else NT (N).Nkind = N_Entry_Call_Statement
        or else NT (N).Nkind = N_Function_Call
        or else NT (N).Nkind = N_Procedure_Call_Statement);
      Set_Node4 (N, Val); -- semantic field, no parent set
   end Set_First_Named_Actual;

   procedure Set_First_Real_Statement
      (N : Node_Id; Val : Node_Id) is
   begin
      pragma Assert (False
        or else NT (N).Nkind = N_Handled_Sequence_Of_Statements);
      Set_Node2 (N, Val); -- semantic field, no parent set
   end Set_First_Real_Statement;

   procedure Set_First_Subtype_Link
      (N : Node_Id; Val : Entity_Id) is
   begin
      pragma Assert (False
        or else NT (N).Nkind = N_Freeze_Entity);
      Set_Node5 (N, Val); -- semantic field, no parent set
   end Set_First_Subtype_Link;

   procedure Set_Float_Truncate
      (N : Node_Id; Val : Boolean := True) is
   begin
      pragma Assert (False
        or else NT (N).Nkind = N_Type_Conversion);
      Set_Flag11 (N, Val);
   end Set_Float_Truncate;

   procedure Set_Formal_Type_Definition
      (N : Node_Id; Val : Node_Id) is
   begin
      pragma Assert (False
        or else NT (N).Nkind = N_Formal_Type_Declaration);
      Set_Node3_With_Parent (N, Val);
   end Set_Formal_Type_Definition;

   procedure Set_Forwards_OK
      (N : Node_Id; Val : Boolean := True) is
   begin
      pragma Assert (False
        or else NT (N).Nkind = N_Assignment_Statement);
      Set_Flag5 (N, Val);
   end Set_Forwards_OK;

   procedure Set_From_At_Mod
      (N : Node_Id; Val : Boolean := True) is
   begin
      pragma Assert (False
        or else NT (N).Nkind = N_Attribute_Definition_Clause);
      Set_Flag4 (N, Val);
   end Set_From_At_Mod;

   procedure Set_From_Default
      (N : Node_Id; Val : Boolean := True) is
   begin
      pragma Assert (False
        or else NT (N).Nkind = N_Subprogram_Renaming_Declaration);
      Set_Flag6 (N, Val);
   end Set_From_Default;

   procedure Set_Generic_Associations
      (N : Node_Id; Val : List_Id) is
   begin
      pragma Assert (False
        or else NT (N).Nkind = N_Formal_Package_Declaration
        or else NT (N).Nkind = N_Function_Instantiation
        or else NT (N).Nkind = N_Package_Instantiation
        or else NT (N).Nkind = N_Procedure_Instantiation);
      Set_List3_With_Parent (N, Val);
   end Set_Generic_Associations;

   procedure Set_Generic_Formal_Declarations
      (N : Node_Id; Val : List_Id) is
   begin
      pragma Assert (False
        or else NT (N).Nkind = N_Generic_Package_Declaration
        or else NT (N).Nkind = N_Generic_Subprogram_Declaration);
      Set_List2_With_Parent (N, Val);
   end Set_Generic_Formal_Declarations;

   procedure Set_Generic_Parent
      (N : Node_Id; Val : Node_Id) is
   begin
      pragma Assert (False
        or else NT (N).Nkind = N_Function_Specification
        or else NT (N).Nkind = N_Package_Specification
        or else NT (N).Nkind = N_Procedure_Specification);
      Set_Node5 (N, Val);
   end Set_Generic_Parent;

   procedure Set_Generic_Parent_Type
      (N : Node_Id; Val : Node_Id) is
   begin
      pragma Assert (False
        or else NT (N).Nkind = N_Subtype_Declaration);
      Set_Node4 (N, Val);
   end Set_Generic_Parent_Type;

   procedure Set_Handled_Statement_Sequence
      (N : Node_Id; Val : Node_Id) is
   begin
      pragma Assert (False
        or else NT (N).Nkind = N_Accept_Statement
        or else NT (N).Nkind = N_Block_Statement
        or else NT (N).Nkind = N_Entry_Body
        or else NT (N).Nkind = N_Package_Body
        or else NT (N).Nkind = N_Subprogram_Body
        or else NT (N).Nkind = N_Task_Body);
      Set_Node4_With_Parent (N, Val);
   end Set_Handled_Statement_Sequence;

   procedure Set_Handler_List_Entry
      (N : Node_Id; Val : Node_Id) is
   begin
      pragma Assert (False
        or else NT (N).Nkind = N_Object_Declaration);
      Set_Node2 (N, Val);
   end Set_Handler_List_Entry;

   procedure Set_Has_Created_Identifier
      (N : Node_Id; Val : Boolean := True) is
   begin
      pragma Assert (False
        or else NT (N).Nkind = N_Block_Statement
        or else NT (N).Nkind = N_Loop_Statement);
      Set_Flag15 (N, Val);
   end Set_Has_Created_Identifier;

   procedure Set_Has_Dynamic_Length_Check
      (N : Node_Id; Val : Boolean := True) is
   begin
      Set_Flag10 (N, Val);
   end Set_Has_Dynamic_Length_Check;

   procedure Set_Has_Dynamic_Range_Check
      (N : Node_Id; Val : Boolean := True) is
   begin
      Set_Flag12 (N, Val);
   end Set_Has_Dynamic_Range_Check;

   procedure Set_Has_No_Elaboration_Code
      (N : Node_Id; Val : Boolean := True) is
   begin
      pragma Assert (False
        or else NT (N).Nkind = N_Compilation_Unit);
      Set_Flag17 (N, Val);
   end Set_Has_No_Elaboration_Code;

   procedure Set_Has_Priority_Pragma
      (N : Node_Id; Val : Boolean := True) is
   begin
      pragma Assert (False
        or else NT (N).Nkind = N_Protected_Definition
        or else NT (N).Nkind = N_Subprogram_Body
        or else NT (N).Nkind = N_Task_Definition);
      Set_Flag6 (N, Val);
   end Set_Has_Priority_Pragma;

   procedure Set_Has_Private_View
      (N : Node_Id; Val : Boolean := True) is
   begin
      pragma Assert (False
       or else NT (N).Nkind in N_Op
       or else NT (N).Nkind = N_Character_Literal
       or else NT (N).Nkind = N_Expanded_Name
       or else NT (N).Nkind = N_Identifier
       or else NT (N).Nkind = N_Operator_Symbol);
      Set_Flag11 (N, Val);
   end Set_Has_Private_View;

   procedure Set_Has_Storage_Size_Pragma
      (N : Node_Id; Val : Boolean := True) is
   begin
      pragma Assert (False
        or else NT (N).Nkind = N_Task_Definition);
      Set_Flag5 (N, Val);
   end Set_Has_Storage_Size_Pragma;

   procedure Set_Has_Task_Info_Pragma
      (N : Node_Id; Val : Boolean := True) is
   begin
      pragma Assert (False
        or else NT (N).Nkind = N_Task_Definition);
      Set_Flag7 (N, Val);
   end Set_Has_Task_Info_Pragma;

   procedure Set_Has_Task_Name_Pragma
      (N : Node_Id; Val : Boolean := True) is
   begin
      pragma Assert (False
        or else NT (N).Nkind = N_Task_Definition);
      Set_Flag8 (N, Val);
   end Set_Has_Task_Name_Pragma;

   procedure Set_Has_Wide_Character
      (N : Node_Id; Val : Boolean := True) is
   begin
      pragma Assert (False
        or else NT (N).Nkind = N_String_Literal);
      Set_Flag11 (N, Val);
   end Set_Has_Wide_Character;

   procedure Set_Hidden_By_Use_Clause
     (N : Node_Id; Val : Elist_Id) is
   begin
      pragma Assert (False
        or else NT (N).Nkind = N_Use_Package_Clause
        or else NT (N).Nkind = N_Use_Type_Clause);
      Set_Elist4 (N, Val);
   end Set_Hidden_By_Use_Clause;

   procedure Set_High_Bound
      (N : Node_Id; Val : Node_Id) is
   begin
      pragma Assert (False
        or else NT (N).Nkind = N_Range
        or else NT (N).Nkind = N_Real_Range_Specification
        or else NT (N).Nkind = N_Signed_Integer_Type_Definition);
      Set_Node2_With_Parent (N, Val);
   end Set_High_Bound;

   procedure Set_Identifier
      (N : Node_Id; Val : Node_Id) is
   begin
      pragma Assert (False
        or else NT (N).Nkind = N_At_Clause
        or else NT (N).Nkind = N_Block_Statement
        or else NT (N).Nkind = N_Designator
        or else NT (N).Nkind = N_Enumeration_Representation_Clause
        or else NT (N).Nkind = N_Label
        or else NT (N).Nkind = N_Loop_Statement
        or else NT (N).Nkind = N_Record_Representation_Clause
        or else NT (N).Nkind = N_Subprogram_Info);
      Set_Node1_With_Parent (N, Val);
   end Set_Identifier;

   procedure Set_Implicit_With
      (N : Node_Id; Val : Boolean := True) is
   begin
      pragma Assert (False
        or else NT (N).Nkind = N_With_Clause);
      Set_Flag16 (N, Val);
   end Set_Implicit_With;

   procedure Set_Interface_List
      (N : Node_Id; Val : List_Id) is
   begin
      pragma Assert (False
        or else NT (N).Nkind = N_Derived_Type_Definition
        or else NT (N).Nkind = N_Formal_Derived_Type_Definition
        or else NT (N).Nkind = N_Private_Extension_Declaration
        or else NT (N).Nkind = N_Protected_Type_Declaration
        or else NT (N).Nkind = N_Record_Definition
        or else NT (N).Nkind = N_Single_Protected_Declaration
        or else NT (N).Nkind = N_Single_Task_Declaration
        or else NT (N).Nkind = N_Task_Type_Declaration);
      Set_List2_With_Parent (N, Val);
   end Set_Interface_List;

   procedure Set_Interface_Present
      (N : Node_Id; Val : Boolean := True) is
   begin
      pragma Assert (False
        or else NT (N).Nkind = N_Derived_Type_Definition
        or else NT (N).Nkind = N_Record_Definition);
      Set_Flag16 (N, Val);
   end Set_Interface_Present;

   procedure Set_In_Present
      (N : Node_Id; Val : Boolean := True) is
   begin
      pragma Assert (False
        or else NT (N).Nkind = N_Formal_Object_Declaration
        or else NT (N).Nkind = N_Parameter_Specification);
      Set_Flag15 (N, Val);
   end Set_In_Present;

   procedure Set_Includes_Infinities
      (N : Node_Id; Val : Boolean := True) is
   begin
      pragma Assert (False
        or else NT (N).Nkind = N_Range);
      Set_Flag11 (N, Val);
   end Set_Includes_Infinities;

   procedure Set_Instance_Spec
      (N : Node_Id; Val : Node_Id) is
   begin
      pragma Assert (False
        or else NT (N).Nkind = N_Formal_Package_Declaration
        or else NT (N).Nkind = N_Function_Instantiation
        or else NT (N).Nkind = N_Package_Instantiation
        or else NT (N).Nkind = N_Procedure_Instantiation);
      Set_Node5 (N, Val); -- semantic field, no Parent set
   end Set_Instance_Spec;

   procedure Set_Intval
      (N : Node_Id; Val : Uint) is
   begin
      pragma Assert (False
        or else NT (N).Nkind = N_Integer_Literal);
      Set_Uint3 (N, Val);
   end Set_Intval;

   procedure Set_Is_Asynchronous_Call_Block
      (N : Node_Id; Val : Boolean := True) is
   begin
      pragma Assert (False
        or else NT (N).Nkind = N_Block_Statement);
      Set_Flag7 (N, Val);
   end Set_Is_Asynchronous_Call_Block;

   procedure Set_Is_Component_Left_Opnd
      (N : Node_Id; Val : Boolean := True) is
   begin
      pragma Assert (False
        or else NT (N).Nkind = N_Op_Concat);
      Set_Flag13 (N, Val);
   end Set_Is_Component_Left_Opnd;

   procedure Set_Is_Component_Right_Opnd
      (N : Node_Id; Val : Boolean := True) is
   begin
      pragma Assert (False
        or else NT (N).Nkind = N_Op_Concat);
      Set_Flag14 (N, Val);
   end Set_Is_Component_Right_Opnd;

   procedure Set_Is_Controlling_Actual
      (N : Node_Id; Val : Boolean := True) is
   begin
      pragma Assert (False
        or else NT (N).Nkind in N_Subexpr);
      Set_Flag16 (N, Val);
   end Set_Is_Controlling_Actual;

   procedure Set_Is_In_Discriminant_Check
      (N : Node_Id; Val : Boolean := True) is
   begin
      pragma Assert (False
        or else NT (N).Nkind = N_Selected_Component);
      Set_Flag11 (N, Val);
   end Set_Is_In_Discriminant_Check;

   procedure Set_Is_Machine_Number
      (N : Node_Id; Val : Boolean := True) is
   begin
      pragma Assert (False
        or else NT (N).Nkind = N_Real_Literal);
      Set_Flag11 (N, Val);
   end Set_Is_Machine_Number;

   procedure Set_Is_Null_Loop
      (N : Node_Id; Val : Boolean := True) is
   begin
      pragma Assert (False
        or else NT (N).Nkind = N_Loop_Statement);
      Set_Flag16 (N, Val);
   end Set_Is_Null_Loop;

   procedure Set_Is_Overloaded
      (N : Node_Id; Val : Boolean := True) is
   begin
      pragma Assert (False
        or else NT (N).Nkind in N_Subexpr);
      Set_Flag5 (N, Val);
   end Set_Is_Overloaded;

   procedure Set_Is_Power_Of_2_For_Shift
      (N : Node_Id; Val : Boolean := True) is
   begin
      pragma Assert (False
        or else NT (N).Nkind = N_Op_Expon);
      Set_Flag13 (N, Val);
   end Set_Is_Power_Of_2_For_Shift;

   procedure Set_Is_Protected_Subprogram_Body
      (N : Node_Id; Val : Boolean := True) is
   begin
      pragma Assert (False
        or else NT (N).Nkind = N_Subprogram_Body);
      Set_Flag7 (N, Val);
   end Set_Is_Protected_Subprogram_Body;

   procedure Set_Is_Static_Expression
      (N : Node_Id; Val : Boolean := True) is
   begin
      pragma Assert (False
        or else NT (N).Nkind in N_Subexpr);
      Set_Flag6 (N, Val);
   end Set_Is_Static_Expression;

   procedure Set_Is_Subprogram_Descriptor
      (N : Node_Id; Val : Boolean := True) is
   begin
      pragma Assert (False
        or else NT (N).Nkind = N_Object_Declaration);
      Set_Flag16 (N, Val);
   end Set_Is_Subprogram_Descriptor;

   procedure Set_Is_Task_Allocation_Block
      (N : Node_Id; Val : Boolean := True) is
   begin
      pragma Assert (False
        or else NT (N).Nkind = N_Block_Statement);
      Set_Flag6 (N, Val);
   end Set_Is_Task_Allocation_Block;

   procedure Set_Is_Task_Master
      (N : Node_Id; Val : Boolean := True) is
   begin
      pragma Assert (False
        or else NT (N).Nkind = N_Block_Statement
        or else NT (N).Nkind = N_Subprogram_Body
        or else NT (N).Nkind = N_Task_Body);
      Set_Flag5 (N, Val);
   end Set_Is_Task_Master;

   procedure Set_Iteration_Scheme
      (N : Node_Id; Val : Node_Id) is
   begin
      pragma Assert (False
        or else NT (N).Nkind = N_Loop_Statement);
      Set_Node2_With_Parent (N, Val);
   end Set_Iteration_Scheme;

   procedure Set_Itype
      (N : Node_Id; Val : Entity_Id) is
   begin
      pragma Assert (False
      or else NT (N).Nkind = N_Itype_Reference);
      Set_Node1 (N, Val); -- no parent, semantic field
   end Set_Itype;

   procedure Set_Kill_Range_Check
      (N : Node_Id; Val : Boolean := True) is
   begin
      pragma Assert (False
        or else NT (N).Nkind = N_Unchecked_Type_Conversion);
      Set_Flag11 (N, Val);
   end Set_Kill_Range_Check;

   procedure Set_Label_Construct
      (N : Node_Id; Val : Node_Id) is
   begin
      pragma Assert (False
        or else NT (N).Nkind = N_Implicit_Label_Declaration);
      Set_Node2 (N, Val); -- semantic field, no parent set
   end Set_Label_Construct;

   procedure Set_Last_Bit
      (N : Node_Id; Val : Node_Id) is
   begin
      pragma Assert (False
        or else NT (N).Nkind = N_Component_Clause);
      Set_Node4_With_Parent (N, Val);
   end Set_Last_Bit;

   procedure Set_Last_Name
      (N : Node_Id; Val : Boolean := True) is
   begin
      pragma Assert (False
        or else NT (N).Nkind = N_With_Clause);
      Set_Flag6 (N, Val);
   end Set_Last_Name;

   procedure Set_Left_Opnd
      (N : Node_Id; Val : Node_Id) is
   begin
      pragma Assert (False
        or else NT (N).Nkind = N_And_Then
        or else NT (N).Nkind = N_In
        or else NT (N).Nkind = N_Not_In
        or else NT (N).Nkind = N_Or_Else
        or else NT (N).Nkind in N_Binary_Op);
      Set_Node2_With_Parent (N, Val);
   end Set_Left_Opnd;

   procedure Set_Library_Unit
      (N : Node_Id; Val : Node_Id) is
   begin
      pragma Assert (False
        or else NT (N).Nkind = N_Compilation_Unit
        or else NT (N).Nkind = N_Package_Body_Stub
        or else NT (N).Nkind = N_Protected_Body_Stub
        or else NT (N).Nkind = N_Subprogram_Body_Stub
        or else NT (N).Nkind = N_Task_Body_Stub
        or else NT (N).Nkind = N_With_Clause);
      Set_Node4 (N, Val); -- semantic field, no parent set
   end Set_Library_Unit;

   procedure Set_Limited_View_Installed
      (N : Node_Id; Val : Boolean := True) is
   begin
      pragma Assert (False
        or else NT (N).Nkind = N_Package_Specification
        or else NT (N).Nkind = N_With_Clause);
      Set_Flag18 (N, Val);
   end Set_Limited_View_Installed;

   procedure Set_Limited_Present
      (N : Node_Id; Val : Boolean := True) is
   begin
      pragma Assert (False
        or else NT (N).Nkind = N_Derived_Type_Definition
        or else NT (N).Nkind = N_Formal_Private_Type_Definition
        or else NT (N).Nkind = N_Private_Extension_Declaration
        or else NT (N).Nkind = N_Private_Type_Declaration
        or else NT (N).Nkind = N_Record_Definition
        or else NT (N).Nkind = N_With_Clause);
      Set_Flag17 (N, Val);
   end Set_Limited_Present;

   procedure Set_Literals
      (N : Node_Id; Val : List_Id) is
   begin
      pragma Assert (False
        or else NT (N).Nkind = N_Enumeration_Type_Definition);
      Set_List1_With_Parent (N, Val);
   end Set_Literals;

   procedure Set_Loop_Actions
      (N : Node_Id; Val : List_Id) is
   begin
      pragma Assert (False
        or else NT (N).Nkind = N_Component_Association);
      Set_List2 (N, Val); -- semantic field, no parent set
   end Set_Loop_Actions;

   procedure Set_Loop_Parameter_Specification
      (N : Node_Id; Val : Node_Id) is
   begin
      pragma Assert (False
        or else NT (N).Nkind = N_Iteration_Scheme);
      Set_Node4_With_Parent (N, Val);
   end Set_Loop_Parameter_Specification;

   procedure Set_Low_Bound
      (N : Node_Id; Val : Node_Id) is
   begin
      pragma Assert (False
        or else NT (N).Nkind = N_Range
        or else NT (N).Nkind = N_Real_Range_Specification
        or else NT (N).Nkind = N_Signed_Integer_Type_Definition);
      Set_Node1_With_Parent (N, Val);
   end Set_Low_Bound;

   procedure Set_Mod_Clause
      (N : Node_Id; Val : Node_Id) is
   begin
      pragma Assert (False
        or else NT (N).Nkind = N_Record_Representation_Clause);
      Set_Node2_With_Parent (N, Val);
   end Set_Mod_Clause;

   procedure Set_More_Ids
      (N : Node_Id; Val : Boolean := True) is
   begin
      pragma Assert (False
        or else NT (N).Nkind = N_Component_Declaration
        or else NT (N).Nkind = N_Discriminant_Specification
        or else NT (N).Nkind = N_Exception_Declaration
        or else NT (N).Nkind = N_Formal_Object_Declaration
        or else NT (N).Nkind = N_Number_Declaration
        or else NT (N).Nkind = N_Object_Declaration
        or else NT (N).Nkind = N_Parameter_Specification);
      Set_Flag5 (N, Val);
   end Set_More_Ids;

   procedure Set_Must_Be_Byte_Aligned
      (N : Node_Id; Val : Boolean := True) is
   begin
      pragma Assert (False
        or else NT (N).Nkind = N_Attribute_Reference);
      Set_Flag14 (N, Val);
   end Set_Must_Be_Byte_Aligned;

   procedure Set_Must_Not_Freeze
      (N : Node_Id; Val : Boolean := True) is
   begin
      pragma Assert (False
        or else NT (N).Nkind = N_Subtype_Indication
        or else NT (N).Nkind in N_Subexpr);
      Set_Flag8 (N, Val);
   end Set_Must_Not_Freeze;

   procedure Set_Must_Not_Override
      (N : Node_Id; Val : Boolean := True) is
   begin
      pragma Assert (False
        or else NT (N).Nkind = N_Entry_Declaration
        or else NT (N).Nkind = N_Function_Instantiation
        or else NT (N).Nkind = N_Function_Specification
        or else NT (N).Nkind = N_Procedure_Instantiation
        or else NT (N).Nkind = N_Procedure_Specification);
      Set_Flag15 (N, Val);
   end Set_Must_Not_Override;

   procedure Set_Must_Override
      (N : Node_Id; Val : Boolean := True) is
   begin
      pragma Assert (False
        or else NT (N).Nkind = N_Entry_Declaration
        or else NT (N).Nkind = N_Function_Instantiation
        or else NT (N).Nkind = N_Function_Specification
        or else NT (N).Nkind = N_Procedure_Instantiation
        or else NT (N).Nkind = N_Procedure_Specification);
      Set_Flag14 (N, Val);
   end Set_Must_Override;

   procedure Set_Name
      (N : Node_Id; Val : Node_Id) is
   begin
      pragma Assert (False
        or else NT (N).Nkind = N_Assignment_Statement
        or else NT (N).Nkind = N_Attribute_Definition_Clause
        or else NT (N).Nkind = N_Defining_Program_Unit_Name
        or else NT (N).Nkind = N_Designator
        or else NT (N).Nkind = N_Entry_Call_Statement
        or else NT (N).Nkind = N_Exception_Renaming_Declaration
        or else NT (N).Nkind = N_Exit_Statement
        or else NT (N).Nkind = N_Formal_Package_Declaration
        or else NT (N).Nkind = N_Function_Call
        or else NT (N).Nkind = N_Function_Instantiation
        or else NT (N).Nkind = N_Generic_Function_Renaming_Declaration
        or else NT (N).Nkind = N_Generic_Package_Renaming_Declaration
        or else NT (N).Nkind = N_Generic_Procedure_Renaming_Declaration
        or else NT (N).Nkind = N_Goto_Statement
        or else NT (N).Nkind = N_Object_Renaming_Declaration
        or else NT (N).Nkind = N_Package_Instantiation
        or else NT (N).Nkind = N_Package_Renaming_Declaration
        or else NT (N).Nkind = N_Procedure_Call_Statement
        or else NT (N).Nkind = N_Procedure_Instantiation
        or else NT (N).Nkind = N_Raise_Statement
        or else NT (N).Nkind = N_Requeue_Statement
        or else NT (N).Nkind = N_Subprogram_Renaming_Declaration
        or else NT (N).Nkind = N_Subunit
        or else NT (N).Nkind = N_Variant_Part
        or else NT (N).Nkind = N_With_Clause
        or else NT (N).Nkind = N_With_Type_Clause);
      Set_Node2_With_Parent (N, Val);
   end Set_Name;

   procedure Set_Names
      (N : Node_Id; Val : List_Id) is
   begin
      pragma Assert (False
        or else NT (N).Nkind = N_Abort_Statement
        or else NT (N).Nkind = N_Use_Package_Clause);
      Set_List2_With_Parent (N, Val);
   end Set_Names;

   procedure Set_Next_Entity
      (N : Node_Id; Val : Node_Id) is
   begin
      pragma Assert (False
        or else NT (N).Nkind = N_Defining_Character_Literal
        or else NT (N).Nkind = N_Defining_Identifier
        or else NT (N).Nkind = N_Defining_Operator_Symbol);
      Set_Node2 (N, Val); -- semantic field, no parent set
   end Set_Next_Entity;

   procedure Set_Next_Named_Actual
      (N : Node_Id; Val : Node_Id) is
   begin
      pragma Assert (False
        or else NT (N).Nkind = N_Parameter_Association);
      Set_Node4 (N, Val); -- semantic field, no parent set
   end Set_Next_Named_Actual;

   procedure Set_Next_Rep_Item
      (N : Node_Id; Val : Node_Id) is
   begin
      pragma Assert (False
        or else NT (N).Nkind = N_Attribute_Definition_Clause
        or else NT (N).Nkind = N_Enumeration_Representation_Clause
        or else NT (N).Nkind = N_Pragma
        or else NT (N).Nkind = N_Record_Representation_Clause);
      Set_Node4 (N, Val); -- semantic field, no parent set
   end Set_Next_Rep_Item;

   procedure Set_Next_Use_Clause
      (N : Node_Id; Val : Node_Id) is
   begin
      pragma Assert (False
        or else NT (N).Nkind = N_Use_Package_Clause
        or else NT (N).Nkind = N_Use_Type_Clause);
      Set_Node3 (N, Val); -- semantic field, no parent set
   end Set_Next_Use_Clause;

   procedure Set_No_Ctrl_Actions
      (N : Node_Id; Val : Boolean := True) is
   begin
      pragma Assert (False
        or else NT (N).Nkind = N_Assignment_Statement);
      Set_Flag7 (N, Val);
   end Set_No_Ctrl_Actions;

   procedure Set_No_Elaboration_Check
      (N : Node_Id; Val : Boolean := True) is
   begin
      pragma Assert (False
        or else NT (N).Nkind = N_Function_Call
        or else NT (N).Nkind = N_Procedure_Call_Statement);
      Set_Flag14 (N, Val);
   end Set_No_Elaboration_Check;

   procedure Set_No_Entities_Ref_In_Spec
      (N : Node_Id; Val : Boolean := True) is
   begin
      pragma Assert (False
        or else NT (N).Nkind = N_With_Clause);
      Set_Flag8 (N, Val);
   end Set_No_Entities_Ref_In_Spec;

   procedure Set_No_Initialization
      (N : Node_Id; Val : Boolean := True) is
   begin
      pragma Assert (False
        or else NT (N).Nkind = N_Allocator
        or else NT (N).Nkind = N_Object_Declaration);
      Set_Flag13 (N, Val);
   end Set_No_Initialization;

   procedure Set_No_Truncation
      (N : Node_Id; Val : Boolean := True) is
   begin
      pragma Assert (False
        or else NT (N).Nkind = N_Unchecked_Type_Conversion);
      Set_Flag17 (N, Val);
   end Set_No_Truncation;

   procedure Set_Null_Present
      (N : Node_Id; Val : Boolean := True) is
   begin
      pragma Assert (False
        or else NT (N).Nkind = N_Component_List
        or else NT (N).Nkind = N_Procedure_Specification
        or else NT (N).Nkind = N_Record_Definition);
      Set_Flag13 (N, Val);
   end Set_Null_Present;

   procedure Set_Null_Exclusion_Present
      (N : Node_Id; Val : Boolean := True) is
   begin
      pragma Assert (False
        or else NT (N).Nkind = N_Access_Definition
        or else NT (N).Nkind = N_Access_Function_Definition
        or else NT (N).Nkind = N_Access_Procedure_Definition
        or else NT (N).Nkind = N_Access_To_Object_Definition
        or else NT (N).Nkind = N_Allocator
        or else NT (N).Nkind = N_Component_Definition
        or else NT (N).Nkind = N_Derived_Type_Definition
        or else NT (N).Nkind = N_Discriminant_Specification
        or else NT (N).Nkind = N_Function_Specification
        or else NT (N).Nkind = N_Object_Declaration
        or else NT (N).Nkind = N_Parameter_Specification
        or else NT (N).Nkind = N_Subtype_Declaration);
      Set_Flag11 (N, Val);
   end Set_Null_Exclusion_Present;

   procedure Set_Null_Record_Present
      (N : Node_Id; Val : Boolean := True) is
   begin
      pragma Assert (False
        or else NT (N).Nkind = N_Aggregate
        or else NT (N).Nkind = N_Extension_Aggregate);
      Set_Flag17 (N, Val);
   end Set_Null_Record_Present;

   procedure Set_Object_Definition
      (N : Node_Id; Val : Node_Id) is
   begin
      pragma Assert (False
        or else NT (N).Nkind = N_Object_Declaration);
      Set_Node4_With_Parent (N, Val);
   end Set_Object_Definition;

   procedure Set_Original_Discriminant
      (N : Node_Id; Val : Node_Id) is
   begin
      pragma Assert (False
        or else NT (N).Nkind = N_Identifier);
      Set_Node2 (N, Val); -- semantic field, no parent set
   end Set_Original_Discriminant;

   procedure Set_Original_Entity
      (N : Node_Id; Val : Entity_Id) is
   begin
      pragma Assert (False
        or else NT (N).Nkind = N_Integer_Literal
        or else NT (N).Nkind = N_Real_Literal);
      Set_Node2 (N, Val); --  semantic field, no parent set
   end Set_Original_Entity;

   procedure Set_Others_Discrete_Choices
      (N : Node_Id; Val : List_Id) is
   begin
      pragma Assert (False
        or else NT (N).Nkind = N_Others_Choice);
      Set_List1_With_Parent (N, Val);
   end Set_Others_Discrete_Choices;

   procedure Set_Out_Present
      (N : Node_Id; Val : Boolean := True) is
   begin
      pragma Assert (False
        or else NT (N).Nkind = N_Formal_Object_Declaration
        or else NT (N).Nkind = N_Parameter_Specification);
      Set_Flag17 (N, Val);
   end Set_Out_Present;

   procedure Set_Parameter_Associations
      (N : Node_Id; Val : List_Id) is
   begin
      pragma Assert (False
        or else NT (N).Nkind = N_Entry_Call_Statement
        or else NT (N).Nkind = N_Function_Call
        or else NT (N).Nkind = N_Procedure_Call_Statement);
      Set_List3_With_Parent (N, Val);
   end Set_Parameter_Associations;

   procedure Set_Parameter_List_Truncated
      (N : Node_Id; Val : Boolean := True) is
   begin
      pragma Assert (False
        or else NT (N).Nkind = N_Function_Call
        or else NT (N).Nkind = N_Procedure_Call_Statement);
      Set_Flag17 (N, Val);
   end Set_Parameter_List_Truncated;

   procedure Set_Parameter_Specifications
      (N : Node_Id; Val : List_Id) is
   begin
      pragma Assert (False
        or else NT (N).Nkind = N_Accept_Statement
        or else NT (N).Nkind = N_Access_Function_Definition
        or else NT (N).Nkind = N_Access_Procedure_Definition
        or else NT (N).Nkind = N_Entry_Body_Formal_Part
        or else NT (N).Nkind = N_Entry_Declaration
        or else NT (N).Nkind = N_Function_Specification
        or else NT (N).Nkind = N_Procedure_Specification);
      Set_List3_With_Parent (N, Val);
   end Set_Parameter_Specifications;

   procedure Set_Parameter_Type
      (N : Node_Id; Val : Node_Id) is
   begin
      pragma Assert (False
        or else NT (N).Nkind = N_Parameter_Specification);
      Set_Node2_With_Parent (N, Val);
   end Set_Parameter_Type;

   procedure Set_Parent_Spec
      (N : Node_Id; Val : Node_Id) is
   begin
      pragma Assert (False
        or else NT (N).Nkind = N_Function_Instantiation
        or else NT (N).Nkind = N_Generic_Function_Renaming_Declaration
        or else NT (N).Nkind = N_Generic_Package_Declaration
        or else NT (N).Nkind = N_Generic_Package_Renaming_Declaration
        or else NT (N).Nkind = N_Generic_Procedure_Renaming_Declaration
        or else NT (N).Nkind = N_Generic_Subprogram_Declaration
        or else NT (N).Nkind = N_Package_Declaration
        or else NT (N).Nkind = N_Package_Instantiation
        or else NT (N).Nkind = N_Package_Renaming_Declaration
        or else NT (N).Nkind = N_Procedure_Instantiation
        or else NT (N).Nkind = N_Subprogram_Declaration
        or else NT (N).Nkind = N_Subprogram_Renaming_Declaration);
      Set_Node4 (N, Val); -- semantic field, no parent set
   end Set_Parent_Spec;

   procedure Set_Position
      (N : Node_Id; Val : Node_Id) is
   begin
      pragma Assert (False
        or else NT (N).Nkind = N_Component_Clause);
      Set_Node2_With_Parent (N, Val);
   end Set_Position;

   procedure Set_Pragma_Argument_Associations
      (N : Node_Id; Val : List_Id) is
   begin
      pragma Assert (False
        or else NT (N).Nkind = N_Pragma);
      Set_List2_With_Parent (N, Val);
   end Set_Pragma_Argument_Associations;

   procedure Set_Pragmas_After
      (N : Node_Id; Val : List_Id) is
   begin
      pragma Assert (False
        or else NT (N).Nkind = N_Compilation_Unit_Aux
        or else NT (N).Nkind = N_Terminate_Alternative);
      Set_List5_With_Parent (N, Val);
   end Set_Pragmas_After;

   procedure Set_Pragmas_Before
      (N : Node_Id; Val : List_Id) is
   begin
      pragma Assert (False
        or else NT (N).Nkind = N_Accept_Alternative
        or else NT (N).Nkind = N_Delay_Alternative
        or else NT (N).Nkind = N_Entry_Call_Alternative
        or else NT (N).Nkind = N_Mod_Clause
        or else NT (N).Nkind = N_Terminate_Alternative
        or else NT (N).Nkind = N_Triggering_Alternative);
      Set_List4_With_Parent (N, Val);
   end Set_Pragmas_Before;

   procedure Set_Prefix
      (N : Node_Id; Val : Node_Id) is
   begin
      pragma Assert (False
        or else NT (N).Nkind = N_Attribute_Reference
        or else NT (N).Nkind = N_Expanded_Name
        or else NT (N).Nkind = N_Explicit_Dereference
        or else NT (N).Nkind = N_Indexed_Component
        or else NT (N).Nkind = N_Reference
        or else NT (N).Nkind = N_Selected_Component
        or else NT (N).Nkind = N_Slice);
      Set_Node3_With_Parent (N, Val);
   end Set_Prefix;

   procedure Set_Present_Expr
      (N : Node_Id; Val : Uint) is
   begin
      pragma Assert (False
        or else NT (N).Nkind = N_Variant);
      Set_Uint3 (N, Val);
   end Set_Present_Expr;

   procedure Set_Prev_Ids
      (N : Node_Id; Val : Boolean := True) is
   begin
      pragma Assert (False
        or else NT (N).Nkind = N_Component_Declaration
        or else NT (N).Nkind = N_Discriminant_Specification
        or else NT (N).Nkind = N_Exception_Declaration
        or else NT (N).Nkind = N_Formal_Object_Declaration
        or else NT (N).Nkind = N_Number_Declaration
        or else NT (N).Nkind = N_Object_Declaration
        or else NT (N).Nkind = N_Parameter_Specification);
      Set_Flag6 (N, Val);
   end Set_Prev_Ids;

   procedure Set_Print_In_Hex
      (N : Node_Id; Val : Boolean := True) is
   begin
      pragma Assert (False
        or else NT (N).Nkind = N_Integer_Literal);
      Set_Flag13 (N, Val);
   end Set_Print_In_Hex;

   procedure Set_Private_Declarations
      (N : Node_Id; Val : List_Id) is
   begin
      pragma Assert (False
        or else NT (N).Nkind = N_Package_Specification
        or else NT (N).Nkind = N_Protected_Definition
        or else NT (N).Nkind = N_Task_Definition);
      Set_List3_With_Parent (N, Val);
   end Set_Private_Declarations;

   procedure Set_Private_Present
      (N : Node_Id; Val : Boolean := True) is
   begin
      pragma Assert (False
        or else NT (N).Nkind = N_Compilation_Unit
        or else NT (N).Nkind = N_Formal_Derived_Type_Definition
        or else NT (N).Nkind = N_With_Clause);
      Set_Flag15 (N, Val);
   end Set_Private_Present;

   procedure Set_Procedure_To_Call
      (N : Node_Id; Val : Node_Id) is
   begin
      pragma Assert (False
        or else NT (N).Nkind = N_Allocator
        or else NT (N).Nkind = N_Free_Statement
        or else NT (N).Nkind = N_Return_Statement);
      Set_Node4 (N, Val); -- semantic field, no parent set
   end Set_Procedure_To_Call;

   procedure Set_Proper_Body
      (N : Node_Id; Val : Node_Id) is
   begin
      pragma Assert (False
        or else NT (N).Nkind = N_Subunit);
      Set_Node1_With_Parent (N, Val);
   end Set_Proper_Body;

   procedure Set_Protected_Definition
      (N : Node_Id; Val : Node_Id) is
   begin
      pragma Assert (False
        or else NT (N).Nkind = N_Protected_Type_Declaration
        or else NT (N).Nkind = N_Single_Protected_Declaration);
      Set_Node3_With_Parent (N, Val);
   end Set_Protected_Definition;

   procedure Set_Protected_Present
      (N : Node_Id; Val : Boolean := True) is
   begin
      pragma Assert (False
        or else NT (N).Nkind = N_Access_Function_Definition
        or else NT (N).Nkind = N_Access_Procedure_Definition
        or else NT (N).Nkind = N_Derived_Type_Definition
        or else NT (N).Nkind = N_Record_Definition);
      Set_Flag6 (N, Val);
   end Set_Protected_Present;

   procedure Set_Raises_Constraint_Error
      (N : Node_Id; Val : Boolean := True) is
   begin
      pragma Assert (False
        or else NT (N).Nkind in N_Subexpr);
      Set_Flag7 (N, Val);
   end Set_Raises_Constraint_Error;

   procedure Set_Range_Constraint
      (N : Node_Id; Val : Node_Id) is
   begin
      pragma Assert (False
        or else NT (N).Nkind = N_Delta_Constraint
        or else NT (N).Nkind = N_Digits_Constraint);
      Set_Node4_With_Parent (N, Val);
   end Set_Range_Constraint;

   procedure Set_Range_Expression
      (N : Node_Id; Val : Node_Id) is
   begin
      pragma Assert (False
        or else NT (N).Nkind = N_Range_Constraint);
      Set_Node4_With_Parent (N, Val);
   end Set_Range_Expression;

   procedure Set_Real_Range_Specification
      (N : Node_Id; Val : Node_Id) is
   begin
      pragma Assert (False
        or else NT (N).Nkind = N_Decimal_Fixed_Point_Definition
        or else NT (N).Nkind = N_Floating_Point_Definition
        or else NT (N).Nkind = N_Ordinary_Fixed_Point_Definition);
      Set_Node4_With_Parent (N, Val);
   end Set_Real_Range_Specification;

   procedure Set_Realval
     (N : Node_Id; Val : Ureal) is
   begin
      pragma Assert (False
        or else NT (N).Nkind = N_Real_Literal);
      Set_Ureal3 (N, Val);
   end Set_Realval;

   procedure Set_Reason
      (N : Node_Id; Val : Uint) is
   begin
      pragma Assert (False
        or else NT (N).Nkind = N_Raise_Constraint_Error
        or else NT (N).Nkind = N_Raise_Program_Error
        or else NT (N).Nkind = N_Raise_Storage_Error);
      Set_Uint3 (N, Val);
   end Set_Reason;

   procedure Set_Record_Extension_Part
      (N : Node_Id; Val : Node_Id) is
   begin
      pragma Assert (False
        or else NT (N).Nkind = N_Derived_Type_Definition);
      Set_Node3_With_Parent (N, Val);
   end Set_Record_Extension_Part;

   procedure Set_Redundant_Use
      (N : Node_Id; Val : Boolean := True) is
   begin
      pragma Assert (False
        or else NT (N).Nkind = N_Attribute_Reference
        or else NT (N).Nkind = N_Expanded_Name
        or else NT (N).Nkind = N_Identifier);
      Set_Flag13 (N, Val);
   end Set_Redundant_Use;

   procedure Set_Result_Definition
     (N : Node_Id; Val : Node_Id) is
   begin
      pragma Assert (False
        or else NT (N).Nkind = N_Access_Function_Definition
        or else NT (N).Nkind = N_Function_Specification);
      Set_Node4_With_Parent (N, Val);
   end Set_Result_Definition;

   procedure Set_Return_Type
      (N : Node_Id; Val : Node_Id) is
   begin
      pragma Assert (False
        or else NT (N).Nkind = N_Return_Statement);
      Set_Node2 (N, Val); -- semantic field, no parent set
   end Set_Return_Type;

   procedure Set_Reverse_Present
      (N : Node_Id; Val : Boolean := True) is
   begin
      pragma Assert (False
        or else NT (N).Nkind = N_Loop_Parameter_Specification);
      Set_Flag15 (N, Val);
   end Set_Reverse_Present;

   procedure Set_Right_Opnd
      (N : Node_Id; Val : Node_Id) is
   begin
      pragma Assert (False
        or else NT (N).Nkind in N_Op
        or else NT (N).Nkind = N_And_Then
        or else NT (N).Nkind = N_In
        or else NT (N).Nkind = N_Not_In
        or else NT (N).Nkind = N_Or_Else);
      Set_Node3_With_Parent (N, Val);
   end Set_Right_Opnd;

   procedure Set_Rounded_Result
      (N : Node_Id; Val : Boolean := True) is
   begin
      pragma Assert (False
        or else NT (N).Nkind = N_Op_Divide
        or else NT (N).Nkind = N_Op_Multiply
        or else NT (N).Nkind = N_Type_Conversion);
      Set_Flag18 (N, Val);
   end Set_Rounded_Result;

   procedure Set_Scope
      (N : Node_Id; Val : Node_Id) is
   begin
      pragma Assert (False
        or else NT (N).Nkind = N_Defining_Character_Literal
        or else NT (N).Nkind = N_Defining_Identifier
        or else NT (N).Nkind = N_Defining_Operator_Symbol);
      Set_Node3 (N, Val); -- semantic field, no parent set
   end Set_Scope;

   procedure Set_Select_Alternatives
      (N : Node_Id; Val : List_Id) is
   begin
      pragma Assert (False
        or else NT (N).Nkind = N_Selective_Accept);
      Set_List1_With_Parent (N, Val);
   end Set_Select_Alternatives;

   procedure Set_Selector_Name
      (N : Node_Id; Val : Node_Id) is
   begin
      pragma Assert (False
        or else NT (N).Nkind = N_Expanded_Name
        or else NT (N).Nkind = N_Generic_Association
        or else NT (N).Nkind = N_Parameter_Association
        or else NT (N).Nkind = N_Selected_Component);
      Set_Node2_With_Parent (N, Val);
   end Set_Selector_Name;

   procedure Set_Selector_Names
      (N : Node_Id; Val : List_Id) is
   begin
      pragma Assert (False
        or else NT (N).Nkind = N_Discriminant_Association);
      Set_List1_With_Parent (N, Val);
   end Set_Selector_Names;

   procedure Set_Shift_Count_OK
      (N : Node_Id; Val : Boolean := True) is
   begin
      pragma Assert (False
        or else NT (N).Nkind = N_Op_Rotate_Left
        or else NT (N).Nkind = N_Op_Rotate_Right
        or else NT (N).Nkind = N_Op_Shift_Left
        or else NT (N).Nkind = N_Op_Shift_Right
        or else NT (N).Nkind = N_Op_Shift_Right_Arithmetic);
      Set_Flag4 (N, Val);
   end Set_Shift_Count_OK;

   procedure Set_Source_Type
      (N : Node_Id; Val : Entity_Id) is
   begin
      pragma Assert (False
        or else NT (N).Nkind = N_Validate_Unchecked_Conversion);
      Set_Node1 (N, Val); -- semantic field, no parent set
   end Set_Source_Type;

   procedure Set_Specification
      (N : Node_Id; Val : Node_Id) is
   begin
      pragma Assert (False
        or else NT (N).Nkind = N_Abstract_Subprogram_Declaration
<<<<<<< HEAD
=======
        or else NT (N).Nkind = N_Formal_Abstract_Subprogram_Declaration
        or else NT (N).Nkind = N_Formal_Concrete_Subprogram_Declaration
>>>>>>> 8c044a9c
        or else NT (N).Nkind = N_Generic_Package_Declaration
        or else NT (N).Nkind = N_Generic_Subprogram_Declaration
        or else NT (N).Nkind = N_Package_Declaration
        or else NT (N).Nkind = N_Subprogram_Body
        or else NT (N).Nkind = N_Subprogram_Body_Stub
        or else NT (N).Nkind = N_Subprogram_Declaration
        or else NT (N).Nkind = N_Subprogram_Renaming_Declaration
        or else NT (N).Nkind in N_Formal_Subprogram_Declaration);
      Set_Node1_With_Parent (N, Val);
   end Set_Specification;

   procedure Set_Statements
      (N : Node_Id; Val : List_Id) is
   begin
      pragma Assert (False
        or else NT (N).Nkind = N_Abortable_Part
        or else NT (N).Nkind = N_Accept_Alternative
        or else NT (N).Nkind = N_Case_Statement_Alternative
        or else NT (N).Nkind = N_Delay_Alternative
        or else NT (N).Nkind = N_Entry_Call_Alternative
        or else NT (N).Nkind = N_Exception_Handler
        or else NT (N).Nkind = N_Handled_Sequence_Of_Statements
        or else NT (N).Nkind = N_Loop_Statement
        or else NT (N).Nkind = N_Triggering_Alternative);
      Set_List3_With_Parent (N, Val);
   end Set_Statements;

   procedure Set_Static_Processing_OK
      (N : Node_Id; Val : Boolean) is
   begin
      pragma Assert (False
        or else NT (N).Nkind = N_Aggregate);
      Set_Flag4 (N, Val);
   end Set_Static_Processing_OK;

   procedure Set_Storage_Pool
      (N : Node_Id; Val : Node_Id) is
   begin
      pragma Assert (False
        or else NT (N).Nkind = N_Allocator
        or else NT (N).Nkind = N_Free_Statement
        or else NT (N).Nkind = N_Return_Statement);
      Set_Node1 (N, Val); -- semantic field, no parent set
   end Set_Storage_Pool;

   procedure Set_Strval
      (N : Node_Id; Val : String_Id) is
   begin
      pragma Assert (False
        or else NT (N).Nkind = N_Operator_Symbol
        or else NT (N).Nkind = N_String_Literal);
      Set_Str3 (N, Val);
   end Set_Strval;

   procedure Set_Subtype_Indication
      (N : Node_Id; Val : Node_Id) is
   begin
      pragma Assert (False
        or else NT (N).Nkind = N_Access_To_Object_Definition
        or else NT (N).Nkind = N_Component_Definition
        or else NT (N).Nkind = N_Derived_Type_Definition
        or else NT (N).Nkind = N_Private_Extension_Declaration
        or else NT (N).Nkind = N_Subtype_Declaration);
      Set_Node5_With_Parent (N, Val);
   end Set_Subtype_Indication;

   procedure Set_Subtype_Mark
      (N : Node_Id; Val : Node_Id) is
   begin
      pragma Assert (False
        or else NT (N).Nkind = N_Access_Definition
        or else NT (N).Nkind = N_Formal_Derived_Type_Definition
        or else NT (N).Nkind = N_Formal_Object_Declaration
        or else NT (N).Nkind = N_Object_Renaming_Declaration
        or else NT (N).Nkind = N_Qualified_Expression
        or else NT (N).Nkind = N_Subtype_Indication
        or else NT (N).Nkind = N_Type_Conversion
        or else NT (N).Nkind = N_Unchecked_Type_Conversion);
      Set_Node4_With_Parent (N, Val);
   end Set_Subtype_Mark;

   procedure Set_Subtype_Marks
      (N : Node_Id; Val : List_Id) is
   begin
      pragma Assert (False
        or else NT (N).Nkind = N_Unconstrained_Array_Definition
        or else NT (N).Nkind = N_Use_Type_Clause);
      Set_List2_With_Parent (N, Val);
   end Set_Subtype_Marks;

   procedure Set_Synchronized_Present
     (N : Node_Id; Val : Boolean := True) is
   begin
      pragma Assert (False
        or else NT (N).Nkind = N_Derived_Type_Definition
        or else NT (N).Nkind = N_Record_Definition);
      Set_Flag7 (N, Val);
   end Set_Synchronized_Present;

   procedure Set_Tagged_Present
      (N : Node_Id; Val : Boolean := True) is
   begin
      pragma Assert (False
        or else NT (N).Nkind = N_Formal_Private_Type_Definition
        or else NT (N).Nkind = N_Incomplete_Type_Declaration
        or else NT (N).Nkind = N_Private_Type_Declaration
        or else NT (N).Nkind = N_Record_Definition
        or else NT (N).Nkind = N_With_Type_Clause);
      Set_Flag15 (N, Val);
   end Set_Tagged_Present;

   procedure Set_Target_Type
      (N : Node_Id; Val : Entity_Id) is
   begin
      pragma Assert (False
        or else NT (N).Nkind = N_Validate_Unchecked_Conversion);
      Set_Node2 (N, Val); -- semantic field, no parent set
   end Set_Target_Type;

   procedure Set_Task_Definition
      (N : Node_Id; Val : Node_Id) is
   begin
      pragma Assert (False
        or else NT (N).Nkind = N_Single_Task_Declaration
        or else NT (N).Nkind = N_Task_Type_Declaration);
      Set_Node3_With_Parent (N, Val);
   end Set_Task_Definition;

   procedure Set_Task_Present
     (N : Node_Id; Val : Boolean := True) is
   begin
      pragma Assert (False
        or else NT (N).Nkind = N_Derived_Type_Definition
        or else NT (N).Nkind = N_Record_Definition);
      Set_Flag5 (N, Val);
   end Set_Task_Present;

   procedure Set_Then_Actions
      (N : Node_Id; Val : List_Id) is
   begin
      pragma Assert (False
        or else NT (N).Nkind = N_Conditional_Expression);
      Set_List2 (N, Val); -- semantic field, no parent set
   end Set_Then_Actions;

   procedure Set_Then_Statements
      (N : Node_Id; Val : List_Id) is
   begin
      pragma Assert (False
        or else NT (N).Nkind = N_Elsif_Part
        or else NT (N).Nkind = N_If_Statement);
      Set_List2_With_Parent (N, Val);
   end Set_Then_Statements;

   procedure Set_Treat_Fixed_As_Integer
      (N : Node_Id; Val : Boolean := True) is
   begin
      pragma Assert (False
        or else NT (N).Nkind = N_Op_Divide
        or else NT (N).Nkind = N_Op_Mod
        or else NT (N).Nkind = N_Op_Multiply
        or else NT (N).Nkind = N_Op_Rem);
      Set_Flag14 (N, Val);
   end Set_Treat_Fixed_As_Integer;

   procedure Set_Triggering_Alternative
      (N : Node_Id; Val : Node_Id) is
   begin
      pragma Assert (False
        or else NT (N).Nkind = N_Asynchronous_Select);
      Set_Node1_With_Parent (N, Val);
   end Set_Triggering_Alternative;

   procedure Set_Triggering_Statement
      (N : Node_Id; Val : Node_Id) is
   begin
      pragma Assert (False
        or else NT (N).Nkind = N_Triggering_Alternative);
      Set_Node1_With_Parent (N, Val);
   end Set_Triggering_Statement;

   procedure Set_TSS_Elist
      (N : Node_Id; Val : Elist_Id) is
   begin
      pragma Assert (False
        or else NT (N).Nkind = N_Freeze_Entity);
      Set_Elist3 (N, Val); -- semantic field, no parent set
   end Set_TSS_Elist;

   procedure Set_Type_Definition
      (N : Node_Id; Val : Node_Id) is
   begin
      pragma Assert (False
        or else NT (N).Nkind = N_Full_Type_Declaration);
      Set_Node3_With_Parent (N, Val);
   end Set_Type_Definition;

   procedure Set_Unit
      (N : Node_Id; Val : Node_Id) is
   begin
      pragma Assert (False
        or else NT (N).Nkind = N_Compilation_Unit);
      Set_Node2_With_Parent (N, Val);
   end Set_Unit;

   procedure Set_Unknown_Discriminants_Present
      (N : Node_Id; Val : Boolean := True) is
   begin
      pragma Assert (False
        or else NT (N).Nkind = N_Formal_Type_Declaration
        or else NT (N).Nkind = N_Incomplete_Type_Declaration
        or else NT (N).Nkind = N_Private_Extension_Declaration
        or else NT (N).Nkind = N_Private_Type_Declaration);
      Set_Flag13 (N, Val);
   end Set_Unknown_Discriminants_Present;

   procedure Set_Unreferenced_In_Spec
      (N : Node_Id; Val : Boolean := True) is
   begin
      pragma Assert (False
        or else NT (N).Nkind = N_With_Clause);
      Set_Flag7 (N, Val);
   end Set_Unreferenced_In_Spec;

   procedure Set_Variant_Part
      (N : Node_Id; Val : Node_Id) is
   begin
      pragma Assert (False
        or else NT (N).Nkind = N_Component_List);
      Set_Node4_With_Parent (N, Val);
   end Set_Variant_Part;

   procedure Set_Variants
      (N : Node_Id; Val : List_Id) is
   begin
      pragma Assert (False
        or else NT (N).Nkind = N_Variant_Part);
      Set_List1_With_Parent (N, Val);
   end Set_Variants;

   procedure Set_Visible_Declarations
      (N : Node_Id; Val : List_Id) is
   begin
      pragma Assert (False
        or else NT (N).Nkind = N_Package_Specification
        or else NT (N).Nkind = N_Protected_Definition
        or else NT (N).Nkind = N_Task_Definition);
      Set_List2_With_Parent (N, Val);
   end Set_Visible_Declarations;

   procedure Set_Was_Originally_Stub
      (N : Node_Id; Val : Boolean := True) is
   begin
      pragma Assert (False
        or else NT (N).Nkind = N_Package_Body
        or else NT (N).Nkind = N_Protected_Body
        or else NT (N).Nkind = N_Subprogram_Body
        or else NT (N).Nkind = N_Task_Body);
      Set_Flag13 (N, Val);
   end Set_Was_Originally_Stub;

   procedure Set_Zero_Cost_Handling
      (N : Node_Id; Val : Boolean := True) is
   begin
      pragma Assert (False
        or else NT (N).Nkind = N_Exception_Handler
        or else NT (N).Nkind = N_Handled_Sequence_Of_Statements);
      Set_Flag5 (N, Val);
   end Set_Zero_Cost_Handling;

   -------------------------
   -- Iterator Procedures --
   -------------------------

   procedure Next_Entity       (N : in out Node_Id) is
   begin
      N := Next_Entity (N);
   end Next_Entity;

   procedure Next_Named_Actual (N : in out Node_Id) is
   begin
      N := Next_Named_Actual (N);
   end Next_Named_Actual;

   procedure Next_Rep_Item     (N : in out Node_Id) is
   begin
      N := Next_Rep_Item (N);
   end Next_Rep_Item;

   procedure Next_Use_Clause   (N : in out Node_Id) is
   begin
      N := Next_Use_Clause (N);
   end Next_Use_Clause;

   ------------------
   -- End_Location --
   ------------------

   function End_Location (N : Node_Id) return Source_Ptr is
      L : constant Uint := End_Span (N);

   begin
      if L = No_Uint then
         return No_Location;
      else
         return Source_Ptr (Int (Sloc (N)) + UI_To_Int (L));
      end if;
   end End_Location;

   ----------------------
   -- Set_End_Location --
   ----------------------

   procedure Set_End_Location (N : Node_Id; S : Source_Ptr) is
   begin
      Set_End_Span (N,
        UI_From_Int (Int (S) - Int (Sloc (N))));
   end Set_End_Location;

end Sinfo;<|MERGE_RESOLUTION|>--- conflicted
+++ resolved
@@ -6,11 +6,7 @@
 --                                                                          --
 --                                 B o d y                                  --
 --                                                                          --
-<<<<<<< HEAD
---          Copyright (C) 1992-2005, Free Software Foundation, Inc.         --
-=======
 --          Copyright (C) 1992-2005 Free Software Foundation, Inc.          --
->>>>>>> 8c044a9c
 --                                                                          --
 -- GNAT is free software;  you can  redistribute it  and/or modify it under --
 -- terms of the  GNU General Public License as published  by the Free Soft- --
@@ -318,14 +314,9 @@
    begin
       pragma Assert (False
         or else NT (N).Nkind = N_Component_Association
-<<<<<<< HEAD
-        or else NT (N).Nkind = N_Formal_Package_Declaration
-        or else NT (N).Nkind in N_Formal_Subprogram_Declaration);
-=======
         or else NT (N).Nkind = N_Formal_Abstract_Subprogram_Declaration
         or else NT (N).Nkind = N_Formal_Concrete_Subprogram_Declaration
         or else NT (N).Nkind = N_Formal_Package_Declaration);
->>>>>>> 8c044a9c
       return Flag15 (N);
    end Box_Present;
 
@@ -638,12 +629,8 @@
       (N : Node_Id) return Node_Id is
    begin
       pragma Assert (False
-<<<<<<< HEAD
-        or else NT (N).Nkind in N_Formal_Subprogram_Declaration);
-=======
         or else NT (N).Nkind = N_Formal_Abstract_Subprogram_Declaration
         or else NT (N).Nkind = N_Formal_Concrete_Subprogram_Declaration);
->>>>>>> 8c044a9c
       return Node2 (N);
    end Default_Name;
 
@@ -2367,19 +2354,15 @@
    begin
       pragma Assert (False
         or else NT (N).Nkind = N_Abstract_Subprogram_Declaration
-<<<<<<< HEAD
-=======
         or else NT (N).Nkind = N_Formal_Abstract_Subprogram_Declaration
         or else NT (N).Nkind = N_Formal_Concrete_Subprogram_Declaration
->>>>>>> 8c044a9c
         or else NT (N).Nkind = N_Generic_Package_Declaration
         or else NT (N).Nkind = N_Generic_Subprogram_Declaration
         or else NT (N).Nkind = N_Package_Declaration
         or else NT (N).Nkind = N_Subprogram_Body
         or else NT (N).Nkind = N_Subprogram_Body_Stub
         or else NT (N).Nkind = N_Subprogram_Declaration
-        or else NT (N).Nkind = N_Subprogram_Renaming_Declaration
-        or else NT (N).Nkind in N_Formal_Subprogram_Declaration);
+        or else NT (N).Nkind = N_Subprogram_Renaming_Declaration);
       return Node1 (N);
    end Specification;
 
@@ -2901,14 +2884,9 @@
    begin
       pragma Assert (False
         or else NT (N).Nkind = N_Component_Association
-<<<<<<< HEAD
-        or else NT (N).Nkind = N_Formal_Package_Declaration
-        or else NT (N).Nkind in N_Formal_Subprogram_Declaration);
-=======
         or else NT (N).Nkind = N_Formal_Abstract_Subprogram_Declaration
         or else NT (N).Nkind = N_Formal_Concrete_Subprogram_Declaration
         or else NT (N).Nkind = N_Formal_Package_Declaration);
->>>>>>> 8c044a9c
       Set_Flag15 (N, Val);
    end Set_Box_Present;
 
@@ -3221,12 +3199,8 @@
       (N : Node_Id; Val : Node_Id) is
    begin
       pragma Assert (False
-<<<<<<< HEAD
-        or else NT (N).Nkind in N_Formal_Subprogram_Declaration);
-=======
         or else NT (N).Nkind = N_Formal_Abstract_Subprogram_Declaration
         or else NT (N).Nkind = N_Formal_Concrete_Subprogram_Declaration);
->>>>>>> 8c044a9c
       Set_Node2_With_Parent (N, Val);
    end Set_Default_Name;
 
@@ -4941,19 +4915,15 @@
    begin
       pragma Assert (False
         or else NT (N).Nkind = N_Abstract_Subprogram_Declaration
-<<<<<<< HEAD
-=======
         or else NT (N).Nkind = N_Formal_Abstract_Subprogram_Declaration
         or else NT (N).Nkind = N_Formal_Concrete_Subprogram_Declaration
->>>>>>> 8c044a9c
         or else NT (N).Nkind = N_Generic_Package_Declaration
         or else NT (N).Nkind = N_Generic_Subprogram_Declaration
         or else NT (N).Nkind = N_Package_Declaration
         or else NT (N).Nkind = N_Subprogram_Body
         or else NT (N).Nkind = N_Subprogram_Body_Stub
         or else NT (N).Nkind = N_Subprogram_Declaration
-        or else NT (N).Nkind = N_Subprogram_Renaming_Declaration
-        or else NT (N).Nkind in N_Formal_Subprogram_Declaration);
+        or else NT (N).Nkind = N_Subprogram_Renaming_Declaration);
       Set_Node1_With_Parent (N, Val);
    end Set_Specification;
 
