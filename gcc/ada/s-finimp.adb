------------------------------------------------------------------------------
--                                                                          --
--                         GNAT RUN-TIME COMPONENTS                         --
--                                                                          --
--    S Y S T E M . F I N A L I Z A T I O N _ I M P L E M E N T A T I O N   --
--                                                                          --
--                                 B o d y                                  --
--                                                                          --
<<<<<<< HEAD
--          Copyright (C) 1992-2006, Free Software Foundation, Inc.         --
=======
--          Copyright (C) 1992-2007, Free Software Foundation, Inc.         --
>>>>>>> 60a98cce
--                                                                          --
-- GNAT is free software;  you can  redistribute it  and/or modify it under --
-- terms of the  GNU General Public License as published  by the Free Soft- --
-- ware  Foundation;  either version 2,  or (at your option) any later ver- --
-- sion.  GNAT is distributed in the hope that it will be useful, but WITH- --
-- OUT ANY WARRANTY;  without even the  implied warranty of MERCHANTABILITY --
-- or FITNESS FOR A PARTICULAR PURPOSE.  See the GNU General Public License --
-- for  more details.  You should have  received  a copy of the GNU General --
-- Public License  distributed with GNAT;  see file COPYING.  If not, write --
-- to  the  Free Software Foundation,  51  Franklin  Street,  Fifth  Floor, --
-- Boston, MA 02110-1301, USA.                                              --
--                                                                          --
-- As a special exception,  if other files  instantiate  generics from this --
-- unit, or you link  this unit with other files  to produce an executable, --
-- this  unit  does not  by itself cause  the resulting  executable  to  be --
-- covered  by the  GNU  General  Public  License.  This exception does not --
-- however invalidate  any other reasons why  the executable file  might be --
-- covered by the  GNU Public License.                                      --
--                                                                          --
-- GNAT was originally developed  by the GNAT team at  New York University. --
-- Extensive contributions were provided by Ada Core Technologies Inc.      --
--                                                                          --
------------------------------------------------------------------------------

with Ada.Exceptions;
with Ada.Tags;

with System.Soft_Links;

with System.Restrictions;

package body System.Finalization_Implementation is

   use Ada.Exceptions;
   use System.Finalization_Root;

   package SSL renames System.Soft_Links;

   use type SSE.Storage_Offset;

   -----------------------
   -- Local Subprograms --
   -----------------------

   type RC_Ptr is access all Record_Controller;

   function To_RC_Ptr is
<<<<<<< HEAD
     new Unchecked_Conversion (Address, RC_Ptr);

   procedure Raise_Exception_No_Defer
     (E       : Exception_Id;
      Message : String := "");
   pragma Import (Ada, Raise_Exception_No_Defer,
     "ada__exceptions__raise_exception_no_defer");
   pragma No_Return (Raise_Exception_No_Defer);
   --  Raise an exception without deferring abort. Note that we have to
   --  use this rather kludgy Ada Import interface, since this subprogram
   --  is not available in the visible spec of Ada.Exceptions.
=======
     new Ada.Unchecked_Conversion (Address, RC_Ptr);

   procedure Raise_From_Controlled_Operation (X : Exception_Occurrence);
   pragma Import
     (Ada, Raise_From_Controlled_Operation,
      "ada__exceptions__raise_from_controlled_operation");
   pragma No_Return (Raise_From_Controlled_Operation);
   --  Raise Program_Error from an exception that occurred during an Adjust or
   --  Finalize operation. We use this rather kludgy Ada Import interface
   --  because this procedure is not available in the visible part of the
   --  Ada.Exceptions spec.
>>>>>>> 60a98cce

   procedure Raise_From_Finalize
     (L          : Finalizable_Ptr;
      From_Abort : Boolean;
      E_Occ      : Exception_Occurrence);
   --  Deal with an exception raised during finalization of a list. L is a
   --  pointer to the list of element not yet finalized. From_Abort is true
   --  if the finalization actions come from an abort rather than a normal
   --  exit. E_Occ represents the exception being raised.

   function RC_Offset (T : Ada.Tags.Tag) return SSE.Storage_Offset;
   pragma Import (Ada, RC_Offset, "ada__tags__get_rc_offset");

   function Parent_Size (Obj : Address; T : Ada.Tags.Tag)
     return SSE.Storage_Count;
   pragma Import (Ada, Parent_Size, "ada__tags__parent_size");

   function Get_Deep_Controller (Obj : System.Address) return RC_Ptr;
   --  Given the address (obj) of a tagged object, return a
   --  pointer to the record controller of this object.

   ------------
   -- Adjust --
   ------------

   procedure Adjust (Object : in out Record_Controller) is

      First_Comp : Finalizable_Ptr;
      My_Offset : constant SSE.Storage_Offset :=
                    Object.My_Address - Object'Address;

      procedure Ptr_Adjust (Ptr : in out Finalizable_Ptr);
      --  Subtract the offset to the pointer

      procedure Reverse_Adjust (P : Finalizable_Ptr);
      --  Ajust the components in the reverse order in which they are stored
      --  on the finalization list. (Adjust and Finalization are not done in
      --  the same order)

      ----------------
      -- Ptr_Adjust --
      ----------------

      procedure Ptr_Adjust (Ptr : in out Finalizable_Ptr) is
      begin
         if Ptr /= null then
            Ptr := To_Finalizable_Ptr (To_Addr (Ptr) - My_Offset);
         end if;
      end Ptr_Adjust;

      --------------------
      -- Reverse_Adjust --
      --------------------

      procedure Reverse_Adjust (P : Finalizable_Ptr) is
      begin
         if P /= null then
            Ptr_Adjust (P.Next);
            Reverse_Adjust (P.Next);
            Adjust (P.all);
            Object.F := P;   --  Successfully adjusted, so place in list.
         end if;
      end Reverse_Adjust;

   --  Start of processing for Adjust

   begin
      --  Adjust the components and their finalization pointers next. We must
      --  protect against an exception in some call to Adjust, so we keep
      --  pointing to the list of successfully adjusted components, which can
      --  be finalized if an exception is raised.

      First_Comp := Object.F;
      Object.F := null;               --  nothing adjusted yet.
      Ptr_Adjust (First_Comp);        --  set addresss of first component.
      Reverse_Adjust (First_Comp);

      --  Then Adjust the controller itself

      Object.My_Address := Object'Address;

   exception
      when others =>
         --  Finalize those components that were successfully adjusted, and
         --  propagate exception. The object itself is not yet attached to
         --  global finalization list, so we cannot rely on the outer call to
         --  Clean to take care of these components.

         Finalize (Object);
         raise;
   end Adjust;

   --------------------------
   -- Attach_To_Final_List --
   --------------------------

   procedure Attach_To_Final_List
     (L       : in out Finalizable_Ptr;
      Obj     : in out Finalizable;
      Nb_Link : Short_Short_Integer)
   is
   begin
      --  Simple case: attachment to a one way list

      if Nb_Link = 1 then
         Obj.Next := L;
         L        := Obj'Unchecked_Access;

      --  Dynamically allocated objects: they are attached to a doubly linked
      --  list, so that an element can be finalized at any moment by means of
      --  an unchecked deallocation. Attachment is protected against
      --  multi-threaded access.

      elsif Nb_Link = 2 then

         --  Raise Program_Error if we're trying to allocate an object in a
         --  collection whose finalization has already started.

         if L = Collection_Finalization_Started then
            raise Program_Error with
              "allocation after collection finalization started";
         end if;

         Locked_Processing : begin
            SSL.Lock_Task.all;
            Obj.Next    := L.Next;
            Obj.Prev    := L.Next.Prev;
            L.Next.Prev := Obj'Unchecked_Access;
            L.Next      := Obj'Unchecked_Access;
            SSL.Unlock_Task.all;

         exception
            when others =>
               SSL.Unlock_Task.all;
               raise;
         end Locked_Processing;

      --  Attachment of arrays to the final list (used only for objects
      --  returned by function). Obj, in this case is the last element,
      --  but all other elements are already threaded after it. We just
      --  attach the rest of the final list at the end of the array list.

      elsif Nb_Link = 3 then
         declare
            P : Finalizable_Ptr := Obj'Unchecked_Access;

         begin
            while P.Next /= null loop
               P := P.Next;
            end loop;

            P.Next := L;
            L := Obj'Unchecked_Access;
         end;
<<<<<<< HEAD

      --  Make the object completely unattached (case of a library-level,
      --  Finalize_Storage_Only object).

=======

      --  Make the object completely unattached (case of a library-level,
      --  Finalize_Storage_Only object).

>>>>>>> 60a98cce
      elsif Nb_Link = 4 then
         Obj.Prev := null;
         Obj.Next := null;
      end if;
   end Attach_To_Final_List;

   ---------------------
   -- Deep_Tag_Attach --
   ----------------------

   procedure Deep_Tag_Attach
     (L : in out SFR.Finalizable_Ptr;
      A : System.Address;
      B : Short_Short_Integer)
   is
      V          : constant SFR.Finalizable_Ptr := To_Finalizable_Ptr (A);
      Controller : constant RC_Ptr := Get_Deep_Controller (A);

   begin
      if Controller /= null then
         Attach_To_Final_List (L, Controller.all, B);
      end if;

      --  Is controlled

      if V.all in Finalizable then
         Attach_To_Final_List (L, V.all, B);
      end if;
   end Deep_Tag_Attach;

   -----------------------------
   -- Detach_From_Final_List --
   -----------------------------

   --  We know that the detach object is neither at the beginning nor at the
   --  end of the list, thanks to the dummy First and Last Elements, but the
   --  object may not be attached at all if it is Finalize_Storage_Only

   procedure Detach_From_Final_List (Obj : in out Finalizable) is
   begin

      --  When objects are not properly attached to a doubly linked list do
      --  not try to detach them. The only case where it can happen is when
      --  dealing with Finalize_Storage_Only objects which are not always
      --  attached to the finalization list.

      if Obj.Next /= null and then Obj.Prev /= null then
         SSL.Lock_Task.all;
         Obj.Next.Prev := Obj.Prev;
         Obj.Prev.Next := Obj.Next;

         --  Reset the pointers so that a new finalization of the same object
         --  has no effect on the finalization list.

         Obj.Next := null;
         Obj.Prev := null;

         SSL.Unlock_Task.all;
      end if;

   exception
      when others =>
         SSL.Unlock_Task.all;
         raise;
   end Detach_From_Final_List;

   --------------
   -- Finalize --
   --------------

   procedure Finalize   (Object : in out Limited_Record_Controller) is
   begin
      Finalize_List (Object.F);
   end Finalize;

   --------------------------
   -- Finalize_Global_List --
   --------------------------

   procedure Finalize_Global_List is
   begin
      --  There are three case here:

      --  a. the application uses tasks, in which case Finalize_Global_Tasks
      --     will defer abort.

      --  b. the application doesn't use tasks but uses other tasking
      --     constructs, such as ATCs and protected objects. In this case,
      --     the binder will call Finalize_Global_List instead of
      --     Finalize_Global_Tasks, letting abort undeferred, and leading
      --     to assertion failures in the GNULL

      --  c. the application doesn't use any tasking construct in which case
      --     deferring abort isn't necessary.

      --  Until another solution is found to deal with case b, we need to
      --  call abort_defer here to pass the checks, but we do not need to
      --  undefer abort, since Finalize_Global_List is the last procedure
      --  called before exiting the partition.

      SSL.Abort_Defer.all;
      Finalize_List (Global_Final_List);
   end Finalize_Global_List;

   -------------------
   -- Finalize_List --
   -------------------

   procedure Finalize_List (L : Finalizable_Ptr) is
      P : Finalizable_Ptr := L;
      Q : Finalizable_Ptr;

      type Fake_Exception_Occurence is record
         Id : Exception_Id;
      end record;
      type Ptr is access all Fake_Exception_Occurence;

      function To_Ptr is new
        Ada.Unchecked_Conversion (Exception_Occurrence_Access, Ptr);

      X :  Exception_Id := Null_Id;

   begin
      --  If abort is allowed, we get the current exception before starting
      --  to finalize in order to check if we are in the abort case if an
      --  exception is raised. When abort is not allowed, avoid accessing the
      --  current exception since this can be a pretty costly operation in
      --  programs using controlled types heavily.

      if System.Restrictions.Abort_Allowed then
         X := To_Ptr (SSL.Get_Current_Excep.all).Id;
      end if;

      while P /= null loop
         Q := P.Next;
         Finalize (P.all);
         P := Q;
      end loop;

   exception
      when E_Occ : others =>
         Raise_From_Finalize (
           Q,
           X = Standard'Abort_Signal'Identity,
           E_Occ);
   end Finalize_List;

   ------------------
   -- Finalize_One --
   ------------------

   procedure Finalize_One (Obj : in out  Finalizable) is
   begin
      Detach_From_Final_List (Obj);
      Finalize (Obj);
   exception
      when E_Occ : others => Raise_From_Finalize (null, False, E_Occ);
   end Finalize_One;

   -------------------------
   -- Get_Deep_Controller --
   -------------------------

   function Get_Deep_Controller (Obj : System.Address) return RC_Ptr is
      The_Tag : Ada.Tags.Tag := To_Finalizable_Ptr (Obj)'Tag;
      Offset  : SSE.Storage_Offset := RC_Offset (The_Tag);

   begin
      --  Fetch the controller from the Parent or above if necessary
      --  when there are no controller at this level

      while Offset = -2 loop
         The_Tag := Ada.Tags.Parent_Tag (The_Tag);
         Offset  := RC_Offset (The_Tag);
      end loop;

      --  No Controlled component case

      if Offset = 0 then
         return null;

      --  The _controller Offset is known statically

      elsif Offset > 0 then
         return To_RC_Ptr (Obj + Offset);

      --  At this stage, we know that the controller is part of the
      --  ancestor corresponding to the tag "The_Tag" and that its parent
      --  is variable sized. We assume that the _controller is the first
      --  compoment right after the parent.

      --  ??? note that it may not be true if there are new discriminants

      else --  Offset = -1

         declare
            --  define a faked record controller to avoid generating
            --  unnecessary expanded code for controlled types

            type Faked_Record_Controller is record
               Tag, Prec, Next : Address;
            end record;

            --  Reconstruction of a type with characteristics
            --  comparable to the original type

            D : constant := SSE.Storage_Offset (Storage_Unit - 1);

            type Parent_Type is new SSE.Storage_Array
                   (1 .. (Parent_Size (Obj, The_Tag) + D) /
                            SSE.Storage_Offset (Storage_Unit));
            for Parent_Type'Alignment use Address'Alignment;

            type Faked_Type_Of_Obj is record
               Parent : Parent_Type;
               Controller : Faked_Record_Controller;
            end record;

            type Obj_Ptr is access all Faked_Type_Of_Obj;
            function To_Obj_Ptr is
              new Ada.Unchecked_Conversion (Address, Obj_Ptr);

         begin
            return To_RC_Ptr (To_Obj_Ptr (Obj).Controller'Address);
         end;
      end if;
   end Get_Deep_Controller;

   ----------------
   -- Initialize --
   ----------------

   procedure Initialize (Object : in out Limited_Record_Controller) is
      pragma Warnings (Off, Object);
   begin
      null;
   end Initialize;

   procedure Initialize (Object : in out Record_Controller) is
   begin
      Object.My_Address := Object'Address;
   end Initialize;

   ---------------------
   -- Move_Final_List --
   ---------------------

   procedure Move_Final_List
     (From : in out SFR.Finalizable_Ptr;
      To   : Finalizable_Ptr_Ptr)
   is
   begin
      --  This is currently called at the end of the return statement, and the
      --  caller does NOT defer aborts. We need to defer aborts to prevent
      --  mangling the finalization lists.

      SSL.Abort_Defer.all;

      --  Put the return statement's finalization list onto the caller's one,
      --  thus transferring responsibility for finalization of the return
      --  object to the caller.

      Attach_To_Final_List (To.all, From.all, Nb_Link => 3);

      --  Empty the return statement's finalization list, so that when the
      --  cleanup code executes, there will be nothing to finalize.
      From := null;

      SSL.Abort_Undefer.all;
   end Move_Final_List;

   -------------------------
   -- Raise_From_Finalize --
   -------------------------

   procedure Raise_From_Finalize
     (L          : Finalizable_Ptr;
      From_Abort : Boolean;
      E_Occ      : Exception_Occurrence)
   is
      P   : Finalizable_Ptr := L;
      Q   : Finalizable_Ptr;

   begin
      --  We already got an exception. We now finalize the remainder of
      --  the list, ignoring all further exceptions.

      while P /= null loop
         Q := P.Next;

         begin
            Finalize (P.all);
         exception
            when others => null;
         end;

         P := Q;
      end loop;

      if From_Abort then
         --  If finalization from an Abort, then nothing to do

         null;

      else
         --  Else raise Program_Error with an appropriate message

         Raise_From_Controlled_Operation (E_Occ);
      end if;
   end Raise_From_Finalize;

--  Initialization of package, set Adafinal soft link

begin
   SSL.Finalize_Global_List := Finalize_Global_List'Access;

end System.Finalization_Implementation;<|MERGE_RESOLUTION|>--- conflicted
+++ resolved
@@ -6,11 +6,7 @@
 --                                                                          --
 --                                 B o d y                                  --
 --                                                                          --
-<<<<<<< HEAD
---          Copyright (C) 1992-2006, Free Software Foundation, Inc.         --
-=======
 --          Copyright (C) 1992-2007, Free Software Foundation, Inc.         --
->>>>>>> 60a98cce
 --                                                                          --
 -- GNAT is free software;  you can  redistribute it  and/or modify it under --
 -- terms of the  GNU General Public License as published  by the Free Soft- --
@@ -58,19 +54,6 @@
    type RC_Ptr is access all Record_Controller;
 
    function To_RC_Ptr is
-<<<<<<< HEAD
-     new Unchecked_Conversion (Address, RC_Ptr);
-
-   procedure Raise_Exception_No_Defer
-     (E       : Exception_Id;
-      Message : String := "");
-   pragma Import (Ada, Raise_Exception_No_Defer,
-     "ada__exceptions__raise_exception_no_defer");
-   pragma No_Return (Raise_Exception_No_Defer);
-   --  Raise an exception without deferring abort. Note that we have to
-   --  use this rather kludgy Ada Import interface, since this subprogram
-   --  is not available in the visible spec of Ada.Exceptions.
-=======
      new Ada.Unchecked_Conversion (Address, RC_Ptr);
 
    procedure Raise_From_Controlled_Operation (X : Exception_Occurrence);
@@ -82,7 +65,6 @@
    --  Finalize operation. We use this rather kludgy Ada Import interface
    --  because this procedure is not available in the visible part of the
    --  Ada.Exceptions spec.
->>>>>>> 60a98cce
 
    procedure Raise_From_Finalize
      (L          : Finalizable_Ptr;
@@ -237,17 +219,10 @@
             P.Next := L;
             L := Obj'Unchecked_Access;
          end;
-<<<<<<< HEAD
 
       --  Make the object completely unattached (case of a library-level,
       --  Finalize_Storage_Only object).
 
-=======
-
-      --  Make the object completely unattached (case of a library-level,
-      --  Finalize_Storage_Only object).
-
->>>>>>> 60a98cce
       elsif Nb_Link = 4 then
          Obj.Prev := null;
          Obj.Next := null;
