------------------------------------------------------------------------------
--                                                                          --
--                         GNAT COMPILER COMPONENTS                         --
--                                                                          --
--                             S F N _ S C A N                              --
--                                                                          --
--                                 B o d y                                  --
--                                                                          --
<<<<<<< HEAD
--          Copyright (C) 2000-2009, Free Software Foundation, Inc.         --
=======
--          Copyright (C) 2000-2010, Free Software Foundation, Inc.         --
>>>>>>> 3082eeb7
--                                                                          --
-- GNAT is free software;  you can  redistribute it  and/or modify it under --
-- terms of the  GNU General Public License as published  by the Free Soft- --
-- ware  Foundation;  either version 3,  or (at your option) any later ver- --
-- sion.  GNAT is distributed in the hope that it will be useful, but WITH- --
-- OUT ANY WARRANTY;  without even the  implied warranty of MERCHANTABILITY --
-- or FITNESS FOR A PARTICULAR PURPOSE.                                     --
--                                                                          --
-- As a special exception under Section 7 of GPL version 3, you are granted --
-- additional permissions described in the GCC Runtime Library Exception,   --
-- version 3.1, as published by the Free Software Foundation.               --
--                                                                          --
-- You should have received a copy of the GNU General Public License and    --
-- a copy of the GCC Runtime Library Exception along with this program;     --
-- see the files COPYING3 and COPYING.RUNTIME respectively.  If not, see    --
-- <http://www.gnu.org/licenses/>.                                          --
--                                                                          --
-- GNAT was originally developed  by the GNAT team at  New York University. --
-- Extensive contributions were provided by Ada Core Technologies Inc.      --
--                                                                          --
------------------------------------------------------------------------------

with Ada.Exceptions; use Ada.Exceptions;

package body SFN_Scan is

   use ASCII;
   --  Allow easy access to control character definitions

   EOF : constant Character := ASCII.SUB;
   --  The character SUB (16#1A#) is used in DOS-derived systems, such as
   --  Windows to signal the end of a text file. If this character appears as
   --  the last character of a file scanned by a call to Scan_SFN_Pragmas, then
   --  it is ignored, otherwise it is treated as an illegal character.

   type String_Ptr is access String;

   S : String_Ptr;
   --  Points to the gnat.adc input file

   P : Natural;
   --  Subscript of next character to process in S

   Line_Num : Natural;
   --  Current line number

   Start_Of_Line : Natural;
   --  Subscript of first character at start of current line

   ----------------------
   -- Local Procedures --
   ----------------------

   function Acquire_Integer return Natural;
   --  This function skips white space, and then scans and returns
   --  an unsigned integer. Raises Error if no integer is present
   --  or if the integer is greater than 999.

   function Acquire_String (B : Natural; E : Natural) return String;
   --  This function takes a string scanned out by Scan_String, strips
   --  the enclosing quote characters and any internal doubled quote
   --  characters, and returns the result as a String. The arguments
   --  B and E are as returned from a call to Scan_String. The lower
   --  bound of the string returned is always 1.

   function Acquire_Unit_Name return String;
   --  Skips white space, and then scans and returns a unit name. The
   --  unit name is cased exactly as it appears in the source file.
   --  The terminating character must be white space, or a comma or
   --  a right parenthesis or end of file.

   function At_EOF return Boolean;
   pragma Inline (At_EOF);
   --  Returns True if at end of file, False if not. Note that this
   --  function does NOT skip white space, so P is always unchanged.

   procedure Check_Not_At_EOF;
   pragma Inline (Check_Not_At_EOF);
   --  Skips past white space if any, and then raises Error if at
   --  end of file. Otherwise returns with P skipped past whitespace.

   function Check_File_Type return Character;
   --  Skips white space if any, and then looks for any of the tokens
   --  Spec_File_Name, Body_File_Name, or Subunit_File_Name. If one
   --  of these is found then the value returned is 's', 'b' or 'u'
   --  respectively, and P is bumped past the token. If none of
   --  these tokens is found, then P is unchanged (except for
   --  possible skip of white space), and a space is returned.

   function Check_Token (T : String) return Boolean;
   --  Skips white space if any, and then checks if the string at the
   --  current location matches the given string T, and the character
   --  immediately following is non-alphabetic, non-numeric. If so,
   --  P is stepped past the token, and True is returned. If not,
   --  P is unchanged (except for possibly skipping past whitespace),
   --  and False is returned. S may contain only lower-case letters
   --  ('a' .. 'z').

   procedure Error (Err : String);
   --  Called if an error is detected. Raises Syntax_Error_In_GNAT_ADC
   --  with a message of the form gnat.adc:line:col: xxx, where xxx is
   --  the string Err passed as a parameter.

   procedure Require_Token (T : String);
   --  Skips white space if any, and then requires the given string
   --  to be present. If it is, the P is stepped past it, otherwise
   --  Error is raised, since this is a syntax error. Require_Token
   --  is used only for sequences of special characters, so there
   --  is no issue of terminators, or casing of letters.

   procedure Scan_String (B : out Natural; E : out Natural);
   --  Skips white space if any, then requires that a double quote
   --  or percent be present (start of string). Raises error if
   --  neither of these two characters is found. Otherwise scans
   --  out the string, and returns with P pointing past the
   --  closing quote and S (B .. E) contains the characters of the
   --  string (including the enclosing quotes, with internal quotes
   --  still doubled). Raises Error if the string is malformed.

   procedure Skip_WS;
   --  Skips P past any white space characters (end of line
   --  characters, spaces, comments, horizontal tab characters).

   ---------------------
   -- Acquire_Integer --
   ---------------------

   function Acquire_Integer return Natural is
      N : Natural := 0;

   begin
      Skip_WS;

      if S (P) not in '0' .. '9' then
         Error ("missing index parameter");
      end if;

      while S (P) in '0' .. '9' loop
         N := N * 10 + Character'Pos (S (P)) - Character'Pos ('0');

         if N > 999 then
            Error ("index value greater than 999");
         end if;

         P := P + 1;
      end loop;

      return N;
   end Acquire_Integer;

   --------------------
   -- Acquire_String --
   --------------------

   function Acquire_String (B : Natural; E : Natural) return String is
      Str : String (1 .. E - B - 1);
      Q   : constant Character := S (B);
      J   : Natural;
      Ptr : Natural;

   begin
      Ptr := B + 1;
      J := 0;
      while Ptr < E loop
         J := J + 1;
         Str (J) := S (Ptr);

         if S (Ptr) = Q and then S (Ptr + 1) = Q then
            Ptr := Ptr + 2;
         else
            Ptr := Ptr + 1;
         end if;
      end loop;

      return Str (1 .. J);
   end Acquire_String;

   -----------------------
   -- Acquire_Unit_Name --
   -----------------------

   function Acquire_Unit_Name return String is
      B : Natural;

   begin
      Check_Not_At_EOF;
      B := P;

      while not At_EOF loop
         exit when S (P) not in '0' .. '9'
           and then S (P) /= '.'
           and then S (P) /= '_'
           and then not (S (P) = '[' and then S (P + 1) = '"')
           and then not (S (P) = '"' and then S (P - 1) = '[')
           and then not (S (P) = '"' and then S (P + 1) = ']')
           and then not (S (P) = ']' and then S (P - 1) = '"')
           and then S (P) < 'A';
         P := P + 1;
      end loop;

      if P = B then
         Error ("null unit name");
      end if;

      return S (B .. P - 1);
   end Acquire_Unit_Name;

   ------------
   -- At_EOF --
   ------------

   function At_EOF return Boolean is
   begin
      --  Immediate return (False) if before last character of file

      if P < S'Last then
         return False;

      --  Special case: DOS EOF character as last character of file is
      --  allowed and treated as an end of file.

      elsif P = S'Last then
         return S (P) = EOF;

      --  If beyond last character of file, then definitely at EOF

      else
         return True;
      end if;
   end At_EOF;

   ---------------------
   -- Check_File_Type --
   ---------------------

   function Check_File_Type return Character is
   begin
      if Check_Token ("spec_file_name") then
         return 's';
      elsif Check_Token ("body_file_name") then
         return 'b';
      elsif Check_Token ("subunit_file_name") then
         return 'u';
      else
         return ' ';
      end if;
   end Check_File_Type;

   ----------------------
   -- Check_Not_At_EOF --
   ----------------------

   procedure Check_Not_At_EOF is
   begin
      Skip_WS;

      if At_EOF then
         Error ("unexpected end of file");
      end if;

      return;
   end Check_Not_At_EOF;

   -----------------
   -- Check_Token --
   -----------------

   function Check_Token (T : String) return Boolean is
      Save_P : Natural;
      C : Character;

   begin
      Skip_WS;
      Save_P := P;

      for K in T'Range loop
         if At_EOF then
            P := Save_P;
            return False;
         end if;

         C := S (P);

         if C in 'A' .. 'Z' then
            C := Character'Val (Character'Pos (C) +
                                 (Character'Pos ('a') - Character'Pos ('A')));
         end if;

         if C /= T (K) then
            P := Save_P;
            return False;
         end if;

         P := P + 1;
      end loop;

      if At_EOF then
         return True;
      end if;

      C := S (P);

      if C in '0' .. '9'
        or else C in 'a' .. 'z'
        or else C in 'A' .. 'Z'
        or else C > Character'Val (127)
      then
         P := Save_P;
         return False;

      else
         return True;
      end if;
   end Check_Token;

   -----------
   -- Error --
   -----------

   procedure Error (Err : String) is
      C : Natural := 0;
      --  Column number

      M : String (1 .. 80);
      --  Buffer used to build resulting error msg

      LM : Natural := 0;
      --  Pointer to last set location in M

      procedure Add_Nat (N : Natural);
      --  Add chars of integer to error msg buffer

      -------------
      -- Add_Nat --
      -------------

      procedure Add_Nat (N : Natural) is
      begin
         if N > 9 then
            Add_Nat (N / 10);
         end if;

         LM := LM + 1;
         M (LM) := Character'Val (N mod 10 + Character'Pos ('0'));
      end Add_Nat;

   --  Start of processing for Error

   begin
      M (1 .. 9) := "gnat.adc:";
      LM := 9;
      Add_Nat (Line_Num);
      LM := LM + 1;
      M (LM) := ':';

      --  Determine column number

      for X in Start_Of_Line .. P loop
         C := C + 1;

         if S (X) = HT then
            C := (C + 7) / 8 * 8;
         end if;
      end loop;

      Add_Nat (C);
      M (LM + 1) := ':';
      LM := LM + 1;
      M (LM + 1) := ' ';
      LM := LM + 1;

      M (LM + 1 .. LM + Err'Length) := Err;
      LM := LM + Err'Length;

      Raise_Exception (Syntax_Error_In_GNAT_ADC'Identity, M (1 .. LM));
   end Error;

   -------------------
   -- Require_Token --
   -------------------

   procedure Require_Token (T : String) is
      SaveP : Natural;

   begin
      Skip_WS;
      SaveP := P;

      for J in T'Range loop

         if At_EOF or else S (P) /= T (J) then
            declare
               S : String (1 .. T'Length + 10);

            begin
               S (1 .. 9) := "missing """;
               S (10 .. T'Length + 9) := T;
               S (T'Length + 10) := '"';
               P := SaveP;
               Error (S);
            end;

         else
            P := P + 1;
         end if;
      end loop;
   end Require_Token;

   ----------------------
   -- Scan_SFN_Pragmas --
   ----------------------

   procedure Scan_SFN_Pragmas
     (Source   : String;
      SFN_Ptr  : Set_File_Name_Ptr;
      SFNP_Ptr : Set_File_Name_Pattern_Ptr)
   is
      B, E : Natural;
      Typ  : Character;
      Cas  : Character;

   begin
      Line_Num := 1;
      S := Source'Unrestricted_Access;
      P := Source'First;
      Start_Of_Line := P;

      --  Loop through pragmas in file

      Main_Scan_Loop : loop
         Skip_WS;
         exit Main_Scan_Loop when At_EOF;

         --  Error if something other than pragma

         if not Check_Token ("pragma") then
            Error ("non pragma encountered");
         end if;

         --  Source_File_Name pragma case

         if Check_Token ("source_file_name")
              or else
             Check_Token ("source_file_name_project")
         then
            Require_Token ("(");

            Typ := Check_File_Type;

            --  First format, with unit name first

            if Typ = ' ' then
               if Check_Token ("unit_name") then
                  Require_Token ("=>");
               end if;

               declare
                  U : constant String := Acquire_Unit_Name;

               begin
                  Require_Token (",");
                  Typ := Check_File_Type;

                  if Typ /= 's' and then Typ /= 'b' then
                     Error ("bad pragma");
                  end if;

                  Require_Token ("=>");
                  Scan_String (B, E);

                  declare
                     F : constant String := Acquire_String (B, E);
                     X : Natural;

                  begin
                     --  Scan Index parameter if present

                     if Check_Token (",") then
                        if Check_Token ("index") then
                           Require_Token ("=>");
                        end if;

                        X := Acquire_Integer;
                     else
                        X := 0;
                     end if;

                     Require_Token (")");
                     Require_Token (";");
                     SFN_Ptr.all (Typ, U, F, X);
                  end;
               end;

            --  Second format with pattern string

            else
               Require_Token ("=>");
               Scan_String (B, E);

               declare
                  Pat : constant String := Acquire_String (B, E);
                  Nas : Natural := 0;

               begin
                  --  Check exactly one asterisk

                  for J in Pat'Range loop
                     if Pat (J) = '*' then
                        Nas := Nas + 1;
                     end if;
                  end loop;

                  if Nas /= 1 then
                     Error ("** not allowed");
                  end if;

                  B := 0;
                  E := 0;
                  Cas := ' ';

                  --  Loop to scan out Casing or Dot_Replacement parameters

                  loop
                     Check_Not_At_EOF;
                     exit when S (P) = ')';
                     Require_Token (",");

                     if Check_Token ("casing") then
                        Require_Token ("=>");

                        if Cas /= ' ' then
                           Error ("duplicate casing argument");
                        elsif Check_Token ("lowercase") then
                           Cas := 'l';
                        elsif Check_Token ("uppercase") then
                           Cas := 'u';
                        elsif Check_Token ("mixedcase") then
                           Cas := 'm';
                        else
                           Error ("invalid casing argument");
                        end if;

                     elsif Check_Token ("dot_replacement") then
                        Require_Token ("=>");

                        if E /= 0 then
                           Error ("duplicate dot_replacement");
                        else
                           Scan_String (B, E);
                        end if;

                     else
                        Error ("invalid argument");
                     end if;
                  end loop;

                  Require_Token (")");
                  Require_Token (";");

                  if Cas = ' ' then
                     Cas := 'l';
                  end if;

                  if E = 0 then
                     SFNP_Ptr.all (Pat, Typ, ".", Cas);

                  else
                     declare
                        Dot : constant String := Acquire_String (B, E);

                     begin
                        SFNP_Ptr.all (Pat, Typ, Dot, Cas);
                     end;
                  end if;
               end;
            end if;

         --  Some other pragma, scan to semicolon at end of pragma

         else
            Skip_Loop : loop
               exit Main_Scan_Loop when At_EOF;
               exit Skip_Loop when S (P) = ';';

               if S (P) = '"' or else S (P) = '%' then
                  Scan_String (B, E);
               else
                  P := P + 1;
               end if;
            end loop Skip_Loop;

            --  We successfully skipped to semicolon, so skip past it

            P := P + 1;
         end if;
      end loop Main_Scan_Loop;

   exception
      when others =>
         Cursor := P - S'First + 1;
         raise;
   end Scan_SFN_Pragmas;

   -----------------
   -- Scan_String --
   -----------------

   procedure Scan_String (B : out Natural; E : out Natural) is
      Q : Character;

   begin
      Check_Not_At_EOF;

      if S (P) = '"' then
         Q := '"';
      elsif S (P) = '%' then
         Q := '%';
      else
         Error ("bad string");
         Q := '"';
      end if;

      --  Scan out the string, B points to first char

      B := P;
      P := P + 1;

      loop
         if At_EOF or else S (P) = LF or else S (P) = CR then
<<<<<<< HEAD
            Error --  CODEFIX
=======
            Error -- CODEFIX
>>>>>>> 3082eeb7
              ("missing string quote");

         elsif S (P) = HT then
            Error ("tab character in string");

         elsif S (P) /= Q then
            P := P + 1;

         --  We have a quote

         else
            P := P + 1;

            --  Check for doubled quote

            if not At_EOF and then S (P) = Q then
               P := P + 1;

            --  Otherwise this is the terminating quote

            else
               E := P - 1;
               return;
            end if;
         end if;
      end loop;
   end Scan_String;

   -------------
   -- Skip_WS --
   -------------

   procedure Skip_WS is
   begin
      WS_Scan : while not At_EOF loop
         case S (P) is

            --  End of physical line

            when CR | LF =>
               Line_Num := Line_Num + 1;
               P := P + 1;

               while not At_EOF
                 and then (S (P) = CR or else S (P) = LF)
               loop
                  Line_Num := Line_Num + 1;
                  P := P + 1;
               end loop;

               Start_Of_Line := P;

            --  All other cases of white space characters

            when ' ' | FF | VT | HT =>
               P := P + 1;

            --  Comment

            when '-' =>
               P := P + 1;

               if At_EOF then
                  Error ("bad comment");

               elsif S (P) = '-' then
                  P := P + 1;

                  while not At_EOF loop
                     case S (P) is
                        when CR | LF | FF | VT =>
                           exit;
                        when others =>
                           P := P + 1;
                     end case;
                  end loop;

               else
                  P := P - 1;
                  exit WS_Scan;
               end if;

            when others =>
               exit WS_Scan;

         end case;
      end loop WS_Scan;
   end Skip_WS;

end SFN_Scan;<|MERGE_RESOLUTION|>--- conflicted
+++ resolved
@@ -6,11 +6,7 @@
 --                                                                          --
 --                                 B o d y                                  --
 --                                                                          --
-<<<<<<< HEAD
---          Copyright (C) 2000-2009, Free Software Foundation, Inc.         --
-=======
 --          Copyright (C) 2000-2010, Free Software Foundation, Inc.         --
->>>>>>> 3082eeb7
 --                                                                          --
 -- GNAT is free software;  you can  redistribute it  and/or modify it under --
 -- terms of the  GNU General Public License as published  by the Free Soft- --
@@ -640,11 +636,7 @@
 
       loop
          if At_EOF or else S (P) = LF or else S (P) = CR then
-<<<<<<< HEAD
-            Error --  CODEFIX
-=======
             Error -- CODEFIX
->>>>>>> 3082eeb7
               ("missing string quote");
 
          elsif S (P) = HT then
