------------------------------------------------------------------------------
--                                                                          --
--                         GNAT COMPILER COMPONENTS                         --
--                                                                          --
--                             E X P _ D I S P                              --
--                                                                          --
--                                 B o d y                                  --
--                                                                          --
--          Copyright (C) 1992-2006, Free Software Foundation, Inc.         --
--                                                                          --
-- GNAT is free software;  you can  redistribute it  and/or modify it under --
-- terms of the  GNU General Public License as published  by the Free Soft- --
-- ware  Foundation;  either version 2,  or (at your option) any later ver- --
-- sion.  GNAT is distributed in the hope that it will be useful, but WITH- --
-- OUT ANY WARRANTY;  without even the  implied warranty of MERCHANTABILITY --
-- or FITNESS FOR A PARTICULAR PURPOSE.  See the GNU General Public License --
-- for  more details.  You should have  received  a copy of the GNU General --
-- Public License  distributed with GNAT;  see file COPYING.  If not, write --
-- to  the  Free Software Foundation,  51  Franklin  Street,  Fifth  Floor, --
-- Boston, MA 02110-1301, USA.                                              --
--                                                                          --
-- GNAT was originally developed  by the GNAT team at  New York University. --
-- Extensive contributions were provided by Ada Core Technologies Inc.      --
--                                                                          --
------------------------------------------------------------------------------

with Atree;    use Atree;
with Checks;   use Checks;
with Debug;    use Debug;
with Einfo;    use Einfo;
with Elists;   use Elists;
with Errout;   use Errout;
with Exp_Atag; use Exp_Atag;
with Exp_Ch7;  use Exp_Ch7;
with Exp_Dbug; use Exp_Dbug;
with Exp_Tss;  use Exp_Tss;
with Exp_Util; use Exp_Util;
with Freeze;   use Freeze;
with Itypes;   use Itypes;
with Nlists;   use Nlists;
with Nmake;    use Nmake;
with Namet;    use Namet;
with Opt;      use Opt;
with Output;   use Output;
with Restrict; use Restrict;
with Rident;   use Rident;
with Rtsfind;  use Rtsfind;
with Sem;      use Sem;
with Sem_Disp; use Sem_Disp;
with Sem_Res;  use Sem_Res;
with Sem_Type; use Sem_Type;
with Sem_Util; use Sem_Util;
with Sinfo;    use Sinfo;
with Snames;   use Snames;
with Stand;    use Stand;
with Tbuild;   use Tbuild;
with Uintp;    use Uintp;

package body Exp_Disp is

   --------------------------------
   -- Select_Expansion_Utilities --
   --------------------------------

   --  The following package contains helper routines used in the expansion of
   --  dispatching asynchronous, conditional and timed selects.

   package Select_Expansion_Utilities is
      procedure Build_B
        (Loc    : Source_Ptr;
         Params : List_Id);
      --  Generate:
      --    B : out Communication_Block

      procedure Build_C
        (Loc    : Source_Ptr;
         Params : List_Id);
      --  Generate:
      --    C : out Prim_Op_Kind

      procedure Build_Common_Dispatching_Select_Statements
        (Loc    : Source_Ptr;
         Typ    : Entity_Id;
         DT_Ptr : Entity_Id;
         Stmts  : List_Id);
      --  Ada 2005 (AI-345): Generate statements that are common between
      --  asynchronous, conditional and timed select expansion.

      procedure Build_F
        (Loc    : Source_Ptr;
         Params : List_Id);
      --  Generate:
      --    F : out Boolean

      procedure Build_P
        (Loc    : Source_Ptr;
         Params : List_Id);
      --  Generate:
      --    P : Address

      procedure Build_S
        (Loc    : Source_Ptr;
         Params : List_Id);
      --  Generate:
      --    S : Integer

      procedure Build_T
        (Loc    : Source_Ptr;
         Typ    : Entity_Id;
         Params : List_Id);
      --  Generate:
      --    T : in out Typ
   end Select_Expansion_Utilities;

   package body Select_Expansion_Utilities is

      -------------
      -- Build_B --
      -------------

      procedure Build_B
        (Loc    : Source_Ptr;
         Params : List_Id)
      is
      begin
         Append_To (Params,
           Make_Parameter_Specification (Loc,
             Defining_Identifier =>
               Make_Defining_Identifier (Loc, Name_uB),
             Parameter_Type =>
               New_Reference_To (RTE (RE_Communication_Block), Loc),
             Out_Present => True));
      end Build_B;

      -------------
      -- Build_C --
      -------------

      procedure Build_C
        (Loc    : Source_Ptr;
         Params : List_Id)
      is
      begin
         Append_To (Params,
           Make_Parameter_Specification (Loc,
             Defining_Identifier =>
               Make_Defining_Identifier (Loc, Name_uC),
             Parameter_Type =>
               New_Reference_To (RTE (RE_Prim_Op_Kind), Loc),
             Out_Present => True));
      end Build_C;

      ------------------------------------------------
      -- Build_Common_Dispatching_Select_Statements --
      ------------------------------------------------

      procedure Build_Common_Dispatching_Select_Statements
        (Loc    : Source_Ptr;
         Typ    : Entity_Id;
         DT_Ptr : Entity_Id;
         Stmts  : List_Id)
      is
      begin
         --  Generate:
         --    C := get_prim_op_kind (tag! (<type>VP), S);

         --  where C is the out parameter capturing the call kind and S is the
         --  dispatch table slot number.

         Append_To (Stmts,
           Make_Assignment_Statement (Loc,
             Name =>
               Make_Identifier (Loc, Name_uC),
             Expression =>
               Make_DT_Access_Action (Typ,
                 Action =>
                   Get_Prim_Op_Kind,
                 Args =>
                   New_List (
                     Unchecked_Convert_To (RTE (RE_Tag),
                       New_Reference_To (DT_Ptr, Loc)),
                     Make_Identifier (Loc, Name_uS)))));

         --  Generate:

         --    if C = POK_Procedure
         --      or else C = POK_Protected_Procedure
         --      or else C = POK_Task_Procedure;
         --    then
         --       F := True;
         --       return;

         --  where F is the out parameter capturing the status of a potential
         --  entry call.

         Append_To (Stmts,
           Make_If_Statement (Loc,

             Condition =>
               Make_Or_Else (Loc,
                 Left_Opnd =>
                   Make_Op_Eq (Loc,
                     Left_Opnd =>
                       Make_Identifier (Loc, Name_uC),
                     Right_Opnd =>
                       New_Reference_To (RTE (RE_POK_Procedure), Loc)),
                 Right_Opnd =>
                   Make_Or_Else (Loc,
                     Left_Opnd =>
                       Make_Op_Eq (Loc,
                         Left_Opnd =>
                           Make_Identifier (Loc, Name_uC),
                         Right_Opnd =>
                           New_Reference_To (RTE (
                             RE_POK_Protected_Procedure), Loc)),
                     Right_Opnd =>
                       Make_Op_Eq (Loc,
                         Left_Opnd =>
                           Make_Identifier (Loc, Name_uC),
                         Right_Opnd =>
                           New_Reference_To (RTE (
                             RE_POK_Task_Procedure), Loc)))),

             Then_Statements =>
               New_List (
                 Make_Assignment_Statement (Loc,
                   Name       => Make_Identifier (Loc, Name_uF),
                   Expression => New_Reference_To (Standard_True, Loc)),

                 Make_Return_Statement (Loc))));
      end Build_Common_Dispatching_Select_Statements;

      -------------
      -- Build_F --
      -------------

      procedure Build_F
        (Loc    : Source_Ptr;
         Params : List_Id)
      is
      begin
         Append_To (Params,
           Make_Parameter_Specification (Loc,
             Defining_Identifier =>
               Make_Defining_Identifier (Loc, Name_uF),
             Parameter_Type =>
               New_Reference_To (Standard_Boolean, Loc),
             Out_Present => True));
      end Build_F;

      -------------
      -- Build_P --
      -------------

      procedure Build_P
        (Loc    : Source_Ptr;
         Params : List_Id)
      is
      begin
         Append_To (Params,
           Make_Parameter_Specification (Loc,
             Defining_Identifier =>
               Make_Defining_Identifier (Loc, Name_uP),
             Parameter_Type =>
               New_Reference_To (RTE (RE_Address), Loc)));
      end Build_P;

      -------------
      -- Build_S --
      -------------

      procedure Build_S
        (Loc    : Source_Ptr;
         Params : List_Id)
      is
      begin
         Append_To (Params,
           Make_Parameter_Specification (Loc,
             Defining_Identifier =>
               Make_Defining_Identifier (Loc, Name_uS),
             Parameter_Type =>
               New_Reference_To (Standard_Integer, Loc)));
      end Build_S;

      -------------
      -- Build_T --
      -------------

      procedure Build_T
        (Loc    : Source_Ptr;
         Typ    : Entity_Id;
         Params : List_Id)
      is
      begin
         Append_To (Params,
           Make_Parameter_Specification (Loc,
             Defining_Identifier =>
               Make_Defining_Identifier (Loc, Name_uT),
             Parameter_Type =>
               New_Reference_To (Typ, Loc),
             In_Present  => True,
             Out_Present => True));
      end Build_T;
   end Select_Expansion_Utilities;

   package SEU renames Select_Expansion_Utilities;

   Ada_Actions : constant array (DT_Access_Action) of RE_Id :=
      (IW_Membership                  => RE_IW_Membership,
       Get_Entry_Index                => RE_Get_Entry_Index,
       Get_Prim_Op_Kind               => RE_Get_Prim_Op_Kind,
       Get_Tagged_Kind                => RE_Get_Tagged_Kind,
       Register_Interface_Tag         => RE_Register_Interface_Tag,
       Register_Tag                   => RE_Register_Tag,
       Set_Entry_Index                => RE_Set_Entry_Index,
       Set_Offset_Index               => RE_Set_Offset_Index,
       Set_OSD                        => RE_Set_OSD,
       Set_Prim_Op_Kind               => RE_Set_Prim_Op_Kind,
       Set_Signature                  => RE_Set_Signature,
       Set_SSD                        => RE_Set_SSD,
       Set_Tagged_Kind                => RE_Set_Tagged_Kind);

   Action_Is_Proc : constant array (DT_Access_Action) of Boolean :=
      (IW_Membership                  => False,
       Get_Entry_Index                => False,
       Get_Prim_Op_Kind               => False,
       Get_Tagged_Kind                => False,
       Register_Interface_Tag         => True,
       Register_Tag                   => True,
       Set_Entry_Index                => True,
       Set_Offset_Index               => True,
       Set_OSD                        => True,
       Set_Prim_Op_Kind               => True,
       Set_Signature                  => True,
       Set_SSD                        => True,
       Set_Tagged_Kind                => True);

   Action_Nb_Arg : constant array (DT_Access_Action) of Int :=
      (IW_Membership                  => 2,
       Get_Entry_Index                => 2,
       Get_Prim_Op_Kind               => 2,
       Get_Tagged_Kind                => 1,
       Register_Interface_Tag         => 3,
       Register_Tag                   => 1,
       Set_Entry_Index                => 3,
       Set_Offset_Index               => 3,
       Set_OSD                        => 2,
       Set_Prim_Op_Kind               => 3,
       Set_Signature                  => 2,
       Set_SSD                        => 2,
<<<<<<< HEAD
       Set_TSD                        => 2,
       Set_Tagged_Kind                => 2,
       TSD_Entry_Size                 => 0,
       TSD_Prologue_Size              => 0);
=======
       Set_Tagged_Kind                => 2);
>>>>>>> 1177f497

   function Default_Prim_Op_Position (E : Entity_Id) return Uint;
   --  Ada 2005 (AI-251): Returns the fixed position in the dispatch table
   --  of the default primitive operations.

   function Is_Predefined_Dispatching_Alias (Prim : Entity_Id) return Boolean;
   --  Returns true if Prim is not a predefined dispatching primitive but it is
   --  an alias of a predefined dispatching primitive (ie. through a renaming)

   function Original_View_In_Visible_Part (Typ : Entity_Id) return Boolean;
   --  Check if the type has a private view or if the public view appears
   --  in the visible part of a package spec.

   function Prim_Op_Kind
     (Prim : Entity_Id;
      Typ  : Entity_Id) return Node_Id;
   --  Ada 2005 (AI-345): Determine the primitive operation kind of Prim
   --  according to its type Typ. Return a reference to an RE_Prim_Op_Kind
   --  enumeration value.

   function Tagged_Kind (T : Entity_Id) return Node_Id;
   --  Ada 2005 (AI-345): Determine the tagged kind of T and return a reference
   --  to an RE_Tagged_Kind enumeration value.

   ------------------------------
   -- Default_Prim_Op_Position --
   ------------------------------

   function Default_Prim_Op_Position (E : Entity_Id) return Uint is
      TSS_Name : TSS_Name_Type;

   begin
      Get_Name_String (Chars (E));
      TSS_Name :=
        TSS_Name_Type
          (Name_Buffer (Name_Len - TSS_Name'Length + 1 .. Name_Len));

      if Chars (E) = Name_uSize then
         return Uint_1;

      elsif Chars (E) = Name_uAlignment then
         return Uint_2;

      elsif TSS_Name = TSS_Stream_Read then
         return Uint_3;

      elsif TSS_Name = TSS_Stream_Write then
         return Uint_4;

      elsif TSS_Name = TSS_Stream_Input then
         return Uint_5;

      elsif TSS_Name = TSS_Stream_Output then
         return Uint_6;

      elsif Chars (E) = Name_Op_Eq then
         return Uint_7;

      elsif Chars (E) = Name_uAssign then
         return Uint_8;

      elsif TSS_Name = TSS_Deep_Adjust then
         return Uint_9;

      elsif TSS_Name = TSS_Deep_Finalize then
         return Uint_10;

      elsif Ada_Version >= Ada_05 then
         if Chars (E) = Name_uDisp_Asynchronous_Select then
            return Uint_11;

         elsif Chars (E) = Name_uDisp_Conditional_Select then
            return Uint_12;

         elsif Chars (E) = Name_uDisp_Get_Prim_Op_Kind then
            return Uint_13;

         elsif Chars (E) = Name_uDisp_Get_Task_Id then
            return Uint_14;

         elsif Chars (E) = Name_uDisp_Timed_Select then
            return Uint_15;
         end if;
      end if;

      raise Program_Error;
   end Default_Prim_Op_Position;

   -----------------------------
   -- Expand_Dispatching_Call --
   -----------------------------

   procedure Expand_Dispatching_Call (Call_Node : Node_Id) is
      Loc      : constant Source_Ptr := Sloc (Call_Node);
      Call_Typ : constant Entity_Id  := Etype (Call_Node);

      Ctrl_Arg   : constant Node_Id := Controlling_Argument (Call_Node);
      Param_List : constant List_Id := Parameter_Associations (Call_Node);

      Subp            : Entity_Id;
      CW_Typ          : Entity_Id;
      New_Call        : Node_Id;
      New_Call_Name   : Node_Id;
      New_Params      : List_Id := No_List;
      Param           : Node_Id;
      Res_Typ         : Entity_Id;
      Subp_Ptr_Typ    : Entity_Id;
      Subp_Typ        : Entity_Id;
      Typ             : Entity_Id;
      Eq_Prim_Op      : Entity_Id := Empty;
      Controlling_Tag : Node_Id;

      function New_Value (From : Node_Id) return Node_Id;
      --  From is the original Expression. New_Value is equivalent to a call
      --  to Duplicate_Subexpr with an explicit dereference when From is an
      --  access parameter.

      ---------------
      -- New_Value --
      ---------------

      function New_Value (From : Node_Id) return Node_Id is
         Res : constant Node_Id := Duplicate_Subexpr (From);
      begin
         if Is_Access_Type (Etype (From)) then
            return
              Make_Explicit_Dereference (Sloc (From),
                Prefix => Res);
         else
            return Res;
         end if;
      end New_Value;

   --  Start of processing for Expand_Dispatching_Call

   begin
      --  Expand_Dispatching_Call is called directly from the semantics,
      --  so we need a check to see whether expansion is active before
      --  proceeding. In addition, there is no need to expand the call
      --  if we are compiling under restriction No_Dispatching_Calls;
      --  the semantic analyzer has previously notified the violation
      --  of this restriction.

      if not Expander_Active
        or else Restriction_Active (No_Dispatching_Calls)
      then
         return;
      end if;

      --  Set subprogram. If this is an inherited operation that was
      --  overridden, the body that is being called is its alias.

<<<<<<< HEAD
      --  Set subprogram. If this is an inherited operation that was
      --  overridden, the body that is being called is its alias.

=======
>>>>>>> 1177f497
      Subp := Entity (Name (Call_Node));

      if Present (Alias (Subp))
        and then Is_Inherited_Operation (Subp)
        and then No (DTC_Entity (Subp))
      then
         Subp := Alias (Subp);
      end if;

      --  Definition of the class-wide type and the tagged type

      --  If the controlling argument is itself a tag rather than a tagged
      --  object, then use the class-wide type associated with the subprogram's
      --  controlling type. This case can occur when a call to an inherited
      --  primitive has an actual that originated from a default parameter
      --  given by a tag-indeterminate call and when there is no other
      --  controlling argument providing the tag (AI-239 requires dispatching).
      --  This capability of dispatching directly by tag is also needed by the
      --  implementation of AI-260 (for the generic dispatching constructors).

      if Etype (Ctrl_Arg) = RTE (RE_Tag)
        or else (RTE_Available (RE_Interface_Tag)
                  and then Etype (Ctrl_Arg) = RTE (RE_Interface_Tag))
      then
         CW_Typ := Class_Wide_Type (Find_Dispatching_Type (Subp));

      elsif Is_Access_Type (Etype (Ctrl_Arg)) then
         CW_Typ := Designated_Type (Etype (Ctrl_Arg));

      else
         CW_Typ := Etype (Ctrl_Arg);
      end if;

      Typ := Root_Type (CW_Typ);

      if Ekind (Typ) = E_Incomplete_Type then
         Typ := Non_Limited_View (Typ);
      end if;

      if not Is_Limited_Type (Typ) then
         Eq_Prim_Op := Find_Prim_Op (Typ, Name_Op_Eq);
      end if;

<<<<<<< HEAD
      --  Why do we check the Root_Type instead of Typ???

      if Is_CPP_Class (Root_Type (Typ)) then

         --  Create a new parameter list with the displaced 'this'
=======
      --  Dispatching call to C++ primitive. Create a new parameter list
      --  with no tag checks.
>>>>>>> 1177f497

      if Is_CPP_Class (Typ) then
         New_Params := New_List;
         Param := First_Actual (Call_Node);
         while Present (Param) loop
            Append_To (New_Params, Relocate_Node (Param));
            Next_Actual (Param);
         end loop;

      --  Dispatching call to Ada primitive

      elsif Present (Param_List) then

         --  Generate the Tag checks when appropriate

         New_Params := New_List;
         Param := First_Actual (Call_Node);
         while Present (Param) loop

            --  No tag check with itself

            if Param = Ctrl_Arg then
               Append_To (New_Params,
                 Duplicate_Subexpr_Move_Checks (Param));

            --  No tag check for parameter whose type is neither tagged nor
            --  access to tagged (for access parameters)

            elsif No (Find_Controlling_Arg (Param)) then
               Append_To (New_Params, Relocate_Node (Param));

            --  No tag check for function dispatching on result if the
            --  Tag given by the context is this one

            elsif Find_Controlling_Arg (Param) = Ctrl_Arg then
               Append_To (New_Params, Relocate_Node (Param));

            --  "=" is the only dispatching operation allowed to get
            --  operands with incompatible tags (it just returns false).
            --  We use Duplicate_Subexpr_Move_Checks instead of calling
            --  Relocate_Node because the value will be duplicated to
            --  check the tags.

            elsif Subp = Eq_Prim_Op then
               Append_To (New_Params,
                 Duplicate_Subexpr_Move_Checks (Param));

            --  No check in presence of suppress flags

            elsif Tag_Checks_Suppressed (Etype (Param))
              or else (Is_Access_Type (Etype (Param))
                         and then Tag_Checks_Suppressed
                                    (Designated_Type (Etype (Param))))
            then
               Append_To (New_Params, Relocate_Node (Param));

            --  Optimization: no tag checks if the parameters are identical

            elsif Is_Entity_Name (Param)
              and then Is_Entity_Name (Ctrl_Arg)
              and then Entity (Param) = Entity (Ctrl_Arg)
            then
               Append_To (New_Params, Relocate_Node (Param));

            --  Now we need to generate the Tag check

            else
               --  Generate code for tag equality check
               --  Perhaps should have Checks.Apply_Tag_Equality_Check???

               Insert_Action (Ctrl_Arg,
                 Make_Implicit_If_Statement (Call_Node,
                   Condition =>
                     Make_Op_Ne (Loc,
                       Left_Opnd =>
                         Make_Selected_Component (Loc,
                           Prefix => New_Value (Ctrl_Arg),
                           Selector_Name =>
                             New_Reference_To
                               (First_Tag_Component (Typ), Loc)),

                       Right_Opnd =>
                         Make_Selected_Component (Loc,
                           Prefix =>
                             Unchecked_Convert_To (Typ, New_Value (Param)),
                           Selector_Name =>
                             New_Reference_To
                               (First_Tag_Component (Typ), Loc))),

                   Then_Statements =>
                     New_List (New_Constraint_Error (Loc))));

               Append_To (New_Params, Relocate_Node (Param));
            end if;

            Next_Actual (Param);
         end loop;
      end if;

      --  Generate the appropriate subprogram pointer type

      if Etype (Subp) = Typ then
         Res_Typ := CW_Typ;
      else
         Res_Typ := Etype (Subp);
      end if;

      Subp_Typ := Create_Itype (E_Subprogram_Type, Call_Node);
      Subp_Ptr_Typ := Create_Itype (E_Access_Subprogram_Type, Call_Node);
      Set_Etype          (Subp_Typ, Res_Typ);
      Init_Size_Align    (Subp_Ptr_Typ);
      Set_Returns_By_Ref (Subp_Typ, Returns_By_Ref (Subp));

      --  Create a new list of parameters which is a copy of the old formal
      --  list including the creation of a new set of matching entities.

      declare
         Old_Formal : Entity_Id := First_Formal (Subp);
         New_Formal : Entity_Id;
         Extra      : Entity_Id;

      begin
         if Present (Old_Formal) then
            New_Formal := New_Copy (Old_Formal);
            Set_First_Entity (Subp_Typ, New_Formal);
            Param := First_Actual (Call_Node);

            loop
               Set_Scope (New_Formal, Subp_Typ);

               --  Change all the controlling argument types to be class-wide
               --  to avoid a recursion in dispatching.

               if Is_Controlling_Formal (New_Formal) then
                  Set_Etype (New_Formal, Etype (Param));
               end if;

               if Is_Itype (Etype (New_Formal)) then
                  Extra := New_Copy (Etype (New_Formal));

                  if Ekind (Extra) = E_Record_Subtype
                    or else Ekind (Extra) = E_Class_Wide_Subtype
                  then
                     Set_Cloned_Subtype (Extra, Etype (New_Formal));
                  end if;

                  Set_Etype (New_Formal, Extra);
                  Set_Scope (Etype (New_Formal), Subp_Typ);
               end if;

               Extra := New_Formal;
               Next_Formal (Old_Formal);
               exit when No (Old_Formal);

               Set_Next_Entity (New_Formal, New_Copy (Old_Formal));
               Next_Entity (New_Formal);
               Next_Actual (Param);
            end loop;

            Set_Next_Entity (New_Formal, Empty);
            Set_Last_Entity (Subp_Typ, Extra);

            --  Copy extra formals

            New_Formal := First_Entity (Subp_Typ);
            while Present (New_Formal) loop
               if Present (Extra_Constrained (New_Formal)) then
                  Set_Extra_Formal (Extra,
                    New_Copy (Extra_Constrained (New_Formal)));
                  Extra := Extra_Formal (Extra);
                  Set_Extra_Constrained (New_Formal, Extra);

               elsif Present (Extra_Accessibility (New_Formal)) then
                  Set_Extra_Formal (Extra,
                    New_Copy (Extra_Accessibility (New_Formal)));
                  Extra := Extra_Formal (Extra);
                  Set_Extra_Accessibility (New_Formal, Extra);
               end if;

               Next_Formal (New_Formal);
            end loop;
         end if;
      end;

      Set_Etype (Subp_Ptr_Typ, Subp_Ptr_Typ);
      Set_Directly_Designated_Type (Subp_Ptr_Typ, Subp_Typ);

      --  If the controlling argument is a value of type Ada.Tag or an abstract
      --  interface class-wide type then use it directly. Otherwise, the tag
      --  must be extracted from the controlling object.

      if Etype (Ctrl_Arg) = RTE (RE_Tag)
        or else (RTE_Available (RE_Interface_Tag)
                  and then Etype (Ctrl_Arg) = RTE (RE_Interface_Tag))
      then
         Controlling_Tag := Duplicate_Subexpr (Ctrl_Arg);

      --  Extract the tag from an unchecked type conversion. Done to avoid
      --  the expansion of additional code just to obtain the value of such
      --  tag because the current management of interface type conversions
      --  generates in some cases this unchecked type conversion with the
      --  tag of the object (see Expand_Interface_Conversion).

      elsif Nkind (Ctrl_Arg) = N_Unchecked_Type_Conversion
        and then
          (Etype (Expression (Ctrl_Arg)) = RTE (RE_Tag)
            or else
              (RTE_Available (RE_Interface_Tag)
                and then
                  Etype (Expression (Ctrl_Arg)) = RTE (RE_Interface_Tag)))
      then
         Controlling_Tag := Duplicate_Subexpr (Expression (Ctrl_Arg));

      --  Ada 2005 (AI-251): Abstract interface class-wide type

      elsif Is_Interface (Etype (Ctrl_Arg))
         and then Is_Class_Wide_Type (Etype (Ctrl_Arg))
      then
         Controlling_Tag := Duplicate_Subexpr (Ctrl_Arg);

      else
         Controlling_Tag :=
           Make_Selected_Component (Loc,
             Prefix => Duplicate_Subexpr_Move_Checks (Ctrl_Arg),
             Selector_Name => New_Reference_To (DTC_Entity (Subp), Loc));
      end if;

      --  Handle dispatching calls to predefined primitives

      if Is_Predefined_Dispatching_Operation (Subp)
        or else Is_Predefined_Dispatching_Alias (Subp)
      then
         New_Call_Name :=
           Unchecked_Convert_To (Subp_Ptr_Typ,
             Build_Get_Predefined_Prim_Op_Address (Loc,
               Tag_Node => Controlling_Tag,
               Position_Node => Make_Integer_Literal (Loc,
                                  DT_Position (Subp))));

      --  Handle dispatching calls to user-defined primitives

      else
         New_Call_Name :=
           Unchecked_Convert_To (Subp_Ptr_Typ,
             Build_Get_Prim_Op_Address (Loc,
               Tag_Node      => Controlling_Tag,
               Position_Node => Make_Integer_Literal (Loc,
                                  DT_Position (Subp))));
      end if;

      if Nkind (Call_Node) = N_Function_Call then

         --  Ada 2005 (AI-251): A dispatching "=" with an abstract interface
         --  just requires the comparison of the tags.

         if Ekind (Etype (Ctrl_Arg)) = E_Class_Wide_Type
           and then Is_Interface (Etype (Ctrl_Arg))
           and then Subp = Eq_Prim_Op
         then
            Param := First_Actual (Call_Node);

            New_Call :=
                Make_Op_Eq (Loc,
                   Left_Opnd =>
                     Make_Selected_Component (Loc,
                       Prefix => New_Value (Param),
                       Selector_Name =>
                         New_Reference_To (First_Tag_Component (Typ), Loc)),

                   Right_Opnd =>
                     Make_Selected_Component (Loc,
                       Prefix =>
                         Unchecked_Convert_To (Typ,
                           New_Value (Next_Actual (Param))),
                       Selector_Name =>
                         New_Reference_To (First_Tag_Component (Typ), Loc)));

         else
            New_Call :=
              Make_Function_Call (Loc,
                Name => New_Call_Name,
                Parameter_Associations => New_Params);

            --  If this is a dispatching "=", we must first compare the tags so
            --  we generate: x.tag = y.tag and then x = y

            if Subp = Eq_Prim_Op then
               Param := First_Actual (Call_Node);
               New_Call :=
                 Make_And_Then (Loc,
                   Left_Opnd =>
                        Make_Op_Eq (Loc,
                          Left_Opnd =>
                            Make_Selected_Component (Loc,
                              Prefix => New_Value (Param),
                              Selector_Name =>
                                New_Reference_To (First_Tag_Component (Typ),
                                                  Loc)),

                          Right_Opnd =>
                            Make_Selected_Component (Loc,
                              Prefix =>
                                Unchecked_Convert_To (Typ,
                                  New_Value (Next_Actual (Param))),
                              Selector_Name =>
                                New_Reference_To (First_Tag_Component (Typ),
                                                  Loc))),
                   Right_Opnd => New_Call);
            end if;
         end if;

      else
         New_Call :=
           Make_Procedure_Call_Statement (Loc,
             Name => New_Call_Name,
             Parameter_Associations => New_Params);
      end if;

      Rewrite (Call_Node, New_Call);
      Analyze_And_Resolve (Call_Node, Call_Typ);
   end Expand_Dispatching_Call;

   ---------------------------------
   -- Expand_Interface_Conversion --
   ---------------------------------

   procedure Expand_Interface_Conversion
     (N         : Node_Id;
      Is_Static : Boolean := True)
   is
      Loc         : constant Source_Ptr := Sloc (N);
      Etyp        : constant Entity_Id  := Etype (N);
      Operand     : constant Node_Id    := Expression (N);
      Operand_Typ : Entity_Id           := Etype (Operand);
      Fent        : Entity_Id;
      Func        : Node_Id;
      Iface_Typ   : Entity_Id           := Etype (N);
      Iface_Tag   : Entity_Id;
      New_Itype   : Entity_Id;
<<<<<<< HEAD
      P           : Node_Id;
=======
>>>>>>> 1177f497

   begin
      pragma Assert (Nkind (Operand) /= N_Attribute_Reference);

      --  Ada 2005 (AI-345): Handle synchronized interface type derivations

      if Is_Concurrent_Type (Operand_Typ) then
         Operand_Typ := Base_Type (Corresponding_Record_Type (Operand_Typ));
      end if;

      --  Handle access types to interfaces

      if Is_Access_Type (Iface_Typ) then
         Iface_Typ := Etype (Directly_Designated_Type (Iface_Typ));
      end if;

      --  Handle class-wide interface types. This conversion can appear
      --  explicitly in the source code. Example: I'Class (Obj)

      if Is_Class_Wide_Type (Iface_Typ) then
         Iface_Typ := Etype (Iface_Typ);
      end if;

      pragma Assert (not Is_Static
        or else (not Is_Class_Wide_Type (Iface_Typ)
                  and then Is_Interface (Iface_Typ)));

      if not Is_Static then

         --  Give error if configurable run time and Displace not available

         if not RTE_Available (RE_Displace) then
            Error_Msg_CRT ("abstract interface types", N);
            return;
         end if;

         --  Handle conversion of access to class-wide interface types. The
         --  target can be an access to object or an access to another class
         --  wide interfac (see -1- and -2- in the following example):

         --     type Iface1_Ref is access all Iface1'Class;
         --     type Iface2_Ref is access all Iface1'Class;

         --     Acc1 : Iface1_Ref := new ...
         --     Obj  : Obj_Ref    := Obj_Ref (Acc);    -- 1
         --     Acc2 : Iface2_Ref := Iface2_Ref (Acc); -- 2

         if Is_Access_Type (Operand_Typ) then
            pragma Assert
              (Is_Class_Wide_Type (Directly_Designated_Type (Operand_Typ))
                 and then
               Is_Interface (Directly_Designated_Type (Operand_Typ)));

            Rewrite (N,
              Unchecked_Convert_To (Etype (N),
                Make_Function_Call (Loc,
                  Name => New_Reference_To (RTE (RE_Displace), Loc),
                  Parameter_Associations => New_List (

                    Unchecked_Convert_To (RTE (RE_Address),
                      Relocate_Node (Expression (N))),

                    New_Occurrence_Of
                      (Node (First_Elmt (Access_Disp_Table (Iface_Typ))),
                       Loc)))));

            Analyze (N);
            return;
         end if;

         Rewrite (N,
           Make_Function_Call (Loc,
             Name => New_Reference_To (RTE (RE_Displace), Loc),
             Parameter_Associations => New_List (
               Make_Attribute_Reference (Loc,
                 Prefix => Relocate_Node (Expression (N)),
                 Attribute_Name => Name_Address),

               New_Occurrence_Of
                 (Node (First_Elmt (Access_Disp_Table (Iface_Typ))),
                  Loc))));

         Analyze (N);

         --  If the target is a class-wide interface we change the type of the
         --  data returned by IW_Convert to indicate that this is a dispatching
         --  call.

         New_Itype := Create_Itype (E_Anonymous_Access_Type, N);
         Set_Etype       (New_Itype, New_Itype);
         Init_Esize      (New_Itype);
         Init_Size_Align (New_Itype);
         Set_Directly_Designated_Type (New_Itype, Etyp);

         Rewrite (N, Make_Explicit_Dereference (Loc,
                          Unchecked_Convert_To (New_Itype,
                            Relocate_Node (N))));
         Analyze (N);
         Freeze_Itype (New_Itype, N);

         return;
      end if;

      Iface_Tag := Find_Interface_Tag (Operand_Typ, Iface_Typ);
      pragma Assert (Iface_Tag /= Empty);

      --  Keep separate access types to interfaces because one internal
      --  function is used to handle the null value (see following comment)

      if not Is_Access_Type (Etype (N)) then
         Rewrite (N,
           Unchecked_Convert_To (Etype (N),
             Make_Selected_Component (Loc,
               Prefix => Relocate_Node (Expression (N)),
               Selector_Name =>
                 New_Occurrence_Of (Iface_Tag, Loc))));

      else
         --  Build internal function to handle the case in which the
         --  actual is null. If the actual is null returns null because
         --  no displacement is required; otherwise performs a type
         --  conversion that will be expanded in the code that returns
         --  the value of the displaced actual. That is:

         --     function Func (O : Address) return Iface_Typ is
         --     begin
         --        if O = Null_Address then
         --           return null;
         --        else
         --           return Iface_Typ!(Operand_Typ!(O).Iface_Tag'Address);
         --        end if;
         --     end Func;

         Fent := Make_Defining_Identifier (Loc, New_Internal_Name ('F'));
         Set_Is_Internal (Fent);

         declare
            Desig_Typ : Entity_Id;
         begin
            Desig_Typ := Etype (Expression (N));

            if Is_Access_Type (Desig_Typ) then
               Desig_Typ := Directly_Designated_Type (Desig_Typ);
            end if;

            New_Itype := Create_Itype (E_Anonymous_Access_Type, N);
            Set_Etype       (New_Itype, New_Itype);
            Set_Scope       (New_Itype, Fent);
            Init_Size_Align (New_Itype);
            Set_Directly_Designated_Type (New_Itype, Desig_Typ);
         end;

         Func :=
           Make_Subprogram_Body (Loc,
             Specification =>
               Make_Function_Specification (Loc,
                 Defining_Unit_Name       => Fent,

                 Parameter_Specifications => New_List (
                   Make_Parameter_Specification (Loc,
                     Defining_Identifier =>
                       Make_Defining_Identifier (Loc, Name_uO),
                     Parameter_Type =>
                       New_Reference_To (RTE (RE_Address), Loc))),

                 Result_Definition =>
                   New_Reference_To (Etype (N), Loc)),

             Declarations => Empty_List,

             Handled_Statement_Sequence =>
               Make_Handled_Sequence_Of_Statements (Loc,
                 Statements => New_List (
                   Make_If_Statement (Loc,
                     Condition       =>
                       Make_Op_Eq (Loc,
                          Left_Opnd  => Make_Identifier (Loc, Name_uO),
                          Right_Opnd => New_Reference_To
                                          (RTE (RE_Null_Address), Loc)),

                     Then_Statements => New_List (
                       Make_Return_Statement (Loc,
                         Make_Null (Loc))),

                     Else_Statements => New_List (
                       Make_Return_Statement (Loc,
                         Unchecked_Convert_To (Etype (N),
                           Make_Attribute_Reference (Loc,
                             Prefix =>
                               Make_Selected_Component (Loc,
                                 Prefix => Unchecked_Convert_To (New_Itype,
                                             Make_Identifier (Loc, Name_uO)),
                                 Selector_Name =>
                                   New_Occurrence_Of (Iface_Tag, Loc)),
                             Attribute_Name => Name_Address))))))));

<<<<<<< HEAD
         --  Insert the new declaration in the nearest enclosing scope
         --  that has declarations.

         P := N;
         while not Has_Declarations (Parent (P)) loop
            P := Parent (P);
         end loop;
=======
         --  Place function body before the expression containing
         --  the conversion

         Insert_Action (N, Func);
         Analyze (Func);
>>>>>>> 1177f497

         if Is_Access_Type (Etype (Expression (N))) then

            --  Generate: Operand_Typ!(Expression.all)'Address

            Rewrite (N,
              Make_Function_Call (Loc,
                Name => New_Reference_To (Fent, Loc),
                Parameter_Associations => New_List (
                  Make_Attribute_Reference (Loc,
                    Prefix  => Unchecked_Convert_To (Operand_Typ,
                                 Make_Explicit_Dereference (Loc,
                                   Relocate_Node (Expression (N)))),
                    Attribute_Name => Name_Address))));

         else
            --  Generate: Operand_Typ!(Expression)'Address

<<<<<<< HEAD
         if Is_Access_Type (Etype (Expression (N))) then

            --  Generate: Operand_Typ!(Expression.all)'Address

            Rewrite (N,
              Make_Function_Call (Loc,
                Name => New_Reference_To (Fent, Loc),
                Parameter_Associations => New_List (
                  Make_Attribute_Reference (Loc,
                    Prefix  => Unchecked_Convert_To (Operand_Typ,
                                 Make_Explicit_Dereference (Loc,
                                   Relocate_Node (Expression (N)))),
                    Attribute_Name => Name_Address))));

         else
            --  Generate: Operand_Typ!(Expression)'Address

=======
>>>>>>> 1177f497
            Rewrite (N,
              Make_Function_Call (Loc,
                Name => New_Reference_To (Fent, Loc),
                Parameter_Associations => New_List (
                  Make_Attribute_Reference (Loc,
                    Prefix  => Unchecked_Convert_To (Operand_Typ,
                                 Relocate_Node (Expression (N))),
                    Attribute_Name => Name_Address))));
         end if;
      end if;

      Analyze (N);
   end Expand_Interface_Conversion;

   ------------------------------
   -- Expand_Interface_Actuals --
   ------------------------------

   procedure Expand_Interface_Actuals (Call_Node : Node_Id) is
      Loc        : constant Source_Ptr := Sloc (Call_Node);
      Actual     : Node_Id;
      Actual_Dup : Node_Id;
      Actual_Typ : Entity_Id;
      Anon       : Entity_Id;
      Conversion : Node_Id;
      Formal     : Entity_Id;
      Formal_Typ : Entity_Id;
      Subp       : Entity_Id;
      Nam        : Name_Id;
      Formal_DDT : Entity_Id;
      Actual_DDT : Entity_Id;

   begin
      --  This subprogram is called directly from the semantics, so we need a
      --  check to see whether expansion is active before proceeding.

      if not Expander_Active then
         return;
      end if;

      --  Call using access to subprogram with explicit dereference

      if Nkind (Name (Call_Node)) = N_Explicit_Dereference then
         Subp := Etype (Name (Call_Node));

      --  Normal case

      else
         Subp := Entity (Name (Call_Node));
      end if;

      Formal := First_Formal (Subp);
      Actual := First_Actual (Call_Node);
      while Present (Formal) loop

         --  Ada 2005 (AI-251): Conversion to interface to force "this"
         --  displacement.

         Formal_Typ := Etype (Etype (Formal));

         if Ekind (Formal_Typ) = E_Record_Type_With_Private then
            Formal_Typ := Full_View (Formal_Typ);
         end if;

         if Is_Access_Type (Formal_Typ) then
            Formal_DDT := Directly_Designated_Type (Formal_Typ);
         end if;

         Actual_Typ := Etype (Actual);

         if Is_Access_Type (Actual_Typ) then
            Actual_DDT := Directly_Designated_Type (Actual_Typ);
         end if;

         if Is_Interface (Formal_Typ) then

            --  No need to displace the pointer if the type of the actual
            --  is class-wide of the formal-type interface; in this case the
            --  displacement of the pointer was already done at the point of
            --  the call to the enclosing subprogram. This case corresponds
            --  with the call to P (Obj) in the following example:

            --     type I is interface;
            --     procedure P (X : I) is abstract;

            --     procedure General_Op (Obj : I'Class) is
            --     begin
            --        P (Obj);
            --     end General_Op;

            if Is_Class_Wide_Type (Actual_Typ)
              and then Etype (Actual_Typ) = Formal_Typ
            then
               null;

            --  No need to displace the pointer if the type of the actual is a
            --  derivation of the formal-type interface because in this case
            --  the interface primitives are located in the primary dispatch
            --  table.

            elsif Is_Parent (Formal_Typ, Actual_Typ) then
               null;

            else
               Conversion := Convert_To (Formal_Typ, Relocate_Node (Actual));
               Rewrite             (Actual, Conversion);
               Analyze_And_Resolve (Actual, Formal_Typ);
            end if;

         --  Anonymous access type

         elsif Is_Access_Type (Formal_Typ)
           and then Is_Interface (Etype (Formal_DDT))
           and then Interface_Present_In_Ancestor
                      (Typ   => Actual_DDT,
                       Iface => Etype (Formal_DDT))
         then
            if Nkind (Actual) = N_Attribute_Reference
              and then
               (Attribute_Name (Actual) = Name_Access
                 or else Attribute_Name (Actual) = Name_Unchecked_Access)
            then
               Nam := Attribute_Name (Actual);

               Conversion := Convert_To (Etype (Formal_DDT), Prefix (Actual));

               Rewrite (Actual, Conversion);
               Analyze_And_Resolve (Actual, Etype (Formal_DDT));

               Rewrite (Actual,
                 Unchecked_Convert_To (Formal_Typ,
                   Make_Attribute_Reference (Loc,
                     Prefix => Relocate_Node (Actual),
                     Attribute_Name => Nam)));

               Analyze_And_Resolve (Actual, Formal_Typ);

            --  No need to displace the pointer if the actual is a class-wide
            --  type of the formal-type interface because in this case the
            --  displacement of the pointer was already done at the point of
            --  the call to the enclosing subprogram (this case is similar
            --  to the example described above for the non access-type case)

            elsif Is_Class_Wide_Type (Actual_DDT)
              and then Etype (Actual_DDT) = Formal_DDT
            then
               null;

            --  No need to displace the pointer if the type of the actual is a
            --  derivation of the interface (because in this case the interface
            --  primitives are located in the primary dispatch table)

            elsif Is_Parent (Formal_DDT, Actual_DDT) then
               null;

            else
               Actual_Dup := Relocate_Node (Actual);

               if From_With_Type (Actual_Typ) then

                  --  If the type of the actual parameter comes from a limited
                  --  with-clause and the non-limited view is already available
                  --  we replace the anonymous access type by a duplicate decla
                  --  ration whose designated type is the non-limited view

                  if Ekind (Actual_DDT) = E_Incomplete_Type
                    and then Present (Non_Limited_View (Actual_DDT))
                  then
                     Anon := New_Copy (Actual_Typ);

                     if Is_Itype (Anon) then
                        Set_Scope (Anon, Current_Scope);
                     end if;

                     Set_Directly_Designated_Type (Anon,
                       Non_Limited_View (Actual_DDT));
                     Set_Etype (Actual_Dup, Anon);

                  elsif Is_Class_Wide_Type (Actual_DDT)
                    and then Ekind (Etype (Actual_DDT)) = E_Incomplete_Type
                    and then Present (Non_Limited_View (Etype (Actual_DDT)))
                  then
                     Anon := New_Copy (Actual_Typ);

                     if Is_Itype (Anon) then
                        Set_Scope (Anon, Current_Scope);
                     end if;

                     Set_Directly_Designated_Type (Anon,
                       New_Copy (Actual_DDT));
                     Set_Class_Wide_Type (Directly_Designated_Type (Anon),
                       New_Copy (Class_Wide_Type (Actual_DDT)));
                     Set_Etype (Directly_Designated_Type (Anon),
                       Non_Limited_View (Etype (Actual_DDT)));
                     Set_Etype (
                       Class_Wide_Type (Directly_Designated_Type (Anon)),
                       Non_Limited_View (Etype (Actual_DDT)));
                     Set_Etype (Actual_Dup, Anon);
                  end if;
               end if;

               Conversion := Convert_To (Formal_Typ, Actual_Dup);
               Rewrite (Actual, Conversion);
               Analyze_And_Resolve (Actual, Formal_Typ);
            end if;
         end if;

         Next_Actual (Actual);
         Next_Formal (Formal);
      end loop;
   end Expand_Interface_Actuals;

   ----------------------------
   -- Expand_Interface_Thunk --
   ----------------------------

   function Expand_Interface_Thunk
     (N           : Node_Id;
      Thunk_Alias : Entity_Id;
      Thunk_Id    : Entity_Id) return Node_Id
   is
      Loc         : constant Source_Ptr := Sloc (N);
      Actuals     : constant List_Id    := New_List;
      Decl        : constant List_Id    := New_List;
      Formals     : constant List_Id    := New_List;
      Target      : Entity_Id;
      New_Code    : Node_Id;
      Formal      : Node_Id;
      New_Formal  : Node_Id;
      Decl_1      : Node_Id;
      Decl_2      : Node_Id;
      E           : Entity_Id;

   begin
      --  Traverse the list of alias to find the final target

      Target := Thunk_Alias;
      while Present (Alias (Target)) loop
         Target := Alias (Target);
      end loop;

      --  Duplicate the formals

      Formal := First_Formal (Target);
      E      := First_Formal (N);
      while Present (Formal) loop
         New_Formal := Copy_Separate_Tree (Parent (Formal));

         --  Propagate the parameter type to the copy. This is required to
         --  properly handle the case in which the subprogram covering the
         --  interface has been inherited:

         --  Example:
         --     type I is interface;
         --     procedure P (X : I) is abstract;

         --     type T is tagged null record;
         --     procedure P (X : T);

         --     type DT is new T and I with ...

         Set_Parameter_Type (New_Formal, New_Reference_To (Etype (E), Loc));
         Append_To (Formals, New_Formal);

         Next_Formal (Formal);
         Next_Formal (E);
      end loop;

      --  Give message if configurable run-time and Offset_To_Top unavailable

      if not RTE_Available (RE_Offset_To_Top) then
         Error_Msg_CRT ("abstract interface types", N);
         return Empty;
      end if;

      if Ekind (First_Formal (Target)) = E_In_Parameter
        and then Ekind (Etype (First_Formal (Target)))
                  = E_Anonymous_Access_Type
      then
         --  Generate:

         --     type T is access all <<type of the first formal>>
         --     S1 := Storage_Offset!(First_formal)
         --           - Offset_To_Top (First_Formal.Tag)

         --  ... and the first actual of the call is generated as T!(S1)

         Decl_2 :=
           Make_Full_Type_Declaration (Loc,
             Defining_Identifier =>
               Make_Defining_Identifier (Loc,
                 New_Internal_Name ('T')),
             Type_Definition =>
               Make_Access_To_Object_Definition (Loc,
                 All_Present            => True,
                 Null_Exclusion_Present => False,
                 Constant_Present       => False,
                 Subtype_Indication     =>
                   New_Reference_To
                     (Directly_Designated_Type
                        (Etype (First_Formal (Target))), Loc)));

         Decl_1 :=
           Make_Object_Declaration (Loc,
             Defining_Identifier =>
               Make_Defining_Identifier (Loc,
                 New_Internal_Name ('S')),
             Constant_Present    => True,
             Object_Definition   =>
               New_Reference_To (RTE (RE_Storage_Offset), Loc),
             Expression          =>
               Make_Op_Subtract (Loc,
                 Left_Opnd  =>
                   Unchecked_Convert_To
                     (RTE (RE_Storage_Offset),
                      New_Reference_To
                        (Defining_Identifier (First (Formals)), Loc)),
                  Right_Opnd =>
                    Make_Function_Call (Loc,
                      Name => New_Reference_To (RTE (RE_Offset_To_Top), Loc),
                      Parameter_Associations => New_List (
                        Unchecked_Convert_To
                          (RTE (RE_Address),
                           New_Reference_To
                             (Defining_Identifier (First (Formals)), Loc))))));

         Append_To (Decl, Decl_2);
         Append_To (Decl, Decl_1);

         --  Reference the new first actual

         Append_To (Actuals,
           Unchecked_Convert_To
             (Defining_Identifier (Decl_2),
              New_Reference_To (Defining_Identifier (Decl_1), Loc)));

      else
         --  Generate:

         --     S1 := Storage_Offset!(First_formal'Address)
         --           - Offset_To_Top (First_Formal.Tag)
         --     S2 := Tag_Ptr!(S3)

         Decl_1 :=
           Make_Object_Declaration (Loc,
             Defining_Identifier =>
               Make_Defining_Identifier (Loc, New_Internal_Name ('S')),
             Constant_Present    => True,
             Object_Definition   =>
               New_Reference_To (RTE (RE_Storage_Offset), Loc),
             Expression          =>
               Make_Op_Subtract (Loc,
                 Left_Opnd =>
                   Unchecked_Convert_To
                     (RTE (RE_Storage_Offset),
                      Make_Attribute_Reference (Loc,
                        Prefix =>
                          New_Reference_To
                            (Defining_Identifier (First (Formals)), Loc),
                        Attribute_Name => Name_Address)),
                 Right_Opnd =>
                    Make_Function_Call (Loc,
                      Name => New_Reference_To (RTE (RE_Offset_To_Top), Loc),
                      Parameter_Associations => New_List (
                        Make_Attribute_Reference (Loc,
                          Prefix => New_Reference_To
                                      (Defining_Identifier (First (Formals)),
                                       Loc),
                          Attribute_Name => Name_Address)))));

         Decl_2 :=
           Make_Object_Declaration (Loc,
             Defining_Identifier =>
               Make_Defining_Identifier (Loc, New_Internal_Name ('S')),
             Constant_Present    => True,
             Object_Definition   => New_Reference_To (RTE (RE_Addr_Ptr), Loc),
             Expression          =>
               Unchecked_Convert_To
                 (RTE (RE_Addr_Ptr),
                  New_Reference_To (Defining_Identifier (Decl_1), Loc)));

         Append_To (Decl, Decl_1);
         Append_To (Decl, Decl_2);

         --  Reference the new first actual

         Append_To (Actuals,
           Unchecked_Convert_To
             (Etype (First_Entity (Target)),
              Make_Explicit_Dereference (Loc,
                New_Reference_To (Defining_Identifier (Decl_2), Loc))));
      end if;

      Formal := Next (First (Formals));
      while Present (Formal) loop
         Append_To (Actuals,
            New_Reference_To (Defining_Identifier (Formal), Loc));
         Next (Formal);
      end loop;

      if Ekind (Target) = E_Procedure then
         New_Code :=
           Make_Subprogram_Body (Loc,
              Specification =>
                Make_Procedure_Specification (Loc,
                  Defining_Unit_Name       => Thunk_Id,
                  Parameter_Specifications => Formals),
              Declarations => Decl,
              Handled_Statement_Sequence =>
                Make_Handled_Sequence_Of_Statements (Loc,
                  Statements => New_List (
                    Make_Procedure_Call_Statement (Loc,
                       Name => New_Occurrence_Of (Target, Loc),
                       Parameter_Associations => Actuals))));

      else pragma Assert (Ekind (Target) = E_Function);

         New_Code :=
           Make_Subprogram_Body (Loc,
              Specification =>
                Make_Function_Specification (Loc,
                  Defining_Unit_Name       => Thunk_Id,
                  Parameter_Specifications => Formals,
                  Result_Definition =>
                    New_Copy (Result_Definition (Parent (Target)))),
              Declarations => Decl,
              Handled_Statement_Sequence =>
                Make_Handled_Sequence_Of_Statements (Loc,
                  Statements => New_List (
                    Make_Return_Statement (Loc,
                      Make_Function_Call (Loc,
                        Name => New_Occurrence_Of (Target, Loc),
                        Parameter_Associations => Actuals)))));
      end if;

      --  Analyze the code of the thunk with checks suppressed because we are
      --  in the middle of building the dispatch information itself and some
      --  characteristics of the type may not be fully available.

      Analyze (New_Code, Suppress => All_Checks);
      return New_Code;
   end Expand_Interface_Thunk;

   -------------------
   -- Fill_DT_Entry --
   -------------------

   function Fill_DT_Entry
     (Loc     : Source_Ptr;
      Prim    : Entity_Id) return Node_Id
   is
      Typ     : constant Entity_Id := Scope (DTC_Entity (Prim));
      DT_Ptr  : constant Entity_Id :=
                  Node (First_Elmt (Access_Disp_Table (Typ)));
      Pos     : constant Uint      := DT_Position (Prim);
      Tag     : constant Entity_Id := First_Tag_Component (Typ);

   begin
      pragma Assert (not Restriction_Active (No_Dispatching_Calls));

      if Is_Predefined_Dispatching_Operation (Prim)
        or else Is_Predefined_Dispatching_Alias (Prim)
      then
         return
           Build_Set_Predefined_Prim_Op_Address (Loc,
             Tag_Node      => New_Reference_To (DT_Ptr, Loc),
             Position_Node => Make_Integer_Literal (Loc, Pos),
             Address_Node  => Make_Attribute_Reference (Loc,
                                Prefix => New_Reference_To (Prim, Loc),
                                Attribute_Name => Name_Address));

      else
         pragma Assert (Pos /= Uint_0 and then Pos <= DT_Entry_Count (Tag));

         return
           Build_Set_Prim_Op_Address (Loc,
             Tag_Node      => New_Reference_To (DT_Ptr, Loc),
             Position_Node => Make_Integer_Literal (Loc, Pos),
             Address_Node  => Make_Attribute_Reference (Loc,
                                Prefix => New_Reference_To (Prim, Loc),
                                Attribute_Name => Name_Address));
      end if;
   end Fill_DT_Entry;

   -----------------------------
   -- Fill_Secondary_DT_Entry --
   -----------------------------

   function Fill_Secondary_DT_Entry
     (Loc          : Source_Ptr;
      Prim         : Entity_Id;
      Thunk_Id     : Entity_Id;
      Iface_DT_Ptr : Entity_Id) return Node_Id
   is
      Iface_Prim : constant Entity_Id := Abstract_Interface_Alias (Prim);
      Pos        : constant Uint      := DT_Position (Iface_Prim);
      Tag        : constant Entity_Id :=
                     First_Tag_Component (Scope (DTC_Entity (Iface_Prim)));

   begin
      if Is_Predefined_Dispatching_Operation (Prim)
        or else Is_Predefined_Dispatching_Alias (Prim)
      then
         return
           Build_Set_Predefined_Prim_Op_Address (Loc,
             Tag_Node =>
               New_Reference_To (Iface_DT_Ptr, Loc),
             Position_Node =>
               Make_Integer_Literal (Loc, Pos),
             Address_Node =>
               Make_Attribute_Reference (Loc,
                 Prefix          => New_Reference_To (Thunk_Id, Loc),
                 Attribute_Name  => Name_Address));
      else
         pragma Assert (Pos /= Uint_0 and then Pos <= DT_Entry_Count (Tag));

         return
           Build_Set_Prim_Op_Address (Loc,
             Tag_Node      => New_Reference_To (Iface_DT_Ptr, Loc),
             Position_Node => Make_Integer_Literal (Loc, Pos),
             Address_Node  => Make_Attribute_Reference (Loc,
                                Prefix => New_Reference_To (Thunk_Id, Loc),
                                Attribute_Name => Name_Address));
      end if;
   end Fill_Secondary_DT_Entry;

   -------------------------------------
   -- Is_Predefined_Dispatching_Alias --
   -------------------------------------

   function Is_Predefined_Dispatching_Alias (Prim : Entity_Id) return Boolean
   is
      E : Entity_Id;

   begin
      if not Is_Predefined_Dispatching_Operation (Prim)
        and then Present (Alias (Prim))
      then
         E := Prim;
         while Present (Alias (E)) loop
            E := Alias (E);
         end loop;

         if Is_Predefined_Dispatching_Operation (E) then
            return True;
         end if;
      end if;

      return False;
   end Is_Predefined_Dispatching_Alias;

   -------------------------------------
   -- Is_Predefined_Dispatching_Alias --
   -------------------------------------

   function Is_Predefined_Dispatching_Alias (Prim : Entity_Id) return Boolean
   is
      E : Entity_Id;

   begin
      if not Is_Predefined_Dispatching_Operation (Prim)
        and then Present (Alias (Prim))
      then
         E := Prim;
         while Present (Alias (E)) loop
            E := Alias (E);
         end loop;

         if Is_Predefined_Dispatching_Operation (E) then
            return True;
         end if;
      end if;

      return False;
   end Is_Predefined_Dispatching_Alias;

   ----------------------------------------
   -- Make_Disp_Asynchronous_Select_Body --
   ----------------------------------------

   function Make_Disp_Asynchronous_Select_Body
     (Typ : Entity_Id) return Node_Id
   is
      Conc_Typ : Entity_Id           := Empty;
      Decls    : constant List_Id    := New_List;
      DT_Ptr   : Entity_Id;
      Loc      : constant Source_Ptr := Sloc (Typ);
      Stmts    : constant List_Id    := New_List;

   begin
      pragma Assert (not Restriction_Active (No_Dispatching_Calls));

      --  Null body is generated for interface types

      if Is_Interface (Typ) then
         return
           Make_Subprogram_Body (Loc,
             Specification =>
               Make_Disp_Asynchronous_Select_Spec (Typ),
             Declarations =>
               New_List,
             Handled_Statement_Sequence =>
               Make_Handled_Sequence_Of_Statements (Loc,
                 New_List (Make_Null_Statement (Loc))));
      end if;

      DT_Ptr := Node (First_Elmt (Access_Disp_Table (Typ)));

      if Is_Concurrent_Record_Type (Typ) then
         Conc_Typ := Corresponding_Concurrent_Type (Typ);

         --  Generate:
         --    I : Integer := Get_Entry_Index (tag! (<type>VP), S);

         --  where I will be used to capture the entry index of the primitive
         --  wrapper at position S.

         Append_To (Decls,
           Make_Object_Declaration (Loc,
             Defining_Identifier =>
               Make_Defining_Identifier (Loc, Name_uI),
             Object_Definition =>
               New_Reference_To (Standard_Integer, Loc),
             Expression =>
               Make_DT_Access_Action (Typ,
                 Action =>
                   Get_Entry_Index,
                 Args =>
                   New_List (
                     Unchecked_Convert_To (RTE (RE_Tag),
                       New_Reference_To (DT_Ptr, Loc)),
                     Make_Identifier (Loc, Name_uS)))));

         if Ekind (Conc_Typ) = E_Protected_Type then

            --  Generate:
            --    Protected_Entry_Call (
            --      T._object'access,
            --      protected_entry_index! (I),
            --      P,
            --      Asynchronous_Call,
            --      B);

            --  where T is the protected object, I is the entry index, P are
            --  the wrapped parameters and B is the name of the communication
            --  block.

            Append_To (Stmts,
              Make_Procedure_Call_Statement (Loc,
                Name =>
                  New_Reference_To (RTE (RE_Protected_Entry_Call), Loc),
                Parameter_Associations =>
                  New_List (

                    Make_Attribute_Reference (Loc,        -- T._object'access
                      Attribute_Name =>
                        Name_Unchecked_Access,
                      Prefix =>
                        Make_Selected_Component (Loc,
                          Prefix =>
                            Make_Identifier (Loc, Name_uT),
                          Selector_Name =>
                            Make_Identifier (Loc, Name_uObject))),

                    Make_Unchecked_Type_Conversion (Loc,  --  entry index
                      Subtype_Mark =>
                        New_Reference_To (RTE (RE_Protected_Entry_Index), Loc),
                      Expression =>
                        Make_Identifier (Loc, Name_uI)),

                    Make_Identifier (Loc, Name_uP),       --  parameter block
                    New_Reference_To (                    --  Asynchronous_Call
                      RTE (RE_Asynchronous_Call), Loc),
                    Make_Identifier (Loc, Name_uB))));    --  comm block
         else
            pragma Assert (Ekind (Conc_Typ) = E_Task_Type);

            --  Generate:
            --    Protected_Entry_Call (
            --      T._task_id,
            --      task_entry_index! (I),
            --      P,
            --      Conditional_Call,
            --      F);

            --  where T is the task object, I is the entry index, P are the
            --  wrapped parameters and F is the status flag.

            Append_To (Stmts,
              Make_Procedure_Call_Statement (Loc,
                Name =>
                  New_Reference_To (RTE (RE_Task_Entry_Call), Loc),
                Parameter_Associations =>
                  New_List (

                    Make_Selected_Component (Loc,         -- T._task_id
                      Prefix =>
                        Make_Identifier (Loc, Name_uT),
                      Selector_Name =>
                        Make_Identifier (Loc, Name_uTask_Id)),

                    Make_Unchecked_Type_Conversion (Loc,  --  entry index
                      Subtype_Mark =>
                        New_Reference_To (RTE (RE_Task_Entry_Index), Loc),
                      Expression =>
                        Make_Identifier (Loc, Name_uI)),

                    Make_Identifier (Loc, Name_uP),       --  parameter block
                    New_Reference_To (                    --  Asynchronous_Call
                      RTE (RE_Asynchronous_Call), Loc),
                    Make_Identifier (Loc, Name_uF))));    --  status flag
         end if;
      end if;

      return
        Make_Subprogram_Body (Loc,
          Specification =>
            Make_Disp_Asynchronous_Select_Spec (Typ),
          Declarations =>
            Decls,
          Handled_Statement_Sequence =>
            Make_Handled_Sequence_Of_Statements (Loc, Stmts));
   end Make_Disp_Asynchronous_Select_Body;

   ----------------------------------------
   -- Make_Disp_Asynchronous_Select_Spec --
   ----------------------------------------

   function Make_Disp_Asynchronous_Select_Spec
     (Typ : Entity_Id) return Node_Id
   is
      Loc    : constant Source_Ptr := Sloc (Typ);
      Def_Id : constant Node_Id    :=
                 Make_Defining_Identifier (Loc,
                   Name_uDisp_Asynchronous_Select);
      Params : constant List_Id    := New_List;

   begin
      pragma Assert (not Restriction_Active (No_Dispatching_Calls));

      --  "T" - Object parameter
      --  "S" - Primitive operation slot
      --  "P" - Wrapped parameters
      --  "B" - Communication block
      --  "F" - Status flag

      SEU.Build_T (Loc, Typ, Params);
      SEU.Build_S (Loc, Params);
      SEU.Build_P (Loc, Params);
      SEU.Build_B (Loc, Params);
      SEU.Build_F (Loc, Params);

      Set_Is_Internal (Def_Id);

      return
         Make_Procedure_Specification (Loc,
           Defining_Unit_Name       => Def_Id,
           Parameter_Specifications => Params);
   end Make_Disp_Asynchronous_Select_Spec;

   ---------------------------------------
   -- Make_Disp_Conditional_Select_Body --
   ---------------------------------------

   function Make_Disp_Conditional_Select_Body
     (Typ : Entity_Id) return Node_Id
   is
      Loc      : constant Source_Ptr := Sloc (Typ);
      Blk_Nam  : Entity_Id;
      Conc_Typ : Entity_Id           := Empty;
      Decls    : constant List_Id    := New_List;
      DT_Ptr   : Entity_Id;
      Stmts    : constant List_Id    := New_List;

   begin
      pragma Assert (not Restriction_Active (No_Dispatching_Calls));

      --  Null body is generated for interface types

      if Is_Interface (Typ) then
         return
           Make_Subprogram_Body (Loc,
             Specification =>
               Make_Disp_Conditional_Select_Spec (Typ),
             Declarations =>
               No_List,
             Handled_Statement_Sequence =>
               Make_Handled_Sequence_Of_Statements (Loc,
                 New_List (Make_Null_Statement (Loc))));
      end if;

      DT_Ptr := Node (First_Elmt (Access_Disp_Table (Typ)));

      if Is_Concurrent_Record_Type (Typ) then
         Conc_Typ := Corresponding_Concurrent_Type (Typ);

         --  Generate:
         --    I : Integer;

         --  where I will be used to capture the entry index of the primitive
         --  wrapper at position S.

         Append_To (Decls,
           Make_Object_Declaration (Loc,
             Defining_Identifier =>
               Make_Defining_Identifier (Loc, Name_uI),
             Object_Definition =>
               New_Reference_To (Standard_Integer, Loc)));

         --  Generate:
         --    C := Get_Prim_Op_Kind (tag! (<type>VP), S);

         --    if C = POK_Procedure
         --      or else C = POK_Protected_Procedure
         --      or else C = POK_Task_Procedure;
         --    then
         --       F := True;
         --       return;
         --    end if;

         SEU.Build_Common_Dispatching_Select_Statements
          (Loc, Typ, DT_Ptr, Stmts);

         --  Generate:
         --    Bnn : Communication_Block;

         --  where Bnn is the name of the communication block used in
         --  the call to Protected_Entry_Call.

         Blk_Nam := Make_Defining_Identifier (Loc, New_Internal_Name ('B'));

         Append_To (Decls,
           Make_Object_Declaration (Loc,
             Defining_Identifier =>
               Blk_Nam,
             Object_Definition =>
               New_Reference_To (RTE (RE_Communication_Block), Loc)));

         --  Generate:
         --    I := Get_Entry_Index (tag! (<type>VP), S);

         --  I is the entry index and S is the dispatch table slot

         Append_To (Stmts,
           Make_Assignment_Statement (Loc,
             Name =>
               Make_Identifier (Loc, Name_uI),
             Expression =>
               Make_DT_Access_Action (Typ,
                 Action =>
                   Get_Entry_Index,
                 Args =>
                   New_List (
                     Unchecked_Convert_To (RTE (RE_Tag),
                       New_Reference_To (DT_Ptr, Loc)),
                     Make_Identifier (Loc, Name_uS)))));

         if Ekind (Conc_Typ) = E_Protected_Type then

            --  Generate:
            --    Protected_Entry_Call (
            --      T._object'access,
            --      protected_entry_index! (I),
            --      P,
            --      Conditional_Call,
            --      Bnn);

            --  where T is the protected object, I is the entry index, P are
            --  the wrapped parameters and Bnn is the name of the communication
            --  block.

            Append_To (Stmts,
              Make_Procedure_Call_Statement (Loc,
                Name =>
                  New_Reference_To (RTE (RE_Protected_Entry_Call), Loc),
                Parameter_Associations =>
                  New_List (

                    Make_Attribute_Reference (Loc,        -- T._object'access
                      Attribute_Name =>
                        Name_Unchecked_Access,
                      Prefix =>
                        Make_Selected_Component (Loc,
                          Prefix =>
                            Make_Identifier (Loc, Name_uT),
                          Selector_Name =>
                            Make_Identifier (Loc, Name_uObject))),

                    Make_Unchecked_Type_Conversion (Loc,  --  entry index
                      Subtype_Mark =>
                        New_Reference_To (RTE (RE_Protected_Entry_Index), Loc),
                      Expression =>
                        Make_Identifier (Loc, Name_uI)),

                    Make_Identifier (Loc, Name_uP),       --  parameter block
                    New_Reference_To (                    --  Conditional_Call
                      RTE (RE_Conditional_Call), Loc),
                    New_Reference_To (                    --  Bnn
                      Blk_Nam, Loc))));

            --  Generate:
            --    F := not Cancelled (Bnn);

            --  where F is the success flag. The status of Cancelled is negated
            --  in order to match the behaviour of the version for task types.

            Append_To (Stmts,
              Make_Assignment_Statement (Loc,
                Name =>
                  Make_Identifier (Loc, Name_uF),
                Expression =>
                  Make_Op_Not (Loc,
                    Right_Opnd =>
                      Make_Function_Call (Loc,
                        Name =>
                          New_Reference_To (RTE (RE_Cancelled), Loc),
                        Parameter_Associations =>
                          New_List (
                            New_Reference_To (Blk_Nam, Loc))))));
         else
            pragma Assert (Ekind (Conc_Typ) = E_Task_Type);

            --  Generate:
            --    Protected_Entry_Call (
            --      T._task_id,
            --      task_entry_index! (I),
            --      P,
            --      Conditional_Call,
            --      F);

            --  where T is the task object, I is the entry index, P are the
            --  wrapped parameters and F is the status flag.

            Append_To (Stmts,
              Make_Procedure_Call_Statement (Loc,
                Name =>
                  New_Reference_To (RTE (RE_Task_Entry_Call), Loc),
                Parameter_Associations =>
                  New_List (

                    Make_Selected_Component (Loc,         -- T._task_id
                      Prefix =>
                        Make_Identifier (Loc, Name_uT),
                      Selector_Name =>
                        Make_Identifier (Loc, Name_uTask_Id)),

                    Make_Unchecked_Type_Conversion (Loc,  --  entry index
                      Subtype_Mark =>
                        New_Reference_To (RTE (RE_Task_Entry_Index), Loc),
                      Expression =>
                        Make_Identifier (Loc, Name_uI)),

                    Make_Identifier (Loc, Name_uP),       --  parameter block
                    New_Reference_To (                    --  Conditional_Call
                      RTE (RE_Conditional_Call), Loc),
                    Make_Identifier (Loc, Name_uF))));    --  status flag
         end if;
      end if;

      return
        Make_Subprogram_Body (Loc,
          Specification =>
            Make_Disp_Conditional_Select_Spec (Typ),
          Declarations =>
            Decls,
          Handled_Statement_Sequence =>
            Make_Handled_Sequence_Of_Statements (Loc, Stmts));
   end Make_Disp_Conditional_Select_Body;

   ---------------------------------------
   -- Make_Disp_Conditional_Select_Spec --
   ---------------------------------------

   function Make_Disp_Conditional_Select_Spec
     (Typ : Entity_Id) return Node_Id
   is
      Loc    : constant Source_Ptr := Sloc (Typ);
      Def_Id : constant Node_Id    :=
                 Make_Defining_Identifier (Loc,
                   Name_uDisp_Conditional_Select);
      Params : constant List_Id    := New_List;

   begin
      pragma Assert (not Restriction_Active (No_Dispatching_Calls));

      --  "T" - Object parameter
      --  "S" - Primitive operation slot
      --  "P" - Wrapped parameters
      --  "C" - Call kind
      --  "F" - Status flag

      SEU.Build_T (Loc, Typ, Params);
      SEU.Build_S (Loc, Params);
      SEU.Build_P (Loc, Params);
      SEU.Build_C (Loc, Params);
      SEU.Build_F (Loc, Params);

      Set_Is_Internal (Def_Id);

      return
        Make_Procedure_Specification (Loc,
          Defining_Unit_Name       => Def_Id,
          Parameter_Specifications => Params);
   end Make_Disp_Conditional_Select_Spec;

   -------------------------------------
   -- Make_Disp_Get_Prim_Op_Kind_Body --
   -------------------------------------

   function Make_Disp_Get_Prim_Op_Kind_Body
     (Typ : Entity_Id) return Node_Id
   is
      Loc    : constant Source_Ptr := Sloc (Typ);
      DT_Ptr : Entity_Id;

   begin
      pragma Assert (not Restriction_Active (No_Dispatching_Calls));

      if Is_Interface (Typ) then
         return
           Make_Subprogram_Body (Loc,
             Specification =>
               Make_Disp_Get_Prim_Op_Kind_Spec (Typ),
             Declarations =>
               New_List,
             Handled_Statement_Sequence =>
               Make_Handled_Sequence_Of_Statements (Loc,
                 New_List (Make_Null_Statement (Loc))));
      end if;

      DT_Ptr := Node (First_Elmt (Access_Disp_Table (Typ)));

      --  Generate:
      --    C := get_prim_op_kind (tag! (<type>VP), S);

      --  where C is the out parameter capturing the call kind and S is the
      --  dispatch table slot number.

      return
        Make_Subprogram_Body (Loc,
          Specification =>
            Make_Disp_Get_Prim_Op_Kind_Spec (Typ),
          Declarations =>
            New_List,
          Handled_Statement_Sequence =>
            Make_Handled_Sequence_Of_Statements (Loc,
              New_List (
                Make_Assignment_Statement (Loc,
                  Name =>
                    Make_Identifier (Loc, Name_uC),
                  Expression =>
                    Make_DT_Access_Action (Typ,
                      Action =>
                        Get_Prim_Op_Kind,
                      Args =>
                        New_List (
                          Unchecked_Convert_To (RTE (RE_Tag),
                            New_Reference_To (DT_Ptr, Loc)),
                            Make_Identifier (Loc, Name_uS)))))));
   end Make_Disp_Get_Prim_Op_Kind_Body;

   -------------------------------------
   -- Make_Disp_Get_Prim_Op_Kind_Spec --
   -------------------------------------

   function Make_Disp_Get_Prim_Op_Kind_Spec
     (Typ : Entity_Id) return Node_Id
   is
      Loc    : constant Source_Ptr := Sloc (Typ);
      Def_Id : constant Node_Id    :=
                 Make_Defining_Identifier (Loc,
                   Name_uDisp_Get_Prim_Op_Kind);
      Params : constant List_Id    := New_List;

   begin
      pragma Assert (not Restriction_Active (No_Dispatching_Calls));

      --  "T" - Object parameter
      --  "S" - Primitive operation slot
      --  "C" - Call kind

      SEU.Build_T (Loc, Typ, Params);
      SEU.Build_S (Loc, Params);
      SEU.Build_C (Loc, Params);

      Set_Is_Internal (Def_Id);

      return
        Make_Procedure_Specification (Loc,
           Defining_Unit_Name       => Def_Id,
           Parameter_Specifications => Params);
   end Make_Disp_Get_Prim_Op_Kind_Spec;

   --------------------------------
   -- Make_Disp_Get_Task_Id_Body --
   --------------------------------

   function Make_Disp_Get_Task_Id_Body
     (Typ : Entity_Id) return Node_Id
   is
      Loc : constant Source_Ptr := Sloc (Typ);
      Ret : Node_Id;

   begin
      pragma Assert (not Restriction_Active (No_Dispatching_Calls));

      if Is_Concurrent_Record_Type (Typ)
        and then Ekind (Corresponding_Concurrent_Type (Typ)) = E_Task_Type
      then
         Ret :=
           Make_Return_Statement (Loc,
             Expression =>
               Make_Selected_Component (Loc,
                 Prefix =>
                   Make_Identifier (Loc, Name_uT),
                 Selector_Name =>
                   Make_Identifier (Loc, Name_uTask_Id)));

      --  A null body is constructed for non-task types

      else
         Ret :=
           Make_Return_Statement (Loc,
             Expression =>
               New_Reference_To (RTE (RO_ST_Null_Task), Loc));
      end if;

      return
        Make_Subprogram_Body (Loc,
          Specification =>
            Make_Disp_Get_Task_Id_Spec (Typ),
          Declarations =>
            New_List,
          Handled_Statement_Sequence =>
            Make_Handled_Sequence_Of_Statements (Loc,
              New_List (Ret)));
   end Make_Disp_Get_Task_Id_Body;

   --------------------------------
   -- Make_Disp_Get_Task_Id_Spec --
   --------------------------------

   function Make_Disp_Get_Task_Id_Spec
     (Typ : Entity_Id) return Node_Id
   is
      Loc    : constant Source_Ptr := Sloc (Typ);
      Def_Id : constant Node_Id    :=
                 Make_Defining_Identifier (Loc,
                   Name_uDisp_Get_Task_Id);

   begin
      pragma Assert (not Restriction_Active (No_Dispatching_Calls));

      Set_Is_Internal (Def_Id);

      return
        Make_Function_Specification (Loc,
          Defining_Unit_Name       => Def_Id,
          Parameter_Specifications => New_List (
            Make_Parameter_Specification (Loc,
              Defining_Identifier =>
                Make_Defining_Identifier (Loc, Name_uT),
              Parameter_Type =>
                New_Reference_To (Typ, Loc))),
          Result_Definition =>
            New_Reference_To (RTE (RO_ST_Task_Id), Loc));
   end Make_Disp_Get_Task_Id_Spec;

   ---------------------------------
   -- Make_Disp_Timed_Select_Body --
   ---------------------------------

   function Make_Disp_Timed_Select_Body
     (Typ : Entity_Id) return Node_Id
   is
      Loc      : constant Source_Ptr := Sloc (Typ);
      Conc_Typ : Entity_Id           := Empty;
      Decls    : constant List_Id    := New_List;
      DT_Ptr   : Entity_Id;
      Stmts    : constant List_Id    := New_List;

   begin
      pragma Assert (not Restriction_Active (No_Dispatching_Calls));

      --  Null body is generated for interface types

      if Is_Interface (Typ) then
         return
           Make_Subprogram_Body (Loc,
             Specification =>
               Make_Disp_Timed_Select_Spec (Typ),
             Declarations =>
               New_List,
             Handled_Statement_Sequence =>
               Make_Handled_Sequence_Of_Statements (Loc,
                 New_List (Make_Null_Statement (Loc))));
      end if;

      DT_Ptr := Node (First_Elmt (Access_Disp_Table (Typ)));

      if Is_Concurrent_Record_Type (Typ) then
         Conc_Typ := Corresponding_Concurrent_Type (Typ);

         --  Generate:
         --    I : Integer;

         --  where I will be used to capture the entry index of the primitive
         --  wrapper at position S.

         Append_To (Decls,
           Make_Object_Declaration (Loc,
             Defining_Identifier =>
               Make_Defining_Identifier (Loc, Name_uI),
             Object_Definition =>
               New_Reference_To (Standard_Integer, Loc)));

         --  Generate:
         --    C := Get_Prim_Op_Kind (tag! (<type>VP), S);

         --    if C = POK_Procedure
         --      or else C = POK_Protected_Procedure
         --      or else C = POK_Task_Procedure;
         --    then
         --       F := True;
         --       return;
         --    end if;

         SEU.Build_Common_Dispatching_Select_Statements
          (Loc, Typ, DT_Ptr, Stmts);

         --  Generate:
         --    I := Get_Entry_Index (tag! (<type>VP), S);

         --  I is the entry index and S is the dispatch table slot

         Append_To (Stmts,
           Make_Assignment_Statement (Loc,
             Name =>
               Make_Identifier (Loc, Name_uI),
             Expression =>
               Make_DT_Access_Action (Typ,
                 Action =>
                   Get_Entry_Index,
                 Args =>
                   New_List (
                     Unchecked_Convert_To (RTE (RE_Tag),
                       New_Reference_To (DT_Ptr, Loc)),
                     Make_Identifier (Loc, Name_uS)))));

         if Ekind (Conc_Typ) = E_Protected_Type then

            --  Generate:
            --    Timed_Protected_Entry_Call (
            --      T._object'access,
            --      protected_entry_index! (I),
            --      P,
            --      D,
            --      M,
            --      F);

            --  where T is the protected object, I is the entry index, P are
            --  the wrapped parameters, D is the delay amount, M is the delay
            --  mode and F is the status flag.

            Append_To (Stmts,
              Make_Procedure_Call_Statement (Loc,
                Name =>
                  New_Reference_To (RTE (RE_Timed_Protected_Entry_Call), Loc),
                Parameter_Associations =>
                  New_List (

                    Make_Attribute_Reference (Loc,        -- T._object'access
                      Attribute_Name =>
                        Name_Unchecked_Access,
                      Prefix =>
                        Make_Selected_Component (Loc,
                          Prefix =>
                            Make_Identifier (Loc, Name_uT),
                          Selector_Name =>
                            Make_Identifier (Loc, Name_uObject))),

                    Make_Unchecked_Type_Conversion (Loc,  --  entry index
                      Subtype_Mark =>
                        New_Reference_To (RTE (RE_Protected_Entry_Index), Loc),
                      Expression =>
                        Make_Identifier (Loc, Name_uI)),

                    Make_Identifier (Loc, Name_uP),       --  parameter block
                    Make_Identifier (Loc, Name_uD),       --  delay
                    Make_Identifier (Loc, Name_uM),       --  delay mode
                    Make_Identifier (Loc, Name_uF))));    --  status flag

         else
            pragma Assert (Ekind (Conc_Typ) = E_Task_Type);

            --  Generate:
            --    Timed_Task_Entry_Call (
            --      T._task_id,
            --      task_entry_index! (I),
            --      P,
            --      D,
            --      M,
            --      F);

            --  where T is the task object, I is the entry index, P are the
            --  wrapped parameters, D is the delay amount, M is the delay
            --  mode and F is the status flag.

            Append_To (Stmts,
              Make_Procedure_Call_Statement (Loc,
                Name =>
                  New_Reference_To (RTE (RE_Timed_Task_Entry_Call), Loc),
                Parameter_Associations =>
                  New_List (

                    Make_Selected_Component (Loc,         --  T._task_id
                      Prefix =>
                        Make_Identifier (Loc, Name_uT),
                      Selector_Name =>
                        Make_Identifier (Loc, Name_uTask_Id)),

                    Make_Unchecked_Type_Conversion (Loc,  --  entry index
                      Subtype_Mark =>
                        New_Reference_To (RTE (RE_Task_Entry_Index), Loc),
                      Expression =>
                        Make_Identifier (Loc, Name_uI)),

                    Make_Identifier (Loc, Name_uP),       --  parameter block
                    Make_Identifier (Loc, Name_uD),       --  delay
                    Make_Identifier (Loc, Name_uM),       --  delay mode
                    Make_Identifier (Loc, Name_uF))));    --  status flag
         end if;
      end if;

      return
        Make_Subprogram_Body (Loc,
          Specification =>
            Make_Disp_Timed_Select_Spec (Typ),
          Declarations =>
            Decls,
          Handled_Statement_Sequence =>
            Make_Handled_Sequence_Of_Statements (Loc, Stmts));
   end Make_Disp_Timed_Select_Body;

   ---------------------------------
   -- Make_Disp_Timed_Select_Spec --
   ---------------------------------

   function Make_Disp_Timed_Select_Spec
     (Typ : Entity_Id) return Node_Id
   is
      Loc    : constant Source_Ptr := Sloc (Typ);
      Def_Id : constant Node_Id    :=
                 Make_Defining_Identifier (Loc,
                   Name_uDisp_Timed_Select);
      Params : constant List_Id    := New_List;

   begin
      pragma Assert (not Restriction_Active (No_Dispatching_Calls));

      --  "T" - Object parameter
      --  "S" - Primitive operation slot
      --  "P" - Wrapped parameters
      --  "D" - Delay
      --  "M" - Delay Mode
      --  "C" - Call kind
      --  "F" - Status flag

      SEU.Build_T (Loc, Typ, Params);
      SEU.Build_S (Loc, Params);
      SEU.Build_P (Loc, Params);

      Append_To (Params,
        Make_Parameter_Specification (Loc,
          Defining_Identifier =>
            Make_Defining_Identifier (Loc, Name_uD),
          Parameter_Type =>
            New_Reference_To (Standard_Duration, Loc)));

      Append_To (Params,
        Make_Parameter_Specification (Loc,
          Defining_Identifier =>
            Make_Defining_Identifier (Loc, Name_uM),
          Parameter_Type =>
            New_Reference_To (Standard_Integer, Loc)));

      SEU.Build_C (Loc, Params);
      SEU.Build_F (Loc, Params);

      Set_Is_Internal (Def_Id);

      return
        Make_Procedure_Specification (Loc,
          Defining_Unit_Name       => Def_Id,
          Parameter_Specifications => Params);
   end Make_Disp_Timed_Select_Spec;

   -------------
   -- Make_DT --
   -------------

   function Make_DT (Typ : Entity_Id) return List_Id is
      Loc         : constant Source_Ptr := Sloc (Typ);
      Result      : constant List_Id    := New_List;
      Elab_Code   : constant List_Id    := New_List;

      Tname       : constant Name_Id := Chars (Typ);
      Name_DT     : constant Name_Id := New_External_Name (Tname, 'T');
      Name_DT_Ptr : constant Name_Id := New_External_Name (Tname, 'P');
      Name_SSD    : constant Name_Id := New_External_Name (Tname, 'S');
      Name_TSD    : constant Name_Id := New_External_Name (Tname, 'B');
      Name_Exname : constant Name_Id := New_External_Name (Tname, 'E');
      Name_No_Reg : constant Name_Id := New_External_Name (Tname, 'F');

      --  The following external name is only generated if Typ has interfaces
      Name_ITable : Name_Id;

      DT     : constant Node_Id := Make_Defining_Identifier (Loc, Name_DT);
      DT_Ptr : constant Node_Id := Make_Defining_Identifier (Loc, Name_DT_Ptr);
      SSD    : constant Node_Id := Make_Defining_Identifier (Loc, Name_SSD);
      TSD    : constant Node_Id := Make_Defining_Identifier (Loc, Name_TSD);
      Exname : constant Node_Id := Make_Defining_Identifier (Loc, Name_Exname);
      No_Reg : constant Node_Id := Make_Defining_Identifier (Loc, Name_No_Reg);
<<<<<<< HEAD
      ITable : Node_Id;

      Generalized_Tag   : constant Entity_Id := RTE (RE_Tag);
      AI                : Elmt_Id;
      I_Depth           : Int;
      Nb_Prim           : Int;
      Num_Ifaces        : Int;
      Old_Tag1          : Node_Id;
      Old_Tag2          : Node_Id;
      Parent_Num_Ifaces : Int;
      Size_Expr_Node    : Node_Id;
      TSD_Num_Entries   : Int;

      Empty_DT          : Boolean := False;

      Ancestor_Ifaces   : Elist_Id;
      Typ_Ifaces        : Elist_Id;
=======

      Generalized_Tag    : constant Entity_Id := RTE (RE_Tag);
      Ancestor_Ifaces    : Elist_Id;
      AI                 : Elmt_Id;
      Has_Dispatch_Table : Boolean := True;
      I_Depth            : Nat := 0;
      ITable             : Node_Id;
      Iface_Table_Node   : Node_Id;
      Nb_Prim            : Nat := 0;
      Null_Parent_Tag    : Boolean := False;
      Num_Ifaces         : Nat := 0;
      Old_Tag1           : Node_Id;
      Old_Tag2           : Node_Id;
      Parent             : Entity_Id;
      Parent_Num_Ifaces  : Nat := 0;
      Remotely_Callable  : Entity_Id;
      RC_Offset_Node     : Node_Id;
      Size_Expr_Node     : Node_Id;
      Typ_Ifaces         : Elist_Id;
      TSD_Aggr_List      : List_Id;
>>>>>>> 1177f497

   begin
      if not RTE_Available (RE_Tag) then
         Error_Msg_CRT ("tagged types", Typ);
         return New_List;
      end if;

<<<<<<< HEAD
      --  Calculate the size of the DT and the TSD. First we count the number
      --  of interfaces implemented by the ancestors

      Parent_Num_Ifaces := 0;
      Num_Ifaces        := 0;

      --  Count the abstract interfaces of the ancestors

      if Typ /= Etype (Typ) then
         Collect_Abstract_Interfaces (Etype (Typ), Ancestor_Ifaces);

         AI := First_Elmt (Ancestor_Ifaces);
         while Present (AI) loop
            Parent_Num_Ifaces := Parent_Num_Ifaces + 1;
            Next_Elmt (AI);
         end loop;
      end if;

      --  Count the number of additional interfaces implemented by Typ

      Collect_Abstract_Interfaces (Typ, Typ_Ifaces);

      AI := First_Elmt (Typ_Ifaces);
      while Present (AI) loop
         Num_Ifaces := Num_Ifaces + 1;
         Next_Elmt (AI);
      end loop;

      --  Count ancestors to compute the inheritance depth. For private
      --  extensions, always go to the full view in order to compute the
      --  real inheritance depth.

      declare
         Parent_Type : Entity_Id := Typ;
         P           : Entity_Id;

      begin
         I_Depth := 0;
         loop
            P := Etype (Parent_Type);

            if Is_Private_Type (P) then
               P := Full_View (Base_Type (P));
            end if;

            exit when P = Parent_Type;

            I_Depth := I_Depth + 1;
            Parent_Type := P;
         end loop;
      end;

      --  Abstract interfaces don't need the DT. We reserve a single entry
      --  for its DT because at run-time the pointer to this dummy DT will
      --  be used as the tag of this abstract interface type. The table of
      --  interfaces is required to give support to AI-405

      if Is_Interface (Typ) then
         Empty_DT := True;
         Nb_Prim  := 1;
         TSD_Num_Entries := 0;

      else
         TSD_Num_Entries := I_Depth + 1;
         Nb_Prim := UI_To_Int (DT_Entry_Count (First_Tag_Component (Typ)));

         --  If the number of primitives of Typ is 0 (or we are compiling
         --  with the No_Dispatching_Calls restriction) we reserve a dummy
         --  single entry for its DT because at run-time the pointer to this
         --  dummy DT will be used as the tag of this tagged type.

         if Nb_Prim = 0
           or else Restriction_Active (No_Dispatching_Calls)
         then
            Empty_DT := True;
            Nb_Prim  := 1;
         end if;
=======
      --  Ensure that the unit System_Storage_Elements is loaded. This is
      --  required to properly expand the routines of Ada.Tags

      if not RTU_Loaded (System_Storage_Elements)
        and then not Present (RTE (RE_Storage_Offset))
      then
         raise Program_Error;
      end if;

      if Ada_Version >= Ada_05 then

         --  Count the interface types of the parents

         Parent := Empty;

         if Typ /= Etype (Typ) then
            Parent := Etype (Typ);

         elsif Is_Concurrent_Record_Type (Typ) then
            Parent := Etype (First (Abstract_Interface_List (Typ)));
         end if;

         if Present (Parent) then
            Collect_Abstract_Interfaces (Parent, Ancestor_Ifaces);

            AI := First_Elmt (Ancestor_Ifaces);
            while Present (AI) loop
               Parent_Num_Ifaces := Parent_Num_Ifaces + 1;
               Next_Elmt (AI);
            end loop;
         end if;

         --  Count the additional interfaces implemented by Typ

         Collect_Abstract_Interfaces (Typ, Typ_Ifaces);

         AI := First_Elmt (Typ_Ifaces);
         while Present (AI) loop
            Num_Ifaces := Num_Ifaces + 1;
            Next_Elmt (AI);
         end loop;
      end if;

      --  Count ancestors to compute the inheritance depth. For private
      --  extensions, always go to the full view in order to compute the
      --  real inheritance depth.

      declare
         Parent_Type : Entity_Id := Typ;
         P           : Entity_Id;

      begin
         I_Depth := 0;
         loop
            P := Etype (Parent_Type);

            if Is_Private_Type (P) then
               P := Full_View (Base_Type (P));
            end if;

            exit when P = Parent_Type;

            I_Depth := I_Depth + 1;
            Parent_Type := P;
         end loop;
      end;

      --  Calculate the number of primitives of the dispatch table and the
      --  size of the Type_Specific_Data record.

      --  Abstract interfaces don't need the dispatch table. In addition,
      --  compiling with restriction No_Dispatching_Calls we do not generate
      --  the dispatch table.

      Has_Dispatch_Table :=
        not Is_Interface (Typ)
          and then not Restriction_Active (No_Dispatching_Calls);

      if Has_Dispatch_Table then
         Nb_Prim := UI_To_Int (DT_Entry_Count (First_Tag_Component (Typ)));
>>>>>>> 1177f497
      end if;

      --  Dispatch table and related entities are allocated statically

      Set_Ekind (DT, E_Variable);
      Set_Is_Statically_Allocated (DT);

      Set_Ekind (DT_Ptr, E_Variable);
      Set_Is_Statically_Allocated (DT_Ptr);

      if Num_Ifaces > 0 then
         Name_ITable := New_External_Name (Tname, 'I');
         ITable      := Make_Defining_Identifier (Loc, Name_ITable);

         Set_Ekind (ITable, E_Variable);
         Set_Is_Statically_Allocated (ITable);
      end if;

      Set_Ekind (SSD, E_Variable);
      Set_Is_Statically_Allocated (SSD);

      Set_Ekind (TSD, E_Variable);
      Set_Is_Statically_Allocated (TSD);

      Set_Ekind (Exname, E_Variable);
      Set_Is_Statically_Allocated (Exname);

      Set_Ekind (No_Reg, E_Variable);
      Set_Is_Statically_Allocated (No_Reg);

      --  Generate code to create the storage for the Dispatch_Table object:

      --   DT : Storage_Array (1 .. Size_Expr);
      --   for DT'Alignment use Address'Alignment

      --  Under No_Dispatching_Calls the size of the table is small just
      --  containing:
      --   1) the pointer to the TSD
      --   2) a dummy entry used as the Tag of the type (see a-tags.ads).

      if not Has_Dispatch_Table then
         Size_Expr_Node :=
           New_Reference_To (RTE (RE_DT_Min_Prologue_Size), Loc);

      --  If the object has no primitives we ensure that the table will
      --  have at least a dummy entry which will be used as the Tag.

      --   Size_Expr := DT_Prologue_Size + DT_Entry_Size

      elsif Nb_Prim = 0 then
         Size_Expr_Node :=
           Make_Op_Add (Loc,
             Left_Opnd  =>
               New_Reference_To (RTE (RE_DT_Prologue_Size), Loc),
             Right_Opnd =>
               New_Reference_To (RTE (RE_DT_Entry_Size), Loc));

      --  Common case. The dispatch table has space to save the pointers to
      --  all the predefined primitives, the C++ ABI header of the DT, and
      --  the pointers to the primitives of Typ. That is,

      --   Size_Expr := DT_Prologue_Size + nb_prim * DT_Entry_Size

      else
         Size_Expr_Node :=
           Make_Op_Add (Loc,
             Left_Opnd  =>
               New_Reference_To (RTE (RE_DT_Prologue_Size), Loc),
             Right_Opnd =>
               Make_Op_Multiply (Loc,
                 Left_Opnd  =>
                   New_Reference_To (RTE (RE_DT_Entry_Size), Loc),
                 Right_Opnd =>
                   Make_Integer_Literal (Loc, Nb_Prim)));
      end if;

      Append_To (Result,
        Make_Object_Declaration (Loc,
          Defining_Identifier => DT,
          Aliased_Present     => True,
          Object_Definition   =>
            Make_Subtype_Indication (Loc,
              Subtype_Mark => New_Reference_To
                                (RTE (RE_Storage_Array), Loc),
              Constraint   => Make_Index_Or_Discriminant_Constraint (Loc,
                Constraints => New_List (
                  Make_Range (Loc,
                    Low_Bound  => Make_Integer_Literal (Loc, 1),
                    High_Bound => Size_Expr_Node))))));

      Append_To (Result,
        Make_Attribute_Definition_Clause (Loc,
          Name       => New_Reference_To (DT, Loc),
          Chars      => Name_Alignment,
          Expression =>
            Make_Attribute_Reference (Loc,
              Prefix => New_Reference_To (RTE (RE_Integer_Address), Loc),
              Attribute_Name => Name_Alignment)));

      --  Generate code to create the pointer to the dispatch table

      --    DT_Ptr : Tag := Tag!(DT'Address);

      --  According to the C++ ABI, the base of the vtable is located after a
      --  prologue containing Offset_To_Top, and Typeinfo_Ptr. Hence, we move
      --  down the pointer to the real base of the vtable

      if not Has_Dispatch_Table then
         Append_To (Result,
           Make_Object_Declaration (Loc,
             Defining_Identifier => DT_Ptr,
             Constant_Present    => True,
             Object_Definition   => New_Reference_To (Generalized_Tag, Loc),
             Expression          =>
               Unchecked_Convert_To (Generalized_Tag,
                 Make_Op_Add (Loc,
                   Left_Opnd =>
                     Unchecked_Convert_To (RTE (RE_Storage_Offset),
                       Make_Attribute_Reference (Loc,
                         Prefix         => New_Reference_To (DT, Loc),
                         Attribute_Name => Name_Address)),
                   Right_Opnd =>
                     New_Reference_To (RTE (RE_DT_Typeinfo_Ptr_Size), Loc)))));

      else
         Append_To (Result,
           Make_Object_Declaration (Loc,
             Defining_Identifier => DT_Ptr,
             Constant_Present    => True,
             Object_Definition   => New_Reference_To (Generalized_Tag, Loc),
             Expression          =>
               Unchecked_Convert_To (Generalized_Tag,
                 Make_Op_Add (Loc,
                   Left_Opnd =>
                     Unchecked_Convert_To (RTE (RE_Storage_Offset),
                       Make_Attribute_Reference (Loc,
                         Prefix         => New_Reference_To (DT, Loc),
                         Attribute_Name => Name_Address)),
                   Right_Opnd =>
                     New_Reference_To (RTE (RE_DT_Prologue_Size), Loc)))));
      end if;

      --  Save the tag in the Access_Disp_Table attribute

      if No (Access_Disp_Table (Typ)) then
         Set_Access_Disp_Table (Typ, New_Elmt_List);
      end if;

      Prepend_Elmt (DT_Ptr, Access_Disp_Table (Typ));

      --  Generate code to define the boolean that controls registration, in
      --  order to avoid multiple registrations for tagged types defined in
      --  multiple-called scopes.

      Append_To (Result,
        Make_Object_Declaration (Loc,
          Defining_Identifier => No_Reg,
          Object_Definition   => New_Reference_To (Standard_Boolean, Loc),
          Expression          => New_Reference_To (Standard_True, Loc)));

      --  Generate:
      --    Set_Signature (DT_Ptr, Value);

      if Has_Dispatch_Table
        and then RTE_Available (RE_Set_Signature)
      then
         if Is_Interface (Typ) then
            Append_To (Elab_Code,
              Make_DT_Access_Action (Typ,
                Action => Set_Signature,
                Args   => New_List (
                  New_Reference_To (DT_Ptr, Loc),
                  New_Reference_To (RTE (RE_Abstract_Interface), Loc))));

         else
            Append_To (Elab_Code,
              Make_DT_Access_Action (Typ,
                Action => Set_Signature,
                Args   => New_List (
                  New_Reference_To (DT_Ptr, Loc),
                  New_Reference_To (RTE (RE_Primary_DT), Loc))));
         end if;
      end if;

      --  Generate: Exname : constant String := full_qualified_name (typ);
      --  The type itself may be an anonymous parent type, so use the first
      --  subtype to have a user-recognizable name.

      Append_To (Result,
        Make_Object_Declaration (Loc,
          Defining_Identifier => Exname,
          Constant_Present    => True,
          Object_Definition   => New_Reference_To (Standard_String, Loc),
          Expression =>
            Make_String_Literal (Loc,
              Full_Qualified_Name (First_Subtype (Typ)))));

      --  Calculate the value of the RC_Offset component. These are the
      --  valid valiues and their meaning:
      --   >0: For simple types with controlled components is
      --         type._record_controller'position
      --    0: For types with no controlled components
      --   -1: For complex types with controlled components where the position
      --       of the record controller is not statically computable but there
      --       are controlled components at this level. The _Controller field
      --       is available right after the _parent.
      --   -2: There are no controlled components at this level. We need to
      --       get the position from the parent.

      if Is_Interface (Typ)
        or else not Has_Controlled_Component (Typ)
      then
         RC_Offset_Node := Make_Integer_Literal (Loc, 0);

      elsif Etype (Typ) /= Typ
        and then Has_Discriminants (Etype (Typ))
      then
         if Has_New_Controlled_Component (Typ) then
            RC_Offset_Node := Make_Integer_Literal (Loc, -1);
         else
            RC_Offset_Node := Make_Integer_Literal (Loc, -2);
         end if;
      else
         RC_Offset_Node :=
           Make_Attribute_Reference (Loc,
             Prefix =>
               Make_Selected_Component (Loc,
                 Prefix => New_Reference_To (Typ, Loc),
                 Selector_Name =>
                   New_Reference_To (Controller_Component (Typ), Loc)),
             Attribute_Name => Name_Position);

         --  This is not proper Ada code to use the attribute 'Position
         --  on something else than an object but this is supported by
         --  the back end (see comment on the Bit_Component attribute in
         --  sem_attr). So we avoid semantic checking here.

         --  Is this documented in sinfo.ads??? it should be!

         Set_Analyzed (RC_Offset_Node);
         Set_Etype (Prefix (RC_Offset_Node), RTE (RE_Record_Controller));
         Set_Etype (Prefix (Prefix (RC_Offset_Node)), Typ);
         Set_Etype (Selector_Name (Prefix (RC_Offset_Node)),
           RTE (RE_Record_Controller));
         Set_Etype (RC_Offset_Node, RTE (RE_Storage_Offset));
      end if;

      --  Set the pointer to the Interfaces_Table (if any). Otherwise the
      --  corresponding access component is set to null. The table of
      --  interfaces is required for AI-405

      if RTE_Record_Component_Available (RE_Ifaces_Table_Ptr) then
         if Num_Ifaces = 0 then
            Iface_Table_Node :=
              New_Reference_To (RTE (RE_Null_Address), Loc);

         --  Generate the Interface_Table object.

         else
            Append_To (Result,
              Make_Object_Declaration (Loc,
                Defining_Identifier => ITable,
                Aliased_Present     => True,
                Object_Definition   =>
                  Make_Subtype_Indication (Loc,
                    Subtype_Mark => New_Reference_To
                      (RTE (RE_Interface_Data), Loc),
                    Constraint   => Make_Index_Or_Discriminant_Constraint (Loc,
                      Constraints => New_List (
                        Make_Integer_Literal (Loc,
                          Num_Ifaces))))));

            Iface_Table_Node :=
              Make_Attribute_Reference (Loc,
                Prefix         => New_Reference_To (ITable, Loc),
                Attribute_Name => Name_Address);
         end if;
      end if;

      --  Generate: Set_Remotely_Callable (DT_Ptr, Status); where Status is
      --  described in E.4 (18)

      Remotely_Callable :=
        Boolean_Literals
          (Is_Pure (Typ)
             or else Is_Shared_Passive (Typ)
             or else
               ((Is_Remote_Types (Typ)
                   or else Is_Remote_Call_Interface (Typ))
                and then Original_View_In_Visible_Part (Typ))
             or else not Comes_From_Source (Typ));

      --  Generate code to create the storage for the type specific data object
      --  with enough space to store the tags of the ancestors plus the tags
      --  of all the implemented interfaces (as described in a-tags.adb).

      --   TSD : Type_Specific_Data (I_Depth) :=
      --           (Idepth        => I_Depth,
      --            Access_Level  => Type_Access_Level (Typ),
      --            Expanded_Name => Cstring_Ptr!(Exname'Address))
      --            [ External_Tag  => Cstring_Ptr!(Exname'Address)) ]
      --            RC_Offset     => <<integer-value>>,
      --            Remotely_Callable => <<boolean-value>>
      --            [ Ifaces_Table_Ptr => <<access-value>> ]
      --            others => <>);
      --   for TSD'Alignment use Address'Alignment

      TSD_Aggr_List := New_List (
        Make_Component_Association (Loc,
          Choices => New_List (
            New_Occurrence_Of (RTE_Record_Component (RE_Idepth), Loc)),
          Expression => Make_Integer_Literal (Loc, I_Depth)),

        Make_Component_Association (Loc,
          Choices => New_List (
            New_Occurrence_Of (RTE_Record_Component (RE_Access_Level), Loc)),
          Expression => Make_Integer_Literal (Loc, Type_Access_Level (Typ))),

        Make_Component_Association (Loc,
          Choices => New_List (
            New_Occurrence_Of
              (RTE_Record_Component (RE_Expanded_Name), Loc)),
          Expression =>
            Unchecked_Convert_To (RTE (RE_Cstring_Ptr),
              Make_Attribute_Reference (Loc,
                Prefix => New_Reference_To (Exname, Loc),
                Attribute_Name => Name_Address))));

      if not Has_External_Tag_Rep_Clause (Typ) then

         --  Should be the external name not the qualified name???

         Append_To (TSD_Aggr_List,
           Make_Component_Association (Loc,
             Choices => New_List (
               New_Occurrence_Of
                 (RTE_Record_Component (RE_External_Tag), Loc)),
             Expression =>
               Unchecked_Convert_To (RTE (RE_Cstring_Ptr),
                 Make_Attribute_Reference (Loc,
                   Prefix => New_Reference_To (Exname, Loc),
                   Attribute_Name => Name_Address))));
      end if;

      Append_List_To (TSD_Aggr_List, New_List (
        Make_Component_Association (Loc,
          Choices => New_List (
            New_Occurrence_Of (RTE_Record_Component (RE_RC_Offset), Loc)),
          Expression => RC_Offset_Node),

        Make_Component_Association (Loc,
          Choices => New_List (
            New_Occurrence_Of
             (RTE_Record_Component (RE_Remotely_Callable), Loc)),
          Expression => New_Occurrence_Of (Remotely_Callable, Loc))));

      if RTE_Record_Component_Available (RE_Ifaces_Table_Ptr) then
         Append_To (TSD_Aggr_List,
           Make_Component_Association (Loc,
             Choices => New_List (
               New_Occurrence_Of
                (RTE_Record_Component (RE_Ifaces_Table_Ptr), Loc)),
             Expression => Iface_Table_Node));
      end if;

      Append_To (TSD_Aggr_List,
        Make_Component_Association (Loc,
          Choices     => New_List (Make_Others_Choice (Loc)),
          Expression  => Empty,
          Box_Present => True));

      --  Save the expanded name in the dispatch table

      Append_To (Result,
        Make_Object_Declaration (Loc,
          Defining_Identifier => TSD,
          Aliased_Present     => True,
          Object_Definition   =>
            Make_Subtype_Indication (Loc,
              Subtype_Mark => New_Reference_To (
                RTE (RE_Type_Specific_Data), Loc),
              Constraint =>
                Make_Index_Or_Discriminant_Constraint (Loc,
                  Constraints => New_List (
                    Make_Integer_Literal (Loc, I_Depth)))),
          Expression => Make_Aggregate (Loc,
            Component_Associations => TSD_Aggr_List)));

      Append_To (Result,
        Make_Attribute_Definition_Clause (Loc,
          Name       => New_Reference_To (TSD, Loc),
          Chars      => Name_Alignment,
          Expression =>
            Make_Attribute_Reference (Loc,
              Prefix => New_Reference_To (RTE (RE_Integer_Address), Loc),
              Attribute_Name => Name_Alignment)));

<<<<<<< HEAD
      --  Generate:
      --    Set_Signature (DT_Ptr, Value);

      if RTE_Available (RE_Set_Signature) then
         if Is_Interface (Typ) then
            Append_To (Elab_Code,
              Make_DT_Access_Action (Typ,
                Action => Set_Signature,
                Args   => New_List (
                  New_Reference_To (DT_Ptr, Loc),                  -- DTptr
                  New_Reference_To (RTE (RE_Abstract_Interface), Loc))));

         else
            Append_To (Elab_Code,
              Make_DT_Access_Action (Typ,
                Action => Set_Signature,
                Args   => New_List (
                  New_Reference_To (DT_Ptr, Loc),                  -- DTptr
                  New_Reference_To (RTE (RE_Primary_DT), Loc))));
         end if;
      end if;

=======
>>>>>>> 1177f497
      --  Generate code to put the Address of the TSD in the dispatch table

      Append_To (Elab_Code,
<<<<<<< HEAD
        Make_DT_Access_Action (Typ,
          Action => Set_TSD,
          Args   => New_List (
            New_Reference_To (DT_Ptr, Loc),                  -- DTptr
              Make_Attribute_Reference (Loc,                 -- Value
                Prefix          => New_Reference_To (TSD, Loc),
                Attribute_Name  => Name_Address))));

      --  Set the pointer to the Interfaces_Table (if any). Otherwise the
      --  corresponding access component is set to null.

      if Num_Ifaces = 0 then
         if RTE_Available (RE_Set_Interface_Table) then
            Append_To (Elab_Code,
              Make_DT_Access_Action (Typ,
                Action => Set_Interface_Table,
                Args   => New_List (
                  New_Reference_To (DT_Ptr, Loc),                    -- DTptr
                  New_Reference_To (RTE (RE_Null_Address), Loc))));  -- null
         end if;

      --  Generate the Interface_Table object and set the access
      --  component if the TSD to it.

      elsif RTE_Available (RE_Set_Interface_Table) then
         Append_To (Result,
           Make_Object_Declaration (Loc,
             Defining_Identifier => ITable,
             Aliased_Present     => True,
             Object_Definition   =>
               Make_Subtype_Indication (Loc,
                 Subtype_Mark => New_Reference_To
                   (RTE (RE_Interface_Data), Loc),
                 Constraint   => Make_Index_Or_Discriminant_Constraint (Loc,
                   Constraints => New_List (
                     Make_Integer_Literal (Loc,
                       Num_Ifaces))))));

         Append_To (Elab_Code,
           Make_DT_Access_Action (Typ,
             Action => Set_Interface_Table,
             Args   => New_List (
               New_Reference_To (DT_Ptr, Loc),               -- DTptr
               Make_Attribute_Reference (Loc,                -- Value
                 Prefix         => New_Reference_To (ITable, Loc),
                 Attribute_Name => Name_Address))));
      end if;
=======
        Build_Set_TSD (Loc,
          Tag_Node => New_Reference_To (DT_Ptr, Loc),
          Value_Node =>
            Make_Attribute_Reference (Loc,
              Prefix          => New_Reference_To (TSD, Loc),
              Attribute_Name  => Name_Address)));
>>>>>>> 1177f497

      --  Generate extra code required for synchronized interfaces

      if RTE_Available (RE_Set_Tagged_Kind) then
         if Ada_Version >= Ada_05
           and then not Is_Interface  (Typ)
           and then not Is_Abstract_Type   (Typ)
           and then not Is_Controlled (Typ)
           and then not Restriction_Active (No_Dispatching_Calls)
         then
            --  Generate:
            --    Set_Type_Kind (T'Tag, Type_Kind (Typ));

            Append_To (Elab_Code,
              Make_DT_Access_Action (Typ,
                Action => Set_Tagged_Kind,
                Args   => New_List (
                  New_Reference_To (DT_Ptr, Loc),               -- DTptr
                  Tagged_Kind (Typ))));                         -- Value

            --  Generate the Select Specific Data table for synchronized
            --  types that implement a synchronized interface. The size
            --  of the table is constrained by the number of non-predefined
            --  primitive operations.

            if Has_Dispatch_Table
              and then Is_Concurrent_Record_Type (Typ)
              and then Has_Abstract_Interfaces (Typ)
            then
               --  No need to generate this code if Nb_Prim = 0 ???

               Append_To (Result,
                 Make_Object_Declaration (Loc,
                   Defining_Identifier => SSD,
                   Aliased_Present     => True,
                   Object_Definition   =>
                     Make_Subtype_Indication (Loc,
                       Subtype_Mark => New_Reference_To (
                         RTE (RE_Select_Specific_Data), Loc),
                       Constraint   =>
                         Make_Index_Or_Discriminant_Constraint (Loc,
                           Constraints => New_List (
                             Make_Integer_Literal (Loc, Nb_Prim))))));

               --  Set the pointer to the Select Specific Data table in the TSD

               Append_To (Elab_Code,
                 Make_DT_Access_Action (Typ,
                   Action => Set_SSD,
                   Args   => New_List (
                     New_Reference_To (DT_Ptr, Loc),            -- DTptr
                     Make_Attribute_Reference (Loc,             -- Value
                       Prefix         => New_Reference_To (SSD, Loc),
                       Attribute_Name => Name_Address))));
            end if;
         end if;
      end if;

      --  If the ancestor is a CPP_Class type we inherit the dispatch tables
      --  in the init proc, and we don't need to fill them in here.

      if Is_CPP_Class (Etype (Typ)) then
         null;

         --  Otherwise we fill in the dispatch tables here

      else
         if Typ = Etype (Typ)
           or else Is_CPP_Class (Etype (Typ))
           or else Is_Interface (Typ)
         then
            Null_Parent_Tag := True;

            Old_Tag1 :=
              Unchecked_Convert_To (Generalized_Tag,
                Make_Integer_Literal (Loc, 0));
            Old_Tag2 :=
              Unchecked_Convert_To (Generalized_Tag,
                Make_Integer_Literal (Loc, 0));

<<<<<<< HEAD
         Append_To (Elab_Code,
           Make_DT_Access_Action (Typ,
             Action => Set_Access_Level,
             Args   => New_List (
               Node1 => New_Reference_To (DT_Ptr, Loc),
               Node2 => Make_Integer_Literal (Loc, Type_Access_Level (Typ)))));
      end if;

      --  If the ancestor is a CPP_Class type we inherit the dispatch tables
      --  in the init proc, and we don't need to fill them in here.

      if Is_CPP_Class (Etype (Typ)) and then not Debug_Flag_QQ then
         null;

         --  Otherwise we fill in the dispatch tables here

      else
         if Typ = Etype (Typ)
           or else Is_CPP_Class (Etype (Typ))
           or else Is_Interface (Typ)
         then
            Old_Tag1 :=
              Unchecked_Convert_To (Generalized_Tag,
                Make_Integer_Literal (Loc, 0));
            Old_Tag2 :=
              Unchecked_Convert_To (Generalized_Tag,
                Make_Integer_Literal (Loc, 0));

         else
            Old_Tag1 :=
              New_Reference_To
                (Node (First_Elmt (Access_Disp_Table (Etype (Typ)))), Loc);
            Old_Tag2 :=
              New_Reference_To
                (Node (First_Elmt (Access_Disp_Table (Etype (Typ)))), Loc);
         end if;

         if Typ /= Etype (Typ)
           and then not Is_Interface (Typ)
           and then not Restriction_Active (No_Dispatching_Calls)
         then
            --  Generate: Inherit_DT (parent'tag, DT_Ptr, nb_prim of parent);

            if not Is_Interface (Etype (Typ)) then
               if Restriction_Active (No_Dispatching_Calls) then
                  Append_To (Elab_Code,
                    Make_DT_Access_Action (Typ,
                      Action => Inherit_DT,
                      Args   => New_List (
                        Node1 => Old_Tag1,
                        Node2 => New_Reference_To (DT_Ptr, Loc),
                        Node3 => Make_Integer_Literal (Loc, Uint_0))));
               else
                  Append_To (Elab_Code,
                    Make_DT_Access_Action (Typ,
                      Action => Inherit_DT,
                      Args   => New_List (
                        Node1 => Old_Tag1,
                        Node2 => New_Reference_To (DT_Ptr, Loc),
                        Node3 => Make_Integer_Literal (Loc,
                                   DT_Entry_Count
                                     (First_Tag_Component (Etype (Typ)))))));
               end if;
            end if;

            --  Inherit the secondary dispatch tables of the ancestor

            if not Restriction_Active (No_Dispatching_Calls)
              and then not Is_CPP_Class (Etype (Typ))
            then
               declare
                  Sec_DT_Ancestor : Elmt_Id :=
                                      Next_Elmt
                                        (First_Elmt
                                           (Access_Disp_Table (Etype (Typ))));
                  Sec_DT_Typ      : Elmt_Id :=
                                      Next_Elmt
                                        (First_Elmt
                                           (Access_Disp_Table (Typ)));

                  procedure Copy_Secondary_DTs (Typ : Entity_Id);
                  --  Local procedure required to climb through the ancestors
                  --  and copy the contents of all their secondary dispatch
                  --  tables.

                  ------------------------
                  -- Copy_Secondary_DTs --
                  ------------------------

                  procedure Copy_Secondary_DTs (Typ : Entity_Id) is
                     E     : Entity_Id;
                     Iface : Elmt_Id;

                  begin
                     --  Climb to the ancestor (if any) handling private types

                     if Present (Full_View (Etype (Typ))) then
                        if Full_View (Etype (Typ)) /= Typ then
                           Copy_Secondary_DTs (Full_View (Etype (Typ)));
                        end if;

                     elsif Etype (Typ) /= Typ then
                        Copy_Secondary_DTs (Etype (Typ));
                     end if;

                     if Present (Abstract_Interfaces (Typ))
                       and then not Is_Empty_Elmt_List
                                      (Abstract_Interfaces (Typ))
                     then
                        Iface := First_Elmt (Abstract_Interfaces (Typ));
                        E     := First_Entity (Typ);
                        while Present (E)
                          and then Present (Node (Sec_DT_Ancestor))
                        loop
                           if Is_Tag (E) and then Chars (E) /= Name_uTag then
                              if not Is_Interface (Etype (Typ)) then
                                 Append_To (Elab_Code,
                                   Make_DT_Access_Action (Typ,
                                     Action => Inherit_DT,
                                     Args   => New_List (
                                       Node1 => Unchecked_Convert_To
                                                  (RTE (RE_Tag),
                                                   New_Reference_To
                                                     (Node (Sec_DT_Ancestor),
                                                      Loc)),
                                       Node2 => Unchecked_Convert_To
                                                  (RTE (RE_Tag),
                                                   New_Reference_To
                                                     (Node (Sec_DT_Typ), Loc)),
                                       Node3 => Make_Integer_Literal (Loc,
                                                  DT_Entry_Count (E)))));
                              end if;

                              Next_Elmt (Sec_DT_Ancestor);
                              Next_Elmt (Sec_DT_Typ);
                              Next_Elmt (Iface);
                           end if;

=======
         else
            Old_Tag1 :=
              New_Reference_To
                (Node (First_Elmt (Access_Disp_Table (Etype (Typ)))), Loc);
            Old_Tag2 :=
              New_Reference_To
                (Node (First_Elmt (Access_Disp_Table (Etype (Typ)))), Loc);
         end if;

         if Typ /= Etype (Typ)
           and then not Is_Interface (Typ)
           and then not Restriction_Active (No_Dispatching_Calls)
         then
            --  Inherit the dispatch table

            if not Is_Interface (Etype (Typ)) then
               if Restriction_Active (No_Dispatching_Calls) then
                  null;

               else
                  if not Null_Parent_Tag then
                     declare
                        Nb_Prims : constant Int :=
                                     UI_To_Int (DT_Entry_Count
                                       (First_Tag_Component (Etype (Typ))));
                     begin
                        Append_To (Elab_Code,
                          Build_Inherit_Predefined_Prims (Loc,
                            Old_Tag_Node => Old_Tag1,
                            New_Tag_Node =>
                              New_Reference_To (DT_Ptr, Loc)));

                        if Nb_Prims /= 0 then
                           Append_To (Elab_Code,
                             Build_Inherit_Prims (Loc,
                               Old_Tag_Node => Old_Tag2,
                               New_Tag_Node => New_Reference_To (DT_Ptr, Loc),
                               Num_Prims    => Nb_Prims));
                        end if;
                     end;
                  end if;
               end if;
            end if;

            --  Inherit the secondary dispatch tables of the ancestor

            if not Restriction_Active (No_Dispatching_Calls)
              and then not Is_CPP_Class (Etype (Typ))
            then
               declare
                  Sec_DT_Ancestor : Elmt_Id :=
                                      Next_Elmt
                                        (First_Elmt
                                           (Access_Disp_Table (Etype (Typ))));
                  Sec_DT_Typ      : Elmt_Id :=
                                      Next_Elmt
                                        (First_Elmt
                                           (Access_Disp_Table (Typ)));

                  procedure Copy_Secondary_DTs (Typ : Entity_Id);
                  --  Local procedure required to climb through the ancestors
                  --  and copy the contents of all their secondary dispatch
                  --  tables.

                  ------------------------
                  -- Copy_Secondary_DTs --
                  ------------------------

                  procedure Copy_Secondary_DTs (Typ : Entity_Id) is
                     E     : Entity_Id;
                     Iface : Elmt_Id;

                  begin
                     --  Climb to the ancestor (if any) handling private types

                     if Present (Full_View (Etype (Typ))) then
                        if Full_View (Etype (Typ)) /= Typ then
                           Copy_Secondary_DTs (Full_View (Etype (Typ)));
                        end if;

                     elsif Etype (Typ) /= Typ then
                        Copy_Secondary_DTs (Etype (Typ));
                     end if;

                     if Present (Abstract_Interfaces (Typ))
                       and then not Is_Empty_Elmt_List
                                      (Abstract_Interfaces (Typ))
                     then
                        Iface := First_Elmt (Abstract_Interfaces (Typ));
                        E     := First_Entity (Typ);
                        while Present (E)
                          and then Present (Node (Sec_DT_Ancestor))
                        loop
                           if Is_Tag (E) and then Chars (E) /= Name_uTag then
                              if not Is_Interface (Etype (Typ)) then

                                 --  Inherit the dispatch table

                                 declare
                                    Num_Prims : constant Int :=
                                                UI_To_Int (DT_Entry_Count (E));
                                 begin
                                    Append_To (Elab_Code,
                                      Build_Inherit_Predefined_Prims (Loc,
                                        Old_Tag_Node =>
                                          Unchecked_Convert_To (RTE (RE_Tag),
                                             New_Reference_To
                                               (Node (Sec_DT_Ancestor), Loc)),
                                        New_Tag_Node =>
                                          Unchecked_Convert_To (RTE (RE_Tag),
                                            New_Reference_To
                                              (Node (Sec_DT_Typ), Loc))));

                                    if Num_Prims /= 0 then
                                       Append_To (Elab_Code,
                                         Build_Inherit_Prims (Loc,
                                           Old_Tag_Node =>
                                             Unchecked_Convert_To
                                               (RTE (RE_Tag),
                                                New_Reference_To
                                                  (Node (Sec_DT_Ancestor),
                                                   Loc)),
                                           New_Tag_Node =>
                                             Unchecked_Convert_To
                                              (RTE (RE_Tag),
                                               New_Reference_To
                                                 (Node (Sec_DT_Typ), Loc)),
                                           Num_Prims => Num_Prims));
                                    end if;
                                 end;
                              end if;

                              Next_Elmt (Sec_DT_Ancestor);
                              Next_Elmt (Sec_DT_Typ);
                              Next_Elmt (Iface);
                           end if;

>>>>>>> 1177f497
                           Next_Entity (E);
                        end loop;
                     end if;
                  end Copy_Secondary_DTs;

               begin
                  if Present (Node (Sec_DT_Ancestor)) then

                     --  Handle private types

                     if Present (Full_View (Typ)) then
                        Copy_Secondary_DTs (Full_View (Typ));
                     else
                        Copy_Secondary_DTs (Typ);
                     end if;
                  end if;
               end;
            end if;
         end if;
<<<<<<< HEAD

         --  Generate:
         --    Inherit_TSD (parent'tag, DT_Ptr);

         if not Is_Interface (Typ) then
            Append_To (Elab_Code,
              Make_DT_Access_Action (Typ,
                Action => Inherit_TSD,
                Args   => New_List (
                  Node1 => Old_Tag2,
                  Node2 => New_Reference_To (DT_Ptr, Loc))));
         end if;
      end if;

      if not Is_Interface (Typ) then
=======
>>>>>>> 1177f497

         --  Generate:
         --    Inherit_TSD (parent'tag, DT_Ptr);

         if not Is_Interface (Typ) then
            if Typ = Etype (Typ)
              or else Is_CPP_Class (Etype (Typ))
            then
               --  New_TSD (DT_Ptr);

               Append_List_To (Elab_Code,
                 Build_New_TSD (Loc,
                   New_Tag_Node => New_Reference_To (DT_Ptr, Loc)));
            else
               --  Inherit_TSD (parent'tag, DT_Ptr);

               Append_To (Elab_Code,
                 Build_Inherit_TSD (Loc,
                   Old_Tag_Node =>
                     New_Reference_To
                       (Node (First_Elmt (Access_Disp_Table (Etype (Typ)))),
                        Loc),
                   New_Tag_Node      => New_Reference_To (DT_Ptr, Loc),
                   I_Depth           => I_Depth,
                   Parent_Num_Ifaces => Parent_Num_Ifaces));
            end if;
         end if;
      end if;

      if not Is_Interface (Typ)
        and then RTE_Available (RE_Set_Offset_To_Top)
      then
         --  Generate:
         --    Set_Offset_To_Top (0, DT_Ptr, True, 0, null);

         Append_To (Elab_Code,
           Make_Procedure_Call_Statement (Loc,
             Name => New_Reference_To (RTE (RE_Set_Offset_To_Top), Loc),
             Parameter_Associations => New_List (
               New_Reference_To (RTE (RE_Null_Address), Loc),
               New_Reference_To (DT_Ptr, Loc),
               New_Occurrence_Of (Standard_True, Loc),
               Make_Integer_Literal (Loc, Uint_0),
               New_Reference_To (RTE (RE_Null_Address), Loc))));
      end if;

      --  Generate code to register the Tag in the External_Tag hash table for
      --  the pure Ada type only.

      --        Register_Tag (Dt_Ptr);

      --  Skip this if routine not available, or in No_Run_Time mode or Typ is
      --  an abstract interface type (because the table to register it is not
      --  available in the abstract type but in types implementing this
      --  interface)

      if not Has_External_Tag_Rep_Clause (Typ)
        and then not No_Run_Time_Mode
        and then RTE_Available (RE_Register_Tag)
        and then Is_RTE (RTE (RE_Tag), RE_Tag)
        and then not Is_Interface (Typ)
      then
         Append_To (Elab_Code,
           Make_Procedure_Call_Statement (Loc,
             Name => New_Reference_To (RTE (RE_Register_Tag), Loc),
             Parameter_Associations =>
               New_List (New_Reference_To (DT_Ptr, Loc))));
      end if;

      --  Generate:
      --     if No_Reg then
      --        <elab_code>
      --        No_Reg := False;
      --     end if;

      Append_To (Elab_Code,
        Make_Assignment_Statement (Loc,
          Name       => New_Reference_To (No_Reg, Loc),
          Expression => New_Reference_To (Standard_False, Loc)));

      Append_To (Result,
        Make_Implicit_If_Statement (Typ,
          Condition       => New_Reference_To (No_Reg, Loc),
          Then_Statements => Elab_Code));

      --  Ada 2005 (AI-251): Register the tag of the interfaces into the table
      --  of interfaces.

      if Num_Ifaces > 0 then
         declare
            Position : Nat;

         begin
            --  If the parent is an interface we must generate code to register
            --  all its interfaces; otherwise this code is not needed because
            --  Inherit_TSD has already inherited such interfaces.

<<<<<<< HEAD
            if Etype (Typ) /= Typ
              and then Is_Interface (Etype (Typ))
=======
            if Is_Concurrent_Record_Type (Typ)
              or else (Etype (Typ) /= Typ and then Is_Interface (Etype (Typ)))
>>>>>>> 1177f497
            then
               Position := 1;

               AI := First_Elmt (Ancestor_Ifaces);
               while Present (AI) loop
                  --  Generate:
                  --    Register_Interface (DT_Ptr, Interface'Tag);

                  Append_To (Result,
                    Make_DT_Access_Action (Typ,
                      Action => Register_Interface_Tag,
                      Args   => New_List (
                        Node1 => New_Reference_To (DT_Ptr, Loc),
                        Node2 => New_Reference_To
                                   (Node
                                    (First_Elmt
                                     (Access_Disp_Table (Node (AI)))),
                                    Loc),
                        Node3 => Make_Integer_Literal (Loc, Position))));

                  Position := Position + 1;
                  Next_Elmt (AI);
               end loop;
            end if;

            --  Register the interfaces that are not implemented by the
            --  ancestor

            AI := First_Elmt (Typ_Ifaces);
<<<<<<< HEAD

            --  Skip the interfaces implemented by the ancestor

            for Count in 1 .. Parent_Num_Ifaces loop
               Next_Elmt (AI);
            end loop;

            --  Register the additional interfaces

            Position := Parent_Num_Ifaces + 1;
            while Present (AI) loop

               --  Generate:
               --    Register_Interface (DT_Ptr, Interface'Tag);

=======

            --  Skip the interfaces implemented by the ancestor

            for Count in 1 .. Parent_Num_Ifaces loop
               Next_Elmt (AI);
            end loop;

            --  Register the additional interfaces

            Position := Parent_Num_Ifaces + 1;
            while Present (AI) loop

               --  Generate:
               --    Register_Interface (DT_Ptr, Interface'Tag);

>>>>>>> 1177f497
               if not Is_Interface (Typ)
                 or else Typ /= Node (AI)
               then
                  Append_To (Result,
                    Make_DT_Access_Action (Typ,
                      Action => Register_Interface_Tag,
                      Args   => New_List (
                        Node1 => New_Reference_To (DT_Ptr, Loc),
                        Node2 => New_Reference_To
                                   (Node
                                    (First_Elmt
                                     (Access_Disp_Table (Node (AI)))),
                                    Loc),
                        Node3 => Make_Integer_Literal (Loc, Position))));

                  Position := Position + 1;
               end if;

               Next_Elmt (AI);
            end loop;

            pragma Assert (Position = Num_Ifaces + 1);
         end;
      end if;

      return Result;
   end Make_DT;

   ---------------------------
   -- Make_DT_Access_Action --
   ---------------------------

   function Make_DT_Access_Action
     (Typ    : Entity_Id;
      Action : DT_Access_Action;
      Args   : List_Id) return Node_Id
   is
      Action_Name : constant Entity_Id := RTE (Ada_Actions (Action));
      Loc         : Source_Ptr;

   begin
      if No (Args) then

         --  This is a constant

         return New_Reference_To (Action_Name, Sloc (Typ));
      end if;

      pragma Assert (List_Length (Args) = Action_Nb_Arg (Action));

      Loc := Sloc (First (Args));

      if Action_Is_Proc (Action) then
         return
           Make_Procedure_Call_Statement (Loc,
             Name => New_Reference_To (Action_Name, Loc),
             Parameter_Associations => Args);

      else
         return
           Make_Function_Call (Loc,
             Name => New_Reference_To (Action_Name, Loc),
             Parameter_Associations => Args);
      end if;
   end Make_DT_Access_Action;

   -----------------------
   -- Make_Secondary_DT --
   -----------------------

   procedure Make_Secondary_DT
     (Typ             : Entity_Id;
      Ancestor_Typ    : Entity_Id;
      Suffix_Index    : Nat;
      Iface           : Entity_Id;
      AI_Tag          : Entity_Id;
      Acc_Disp_Tables : in out Elist_Id;
      Result          : out List_Id)
   is
      Loc             : constant Source_Ptr := Sloc (AI_Tag);
      Generalized_Tag : constant Entity_Id := RTE (RE_Interface_Tag);
      Name_DT         : constant Name_Id := New_Internal_Name ('T');
      Empty_DT        : Boolean := False;
      Iface_DT        : Node_Id;
      Iface_DT_Ptr    : Node_Id;
      Name_DT_Ptr     : Name_Id;
      Nb_Prim         : Nat;
      OSD             : Entity_Id;
      Size_Expr_Node  : Node_Id;
      Tname           : Name_Id;

   begin
      Result := New_List;

      --  Generate a unique external name associated with the secondary
      --  dispatch table. This external name will be used to declare an
      --  access to this secondary dispatch table, value that will be used
      --  for the elaboration of Typ's objects and also for the elaboration
      --  of objects of any derivation of Typ that do not override any
      --  primitive operation of Typ.

      Get_Secondary_DT_External_Name (Typ, Ancestor_Typ, Suffix_Index);

      Tname        := Name_Find;
      Name_DT_Ptr  := New_External_Name (Tname, "P");
      Iface_DT     := Make_Defining_Identifier (Loc, Name_DT);
      Iface_DT_Ptr := Make_Defining_Identifier (Loc, Name_DT_Ptr);

      --  Dispatch table and related entities are allocated statically

      Set_Ekind (Iface_DT, E_Variable);
      Set_Is_Statically_Allocated (Iface_DT);

      Set_Ekind (Iface_DT_Ptr, E_Variable);
      Set_Is_Statically_Allocated (Iface_DT_Ptr);

      --  Generate code to create the storage for the Dispatch_Table object.
      --  If the number of primitives of Typ is 0 we reserve a dummy single
      --  entry for its DT because at run-time the pointer to this dummy entry
      --  will be used as the tag.

      Nb_Prim := UI_To_Int (DT_Entry_Count (AI_Tag));

      if Nb_Prim = 0 then
         Empty_DT := True;
         Nb_Prim  := 1;
      end if;

      --    DT : Storage_Array (1..DT_Prologue_Size+nb_prim*DT_Entry_Size);
      --    for DT'Alignment use Address'Alignment

      Size_Expr_Node :=
        Make_Op_Add (Loc,
          Left_Opnd  =>
            New_Reference_To (RTE (RE_DT_Prologue_Size), Loc),
          Right_Opnd =>
            Make_Op_Multiply (Loc,
              Left_Opnd  =>
                New_Reference_To (RTE (RE_DT_Entry_Size), Loc),
              Right_Opnd =>
                Make_Integer_Literal (Loc, Nb_Prim)));

      Append_To (Result,
        Make_Object_Declaration (Loc,
          Defining_Identifier => Iface_DT,
          Aliased_Present     => True,
          Object_Definition   =>
            Make_Subtype_Indication (Loc,
              Subtype_Mark => New_Reference_To (RTE (RE_Storage_Array), Loc),
              Constraint   => Make_Index_Or_Discriminant_Constraint (Loc,
                Constraints => New_List (
                  Make_Range (Loc,
                    Low_Bound  => Make_Integer_Literal (Loc, 1),
                    High_Bound => Size_Expr_Node))))));

      Append_To (Result,
        Make_Attribute_Definition_Clause (Loc,
          Name       => New_Reference_To (Iface_DT, Loc),
          Chars      => Name_Alignment,
          Expression =>
            Make_Attribute_Reference (Loc,
              Prefix => New_Reference_To (RTE (RE_Integer_Address), Loc),
              Attribute_Name => Name_Alignment)));

      --  Generate code to create the pointer to the dispatch table

      --    Iface_DT_Ptr : Tag := Tag!(DT'Address);

      --  According to the C++ ABI, the base of the vtable is located
      --  after the following prologue: Offset_To_Top, and Typeinfo_Ptr.
      --  Hence, move the pointer down to the real base of the vtable.

      Append_To (Result,
        Make_Object_Declaration (Loc,
          Defining_Identifier => Iface_DT_Ptr,
          Constant_Present    => True,
          Object_Definition   => New_Reference_To (Generalized_Tag, Loc),
          Expression          =>
            Unchecked_Convert_To (Generalized_Tag,
              Make_Op_Add (Loc,
                Left_Opnd =>
                  Unchecked_Convert_To (RTE (RE_Storage_Offset),
                    Make_Attribute_Reference (Loc,
                      Prefix         => New_Reference_To (Iface_DT, Loc),
                      Attribute_Name => Name_Address)),
                Right_Opnd =>
                  New_Reference_To (RTE (RE_DT_Prologue_Size), Loc)))));

      --  Note: Offset_To_Top will be initialized by the init subprogram

      --  Set Access_Disp_Table field to be the dispatch table pointer

      if not (Present (Acc_Disp_Tables)) then
         Acc_Disp_Tables := New_Elmt_List;
      end if;

      Append_Elmt (Iface_DT_Ptr, Acc_Disp_Tables);

      --  Step 1: Generate an Object Specific Data (OSD) table

      OSD := Make_Defining_Identifier (Loc, New_Internal_Name ('I'));

      --  Nothing to do if configurable run time does not support the
      --  Object_Specific_Data entity.

      if not RTE_Available (RE_Object_Specific_Data) then
         Error_Msg_CRT ("abstract interface types", Typ);
         return;
      end if;

      --  Generate:
      --    OSD : Ada.Tags.Object_Specific_Data (Nb_Prims);
      --  where the constraint is used to allocate space for the
      --  non-predefined primitive operations only.

      Append_To (Result,
        Make_Object_Declaration (Loc,
          Defining_Identifier => OSD,
          Object_Definition   =>
            Make_Subtype_Indication (Loc,
              Subtype_Mark => New_Reference_To (
                RTE (RE_Object_Specific_Data), Loc),
              Constraint =>
                Make_Index_Or_Discriminant_Constraint (Loc,
                  Constraints => New_List (
                    Make_Integer_Literal (Loc, Nb_Prim))))));

      Append_To (Result,
        Make_DT_Access_Action (Typ,
          Action => Set_Signature,
          Args   => New_List (
            Unchecked_Convert_To (RTE (RE_Tag),
              New_Reference_To (Iface_DT_Ptr, Loc)),
            New_Reference_To (RTE (RE_Secondary_DT), Loc))));

      --  Generate:
      --    Ada.Tags.Set_OSD (Iface_DT_Ptr, OSD);

      Append_To (Result,
        Make_DT_Access_Action (Typ,
          Action => Set_OSD,
          Args   => New_List (
            Unchecked_Convert_To (RTE (RE_Tag),
              New_Reference_To (Iface_DT_Ptr, Loc)),
            Make_Attribute_Reference (Loc,
              Prefix         => New_Reference_To (OSD, Loc),
              Attribute_Name => Name_Address))));

      if Ada_Version >= Ada_05
        and then not Is_Interface (Typ)
        and then not Is_Abstract_Type (Typ)
        and then not Is_Controlled (Typ)
        and then RTE_Available (RE_Set_Tagged_Kind)
        and then not Restriction_Active (No_Dispatching_Calls)
      then
         --  Generate:
         --    Set_Tagged_Kind (Iface'Tag, Tagged_Kind (Iface));

         Append_To (Result,
           Make_DT_Access_Action (Typ,
             Action => Set_Tagged_Kind,
             Args   => New_List (
               Unchecked_Convert_To (RTE (RE_Tag),              -- DTptr
                 New_Reference_To (Iface_DT_Ptr, Loc)),
               Tagged_Kind (Typ))));                            -- Value

         if not Empty_DT
           and then Is_Concurrent_Record_Type (Typ)
           and then Has_Abstract_Interfaces (Typ)
         then
            declare
               Prim       : Entity_Id;
               Prim_Alias : Entity_Id;
               Prim_Elmt  : Elmt_Id;

            begin
               --  Step 2: Populate the OSD table

               Prim_Alias := Empty;
               Prim_Elmt  := First_Elmt (Primitive_Operations (Typ));
               while Present (Prim_Elmt) loop
                  Prim := Node (Prim_Elmt);

                  if Present (Abstract_Interface_Alias (Prim))
                    and then Find_Dispatching_Type
                               (Abstract_Interface_Alias (Prim)) = Iface
                  then
                     Prim_Alias := Abstract_Interface_Alias (Prim);

                     --  Generate:
                     --    Ada.Tags.Set_Offset_Index (Tag (Iface_DT_Ptr),
                     --      Secondary_DT_Pos, Primary_DT_pos);

                     Append_To (Result,
                       Make_DT_Access_Action (Iface,
                         Action => Set_Offset_Index,
                         Args   => New_List (
                           Unchecked_Convert_To (RTE (RE_Tag),
                             New_Reference_To (Iface_DT_Ptr, Loc)),
                           Make_Integer_Literal (Loc,
                             DT_Position (Prim_Alias)),
                           Make_Integer_Literal (Loc,
                             DT_Position (Alias (Prim))))));
                  end if;

                  Next_Elmt (Prim_Elmt);
               end loop;
            end;
         end if;
      end if;
   end Make_Secondary_DT;

   -------------------------------------
   -- Make_Select_Specific_Data_Table --
   -------------------------------------

   function Make_Select_Specific_Data_Table
     (Typ : Entity_Id) return List_Id
   is
      Assignments : constant List_Id    := New_List;
      Loc         : constant Source_Ptr := Sloc (Typ);

      Conc_Typ  : Entity_Id;
      Decls     : List_Id;
      DT_Ptr    : Entity_Id;
      Prim      : Entity_Id;
      Prim_Als  : Entity_Id;
      Prim_Elmt : Elmt_Id;
      Prim_Pos  : Uint;
      Nb_Prim   : Nat := 0;

      type Examined_Array is array (Int range <>) of Boolean;

      function Find_Entry_Index (E : Entity_Id) return Uint;
      --  Given an entry, find its index in the visible declarations of the
      --  corresponding concurrent type of Typ.

      ----------------------
      -- Find_Entry_Index --
      ----------------------

      function Find_Entry_Index (E : Entity_Id) return Uint is
         Index     : Uint := Uint_1;
         Subp_Decl : Entity_Id;

      begin
         if Present (Decls)
           and then not Is_Empty_List (Decls)
         then
            Subp_Decl := First (Decls);
            while Present (Subp_Decl) loop
               if Nkind (Subp_Decl) = N_Entry_Declaration then
                  if Defining_Identifier (Subp_Decl) = E then
                     return Index;
                  end if;

                  Index := Index + 1;
               end if;

               Next (Subp_Decl);
            end loop;
         end if;

         return Uint_0;
      end Find_Entry_Index;

   --  Start of processing for Make_Select_Specific_Data_Table

   begin
      pragma Assert (not Restriction_Active (No_Dispatching_Calls));

      DT_Ptr := Node (First_Elmt (Access_Disp_Table (Typ)));

      if Present (Corresponding_Concurrent_Type (Typ)) then
         Conc_Typ := Corresponding_Concurrent_Type (Typ);

         if Ekind (Conc_Typ) = E_Protected_Type then
            Decls := Visible_Declarations (Protected_Definition (
                       Parent (Conc_Typ)));
         else
            pragma Assert (Ekind (Conc_Typ) = E_Task_Type);
            Decls := Visible_Declarations (Task_Definition (
                       Parent (Conc_Typ)));
         end if;
      end if;

      --  Count the non-predefined primitive operations

      Prim_Elmt := First_Elmt (Primitive_Operations (Typ));
      while Present (Prim_Elmt) loop
         Prim := Node (Prim_Elmt);

         if not (Is_Predefined_Dispatching_Operation (Prim)
                   or else Is_Predefined_Dispatching_Alias (Prim))
         then
            Nb_Prim := Nb_Prim + 1;
         end if;

         Next_Elmt (Prim_Elmt);
      end loop;

      declare
         Examined : Examined_Array (1 .. Nb_Prim) := (others => False);

      begin
         Prim_Elmt := First_Elmt (Primitive_Operations (Typ));
         while Present (Prim_Elmt) loop
            Prim := Node (Prim_Elmt);
<<<<<<< HEAD

            --  Look for primitive overriding an abstract interface subprogram

            if Present (Abstract_Interface_Alias (Prim))
              and then not Examined (UI_To_Int (DT_Position (Alias (Prim))))
            then
               Prim_Pos := DT_Position (Alias (Prim));
               pragma Assert (UI_To_Int (Prim_Pos) <= Nb_Prim);
               Examined (UI_To_Int (Prim_Pos)) := True;

               --  Set the primitive operation kind regardless of subprogram
               --  type. Generate:
               --    Ada.Tags.Set_Prim_Op_Kind (DT_Ptr, <position>, <kind>);

               Append_To (Assignments,
                 Make_DT_Access_Action (Typ,
                   Action => Set_Prim_Op_Kind,
                   Args => New_List (
                             New_Reference_To (DT_Ptr, Loc),
                             Make_Integer_Literal (Loc, Prim_Pos),
                             Prim_Op_Kind (Alias (Prim), Typ))));

               --  Retrieve the root of the alias chain

=======

            --  Look for primitive overriding an abstract interface subprogram

            if Present (Abstract_Interface_Alias (Prim))
              and then not Examined (UI_To_Int (DT_Position (Alias (Prim))))
            then
               Prim_Pos := DT_Position (Alias (Prim));
               pragma Assert (UI_To_Int (Prim_Pos) <= Nb_Prim);
               Examined (UI_To_Int (Prim_Pos)) := True;

               --  Set the primitive operation kind regardless of subprogram
               --  type. Generate:
               --    Ada.Tags.Set_Prim_Op_Kind (DT_Ptr, <position>, <kind>);

               Append_To (Assignments,
                 Make_DT_Access_Action (Typ,
                   Action => Set_Prim_Op_Kind,
                   Args => New_List (
                             New_Reference_To (DT_Ptr, Loc),
                             Make_Integer_Literal (Loc, Prim_Pos),
                             Prim_Op_Kind (Alias (Prim), Typ))));

               --  Retrieve the root of the alias chain

>>>>>>> 1177f497
               Prim_Als := Prim;
               while Present (Alias (Prim_Als)) loop
                  Prim_Als := Alias (Prim_Als);
               end loop;

               --  In the case of an entry wrapper, set the entry index

               if Ekind (Prim) = E_Procedure
                 and then Is_Primitive_Wrapper (Prim_Als)
                 and then Ekind (Wrapped_Entity (Prim_Als)) = E_Entry
               then
                  --  Generate:
                  --    Ada.Tags.Set_Entry_Index
                  --      (DT_Ptr, <position>, <index>);

                  Append_To (Assignments,
                    Make_DT_Access_Action (Typ,
                      Action => Set_Entry_Index,
                      Args => New_List (
                                New_Reference_To (DT_Ptr, Loc),
                                Make_Integer_Literal (Loc, Prim_Pos),
                                Make_Integer_Literal (Loc,
                                  Find_Entry_Index
                                    (Wrapped_Entity (Prim_Als))))));
               end if;
            end if;

            Next_Elmt (Prim_Elmt);
         end loop;
      end;

      return Assignments;
   end Make_Select_Specific_Data_Table;

   -----------------------------------
   -- Original_View_In_Visible_Part --
   -----------------------------------

   function Original_View_In_Visible_Part (Typ : Entity_Id) return Boolean is
      Scop : constant Entity_Id := Scope (Typ);

   begin
      --  The scope must be a package

      if Ekind (Scop) /= E_Package
        and then Ekind (Scop) /= E_Generic_Package
      then
         return False;
      end if;

      --  A type with a private declaration has a private view declared in
      --  the visible part.

      if Has_Private_Declaration (Typ) then
         return True;
      end if;

      return List_Containing (Parent (Typ)) =
        Visible_Declarations (Specification (Unit_Declaration_Node (Scop)));
   end Original_View_In_Visible_Part;

   ------------------
   -- Prim_Op_Kind --
   ------------------

   function Prim_Op_Kind
     (Prim : Entity_Id;
      Typ  : Entity_Id) return Node_Id
   is
      Full_Typ : Entity_Id := Typ;
      Loc      : constant Source_Ptr := Sloc (Prim);
      Prim_Op  : Entity_Id;

   begin
      --  Retrieve the original primitive operation

      Prim_Op := Prim;
      while Present (Alias (Prim_Op)) loop
         Prim_Op := Alias (Prim_Op);
      end loop;

      if Ekind (Typ) = E_Record_Type
        and then Present (Corresponding_Concurrent_Type (Typ))
      then
         Full_Typ := Corresponding_Concurrent_Type (Typ);
      end if;

      if Ekind (Prim_Op) = E_Function then

         --  Protected function

         if Ekind (Full_Typ) = E_Protected_Type then
            return New_Reference_To (RTE (RE_POK_Protected_Function), Loc);

         --  Task function

         elsif Ekind (Full_Typ) = E_Task_Type then
            return New_Reference_To (RTE (RE_POK_Task_Function), Loc);

         --  Regular function

         else
            return New_Reference_To (RTE (RE_POK_Function), Loc);
         end if;

      else
         pragma Assert (Ekind (Prim_Op) = E_Procedure);

         if Ekind (Full_Typ) = E_Protected_Type then

            --  Protected entry

            if Is_Primitive_Wrapper (Prim_Op)
              and then Ekind (Wrapped_Entity (Prim_Op)) = E_Entry
            then
               return New_Reference_To (RTE (RE_POK_Protected_Entry), Loc);

            --  Protected procedure

            else
               return New_Reference_To (RTE (RE_POK_Protected_Procedure), Loc);
            end if;

         elsif Ekind (Full_Typ) = E_Task_Type then

            --  Task entry

            if Is_Primitive_Wrapper (Prim_Op)
              and then Ekind (Wrapped_Entity (Prim_Op)) = E_Entry
            then
               return New_Reference_To (RTE (RE_POK_Task_Entry), Loc);

            --  Task "procedure". These are the internally Expander-generated
            --  procedures (task body for instance).

            else
               return New_Reference_To (RTE (RE_POK_Task_Procedure), Loc);
            end if;

         --  Regular procedure

         else
            return New_Reference_To (RTE (RE_POK_Procedure), Loc);
         end if;
      end if;
   end Prim_Op_Kind;

   -------------------------
   -- Set_All_DT_Position --
   -------------------------

   procedure Set_All_DT_Position (Typ : Entity_Id) is

      procedure Validate_Position (Prim : Entity_Id);
      --  Check that the position assignated to Prim is completely safe
      --  (it has not been assigned to a previously defined primitive
      --   operation of Typ)

      -----------------------
      -- Validate_Position --
      -----------------------

      procedure Validate_Position (Prim : Entity_Id) is
         Op_Elmt : Elmt_Id;
         Op      : Entity_Id;

      begin
         --  Aliased primitives are safe

         if Present (Alias (Prim)) then
            return;
         end if;

         Op_Elmt := First_Elmt (Primitive_Operations (Typ));
         while Present (Op_Elmt) loop
            Op := Node (Op_Elmt);

            --  No need to check against itself

            if Op = Prim then
               null;

            --  Primitive operations covering abstract interfaces are
            --  allocated later

            elsif Present (Abstract_Interface_Alias (Op)) then
               null;

            --  Predefined dispatching operations are completely safe. They
            --  are allocated at fixed positions in a separate table.

            elsif Is_Predefined_Dispatching_Operation (Op)
               or else Is_Predefined_Dispatching_Alias (Op)
            then
               null;

            --  Aliased subprograms are safe

            elsif Present (Alias (Op)) then
               null;

            elsif DT_Position (Op) = DT_Position (Prim)
               and then not Is_Predefined_Dispatching_Operation (Op)
               and then not Is_Predefined_Dispatching_Operation (Prim)
               and then not Is_Predefined_Dispatching_Alias (Op)
               and then not Is_Predefined_Dispatching_Alias (Prim)
            then

               --  Handle aliased subprograms

               declare
                  Op_1 : Entity_Id;
                  Op_2 : Entity_Id;

               begin
                  Op_1 := Op;
                  loop
                     if Present (Overridden_Operation (Op_1)) then
                        Op_1 := Overridden_Operation (Op_1);
                     elsif Present (Alias (Op_1)) then
                        Op_1 := Alias (Op_1);
                     else
                        exit;
                     end if;
                  end loop;

                  Op_2 := Prim;
                  loop
                     if Present (Overridden_Operation (Op_2)) then
                        Op_2 := Overridden_Operation (Op_2);
                     elsif Present (Alias (Op_2)) then
                        Op_2 := Alias (Op_2);
                     else
                        exit;
                     end if;
                  end loop;

                  if Op_1 /= Op_2 then
                     raise Program_Error;
                  end if;
               end;
            end if;

            Next_Elmt (Op_Elmt);
         end loop;
      end Validate_Position;

      --  Local variables
<<<<<<< HEAD

      Parent_Typ : constant Entity_Id := Etype (Typ);
      Root_Typ   : constant Entity_Id := Root_Type (Typ);
      First_Prim : constant Elmt_Id := First_Elmt (Primitive_Operations (Typ));
      The_Tag    : constant Entity_Id := First_Tag_Component (Typ);

      Adjusted   : Boolean := False;
      Finalized  : Boolean := False;

      Count_Prim : Int;
      DT_Length  : Int;
      Nb_Prim    : Int;
      Parent_EC  : Int;
      Prim       : Entity_Id;
      Prim_Elmt  : Elmt_Id;

   --  Start of processing for Set_All_DT_Position

   begin
      --  Get Entry_Count of the parent

      if Parent_Typ /= Typ
        and then DT_Entry_Count (First_Tag_Component (Parent_Typ)) /= No_Uint
      then
         Parent_EC := UI_To_Int (DT_Entry_Count
                                   (First_Tag_Component (Parent_Typ)));
      else
         Parent_EC := 0;
      end if;

      --  C++ Case, check that pragma CPP_Class, CPP_Virtual and CPP_Vtable
      --  give a coherent set of information

      if Is_CPP_Class (Root_Typ) and then Debug_Flag_QQ then

         --  Compute the number of primitive operations in the main Vtable
         --  Set their position:
         --    - where it was set if overriden or inherited
         --    - after the end of the parent vtable otherwise

         Prim_Elmt := First_Prim;
         Nb_Prim := 0;
         while Present (Prim_Elmt) loop
            Prim := Node (Prim_Elmt);
=======
>>>>>>> 1177f497

      Parent_Typ : constant Entity_Id := Etype (Typ);
      First_Prim : constant Elmt_Id := First_Elmt (Primitive_Operations (Typ));
      The_Tag    : constant Entity_Id := First_Tag_Component (Typ);

      Adjusted   : Boolean := False;
      Finalized  : Boolean := False;

      Count_Prim : Nat;
      DT_Length  : Nat;
      Nb_Prim    : Nat;
      Prim       : Entity_Id;
      Prim_Elmt  : Elmt_Id;

   --  Start of processing for Set_All_DT_Position

   begin
      --  Set the DT_Position for each primitive operation. Perform some
      --  sanity checks to avoid to build completely inconsistant dispatch
      --  tables.

      --  First stage: Set the DTC entity of all the primitive operations
      --  This is required to properly read the DT_Position attribute in
      --  the latter stages.

      Prim_Elmt  := First_Prim;
      Count_Prim := 0;
      while Present (Prim_Elmt) loop
         Prim := Node (Prim_Elmt);

         --  Predefined primitives have a separate dispatch table

         if not (Is_Predefined_Dispatching_Operation (Prim)
                   or else Is_Predefined_Dispatching_Alias (Prim))
         then
            Count_Prim := Count_Prim + 1;
         end if;

         --  Ada 2005 (AI-251)

         if Present (Abstract_Interface_Alias (Prim))
           and then Is_Interface
                      (Find_Dispatching_Type
                        (Abstract_Interface_Alias (Prim)))
         then
            Set_DTC_Entity (Prim,
               Find_Interface_Tag
                 (T => Typ,
                  Iface => Find_Dispatching_Type
                            (Abstract_Interface_Alias (Prim))));
         else
            Set_DTC_Entity (Prim, The_Tag);
         end if;

         --  Clear any previous value of the DT_Position attribute. In this
         --  way we ensure that the final position of all the primitives is
         --  stablished by the following stages of this algorithm.

         Set_DT_Position (Prim, No_Uint);

         Next_Elmt (Prim_Elmt);
      end loop;

      declare
         Fixed_Prim : array (Int range 0 .. Count_Prim) of Boolean
                        := (others => False);
         E : Entity_Id;

         procedure Set_Fixed_Prim (Pos : Nat);
         --  Sets to true an element of the Fixed_Prim table to indicate
         --  that this entry of the dispatch table of Typ is occupied.

         --------------------
         -- Set_Fixed_Prim --
         --------------------

         procedure Set_Fixed_Prim (Pos : Nat) is
         begin
            pragma Assert (Pos >= 0 and then Pos <= Count_Prim);
            Fixed_Prim (Pos) := True;
         exception
            when Constraint_Error =>
               raise Program_Error;
         end Set_Fixed_Prim;

      begin
         --  Second stage: Register fixed entries

         Nb_Prim   := 0;
         Prim_Elmt := First_Prim;
         while Present (Prim_Elmt) loop
            Prim := Node (Prim_Elmt);

            --  Predefined primitives have a separate table and all its
            --  entries are at predefined fixed positions.

            if Is_Predefined_Dispatching_Operation (Prim) then
               Set_DT_Position (Prim, Default_Prim_Op_Position (Prim));

            elsif Is_Predefined_Dispatching_Alias (Prim) then
               E := Alias (Prim);
               while Present (Alias (E)) loop
                  E := Alias (E);
               end loop;

               Set_DT_Position (Prim, Default_Prim_Op_Position (E));

            --  Overriding primitives of ancestor abstract interfaces

            elsif Present (Abstract_Interface_Alias (Prim))
              and then Is_Parent
                         (Find_Dispatching_Type
                           (Abstract_Interface_Alias (Prim)),
                          Typ)
            then
               pragma Assert (DT_Position (Prim) = No_Uint
                 and then Present (DTC_Entity
                                    (Abstract_Interface_Alias (Prim))));

               E := Abstract_Interface_Alias (Prim);
               Set_DT_Position (Prim, DT_Position (E));

<<<<<<< HEAD
         Prim_Elmt  := First_Prim;
         Count_Prim := 0;
         while Present (Prim_Elmt) loop
            Prim := Node (Prim_Elmt);

            --  Predefined primitives have a separate dispatch table

            if not (Is_Predefined_Dispatching_Operation (Prim)
                      or else Is_Predefined_Dispatching_Alias (Prim))
            then
               Count_Prim := Count_Prim + 1;
            end if;
=======
               pragma Assert
                 (DT_Position (Alias (Prim)) = No_Uint
                    or else DT_Position (Alias (Prim)) = DT_Position (E));
               Set_DT_Position (Alias (Prim), DT_Position (E));
               Set_Fixed_Prim (UI_To_Int (DT_Position (Prim)));
>>>>>>> 1177f497

            --  Overriding primitives must use the same entry as the
            --  overriden primitive

<<<<<<< HEAD
            if Present (Abstract_Interface_Alias (Prim))
              and then Is_Interface
                         (Find_Dispatching_Type
                           (Abstract_Interface_Alias (Prim)))
            then
               Set_DTC_Entity (Prim,
                  Find_Interface_Tag
                    (T => Typ,
                     Iface => Find_Dispatching_Type
                               (Abstract_Interface_Alias (Prim))));
            else
               Set_DTC_Entity (Prim, The_Tag);
=======
            elsif not Present (Abstract_Interface_Alias (Prim))
              and then Present (Alias (Prim))
              and then Find_Dispatching_Type (Alias (Prim)) /= Typ
              and then Is_Parent
                         (Find_Dispatching_Type (Alias (Prim)), Typ)
              and then Present (DTC_Entity (Alias (Prim)))
            then
               E := Alias (Prim);
               Set_DT_Position (Prim, DT_Position (E));

               if not Is_Predefined_Dispatching_Alias (E) then
                  Set_Fixed_Prim (UI_To_Int (DT_Position (E)));
               end if;
>>>>>>> 1177f497
            end if;

            Next_Elmt (Prim_Elmt);
         end loop;

<<<<<<< HEAD
         declare
            Fixed_Prim : array (Int range 0 .. Count_Prim) of Boolean
                           := (others => False);
            E : Entity_Id;

            procedure Set_Fixed_Prim (Pos : Int);
            --  Sets to true an element of the Fixed_Prim table to indicate
            --  that this entry of the dispatch table of Typ is occupied.

            --------------------
            -- Set_Fixed_Prim --
            --------------------

            procedure Set_Fixed_Prim (Pos : Int) is
            begin
               pragma Assert (Pos >= 0 and then Pos <= Count_Prim);
               Fixed_Prim (Pos) := True;
            exception
               when Constraint_Error =>
                  raise Program_Error;
            end Set_Fixed_Prim;

         begin
            --  Second stage: Register fixed entries

            Nb_Prim   := 0;
            Prim_Elmt := First_Prim;
            while Present (Prim_Elmt) loop
               Prim := Node (Prim_Elmt);

               --  Predefined primitives have a separate table and all its
               --  entries are at predefined fixed positions.

               if Is_Predefined_Dispatching_Operation (Prim) then
                  Set_DT_Position (Prim, Default_Prim_Op_Position (Prim));

               elsif Is_Predefined_Dispatching_Alias (Prim) then
                  E := Alias (Prim);
                  while Present (Alias (E)) loop
                     E := Alias (E);
                  end loop;

                  Set_DT_Position (Prim, Default_Prim_Op_Position (E));

               --  Overriding primitives of ancestor abstract interfaces

               elsif Present (Abstract_Interface_Alias (Prim))
                 and then Is_Ancestor
                           (Find_Dispatching_Type
                             (Abstract_Interface_Alias (Prim)),
                            Typ)
               then
                  pragma Assert (DT_Position (Prim) = No_Uint
                    and then Present (DTC_Entity
                                       (Abstract_Interface_Alias (Prim))));

                  E := Abstract_Interface_Alias (Prim);
                  Set_DT_Position (Prim, DT_Position (E));

                  pragma Assert
                    (DT_Position (Alias (Prim)) = No_Uint
                       or else DT_Position (Alias (Prim)) = DT_Position (E));
                  Set_DT_Position (Alias (Prim), DT_Position (E));
                  Set_Fixed_Prim (UI_To_Int (DT_Position (Prim)));

               --  Overriding primitives must use the same entry as the
               --  overriden primitive

               elsif not Present (Abstract_Interface_Alias (Prim))
                 and then Present (Alias (Prim))
                 and then Find_Dispatching_Type (Alias (Prim)) /= Typ
                 and then Is_Ancestor
                            (Find_Dispatching_Type (Alias (Prim)), Typ)
                 and then Present (DTC_Entity (Alias (Prim)))
               then
                  E := Alias (Prim);
                  Set_DT_Position (Prim, DT_Position (E));

                  if not Is_Predefined_Dispatching_Alias (E) then
                     Set_Fixed_Prim (UI_To_Int (DT_Position (E)));
                  end if;
               end if;

               Next_Elmt (Prim_Elmt);
            end loop;

            --  Third stage: Fix the position of all the new primitives
            --  Entries associated with primitives covering interfaces
            --  are handled in a latter round.
=======
         --  Third stage: Fix the position of all the new primitives
         --  Entries associated with primitives covering interfaces
         --  are handled in a latter round.
>>>>>>> 1177f497

         Prim_Elmt := First_Prim;
         while Present (Prim_Elmt) loop
            Prim := Node (Prim_Elmt);

            --  Skip primitives previously set entries

<<<<<<< HEAD
               if DT_Position (Prim) /= No_Uint then
                  null;

               --  Primitives covering interface primitives are handled later
=======
            if DT_Position (Prim) /= No_Uint then
               null;

            --  Primitives covering interface primitives are handled later

            elsif Present (Abstract_Interface_Alias (Prim)) then
               null;

            else
               --  Take the next available position in the DT
>>>>>>> 1177f497

               loop
                  Nb_Prim := Nb_Prim + 1;
                  pragma Assert (Nb_Prim <= Count_Prim);
                  exit when not Fixed_Prim (Nb_Prim);
               end loop;

               Set_DT_Position (Prim, UI_From_Int (Nb_Prim));
               Set_Fixed_Prim (Nb_Prim);
            end if;

<<<<<<< HEAD
                  loop
                     Nb_Prim := Nb_Prim + 1;
                     pragma Assert (Nb_Prim <= Count_Prim);
                     exit when not Fixed_Prim (Nb_Prim);
                  end loop;

                  Set_DT_Position (Prim, UI_From_Int (Nb_Prim));
                  Set_Fixed_Prim (Nb_Prim);
               end if;
=======
            Next_Elmt (Prim_Elmt);
         end loop;
      end;

      --  Fourth stage: Complete the decoration of primitives covering
      --  interfaces (that is, propagate the DT_Position attribute
      --  from the aliased primitive)
>>>>>>> 1177f497

      Prim_Elmt := First_Prim;
      while Present (Prim_Elmt) loop
         Prim := Node (Prim_Elmt);

         if DT_Position (Prim) = No_Uint
           and then Present (Abstract_Interface_Alias (Prim))
         then
            pragma Assert (Present (Alias (Prim))
              and then Find_Dispatching_Type (Alias (Prim)) = Typ);

            --  Check if this entry will be placed in the primary DT

<<<<<<< HEAD
            if DT_Position (Prim) = No_Uint
              and then Present (Abstract_Interface_Alias (Prim))
            then
               pragma Assert (Present (Alias (Prim))
                 and then Find_Dispatching_Type (Alias (Prim)) = Typ);

               --  Check if this entry will be placed in the primary DT

               if Is_Ancestor (Find_Dispatching_Type
                                 (Abstract_Interface_Alias (Prim)),
                               Typ)
               then
                  pragma Assert (DT_Position (Alias (Prim)) /= No_Uint);
                  Set_DT_Position (Prim, DT_Position (Alias (Prim)));

               --  Otherwise it will be placed in the secondary DT

               else
                  pragma Assert
                    (DT_Position (Abstract_Interface_Alias (Prim)) /= No_Uint);
                  Set_DT_Position (Prim,
                    DT_Position (Abstract_Interface_Alias (Prim)));
               end if;
=======
            if Is_Parent (Find_Dispatching_Type
                           (Abstract_Interface_Alias (Prim)),
                          Typ)
            then
               pragma Assert (DT_Position (Alias (Prim)) /= No_Uint);
               Set_DT_Position (Prim, DT_Position (Alias (Prim)));

            --  Otherwise it will be placed in the secondary DT

            else
               pragma Assert
                 (DT_Position (Abstract_Interface_Alias (Prim)) /= No_Uint);
               Set_DT_Position (Prim,
                 DT_Position (Abstract_Interface_Alias (Prim)));
>>>>>>> 1177f497
            end if;
         end if;

         Next_Elmt (Prim_Elmt);
      end loop;

      --  Generate listing showing the contents of the dispatch tables.
      --  This action is done before some further static checks because
      --  in case of critical errors caused by a wrong dispatch table
      --  we need to see the contents of such table.

      if Debug_Flag_ZZ then
         Write_DT (Typ);
      end if;

      --  Final stage: Ensure that the table is correct plus some further
      --  verifications concerning the primitives.

      Prim_Elmt := First_Prim;
      DT_Length := 0;
      while Present (Prim_Elmt) loop
         Prim := Node (Prim_Elmt);

         --  At this point all the primitives MUST have a position
         --  in the dispatch table

         if DT_Position (Prim) = No_Uint then
            raise Program_Error;
         end if;

<<<<<<< HEAD
            if not (Is_Predefined_Dispatching_Operation (Prim)
                      or else Is_Predefined_Dispatching_Alias (Prim))
              and then UI_To_Int (DT_Position (Prim)) > DT_Length
            then
               DT_Length := UI_To_Int (DT_Position (Prim));
            end if;
=======
         --  Calculate real size of the dispatch table
>>>>>>> 1177f497

         if not (Is_Predefined_Dispatching_Operation (Prim)
                   or else Is_Predefined_Dispatching_Alias (Prim))
           and then UI_To_Int (DT_Position (Prim)) > DT_Length
         then
            DT_Length := UI_To_Int (DT_Position (Prim));
         end if;

<<<<<<< HEAD
            if not (Is_Predefined_Dispatching_Operation (Prim)
                      or else Is_Predefined_Dispatching_Alias (Prim))
            then
               Validate_Position (Prim);
            end if;
=======
         --  Ensure that the asignated position to non-predefined
         --  dispatching operations in the dispatch table is correct.
>>>>>>> 1177f497

         if not (Is_Predefined_Dispatching_Operation (Prim)
                   or else Is_Predefined_Dispatching_Alias (Prim))
         then
            Validate_Position (Prim);
         end if;

         if Chars (Prim) = Name_Finalize then
            Finalized := True;
         end if;

<<<<<<< HEAD
            --  An abstract operation cannot be declared in the private part
            --  for a visible abstract type, because it could never be over-
            --  ridden. For explicit declarations this is checked at the
            --  point of declaration, but for inherited operations it must
            --  be done when building the dispatch table.

            --  Ada 2005 (AI-251): Hidden entities associated with abstract
            --  interface primitives are not taken into account because the
            --  check is done with the aliased primitive.

            if Is_Abstract (Typ)
              and then Is_Abstract (Prim)
              and then Present (Alias (Prim))
              and then not Present (Abstract_Interface_Alias (Prim))
              and then Is_Derived_Type (Typ)
              and then In_Private_Part (Current_Scope)
              and then
                List_Containing (Parent (Prim)) =
                  Private_Declarations
                   (Specification (Unit_Declaration_Node (Current_Scope)))
              and then Original_View_In_Visible_Part (Typ)
=======
         if Chars (Prim) = Name_Adjust then
            Adjusted := True;
         end if;

         --  An abstract operation cannot be declared in the private part
         --  for a visible abstract type, because it could never be over-
         --  ridden. For explicit declarations this is checked at the
         --  point of declaration, but for inherited operations it must
         --  be done when building the dispatch table.

         --  Ada 2005 (AI-251): Hidden entities associated with abstract
         --  interface primitives are not taken into account because the
         --  check is done with the aliased primitive.

         if Is_Abstract_Type (Typ)
           and then Is_Abstract_Subprogram (Prim)
           and then Present (Alias (Prim))
           and then not Present (Abstract_Interface_Alias (Prim))
           and then Is_Derived_Type (Typ)
           and then In_Private_Part (Current_Scope)
           and then
             List_Containing (Parent (Prim)) =
               Private_Declarations
                (Specification (Unit_Declaration_Node (Current_Scope)))
           and then Original_View_In_Visible_Part (Typ)
         then
            --  We exclude Input and Output stream operations because
            --  Limited_Controlled inherits useless Input and Output
            --  stream operations from Root_Controlled, which can
            --  never be overridden.

            if not Is_TSS (Prim, TSS_Stream_Input)
                 and then
               not Is_TSS (Prim, TSS_Stream_Output)
>>>>>>> 1177f497
            then
               Error_Msg_NE
                 ("abstract inherited private operation&" &
                  " must be overridden ('R'M 3.9.3(10))",
                 Parent (Typ), Prim);
            end if;
         end if;

         Next_Elmt (Prim_Elmt);
      end loop;

      --  Additional check

      if Is_Controlled (Typ) then
         if not Finalized then
            Error_Msg_N
              ("controlled type has no explicit Finalize method?", Typ);

         elsif not Adjusted then
            Error_Msg_N
              ("controlled type has no explicit Adjust method?", Typ);
         end if;
      end if;

      --  Set the final size of the Dispatch Table

      Set_DT_Entry_Count (The_Tag, UI_From_Int (DT_Length));

      --  The derived type must have at least as many components as its
      --  parent (for root types, the Etype points back to itself
      --  and the test should not fail)

      --  This test fails compiling the partial view of a tagged type
      --  derived from an interface which defines the overriding subprogram
      --  in the private part. This needs further investigation???

      if not Has_Private_Declaration (Typ) then
         pragma Assert (
           DT_Entry_Count (The_Tag) >=
           DT_Entry_Count (First_Tag_Component (Parent_Typ)));
         null;
      end if;
   end Set_All_DT_Position;

   -----------------------------
   -- Set_Default_Constructor --
   -----------------------------

   procedure Set_Default_Constructor (Typ : Entity_Id) is
      Loc   : Source_Ptr;
      Init  : Entity_Id;
      Param : Entity_Id;
      E     : Entity_Id;

   begin
      --  Look for the default constructor entity. For now only the
      --  default constructor has the flag Is_Constructor.

      E := Next_Entity (Typ);
      while Present (E)
        and then (Ekind (E) /= E_Function or else not Is_Constructor (E))
      loop
         Next_Entity (E);
      end loop;

      --  Create the init procedure

      if Present (E) then
         Loc   := Sloc (E);
         Init  := Make_Defining_Identifier (Loc, Make_Init_Proc_Name (Typ));
         Param := Make_Defining_Identifier (Loc, Name_X);

         Discard_Node (
           Make_Subprogram_Declaration (Loc,
             Make_Procedure_Specification (Loc,
               Defining_Unit_Name => Init,
               Parameter_Specifications => New_List (
                 Make_Parameter_Specification (Loc,
                   Defining_Identifier => Param,
                   Parameter_Type      => New_Reference_To (Typ, Loc))))));

         Set_Init_Proc (Typ, Init);
         Set_Is_Imported    (Init);
         Set_Interface_Name (Init, Interface_Name (E));
         Set_Convention     (Init, Convention_C);
         Set_Is_Public      (Init);
         Set_Has_Completion (Init);

      --  If there are no constructors, mark the type as abstract since we
      --  won't be able to declare objects of that type.

      else
         Set_Is_Abstract_Type (Typ);
      end if;
   end Set_Default_Constructor;

   -----------------
   -- Tagged_Kind --
   -----------------

   function Tagged_Kind (T : Entity_Id) return Node_Id is
      Conc_Typ : Entity_Id;
      Loc      : constant Source_Ptr := Sloc (T);

   begin
      pragma Assert
        (Is_Tagged_Type (T) and then RTE_Available (RE_Tagged_Kind));

      --  Abstract kinds

      if Is_Abstract_Type (T) then
         if Is_Limited_Record (T) then
            return New_Reference_To (RTE (RE_TK_Abstract_Limited_Tagged), Loc);
         else
            return New_Reference_To (RTE (RE_TK_Abstract_Tagged), Loc);
         end if;

      --  Concurrent kinds

      elsif Is_Concurrent_Record_Type (T) then
         Conc_Typ := Corresponding_Concurrent_Type (T);

         if Ekind (Conc_Typ) = E_Protected_Type then
            return New_Reference_To (RTE (RE_TK_Protected), Loc);
         else
            pragma Assert (Ekind (Conc_Typ) = E_Task_Type);
            return New_Reference_To (RTE (RE_TK_Task), Loc);
         end if;

      --  Regular tagged kinds

      else
         if Is_Limited_Record (T) then
            return New_Reference_To (RTE (RE_TK_Limited_Tagged), Loc);
         else
            return New_Reference_To (RTE (RE_TK_Tagged), Loc);
         end if;
      end if;
   end Tagged_Kind;

   --------------
   -- Write_DT --
   --------------

   procedure Write_DT (Typ : Entity_Id) is
      Elmt : Elmt_Id;
      Prim : Node_Id;

   begin
      --  Protect this procedure against wrong usage. Required because it will
      --  be used directly from GDB

      if not (Typ in First_Node_Id .. Last_Node_Id)
        or else not Is_Tagged_Type (Typ)
      then
         Write_Str ("wrong usage: Write_DT must be used with tagged types");
         Write_Eol;
         return;
      end if;

      Write_Int (Int (Typ));
      Write_Str (": ");
      Write_Name (Chars (Typ));

      if Is_Interface (Typ) then
         Write_Str (" is interface");
      end if;

      Write_Eol;

      Elmt := First_Elmt (Primitive_Operations (Typ));
      while Present (Elmt) loop
         Prim := Node (Elmt);
         Write_Str  (" - ");

         --  Indicate if this primitive will be allocated in the primary
         --  dispatch table or in a secondary dispatch table associated
         --  with an abstract interface type

         if Present (DTC_Entity (Prim)) then
            if Etype (DTC_Entity (Prim)) = RTE (RE_Tag) then
               Write_Str ("[P] ");
            else
               Write_Str ("[s] ");
            end if;
         end if;

         --  Output the node of this primitive operation and its name

         Write_Int  (Int (Prim));
         Write_Str  (": ");

         if Is_Predefined_Dispatching_Operation (Prim) then
            Write_Str ("(predefined) ");
         end if;

         Write_Name (Chars (Prim));

         --  Indicate if this primitive has an aliased primitive

         if Present (Alias (Prim)) then
            Write_Str (" (alias = ");
            Write_Int (Int (Alias (Prim)));

            --  If the DTC_Entity attribute is already set we can also output
            --  the name of the interface covered by this primitive (if any)

            if Present (DTC_Entity (Alias (Prim)))
              and then Is_Interface (Scope (DTC_Entity (Alias (Prim))))
            then
               Write_Str  (" from interface ");
               Write_Name (Chars (Scope (DTC_Entity (Alias (Prim)))));
            end if;

            if Present (Abstract_Interface_Alias (Prim)) then
               Write_Str  (", AI_Alias of ");
               Write_Name (Chars (Scope (DTC_Entity
                                          (Abstract_Interface_Alias (Prim)))));
               Write_Char (':');
               Write_Int  (Int (Abstract_Interface_Alias (Prim)));
            end if;

            Write_Str (")");
         end if;

         --  Display the final position of this primitive in its associated
         --  (primary or secondary) dispatch table

         if Present (DTC_Entity (Prim))
           and then DT_Position (Prim) /= No_Uint
         then
            Write_Str (" at #");
            Write_Int (UI_To_Int (DT_Position (Prim)));
         end if;

         if Is_Abstract_Subprogram (Prim) then
            Write_Str (" is abstract;");

         --  Check if this is a null primitive

         elsif Comes_From_Source (Prim)
           and then Ekind (Prim) = E_Procedure
           and then Null_Present (Parent (Prim))
         then
            Write_Str (" is null;");
         end if;

         Write_Eol;

         Next_Elmt (Elmt);
      end loop;
   end Write_DT;

end Exp_Disp;<|MERGE_RESOLUTION|>--- conflicted
+++ resolved
@@ -348,14 +348,7 @@
        Set_Prim_Op_Kind               => 3,
        Set_Signature                  => 2,
        Set_SSD                        => 2,
-<<<<<<< HEAD
-       Set_TSD                        => 2,
-       Set_Tagged_Kind                => 2,
-       TSD_Entry_Size                 => 0,
-       TSD_Prologue_Size              => 0);
-=======
        Set_Tagged_Kind                => 2);
->>>>>>> 1177f497
 
    function Default_Prim_Op_Position (E : Entity_Id) return Uint;
    --  Ada 2005 (AI-251): Returns the fixed position in the dispatch table
@@ -508,12 +501,6 @@
       --  Set subprogram. If this is an inherited operation that was
       --  overridden, the body that is being called is its alias.
 
-<<<<<<< HEAD
-      --  Set subprogram. If this is an inherited operation that was
-      --  overridden, the body that is being called is its alias.
-
-=======
->>>>>>> 1177f497
       Subp := Entity (Name (Call_Node));
 
       if Present (Alias (Subp))
@@ -557,16 +544,8 @@
          Eq_Prim_Op := Find_Prim_Op (Typ, Name_Op_Eq);
       end if;
 
-<<<<<<< HEAD
-      --  Why do we check the Root_Type instead of Typ???
-
-      if Is_CPP_Class (Root_Type (Typ)) then
-
-         --  Create a new parameter list with the displaced 'this'
-=======
       --  Dispatching call to C++ primitive. Create a new parameter list
       --  with no tag checks.
->>>>>>> 1177f497
 
       if Is_CPP_Class (Typ) then
          New_Params := New_List;
@@ -906,10 +885,6 @@
       Iface_Typ   : Entity_Id           := Etype (N);
       Iface_Tag   : Entity_Id;
       New_Itype   : Entity_Id;
-<<<<<<< HEAD
-      P           : Node_Id;
-=======
->>>>>>> 1177f497
 
    begin
       pragma Assert (Nkind (Operand) /= N_Attribute_Reference);
@@ -1106,21 +1081,11 @@
                                    New_Occurrence_Of (Iface_Tag, Loc)),
                              Attribute_Name => Name_Address))))))));
 
-<<<<<<< HEAD
-         --  Insert the new declaration in the nearest enclosing scope
-         --  that has declarations.
-
-         P := N;
-         while not Has_Declarations (Parent (P)) loop
-            P := Parent (P);
-         end loop;
-=======
          --  Place function body before the expression containing
          --  the conversion
 
          Insert_Action (N, Func);
          Analyze (Func);
->>>>>>> 1177f497
 
          if Is_Access_Type (Etype (Expression (N))) then
 
@@ -1139,26 +1104,6 @@
          else
             --  Generate: Operand_Typ!(Expression)'Address
 
-<<<<<<< HEAD
-         if Is_Access_Type (Etype (Expression (N))) then
-
-            --  Generate: Operand_Typ!(Expression.all)'Address
-
-            Rewrite (N,
-              Make_Function_Call (Loc,
-                Name => New_Reference_To (Fent, Loc),
-                Parameter_Associations => New_List (
-                  Make_Attribute_Reference (Loc,
-                    Prefix  => Unchecked_Convert_To (Operand_Typ,
-                                 Make_Explicit_Dereference (Loc,
-                                   Relocate_Node (Expression (N)))),
-                    Attribute_Name => Name_Address))));
-
-         else
-            --  Generate: Operand_Typ!(Expression)'Address
-
-=======
->>>>>>> 1177f497
             Rewrite (N,
               Make_Function_Call (Loc,
                 Name => New_Reference_To (Fent, Loc),
@@ -1710,31 +1655,6 @@
       return False;
    end Is_Predefined_Dispatching_Alias;
 
-   -------------------------------------
-   -- Is_Predefined_Dispatching_Alias --
-   -------------------------------------
-
-   function Is_Predefined_Dispatching_Alias (Prim : Entity_Id) return Boolean
-   is
-      E : Entity_Id;
-
-   begin
-      if not Is_Predefined_Dispatching_Operation (Prim)
-        and then Present (Alias (Prim))
-      then
-         E := Prim;
-         while Present (Alias (E)) loop
-            E := Alias (E);
-         end loop;
-
-         if Is_Predefined_Dispatching_Operation (E) then
-            return True;
-         end if;
-      end if;
-
-      return False;
-   end Is_Predefined_Dispatching_Alias;
-
    ----------------------------------------
    -- Make_Disp_Asynchronous_Select_Body --
    ----------------------------------------
@@ -2582,25 +2502,6 @@
       TSD    : constant Node_Id := Make_Defining_Identifier (Loc, Name_TSD);
       Exname : constant Node_Id := Make_Defining_Identifier (Loc, Name_Exname);
       No_Reg : constant Node_Id := Make_Defining_Identifier (Loc, Name_No_Reg);
-<<<<<<< HEAD
-      ITable : Node_Id;
-
-      Generalized_Tag   : constant Entity_Id := RTE (RE_Tag);
-      AI                : Elmt_Id;
-      I_Depth           : Int;
-      Nb_Prim           : Int;
-      Num_Ifaces        : Int;
-      Old_Tag1          : Node_Id;
-      Old_Tag2          : Node_Id;
-      Parent_Num_Ifaces : Int;
-      Size_Expr_Node    : Node_Id;
-      TSD_Num_Entries   : Int;
-
-      Empty_DT          : Boolean := False;
-
-      Ancestor_Ifaces   : Elist_Id;
-      Typ_Ifaces        : Elist_Id;
-=======
 
       Generalized_Tag    : constant Entity_Id := RTE (RE_Tag);
       Ancestor_Ifaces    : Elist_Id;
@@ -2621,7 +2522,6 @@
       Size_Expr_Node     : Node_Id;
       Typ_Ifaces         : Elist_Id;
       TSD_Aggr_List      : List_Id;
->>>>>>> 1177f497
 
    begin
       if not RTE_Available (RE_Tag) then
@@ -2629,85 +2529,6 @@
          return New_List;
       end if;
 
-<<<<<<< HEAD
-      --  Calculate the size of the DT and the TSD. First we count the number
-      --  of interfaces implemented by the ancestors
-
-      Parent_Num_Ifaces := 0;
-      Num_Ifaces        := 0;
-
-      --  Count the abstract interfaces of the ancestors
-
-      if Typ /= Etype (Typ) then
-         Collect_Abstract_Interfaces (Etype (Typ), Ancestor_Ifaces);
-
-         AI := First_Elmt (Ancestor_Ifaces);
-         while Present (AI) loop
-            Parent_Num_Ifaces := Parent_Num_Ifaces + 1;
-            Next_Elmt (AI);
-         end loop;
-      end if;
-
-      --  Count the number of additional interfaces implemented by Typ
-
-      Collect_Abstract_Interfaces (Typ, Typ_Ifaces);
-
-      AI := First_Elmt (Typ_Ifaces);
-      while Present (AI) loop
-         Num_Ifaces := Num_Ifaces + 1;
-         Next_Elmt (AI);
-      end loop;
-
-      --  Count ancestors to compute the inheritance depth. For private
-      --  extensions, always go to the full view in order to compute the
-      --  real inheritance depth.
-
-      declare
-         Parent_Type : Entity_Id := Typ;
-         P           : Entity_Id;
-
-      begin
-         I_Depth := 0;
-         loop
-            P := Etype (Parent_Type);
-
-            if Is_Private_Type (P) then
-               P := Full_View (Base_Type (P));
-            end if;
-
-            exit when P = Parent_Type;
-
-            I_Depth := I_Depth + 1;
-            Parent_Type := P;
-         end loop;
-      end;
-
-      --  Abstract interfaces don't need the DT. We reserve a single entry
-      --  for its DT because at run-time the pointer to this dummy DT will
-      --  be used as the tag of this abstract interface type. The table of
-      --  interfaces is required to give support to AI-405
-
-      if Is_Interface (Typ) then
-         Empty_DT := True;
-         Nb_Prim  := 1;
-         TSD_Num_Entries := 0;
-
-      else
-         TSD_Num_Entries := I_Depth + 1;
-         Nb_Prim := UI_To_Int (DT_Entry_Count (First_Tag_Component (Typ)));
-
-         --  If the number of primitives of Typ is 0 (or we are compiling
-         --  with the No_Dispatching_Calls restriction) we reserve a dummy
-         --  single entry for its DT because at run-time the pointer to this
-         --  dummy DT will be used as the tag of this tagged type.
-
-         if Nb_Prim = 0
-           or else Restriction_Active (No_Dispatching_Calls)
-         then
-            Empty_DT := True;
-            Nb_Prim  := 1;
-         end if;
-=======
       --  Ensure that the unit System_Storage_Elements is loaded. This is
       --  required to properly expand the routines of Ada.Tags
 
@@ -2788,7 +2609,6 @@
 
       if Has_Dispatch_Table then
          Nb_Prim := UI_To_Int (DT_Entry_Count (First_Tag_Component (Typ)));
->>>>>>> 1177f497
       end if;
 
       --  Dispatch table and related entities are allocated statically
@@ -3186,90 +3006,15 @@
               Prefix => New_Reference_To (RTE (RE_Integer_Address), Loc),
               Attribute_Name => Name_Alignment)));
 
-<<<<<<< HEAD
-      --  Generate:
-      --    Set_Signature (DT_Ptr, Value);
-
-      if RTE_Available (RE_Set_Signature) then
-         if Is_Interface (Typ) then
-            Append_To (Elab_Code,
-              Make_DT_Access_Action (Typ,
-                Action => Set_Signature,
-                Args   => New_List (
-                  New_Reference_To (DT_Ptr, Loc),                  -- DTptr
-                  New_Reference_To (RTE (RE_Abstract_Interface), Loc))));
-
-         else
-            Append_To (Elab_Code,
-              Make_DT_Access_Action (Typ,
-                Action => Set_Signature,
-                Args   => New_List (
-                  New_Reference_To (DT_Ptr, Loc),                  -- DTptr
-                  New_Reference_To (RTE (RE_Primary_DT), Loc))));
-         end if;
-      end if;
-
-=======
->>>>>>> 1177f497
       --  Generate code to put the Address of the TSD in the dispatch table
 
       Append_To (Elab_Code,
-<<<<<<< HEAD
-        Make_DT_Access_Action (Typ,
-          Action => Set_TSD,
-          Args   => New_List (
-            New_Reference_To (DT_Ptr, Loc),                  -- DTptr
-              Make_Attribute_Reference (Loc,                 -- Value
-                Prefix          => New_Reference_To (TSD, Loc),
-                Attribute_Name  => Name_Address))));
-
-      --  Set the pointer to the Interfaces_Table (if any). Otherwise the
-      --  corresponding access component is set to null.
-
-      if Num_Ifaces = 0 then
-         if RTE_Available (RE_Set_Interface_Table) then
-            Append_To (Elab_Code,
-              Make_DT_Access_Action (Typ,
-                Action => Set_Interface_Table,
-                Args   => New_List (
-                  New_Reference_To (DT_Ptr, Loc),                    -- DTptr
-                  New_Reference_To (RTE (RE_Null_Address), Loc))));  -- null
-         end if;
-
-      --  Generate the Interface_Table object and set the access
-      --  component if the TSD to it.
-
-      elsif RTE_Available (RE_Set_Interface_Table) then
-         Append_To (Result,
-           Make_Object_Declaration (Loc,
-             Defining_Identifier => ITable,
-             Aliased_Present     => True,
-             Object_Definition   =>
-               Make_Subtype_Indication (Loc,
-                 Subtype_Mark => New_Reference_To
-                   (RTE (RE_Interface_Data), Loc),
-                 Constraint   => Make_Index_Or_Discriminant_Constraint (Loc,
-                   Constraints => New_List (
-                     Make_Integer_Literal (Loc,
-                       Num_Ifaces))))));
-
-         Append_To (Elab_Code,
-           Make_DT_Access_Action (Typ,
-             Action => Set_Interface_Table,
-             Args   => New_List (
-               New_Reference_To (DT_Ptr, Loc),               -- DTptr
-               Make_Attribute_Reference (Loc,                -- Value
-                 Prefix         => New_Reference_To (ITable, Loc),
-                 Attribute_Name => Name_Address))));
-      end if;
-=======
         Build_Set_TSD (Loc,
           Tag_Node => New_Reference_To (DT_Ptr, Loc),
           Value_Node =>
             Make_Attribute_Reference (Loc,
               Prefix          => New_Reference_To (TSD, Loc),
               Attribute_Name  => Name_Address)));
->>>>>>> 1177f497
 
       --  Generate extra code required for synchronized interfaces
 
@@ -3350,146 +3095,6 @@
               Unchecked_Convert_To (Generalized_Tag,
                 Make_Integer_Literal (Loc, 0));
 
-<<<<<<< HEAD
-         Append_To (Elab_Code,
-           Make_DT_Access_Action (Typ,
-             Action => Set_Access_Level,
-             Args   => New_List (
-               Node1 => New_Reference_To (DT_Ptr, Loc),
-               Node2 => Make_Integer_Literal (Loc, Type_Access_Level (Typ)))));
-      end if;
-
-      --  If the ancestor is a CPP_Class type we inherit the dispatch tables
-      --  in the init proc, and we don't need to fill them in here.
-
-      if Is_CPP_Class (Etype (Typ)) and then not Debug_Flag_QQ then
-         null;
-
-         --  Otherwise we fill in the dispatch tables here
-
-      else
-         if Typ = Etype (Typ)
-           or else Is_CPP_Class (Etype (Typ))
-           or else Is_Interface (Typ)
-         then
-            Old_Tag1 :=
-              Unchecked_Convert_To (Generalized_Tag,
-                Make_Integer_Literal (Loc, 0));
-            Old_Tag2 :=
-              Unchecked_Convert_To (Generalized_Tag,
-                Make_Integer_Literal (Loc, 0));
-
-         else
-            Old_Tag1 :=
-              New_Reference_To
-                (Node (First_Elmt (Access_Disp_Table (Etype (Typ)))), Loc);
-            Old_Tag2 :=
-              New_Reference_To
-                (Node (First_Elmt (Access_Disp_Table (Etype (Typ)))), Loc);
-         end if;
-
-         if Typ /= Etype (Typ)
-           and then not Is_Interface (Typ)
-           and then not Restriction_Active (No_Dispatching_Calls)
-         then
-            --  Generate: Inherit_DT (parent'tag, DT_Ptr, nb_prim of parent);
-
-            if not Is_Interface (Etype (Typ)) then
-               if Restriction_Active (No_Dispatching_Calls) then
-                  Append_To (Elab_Code,
-                    Make_DT_Access_Action (Typ,
-                      Action => Inherit_DT,
-                      Args   => New_List (
-                        Node1 => Old_Tag1,
-                        Node2 => New_Reference_To (DT_Ptr, Loc),
-                        Node3 => Make_Integer_Literal (Loc, Uint_0))));
-               else
-                  Append_To (Elab_Code,
-                    Make_DT_Access_Action (Typ,
-                      Action => Inherit_DT,
-                      Args   => New_List (
-                        Node1 => Old_Tag1,
-                        Node2 => New_Reference_To (DT_Ptr, Loc),
-                        Node3 => Make_Integer_Literal (Loc,
-                                   DT_Entry_Count
-                                     (First_Tag_Component (Etype (Typ)))))));
-               end if;
-            end if;
-
-            --  Inherit the secondary dispatch tables of the ancestor
-
-            if not Restriction_Active (No_Dispatching_Calls)
-              and then not Is_CPP_Class (Etype (Typ))
-            then
-               declare
-                  Sec_DT_Ancestor : Elmt_Id :=
-                                      Next_Elmt
-                                        (First_Elmt
-                                           (Access_Disp_Table (Etype (Typ))));
-                  Sec_DT_Typ      : Elmt_Id :=
-                                      Next_Elmt
-                                        (First_Elmt
-                                           (Access_Disp_Table (Typ)));
-
-                  procedure Copy_Secondary_DTs (Typ : Entity_Id);
-                  --  Local procedure required to climb through the ancestors
-                  --  and copy the contents of all their secondary dispatch
-                  --  tables.
-
-                  ------------------------
-                  -- Copy_Secondary_DTs --
-                  ------------------------
-
-                  procedure Copy_Secondary_DTs (Typ : Entity_Id) is
-                     E     : Entity_Id;
-                     Iface : Elmt_Id;
-
-                  begin
-                     --  Climb to the ancestor (if any) handling private types
-
-                     if Present (Full_View (Etype (Typ))) then
-                        if Full_View (Etype (Typ)) /= Typ then
-                           Copy_Secondary_DTs (Full_View (Etype (Typ)));
-                        end if;
-
-                     elsif Etype (Typ) /= Typ then
-                        Copy_Secondary_DTs (Etype (Typ));
-                     end if;
-
-                     if Present (Abstract_Interfaces (Typ))
-                       and then not Is_Empty_Elmt_List
-                                      (Abstract_Interfaces (Typ))
-                     then
-                        Iface := First_Elmt (Abstract_Interfaces (Typ));
-                        E     := First_Entity (Typ);
-                        while Present (E)
-                          and then Present (Node (Sec_DT_Ancestor))
-                        loop
-                           if Is_Tag (E) and then Chars (E) /= Name_uTag then
-                              if not Is_Interface (Etype (Typ)) then
-                                 Append_To (Elab_Code,
-                                   Make_DT_Access_Action (Typ,
-                                     Action => Inherit_DT,
-                                     Args   => New_List (
-                                       Node1 => Unchecked_Convert_To
-                                                  (RTE (RE_Tag),
-                                                   New_Reference_To
-                                                     (Node (Sec_DT_Ancestor),
-                                                      Loc)),
-                                       Node2 => Unchecked_Convert_To
-                                                  (RTE (RE_Tag),
-                                                   New_Reference_To
-                                                     (Node (Sec_DT_Typ), Loc)),
-                                       Node3 => Make_Integer_Literal (Loc,
-                                                  DT_Entry_Count (E)))));
-                              end if;
-
-                              Next_Elmt (Sec_DT_Ancestor);
-                              Next_Elmt (Sec_DT_Typ);
-                              Next_Elmt (Iface);
-                           end if;
-
-=======
          else
             Old_Tag1 :=
               New_Reference_To
@@ -3627,7 +3232,6 @@
                               Next_Elmt (Iface);
                            end if;
 
->>>>>>> 1177f497
                            Next_Entity (E);
                         end loop;
                      end if;
@@ -3647,24 +3251,6 @@
                end;
             end if;
          end if;
-<<<<<<< HEAD
-
-         --  Generate:
-         --    Inherit_TSD (parent'tag, DT_Ptr);
-
-         if not Is_Interface (Typ) then
-            Append_To (Elab_Code,
-              Make_DT_Access_Action (Typ,
-                Action => Inherit_TSD,
-                Args   => New_List (
-                  Node1 => Old_Tag2,
-                  Node2 => New_Reference_To (DT_Ptr, Loc))));
-         end if;
-      end if;
-
-      if not Is_Interface (Typ) then
-=======
->>>>>>> 1177f497
 
          --  Generate:
          --    Inherit_TSD (parent'tag, DT_Ptr);
@@ -3762,13 +3348,8 @@
             --  all its interfaces; otherwise this code is not needed because
             --  Inherit_TSD has already inherited such interfaces.
 
-<<<<<<< HEAD
-            if Etype (Typ) /= Typ
-              and then Is_Interface (Etype (Typ))
-=======
             if Is_Concurrent_Record_Type (Typ)
               or else (Etype (Typ) /= Typ and then Is_Interface (Etype (Typ)))
->>>>>>> 1177f497
             then
                Position := 1;
 
@@ -3798,7 +3379,6 @@
             --  ancestor
 
             AI := First_Elmt (Typ_Ifaces);
-<<<<<<< HEAD
 
             --  Skip the interfaces implemented by the ancestor
 
@@ -3814,23 +3394,6 @@
                --  Generate:
                --    Register_Interface (DT_Ptr, Interface'Tag);
 
-=======
-
-            --  Skip the interfaces implemented by the ancestor
-
-            for Count in 1 .. Parent_Num_Ifaces loop
-               Next_Elmt (AI);
-            end loop;
-
-            --  Register the additional interfaces
-
-            Position := Parent_Num_Ifaces + 1;
-            while Present (AI) loop
-
-               --  Generate:
-               --    Register_Interface (DT_Ptr, Interface'Tag);
-
->>>>>>> 1177f497
                if not Is_Interface (Typ)
                  or else Typ /= Node (AI)
                then
@@ -4239,7 +3802,6 @@
          Prim_Elmt := First_Elmt (Primitive_Operations (Typ));
          while Present (Prim_Elmt) loop
             Prim := Node (Prim_Elmt);
-<<<<<<< HEAD
 
             --  Look for primitive overriding an abstract interface subprogram
 
@@ -4264,32 +3826,6 @@
 
                --  Retrieve the root of the alias chain
 
-=======
-
-            --  Look for primitive overriding an abstract interface subprogram
-
-            if Present (Abstract_Interface_Alias (Prim))
-              and then not Examined (UI_To_Int (DT_Position (Alias (Prim))))
-            then
-               Prim_Pos := DT_Position (Alias (Prim));
-               pragma Assert (UI_To_Int (Prim_Pos) <= Nb_Prim);
-               Examined (UI_To_Int (Prim_Pos)) := True;
-
-               --  Set the primitive operation kind regardless of subprogram
-               --  type. Generate:
-               --    Ada.Tags.Set_Prim_Op_Kind (DT_Ptr, <position>, <kind>);
-
-               Append_To (Assignments,
-                 Make_DT_Access_Action (Typ,
-                   Action => Set_Prim_Op_Kind,
-                   Args => New_List (
-                             New_Reference_To (DT_Ptr, Loc),
-                             Make_Integer_Literal (Loc, Prim_Pos),
-                             Prim_Op_Kind (Alias (Prim), Typ))));
-
-               --  Retrieve the root of the alias chain
-
->>>>>>> 1177f497
                Prim_Als := Prim;
                while Present (Alias (Prim_Als)) loop
                   Prim_Als := Alias (Prim_Als);
@@ -4538,53 +4074,6 @@
       end Validate_Position;
 
       --  Local variables
-<<<<<<< HEAD
-
-      Parent_Typ : constant Entity_Id := Etype (Typ);
-      Root_Typ   : constant Entity_Id := Root_Type (Typ);
-      First_Prim : constant Elmt_Id := First_Elmt (Primitive_Operations (Typ));
-      The_Tag    : constant Entity_Id := First_Tag_Component (Typ);
-
-      Adjusted   : Boolean := False;
-      Finalized  : Boolean := False;
-
-      Count_Prim : Int;
-      DT_Length  : Int;
-      Nb_Prim    : Int;
-      Parent_EC  : Int;
-      Prim       : Entity_Id;
-      Prim_Elmt  : Elmt_Id;
-
-   --  Start of processing for Set_All_DT_Position
-
-   begin
-      --  Get Entry_Count of the parent
-
-      if Parent_Typ /= Typ
-        and then DT_Entry_Count (First_Tag_Component (Parent_Typ)) /= No_Uint
-      then
-         Parent_EC := UI_To_Int (DT_Entry_Count
-                                   (First_Tag_Component (Parent_Typ)));
-      else
-         Parent_EC := 0;
-      end if;
-
-      --  C++ Case, check that pragma CPP_Class, CPP_Virtual and CPP_Vtable
-      --  give a coherent set of information
-
-      if Is_CPP_Class (Root_Typ) and then Debug_Flag_QQ then
-
-         --  Compute the number of primitive operations in the main Vtable
-         --  Set their position:
-         --    - where it was set if overriden or inherited
-         --    - after the end of the parent vtable otherwise
-
-         Prim_Elmt := First_Prim;
-         Nb_Prim := 0;
-         while Present (Prim_Elmt) loop
-            Prim := Node (Prim_Elmt);
-=======
->>>>>>> 1177f497
 
       Parent_Typ : constant Entity_Id := Etype (Typ);
       First_Prim : constant Elmt_Id := First_Elmt (Primitive_Operations (Typ));
@@ -4707,44 +4196,15 @@
                E := Abstract_Interface_Alias (Prim);
                Set_DT_Position (Prim, DT_Position (E));
 
-<<<<<<< HEAD
-         Prim_Elmt  := First_Prim;
-         Count_Prim := 0;
-         while Present (Prim_Elmt) loop
-            Prim := Node (Prim_Elmt);
-
-            --  Predefined primitives have a separate dispatch table
-
-            if not (Is_Predefined_Dispatching_Operation (Prim)
-                      or else Is_Predefined_Dispatching_Alias (Prim))
-            then
-               Count_Prim := Count_Prim + 1;
-            end if;
-=======
                pragma Assert
                  (DT_Position (Alias (Prim)) = No_Uint
                     or else DT_Position (Alias (Prim)) = DT_Position (E));
                Set_DT_Position (Alias (Prim), DT_Position (E));
                Set_Fixed_Prim (UI_To_Int (DT_Position (Prim)));
->>>>>>> 1177f497
 
             --  Overriding primitives must use the same entry as the
             --  overriden primitive
 
-<<<<<<< HEAD
-            if Present (Abstract_Interface_Alias (Prim))
-              and then Is_Interface
-                         (Find_Dispatching_Type
-                           (Abstract_Interface_Alias (Prim)))
-            then
-               Set_DTC_Entity (Prim,
-                  Find_Interface_Tag
-                    (T => Typ,
-                     Iface => Find_Dispatching_Type
-                               (Abstract_Interface_Alias (Prim))));
-            else
-               Set_DTC_Entity (Prim, The_Tag);
-=======
             elsif not Present (Abstract_Interface_Alias (Prim))
               and then Present (Alias (Prim))
               and then Find_Dispatching_Type (Alias (Prim)) /= Typ
@@ -4758,107 +4218,14 @@
                if not Is_Predefined_Dispatching_Alias (E) then
                   Set_Fixed_Prim (UI_To_Int (DT_Position (E)));
                end if;
->>>>>>> 1177f497
             end if;
 
             Next_Elmt (Prim_Elmt);
          end loop;
 
-<<<<<<< HEAD
-         declare
-            Fixed_Prim : array (Int range 0 .. Count_Prim) of Boolean
-                           := (others => False);
-            E : Entity_Id;
-
-            procedure Set_Fixed_Prim (Pos : Int);
-            --  Sets to true an element of the Fixed_Prim table to indicate
-            --  that this entry of the dispatch table of Typ is occupied.
-
-            --------------------
-            -- Set_Fixed_Prim --
-            --------------------
-
-            procedure Set_Fixed_Prim (Pos : Int) is
-            begin
-               pragma Assert (Pos >= 0 and then Pos <= Count_Prim);
-               Fixed_Prim (Pos) := True;
-            exception
-               when Constraint_Error =>
-                  raise Program_Error;
-            end Set_Fixed_Prim;
-
-         begin
-            --  Second stage: Register fixed entries
-
-            Nb_Prim   := 0;
-            Prim_Elmt := First_Prim;
-            while Present (Prim_Elmt) loop
-               Prim := Node (Prim_Elmt);
-
-               --  Predefined primitives have a separate table and all its
-               --  entries are at predefined fixed positions.
-
-               if Is_Predefined_Dispatching_Operation (Prim) then
-                  Set_DT_Position (Prim, Default_Prim_Op_Position (Prim));
-
-               elsif Is_Predefined_Dispatching_Alias (Prim) then
-                  E := Alias (Prim);
-                  while Present (Alias (E)) loop
-                     E := Alias (E);
-                  end loop;
-
-                  Set_DT_Position (Prim, Default_Prim_Op_Position (E));
-
-               --  Overriding primitives of ancestor abstract interfaces
-
-               elsif Present (Abstract_Interface_Alias (Prim))
-                 and then Is_Ancestor
-                           (Find_Dispatching_Type
-                             (Abstract_Interface_Alias (Prim)),
-                            Typ)
-               then
-                  pragma Assert (DT_Position (Prim) = No_Uint
-                    and then Present (DTC_Entity
-                                       (Abstract_Interface_Alias (Prim))));
-
-                  E := Abstract_Interface_Alias (Prim);
-                  Set_DT_Position (Prim, DT_Position (E));
-
-                  pragma Assert
-                    (DT_Position (Alias (Prim)) = No_Uint
-                       or else DT_Position (Alias (Prim)) = DT_Position (E));
-                  Set_DT_Position (Alias (Prim), DT_Position (E));
-                  Set_Fixed_Prim (UI_To_Int (DT_Position (Prim)));
-
-               --  Overriding primitives must use the same entry as the
-               --  overriden primitive
-
-               elsif not Present (Abstract_Interface_Alias (Prim))
-                 and then Present (Alias (Prim))
-                 and then Find_Dispatching_Type (Alias (Prim)) /= Typ
-                 and then Is_Ancestor
-                            (Find_Dispatching_Type (Alias (Prim)), Typ)
-                 and then Present (DTC_Entity (Alias (Prim)))
-               then
-                  E := Alias (Prim);
-                  Set_DT_Position (Prim, DT_Position (E));
-
-                  if not Is_Predefined_Dispatching_Alias (E) then
-                     Set_Fixed_Prim (UI_To_Int (DT_Position (E)));
-                  end if;
-               end if;
-
-               Next_Elmt (Prim_Elmt);
-            end loop;
-
-            --  Third stage: Fix the position of all the new primitives
-            --  Entries associated with primitives covering interfaces
-            --  are handled in a latter round.
-=======
          --  Third stage: Fix the position of all the new primitives
          --  Entries associated with primitives covering interfaces
          --  are handled in a latter round.
->>>>>>> 1177f497
 
          Prim_Elmt := First_Prim;
          while Present (Prim_Elmt) loop
@@ -4866,12 +4233,6 @@
 
             --  Skip primitives previously set entries
 
-<<<<<<< HEAD
-               if DT_Position (Prim) /= No_Uint then
-                  null;
-
-               --  Primitives covering interface primitives are handled later
-=======
             if DT_Position (Prim) /= No_Uint then
                null;
 
@@ -4882,7 +4243,6 @@
 
             else
                --  Take the next available position in the DT
->>>>>>> 1177f497
 
                loop
                   Nb_Prim := Nb_Prim + 1;
@@ -4894,17 +4254,6 @@
                Set_Fixed_Prim (Nb_Prim);
             end if;
 
-<<<<<<< HEAD
-                  loop
-                     Nb_Prim := Nb_Prim + 1;
-                     pragma Assert (Nb_Prim <= Count_Prim);
-                     exit when not Fixed_Prim (Nb_Prim);
-                  end loop;
-
-                  Set_DT_Position (Prim, UI_From_Int (Nb_Prim));
-                  Set_Fixed_Prim (Nb_Prim);
-               end if;
-=======
             Next_Elmt (Prim_Elmt);
          end loop;
       end;
@@ -4912,7 +4261,6 @@
       --  Fourth stage: Complete the decoration of primitives covering
       --  interfaces (that is, propagate the DT_Position attribute
       --  from the aliased primitive)
->>>>>>> 1177f497
 
       Prim_Elmt := First_Prim;
       while Present (Prim_Elmt) loop
@@ -4926,31 +4274,6 @@
 
             --  Check if this entry will be placed in the primary DT
 
-<<<<<<< HEAD
-            if DT_Position (Prim) = No_Uint
-              and then Present (Abstract_Interface_Alias (Prim))
-            then
-               pragma Assert (Present (Alias (Prim))
-                 and then Find_Dispatching_Type (Alias (Prim)) = Typ);
-
-               --  Check if this entry will be placed in the primary DT
-
-               if Is_Ancestor (Find_Dispatching_Type
-                                 (Abstract_Interface_Alias (Prim)),
-                               Typ)
-               then
-                  pragma Assert (DT_Position (Alias (Prim)) /= No_Uint);
-                  Set_DT_Position (Prim, DT_Position (Alias (Prim)));
-
-               --  Otherwise it will be placed in the secondary DT
-
-               else
-                  pragma Assert
-                    (DT_Position (Abstract_Interface_Alias (Prim)) /= No_Uint);
-                  Set_DT_Position (Prim,
-                    DT_Position (Abstract_Interface_Alias (Prim)));
-               end if;
-=======
             if Is_Parent (Find_Dispatching_Type
                            (Abstract_Interface_Alias (Prim)),
                           Typ)
@@ -4965,7 +4288,6 @@
                  (DT_Position (Abstract_Interface_Alias (Prim)) /= No_Uint);
                Set_DT_Position (Prim,
                  DT_Position (Abstract_Interface_Alias (Prim)));
->>>>>>> 1177f497
             end if;
          end if;
 
@@ -4996,16 +4318,7 @@
             raise Program_Error;
          end if;
 
-<<<<<<< HEAD
-            if not (Is_Predefined_Dispatching_Operation (Prim)
-                      or else Is_Predefined_Dispatching_Alias (Prim))
-              and then UI_To_Int (DT_Position (Prim)) > DT_Length
-            then
-               DT_Length := UI_To_Int (DT_Position (Prim));
-            end if;
-=======
          --  Calculate real size of the dispatch table
->>>>>>> 1177f497
 
          if not (Is_Predefined_Dispatching_Operation (Prim)
                    or else Is_Predefined_Dispatching_Alias (Prim))
@@ -5014,16 +4327,8 @@
             DT_Length := UI_To_Int (DT_Position (Prim));
          end if;
 
-<<<<<<< HEAD
-            if not (Is_Predefined_Dispatching_Operation (Prim)
-                      or else Is_Predefined_Dispatching_Alias (Prim))
-            then
-               Validate_Position (Prim);
-            end if;
-=======
          --  Ensure that the asignated position to non-predefined
          --  dispatching operations in the dispatch table is correct.
->>>>>>> 1177f497
 
          if not (Is_Predefined_Dispatching_Operation (Prim)
                    or else Is_Predefined_Dispatching_Alias (Prim))
@@ -5035,29 +4340,6 @@
             Finalized := True;
          end if;
 
-<<<<<<< HEAD
-            --  An abstract operation cannot be declared in the private part
-            --  for a visible abstract type, because it could never be over-
-            --  ridden. For explicit declarations this is checked at the
-            --  point of declaration, but for inherited operations it must
-            --  be done when building the dispatch table.
-
-            --  Ada 2005 (AI-251): Hidden entities associated with abstract
-            --  interface primitives are not taken into account because the
-            --  check is done with the aliased primitive.
-
-            if Is_Abstract (Typ)
-              and then Is_Abstract (Prim)
-              and then Present (Alias (Prim))
-              and then not Present (Abstract_Interface_Alias (Prim))
-              and then Is_Derived_Type (Typ)
-              and then In_Private_Part (Current_Scope)
-              and then
-                List_Containing (Parent (Prim)) =
-                  Private_Declarations
-                   (Specification (Unit_Declaration_Node (Current_Scope)))
-              and then Original_View_In_Visible_Part (Typ)
-=======
          if Chars (Prim) = Name_Adjust then
             Adjusted := True;
          end if;
@@ -5092,7 +4374,6 @@
             if not Is_TSS (Prim, TSS_Stream_Input)
                  and then
                not Is_TSS (Prim, TSS_Stream_Output)
->>>>>>> 1177f497
             then
                Error_Msg_NE
                  ("abstract inherited private operation&" &
