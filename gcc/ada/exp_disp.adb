------------------------------------------------------------------------------
--                                                                          --
--                         GNAT COMPILER COMPONENTS                         --
--                                                                          --
--                             E X P _ D I S P                              --
--                                                                          --
--                                 B o d y                                  --
--                                                                          --
--          Copyright (C) 1992-2010, Free Software Foundation, Inc.         --
--                                                                          --
-- GNAT is free software;  you can  redistribute it  and/or modify it under --
-- terms of the  GNU General Public License as published  by the Free Soft- --
-- ware  Foundation;  either version 3,  or (at your option) any later ver- --
-- sion.  GNAT is distributed in the hope that it will be useful, but WITH- --
-- OUT ANY WARRANTY;  without even the  implied warranty of MERCHANTABILITY --
-- or FITNESS FOR A PARTICULAR PURPOSE.  See the GNU General Public License --
-- for  more details.  You should have  received  a copy of the GNU General --
-- Public License  distributed with GNAT; see file COPYING3.  If not, go to --
-- http://www.gnu.org/licenses for a complete copy of the license.          --
--                                                                          --
-- GNAT was originally developed  by the GNAT team at  New York University. --
-- Extensive contributions were provided by Ada Core Technologies Inc.      --
--                                                                          --
------------------------------------------------------------------------------

with Atree;    use Atree;
with Checks;   use Checks;
with Debug;    use Debug;
with Einfo;    use Einfo;
with Elists;   use Elists;
with Errout;   use Errout;
with Exp_Atag; use Exp_Atag;
with Exp_Ch6;  use Exp_Ch6;
with Exp_Ch7;  use Exp_Ch7;
with Exp_CG;   use Exp_CG;
with Exp_Dbug; use Exp_Dbug;
with Exp_Tss;  use Exp_Tss;
with Exp_Util; use Exp_Util;
with Freeze;   use Freeze;
with Itypes;   use Itypes;
with Layout;   use Layout;
with Nlists;   use Nlists;
with Nmake;    use Nmake;
with Namet;    use Namet;
with Opt;      use Opt;
with Output;   use Output;
with Restrict; use Restrict;
with Rident;   use Rident;
with Rtsfind;  use Rtsfind;
with Sem;      use Sem;
with Sem_Aux;  use Sem_Aux;
with Sem_Ch6;  use Sem_Ch6;
with Sem_Ch7;  use Sem_Ch7;
with Sem_Ch8;  use Sem_Ch8;
with Sem_Disp; use Sem_Disp;
with Sem_Eval; use Sem_Eval;
with Sem_Res;  use Sem_Res;
with Sem_Type; use Sem_Type;
with Sem_Util; use Sem_Util;
with Sinfo;    use Sinfo;
with Snames;   use Snames;
with Stand;    use Stand;
with Stringt;  use Stringt;
with SCIL_LL;  use SCIL_LL;
with Tbuild;   use Tbuild;
with Uintp;    use Uintp;

package body Exp_Disp is

   -----------------------
   -- Local Subprograms --
   -----------------------

   function Default_Prim_Op_Position (E : Entity_Id) return Uint;
   --  Ada 2005 (AI-251): Returns the fixed position in the dispatch table
   --  of the default primitive operations.

   function Has_DT (Typ : Entity_Id) return Boolean;
   pragma Inline (Has_DT);
   --  Returns true if we generate a dispatch table for tagged type Typ

   function Is_Predefined_Dispatching_Alias (Prim : Entity_Id) return Boolean;
   --  Returns true if Prim is not a predefined dispatching primitive but it is
   --  an alias of a predefined dispatching primitive (i.e. through a renaming)

   function New_Value (From : Node_Id) return Node_Id;
   --  From is the original Expression. New_Value is equivalent to a call
   --  to Duplicate_Subexpr with an explicit dereference when From is an
   --  access parameter.

   function Original_View_In_Visible_Part (Typ : Entity_Id) return Boolean;
   --  Check if the type has a private view or if the public view appears
   --  in the visible part of a package spec.

   function Prim_Op_Kind
     (Prim : Entity_Id;
      Typ  : Entity_Id) return Node_Id;
   --  Ada 2005 (AI-345): Determine the primitive operation kind of Prim
   --  according to its type Typ. Return a reference to an RE_Prim_Op_Kind
   --  enumeration value.

   function Tagged_Kind (T : Entity_Id) return Node_Id;
   --  Ada 2005 (AI-345): Determine the tagged kind of T and return a reference
   --  to an RE_Tagged_Kind enumeration value.

   ----------------------
   -- Apply_Tag_Checks --
   ----------------------

   procedure Apply_Tag_Checks (Call_Node : Node_Id) is
      Loc        : constant Source_Ptr := Sloc (Call_Node);
      Ctrl_Arg   : constant Node_Id   := Controlling_Argument (Call_Node);
      Ctrl_Typ   : constant Entity_Id := Base_Type (Etype (Ctrl_Arg));
      Param_List : constant List_Id   := Parameter_Associations (Call_Node);

      Subp            : Entity_Id;
      CW_Typ          : Entity_Id;
      Param           : Node_Id;
      Typ             : Entity_Id;
      Eq_Prim_Op      : Entity_Id := Empty;

   begin
      if No_Run_Time_Mode then
         Error_Msg_CRT ("tagged types", Call_Node);
         return;
      end if;

      --  Apply_Tag_Checks is called directly from the semantics, so we need
      --  a check to see whether expansion is active before proceeding. In
      --  addition, there is no need to expand the call when compiling under
      --  restriction No_Dispatching_Calls; the semantic analyzer has
      --  previously notified the violation of this restriction.

      if not Expander_Active
        or else Restriction_Active (No_Dispatching_Calls)
      then
         return;
      end if;

      --  Set subprogram. If this is an inherited operation that was
      --  overridden, the body that is being called is its alias.

      Subp := Entity (Name (Call_Node));

      if Present (Alias (Subp))
        and then Is_Inherited_Operation (Subp)
        and then No (DTC_Entity (Subp))
      then
         Subp := Alias (Subp);
      end if;

      --  Definition of the class-wide type and the tagged type

      --  If the controlling argument is itself a tag rather than a tagged
      --  object, then use the class-wide type associated with the subprogram's
      --  controlling type. This case can occur when a call to an inherited
      --  primitive has an actual that originated from a default parameter
      --  given by a tag-indeterminate call and when there is no other
      --  controlling argument providing the tag (AI-239 requires dispatching).
      --  This capability of dispatching directly by tag is also needed by the
      --  implementation of AI-260 (for the generic dispatching constructors).

      if Ctrl_Typ = RTE (RE_Tag)
        or else (RTE_Available (RE_Interface_Tag)
                  and then Ctrl_Typ = RTE (RE_Interface_Tag))
      then
         CW_Typ := Class_Wide_Type (Find_Dispatching_Type (Subp));

      --  Class_Wide_Type is applied to the expressions used to initialize
      --  CW_Typ, to ensure that CW_Typ always denotes a class-wide type, since
      --  there are cases where the controlling type is resolved to a specific
      --  type (such as for designated types of arguments such as CW'Access).

      elsif Is_Access_Type (Ctrl_Typ) then
         CW_Typ := Class_Wide_Type (Designated_Type (Ctrl_Typ));

      else
         CW_Typ := Class_Wide_Type (Ctrl_Typ);
      end if;

      Typ := Root_Type (CW_Typ);

      if Ekind (Typ) = E_Incomplete_Type then
         Typ := Non_Limited_View (Typ);
      end if;

      if not Is_Limited_Type (Typ) then
         Eq_Prim_Op := Find_Prim_Op (Typ, Name_Op_Eq);
      end if;

      --  Dispatching call to C++ primitive

      if Is_CPP_Class (Typ) then
         null;

      --  Dispatching call to Ada primitive

      elsif Present (Param_List) then

         --  Generate the Tag checks when appropriate

         Param := First_Actual (Call_Node);
         while Present (Param) loop

            --  No tag check with itself

            if Param = Ctrl_Arg then
               null;

            --  No tag check for parameter whose type is neither tagged nor
            --  access to tagged (for access parameters)

            elsif No (Find_Controlling_Arg (Param)) then
               null;

            --  No tag check for function dispatching on result if the
            --  Tag given by the context is this one

            elsif Find_Controlling_Arg (Param) = Ctrl_Arg then
               null;

            --  "=" is the only dispatching operation allowed to get
            --  operands with incompatible tags (it just returns false).
            --  We use Duplicate_Subexpr_Move_Checks instead of calling
            --  Relocate_Node because the value will be duplicated to
            --  check the tags.

            elsif Subp = Eq_Prim_Op then
               null;

            --  No check in presence of suppress flags

            elsif Tag_Checks_Suppressed (Etype (Param))
              or else (Is_Access_Type (Etype (Param))
                         and then Tag_Checks_Suppressed
                                    (Designated_Type (Etype (Param))))
            then
               null;

            --  Optimization: no tag checks if the parameters are identical

            elsif Is_Entity_Name (Param)
              and then Is_Entity_Name (Ctrl_Arg)
              and then Entity (Param) = Entity (Ctrl_Arg)
            then
               null;

            --  Now we need to generate the Tag check

            else
               --  Generate code for tag equality check
               --  Perhaps should have Checks.Apply_Tag_Equality_Check???

               Insert_Action (Ctrl_Arg,
                 Make_Implicit_If_Statement (Call_Node,
                   Condition =>
                     Make_Op_Ne (Loc,
                       Left_Opnd =>
                         Make_Selected_Component (Loc,
                           Prefix => New_Value (Ctrl_Arg),
                           Selector_Name =>
                             New_Reference_To
                               (First_Tag_Component (Typ), Loc)),

                       Right_Opnd =>
                         Make_Selected_Component (Loc,
                           Prefix =>
                             Unchecked_Convert_To (Typ, New_Value (Param)),
                           Selector_Name =>
                             New_Reference_To
                               (First_Tag_Component (Typ), Loc))),

                   Then_Statements =>
                     New_List (New_Constraint_Error (Loc))));
            end if;

            Next_Actual (Param);
         end loop;
      end if;
   end Apply_Tag_Checks;

   ------------------------
   -- Building_Static_DT --
   ------------------------

   function Building_Static_DT (Typ : Entity_Id) return Boolean is
      Root_Typ : Entity_Id := Root_Type (Typ);

   begin
      --  Handle private types

      if Present (Full_View (Root_Typ)) then
         Root_Typ := Full_View (Root_Typ);
      end if;

      return Static_Dispatch_Tables
        and then Is_Library_Level_Tagged_Type (Typ)

         --  If the type is derived from a CPP class we cannot statically
         --  build the dispatch tables because we must inherit primitives
         --  from the CPP side.

        and then not Is_CPP_Class (Root_Typ);
   end Building_Static_DT;

   ----------------------------------
   -- Build_Static_Dispatch_Tables --
   ----------------------------------

   procedure Build_Static_Dispatch_Tables (N : Entity_Id) is
      Target_List : List_Id;

      procedure Build_Dispatch_Tables (List : List_Id);
      --  Build the static dispatch table of tagged types found in the list of
      --  declarations. The generated nodes are added at the end of Target_List

      procedure Build_Package_Dispatch_Tables (N : Node_Id);
      --  Build static dispatch tables associated with package declaration N

      ---------------------------
      -- Build_Dispatch_Tables --
      ---------------------------

      procedure Build_Dispatch_Tables (List : List_Id) is
         D : Node_Id;

      begin
         D := First (List);
         while Present (D) loop

            --  Handle nested packages and package bodies recursively. The
            --  generated code is placed on the Target_List established for
            --  the enclosing compilation unit.

            if Nkind (D) = N_Package_Declaration then
               Build_Package_Dispatch_Tables (D);

            elsif Nkind (D) = N_Package_Body then
               Build_Dispatch_Tables (Declarations (D));

            elsif Nkind (D) = N_Package_Body_Stub
              and then Present (Library_Unit (D))
            then
               Build_Dispatch_Tables
                 (Declarations (Proper_Body (Unit (Library_Unit (D)))));

            --  Handle full type declarations and derivations of library
            --  level tagged types

            elsif Nkind_In (D, N_Full_Type_Declaration,
                               N_Derived_Type_Definition)
              and then Is_Library_Level_Tagged_Type (Defining_Entity (D))
              and then Ekind (Defining_Entity (D)) /= E_Record_Subtype
              and then not Is_Private_Type (Defining_Entity (D))
            then
               --  We do not generate dispatch tables for the internal types
               --  created for a type extension with unknown discriminants
               --  The needed information is shared with the source type,
               --  See Expand_N_Record_Extension.

               if Is_Underlying_Record_View (Defining_Entity (D))
                 or else
                  (not Comes_From_Source (Defining_Entity (D))
                     and then
                       Has_Unknown_Discriminants (Etype (Defining_Entity (D)))
                     and then
                       not Comes_From_Source
                             (First_Subtype (Defining_Entity (D))))
               then
                  null;
               else
                  Insert_List_After_And_Analyze (Last (Target_List),
                    Make_DT (Defining_Entity (D)));
               end if;

            --  Handle private types of library level tagged types. We must
            --  exchange the private and full-view to ensure the correct
            --  expansion. If the full view is a synchronized type ignore
            --  the type because the table will be built for the corresponding
            --  record type, that has its own declaration.

            elsif (Nkind (D) = N_Private_Type_Declaration
                     or else Nkind (D) = N_Private_Extension_Declaration)
               and then Present (Full_View (Defining_Entity (D)))
            then
               declare
                  E1 : constant Entity_Id := Defining_Entity (D);
                  E2 : constant Entity_Id := Full_View (E1);

               begin
                  if Is_Library_Level_Tagged_Type (E2)
                    and then Ekind (E2) /= E_Record_Subtype
                    and then not Is_Concurrent_Type (E2)
                  then
                     Exchange_Declarations (E1);
                     Insert_List_After_And_Analyze (Last (Target_List),
                       Make_DT (E1));
                     Exchange_Declarations (E2);
                  end if;
               end;
            end if;

            Next (D);
         end loop;
      end Build_Dispatch_Tables;

      -----------------------------------
      -- Build_Package_Dispatch_Tables --
      -----------------------------------

      procedure Build_Package_Dispatch_Tables (N : Node_Id) is
         Spec       : constant Node_Id   := Specification (N);
         Id         : constant Entity_Id := Defining_Entity (N);
         Vis_Decls  : constant List_Id   := Visible_Declarations (Spec);
         Priv_Decls : constant List_Id   := Private_Declarations (Spec);

      begin
         Push_Scope (Id);

         if Present (Priv_Decls) then
            Build_Dispatch_Tables (Vis_Decls);
            Build_Dispatch_Tables (Priv_Decls);

         elsif Present (Vis_Decls) then
            Build_Dispatch_Tables (Vis_Decls);
         end if;

         Pop_Scope;
      end Build_Package_Dispatch_Tables;

   --  Start of processing for Build_Static_Dispatch_Tables

   begin
      if not Expander_Active
        or else not Tagged_Type_Expansion
      then
         return;
      end if;

      if Nkind (N) = N_Package_Declaration then
         declare
            Spec       : constant Node_Id := Specification (N);
            Vis_Decls  : constant List_Id := Visible_Declarations (Spec);
            Priv_Decls : constant List_Id := Private_Declarations (Spec);

         begin
            if Present (Priv_Decls)
              and then Is_Non_Empty_List (Priv_Decls)
            then
               Target_List := Priv_Decls;

            elsif not Present (Vis_Decls) then
               Target_List := New_List;
               Set_Private_Declarations (Spec, Target_List);
            else
               Target_List := Vis_Decls;
            end if;

            Build_Package_Dispatch_Tables (N);
         end;

      else pragma Assert (Nkind (N) = N_Package_Body);
         Target_List := Declarations (N);
         Build_Dispatch_Tables (Target_List);
      end if;
   end Build_Static_Dispatch_Tables;

   ------------------------------
   -- Convert_Tag_To_Interface --
   ------------------------------

   function Convert_Tag_To_Interface
     (Typ  : Entity_Id;
      Expr : Node_Id) return Node_Id
   is
      Loc       : constant Source_Ptr := Sloc (Expr);
      Anon_Type : Entity_Id;
      Result    : Node_Id;

   begin
      pragma Assert (Is_Class_Wide_Type (Typ)
        and then Is_Interface (Typ)
        and then
          ((Nkind (Expr) = N_Selected_Component
             and then Is_Tag (Entity (Selector_Name (Expr))))
           or else
           (Nkind (Expr) = N_Function_Call
             and then RTE_Available (RE_Displace)
             and then Entity (Name (Expr)) = RTE (RE_Displace))));

      Anon_Type := Create_Itype (E_Anonymous_Access_Type, Expr);
      Set_Directly_Designated_Type (Anon_Type, Typ);
      Set_Etype (Anon_Type, Anon_Type);
      Set_Can_Never_Be_Null (Anon_Type);

      --  Decorate the size and alignment attributes of the anonymous access
      --  type, as required by gigi.

      Layout_Type (Anon_Type);

      if Nkind (Expr) = N_Selected_Component
        and then Is_Tag (Entity (Selector_Name (Expr)))
      then
         Result :=
           Make_Explicit_Dereference (Loc,
             Unchecked_Convert_To (Anon_Type,
               Make_Attribute_Reference (Loc,
                 Prefix         => Expr,
                 Attribute_Name => Name_Address)));
      else
         Result :=
           Make_Explicit_Dereference (Loc,
             Unchecked_Convert_To (Anon_Type, Expr));
      end if;

      return Result;
   end Convert_Tag_To_Interface;

   -------------------
   -- CPP_Num_Prims --
   -------------------

   function CPP_Num_Prims (Typ : Entity_Id) return Nat is
      CPP_Typ  : Entity_Id;
      Tag_Comp : Entity_Id;

   begin
      if not Is_Tagged_Type (Typ)
        or else not Is_CPP_Class (Root_Type (Typ))
      then
         return 0;

      else
         CPP_Typ  := Enclosing_CPP_Parent (Typ);
         Tag_Comp := First_Tag_Component (CPP_Typ);

         --  If the number of primitives is already set in the tag component
         --  then use it

         if Present (Tag_Comp)
           and then DT_Entry_Count (Tag_Comp) /= No_Uint
         then
            return UI_To_Int (DT_Entry_Count (Tag_Comp));

         --  Otherwise, count the primitives of the enclosing CPP type

         else
            declare
               Count : Nat := 0;
               Elmt  : Elmt_Id;

            begin
               Elmt := First_Elmt (Primitive_Operations (CPP_Typ));
               while Present (Elmt) loop
                  Count := Count + 1;
                  Next_Elmt (Elmt);
               end loop;

               return Count;
            end;
         end if;
      end if;
   end CPP_Num_Prims;

   ------------------------------
   -- Default_Prim_Op_Position --
   ------------------------------

   function Default_Prim_Op_Position (E : Entity_Id) return Uint is
      TSS_Name : TSS_Name_Type;

   begin
      Get_Name_String (Chars (E));
      TSS_Name :=
        TSS_Name_Type
          (Name_Buffer (Name_Len - TSS_Name'Length + 1 .. Name_Len));

      if Chars (E) = Name_uSize then
         return Uint_1;

      elsif Chars (E) = Name_uAlignment then
         return Uint_2;

      elsif TSS_Name = TSS_Stream_Read then
         return Uint_3;

      elsif TSS_Name = TSS_Stream_Write then
         return Uint_4;

      elsif TSS_Name = TSS_Stream_Input then
         return Uint_5;

      elsif TSS_Name = TSS_Stream_Output then
         return Uint_6;

      elsif Chars (E) = Name_Op_Eq then
         return Uint_7;

      elsif Chars (E) = Name_uAssign then
         return Uint_8;

      elsif TSS_Name = TSS_Deep_Adjust then
         return Uint_9;

      elsif TSS_Name = TSS_Deep_Finalize then
         return Uint_10;

      elsif Ada_Version >= Ada_2005 then
         if Chars (E) = Name_uDisp_Asynchronous_Select then
            return Uint_11;

         elsif Chars (E) = Name_uDisp_Conditional_Select then
            return Uint_12;

         elsif Chars (E) = Name_uDisp_Get_Prim_Op_Kind then
            return Uint_13;

         elsif Chars (E) = Name_uDisp_Get_Task_Id then
            return Uint_14;

         elsif Chars (E) = Name_uDisp_Requeue then
            return Uint_15;

         elsif Chars (E) = Name_uDisp_Timed_Select then
            return Uint_16;
         end if;
      end if;

      raise Program_Error;
   end Default_Prim_Op_Position;

   -----------------------------
   -- Expand_Dispatching_Call --
   -----------------------------

   procedure Expand_Dispatching_Call (Call_Node : Node_Id) is
      Loc      : constant Source_Ptr := Sloc (Call_Node);
      Call_Typ : constant Entity_Id  := Etype (Call_Node);

      Ctrl_Arg   : constant Node_Id   := Controlling_Argument (Call_Node);
      Ctrl_Typ   : constant Entity_Id := Base_Type (Etype (Ctrl_Arg));
      Param_List : constant List_Id   := Parameter_Associations (Call_Node);

      Subp            : Entity_Id;
      CW_Typ          : Entity_Id;
      New_Call        : Node_Id;
      New_Call_Name   : Node_Id;
      New_Params      : List_Id := No_List;
      Param           : Node_Id;
      Res_Typ         : Entity_Id;
      Subp_Ptr_Typ    : Entity_Id;
      Subp_Typ        : Entity_Id;
      Typ             : Entity_Id;
      Eq_Prim_Op      : Entity_Id := Empty;
      Controlling_Tag : Node_Id;

      function New_Value (From : Node_Id) return Node_Id;
      --  From is the original Expression. New_Value is equivalent to a call
      --  to Duplicate_Subexpr with an explicit dereference when From is an
      --  access parameter.

      ---------------
      -- New_Value --
      ---------------

      function New_Value (From : Node_Id) return Node_Id is
         Res : constant Node_Id := Duplicate_Subexpr (From);
      begin
         if Is_Access_Type (Etype (From)) then
            return
              Make_Explicit_Dereference (Sloc (From),
                Prefix => Res);
         else
            return Res;
         end if;
      end New_Value;

      --  Local variables

      New_Node          : Node_Id;
      SCIL_Node         : Node_Id;
      SCIL_Related_Node : Node_Id := Call_Node;

   --  Start of processing for Expand_Dispatching_Call

   begin
      if No_Run_Time_Mode then
         Error_Msg_CRT ("tagged types", Call_Node);
         return;
      end if;

      --  Expand_Dispatching_Call is called directly from the semantics,
      --  so we need a check to see whether expansion is active before
      --  proceeding. In addition, there is no need to expand the call
      --  if we are compiling under restriction No_Dispatching_Calls;
      --  the semantic analyzer has previously notified the violation
      --  of this restriction.

      if not Expander_Active
        or else Restriction_Active (No_Dispatching_Calls)
      then
         return;
      end if;

      --  Set subprogram. If this is an inherited operation that was
      --  overridden, the body that is being called is its alias.

      Subp := Entity (Name (Call_Node));

      if Present (Alias (Subp))
        and then Is_Inherited_Operation (Subp)
        and then No (DTC_Entity (Subp))
      then
         Subp := Alias (Subp);
      end if;

      --  Definition of the class-wide type and the tagged type

      --  If the controlling argument is itself a tag rather than a tagged
      --  object, then use the class-wide type associated with the subprogram's
      --  controlling type. This case can occur when a call to an inherited
      --  primitive has an actual that originated from a default parameter
      --  given by a tag-indeterminate call and when there is no other
      --  controlling argument providing the tag (AI-239 requires dispatching).
      --  This capability of dispatching directly by tag is also needed by the
      --  implementation of AI-260 (for the generic dispatching constructors).

      if Ctrl_Typ = RTE (RE_Tag)
        or else (RTE_Available (RE_Interface_Tag)
                  and then Ctrl_Typ = RTE (RE_Interface_Tag))
      then
         CW_Typ := Class_Wide_Type (Find_Dispatching_Type (Subp));

      --  Class_Wide_Type is applied to the expressions used to initialize
      --  CW_Typ, to ensure that CW_Typ always denotes a class-wide type, since
      --  there are cases where the controlling type is resolved to a specific
      --  type (such as for designated types of arguments such as CW'Access).

      elsif Is_Access_Type (Ctrl_Typ) then
         CW_Typ := Class_Wide_Type (Designated_Type (Ctrl_Typ));

      else
         CW_Typ := Class_Wide_Type (Ctrl_Typ);
      end if;

      Typ := Root_Type (CW_Typ);

      if Ekind (Typ) = E_Incomplete_Type then
         Typ := Non_Limited_View (Typ);
      end if;

      if not Is_Limited_Type (Typ) then
         Eq_Prim_Op := Find_Prim_Op (Typ, Name_Op_Eq);
      end if;

      --  Dispatching call to C++ primitive. Create a new parameter list
      --  with no tag checks.

      New_Params := New_List;

      if Is_CPP_Class (Typ) then
         Param := First_Actual (Call_Node);
         while Present (Param) loop
            Append_To (New_Params, Relocate_Node (Param));
            Next_Actual (Param);
         end loop;

      --  Dispatching call to Ada primitive

      elsif Present (Param_List) then
         Apply_Tag_Checks (Call_Node);

         Param := First_Actual (Call_Node);
         while Present (Param) loop
            --  Cases in which we may have generated runtime checks

            if Param = Ctrl_Arg
              or else Subp = Eq_Prim_Op
            then
               Append_To (New_Params,
                 Duplicate_Subexpr_Move_Checks (Param));

            elsif Nkind (Parent (Param)) /= N_Parameter_Association
              or else not Is_Accessibility_Actual (Parent (Param))
            then
               Append_To (New_Params, Relocate_Node (Param));
            end if;

            Next_Actual (Param);
         end loop;
      end if;

      --  Generate the appropriate subprogram pointer type

      if Etype (Subp) = Typ then
         Res_Typ := CW_Typ;
      else
         Res_Typ := Etype (Subp);
      end if;

      Subp_Typ     := Create_Itype (E_Subprogram_Type, Call_Node);
      Subp_Ptr_Typ := Create_Itype (E_Access_Subprogram_Type, Call_Node);
      Set_Etype          (Subp_Typ, Res_Typ);
      Set_Returns_By_Ref (Subp_Typ, Returns_By_Ref (Subp));

      --  Create a new list of parameters which is a copy of the old formal
      --  list including the creation of a new set of matching entities.

      declare
         Old_Formal : Entity_Id := First_Formal (Subp);
         New_Formal : Entity_Id;
         Extra      : Entity_Id := Empty;

      begin
         if Present (Old_Formal) then
            New_Formal := New_Copy (Old_Formal);
            Set_First_Entity (Subp_Typ, New_Formal);
            Param := First_Actual (Call_Node);

            loop
               Set_Scope (New_Formal, Subp_Typ);

               --  Change all the controlling argument types to be class-wide
               --  to avoid a recursion in dispatching.

               if Is_Controlling_Formal (New_Formal) then
                  Set_Etype (New_Formal, Etype (Param));
               end if;

               --  If the type of the formal is an itype, there was code here
               --  introduced in 1998 in revision 1.46, to create a new itype
               --  by copy. This seems useless, and in fact leads to semantic
               --  errors when the itype is the completion of a type derived
               --  from a private type.

               Extra := New_Formal;
               Next_Formal (Old_Formal);
               exit when No (Old_Formal);

               Set_Next_Entity (New_Formal, New_Copy (Old_Formal));
               Next_Entity (New_Formal);
               Next_Actual (Param);
            end loop;

            Set_Next_Entity (New_Formal, Empty);
            Set_Last_Entity (Subp_Typ, Extra);
         end if;

         --  Now that the explicit formals have been duplicated, any extra
         --  formals needed by the subprogram must be created.

         if Present (Extra) then
            Set_Extra_Formal (Extra, Empty);
         end if;

         Create_Extra_Formals (Subp_Typ);
      end;

      --  Complete description of pointer type, including size information, as
      --  must be done with itypes to prevent order-of-elaboration anomalies
      --  in gigi.

      Set_Etype (Subp_Ptr_Typ, Subp_Ptr_Typ);
      Set_Directly_Designated_Type (Subp_Ptr_Typ, Subp_Typ);
      Set_Convention (Subp_Ptr_Typ, Convention (Subp_Typ));
      Layout_Type    (Subp_Ptr_Typ);

      --  If the controlling argument is a value of type Ada.Tag or an abstract
      --  interface class-wide type then use it directly. Otherwise, the tag
      --  must be extracted from the controlling object.

      if Ctrl_Typ = RTE (RE_Tag)
        or else (RTE_Available (RE_Interface_Tag)
                  and then Ctrl_Typ = RTE (RE_Interface_Tag))
      then
         Controlling_Tag := Duplicate_Subexpr (Ctrl_Arg);

      --  Extract the tag from an unchecked type conversion. Done to avoid
      --  the expansion of additional code just to obtain the value of such
      --  tag because the current management of interface type conversions
      --  generates in some cases this unchecked type conversion with the
      --  tag of the object (see Expand_Interface_Conversion).

      elsif Nkind (Ctrl_Arg) = N_Unchecked_Type_Conversion
        and then
          (Etype (Expression (Ctrl_Arg)) = RTE (RE_Tag)
            or else
              (RTE_Available (RE_Interface_Tag)
                and then
                  Etype (Expression (Ctrl_Arg)) = RTE (RE_Interface_Tag)))
      then
         Controlling_Tag := Duplicate_Subexpr (Expression (Ctrl_Arg));

      --  Ada 2005 (AI-251): Abstract interface class-wide type

      elsif Is_Interface (Ctrl_Typ)
        and then Is_Class_Wide_Type (Ctrl_Typ)
      then
         Controlling_Tag := Duplicate_Subexpr (Ctrl_Arg);

      else
         Controlling_Tag :=
           Make_Selected_Component (Loc,
             Prefix        => Duplicate_Subexpr_Move_Checks (Ctrl_Arg),
             Selector_Name => New_Reference_To (DTC_Entity (Subp), Loc));
      end if;

      --  Handle dispatching calls to predefined primitives

      if Is_Predefined_Dispatching_Operation (Subp)
        or else Is_Predefined_Dispatching_Alias (Subp)
      then
         Build_Get_Predefined_Prim_Op_Address (Loc,
           Tag_Node => Controlling_Tag,
           Position => DT_Position (Subp),
           New_Node => New_Node);

      --  Handle dispatching calls to user-defined primitives

      else
         Build_Get_Prim_Op_Address (Loc,
           Typ      => Find_Dispatching_Type (Subp),
           Tag_Node => Controlling_Tag,
           Position => DT_Position (Subp),
           New_Node => New_Node);
      end if;

      New_Call_Name :=
        Unchecked_Convert_To (Subp_Ptr_Typ, New_Node);

      --  Generate the SCIL node for this dispatching call. Done now because
      --  attribute SCIL_Controlling_Tag must be set after the new call name
      --  is built to reference the nodes that will see the SCIL backend
      --  (because Build_Get_Prim_Op_Address generates an unchecked type
      --  conversion which relocates the controlling tag node).

      if Generate_SCIL then
         SCIL_Node := Make_SCIL_Dispatching_Call (Sloc (Call_Node));
         Set_SCIL_Entity      (SCIL_Node, Typ);
         Set_SCIL_Target_Prim (SCIL_Node, Subp);

         --  Common case: the controlling tag is the tag of an object
         --  (for example, obj.tag)

         if Nkind (Controlling_Tag) = N_Selected_Component then
            Set_SCIL_Controlling_Tag (SCIL_Node, Controlling_Tag);

         --  Handle renaming of selected component

         elsif Nkind (Controlling_Tag) = N_Identifier
           and then Nkind (Parent (Entity (Controlling_Tag))) =
                                             N_Object_Renaming_Declaration
           and then Nkind (Name (Parent (Entity (Controlling_Tag)))) =
                                             N_Selected_Component
         then
            Set_SCIL_Controlling_Tag (SCIL_Node,
              Name (Parent (Entity (Controlling_Tag))));

         --  If the controlling tag is an identifier, the SCIL node references
         --  the corresponding object or parameter declaration

         elsif Nkind (Controlling_Tag) = N_Identifier
           and then Nkind_In (Parent (Entity (Controlling_Tag)),
                              N_Object_Declaration,
                              N_Parameter_Specification)
         then
            Set_SCIL_Controlling_Tag (SCIL_Node,
              Parent (Entity (Controlling_Tag)));

         --  If the controlling tag is a dereference, the SCIL node references
         --  the corresponding object or parameter declaration

         elsif Nkind (Controlling_Tag) = N_Explicit_Dereference
            and then Nkind (Prefix (Controlling_Tag)) = N_Identifier
            and then Nkind_In (Parent (Entity (Prefix (Controlling_Tag))),
                               N_Object_Declaration,
                               N_Parameter_Specification)
         then
            Set_SCIL_Controlling_Tag (SCIL_Node,
              Parent (Entity (Prefix (Controlling_Tag))));

         --  For a direct reference of the tag of the type the SCIL node
         --  references the the internal object declaration containing the tag
         --  of the type.

         elsif Nkind (Controlling_Tag) = N_Attribute_Reference
            and then Attribute_Name (Controlling_Tag) = Name_Tag
         then
            Set_SCIL_Controlling_Tag (SCIL_Node,
              Parent
                (Node
                  (First_Elmt
                    (Access_Disp_Table (Entity (Prefix (Controlling_Tag)))))));

         --  Interfaces are not supported. For now we leave the SCIL node
         --  decorated with the Controlling_Tag. More work needed here???

         elsif Is_Interface (Etype (Controlling_Tag)) then
            Set_SCIL_Controlling_Tag (SCIL_Node, Controlling_Tag);

         else
            pragma Assert (False);
            null;
         end if;
      end if;

      if Nkind (Call_Node) = N_Function_Call then
         New_Call :=
           Make_Function_Call (Loc,
             Name                   => New_Call_Name,
             Parameter_Associations => New_Params);

         --  If this is a dispatching "=", we must first compare the tags so
         --  we generate: x.tag = y.tag and then x = y

         if Subp = Eq_Prim_Op then
            Param := First_Actual (Call_Node);
            New_Call :=
              Make_And_Then (Loc,
                Left_Opnd =>
                     Make_Op_Eq (Loc,
                       Left_Opnd =>
                         Make_Selected_Component (Loc,
                           Prefix        => New_Value (Param),
                           Selector_Name =>
                             New_Reference_To (First_Tag_Component (Typ),
                                               Loc)),

                       Right_Opnd =>
                         Make_Selected_Component (Loc,
                           Prefix        =>
                             Unchecked_Convert_To (Typ,
                               New_Value (Next_Actual (Param))),
                           Selector_Name =>
                             New_Reference_To
                               (First_Tag_Component (Typ), Loc))),
                Right_Opnd => New_Call);

            SCIL_Related_Node := Right_Opnd (New_Call);
         end if;

      else
         New_Call :=
           Make_Procedure_Call_Statement (Loc,
             Name                   => New_Call_Name,
             Parameter_Associations => New_Params);
      end if;

      --  Register the dispatching call in the call graph nodes table

      Register_CG_Node (Call_Node);

      Rewrite (Call_Node, New_Call);

      --  Associate the SCIL node of this dispatching call

      if Generate_SCIL then
         Set_SCIL_Node (SCIL_Related_Node, SCIL_Node);
      end if;

      --  Suppress all checks during the analysis of the expanded code
      --  to avoid the generation of spurious warnings under ZFP run-time.

      Analyze_And_Resolve (Call_Node, Call_Typ, Suppress => All_Checks);
   end Expand_Dispatching_Call;

   ---------------------------------
   -- Expand_Interface_Conversion --
   ---------------------------------

   procedure Expand_Interface_Conversion
     (N         : Node_Id;
      Is_Static : Boolean := True)
   is
      Loc         : constant Source_Ptr := Sloc (N);
      Etyp        : constant Entity_Id  := Etype (N);
      Operand     : constant Node_Id    := Expression (N);
      Operand_Typ : Entity_Id           := Etype (Operand);
      Func        : Node_Id;
      Iface_Typ   : Entity_Id           := Etype (N);
      Iface_Tag   : Entity_Id;

   begin
      --  Ada 2005 (AI-345): Handle synchronized interface type derivations

      if Is_Concurrent_Type (Operand_Typ) then
         Operand_Typ := Base_Type (Corresponding_Record_Type (Operand_Typ));
      end if;

      --  Handle access to class-wide interface types

      if Is_Access_Type (Iface_Typ) then
         Iface_Typ := Etype (Directly_Designated_Type (Iface_Typ));
      end if;

      --  Handle class-wide interface types. This conversion can appear
      --  explicitly in the source code. Example: I'Class (Obj)

      if Is_Class_Wide_Type (Iface_Typ) then
         Iface_Typ := Root_Type (Iface_Typ);
      end if;

      --  If the target type is a tagged synchronized type, the dispatch table
      --  info is in the corresponding record type.

      if Is_Concurrent_Type (Iface_Typ) then
         Iface_Typ := Corresponding_Record_Type (Iface_Typ);
      end if;

      --  Freeze the entity associated with the target interface to have
      --  available the attribute Access_Disp_Table.

      Freeze_Before (N, Iface_Typ);

      pragma Assert (not Is_Static
        or else (not Is_Class_Wide_Type (Iface_Typ)
                  and then Is_Interface (Iface_Typ)));

      if not Tagged_Type_Expansion then

         --  For VM, just do a conversion ???

         Rewrite (N, Unchecked_Convert_To (Etype (N), N));
         Analyze (N);
         return;
      end if;

      if not Is_Static then

         --  Give error if configurable run time and Displace not available

         if not RTE_Available (RE_Displace) then
            Error_Msg_CRT ("dynamic interface conversion", N);
            return;
         end if;

         --  Handle conversion of access-to-class-wide interface types. Target
         --  can be an access to an object or an access to another class-wide
         --  interface (see -1- and -2- in the following example):

         --     type Iface1_Ref is access all Iface1'Class;
         --     type Iface2_Ref is access all Iface1'Class;

         --     Acc1 : Iface1_Ref := new ...
         --     Obj  : Obj_Ref    := Obj_Ref (Acc);    -- 1
         --     Acc2 : Iface2_Ref := Iface2_Ref (Acc); -- 2

         if Is_Access_Type (Operand_Typ) then
            Rewrite (N,
              Unchecked_Convert_To (Etype (N),
                Make_Function_Call (Loc,
                  Name => New_Reference_To (RTE (RE_Displace), Loc),
                  Parameter_Associations => New_List (

                    Unchecked_Convert_To (RTE (RE_Address),
                      Relocate_Node (Expression (N))),

                    New_Occurrence_Of
                      (Node (First_Elmt (Access_Disp_Table (Iface_Typ))),
                       Loc)))));

            Analyze (N);
            return;
         end if;

         Rewrite (N,
           Make_Function_Call (Loc,
             Name => New_Reference_To (RTE (RE_Displace), Loc),
             Parameter_Associations => New_List (
               Make_Attribute_Reference (Loc,
                 Prefix => Relocate_Node (Expression (N)),
                 Attribute_Name => Name_Address),

               New_Occurrence_Of
                 (Node (First_Elmt (Access_Disp_Table (Iface_Typ))),
                  Loc))));

         Analyze (N);

         --  If the target is a class-wide interface we change the type of the
         --  data returned by IW_Convert to indicate that this is a dispatching
         --  call.

         declare
            New_Itype : Entity_Id;

         begin
            New_Itype := Create_Itype (E_Anonymous_Access_Type, N);
            Set_Etype (New_Itype, New_Itype);
            Set_Directly_Designated_Type (New_Itype, Etyp);

            Rewrite (N,
              Make_Explicit_Dereference (Loc,
                Prefix =>
                  Unchecked_Convert_To (New_Itype, Relocate_Node (N))));
            Analyze (N);
            Freeze_Itype (New_Itype, N);

            return;
         end;
      end if;

      Iface_Tag := Find_Interface_Tag (Operand_Typ, Iface_Typ);
      pragma Assert (Iface_Tag /= Empty);

      --  Keep separate access types to interfaces because one internal
      --  function is used to handle the null value (see following comments)

      if not Is_Access_Type (Etype (N)) then

         --  Statically displace the pointer to the object to reference
         --  the component containing the secondary dispatch table.

         Rewrite (N,
           Convert_Tag_To_Interface (Class_Wide_Type (Iface_Typ),
             Make_Selected_Component (Loc,
               Prefix => Relocate_Node (Expression (N)),
               Selector_Name => New_Occurrence_Of (Iface_Tag, Loc))));

      else
         --  Build internal function to handle the case in which the
         --  actual is null. If the actual is null returns null because
         --  no displacement is required; otherwise performs a type
         --  conversion that will be expanded in the code that returns
         --  the value of the displaced actual. That is:

         --     function Func (O : Address) return Iface_Typ is
         --        type Op_Typ is access all Operand_Typ;
         --        Aux : Op_Typ := To_Op_Typ (O);
         --     begin
         --        if O = Null_Address then
         --           return null;
         --        else
         --           return Iface_Typ!(Aux.Iface_Tag'Address);
         --        end if;
         --     end Func;

         declare
            Desig_Typ    : Entity_Id;
            Fent         : Entity_Id;
            New_Typ_Decl : Node_Id;
            Stats        : List_Id;

         begin
            Desig_Typ := Etype (Expression (N));

            if Is_Access_Type (Desig_Typ) then
               Desig_Typ :=
                 Available_View (Directly_Designated_Type (Desig_Typ));
            end if;

            if Is_Concurrent_Type (Desig_Typ) then
               Desig_Typ := Base_Type (Corresponding_Record_Type (Desig_Typ));
            end if;

            New_Typ_Decl :=
              Make_Full_Type_Declaration (Loc,
                Defining_Identifier => Make_Temporary (Loc, 'T'),
                Type_Definition =>
                  Make_Access_To_Object_Definition (Loc,
                    All_Present            => True,
                    Null_Exclusion_Present => False,
                    Constant_Present       => False,
                    Subtype_Indication     =>
                      New_Reference_To (Desig_Typ, Loc)));

            Stats := New_List (
              Make_Simple_Return_Statement (Loc,
                Unchecked_Convert_To (Etype (N),
                  Make_Attribute_Reference (Loc,
                    Prefix =>
                      Make_Selected_Component (Loc,
                        Prefix =>
                          Unchecked_Convert_To
                            (Defining_Identifier (New_Typ_Decl),
                             Make_Identifier (Loc, Name_uO)),
                        Selector_Name =>
                          New_Occurrence_Of (Iface_Tag, Loc)),
                    Attribute_Name => Name_Address))));

            --  If the type is null-excluding, no need for the null branch.
            --  Otherwise we need to check for it and return null.

            if not Can_Never_Be_Null (Etype (N)) then
               Stats := New_List (
                 Make_If_Statement (Loc,
                  Condition       =>
                    Make_Op_Eq (Loc,
                       Left_Opnd  => Make_Identifier (Loc, Name_uO),
                       Right_Opnd => New_Reference_To
                                       (RTE (RE_Null_Address), Loc)),

                 Then_Statements => New_List (
                   Make_Simple_Return_Statement (Loc,
                     Make_Null (Loc))),
                 Else_Statements => Stats));
            end if;

            Fent := Make_Temporary (Loc, 'F');
            Func :=
              Make_Subprogram_Body (Loc,
                Specification =>
                  Make_Function_Specification (Loc,
                    Defining_Unit_Name => Fent,

                    Parameter_Specifications => New_List (
                      Make_Parameter_Specification (Loc,
                        Defining_Identifier =>
                          Make_Defining_Identifier (Loc, Name_uO),
                        Parameter_Type =>
                          New_Reference_To (RTE (RE_Address), Loc))),

                    Result_Definition =>
                      New_Reference_To (Etype (N), Loc)),

                Declarations => New_List (New_Typ_Decl),

                Handled_Statement_Sequence =>
                  Make_Handled_Sequence_Of_Statements (Loc, Stats));

            --  Place function body before the expression containing the
            --  conversion. We suppress all checks because the body of the
            --  internally generated function already takes care of the case
            --  in which the actual is null; therefore there is no need to
            --  double check that the pointer is not null when the program
            --  executes the alternative that performs the type conversion).

            Insert_Action (N, Func, Suppress => All_Checks);

            if Is_Access_Type (Etype (Expression (N))) then

               --  Generate: Func (Address!(Expression))

               Rewrite (N,
                 Make_Function_Call (Loc,
                   Name => New_Reference_To (Fent, Loc),
                   Parameter_Associations => New_List (
                     Unchecked_Convert_To (RTE (RE_Address),
                       Relocate_Node (Expression (N))))));

            else
               --  Generate: Func (Operand_Typ!(Expression)'Address)

               Rewrite (N,
                 Make_Function_Call (Loc,
                   Name => New_Reference_To (Fent, Loc),
                   Parameter_Associations => New_List (
                     Make_Attribute_Reference (Loc,
                       Prefix  => Unchecked_Convert_To (Operand_Typ,
                                    Relocate_Node (Expression (N))),
                       Attribute_Name => Name_Address))));
            end if;
         end;
      end if;

      Analyze (N);
   end Expand_Interface_Conversion;

   ------------------------------
   -- Expand_Interface_Actuals --
   ------------------------------

   procedure Expand_Interface_Actuals (Call_Node : Node_Id) is
      Actual     : Node_Id;
      Actual_Dup : Node_Id;
      Actual_Typ : Entity_Id;
      Anon       : Entity_Id;
      Conversion : Node_Id;
      Formal     : Entity_Id;
      Formal_Typ : Entity_Id;
      Subp       : Entity_Id;
      Formal_DDT : Entity_Id;
      Actual_DDT : Entity_Id;

   begin
      --  This subprogram is called directly from the semantics, so we need a
      --  check to see whether expansion is active before proceeding.

      if not Expander_Active then
         return;
      end if;

      --  Call using access to subprogram with explicit dereference

      if Nkind (Name (Call_Node)) = N_Explicit_Dereference then
         Subp := Etype (Name (Call_Node));

      --  Call using selected component

      elsif Nkind (Name (Call_Node)) = N_Selected_Component then
         Subp := Entity (Selector_Name (Name (Call_Node)));

      --  Call using direct name

      else
         Subp := Entity (Name (Call_Node));
      end if;

      --  Ada 2005 (AI-251): Look for interface type formals to force "this"
      --  displacement

      Formal := First_Formal (Subp);
      Actual := First_Actual (Call_Node);
      while Present (Formal) loop
         Formal_Typ := Etype (Formal);

         if Ekind (Formal_Typ) = E_Record_Type_With_Private then
            Formal_Typ := Full_View (Formal_Typ);
         end if;

         if Is_Access_Type (Formal_Typ) then
            Formal_DDT := Directly_Designated_Type (Formal_Typ);
         end if;

         Actual_Typ := Etype (Actual);

         if Is_Access_Type (Actual_Typ) then
            Actual_DDT := Directly_Designated_Type (Actual_Typ);
         end if;

         if Is_Interface (Formal_Typ)
           and then Is_Class_Wide_Type (Formal_Typ)
         then
            --  No need to displace the pointer if the type of the actual
            --  coincides with the type of the formal.

            if Actual_Typ = Formal_Typ then
               null;

            --  No need to displace the pointer if the interface type is
            --  a parent of the type of the actual because in this case the
            --  interface primitives are located in the primary dispatch table.

            elsif Is_Ancestor (Formal_Typ, Actual_Typ) then
               null;

            --  Implicit conversion to the class-wide formal type to force
            --  the displacement of the pointer.

            else
               --  Normally, expansion of actuals for calls to build-in-place
               --  functions happens as part of Expand_Actuals, but in this
               --  case the call will be wrapped in a conversion and soon after
               --  expanded further to handle the displacement for a class-wide
               --  interface conversion, so if this is a BIP call then we need
               --  to handle it now.

               if Ada_Version >= Ada_2005
                 and then Is_Build_In_Place_Function_Call (Actual)
               then
                  Make_Build_In_Place_Call_In_Anonymous_Context (Actual);
               end if;

               Conversion := Convert_To (Formal_Typ, Relocate_Node (Actual));
               Rewrite (Actual, Conversion);
               Analyze_And_Resolve (Actual, Formal_Typ);
            end if;

         --  Access to class-wide interface type

         elsif Is_Access_Type (Formal_Typ)
           and then Is_Interface (Formal_DDT)
           and then Is_Class_Wide_Type (Formal_DDT)
           and then Interface_Present_In_Ancestor
                      (Typ   => Actual_DDT,
                       Iface => Etype (Formal_DDT))
         then
            --  Handle attributes 'Access and 'Unchecked_Access

            if Nkind (Actual) = N_Attribute_Reference
              and then
               (Attribute_Name (Actual) = Name_Access
                 or else Attribute_Name (Actual) = Name_Unchecked_Access)
            then
               --  This case must have been handled by the analysis and
               --  expansion of 'Access. The only exception is when types
               --  match and no further expansion is required.

               pragma Assert (Base_Type (Etype (Prefix (Actual)))
                               = Base_Type (Formal_DDT));
               null;

            --  No need to displace the pointer if the type of the actual
            --  coincides with the type of the formal.

            elsif Actual_DDT = Formal_DDT then
               null;

            --  No need to displace the pointer if the interface type is
            --  a parent of the type of the actual because in this case the
            --  interface primitives are located in the primary dispatch table.

            elsif Is_Ancestor (Formal_DDT, Actual_DDT) then
               null;

            else
               Actual_Dup := Relocate_Node (Actual);

               if From_With_Type (Actual_Typ) then

                  --  If the type of the actual parameter comes from a limited
                  --  with-clause and the non-limited view is already available
                  --  we replace the anonymous access type by a duplicate
                  --  declaration whose designated type is the non-limited view

                  if Ekind (Actual_DDT) = E_Incomplete_Type
                    and then Present (Non_Limited_View (Actual_DDT))
                  then
                     Anon := New_Copy (Actual_Typ);

                     if Is_Itype (Anon) then
                        Set_Scope (Anon, Current_Scope);
                     end if;

                     Set_Directly_Designated_Type (Anon,
                       Non_Limited_View (Actual_DDT));
                     Set_Etype (Actual_Dup, Anon);

                  elsif Is_Class_Wide_Type (Actual_DDT)
                    and then Ekind (Etype (Actual_DDT)) = E_Incomplete_Type
                    and then Present (Non_Limited_View (Etype (Actual_DDT)))
                  then
                     Anon := New_Copy (Actual_Typ);

                     if Is_Itype (Anon) then
                        Set_Scope (Anon, Current_Scope);
                     end if;

                     Set_Directly_Designated_Type (Anon,
                       New_Copy (Actual_DDT));
                     Set_Class_Wide_Type (Directly_Designated_Type (Anon),
                       New_Copy (Class_Wide_Type (Actual_DDT)));
                     Set_Etype (Directly_Designated_Type (Anon),
                       Non_Limited_View (Etype (Actual_DDT)));
                     Set_Etype (
                       Class_Wide_Type (Directly_Designated_Type (Anon)),
                       Non_Limited_View (Etype (Actual_DDT)));
                     Set_Etype (Actual_Dup, Anon);
                  end if;
               end if;

               Conversion := Convert_To (Formal_Typ, Actual_Dup);
               Rewrite (Actual, Conversion);
               Analyze_And_Resolve (Actual, Formal_Typ);
            end if;
         end if;

         Next_Actual (Actual);
         Next_Formal (Formal);
      end loop;
   end Expand_Interface_Actuals;

   ----------------------------
   -- Expand_Interface_Thunk --
   ----------------------------

   procedure Expand_Interface_Thunk
     (Prim       : Node_Id;
      Thunk_Id   : out Entity_Id;
      Thunk_Code : out Node_Id)
   is
      Loc     : constant Source_Ptr := Sloc (Prim);
      Actuals : constant List_Id    := New_List;
      Decl    : constant List_Id    := New_List;
      Formals : constant List_Id    := New_List;
      Target  : constant Entity_Id  := Ultimate_Alias (Prim);

      Controlling_Typ : Entity_Id;
      Decl_1          : Node_Id;
      Decl_2          : Node_Id;
      Expr            : Node_Id;
      Formal          : Node_Id;
      Ftyp            : Entity_Id;
      Iface_Formal    : Node_Id;
      New_Arg         : Node_Id;
      Offset_To_Top   : Node_Id;
      Target_Formal   : Entity_Id;

   begin
      Thunk_Id   := Empty;
      Thunk_Code := Empty;

      --  No thunk needed if the primitive has been eliminated

      if Is_Eliminated (Ultimate_Alias (Prim)) then
         return;

      --  In case of primitives that are functions without formals and a
      --  controlling result there is no need to build the thunk.

      elsif not Present (First_Formal (Target)) then
         pragma Assert (Ekind (Target) = E_Function
           and then Has_Controlling_Result (Target));
         return;
      end if;

      --  Duplicate the formals of the Target primitive. In the thunk, the type
      --  of the controlling formal is the covered interface type (instead of
      --  the target tagged type). Done to avoid problems with discriminated
      --  tagged types because, if the controlling type has discriminants with
      --  default values, then the type conversions done inside the body of
      --  the thunk (after the displacement of the pointer to the base of the
      --  actual object) generate code that modify its contents.

      --  Note: This special management is not done for predefined primitives
      --  because???

      if not Is_Predefined_Dispatching_Operation (Prim) then
         Iface_Formal := First_Formal (Interface_Alias (Prim));
      end if;

      Formal := First_Formal (Target);
      while Present (Formal) loop
         Ftyp := Etype (Formal);

         --  Use the interface type as the type of the controlling formal (see
         --  comment above).

         if not Is_Controlling_Formal (Formal)
           or else Is_Predefined_Dispatching_Operation (Prim)
         then
            Ftyp := Etype (Formal);
            Expr := New_Copy_Tree (Expression (Parent (Formal)));
         else
            Ftyp := Etype (Iface_Formal);
            Expr := Empty;
         end if;

         Append_To (Formals,
           Make_Parameter_Specification (Loc,
             Defining_Identifier =>
               Make_Defining_Identifier (Sloc (Formal),
                 Chars => Chars (Formal)),
             In_Present => In_Present (Parent (Formal)),
             Out_Present => Out_Present (Parent (Formal)),
             Parameter_Type => New_Reference_To (Ftyp, Loc),
             Expression => Expr));

         if not Is_Predefined_Dispatching_Operation (Prim) then
            Next_Formal (Iface_Formal);
         end if;

         Next_Formal (Formal);
      end loop;

      Controlling_Typ := Find_Dispatching_Type (Target);

      Target_Formal := First_Formal (Target);
      Formal        := First (Formals);
      while Present (Formal) loop

         --  If the parent is a constrained discriminated type, then the
         --  primitive operation will have been defined on a first subtype.
         --  For proper matching with controlling type, use base type.

         if Ekind (Target_Formal) = E_In_Parameter
           and then Ekind (Etype (Target_Formal)) = E_Anonymous_Access_Type
         then
            Ftyp :=
              Base_Type (Directly_Designated_Type (Etype (Target_Formal)));
         else
            Ftyp := Base_Type (Etype (Target_Formal));
         end if;

         --  For concurrent types, the relevant information is found in the
         --  Corresponding_Record_Type, rather than the type entity itself.

         if Is_Concurrent_Type (Ftyp) then
            Ftyp := Corresponding_Record_Type (Ftyp);
         end if;

         if Ekind (Target_Formal) = E_In_Parameter
           and then Ekind (Etype (Target_Formal)) = E_Anonymous_Access_Type
           and then Ftyp = Controlling_Typ
         then
            --  Generate:
            --     type T is access all <<type of the target formal>>
            --     S : Storage_Offset := Storage_Offset!(Formal)
            --                            - Offset_To_Top (address!(Formal))

            Decl_2 :=
              Make_Full_Type_Declaration (Loc,
                Defining_Identifier => Make_Temporary (Loc, 'T'),
                Type_Definition =>
                  Make_Access_To_Object_Definition (Loc,
                    All_Present            => True,
                    Null_Exclusion_Present => False,
                    Constant_Present       => False,
                    Subtype_Indication     =>
                      New_Reference_To (Ftyp, Loc)));

            New_Arg :=
              Unchecked_Convert_To (RTE (RE_Address),
                New_Reference_To (Defining_Identifier (Formal), Loc));

            if not RTE_Available (RE_Offset_To_Top) then
               Offset_To_Top :=
                 Build_Offset_To_Top (Loc, New_Arg);
            else
               Offset_To_Top :=
                 Make_Function_Call (Loc,
                   Name => New_Reference_To (RTE (RE_Offset_To_Top), Loc),
                   Parameter_Associations => New_List (New_Arg));
            end if;

            Decl_1 :=
              Make_Object_Declaration (Loc,
                Defining_Identifier => Make_Temporary (Loc, 'S'),
                Constant_Present    => True,
                Object_Definition   =>
                  New_Reference_To (RTE (RE_Storage_Offset), Loc),
                Expression          =>
                  Make_Op_Subtract (Loc,
                    Left_Opnd  =>
                      Unchecked_Convert_To
                        (RTE (RE_Storage_Offset),
                         New_Reference_To (Defining_Identifier (Formal), Loc)),
                     Right_Opnd =>
                       Offset_To_Top));

            Append_To (Decl, Decl_2);
            Append_To (Decl, Decl_1);

            --  Reference the new actual. Generate:
            --    T!(S)

            Append_To (Actuals,
              Unchecked_Convert_To
                (Defining_Identifier (Decl_2),
                 New_Reference_To (Defining_Identifier (Decl_1), Loc)));

         elsif Ftyp = Controlling_Typ then

            --  Generate:
            --     S1 : Storage_Offset := Storage_Offset!(Formal'Address)
            --                             - Offset_To_Top (Formal'Address)
            --     S2 : Addr_Ptr := Addr_Ptr!(S1)

            New_Arg :=
              Make_Attribute_Reference (Loc,
                Prefix =>
                  New_Reference_To (Defining_Identifier (Formal), Loc),
                Attribute_Name =>
                  Name_Address);

            if not RTE_Available (RE_Offset_To_Top) then
               Offset_To_Top :=
                 Build_Offset_To_Top (Loc, New_Arg);
            else
               Offset_To_Top :=
                 Make_Function_Call (Loc,
                   Name => New_Reference_To (RTE (RE_Offset_To_Top), Loc),
                   Parameter_Associations => New_List (New_Arg));
            end if;

            Decl_1 :=
              Make_Object_Declaration (Loc,
                Defining_Identifier => Make_Temporary (Loc, 'S'),
                Constant_Present    => True,
                Object_Definition   =>
                  New_Reference_To (RTE (RE_Storage_Offset), Loc),
                Expression          =>
                  Make_Op_Subtract (Loc,
                    Left_Opnd =>
                      Unchecked_Convert_To
                        (RTE (RE_Storage_Offset),
                         Make_Attribute_Reference (Loc,
                           Prefix =>
                             New_Reference_To
                               (Defining_Identifier (Formal), Loc),
                           Attribute_Name => Name_Address)),
                    Right_Opnd =>
                      Offset_To_Top));

            Decl_2 :=
              Make_Object_Declaration (Loc,
                Defining_Identifier => Make_Temporary (Loc, 'S'),
                Constant_Present    => True,
                Object_Definition   =>
                  New_Reference_To (RTE (RE_Addr_Ptr), Loc),
                Expression          =>
                  Unchecked_Convert_To
                    (RTE (RE_Addr_Ptr),
                     New_Reference_To (Defining_Identifier (Decl_1), Loc)));

            Append_To (Decl, Decl_1);
            Append_To (Decl, Decl_2);

            --  Reference the new actual, generate:
            --    Target_Formal (S2.all)

            Append_To (Actuals,
              Unchecked_Convert_To (Ftyp,
                 Make_Explicit_Dereference (Loc,
                   New_Reference_To (Defining_Identifier (Decl_2), Loc))));

         --  No special management required for this actual

         else
            Append_To (Actuals,
               New_Reference_To (Defining_Identifier (Formal), Loc));
         end if;

         Next_Formal (Target_Formal);
         Next (Formal);
      end loop;

      Thunk_Id := Make_Temporary (Loc, 'T');
      Set_Is_Thunk (Thunk_Id);

      --  Procedure case

      if Ekind (Target) = E_Procedure then
         Thunk_Code :=
           Make_Subprogram_Body (Loc,
              Specification =>
                Make_Procedure_Specification (Loc,
                  Defining_Unit_Name       => Thunk_Id,
                  Parameter_Specifications => Formals),
              Declarations => Decl,
              Handled_Statement_Sequence =>
                Make_Handled_Sequence_Of_Statements (Loc,
                  Statements => New_List (
                    Make_Procedure_Call_Statement (Loc,
                      Name => New_Occurrence_Of (Target, Loc),
                      Parameter_Associations => Actuals))));

      --  Function case

      else pragma Assert (Ekind (Target) = E_Function);
         Thunk_Code :=
           Make_Subprogram_Body (Loc,
              Specification =>
                Make_Function_Specification (Loc,
                  Defining_Unit_Name       => Thunk_Id,
                  Parameter_Specifications => Formals,
                  Result_Definition =>
                    New_Copy (Result_Definition (Parent (Target)))),
              Declarations => Decl,
              Handled_Statement_Sequence =>
                Make_Handled_Sequence_Of_Statements (Loc,
                  Statements => New_List (
                    Make_Simple_Return_Statement (Loc,
                      Make_Function_Call (Loc,
                        Name => New_Occurrence_Of (Target, Loc),
                        Parameter_Associations => Actuals)))));
      end if;
   end Expand_Interface_Thunk;

   --------------------------
   -- Has_CPP_Constructors --
   --------------------------

   function Has_CPP_Constructors (Typ : Entity_Id) return Boolean is
      E : Entity_Id;

   begin
      --  Look for the constructor entities

      E := Next_Entity (Typ);
      while Present (E) loop
         if Ekind (E) = E_Function
           and then Is_Constructor (E)
         then
            return True;
         end if;

         Next_Entity (E);
      end loop;

      return False;
   end Has_CPP_Constructors;

   ------------
   -- Has_DT --
   ------------

   function Has_DT (Typ : Entity_Id) return Boolean is
   begin
      return not Is_Interface (Typ)
               and then not Restriction_Active (No_Dispatching_Calls);
   end Has_DT;

   -----------------------------------------
   -- Is_Predefined_Dispatching_Operation --
   -----------------------------------------

   function Is_Predefined_Dispatching_Operation
     (E : Entity_Id) return Boolean
   is
      TSS_Name : TSS_Name_Type;

   begin
      if not Is_Dispatching_Operation (E) then
         return False;
      end if;

      Get_Name_String (Chars (E));

      --  Most predefined primitives have internally generated names. Equality
      --  must be treated differently; the predefined operation is recognized
      --  as a homogeneous binary operator that returns Boolean.

      if Name_Len > TSS_Name_Type'Last then
         TSS_Name := TSS_Name_Type (Name_Buffer (Name_Len - TSS_Name'Length + 1
                                     .. Name_Len));
         if        Chars (E) = Name_uSize
           or else Chars (E) = Name_uAlignment
           or else TSS_Name  = TSS_Stream_Read
           or else TSS_Name  = TSS_Stream_Write
           or else TSS_Name  = TSS_Stream_Input
           or else TSS_Name  = TSS_Stream_Output
           or else
             (Chars (E) = Name_Op_Eq
                and then Etype (First_Formal (E)) = Etype (Last_Formal (E)))
           or else Chars (E) = Name_uAssign
           or else TSS_Name  = TSS_Deep_Adjust
           or else TSS_Name  = TSS_Deep_Finalize
           or else Is_Predefined_Interface_Primitive (E)
         then
            return True;
         end if;
      end if;

      return False;
   end Is_Predefined_Dispatching_Operation;

   ---------------------------------------
   -- Is_Predefined_Internal_Operation  --
   ---------------------------------------

   function Is_Predefined_Internal_Operation
     (E : Entity_Id) return Boolean
   is
      TSS_Name : TSS_Name_Type;

   begin
      if not Is_Dispatching_Operation (E) then
         return False;
      end if;

      Get_Name_String (Chars (E));

      --  Most predefined primitives have internally generated names. Equality
      --  must be treated differently; the predefined operation is recognized
      --  as a homogeneous binary operator that returns Boolean.

      if Name_Len > TSS_Name_Type'Last then
         TSS_Name :=
           TSS_Name_Type
             (Name_Buffer (Name_Len - TSS_Name'Length + 1 .. Name_Len));

         if        Chars (E) = Name_uSize
           or else Chars (E) = Name_uAlignment
           or else
             (Chars (E) = Name_Op_Eq
                and then Etype (First_Formal (E)) = Etype (Last_Formal (E)))
           or else Chars (E) = Name_uAssign
           or else TSS_Name  = TSS_Deep_Adjust
           or else TSS_Name  = TSS_Deep_Finalize
           or else Is_Predefined_Interface_Primitive (E)
         then
            return True;
         end if;
      end if;

      return False;
   end Is_Predefined_Internal_Operation;

   -------------------------------------
   -- Is_Predefined_Dispatching_Alias --
   -------------------------------------

   function Is_Predefined_Dispatching_Alias (Prim : Entity_Id) return Boolean
   is
   begin
      return not Is_Predefined_Dispatching_Operation (Prim)
        and then Present (Alias (Prim))
        and then Is_Predefined_Dispatching_Operation (Ultimate_Alias (Prim));
   end Is_Predefined_Dispatching_Alias;

   ---------------------------------------
   -- Is_Predefined_Interface_Primitive --
   ---------------------------------------

   function Is_Predefined_Interface_Primitive (E : Entity_Id) return Boolean is
   begin
      return Ada_Version >= Ada_2005
        and then (Chars (E) = Name_uDisp_Asynchronous_Select or else
                  Chars (E) = Name_uDisp_Conditional_Select  or else
                  Chars (E) = Name_uDisp_Get_Prim_Op_Kind    or else
                  Chars (E) = Name_uDisp_Get_Task_Id         or else
                  Chars (E) = Name_uDisp_Requeue             or else
                  Chars (E) = Name_uDisp_Timed_Select);
   end Is_Predefined_Interface_Primitive;

   ----------------------------------------
   -- Make_Disp_Asynchronous_Select_Body --
   ----------------------------------------

   --  For interface types, generate:

   --     procedure _Disp_Asynchronous_Select
   --       (T : in out <Typ>;
   --        S : Integer;
   --        P : System.Address;
   --        B : out System.Storage_Elements.Dummy_Communication_Block;
   --        F : out Boolean)
   --     is
   --     begin
   --        null;
   --     end _Disp_Asynchronous_Select;

   --  For protected types, generate:

   --     procedure _Disp_Asynchronous_Select
   --       (T : in out <Typ>;
   --        S : Integer;
   --        P : System.Address;
   --        B : out System.Storage_Elements.Dummy_Communication_Block;
   --        F : out Boolean)
   --     is
   --        I   : Integer :=
   --                Ada.Tags.Get_Entry_Index (Ada.Tags.Tag (<Typ>VP, S));
   --        Bnn : System.Tasking.Protected_Objects.Operations.
   --                Communication_Block;
   --     begin
   --        System.Tasking.Protected_Objects.Operations.Protected_Entry_Call
   --          (T._object'Access,
   --           System.Tasking.Protected_Objects.Protected_Entry_Index (I),
   --           P,
   --           System.Tasking.Asynchronous_Call,
   --           Bnn);
   --        B := System.Storage_Elements.Dummy_Communication_Block (Bnn);
   --     end _Disp_Asynchronous_Select;

   --  For task types, generate:

   --     procedure _Disp_Asynchronous_Select
   --       (T : in out <Typ>;
   --        S : Integer;
   --        P : System.Address;
   --        B : out System.Storage_Elements.Dummy_Communication_Block;
   --        F : out Boolean)
   --     is
   --        I   : Integer :=
   --                Ada.Tags.Get_Entry_Index (Ada.Tags.Tag (<Typ>VP, S));
   --     begin
   --        System.Tasking.Rendezvous.Task_Entry_Call
   --          (T._task_id,
   --           System.Tasking.Task_Entry_Index (I),
   --           P,
   --           System.Tasking.Asynchronous_Call,
   --           F);
   --     end _Disp_Asynchronous_Select;

   function Make_Disp_Asynchronous_Select_Body
     (Typ : Entity_Id) return Node_Id
   is
      Com_Block : Entity_Id;
      Conc_Typ  : Entity_Id           := Empty;
      Decls     : constant List_Id    := New_List;
      DT_Ptr    : Entity_Id;
      Loc       : constant Source_Ptr := Sloc (Typ);
      Obj_Ref   : Node_Id;
      Stmts     : constant List_Id    := New_List;

   begin
      pragma Assert (not Restriction_Active (No_Dispatching_Calls));

      --  Null body is generated for interface types

      if Is_Interface (Typ) then
         return
           Make_Subprogram_Body (Loc,
             Specification =>
               Make_Disp_Asynchronous_Select_Spec (Typ),
             Declarations =>
               New_List,
             Handled_Statement_Sequence =>
               Make_Handled_Sequence_Of_Statements (Loc,
                 New_List (Make_Null_Statement (Loc))));
      end if;

      DT_Ptr := Node (First_Elmt (Access_Disp_Table (Typ)));

      if Is_Concurrent_Record_Type (Typ) then
         Conc_Typ := Corresponding_Concurrent_Type (Typ);

         --  Generate:
         --    I : Integer :=
         --          Ada.Tags.Get_Entry_Index (Ada.Tags.Tag! (<type>VP), S);

         --  where I will be used to capture the entry index of the primitive
         --  wrapper at position S.

         Append_To (Decls,
           Make_Object_Declaration (Loc,
             Defining_Identifier =>
               Make_Defining_Identifier (Loc, Name_uI),
             Object_Definition =>
               New_Reference_To (Standard_Integer, Loc),
             Expression =>
               Make_Function_Call (Loc,
                 Name =>
                   New_Reference_To (RTE (RE_Get_Entry_Index), Loc),
                 Parameter_Associations =>
                   New_List (
                     Unchecked_Convert_To (RTE (RE_Tag),
                       New_Reference_To (DT_Ptr, Loc)),
                     Make_Identifier (Loc, Name_uS)))));

         if Ekind (Conc_Typ) = E_Protected_Type then

            --  Generate:
            --    Bnn : Communication_Block;

            Com_Block := Make_Temporary (Loc, 'B');
            Append_To (Decls,
              Make_Object_Declaration (Loc,
                Defining_Identifier =>
                  Com_Block,
                Object_Definition =>
                  New_Reference_To (RTE (RE_Communication_Block), Loc)));

            --  Build T._object'Access for calls below

            Obj_Ref :=
               Make_Attribute_Reference (Loc,
                 Attribute_Name => Name_Unchecked_Access,
                 Prefix         =>
                   Make_Selected_Component (Loc,
                     Prefix        => Make_Identifier (Loc, Name_uT),
                     Selector_Name => Make_Identifier (Loc, Name_uObject)));

            case Corresponding_Runtime_Package (Conc_Typ) is
               when System_Tasking_Protected_Objects_Entries =>

                  --  Generate:
                  --    Protected_Entry_Call
                  --      (T._object'Access,            --  Object
                  --       Protected_Entry_Index! (I),  --  E
                  --       P,                           --  Uninterpreted_Data
                  --       Asynchronous_Call,           --  Mode
                  --       Bnn);                        --  Communication_Block

                  --  where T is the protected object, I is the entry index, P
                  --  is the wrapped parameters and B is the name of the
                  --  communication block.

                  Append_To (Stmts,
                    Make_Procedure_Call_Statement (Loc,
                      Name =>
                        New_Reference_To (RTE (RE_Protected_Entry_Call), Loc),
                      Parameter_Associations =>
                        New_List (
                          Obj_Ref,

                          Make_Unchecked_Type_Conversion (Loc,  --  entry index
                            Subtype_Mark =>
                              New_Reference_To
                                (RTE (RE_Protected_Entry_Index), Loc),
                            Expression => Make_Identifier (Loc, Name_uI)),

                          Make_Identifier (Loc, Name_uP), --  parameter block
                          New_Reference_To                --  Asynchronous_Call
                            (RTE (RE_Asynchronous_Call), Loc),

                          New_Reference_To (Com_Block, Loc)))); -- comm block

               when System_Tasking_Protected_Objects_Single_Entry =>

                  --  Generate:
                  --    procedure Protected_Single_Entry_Call
                  --      (Object              : Protection_Entry_Access;
                  --       Uninterpreted_Data  : System.Address;
                  --       Mode                : Call_Modes);

                  Append_To (Stmts,
                    Make_Procedure_Call_Statement (Loc,
                      Name =>
                        New_Reference_To
                          (RTE (RE_Protected_Single_Entry_Call), Loc),
                      Parameter_Associations =>
                        New_List (
                          Obj_Ref,

                          Make_Attribute_Reference (Loc,
                            Prefix         => Make_Identifier (Loc, Name_uP),
                            Attribute_Name => Name_Address),

                            New_Reference_To
                             (RTE (RE_Asynchronous_Call), Loc))));

               when others =>
                  raise Program_Error;
            end case;

            --  Generate:
            --    B := Dummy_Communication_Block (Bnn);

            Append_To (Stmts,
              Make_Assignment_Statement (Loc,
                Name => Make_Identifier (Loc, Name_uB),
                Expression =>
                  Make_Unchecked_Type_Conversion (Loc,
                    Subtype_Mark =>
                      New_Reference_To (
                        RTE (RE_Dummy_Communication_Block), Loc),
                    Expression =>
                      New_Reference_To (Com_Block, Loc))));

         else
            pragma Assert (Ekind (Conc_Typ) = E_Task_Type);

            --  Generate:
            --    Task_Entry_Call
            --      (T._task_id,             --  Acceptor
            --       Task_Entry_Index! (I),  --  E
            --       P,                      --  Uninterpreted_Data
            --       Asynchronous_Call,      --  Mode
            --       F);                     --  Rendezvous_Successful

            --  where T is the task object, I is the entry index, P is the
            --  wrapped parameters and F is the status flag.

            Append_To (Stmts,
              Make_Procedure_Call_Statement (Loc,
                Name =>
                  New_Reference_To (RTE (RE_Task_Entry_Call), Loc),
                Parameter_Associations =>
                  New_List (
                    Make_Selected_Component (Loc,         -- T._task_id
                      Prefix        => Make_Identifier (Loc, Name_uT),
                      Selector_Name => Make_Identifier (Loc, Name_uTask_Id)),

                    Make_Unchecked_Type_Conversion (Loc,  --  entry index
                      Subtype_Mark =>
                        New_Reference_To (RTE (RE_Task_Entry_Index), Loc),
                      Expression => Make_Identifier (Loc, Name_uI)),

                    Make_Identifier (Loc, Name_uP),       --  parameter block
                    New_Reference_To                      --  Asynchronous_Call
                      (RTE (RE_Asynchronous_Call), Loc),
                    Make_Identifier (Loc, Name_uF))));    --  status flag
         end if;

      else
         --  Ensure that the statements list is non-empty

         Append_To (Stmts, Make_Null_Statement (Loc));
      end if;

      return
        Make_Subprogram_Body (Loc,
          Specification =>
            Make_Disp_Asynchronous_Select_Spec (Typ),
          Declarations =>
            Decls,
          Handled_Statement_Sequence =>
            Make_Handled_Sequence_Of_Statements (Loc, Stmts));
   end Make_Disp_Asynchronous_Select_Body;

   ----------------------------------------
   -- Make_Disp_Asynchronous_Select_Spec --
   ----------------------------------------

   function Make_Disp_Asynchronous_Select_Spec
     (Typ : Entity_Id) return Node_Id
   is
      Loc    : constant Source_Ptr := Sloc (Typ);
      Def_Id : constant Node_Id    :=
                 Make_Defining_Identifier (Loc,
                   Name_uDisp_Asynchronous_Select);
      Params : constant List_Id    := New_List;

   begin
      pragma Assert (not Restriction_Active (No_Dispatching_Calls));

      --  T : in out Typ;                     --  Object parameter
      --  S : Integer;                        --  Primitive operation slot
      --  P : Address;                        --  Wrapped parameters
      --  B : out Dummy_Communication_Block;  --  Communication block dummy
      --  F : out Boolean;                    --  Status flag

      Append_List_To (Params, New_List (

        Make_Parameter_Specification (Loc,
          Defining_Identifier =>
            Make_Defining_Identifier (Loc, Name_uT),
          Parameter_Type =>
            New_Reference_To (Typ, Loc),
          In_Present  => True,
          Out_Present => True),

        Make_Parameter_Specification (Loc,
          Defining_Identifier =>
            Make_Defining_Identifier (Loc, Name_uS),
          Parameter_Type =>
            New_Reference_To (Standard_Integer, Loc)),

        Make_Parameter_Specification (Loc,
          Defining_Identifier =>
            Make_Defining_Identifier (Loc, Name_uP),
          Parameter_Type =>
            New_Reference_To (RTE (RE_Address), Loc)),

        Make_Parameter_Specification (Loc,
          Defining_Identifier =>
            Make_Defining_Identifier (Loc, Name_uB),
          Parameter_Type =>
            New_Reference_To (RTE (RE_Dummy_Communication_Block), Loc),
          Out_Present => True),

        Make_Parameter_Specification (Loc,
          Defining_Identifier =>
            Make_Defining_Identifier (Loc, Name_uF),
          Parameter_Type =>
            New_Reference_To (Standard_Boolean, Loc),
          Out_Present => True)));

      return
        Make_Procedure_Specification (Loc,
          Defining_Unit_Name       => Def_Id,
          Parameter_Specifications => Params);
   end Make_Disp_Asynchronous_Select_Spec;

   ---------------------------------------
   -- Make_Disp_Conditional_Select_Body --
   ---------------------------------------

   --  For interface types, generate:

   --     procedure _Disp_Conditional_Select
   --       (T : in out <Typ>;
   --        S : Integer;
   --        P : System.Address;
   --        C : out Ada.Tags.Prim_Op_Kind;
   --        F : out Boolean)
   --     is
   --     begin
   --        null;
   --     end _Disp_Conditional_Select;

   --  For protected types, generate:

   --     procedure _Disp_Conditional_Select
   --       (T : in out <Typ>;
   --        S : Integer;
   --        P : System.Address;
   --        C : out Ada.Tags.Prim_Op_Kind;
   --        F : out Boolean)
   --     is
   --        I   : Integer;
   --        Bnn : System.Tasking.Protected_Objects.Operations.
   --                Communication_Block;

   --     begin
   --        C := Ada.Tags.Get_Prim_Op_Kind (Ada.Tags.Tag (<Typ>VP, S));

   --        if C = Ada.Tags.POK_Procedure
   --          or else C = Ada.Tags.POK_Protected_Procedure
   --          or else C = Ada.Tags.POK_Task_Procedure
   --        then
   --           F := True;
   --           return;
   --        end if;

   --        I := Ada.Tags.Get_Entry_Index (Ada.Tags.Tag (<Typ>VP, S));
   --        System.Tasking.Protected_Objects.Operations.Protected_Entry_Call
   --          (T.object'Access,
   --           System.Tasking.Protected_Objects.Protected_Entry_Index (I),
   --           P,
   --           System.Tasking.Conditional_Call,
   --           Bnn);
   --        F := not Cancelled (Bnn);
   --     end _Disp_Conditional_Select;

   --  For task types, generate:

   --     procedure _Disp_Conditional_Select
   --       (T : in out <Typ>;
   --        S : Integer;
   --        P : System.Address;
   --        C : out Ada.Tags.Prim_Op_Kind;
   --        F : out Boolean)
   --     is
   --        I : Integer;

   --     begin
   --        I := Ada.Tags.Get_Entry_Index (Ada.Tags.Tag (<Typ>VP, S));
   --        System.Tasking.Rendezvous.Task_Entry_Call
   --          (T._task_id,
   --           System.Tasking.Task_Entry_Index (I),
   --           P,
   --           System.Tasking.Conditional_Call,
   --           F);
   --     end _Disp_Conditional_Select;

   function Make_Disp_Conditional_Select_Body
     (Typ : Entity_Id) return Node_Id
   is
      Loc      : constant Source_Ptr := Sloc (Typ);
      Blk_Nam  : Entity_Id;
      Conc_Typ : Entity_Id           := Empty;
      Decls    : constant List_Id    := New_List;
      DT_Ptr   : Entity_Id;
      Obj_Ref  : Node_Id;
      Stmts    : constant List_Id    := New_List;

   begin
      pragma Assert (not Restriction_Active (No_Dispatching_Calls));

      --  Null body is generated for interface types

      if Is_Interface (Typ) then
         return
           Make_Subprogram_Body (Loc,
             Specification =>
               Make_Disp_Conditional_Select_Spec (Typ),
             Declarations =>
               No_List,
             Handled_Statement_Sequence =>
               Make_Handled_Sequence_Of_Statements (Loc,
                 New_List (Make_Null_Statement (Loc))));
      end if;

      DT_Ptr := Node (First_Elmt (Access_Disp_Table (Typ)));

      if Is_Concurrent_Record_Type (Typ) then
         Conc_Typ := Corresponding_Concurrent_Type (Typ);

         --  Generate:
         --    I : Integer;

         --  where I will be used to capture the entry index of the primitive
         --  wrapper at position S.

         Append_To (Decls,
           Make_Object_Declaration (Loc,
             Defining_Identifier =>
               Make_Defining_Identifier (Loc, Name_uI),
             Object_Definition =>
               New_Reference_To (Standard_Integer, Loc)));

         --  Generate:
         --    C := Ada.Tags.Get_Prim_Op_Kind (Ada.Tags.Tag! (<type>VP), S);

         --    if C = POK_Procedure
         --      or else C = POK_Protected_Procedure
         --      or else C = POK_Task_Procedure;
         --    then
         --       F := True;
         --       return;
         --    end if;

         Build_Common_Dispatching_Select_Statements (Loc, DT_Ptr, Stmts);

         --  Generate:
         --    Bnn : Communication_Block;

         --  where Bnn is the name of the communication block used in the
         --  call to Protected_Entry_Call.

         Blk_Nam := Make_Temporary (Loc, 'B');
         Append_To (Decls,
           Make_Object_Declaration (Loc,
             Defining_Identifier =>
               Blk_Nam,
             Object_Definition =>
               New_Reference_To (RTE (RE_Communication_Block), Loc)));

         --  Generate:
         --    I := Ada.Tags.Get_Entry_Index (Ada.Tags.Tag! (<type>VP), S);

         --  I is the entry index and S is the dispatch table slot

         Append_To (Stmts,
           Make_Assignment_Statement (Loc,
             Name => Make_Identifier (Loc, Name_uI),
             Expression =>
               Make_Function_Call (Loc,
                 Name =>
                   New_Reference_To (RTE (RE_Get_Entry_Index), Loc),
                 Parameter_Associations =>
                   New_List (
                     Unchecked_Convert_To (RTE (RE_Tag),
                       New_Reference_To (DT_Ptr, Loc)),
                     Make_Identifier (Loc, Name_uS)))));

         if Ekind (Conc_Typ) = E_Protected_Type then

            Obj_Ref :=                                  -- T._object'Access
               Make_Attribute_Reference (Loc,
                 Attribute_Name => Name_Unchecked_Access,
                 Prefix         =>
                   Make_Selected_Component (Loc,
                     Prefix        => Make_Identifier (Loc, Name_uT),
                     Selector_Name => Make_Identifier (Loc, Name_uObject)));

            case Corresponding_Runtime_Package (Conc_Typ) is
               when System_Tasking_Protected_Objects_Entries =>
                  --  Generate:

                  --    Protected_Entry_Call
                  --      (T._object'Access,            --  Object
                  --       Protected_Entry_Index! (I),  --  E
                  --       P,                           --  Uninterpreted_Data
                  --       Conditional_Call,            --  Mode
                  --       Bnn);                        --  Block

                  --  where T is the protected object, I is the entry index, P
                  --  are the wrapped parameters and Bnn is the name of the
                  --  communication block.

                  Append_To (Stmts,
                    Make_Procedure_Call_Statement (Loc,
                      Name =>
                        New_Reference_To (RTE (RE_Protected_Entry_Call), Loc),
                      Parameter_Associations =>
                        New_List (
                          Obj_Ref,

                          Make_Unchecked_Type_Conversion (Loc,  --  entry index
                            Subtype_Mark =>
                              New_Reference_To
                                 (RTE (RE_Protected_Entry_Index), Loc),
                            Expression => Make_Identifier (Loc, Name_uI)),

                          Make_Identifier (Loc, Name_uP),  --  parameter block

                          New_Reference_To (               --  Conditional_Call
                            RTE (RE_Conditional_Call), Loc),
                          New_Reference_To (               --  Bnn
                            Blk_Nam, Loc))));

               when System_Tasking_Protected_Objects_Single_Entry =>

                  --    If we are compiling for a restricted run-time, the call
                  --    uses the simpler form.

                  Append_To (Stmts,
                    Make_Procedure_Call_Statement (Loc,
                      Name =>
                        New_Reference_To
                          (RTE (RE_Protected_Single_Entry_Call), Loc),
                      Parameter_Associations =>
                        New_List (
                          Obj_Ref,

                          Make_Attribute_Reference (Loc,
                            Prefix         => Make_Identifier (Loc, Name_uP),
                            Attribute_Name => Name_Address),

                            New_Reference_To
                             (RTE (RE_Conditional_Call), Loc))));
               when others =>
                  raise Program_Error;
            end case;

            --  Generate:
            --    F := not Cancelled (Bnn);

            --  where F is the success flag. The status of Cancelled is negated
            --  in order to match the behaviour of the version for task types.

            Append_To (Stmts,
              Make_Assignment_Statement (Loc,
                Name       => Make_Identifier (Loc, Name_uF),
                Expression =>
                  Make_Op_Not (Loc,
                    Right_Opnd =>
                      Make_Function_Call (Loc,
                        Name =>
                          New_Reference_To (RTE (RE_Cancelled), Loc),
                        Parameter_Associations =>
                          New_List (
                            New_Reference_To (Blk_Nam, Loc))))));
         else
            pragma Assert (Ekind (Conc_Typ) = E_Task_Type);

            --  Generate:
            --    Task_Entry_Call
            --      (T._task_id,             --  Acceptor
            --       Task_Entry_Index! (I),  --  E
            --       P,                      --  Uninterpreted_Data
            --       Conditional_Call,       --  Mode
            --       F);                     --  Rendezvous_Successful

            --  where T is the task object, I is the entry index, P are the
            --  wrapped parameters and F is the status flag.

            Append_To (Stmts,
              Make_Procedure_Call_Statement (Loc,
                Name =>
                  New_Reference_To (RTE (RE_Task_Entry_Call), Loc),
                Parameter_Associations =>
                  New_List (

                    Make_Selected_Component (Loc,         -- T._task_id
                      Prefix        => Make_Identifier (Loc, Name_uT),
                      Selector_Name => Make_Identifier (Loc, Name_uTask_Id)),

                    Make_Unchecked_Type_Conversion (Loc,  --  entry index
                      Subtype_Mark =>
                        New_Reference_To (RTE (RE_Task_Entry_Index), Loc),
                      Expression   => Make_Identifier (Loc, Name_uI)),

                    Make_Identifier (Loc, Name_uP),       --  parameter block
                    New_Reference_To                      --  Conditional_Call
                      (RTE (RE_Conditional_Call), Loc),
                    Make_Identifier (Loc, Name_uF))));    --  status flag
         end if;

      else
         --  Ensure that the statements list is non-empty

         Append_To (Stmts, Make_Null_Statement (Loc));
      end if;

      return
        Make_Subprogram_Body (Loc,
          Specification =>
            Make_Disp_Conditional_Select_Spec (Typ),
          Declarations =>
            Decls,
          Handled_Statement_Sequence =>
            Make_Handled_Sequence_Of_Statements (Loc, Stmts));
   end Make_Disp_Conditional_Select_Body;

   ---------------------------------------
   -- Make_Disp_Conditional_Select_Spec --
   ---------------------------------------

   function Make_Disp_Conditional_Select_Spec
     (Typ : Entity_Id) return Node_Id
   is
      Loc    : constant Source_Ptr := Sloc (Typ);
      Def_Id : constant Node_Id    :=
                 Make_Defining_Identifier (Loc,
                   Name_uDisp_Conditional_Select);
      Params : constant List_Id    := New_List;

   begin
      pragma Assert (not Restriction_Active (No_Dispatching_Calls));

      --  T : in out Typ;        --  Object parameter
      --  S : Integer;           --  Primitive operation slot
      --  P : Address;           --  Wrapped parameters
      --  C : out Prim_Op_Kind;  --  Call kind
      --  F : out Boolean;       --  Status flag

      Append_List_To (Params, New_List (

        Make_Parameter_Specification (Loc,
          Defining_Identifier =>
            Make_Defining_Identifier (Loc, Name_uT),
          Parameter_Type =>
            New_Reference_To (Typ, Loc),
          In_Present  => True,
          Out_Present => True),

        Make_Parameter_Specification (Loc,
          Defining_Identifier =>
            Make_Defining_Identifier (Loc, Name_uS),
          Parameter_Type =>
            New_Reference_To (Standard_Integer, Loc)),

        Make_Parameter_Specification (Loc,
          Defining_Identifier =>
            Make_Defining_Identifier (Loc, Name_uP),
          Parameter_Type =>
            New_Reference_To (RTE (RE_Address), Loc)),

        Make_Parameter_Specification (Loc,
          Defining_Identifier =>
            Make_Defining_Identifier (Loc, Name_uC),
          Parameter_Type =>
            New_Reference_To (RTE (RE_Prim_Op_Kind), Loc),
          Out_Present => True),

        Make_Parameter_Specification (Loc,
          Defining_Identifier =>
            Make_Defining_Identifier (Loc, Name_uF),
          Parameter_Type =>
            New_Reference_To (Standard_Boolean, Loc),
          Out_Present => True)));

      return
        Make_Procedure_Specification (Loc,
          Defining_Unit_Name       => Def_Id,
          Parameter_Specifications => Params);
   end Make_Disp_Conditional_Select_Spec;

   -------------------------------------
   -- Make_Disp_Get_Prim_Op_Kind_Body --
   -------------------------------------

   function Make_Disp_Get_Prim_Op_Kind_Body
     (Typ : Entity_Id) return Node_Id
   is
      Loc    : constant Source_Ptr := Sloc (Typ);
      DT_Ptr : Entity_Id;

   begin
      pragma Assert (not Restriction_Active (No_Dispatching_Calls));

      if Is_Interface (Typ) then
         return
           Make_Subprogram_Body (Loc,
             Specification =>
               Make_Disp_Get_Prim_Op_Kind_Spec (Typ),
             Declarations =>
               New_List,
             Handled_Statement_Sequence =>
               Make_Handled_Sequence_Of_Statements (Loc,
                 New_List (Make_Null_Statement (Loc))));
      end if;

      DT_Ptr := Node (First_Elmt (Access_Disp_Table (Typ)));

      --  Generate:
      --    C := get_prim_op_kind (tag! (<type>VP), S);

      --  where C is the out parameter capturing the call kind and S is the
      --  dispatch table slot number.

      return
        Make_Subprogram_Body (Loc,
          Specification =>
            Make_Disp_Get_Prim_Op_Kind_Spec (Typ),
          Declarations =>
            New_List,
          Handled_Statement_Sequence =>
            Make_Handled_Sequence_Of_Statements (Loc,
              New_List (
                Make_Assignment_Statement (Loc,
                  Name =>
                    Make_Identifier (Loc, Name_uC),
                  Expression =>
                    Make_Function_Call (Loc,
                      Name =>
                        New_Reference_To (RTE (RE_Get_Prim_Op_Kind), Loc),
                      Parameter_Associations => New_List (
                        Unchecked_Convert_To (RTE (RE_Tag),
                          New_Reference_To (DT_Ptr, Loc)),
                          Make_Identifier (Loc, Name_uS)))))));
   end Make_Disp_Get_Prim_Op_Kind_Body;

   -------------------------------------
   -- Make_Disp_Get_Prim_Op_Kind_Spec --
   -------------------------------------

   function Make_Disp_Get_Prim_Op_Kind_Spec
     (Typ : Entity_Id) return Node_Id
   is
      Loc    : constant Source_Ptr := Sloc (Typ);
      Def_Id : constant Node_Id    :=
                 Make_Defining_Identifier (Loc,
                   Name_uDisp_Get_Prim_Op_Kind);
      Params : constant List_Id    := New_List;

   begin
      pragma Assert (not Restriction_Active (No_Dispatching_Calls));

      --  T : in out Typ;       --  Object parameter
      --  S : Integer;          --  Primitive operation slot
      --  C : out Prim_Op_Kind; --  Call kind

      Append_List_To (Params, New_List (

        Make_Parameter_Specification (Loc,
          Defining_Identifier =>
            Make_Defining_Identifier (Loc, Name_uT),
          Parameter_Type =>
            New_Reference_To (Typ, Loc),
          In_Present  => True,
          Out_Present => True),

        Make_Parameter_Specification (Loc,
          Defining_Identifier =>
            Make_Defining_Identifier (Loc, Name_uS),
          Parameter_Type =>
            New_Reference_To (Standard_Integer, Loc)),

        Make_Parameter_Specification (Loc,
          Defining_Identifier =>
            Make_Defining_Identifier (Loc, Name_uC),
          Parameter_Type =>
            New_Reference_To (RTE (RE_Prim_Op_Kind), Loc),
          Out_Present => True)));

      return
        Make_Procedure_Specification (Loc,
           Defining_Unit_Name       => Def_Id,
           Parameter_Specifications => Params);
   end Make_Disp_Get_Prim_Op_Kind_Spec;

   --------------------------------
   -- Make_Disp_Get_Task_Id_Body --
   --------------------------------

   function Make_Disp_Get_Task_Id_Body
     (Typ : Entity_Id) return Node_Id
   is
      Loc : constant Source_Ptr := Sloc (Typ);
      Ret : Node_Id;

   begin
      pragma Assert (not Restriction_Active (No_Dispatching_Calls));

      if Is_Concurrent_Record_Type (Typ)
        and then Ekind (Corresponding_Concurrent_Type (Typ)) = E_Task_Type
      then
         --  Generate:
         --    return To_Address (_T._task_id);

         Ret :=
           Make_Simple_Return_Statement (Loc,
             Expression =>
               Make_Unchecked_Type_Conversion (Loc,
                 Subtype_Mark =>
                   New_Reference_To (RTE (RE_Address), Loc),
                 Expression =>
                   Make_Selected_Component (Loc,
                     Prefix        => Make_Identifier (Loc, Name_uT),
                     Selector_Name => Make_Identifier (Loc, Name_uTask_Id))));

      --  A null body is constructed for non-task types

      else
         --  Generate:
         --    return Null_Address;

         Ret :=
           Make_Simple_Return_Statement (Loc,
             Expression =>
               New_Reference_To (RTE (RE_Null_Address), Loc));
      end if;

      return
        Make_Subprogram_Body (Loc,
          Specification =>
            Make_Disp_Get_Task_Id_Spec (Typ),
          Declarations =>
            New_List,
          Handled_Statement_Sequence =>
            Make_Handled_Sequence_Of_Statements (Loc,
              New_List (Ret)));
   end Make_Disp_Get_Task_Id_Body;

   --------------------------------
   -- Make_Disp_Get_Task_Id_Spec --
   --------------------------------

   function Make_Disp_Get_Task_Id_Spec
     (Typ : Entity_Id) return Node_Id
   is
      Loc : constant Source_Ptr := Sloc (Typ);

   begin
      pragma Assert (not Restriction_Active (No_Dispatching_Calls));

      return
        Make_Function_Specification (Loc,
          Defining_Unit_Name =>
            Make_Defining_Identifier (Loc, Name_uDisp_Get_Task_Id),
          Parameter_Specifications => New_List (
            Make_Parameter_Specification (Loc,
              Defining_Identifier =>
                Make_Defining_Identifier (Loc, Name_uT),
              Parameter_Type =>
                New_Reference_To (Typ, Loc))),
          Result_Definition =>
            New_Reference_To (RTE (RE_Address), Loc));
   end Make_Disp_Get_Task_Id_Spec;

   ----------------------------
   -- Make_Disp_Requeue_Body --
   ----------------------------

   function Make_Disp_Requeue_Body
     (Typ : Entity_Id) return Node_Id
   is
      Loc      : constant Source_Ptr := Sloc (Typ);
      Conc_Typ : Entity_Id           := Empty;
      Stmts    : constant List_Id    := New_List;

   begin
      pragma Assert (not Restriction_Active (No_Dispatching_Calls));

      --  Null body is generated for interface types and non-concurrent
      --  tagged types.

      if Is_Interface (Typ)
        or else not Is_Concurrent_Record_Type (Typ)
      then
         return
           Make_Subprogram_Body (Loc,
             Specification =>
               Make_Disp_Requeue_Spec (Typ),
             Declarations =>
               No_List,
             Handled_Statement_Sequence =>
               Make_Handled_Sequence_Of_Statements (Loc,
                 New_List (Make_Null_Statement (Loc))));
      end if;

      Conc_Typ := Corresponding_Concurrent_Type (Typ);

      if Ekind (Conc_Typ) = E_Protected_Type then

         --  Generate statements:
         --    if F then
         --       System.Tasking.Protected_Objects.Operations.
         --         Requeue_Protected_Entry
         --           (Protection_Entries_Access (P),
         --            O._object'Unchecked_Access,
         --            Protected_Entry_Index (I),
         --            A);
         --    else
         --       System.Tasking.Protected_Objects.Operations.
         --         Requeue_Task_To_Protected_Entry
         --           (O._object'Unchecked_Access,
         --            Protected_Entry_Index (I),
         --            A);
         --    end if;

         if Restriction_Active (No_Entry_Queue) then
            Append_To (Stmts, Make_Null_Statement (Loc));
         else
            Append_To (Stmts,
              Make_If_Statement (Loc,
                Condition       => Make_Identifier (Loc, Name_uF),

                Then_Statements =>
                  New_List (

                     --  Call to Requeue_Protected_Entry

                    Make_Procedure_Call_Statement (Loc,
                      Name =>
                        New_Reference_To (
                          RTE (RE_Requeue_Protected_Entry), Loc),
                      Parameter_Associations =>
                        New_List (

                          Make_Unchecked_Type_Conversion (Loc,  -- PEA (P)
                            Subtype_Mark =>
                              New_Reference_To (
                                RTE (RE_Protection_Entries_Access), Loc),
                            Expression =>
                              Make_Identifier (Loc, Name_uP)),

                          Make_Attribute_Reference (Loc,      -- O._object'Acc
                            Attribute_Name =>
                              Name_Unchecked_Access,
                            Prefix =>
                              Make_Selected_Component (Loc,
                                Prefix        =>
                                  Make_Identifier (Loc, Name_uO),
                                Selector_Name =>
                                  Make_Identifier (Loc, Name_uObject))),

                          Make_Unchecked_Type_Conversion (Loc,  -- entry index
                            Subtype_Mark =>
                              New_Reference_To (
                                RTE (RE_Protected_Entry_Index), Loc),
                            Expression => Make_Identifier (Loc, Name_uI)),

                          Make_Identifier (Loc, Name_uA)))),   -- abort status

                Else_Statements =>
                  New_List (

                     --  Call to Requeue_Task_To_Protected_Entry

                    Make_Procedure_Call_Statement (Loc,
                      Name =>
                        New_Reference_To (
                          RTE (RE_Requeue_Task_To_Protected_Entry), Loc),
                      Parameter_Associations =>
                        New_List (

                          Make_Attribute_Reference (Loc,     -- O._object'Acc
                            Attribute_Name =>
                              Name_Unchecked_Access,
                            Prefix =>
                              Make_Selected_Component (Loc,
                                Prefix =>
                                  Make_Identifier (Loc, Name_uO),
                                Selector_Name =>
                                  Make_Identifier (Loc, Name_uObject))),

                          Make_Unchecked_Type_Conversion (Loc, -- entry index
                            Subtype_Mark =>
                              New_Reference_To (
                                RTE (RE_Protected_Entry_Index), Loc),
                            Expression =>
                              Make_Identifier (Loc, Name_uI)),

                          Make_Identifier (Loc, Name_uA)))))); -- abort status
         end if;
      else
         pragma Assert (Is_Task_Type (Conc_Typ));

         --  Generate:
         --    if F then
         --       System.Tasking.Rendezvous.Requeue_Protected_To_Task_Entry
         --         (Protection_Entries_Access (P),
         --          O._task_id,
         --          Task_Entry_Index (I),
         --          A);
         --    else
         --       System.Tasking.Rendezvous.Requeue_Task_Entry
         --         (O._task_id,
         --          Task_Entry_Index (I),
         --          A);
         --    end if;

         Append_To (Stmts,
           Make_If_Statement (Loc,
             Condition       => Make_Identifier (Loc, Name_uF),

             Then_Statements => New_List (

               --  Call to Requeue_Protected_To_Task_Entry

               Make_Procedure_Call_Statement (Loc,
                 Name =>
                   New_Reference_To
                     (RTE (RE_Requeue_Protected_To_Task_Entry), Loc),

                 Parameter_Associations => New_List (

                   Make_Unchecked_Type_Conversion (Loc,  -- PEA (P)
                     Subtype_Mark =>
                       New_Reference_To
                         (RTE (RE_Protection_Entries_Access), Loc),
                          Expression => Make_Identifier (Loc, Name_uP)),

                   Make_Selected_Component (Loc,         -- O._task_id
                     Prefix        => Make_Identifier (Loc, Name_uO),
                     Selector_Name => Make_Identifier (Loc, Name_uTask_Id)),

                   Make_Unchecked_Type_Conversion (Loc,  -- entry index
                     Subtype_Mark =>
                       New_Reference_To (RTE (RE_Task_Entry_Index), Loc),
                     Expression   => Make_Identifier (Loc, Name_uI)),

                   Make_Identifier (Loc, Name_uA)))),    -- abort status

             Else_Statements => New_List (

               --  Call to Requeue_Task_Entry

               Make_Procedure_Call_Statement (Loc,
                 Name => New_Reference_To (RTE (RE_Requeue_Task_Entry), Loc),

                 Parameter_Associations => New_List (

                   Make_Selected_Component (Loc,         -- O._task_id
                     Prefix        => Make_Identifier (Loc, Name_uO),
                     Selector_Name => Make_Identifier (Loc, Name_uTask_Id)),

                   Make_Unchecked_Type_Conversion (Loc,  -- entry index
                     Subtype_Mark =>
                       New_Reference_To (RTE (RE_Task_Entry_Index), Loc),
                     Expression   => Make_Identifier (Loc, Name_uI)),

                   Make_Identifier (Loc, Name_uA))))));  -- abort status
      end if;

      --  Even though no declarations are needed in both cases, we allocate
      --  a list for entities added by Freeze.

      return
        Make_Subprogram_Body (Loc,
          Specification =>
            Make_Disp_Requeue_Spec (Typ),
          Declarations =>
            New_List,
          Handled_Statement_Sequence =>
            Make_Handled_Sequence_Of_Statements (Loc, Stmts));
   end Make_Disp_Requeue_Body;

   ----------------------------
   -- Make_Disp_Requeue_Spec --
   ----------------------------

   function Make_Disp_Requeue_Spec
     (Typ : Entity_Id) return Node_Id
   is
      Loc : constant Source_Ptr := Sloc (Typ);

   begin
      pragma Assert (not Restriction_Active (No_Dispatching_Calls));

      --  O : in out Typ;   -  Object parameter
      --  F : Boolean;      -  Protected (True) / task (False) flag
      --  P : Address;      -  Protection_Entries_Access value
      --  I : Entry_Index   -  Index of entry call
      --  A : Boolean       -  Abort flag

      --  Note that the Protection_Entries_Access value is represented as a
      --  System.Address in order to avoid dragging in the tasking runtime
      --  when compiling sources without tasking constructs.

      return
        Make_Procedure_Specification (Loc,
          Defining_Unit_Name =>
            Make_Defining_Identifier (Loc, Name_uDisp_Requeue),

          Parameter_Specifications =>
            New_List (

              Make_Parameter_Specification (Loc,             --  O
                Defining_Identifier =>
                  Make_Defining_Identifier (Loc, Name_uO),
                Parameter_Type =>
                  New_Reference_To (Typ, Loc),
                In_Present  => True,
                Out_Present => True),

              Make_Parameter_Specification (Loc,             --  F
                Defining_Identifier =>
                  Make_Defining_Identifier (Loc, Name_uF),
                Parameter_Type =>
                  New_Reference_To (Standard_Boolean, Loc)),

              Make_Parameter_Specification (Loc,             --  P
                Defining_Identifier =>
                  Make_Defining_Identifier (Loc, Name_uP),
                Parameter_Type =>
                  New_Reference_To (RTE (RE_Address), Loc)),

              Make_Parameter_Specification (Loc,             --  I
                Defining_Identifier =>
                  Make_Defining_Identifier (Loc, Name_uI),
                Parameter_Type =>
                  New_Reference_To (Standard_Integer, Loc)),

              Make_Parameter_Specification (Loc,             --  A
                Defining_Identifier =>
                  Make_Defining_Identifier (Loc, Name_uA),
                Parameter_Type =>
                  New_Reference_To (Standard_Boolean, Loc))));
   end Make_Disp_Requeue_Spec;

   ---------------------------------
   -- Make_Disp_Timed_Select_Body --
   ---------------------------------

   --  For interface types, generate:

   --     procedure _Disp_Timed_Select
   --       (T : in out <Typ>;
   --        S : Integer;
   --        P : System.Address;
   --        D : Duration;
   --        M : Integer;
   --        C : out Ada.Tags.Prim_Op_Kind;
   --        F : out Boolean)
   --     is
   --     begin
   --        null;
   --     end _Disp_Timed_Select;

   --  For protected types, generate:

   --     procedure _Disp_Timed_Select
   --       (T : in out <Typ>;
   --        S : Integer;
   --        P : System.Address;
   --        D : Duration;
   --        M : Integer;
   --        C : out Ada.Tags.Prim_Op_Kind;
   --        F : out Boolean)
   --     is
   --        I : Integer;

   --     begin
   --        C := Ada.Tags.Get_Prim_Op_Kind (Ada.Tags.Tag (<Typ>VP), S);

   --        if C = Ada.Tags.POK_Procedure
   --          or else C = Ada.Tags.POK_Protected_Procedure
   --          or else C = Ada.Tags.POK_Task_Procedure
   --        then
   --           F := True;
   --           return;
   --        end if;

   --        I := Ada.Tags.Get_Entry_Index (Ada.Tags.Tag (<Typ>VP), S);
   --        System.Tasking.Protected_Objects.Operations.
   --          Timed_Protected_Entry_Call
   --            (T._object'Access,
   --             System.Tasking.Protected_Objects.Protected_Entry_Index (I),
   --             P,
   --             D,
   --             M,
   --             F);
   --     end _Disp_Timed_Select;

   --  For task types, generate:

   --     procedure _Disp_Timed_Select
   --       (T : in out <Typ>;
   --        S : Integer;
   --        P : System.Address;
   --        D : Duration;
   --        M : Integer;
   --        C : out Ada.Tags.Prim_Op_Kind;
   --        F : out Boolean)
   --     is
   --        I : Integer;

   --     begin
   --        I := Ada.Tags.Get_Entry_Index (Ada.Tags.Tag (<Typ>VP), S);
   --        System.Tasking.Rendezvous.Timed_Task_Entry_Call
   --          (T._task_id,
   --           System.Tasking.Task_Entry_Index (I),
   --           P,
   --           D,
   --           M,
   --           D);
   --     end _Disp_Time_Select;

   function Make_Disp_Timed_Select_Body
     (Typ : Entity_Id) return Node_Id
   is
      Loc      : constant Source_Ptr := Sloc (Typ);
      Conc_Typ : Entity_Id           := Empty;
      Decls    : constant List_Id    := New_List;
      DT_Ptr   : Entity_Id;
      Obj_Ref  : Node_Id;
      Stmts    : constant List_Id    := New_List;

   begin
      pragma Assert (not Restriction_Active (No_Dispatching_Calls));

      --  Null body is generated for interface types

      if Is_Interface (Typ) then
         return
           Make_Subprogram_Body (Loc,
             Specification =>
               Make_Disp_Timed_Select_Spec (Typ),
             Declarations =>
               New_List,
             Handled_Statement_Sequence =>
               Make_Handled_Sequence_Of_Statements (Loc,
                 New_List (Make_Null_Statement (Loc))));
      end if;

      DT_Ptr := Node (First_Elmt (Access_Disp_Table (Typ)));

      if Is_Concurrent_Record_Type (Typ) then
         Conc_Typ := Corresponding_Concurrent_Type (Typ);

         --  Generate:
         --    I : Integer;

         --  where I will be used to capture the entry index of the primitive
         --  wrapper at position S.

         Append_To (Decls,
           Make_Object_Declaration (Loc,
             Defining_Identifier =>
               Make_Defining_Identifier (Loc, Name_uI),
             Object_Definition =>
               New_Reference_To (Standard_Integer, Loc)));

         --  Generate:
         --    C := Get_Prim_Op_Kind (tag! (<type>VP), S);

         --    if C = POK_Procedure
         --      or else C = POK_Protected_Procedure
         --      or else C = POK_Task_Procedure;
         --    then
         --       F := True;
         --       return;
         --    end if;

         Build_Common_Dispatching_Select_Statements (Loc, DT_Ptr, Stmts);

         --  Generate:
         --    I := Get_Entry_Index (tag! (<type>VP), S);

         --  I is the entry index and S is the dispatch table slot

         Append_To (Stmts,
           Make_Assignment_Statement (Loc,
             Name       => Make_Identifier (Loc, Name_uI),
             Expression =>
               Make_Function_Call (Loc,
                 Name =>
                   New_Reference_To (RTE (RE_Get_Entry_Index), Loc),
                 Parameter_Associations =>
                   New_List (
                     Unchecked_Convert_To (RTE (RE_Tag),
                       New_Reference_To (DT_Ptr, Loc)),
                     Make_Identifier (Loc, Name_uS)))));

         --  Protected case

         if Ekind (Conc_Typ) = E_Protected_Type then

            --  Build T._object'Access

            Obj_Ref :=
               Make_Attribute_Reference (Loc,
                  Attribute_Name => Name_Unchecked_Access,
                  Prefix         =>
                    Make_Selected_Component (Loc,
                      Prefix        => Make_Identifier (Loc, Name_uT),
                      Selector_Name => Make_Identifier (Loc, Name_uObject)));

            --  Normal case, No_Entry_Queue restriction not active. In this
            --  case we generate:

            --   Timed_Protected_Entry_Call
            --     (T._object'access,
            --      Protected_Entry_Index! (I),
            --      P, D, M, F);

            --  where T is the protected object, I is the entry index, P are
            --  the wrapped parameters, D is the delay amount, M is the delay
            --  mode and F is the status flag.

            case Corresponding_Runtime_Package (Conc_Typ) is
               when System_Tasking_Protected_Objects_Entries =>
                  Append_To (Stmts,
                    Make_Procedure_Call_Statement (Loc,
                      Name =>
                        New_Reference_To
                          (RTE (RE_Timed_Protected_Entry_Call), Loc),
                      Parameter_Associations =>
                        New_List (
                          Obj_Ref,

                          Make_Unchecked_Type_Conversion (Loc,  --  entry index
                            Subtype_Mark =>
                              New_Reference_To
                                (RTE (RE_Protected_Entry_Index), Loc),
                            Expression =>
                              Make_Identifier (Loc, Name_uI)),

                          Make_Identifier (Loc, Name_uP),   --  parameter block
                          Make_Identifier (Loc, Name_uD),   --  delay
                          Make_Identifier (Loc, Name_uM),   --  delay mode
                          Make_Identifier (Loc, Name_uF)))); --  status flag

               when System_Tasking_Protected_Objects_Single_Entry =>
                  --  Generate:

                  --   Timed_Protected_Single_Entry_Call
                  --     (T._object'access, P, D, M, F);

                  --  where T is the protected object, P is the wrapped
                  --  parameters, D is the delay amount, M is the delay mode, F
                  --  is the status flag.

                  Append_To (Stmts,
                    Make_Procedure_Call_Statement (Loc,
                      Name =>
                        New_Reference_To
                          (RTE (RE_Timed_Protected_Single_Entry_Call), Loc),
                      Parameter_Associations =>
                        New_List (
                          Obj_Ref,
                          Make_Identifier (Loc, Name_uP),   --  parameter block
                          Make_Identifier (Loc, Name_uD),   --  delay
                          Make_Identifier (Loc, Name_uM),   --  delay mode
                          Make_Identifier (Loc, Name_uF)))); --  status flag

               when others =>
                  raise Program_Error;
            end case;

         --  Task case

         else
            pragma Assert (Ekind (Conc_Typ) = E_Task_Type);

            --  Generate:
            --    Timed_Task_Entry_Call (
            --      T._task_id,
            --      Task_Entry_Index! (I),
            --      P,
            --      D,
            --      M,
            --      F);

            --  where T is the task object, I is the entry index, P are the
            --  wrapped parameters, D is the delay amount, M is the delay
            --  mode and F is the status flag.

            Append_To (Stmts,
              Make_Procedure_Call_Statement (Loc,
                Name =>
                  New_Reference_To (RTE (RE_Timed_Task_Entry_Call), Loc),
                Parameter_Associations =>
                  New_List (

                    Make_Selected_Component (Loc,         --  T._task_id
                      Prefix        => Make_Identifier (Loc, Name_uT),
                      Selector_Name => Make_Identifier (Loc, Name_uTask_Id)),

                    Make_Unchecked_Type_Conversion (Loc,  --  entry index
                      Subtype_Mark =>
                        New_Reference_To (RTE (RE_Task_Entry_Index), Loc),
                      Expression   => Make_Identifier (Loc, Name_uI)),

                    Make_Identifier (Loc, Name_uP),       --  parameter block
                    Make_Identifier (Loc, Name_uD),       --  delay
                    Make_Identifier (Loc, Name_uM),       --  delay mode
                    Make_Identifier (Loc, Name_uF))));    --  status flag
         end if;

      else
         --  Ensure that the statements list is non-empty

         Append_To (Stmts, Make_Null_Statement (Loc));
      end if;

      return
        Make_Subprogram_Body (Loc,
          Specification =>
            Make_Disp_Timed_Select_Spec (Typ),
          Declarations =>
            Decls,
          Handled_Statement_Sequence =>
            Make_Handled_Sequence_Of_Statements (Loc, Stmts));
   end Make_Disp_Timed_Select_Body;

   ---------------------------------
   -- Make_Disp_Timed_Select_Spec --
   ---------------------------------

   function Make_Disp_Timed_Select_Spec
     (Typ : Entity_Id) return Node_Id
   is
      Loc    : constant Source_Ptr := Sloc (Typ);
      Def_Id : constant Node_Id    :=
                 Make_Defining_Identifier (Loc,
                   Name_uDisp_Timed_Select);
      Params : constant List_Id    := New_List;

   begin
      pragma Assert (not Restriction_Active (No_Dispatching_Calls));

      --  T : in out Typ;        --  Object parameter
      --  S : Integer;           --  Primitive operation slot
      --  P : Address;           --  Wrapped parameters
      --  D : Duration;          --  Delay
      --  M : Integer;           --  Delay Mode
      --  C : out Prim_Op_Kind;  --  Call kind
      --  F : out Boolean;       --  Status flag

      Append_List_To (Params, New_List (

        Make_Parameter_Specification (Loc,
          Defining_Identifier =>
            Make_Defining_Identifier (Loc, Name_uT),
          Parameter_Type =>
            New_Reference_To (Typ, Loc),
          In_Present  => True,
          Out_Present => True),

        Make_Parameter_Specification (Loc,
          Defining_Identifier =>
            Make_Defining_Identifier (Loc, Name_uS),
          Parameter_Type =>
            New_Reference_To (Standard_Integer, Loc)),

        Make_Parameter_Specification (Loc,
          Defining_Identifier =>
            Make_Defining_Identifier (Loc, Name_uP),
          Parameter_Type =>
            New_Reference_To (RTE (RE_Address), Loc)),

        Make_Parameter_Specification (Loc,
          Defining_Identifier =>
            Make_Defining_Identifier (Loc, Name_uD),
          Parameter_Type =>
            New_Reference_To (Standard_Duration, Loc)),

        Make_Parameter_Specification (Loc,
          Defining_Identifier =>
            Make_Defining_Identifier (Loc, Name_uM),
          Parameter_Type =>
            New_Reference_To (Standard_Integer, Loc)),

        Make_Parameter_Specification (Loc,
          Defining_Identifier =>
            Make_Defining_Identifier (Loc, Name_uC),
          Parameter_Type =>
            New_Reference_To (RTE (RE_Prim_Op_Kind), Loc),
          Out_Present => True)));

      Append_To (Params,
        Make_Parameter_Specification (Loc,
          Defining_Identifier =>
            Make_Defining_Identifier (Loc, Name_uF),
          Parameter_Type =>
            New_Reference_To (Standard_Boolean, Loc),
          Out_Present => True));

      return
        Make_Procedure_Specification (Loc,
          Defining_Unit_Name       => Def_Id,
          Parameter_Specifications => Params);
   end Make_Disp_Timed_Select_Spec;

   -------------
   -- Make_DT --
   -------------

   --  The frontend supports two models for expanding dispatch tables
   --  associated with library-level defined tagged types: statically
   --  and non-statically allocated dispatch tables. In the former case
   --  the object containing the dispatch table is constant and it is
   --  initialized by means of a positional aggregate. In the latter case,
   --  the object containing the dispatch table is a variable which is
   --  initialized by means of assignments.

   --  In case of locally defined tagged types, the object containing the
   --  object containing the dispatch table is always a variable (instead
   --  of a constant). This is currently required to give support to late
   --  overriding of primitives. For example:

   --     procedure Example is
   --        package Pkg is
   --           type T1 is tagged null record;
   --           procedure Prim (O : T1);
   --        end Pkg;

   --        type T2 is new Pkg.T1 with null record;
   --        procedure Prim (X : T2) is    -- late overriding
   --        begin
   --           ...
   --     ...
   --     end;

   function Make_DT (Typ : Entity_Id; N : Node_Id := Empty) return List_Id is
      Loc : constant Source_Ptr := Sloc (Typ);

      Max_Predef_Prims : constant Int :=
                           UI_To_Int
                             (Intval
                               (Expression
                                 (Parent (RTE (RE_Max_Predef_Prims)))));

      DT_Decl : constant Elist_Id := New_Elmt_List;
      DT_Aggr : constant Elist_Id := New_Elmt_List;
      --  Entities marked with attribute Is_Dispatch_Table_Entity

      procedure Check_Premature_Freezing (Subp : Entity_Id; Typ : Entity_Id);
      --  Verify that all non-tagged types in the profile of a subprogram
      --  are frozen at the point the subprogram is frozen. This enforces
      --  the rule on RM 13.14 (14) as modified by AI05-019. At the point a
      --  subprogram is frozen, enough must be known about it to build the
      --  activation record for it, which requires at least that the size of
      --  all parameters be known. Controlling arguments are by-reference,
      --  and therefore the rule only applies to non-tagged types.
      --  Typical violation of the rule involves an object declaration that
      --  freezes a tagged type, when one of its primitive operations has a
      --  type in its profile whose full view has not been analyzed yet.

      procedure Export_DT (Typ : Entity_Id; DT : Entity_Id; Index : Nat := 0);
      --  Export the dispatch table DT of tagged type Typ. Required to generate
      --  forward references and statically allocate the table. For primary
      --  dispatch tables Index is 0; for secondary dispatch tables the value
      --  of index must match the Suffix_Index value assigned to the table by
      --  Make_Tags when generating its unique external name, and it is used to
      --  retrieve from the Dispatch_Table_Wrappers list associated with Typ
      --  the external name generated by Import_DT.

      procedure Make_Secondary_DT
        (Typ              : Entity_Id;
         Iface            : Entity_Id;
         Suffix_Index     : Int;
         Num_Iface_Prims  : Nat;
         Iface_DT_Ptr     : Entity_Id;
         Predef_Prims_Ptr : Entity_Id;
         Build_Thunks     : Boolean;
         Result           : List_Id);
      --  Ada 2005 (AI-251): Expand the declarations for a Secondary Dispatch
      --  Table of Typ associated with Iface. Each abstract interface of Typ
      --  has two secondary dispatch tables: one containing pointers to thunks
      --  and another containing pointers to the primitives covering the
      --  interface primitives. The former secondary table is generated when
      --  Build_Thunks is True, and provides common support for dispatching
      --  calls through interface types; the latter secondary table is
      --  generated when Build_Thunks is False, and provides support for
      --  Generic Dispatching Constructors that dispatch calls through
      --  interface types. When constructing this latter table the value
      --  of Suffix_Index is -1 to indicate that there is no need to export
      --  such table when building statically allocated dispatch tables; a
      --  positive value of Suffix_Index must match the Suffix_Index value
      --  assigned to this secondary dispatch table by Make_Tags when its
      --  unique external name was generated.

      ------------------------------
      -- Check_Premature_Freezing --
      ------------------------------

      procedure Check_Premature_Freezing (Subp : Entity_Id; Typ : Entity_Id) is
      begin
         if Present (N)
           and then  Is_Private_Type (Typ)
           and then No (Full_View (Typ))
           and then not Is_Generic_Type (Typ)
           and then not Is_Tagged_Type (Typ)
           and then not Is_Frozen (Typ)
         then
            Error_Msg_Sloc := Sloc (Subp);
            Error_Msg_NE
              ("declaration must appear after completion of type &", N, Typ);
            Error_Msg_NE
              ("\which is an untagged type in the profile of"
               & " primitive operation & declared#",
               N, Subp);
         end if;
      end Check_Premature_Freezing;

      ---------------
      -- Export_DT --
      ---------------

      procedure Export_DT (Typ : Entity_Id; DT : Entity_Id; Index : Nat := 0)
      is
         Count : Nat;
         Elmt  : Elmt_Id;

      begin
         Set_Is_Statically_Allocated (DT);
         Set_Is_True_Constant (DT);
         Set_Is_Exported (DT);

         Count := 0;
         Elmt  := First_Elmt (Dispatch_Table_Wrappers (Typ));
         while Count /= Index loop
            Next_Elmt (Elmt);
            Count := Count + 1;
         end loop;

         pragma Assert (Related_Type (Node (Elmt)) = Typ);

         Get_External_Name
           (Entity     => Node (Elmt),
            Has_Suffix => True);

         Set_Interface_Name (DT,
           Make_String_Literal (Loc,
             Strval => String_From_Name_Buffer));

         --  Ensure proper Sprint output of this implicit importation

         Set_Is_Internal (DT);
         Set_Is_Public (DT);
      end Export_DT;

      -----------------------
      -- Make_Secondary_DT --
      -----------------------

      procedure Make_Secondary_DT
        (Typ              : Entity_Id;
         Iface            : Entity_Id;
         Suffix_Index     : Int;
         Num_Iface_Prims  : Nat;
         Iface_DT_Ptr     : Entity_Id;
         Predef_Prims_Ptr : Entity_Id;
         Build_Thunks     : Boolean;
         Result           : List_Id)
      is
         Loc                : constant Source_Ptr := Sloc (Typ);
         Exporting_Table    : constant Boolean :=
                                Building_Static_DT (Typ)
                                  and then Suffix_Index > 0;
         Iface_DT           : constant Entity_Id := Make_Temporary (Loc, 'T');
         Predef_Prims       : constant Entity_Id := Make_Temporary (Loc, 'R');
         DT_Constr_List     : List_Id;
         DT_Aggr_List       : List_Id;
         Empty_DT           : Boolean := False;
         Nb_Predef_Prims    : Nat := 0;
         Nb_Prim            : Nat;
         New_Node           : Node_Id;
         OSD                : Entity_Id;
         OSD_Aggr_List      : List_Id;
         Pos                : Nat;
         Prim               : Entity_Id;
         Prim_Elmt          : Elmt_Id;
         Prim_Ops_Aggr_List : List_Id;

      begin
         --  Handle cases in which we do not generate statically allocated
         --  dispatch tables.

         if not Building_Static_DT (Typ) then
            Set_Ekind (Predef_Prims, E_Variable);
            Set_Ekind (Iface_DT, E_Variable);

         --  Statically allocated dispatch tables and related entities are
         --  constants.

         else
            Set_Ekind (Predef_Prims, E_Constant);
            Set_Is_Statically_Allocated (Predef_Prims);
            Set_Is_True_Constant (Predef_Prims);

            Set_Ekind (Iface_DT, E_Constant);
            Set_Is_Statically_Allocated (Iface_DT);
            Set_Is_True_Constant (Iface_DT);
         end if;

         --  Calculate the number of slots of the dispatch table. If the number
         --  of primitives of Typ is 0 we reserve a dummy single entry for its
         --  DT because at run time the pointer to this dummy entry will be
         --  used as the tag.

         if Num_Iface_Prims = 0 then
            Empty_DT := True;
            Nb_Prim  := 1;
         else
            Nb_Prim  := Num_Iface_Prims;
         end if;

         --  Generate:

         --   Predef_Prims : Address_Array (1 .. Default_Prim_Ops_Count) :=
         --                    (predef-prim-op-thunk-1'address,
         --                     predef-prim-op-thunk-2'address,
         --                     ...
         --                     predef-prim-op-thunk-n'address);
         --   for Predef_Prims'Alignment use Address'Alignment

         --  Stage 1: Calculate the number of predefined primitives

         if not Building_Static_DT (Typ) then
            Nb_Predef_Prims := Max_Predef_Prims;
         else
            Prim_Elmt := First_Elmt (Primitive_Operations (Typ));
            while Present (Prim_Elmt) loop
               Prim := Node (Prim_Elmt);

               if Is_Predefined_Dispatching_Operation (Prim)
                 and then not Is_Abstract_Subprogram (Prim)
               then
                  Pos := UI_To_Int (DT_Position (Prim));

                  if Pos > Nb_Predef_Prims then
                     Nb_Predef_Prims := Pos;
                  end if;
               end if;

               Next_Elmt (Prim_Elmt);
            end loop;
         end if;

         --  Stage 2: Create the thunks associated with the predefined
         --  primitives and save their entity to fill the aggregate.

         declare
            Prim_Table : array (Nat range 1 .. Nb_Predef_Prims) of Entity_Id;
            Decl       : Node_Id;
            Thunk_Id   : Entity_Id;
            Thunk_Code : Node_Id;

         begin
            Prim_Ops_Aggr_List := New_List;
            Prim_Table := (others => Empty);

            if Building_Static_DT (Typ) then
               Prim_Elmt := First_Elmt (Primitive_Operations (Typ));
               while Present (Prim_Elmt) loop
                  Prim := Node (Prim_Elmt);

                  if Is_Predefined_Dispatching_Operation (Prim)
                    and then not Is_Abstract_Subprogram (Prim)
                    and then not Is_Eliminated (Prim)
                    and then not Present (Prim_Table
                                           (UI_To_Int (DT_Position (Prim))))
                  then
                     if not Build_Thunks then
                        Prim_Table (UI_To_Int (DT_Position (Prim))) :=
                          Alias (Prim);

                     else
                        Expand_Interface_Thunk
                          (Ultimate_Alias (Prim), Thunk_Id, Thunk_Code);

                        if Present (Thunk_Id) then
                           Append_To (Result, Thunk_Code);
                           Prim_Table (UI_To_Int (DT_Position (Prim)))
                             := Thunk_Id;
                        end if;
                     end if;
                  end if;

                  Next_Elmt (Prim_Elmt);
               end loop;
            end if;

            for J in Prim_Table'Range loop
               if Present (Prim_Table (J)) then
                  New_Node :=
                    Unchecked_Convert_To (RTE (RE_Prim_Ptr),
                      Make_Attribute_Reference (Loc,
                        Prefix => New_Reference_To (Prim_Table (J), Loc),
                        Attribute_Name => Name_Unrestricted_Access));
               else
                  New_Node := Make_Null (Loc);
               end if;

               Append_To (Prim_Ops_Aggr_List, New_Node);
            end loop;

            New_Node :=
              Make_Aggregate (Loc,
                Expressions => Prim_Ops_Aggr_List);

            --  Remember aggregates initializing dispatch tables

            Append_Elmt (New_Node, DT_Aggr);

            Decl :=
              Make_Subtype_Declaration (Loc,
                Defining_Identifier => Make_Temporary (Loc, 'S'),
                Subtype_Indication  =>
                  New_Reference_To (RTE (RE_Address_Array), Loc));

            Append_To (Result, Decl);

            Append_To (Result,
              Make_Object_Declaration (Loc,
                Defining_Identifier => Predef_Prims,
                Constant_Present    => Building_Static_DT (Typ),
                Aliased_Present     => True,
                Object_Definition   => New_Reference_To
                                         (Defining_Identifier (Decl), Loc),
                Expression => New_Node));

            Append_To (Result,
              Make_Attribute_Definition_Clause (Loc,
                Name       => New_Reference_To (Predef_Prims, Loc),
                Chars      => Name_Alignment,
                Expression =>
                  Make_Attribute_Reference (Loc,
                    Prefix =>
                      New_Reference_To (RTE (RE_Integer_Address), Loc),
                    Attribute_Name => Name_Alignment)));
         end;

         --  Generate

         --   OSD : Ada.Tags.Object_Specific_Data (Nb_Prims) :=
         --          (OSD_Table => (1 => <value>,
         --                           ...
         --                         N => <value>));

         --   Iface_DT : Dispatch_Table (Nb_Prims) :=
         --               ([ Signature   => <sig-value> ],
         --                Tag_Kind      => <tag_kind-value>,
         --                Predef_Prims  => Predef_Prims'Address,
         --                Offset_To_Top => 0,
         --                OSD           => OSD'Address,
         --                Prims_Ptr     => (prim-op-1'address,
         --                                  prim-op-2'address,
         --                                  ...
         --                                  prim-op-n'address));
         --   for Iface_DT'Alignment use Address'Alignment;

         --  Stage 3: Initialize the discriminant and the record components

         DT_Constr_List := New_List;
         DT_Aggr_List   := New_List;

         --  Nb_Prim. If the tagged type has no primitives we add a dummy
         --  slot whose address will be the tag of this type.

         if Nb_Prim = 0 then
            New_Node := Make_Integer_Literal (Loc, 1);
         else
            New_Node := Make_Integer_Literal (Loc, Nb_Prim);
         end if;

         Append_To (DT_Constr_List, New_Node);
         Append_To (DT_Aggr_List, New_Copy (New_Node));

         --  Signature

         if RTE_Record_Component_Available (RE_Signature) then
            Append_To (DT_Aggr_List,
              New_Reference_To (RTE (RE_Secondary_DT), Loc));
         end if;

         --  Tag_Kind

         if RTE_Record_Component_Available (RE_Tag_Kind) then
            Append_To (DT_Aggr_List, Tagged_Kind (Typ));
         end if;

         --  Predef_Prims

         Append_To (DT_Aggr_List,
           Make_Attribute_Reference (Loc,
             Prefix => New_Reference_To (Predef_Prims, Loc),
             Attribute_Name => Name_Address));

         --  Note: The correct value of Offset_To_Top will be set by the init
         --  subprogram

         Append_To (DT_Aggr_List, Make_Integer_Literal (Loc, 0));

         --  Generate the Object Specific Data table required to dispatch calls
         --  through synchronized interfaces.

         if Empty_DT
           or else Is_Abstract_Type (Typ)
           or else Is_Controlled (Typ)
           or else Restriction_Active (No_Dispatching_Calls)
           or else not Is_Limited_Type (Typ)
           or else not Has_Interfaces (Typ)
           or else not Build_Thunks
           or else not RTE_Record_Component_Available (RE_OSD_Table)
         then
            --  No OSD table required

            Append_To (DT_Aggr_List,
              New_Reference_To (RTE (RE_Null_Address), Loc));

         else
            OSD_Aggr_List := New_List;

            declare
               Prim_Table : array (Nat range 1 .. Nb_Prim) of Entity_Id;
               Prim       : Entity_Id;
               Prim_Alias : Entity_Id;
               Prim_Elmt  : Elmt_Id;
               E          : Entity_Id;
               Count      : Nat := 0;
               Pos        : Nat;

            begin
               Prim_Table := (others => Empty);
               Prim_Alias := Empty;

               Prim_Elmt := First_Elmt (Primitive_Operations (Typ));
               while Present (Prim_Elmt) loop
                  Prim := Node (Prim_Elmt);

                  if Present (Interface_Alias (Prim))
                    and then Find_Dispatching_Type
                               (Interface_Alias (Prim)) = Iface
                  then
                     Prim_Alias := Interface_Alias (Prim);
                     E   := Ultimate_Alias (Prim);
                     Pos := UI_To_Int (DT_Position (Prim_Alias));

                     if Present (Prim_Table (Pos)) then
                        pragma Assert (Prim_Table (Pos) = E);
                        null;

                     else
                        Prim_Table (Pos) := E;

                        Append_To (OSD_Aggr_List,
                          Make_Component_Association (Loc,
                            Choices => New_List (
                              Make_Integer_Literal (Loc,
                                DT_Position (Prim_Alias))),
                            Expression =>
                              Make_Integer_Literal (Loc,
                                DT_Position (Alias (Prim)))));

                        Count := Count + 1;
                     end if;
                  end if;

                  Next_Elmt (Prim_Elmt);
               end loop;
               pragma Assert (Count = Nb_Prim);
            end;

            OSD := Make_Temporary (Loc, 'I');

            Append_To (Result,
              Make_Object_Declaration (Loc,
                Defining_Identifier => OSD,
                Object_Definition   =>
                  Make_Subtype_Indication (Loc,
                    Subtype_Mark =>
                      New_Reference_To (RTE (RE_Object_Specific_Data), Loc),
                    Constraint =>
                      Make_Index_Or_Discriminant_Constraint (Loc,
                        Constraints => New_List (
                          Make_Integer_Literal (Loc, Nb_Prim)))),

                Expression          =>
                  Make_Aggregate (Loc,
                    Component_Associations => New_List (
                      Make_Component_Association (Loc,
                        Choices => New_List (
                          New_Occurrence_Of
                            (RTE_Record_Component (RE_OSD_Num_Prims), Loc)),
                        Expression =>
                          Make_Integer_Literal (Loc, Nb_Prim)),

                      Make_Component_Association (Loc,
                        Choices => New_List (
                          New_Occurrence_Of
                            (RTE_Record_Component (RE_OSD_Table), Loc)),
                        Expression => Make_Aggregate (Loc,
                          Component_Associations => OSD_Aggr_List))))));

            Append_To (Result,
              Make_Attribute_Definition_Clause (Loc,
                Name       => New_Reference_To (OSD, Loc),
                Chars      => Name_Alignment,
                Expression =>
                  Make_Attribute_Reference (Loc,
                    Prefix =>
                      New_Reference_To (RTE (RE_Integer_Address), Loc),
                    Attribute_Name => Name_Alignment)));

            --  In secondary dispatch tables the Typeinfo component contains
            --  the address of the Object Specific Data (see a-tags.ads)

            Append_To (DT_Aggr_List,
              Make_Attribute_Reference (Loc,
                Prefix => New_Reference_To (OSD, Loc),
                Attribute_Name => Name_Address));
         end if;

         --  Initialize the table of primitive operations

         Prim_Ops_Aggr_List := New_List;

         if Empty_DT then
            Append_To (Prim_Ops_Aggr_List, Make_Null (Loc));

         elsif Is_Abstract_Type (Typ)
           or else not Building_Static_DT (Typ)
         then
            for J in 1 .. Nb_Prim loop
               Append_To (Prim_Ops_Aggr_List, Make_Null (Loc));
            end loop;

         else
            declare
               CPP_Nb_Prims : constant Nat := CPP_Num_Prims (Typ);
               E            : Entity_Id;
               Prim_Pos     : Nat;
               Prim_Table   : array (Nat range 1 .. Nb_Prim) of Entity_Id;
               Thunk_Code   : Node_Id;
               Thunk_Id     : Entity_Id;

            begin
               Prim_Table := (others => Empty);

               Prim_Elmt  := First_Elmt (Primitive_Operations (Typ));
               while Present (Prim_Elmt) loop
                  Prim     := Node (Prim_Elmt);
                  E        := Ultimate_Alias (Prim);
                  Prim_Pos := UI_To_Int (DT_Position (E));

                  --  Do not reference predefined primitives because they are
                  --  located in a separate dispatch table; skip abstract and
                  --  eliminated primitives; skip primitives located in the C++
                  --  part of the dispatch table because their slot is set by
                  --  the IC routine.

                  --  Do not reference predefined primitives because they
                  --  are located in a separate dispatch table; skip also
                  --  abstract and eliminated primitives.

                  if not Is_Predefined_Dispatching_Operation (Prim)
                    and then Present (Interface_Alias (Prim))
                    and then not Is_Abstract_Subprogram (Alias (Prim))
                    and then not Is_Eliminated (Alias (Prim))
<<<<<<< HEAD
=======
                    and then (not Is_CPP_Class (Root_Type (Typ))
                               or else Prim_Pos > CPP_Nb_Prims)
>>>>>>> 155d23aa
                    and then Find_Dispatching_Type
                               (Interface_Alias (Prim)) = Iface

                     --  Generate the code of the thunk only if the abstract
                     --  interface type is not an immediate ancestor of
                     --  Tagged_Type. Otherwise the DT associated with the
                     --  interface is the primary DT.

                    and then not Is_Ancestor (Iface, Typ)
                  then
                     if not Build_Thunks then
                        Prim_Pos :=
                          UI_To_Int (DT_Position (Interface_Alias (Prim)));
                        Prim_Table (Prim_Pos) := Alias (Prim);

                     else
                        Expand_Interface_Thunk (Prim, Thunk_Id, Thunk_Code);

                        if Present (Thunk_Id) then
                           Prim_Pos :=
                             UI_To_Int (DT_Position (Interface_Alias (Prim)));

                           Prim_Table (Prim_Pos) := Thunk_Id;
                           Append_To (Result, Thunk_Code);
                        end if;
                     end if;
                  end if;

                  Next_Elmt (Prim_Elmt);
               end loop;

               for J in Prim_Table'Range loop
                  if Present (Prim_Table (J)) then
                     New_Node :=
                       Unchecked_Convert_To (RTE (RE_Prim_Ptr),
                         Make_Attribute_Reference (Loc,
                           Prefix => New_Reference_To (Prim_Table (J), Loc),
                           Attribute_Name => Name_Unrestricted_Access));

                  else
                     New_Node := Make_Null (Loc);
                  end if;

                  Append_To (Prim_Ops_Aggr_List, New_Node);
               end loop;
            end;
         end if;

         New_Node :=
           Make_Aggregate (Loc,
             Expressions => Prim_Ops_Aggr_List);

         Append_To (DT_Aggr_List, New_Node);

         --  Remember aggregates initializing dispatch tables

         Append_Elmt (New_Node, DT_Aggr);

         --  Note: Secondary dispatch tables cannot be declared constant
         --  because the component Offset_To_Top is currently initialized
         --  by the IP routine.

         Append_To (Result,
           Make_Object_Declaration (Loc,
             Defining_Identifier => Iface_DT,
             Aliased_Present     => True,
             Constant_Present    => False,

             Object_Definition   =>
               Make_Subtype_Indication (Loc,
                 Subtype_Mark => New_Reference_To
                                   (RTE (RE_Dispatch_Table_Wrapper), Loc),
                 Constraint   => Make_Index_Or_Discriminant_Constraint (Loc,
                                   Constraints => DT_Constr_List)),

             Expression          =>
               Make_Aggregate (Loc,
                 Expressions => DT_Aggr_List)));

         Append_To (Result,
           Make_Attribute_Definition_Clause (Loc,
             Name       => New_Reference_To (Iface_DT, Loc),
             Chars      => Name_Alignment,

             Expression =>
               Make_Attribute_Reference (Loc,
                 Prefix         =>
                   New_Reference_To (RTE (RE_Integer_Address), Loc),
                 Attribute_Name => Name_Alignment)));

         if Exporting_Table then
            Export_DT (Typ, Iface_DT, Suffix_Index);

         --  Generate code to create the pointer to the dispatch table

         --    Iface_DT_Ptr : Tag := Tag!(DT.Prims_Ptr'Address);

         --  Note: This declaration is not added here if the table is exported
         --  because in such case Make_Tags has already added this declaration.

         else
            Append_To (Result,
              Make_Object_Declaration (Loc,
                Defining_Identifier => Iface_DT_Ptr,
                Constant_Present    => True,

                Object_Definition   =>
                  New_Reference_To (RTE (RE_Interface_Tag), Loc),

                Expression          =>
                  Unchecked_Convert_To (RTE (RE_Interface_Tag),
                    Make_Attribute_Reference (Loc,
                      Prefix         =>
                        Make_Selected_Component (Loc,
                          Prefix        => New_Reference_To (Iface_DT, Loc),
                          Selector_Name =>
                            New_Occurrence_Of
                              (RTE_Record_Component (RE_Prims_Ptr), Loc)),
                      Attribute_Name => Name_Address))));
         end if;

         Append_To (Result,
           Make_Object_Declaration (Loc,
             Defining_Identifier => Predef_Prims_Ptr,
             Constant_Present    => True,

             Object_Definition   =>
               New_Reference_To (RTE (RE_Address), Loc),

             Expression          =>
               Make_Attribute_Reference (Loc,
                 Prefix         =>
                   Make_Selected_Component (Loc,
                     Prefix        => New_Reference_To (Iface_DT, Loc),
                     Selector_Name =>
                       New_Occurrence_Of
                         (RTE_Record_Component (RE_Predef_Prims), Loc)),
                 Attribute_Name => Name_Address)));

         --  Remember entities containing dispatch tables

         Append_Elmt (Predef_Prims, DT_Decl);
         Append_Elmt (Iface_DT, DT_Decl);
      end Make_Secondary_DT;

      --  Local variables

      Elab_Code          : constant List_Id := New_List;
      Result             : constant List_Id := New_List;
      Tname              : constant Name_Id := Chars (Typ);
      AI                 : Elmt_Id;
      AI_Tag_Elmt        : Elmt_Id;
      AI_Tag_Comp        : Elmt_Id;
      DT_Aggr_List       : List_Id;
      DT_Constr_List     : List_Id;
      DT_Ptr             : Entity_Id;
      ITable             : Node_Id;
      I_Depth            : Nat := 0;
      Iface_Table_Node   : Node_Id;
      Name_ITable        : Name_Id;
      Nb_Predef_Prims    : Nat := 0;
      Nb_Prim            : Nat := 0;
      New_Node           : Node_Id;
      Num_Ifaces         : Nat := 0;
      Parent_Typ         : Entity_Id;
      Prim               : Entity_Id;
      Prim_Elmt          : Elmt_Id;
      Prim_Ops_Aggr_List : List_Id;
      Suffix_Index       : Int;
      Typ_Comps          : Elist_Id;
      Typ_Ifaces         : Elist_Id;
      TSD_Aggr_List      : List_Id;
      TSD_Tags_List      : List_Id;

      --  The following name entries are used by Make_DT to generate a number
      --  of entities related to a tagged type. These entities may be generated
      --  in a scope other than that of the tagged type declaration, and if
      --  the entities for two tagged types with the same name happen to be
      --  generated in the same scope, we have to take care to use different
      --  names. This is achieved by means of a unique serial number appended
      --  to each generated entity name.

      Name_DT           : constant Name_Id :=
                            New_External_Name (Tname, 'T', Suffix_Index => -1);
      Name_Exname       : constant Name_Id :=
                            New_External_Name (Tname, 'E', Suffix_Index => -1);
      Name_HT_Link      : constant Name_Id :=
                            New_External_Name (Tname, 'H', Suffix_Index => -1);
      Name_Predef_Prims : constant Name_Id :=
                            New_External_Name (Tname, 'R', Suffix_Index => -1);
      Name_SSD          : constant Name_Id :=
                            New_External_Name (Tname, 'S', Suffix_Index => -1);
      Name_TSD          : constant Name_Id :=
                            New_External_Name (Tname, 'B', Suffix_Index => -1);

      --  Entities built with above names

      DT           : constant Entity_Id :=
                       Make_Defining_Identifier (Loc, Name_DT);
      Exname       : constant Entity_Id :=
                       Make_Defining_Identifier (Loc, Name_Exname);
      HT_Link      : constant Entity_Id :=
                       Make_Defining_Identifier (Loc, Name_HT_Link);
      Predef_Prims : constant Entity_Id :=
                       Make_Defining_Identifier (Loc, Name_Predef_Prims);
      SSD          : constant Entity_Id :=
                       Make_Defining_Identifier (Loc, Name_SSD);
      TSD          : constant Entity_Id :=
                       Make_Defining_Identifier (Loc, Name_TSD);

   --  Start of processing for Make_DT

   begin
      pragma Assert (Is_Frozen (Typ));

      --  Handle cases in which there is no need to build the dispatch table

      if Has_Dispatch_Table (Typ)
        or else No (Access_Disp_Table (Typ))
        or else Is_CPP_Class (Typ)
        or else Convention (Typ) = Convention_CIL
        or else Convention (Typ) = Convention_Java
      then
         return Result;

      elsif No_Run_Time_Mode then
         Error_Msg_CRT ("tagged types", Typ);
         return Result;

      elsif not RTE_Available (RE_Tag) then
         Append_To (Result,
           Make_Object_Declaration (Loc,
             Defining_Identifier => Node (First_Elmt
                                           (Access_Disp_Table (Typ))),
             Object_Definition   => New_Reference_To (RTE (RE_Tag), Loc),
             Constant_Present    => True,
             Expression =>
               Unchecked_Convert_To (RTE (RE_Tag),
                 New_Reference_To (RTE (RE_Null_Address), Loc))));

         Analyze_List (Result, Suppress => All_Checks);
         Error_Msg_CRT ("tagged types", Typ);
         return Result;
      end if;

      --  Ensure that the value of Max_Predef_Prims defined in a-tags is
      --  correct. Valid values are 10 under configurable runtime or 16
      --  with full runtime.

      if RTE_Available (RE_Interface_Data) then
         if Max_Predef_Prims /= 16 then
            Error_Msg_N ("run-time library configuration error", Typ);
            return Result;
         end if;
      else
         if Max_Predef_Prims /= 10 then
            Error_Msg_N ("run-time library configuration error", Typ);
            Error_Msg_CRT ("tagged types", Typ);
            return Result;
         end if;
      end if;

      --  Initialize Parent_Typ handling private types

      Parent_Typ := Etype (Typ);

      if Present (Full_View (Parent_Typ)) then
         Parent_Typ := Full_View (Parent_Typ);
      end if;

      --  Ensure that all the primitives are frozen. This is only required when
      --  building static dispatch tables --- the primitives must be frozen to
      --  be referenced (otherwise we have problems with the backend). It is
      --  not a requirement with nonstatic dispatch tables because in this case
      --  we generate now an empty dispatch table; the extra code required to
      --  register the primitives in the slots will be generated later --- when
      --  each primitive is frozen (see Freeze_Subprogram).

      if Building_Static_DT (Typ) then
         declare
            Save      : constant Boolean := Freezing_Library_Level_Tagged_Type;
            Prim      : Entity_Id;
            Prim_Elmt : Elmt_Id;
            Frnodes   : List_Id;

         begin
            Freezing_Library_Level_Tagged_Type := True;

            Prim_Elmt := First_Elmt (Primitive_Operations (Typ));
            while Present (Prim_Elmt) loop
               Prim    := Node (Prim_Elmt);
               Frnodes := Freeze_Entity (Prim, Typ);

               declare
                  F : Entity_Id;

               begin
                  F := First_Formal (Prim);
                  while Present (F) loop
                     Check_Premature_Freezing (Prim, Etype (F));
                     Next_Formal (F);
                  end loop;

                  Check_Premature_Freezing (Prim, Etype (Prim));
               end;

               if Present (Frnodes) then
                  Append_List_To (Result, Frnodes);
               end if;

               Next_Elmt (Prim_Elmt);
            end loop;

            Freezing_Library_Level_Tagged_Type := Save;
         end;
      end if;

      --  Ada 2005 (AI-251): Build the secondary dispatch tables

      if Has_Interfaces (Typ) then
         Collect_Interface_Components (Typ, Typ_Comps);

         --  Each secondary dispatch table is assigned an unique positive
         --  suffix index; such value also corresponds with the location of
         --  its entity in the Dispatch_Table_Wrappers list (see Make_Tags).

         --  Note: This value must be kept sync with the Suffix_Index values
         --  generated by Make_Tags

         Suffix_Index := 1;
         AI_Tag_Elmt  :=
           Next_Elmt (Next_Elmt (First_Elmt (Access_Disp_Table (Typ))));

         AI_Tag_Comp := First_Elmt (Typ_Comps);
         while Present (AI_Tag_Comp) loop
            pragma Assert (Has_Suffix (Node (AI_Tag_Elmt), 'P'));

            --  Build the secondary table containing pointers to thunks

            Make_Secondary_DT
             (Typ             => Typ,
              Iface           => Base_Type (Related_Type (Node (AI_Tag_Comp))),
              Suffix_Index    => Suffix_Index,
              Num_Iface_Prims => UI_To_Int
                                   (DT_Entry_Count (Node (AI_Tag_Comp))),
              Iface_DT_Ptr    => Node (AI_Tag_Elmt),
              Predef_Prims_Ptr => Node (Next_Elmt (AI_Tag_Elmt)),
              Build_Thunks    => True,
              Result          => Result);

            --  Skip secondary dispatch table referencing thunks to predefined
            --  primitives.

            Next_Elmt (AI_Tag_Elmt);
            pragma Assert (Has_Suffix (Node (AI_Tag_Elmt), 'Y'));

            --  Secondary dispatch table referencing user-defined primitives
            --  covered by this interface.

            Next_Elmt (AI_Tag_Elmt);
            pragma Assert (Has_Suffix (Node (AI_Tag_Elmt), 'D'));

            --  Build the secondary table containing pointers to primitives
            --  (used to give support to Generic Dispatching Constructors).

            Make_Secondary_DT
              (Typ              => Typ,
               Iface            => Base_Type
                                     (Related_Type (Node (AI_Tag_Comp))),
               Suffix_Index     => -1,
               Num_Iface_Prims  => UI_To_Int
                                     (DT_Entry_Count (Node (AI_Tag_Comp))),
               Iface_DT_Ptr     => Node (AI_Tag_Elmt),
               Predef_Prims_Ptr => Node (Next_Elmt (AI_Tag_Elmt)),
               Build_Thunks     => False,
               Result           => Result);

            --  Skip secondary dispatch table referencing predefined primitives

            Next_Elmt (AI_Tag_Elmt);
            pragma Assert (Has_Suffix (Node (AI_Tag_Elmt), 'Z'));

            Suffix_Index := Suffix_Index + 1;
            Next_Elmt (AI_Tag_Elmt);
            Next_Elmt (AI_Tag_Comp);
         end loop;
      end if;

      --  Get the _tag entity and number of primitives of its dispatch table

      DT_Ptr  := Node (First_Elmt (Access_Disp_Table (Typ)));
      Nb_Prim := UI_To_Int (DT_Entry_Count (First_Tag_Component (Typ)));

      Set_Is_Statically_Allocated (DT,  Is_Library_Level_Tagged_Type (Typ));
      Set_Is_Statically_Allocated (SSD, Is_Library_Level_Tagged_Type (Typ));
      Set_Is_Statically_Allocated (TSD, Is_Library_Level_Tagged_Type (Typ));
      Set_Is_Statically_Allocated (Predef_Prims,
        Is_Library_Level_Tagged_Type (Typ));

      --  In case of locally defined tagged type we declare the object
      --  containing the dispatch table by means of a variable. Its
      --  initialization is done later by means of an assignment. This is
      --  required to generate its External_Tag.

      if not Building_Static_DT (Typ) then

         --  Generate:
         --    DT     : No_Dispatch_Table_Wrapper;
         --    for DT'Alignment use Address'Alignment;
         --    DT_Ptr : Tag := !Tag (DT.NDT_Prims_Ptr'Address);

         if not Has_DT (Typ) then
            Append_To (Result,
              Make_Object_Declaration (Loc,
                Defining_Identifier => DT,
                Aliased_Present     => True,
                Constant_Present    => False,
                Object_Definition   =>
                  New_Reference_To
                    (RTE (RE_No_Dispatch_Table_Wrapper), Loc)));

            Append_To (Result,
              Make_Attribute_Definition_Clause (Loc,
                Name       => New_Reference_To (DT, Loc),
                Chars      => Name_Alignment,
                Expression =>
                  Make_Attribute_Reference (Loc,
                    Prefix =>
                      New_Reference_To (RTE (RE_Integer_Address), Loc),
                    Attribute_Name => Name_Alignment)));

            Append_To (Result,
              Make_Object_Declaration (Loc,
                Defining_Identifier => DT_Ptr,
                Object_Definition   => New_Reference_To (RTE (RE_Tag), Loc),
                Constant_Present    => True,
                Expression =>
                  Unchecked_Convert_To (RTE (RE_Tag),
                    Make_Attribute_Reference (Loc,
                      Prefix =>
                        Make_Selected_Component (Loc,
                          Prefix => New_Reference_To (DT, Loc),
                        Selector_Name =>
                          New_Occurrence_Of
                            (RTE_Record_Component (RE_NDT_Prims_Ptr), Loc)),
                      Attribute_Name => Name_Address))));

            Set_Is_Statically_Allocated (DT_Ptr,
              Is_Library_Level_Tagged_Type (Typ));

            --  Generate the SCIL node for the previous object declaration
            --  because it has a tag initialization.

            if Generate_SCIL then
               New_Node :=
                 Make_SCIL_Dispatch_Table_Tag_Init (Sloc (Last (Result)));
               Set_SCIL_Entity (New_Node, Typ);
               Set_SCIL_Node (Last (Result), New_Node);
            end if;

         --  Generate:
         --    DT : Dispatch_Table_Wrapper (Nb_Prim);
         --    for DT'Alignment use Address'Alignment;
         --    DT_Ptr : Tag := !Tag (DT.Prims_Ptr'Address);

         else
            --  If the tagged type has no primitives we add a dummy slot
            --  whose address will be the tag of this type.

            if Nb_Prim = 0 then
               DT_Constr_List :=
                 New_List (Make_Integer_Literal (Loc, 1));
            else
               DT_Constr_List :=
                 New_List (Make_Integer_Literal (Loc, Nb_Prim));
            end if;

            Append_To (Result,
              Make_Object_Declaration (Loc,
                Defining_Identifier => DT,
                Aliased_Present     => True,
                Constant_Present    => False,
                Object_Definition   =>
                  Make_Subtype_Indication (Loc,
                    Subtype_Mark =>
                      New_Reference_To (RTE (RE_Dispatch_Table_Wrapper), Loc),
                    Constraint => Make_Index_Or_Discriminant_Constraint (Loc,
                                    Constraints => DT_Constr_List))));

            Append_To (Result,
              Make_Attribute_Definition_Clause (Loc,
                Name       => New_Reference_To (DT, Loc),
                Chars      => Name_Alignment,
                Expression =>
                  Make_Attribute_Reference (Loc,
                    Prefix =>
                      New_Reference_To (RTE (RE_Integer_Address), Loc),
                    Attribute_Name => Name_Alignment)));

            Append_To (Result,
              Make_Object_Declaration (Loc,
                Defining_Identifier => DT_Ptr,
                Object_Definition   => New_Reference_To (RTE (RE_Tag), Loc),
                Constant_Present    => True,
                Expression =>
                  Unchecked_Convert_To (RTE (RE_Tag),
                    Make_Attribute_Reference (Loc,
                      Prefix =>
                        Make_Selected_Component (Loc,
                          Prefix => New_Reference_To (DT, Loc),
                        Selector_Name =>
                          New_Occurrence_Of
                            (RTE_Record_Component (RE_Prims_Ptr), Loc)),
                      Attribute_Name => Name_Address))));

            Set_Is_Statically_Allocated (DT_Ptr,
              Is_Library_Level_Tagged_Type (Typ));

            --  Generate the SCIL node for the previous object declaration
            --  because it has a tag initialization.

            if Generate_SCIL then
               New_Node :=
                 Make_SCIL_Dispatch_Table_Tag_Init (Sloc (Last (Result)));
               Set_SCIL_Entity (New_Node, Typ);
               Set_SCIL_Node (Last (Result), New_Node);
            end if;

            Append_To (Result,
              Make_Object_Declaration (Loc,
                Defining_Identifier =>
                  Node (Next_Elmt (First_Elmt (Access_Disp_Table (Typ)))),
                Constant_Present    => True,
                Object_Definition   => New_Reference_To
                                            (RTE (RE_Address), Loc),
                Expression =>
                  Make_Attribute_Reference (Loc,
                    Prefix =>
                      Make_Selected_Component (Loc,
                        Prefix => New_Reference_To (DT, Loc),
                      Selector_Name =>
                        New_Occurrence_Of
                          (RTE_Record_Component (RE_Predef_Prims), Loc)),
                    Attribute_Name => Name_Address)));
         end if;
      end if;

      --  Generate: Exname : constant String := full_qualified_name (typ);
      --  The type itself may be an anonymous parent type, so use the first
      --  subtype to have a user-recognizable name.

      Append_To (Result,
        Make_Object_Declaration (Loc,
          Defining_Identifier => Exname,
          Constant_Present    => True,
          Object_Definition   => New_Reference_To (Standard_String, Loc),
          Expression =>
            Make_String_Literal (Loc,
              Fully_Qualified_Name_String (First_Subtype (Typ)))));

      Set_Is_Statically_Allocated (Exname);
      Set_Is_True_Constant (Exname);

      --  Declare the object used by Ada.Tags.Register_Tag

      if RTE_Available (RE_Register_Tag) then
         Append_To (Result,
           Make_Object_Declaration (Loc,
             Defining_Identifier => HT_Link,
             Object_Definition   => New_Reference_To (RTE (RE_Tag), Loc)));
      end if;

      --  Generate code to create the storage for the type specific data object
      --  with enough space to store the tags of the ancestors plus the tags
      --  of all the implemented interfaces (as described in a-tags.adb).

      --   TSD : Type_Specific_Data (I_Depth) :=
      --           (Idepth             => I_Depth,
      --            Access_Level       => Type_Access_Level (Typ),
      --            Expanded_Name      => Cstring_Ptr!(Exname'Address))
      --            External_Tag       => Cstring_Ptr!(Exname'Address))
      --            HT_Link            => HT_Link'Address,
      --            Transportable      => <<boolean-value>>,
      --            Type_Is_Abstract   => <<boolean-value>>,
      --            RC_Offset          => <<integer-value>>,
      --            [ Size_Func         => Size_Prim'Access ]
      --            [ Interfaces_Table  => <<access-value>> ]
      --            [ SSD               => SSD_Table'Address ]
      --            Tags_Table         => (0 => null,
      --                                   1 => Parent'Tag
      --                                   ...);
      --   for TSD'Alignment use Address'Alignment

      TSD_Aggr_List := New_List;

      --  Idepth: Count ancestors to compute the inheritance depth. For private
      --  extensions, always go to the full view in order to compute the real
      --  inheritance depth.

      declare
         Current_Typ : Entity_Id;
         Parent_Typ  : Entity_Id;

      begin
         I_Depth     := 0;
         Current_Typ := Typ;
         loop
            Parent_Typ := Etype (Current_Typ);

            if Is_Private_Type (Parent_Typ) then
               Parent_Typ := Full_View (Base_Type (Parent_Typ));
            end if;

            exit when Parent_Typ = Current_Typ;

            I_Depth := I_Depth + 1;
            Current_Typ := Parent_Typ;
         end loop;
      end;

      Append_To (TSD_Aggr_List,
        Make_Integer_Literal (Loc, I_Depth));

      --  Access_Level

      Append_To (TSD_Aggr_List,
        Make_Integer_Literal (Loc, Type_Access_Level (Typ)));

      --  Expanded_Name

      Append_To (TSD_Aggr_List,
        Unchecked_Convert_To (RTE (RE_Cstring_Ptr),
          Make_Attribute_Reference (Loc,
            Prefix => New_Reference_To (Exname, Loc),
            Attribute_Name => Name_Address)));

      --  External_Tag of a local tagged type

      --     <typ>A : constant String :=
      --                "Internal tag at 16#tag-addr#: <full-name-of-typ>";

      --  The reason we generate this strange name is that we do not want to
      --  enter local tagged types in the global hash table used to compute
      --  the Internal_Tag attribute for two reasons:

      --    1. It is hard to avoid a tasking race condition for entering the
      --    entry into the hash table.

      --    2. It would cause a storage leak, unless we rig up considerable
      --    mechanism to remove the entry from the hash table on exit.

      --  So what we do is to generate the above external tag name, where the
      --  hex address is the address of the local dispatch table (i.e. exactly
      --  the value we want if Internal_Tag is computed from this string).

      --  Of course this value will only be valid if the tagged type is still
      --  in scope, but it clearly must be erroneous to compute the internal
      --  tag of a tagged type that is out of scope!

      --  We don't do this processing if an explicit external tag has been
      --  specified. That's an odd case for which we have already issued a
      --  warning, where we will not be able to compute the internal tag.

      if not Is_Library_Level_Entity (Typ)
        and then not Has_External_Tag_Rep_Clause (Typ)
      then
         declare
            Exname      : constant Entity_Id :=
                            Make_Defining_Identifier (Loc,
                              New_External_Name (Tname, 'A'));

            Full_Name   : constant String_Id :=
                            Fully_Qualified_Name_String (First_Subtype (Typ));
            Str1_Id     : String_Id;
            Str2_Id     : String_Id;

         begin
            --  Generate:
            --    Str1 = "Internal tag at 16#";

            Start_String;
            Store_String_Chars ("Internal tag at 16#");
            Str1_Id := End_String;

            --  Generate:
            --    Str2 = "#: <type-full-name>";

            Start_String;
            Store_String_Chars ("#: ");
            Store_String_Chars (Full_Name);
            Str2_Id := End_String;

            --  Generate:
            --    Exname : constant String :=
            --               Str1 & Address_Image (Tag) & Str2;

            if RTE_Available (RE_Address_Image) then
               Append_To (Result,
                 Make_Object_Declaration (Loc,
                   Defining_Identifier => Exname,
                   Constant_Present    => True,
                   Object_Definition   => New_Reference_To
                                            (Standard_String, Loc),
                   Expression =>
                     Make_Op_Concat (Loc,
                       Left_Opnd =>
                         Make_String_Literal (Loc, Str1_Id),
                       Right_Opnd =>
                         Make_Op_Concat (Loc,
                           Left_Opnd =>
                             Make_Function_Call (Loc,
                               Name =>
                                 New_Reference_To
                                   (RTE (RE_Address_Image), Loc),
                               Parameter_Associations => New_List (
                                 Unchecked_Convert_To (RTE (RE_Address),
                                   New_Reference_To (DT_Ptr, Loc)))),
                           Right_Opnd =>
                             Make_String_Literal (Loc, Str2_Id)))));

            else
               Append_To (Result,
                 Make_Object_Declaration (Loc,
                   Defining_Identifier => Exname,
                   Constant_Present    => True,
                   Object_Definition   => New_Reference_To
                                            (Standard_String, Loc),
                   Expression =>
                     Make_Op_Concat (Loc,
                       Left_Opnd =>
                         Make_String_Literal (Loc, Str1_Id),
                       Right_Opnd =>
                         Make_String_Literal (Loc, Str2_Id))));
            end if;

            New_Node :=
              Unchecked_Convert_To (RTE (RE_Cstring_Ptr),
                Make_Attribute_Reference (Loc,
                  Prefix => New_Reference_To (Exname, Loc),
                  Attribute_Name => Name_Address));
         end;

      --  External tag of a library-level tagged type: Check for a definition
      --  of External_Tag. The clause is considered only if it applies to this
      --  specific tagged type, as opposed to one of its ancestors.
      --  If the type is an unconstrained type extension, we are building the
      --  dispatch table of its anonymous base type, so the external tag, if
      --  any was specified, must be retrieved from the first subtype. Go to
      --  the full view in case the clause is in the private part.

      else
         declare
            Def : constant Node_Id := Get_Attribute_Definition_Clause
                                        (Underlying_Type (First_Subtype (Typ)),
                                         Attribute_External_Tag);

            Old_Val : String_Id;
            New_Val : String_Id;
            E       : Entity_Id;

         begin
            if not Present (Def)
              or else Entity (Name (Def)) /= First_Subtype (Typ)
            then
               New_Node :=
                 Unchecked_Convert_To (RTE (RE_Cstring_Ptr),
                   Make_Attribute_Reference (Loc,
                     Prefix         => New_Reference_To (Exname, Loc),
                     Attribute_Name => Name_Address));
            else
               Old_Val := Strval (Expr_Value_S (Expression (Def)));

               --  For the rep clause "for <typ>'external_tag use y" generate:

               --     <typ>A : constant string := y;
               --
               --  <typ>A'Address is used to set the External_Tag component
               --  of the TSD

               --  Create a new nul terminated string if it is not already

               if String_Length (Old_Val) > 0
                 and then
                  Get_String_Char (Old_Val, String_Length (Old_Val)) = 0
               then
                  New_Val := Old_Val;
               else
                  Start_String (Old_Val);
                  Store_String_Char (Get_Char_Code (ASCII.NUL));
                  New_Val := End_String;
               end if;

               E := Make_Defining_Identifier (Loc,
                      New_External_Name (Chars (Typ), 'A'));

               Append_To (Result,
                 Make_Object_Declaration (Loc,
                   Defining_Identifier => E,
                   Constant_Present    => True,
                   Object_Definition   =>
                     New_Reference_To (Standard_String, Loc),
                   Expression          =>
                     Make_String_Literal (Loc, New_Val)));

               New_Node :=
                 Unchecked_Convert_To (RTE (RE_Cstring_Ptr),
                   Make_Attribute_Reference (Loc,
                     Prefix => New_Reference_To (E, Loc),
                     Attribute_Name => Name_Address));
            end if;
         end;
      end if;

      Append_To (TSD_Aggr_List, New_Node);

      --  HT_Link

      if RTE_Available (RE_Register_Tag) then
         Append_To (TSD_Aggr_List,
           Unchecked_Convert_To (RTE (RE_Tag_Ptr),
             Make_Attribute_Reference (Loc,
               Prefix => New_Reference_To (HT_Link, Loc),
               Attribute_Name => Name_Address)));
      else
         Append_To (TSD_Aggr_List,
           Unchecked_Convert_To (RTE (RE_Tag_Ptr),
             New_Reference_To (RTE (RE_Null_Address), Loc)));
      end if;

      --  Transportable: Set for types that can be used in remote calls
      --  with respect to E.4(18) legality rules.

      declare
         Transportable : Entity_Id;

      begin
         Transportable :=
           Boolean_Literals
             (Is_Pure (Typ)
                or else Is_Shared_Passive (Typ)
                or else
                  ((Is_Remote_Types (Typ)
                      or else Is_Remote_Call_Interface (Typ))
                   and then Original_View_In_Visible_Part (Typ))
                or else not Comes_From_Source (Typ));

         Append_To (TSD_Aggr_List,
            New_Occurrence_Of (Transportable, Loc));
      end;

      --  Type_Is_Abstract (Ada 2012: AI05-0173). This functionality is
      --  not available in the HIE runtime.

      if RTE_Record_Component_Available (RE_Type_Is_Abstract) then
         declare
            Type_Is_Abstract : Entity_Id;

         begin
            Type_Is_Abstract :=
              Boolean_Literals (Is_Abstract_Type (Typ));

            Append_To (TSD_Aggr_List,
               New_Occurrence_Of (Type_Is_Abstract, Loc));
         end;
      end if;

      --  RC_Offset: These are the valid values and their meaning:

      --   >0: For simple types with controlled components is
      --         type._record_controller'position

      --    0: For types with no controlled components

      --   -1: For complex types with controlled components where the position
      --       of the record controller is not statically computable but there
      --       are controlled components at this level. The _Controller field
      --       is available right after the _parent.

      --   -2: There are no controlled components at this level. We need to
      --       get the position from the parent.

      declare
         RC_Offset_Node : Node_Id;

      begin
         if not Has_Controlled_Component (Typ) then
            RC_Offset_Node := Make_Integer_Literal (Loc, 0);

         elsif Etype (Typ) /= Typ
           and then Has_Discriminants (Parent_Typ)
         then
            if Has_New_Controlled_Component (Typ) then
               RC_Offset_Node := Make_Integer_Literal (Loc, -1);
            else
               RC_Offset_Node := Make_Integer_Literal (Loc, -2);
            end if;
         else
            RC_Offset_Node :=
              Make_Attribute_Reference (Loc,
                Prefix =>
                  Make_Selected_Component (Loc,
                    Prefix => New_Reference_To (Typ, Loc),
                    Selector_Name =>
                      New_Reference_To (Controller_Component (Typ), Loc)),
                Attribute_Name => Name_Position);

            --  This is not proper Ada code to use the attribute 'Position
            --  on something else than an object but this is supported by
            --  the back end (see comment on the Bit_Component attribute in
            --  sem_attr). So we avoid semantic checking here.

            --  Is this documented in sinfo.ads??? it should be!

            Set_Analyzed (RC_Offset_Node);
            Set_Etype (Prefix (RC_Offset_Node), RTE (RE_Record_Controller));
            Set_Etype (Prefix (Prefix (RC_Offset_Node)), Typ);
            Set_Etype (Selector_Name (Prefix (RC_Offset_Node)),
              RTE (RE_Record_Controller));
            Set_Etype (RC_Offset_Node, RTE (RE_Storage_Offset));
         end if;

         Append_To (TSD_Aggr_List, RC_Offset_Node);
      end;

      --  Size_Func

      if RTE_Record_Component_Available (RE_Size_Func) then

         --  Initialize this field to Null_Address if we are not building
         --  static dispatch tables static or if the size function is not
         --  available. In the former case we cannot initialize this field
         --  until the function is frozen and registered in the dispatch
         --  table (see Register_Primitive).

         if not Building_Static_DT (Typ) or else not Has_DT (Typ) then
            Append_To (TSD_Aggr_List,
              Unchecked_Convert_To (RTE (RE_Size_Ptr),
                New_Reference_To (RTE (RE_Null_Address), Loc)));

         else
            declare
               Prim_Elmt : Elmt_Id;
               Prim      : Entity_Id;
               Size_Comp : Node_Id;

            begin
               Prim_Elmt := First_Elmt (Primitive_Operations (Typ));
               while Present (Prim_Elmt) loop
                  Prim := Node (Prim_Elmt);

                  if Chars (Prim) = Name_uSize then
                     Prim := Ultimate_Alias (Prim);

                     if Is_Abstract_Subprogram (Prim) then
                        Size_Comp :=
                          Unchecked_Convert_To (RTE (RE_Size_Ptr),
                            New_Reference_To (RTE (RE_Null_Address), Loc));
                     else
                        Size_Comp :=
                          Unchecked_Convert_To (RTE (RE_Size_Ptr),
                            Make_Attribute_Reference (Loc,
                              Prefix => New_Reference_To (Prim, Loc),
                              Attribute_Name => Name_Unrestricted_Access));
                     end if;

                     exit;
                  end if;

                  Next_Elmt (Prim_Elmt);
               end loop;

               pragma Assert (Present (Size_Comp));
               Append_To (TSD_Aggr_List, Size_Comp);
            end;
         end if;
      end if;

      --  Interfaces_Table (required for AI-405)

      if RTE_Record_Component_Available (RE_Interfaces_Table) then

         --  Count the number of interface types implemented by Typ

         Collect_Interfaces (Typ, Typ_Ifaces);

         AI := First_Elmt (Typ_Ifaces);
         while Present (AI) loop
            Num_Ifaces := Num_Ifaces + 1;
            Next_Elmt (AI);
         end loop;

         if Num_Ifaces = 0 then
            Iface_Table_Node := Make_Null (Loc);

         --  Generate the Interface_Table object

         else
            declare
               TSD_Ifaces_List : constant List_Id := New_List;
               Elmt       : Elmt_Id;
               Sec_DT_Tag : Node_Id;

            begin
               AI := First_Elmt (Typ_Ifaces);
               while Present (AI) loop
                  if Is_Ancestor (Node (AI), Typ) then
                     Sec_DT_Tag :=
                       New_Reference_To (DT_Ptr, Loc);
                  else
                     Elmt :=
                       Next_Elmt
                        (Next_Elmt (First_Elmt (Access_Disp_Table (Typ))));
                     pragma Assert (Has_Thunks (Node (Elmt)));

                     while Is_Tag (Node (Elmt))
                        and then not
                          Is_Ancestor (Node (AI), Related_Type (Node (Elmt)))
                     loop
                        pragma Assert (Has_Thunks (Node (Elmt)));
                        Next_Elmt (Elmt);
                        pragma Assert (Has_Thunks (Node (Elmt)));
                        Next_Elmt (Elmt);
                        pragma Assert (not Has_Thunks (Node (Elmt)));
                        Next_Elmt (Elmt);
                        pragma Assert (not Has_Thunks (Node (Elmt)));
                        Next_Elmt (Elmt);
                     end loop;

                     pragma Assert (Ekind (Node (Elmt)) = E_Constant
                       and then not
                         Has_Thunks (Node (Next_Elmt (Next_Elmt (Elmt)))));
                     Sec_DT_Tag :=
                       New_Reference_To (Node (Next_Elmt (Next_Elmt (Elmt))),
                                         Loc);
                  end if;

                  Append_To (TSD_Ifaces_List,
                     Make_Aggregate (Loc,
                       Expressions => New_List (

                        --  Iface_Tag

                        Unchecked_Convert_To (RTE (RE_Tag),
                          New_Reference_To
                            (Node (First_Elmt (Access_Disp_Table (Node (AI)))),
                             Loc)),

                        --  Static_Offset_To_Top

                        New_Reference_To (Standard_True, Loc),

                        --  Offset_To_Top_Value

                        Make_Integer_Literal (Loc, 0),

                        --  Offset_To_Top_Func

                        Make_Null (Loc),

                        --  Secondary_DT

                        Unchecked_Convert_To (RTE (RE_Tag), Sec_DT_Tag)

                        )));

                  Next_Elmt (AI);
               end loop;

               Name_ITable := New_External_Name (Tname, 'I');
               ITable      := Make_Defining_Identifier (Loc, Name_ITable);
               Set_Is_Statically_Allocated (ITable,
                 Is_Library_Level_Tagged_Type (Typ));

               --  The table of interfaces is not constant; its slots are
               --  filled at run time by the IP routine using attribute
               --  'Position to know the location of the tag components
               --  (and this attribute cannot be safely used before the
               --  object is initialized).

               Append_To (Result,
                 Make_Object_Declaration (Loc,
                   Defining_Identifier => ITable,
                   Aliased_Present     => True,
                   Constant_Present    => False,
                   Object_Definition   =>
                     Make_Subtype_Indication (Loc,
                       Subtype_Mark =>
                         New_Reference_To (RTE (RE_Interface_Data), Loc),
                       Constraint => Make_Index_Or_Discriminant_Constraint
                         (Loc,
                          Constraints => New_List (
                            Make_Integer_Literal (Loc, Num_Ifaces)))),

                   Expression => Make_Aggregate (Loc,
                     Expressions => New_List (
                       Make_Integer_Literal (Loc, Num_Ifaces),
                       Make_Aggregate (Loc,
                         Expressions => TSD_Ifaces_List)))));

               Append_To (Result,
                 Make_Attribute_Definition_Clause (Loc,
                   Name       => New_Reference_To (ITable, Loc),
                   Chars      => Name_Alignment,
                   Expression =>
                     Make_Attribute_Reference (Loc,
                       Prefix =>
                         New_Reference_To (RTE (RE_Integer_Address), Loc),
                       Attribute_Name => Name_Alignment)));

               Iface_Table_Node :=
                 Make_Attribute_Reference (Loc,
                   Prefix         => New_Reference_To (ITable, Loc),
                   Attribute_Name => Name_Unchecked_Access);
            end;
         end if;

         Append_To (TSD_Aggr_List, Iface_Table_Node);
      end if;

      --  Generate the Select Specific Data table for synchronized types that
      --  implement synchronized interfaces. The size of the table is
      --  constrained by the number of non-predefined primitive operations.

      if RTE_Record_Component_Available (RE_SSD) then
         if Ada_Version >= Ada_2005
           and then Has_DT (Typ)
           and then Is_Concurrent_Record_Type (Typ)
           and then Has_Interfaces (Typ)
           and then Nb_Prim > 0
           and then not Is_Abstract_Type (Typ)
           and then not Is_Controlled (Typ)
           and then not Restriction_Active (No_Dispatching_Calls)
           and then not Restriction_Active (No_Select_Statements)
         then
            Append_To (Result,
              Make_Object_Declaration (Loc,
                Defining_Identifier => SSD,
                Aliased_Present     => True,
                Object_Definition   =>
                  Make_Subtype_Indication (Loc,
                    Subtype_Mark => New_Reference_To (
                      RTE (RE_Select_Specific_Data), Loc),
                    Constraint   =>
                      Make_Index_Or_Discriminant_Constraint (Loc,
                        Constraints => New_List (
                          Make_Integer_Literal (Loc, Nb_Prim))))));

            Append_To (Result,
              Make_Attribute_Definition_Clause (Loc,
                Name       => New_Reference_To (SSD, Loc),
                Chars      => Name_Alignment,
                Expression =>
                  Make_Attribute_Reference (Loc,
                    Prefix =>
                      New_Reference_To (RTE (RE_Integer_Address), Loc),
                    Attribute_Name => Name_Alignment)));

            --  This table is initialized by Make_Select_Specific_Data_Table,
            --  which calls Set_Entry_Index and Set_Prim_Op_Kind.

            Append_To (TSD_Aggr_List,
              Make_Attribute_Reference (Loc,
                Prefix => New_Reference_To (SSD, Loc),
                Attribute_Name => Name_Unchecked_Access));
         else
            Append_To (TSD_Aggr_List, Make_Null (Loc));
         end if;
      end if;

      --  Initialize the table of ancestor tags. In case of interface types
      --  this table is not needed.

      TSD_Tags_List := New_List;

      --  If we are not statically allocating the dispatch table then we must
      --  fill position 0 with null because we still have not generated the
      --  tag of Typ.

      if not Building_Static_DT (Typ)
        or else Is_Interface (Typ)
      then
         Append_To (TSD_Tags_List,
           Unchecked_Convert_To (RTE (RE_Tag),
             New_Reference_To (RTE (RE_Null_Address), Loc)));

      --  Otherwise we can safely reference the tag

      else
         Append_To (TSD_Tags_List,
           New_Reference_To (DT_Ptr, Loc));
      end if;

      --  Fill the rest of the table with the tags of the ancestors

      declare
         Current_Typ : Entity_Id;
         Parent_Typ  : Entity_Id;
         Pos         : Nat;

      begin
         Pos := 1;
         Current_Typ := Typ;

         loop
            Parent_Typ := Etype (Current_Typ);

            if Is_Private_Type (Parent_Typ) then
               Parent_Typ := Full_View (Base_Type (Parent_Typ));
            end if;

            exit when Parent_Typ = Current_Typ;

            if Is_CPP_Class (Parent_Typ) then

               --  The tags defined in the C++ side will be inherited when
               --  the object is constructed (Exp_Ch3.Build_Init_Procedure)

               Append_To (TSD_Tags_List,
                 Unchecked_Convert_To (RTE (RE_Tag),
                   New_Reference_To (RTE (RE_Null_Address), Loc)));
            else
               Append_To (TSD_Tags_List,
                 New_Reference_To
                   (Node (First_Elmt (Access_Disp_Table (Parent_Typ))),
                    Loc));
            end if;

            Pos := Pos + 1;
            Current_Typ := Parent_Typ;
         end loop;

         pragma Assert (Pos = I_Depth + 1);
      end;

      Append_To (TSD_Aggr_List,
        Make_Aggregate (Loc,
          Expressions => TSD_Tags_List));

      --  Build the TSD object

      Append_To (Result,
        Make_Object_Declaration (Loc,
          Defining_Identifier => TSD,
          Aliased_Present     => True,
          Constant_Present    => Building_Static_DT (Typ),
          Object_Definition   =>
            Make_Subtype_Indication (Loc,
              Subtype_Mark => New_Reference_To (
                RTE (RE_Type_Specific_Data), Loc),
              Constraint =>
                Make_Index_Or_Discriminant_Constraint (Loc,
                  Constraints => New_List (
                    Make_Integer_Literal (Loc, I_Depth)))),

          Expression => Make_Aggregate (Loc,
            Expressions => TSD_Aggr_List)));

      Set_Is_True_Constant (TSD, Building_Static_DT (Typ));

      Append_To (Result,
        Make_Attribute_Definition_Clause (Loc,
          Name       => New_Reference_To (TSD, Loc),
          Chars      => Name_Alignment,
          Expression =>
            Make_Attribute_Reference (Loc,
              Prefix => New_Reference_To (RTE (RE_Integer_Address), Loc),
              Attribute_Name => Name_Alignment)));

      --  Initialize or declare the dispatch table object

      if not Has_DT (Typ) then
         DT_Constr_List := New_List;
         DT_Aggr_List   := New_List;

         --  Typeinfo

         New_Node :=
           Make_Attribute_Reference (Loc,
             Prefix => New_Reference_To (TSD, Loc),
             Attribute_Name => Name_Address);

         Append_To (DT_Constr_List, New_Node);
         Append_To (DT_Aggr_List,   New_Copy (New_Node));
         Append_To (DT_Aggr_List,   Make_Integer_Literal (Loc, 0));

         --  In case of locally defined tagged types we have already declared
         --  and uninitialized object for the dispatch table, which is now
         --  initialized by means of the following assignment:

         --    DT := (TSD'Address, 0);

         if not Building_Static_DT (Typ) then
            Append_To (Result,
              Make_Assignment_Statement (Loc,
                Name => New_Reference_To (DT, Loc),
                Expression => Make_Aggregate (Loc,
                  Expressions => DT_Aggr_List)));

         --  In case of library level tagged types we declare and export now
         --  the constant object containing the dummy dispatch table. There
         --  is no need to declare the tag here because it has been previously
         --  declared by Make_Tags

         --   DT : aliased constant No_Dispatch_Table :=
         --          (NDT_TSD       => TSD'Address;
         --           NDT_Prims_Ptr => 0);
         --   for DT'Alignment use Address'Alignment;

         else
            Append_To (Result,
              Make_Object_Declaration (Loc,
                Defining_Identifier => DT,
                Aliased_Present     => True,
                Constant_Present    => True,
                Object_Definition   =>
                  New_Reference_To (RTE (RE_No_Dispatch_Table_Wrapper), Loc),
                Expression => Make_Aggregate (Loc,
                  Expressions => DT_Aggr_List)));

            Append_To (Result,
              Make_Attribute_Definition_Clause (Loc,
                Name       => New_Reference_To (DT, Loc),
                Chars      => Name_Alignment,
                Expression =>
                  Make_Attribute_Reference (Loc,
                    Prefix =>
                      New_Reference_To (RTE (RE_Integer_Address), Loc),
                    Attribute_Name => Name_Alignment)));

            Export_DT (Typ, DT);
         end if;

      --  Common case: Typ has a dispatch table

      --  Generate:

      --   Predef_Prims : Address_Array (1 .. Default_Prim_Ops_Count) :=
      --                    (predef-prim-op-1'address,
      --                     predef-prim-op-2'address,
      --                     ...
      --                     predef-prim-op-n'address);
      --   for Predef_Prims'Alignment use Address'Alignment

      --   DT : Dispatch_Table (Nb_Prims) :=
      --          (Signature => <sig-value>,
      --           Tag_Kind  => <tag_kind-value>,
      --           Predef_Prims => Predef_Prims'First'Address,
      --           Offset_To_Top => 0,
      --           TSD           => TSD'Address;
      --           Prims_Ptr     => (prim-op-1'address,
      --                             prim-op-2'address,
      --                             ...
      --                             prim-op-n'address));
      --   for DT'Alignment use Address'Alignment

      else
         declare
            Pos : Nat;

         begin
            if not Building_Static_DT (Typ) then
               Nb_Predef_Prims := Max_Predef_Prims;

            else
               Prim_Elmt := First_Elmt (Primitive_Operations (Typ));
               while Present (Prim_Elmt) loop
                  Prim := Node (Prim_Elmt);

                  if Is_Predefined_Dispatching_Operation (Prim)
                    and then not Is_Abstract_Subprogram (Prim)
                  then
                     Pos := UI_To_Int (DT_Position (Prim));

                     if Pos > Nb_Predef_Prims then
                        Nb_Predef_Prims := Pos;
                     end if;
                  end if;

                  Next_Elmt (Prim_Elmt);
               end loop;
            end if;

            declare
               Prim_Table : array
                              (Nat range 1 .. Nb_Predef_Prims) of Entity_Id;
               Decl       : Node_Id;
               E          : Entity_Id;

            begin
               Prim_Ops_Aggr_List := New_List;

               Prim_Table := (others => Empty);

               if Building_Static_DT (Typ) then
                  Prim_Elmt  := First_Elmt (Primitive_Operations (Typ));
                  while Present (Prim_Elmt) loop
                     Prim := Node (Prim_Elmt);

                     if Is_Predefined_Dispatching_Operation (Prim)
                       and then not Is_Abstract_Subprogram (Prim)
                       and then not Is_Eliminated (Prim)
                       and then not Present (Prim_Table
                                              (UI_To_Int (DT_Position (Prim))))
                     then
                        E := Ultimate_Alias (Prim);
                        pragma Assert (not Is_Abstract_Subprogram (E));
                        Prim_Table (UI_To_Int (DT_Position (Prim))) := E;
                     end if;

                     Next_Elmt (Prim_Elmt);
                  end loop;
               end if;

               for J in Prim_Table'Range loop
                  if Present (Prim_Table (J)) then
                     New_Node :=
                       Unchecked_Convert_To (RTE (RE_Prim_Ptr),
                         Make_Attribute_Reference (Loc,
                           Prefix => New_Reference_To (Prim_Table (J), Loc),
                           Attribute_Name => Name_Unrestricted_Access));
                  else
                     New_Node := Make_Null (Loc);
                  end if;

                  Append_To (Prim_Ops_Aggr_List, New_Node);
               end loop;

               New_Node :=
                 Make_Aggregate (Loc,
                   Expressions => Prim_Ops_Aggr_List);

               Decl :=
                 Make_Subtype_Declaration (Loc,
                   Defining_Identifier => Make_Temporary (Loc, 'S'),
                   Subtype_Indication  =>
                     New_Reference_To (RTE (RE_Address_Array), Loc));

               Append_To (Result, Decl);

               Append_To (Result,
                 Make_Object_Declaration (Loc,
                   Defining_Identifier => Predef_Prims,
                   Aliased_Present     => True,
                   Constant_Present    => Building_Static_DT (Typ),
                   Object_Definition   => New_Reference_To
                                           (Defining_Identifier (Decl), Loc),
                   Expression => New_Node));

               --  Remember aggregates initializing dispatch tables

               Append_Elmt (New_Node, DT_Aggr);

               Append_To (Result,
                 Make_Attribute_Definition_Clause (Loc,
                   Name       => New_Reference_To (Predef_Prims, Loc),
                   Chars      => Name_Alignment,
                   Expression =>
                     Make_Attribute_Reference (Loc,
                       Prefix =>
                         New_Reference_To (RTE (RE_Integer_Address), Loc),
                       Attribute_Name => Name_Alignment)));
            end;
         end;

         --  Stage 1: Initialize the discriminant and the record components

         DT_Constr_List := New_List;
         DT_Aggr_List   := New_List;

         --  Num_Prims. If the tagged type has no primitives we add a dummy
         --  slot whose address will be the tag of this type.

         if Nb_Prim = 0 then
            New_Node := Make_Integer_Literal (Loc, 1);
         else
            New_Node := Make_Integer_Literal (Loc, Nb_Prim);
         end if;

         Append_To (DT_Constr_List, New_Node);
         Append_To (DT_Aggr_List,   New_Copy (New_Node));

         --  Signature

         if RTE_Record_Component_Available (RE_Signature) then
            Append_To (DT_Aggr_List,
              New_Reference_To (RTE (RE_Primary_DT), Loc));
         end if;

         --  Tag_Kind

         if RTE_Record_Component_Available (RE_Tag_Kind) then
            Append_To (DT_Aggr_List, Tagged_Kind (Typ));
         end if;

         --  Predef_Prims

         Append_To (DT_Aggr_List,
           Make_Attribute_Reference (Loc,
             Prefix => New_Reference_To (Predef_Prims, Loc),
             Attribute_Name => Name_Address));

         --  Offset_To_Top

         Append_To (DT_Aggr_List, Make_Integer_Literal (Loc, 0));

         --  Typeinfo

         Append_To (DT_Aggr_List,
           Make_Attribute_Reference (Loc,
             Prefix => New_Reference_To (TSD, Loc),
             Attribute_Name => Name_Address));

         --  Stage 2: Initialize the table of primitive operations

         Prim_Ops_Aggr_List := New_List;

         if Nb_Prim = 0 then
            Append_To (Prim_Ops_Aggr_List, Make_Null (Loc));

         elsif not Building_Static_DT (Typ) then
            for J in 1 .. Nb_Prim loop
               Append_To (Prim_Ops_Aggr_List, Make_Null (Loc));
            end loop;

         else
            declare
               CPP_Nb_Prims : constant Nat := CPP_Num_Prims (Typ);
               E            : Entity_Id;
               Prim         : Entity_Id;
               Prim_Elmt    : Elmt_Id;
               Prim_Pos     : Nat;
               Prim_Table   : array (Nat range 1 .. Nb_Prim) of Entity_Id;

            begin
               Prim_Table := (others => Empty);

               Prim_Elmt := First_Elmt (Primitive_Operations (Typ));
               while Present (Prim_Elmt) loop
                  Prim := Node (Prim_Elmt);

                  --  Retrieve the ultimate alias of the primitive for proper
                  --  handling of renamings and eliminated primitives.

                  E        := Ultimate_Alias (Prim);
                  Prim_Pos := UI_To_Int (DT_Position (E));

                  --  Do not reference predefined primitives because they are
                  --  located in a separate dispatch table; skip entities with
                  --  attribute Interface_Alias because they are only required
<<<<<<< HEAD
                  --  to build secondary dispatch tables; skip also abstract
                  --  and eliminated primitives.
=======
                  --  to build secondary dispatch tables; skip abstract and
                  --  eliminated primitives; for derivations of CPP types skip
                  --  primitives located in the C++ part of the dispatch table
                  --  because their slot is initialized by the IC routine.
>>>>>>> 155d23aa

                  if not Is_Predefined_Dispatching_Operation (Prim)
                    and then not Is_Predefined_Dispatching_Operation (E)
                    and then not Present (Interface_Alias (Prim))
                    and then not Is_Abstract_Subprogram (E)
                    and then not Is_Eliminated (E)
<<<<<<< HEAD
=======
                    and then (not Is_CPP_Class (Root_Type (Typ))
                               or else Prim_Pos > CPP_Nb_Prims)
>>>>>>> 155d23aa
                  then
                     pragma Assert
                       (UI_To_Int (DT_Position (Prim)) <= Nb_Prim);

                     Prim_Table (UI_To_Int (DT_Position (Prim))) := E;
                  end if;

                  Next_Elmt (Prim_Elmt);
               end loop;

               for J in Prim_Table'Range loop
                  if Present (Prim_Table (J)) then
                     New_Node :=
                       Unchecked_Convert_To (RTE (RE_Prim_Ptr),
                         Make_Attribute_Reference (Loc,
                           Prefix => New_Reference_To (Prim_Table (J), Loc),
                           Attribute_Name => Name_Unrestricted_Access));
                  else
                     New_Node := Make_Null (Loc);
                  end if;

                  Append_To (Prim_Ops_Aggr_List, New_Node);
               end loop;
            end;
         end if;

         New_Node :=
           Make_Aggregate (Loc,
             Expressions => Prim_Ops_Aggr_List);

         Append_To (DT_Aggr_List, New_Node);

         --  Remember aggregates initializing dispatch tables

         Append_Elmt (New_Node, DT_Aggr);

         --  In case of locally defined tagged types we have already declared
         --  and uninitialized object for the dispatch table, which is now
         --  initialized by means of an assignment.

         if not Building_Static_DT (Typ) then
            Append_To (Result,
              Make_Assignment_Statement (Loc,
                Name => New_Reference_To (DT, Loc),
                Expression => Make_Aggregate (Loc,
                  Expressions => DT_Aggr_List)));

         --  In case of library level tagged types we declare now and export
         --  the constant object containing the dispatch table.

         else
            Append_To (Result,
              Make_Object_Declaration (Loc,
                Defining_Identifier => DT,
                Aliased_Present     => True,
                Constant_Present    => True,
                Object_Definition   =>
                  Make_Subtype_Indication (Loc,
                    Subtype_Mark => New_Reference_To
                                      (RTE (RE_Dispatch_Table_Wrapper), Loc),
                    Constraint   => Make_Index_Or_Discriminant_Constraint (Loc,
                                      Constraints => DT_Constr_List)),
                Expression => Make_Aggregate (Loc,
                  Expressions => DT_Aggr_List)));

            Append_To (Result,
              Make_Attribute_Definition_Clause (Loc,
                Name       => New_Reference_To (DT, Loc),
                Chars      => Name_Alignment,
                Expression =>
                  Make_Attribute_Reference (Loc,
                    Prefix =>
                      New_Reference_To (RTE (RE_Integer_Address), Loc),
                    Attribute_Name => Name_Alignment)));

            Export_DT (Typ, DT);
         end if;
      end if;

      --  Initialize the table of ancestor tags if not building static
      --  dispatch table

      if not Building_Static_DT (Typ)
        and then not Is_Interface (Typ)
        and then not Is_CPP_Class (Typ)
      then
         Append_To (Result,
           Make_Assignment_Statement (Loc,
             Name =>
               Make_Indexed_Component (Loc,
                 Prefix =>
                   Make_Selected_Component (Loc,
                     Prefix =>
                       New_Reference_To (TSD, Loc),
                     Selector_Name =>
                       New_Reference_To
                         (RTE_Record_Component (RE_Tags_Table), Loc)),
                 Expressions =>
                    New_List (Make_Integer_Literal (Loc, 0))),

             Expression =>
               New_Reference_To
                 (Node (First_Elmt (Access_Disp_Table (Typ))), Loc)));
      end if;

      --  Inherit the dispatch tables of the parent. There is no need to
      --  inherit anything from the parent when building static dispatch tables
      --  because the whole dispatch table (including inherited primitives) has
      --  been already built.

      if Building_Static_DT (Typ) then
         null;

      --  If the ancestor is a CPP_Class type we inherit the dispatch tables
      --  in the init proc, and we don't need to fill them in here.

      elsif Is_CPP_Class (Parent_Typ) then
         null;

      --  Otherwise we fill in the dispatch tables here

      else
         if Typ /= Parent_Typ
           and then not Is_Interface (Typ)
           and then not Restriction_Active (No_Dispatching_Calls)
         then
            --  Inherit the dispatch table

            if not Is_Interface (Typ)
              and then not Is_Interface (Parent_Typ)
              and then not Is_CPP_Class (Parent_Typ)
            then
               declare
                  Nb_Prims : constant Int :=
                               UI_To_Int (DT_Entry_Count
                                 (First_Tag_Component (Parent_Typ)));

               begin
                  Append_To (Elab_Code,
                    Build_Inherit_Predefined_Prims (Loc,
                      Old_Tag_Node =>
                        New_Reference_To
                          (Node
                           (Next_Elmt
                            (First_Elmt
                             (Access_Disp_Table (Parent_Typ)))), Loc),
                      New_Tag_Node =>
                        New_Reference_To
                          (Node
                           (Next_Elmt
                            (First_Elmt
                             (Access_Disp_Table (Typ)))), Loc)));

                  if Nb_Prims /= 0 then
                     Append_To (Elab_Code,
                       Build_Inherit_Prims (Loc,
                         Typ          => Typ,
                         Old_Tag_Node =>
                           New_Reference_To
                             (Node
                              (First_Elmt
                               (Access_Disp_Table (Parent_Typ))), Loc),
                         New_Tag_Node => New_Reference_To (DT_Ptr, Loc),
                         Num_Prims    => Nb_Prims));
                  end if;
               end;
            end if;

            --  Inherit the secondary dispatch tables of the ancestor

            if not Is_CPP_Class (Parent_Typ) then
               declare
                  Sec_DT_Ancestor : Elmt_Id :=
                                      Next_Elmt
                                       (Next_Elmt
                                        (First_Elmt
                                          (Access_Disp_Table (Parent_Typ))));
                  Sec_DT_Typ      : Elmt_Id :=
                                      Next_Elmt
                                       (Next_Elmt
                                         (First_Elmt
                                           (Access_Disp_Table (Typ))));

                  procedure Copy_Secondary_DTs (Typ : Entity_Id);
                  --  Local procedure required to climb through the ancestors
                  --  and copy the contents of all their secondary dispatch
                  --  tables.

                  ------------------------
                  -- Copy_Secondary_DTs --
                  ------------------------

                  procedure Copy_Secondary_DTs (Typ : Entity_Id) is
                     E     : Entity_Id;
                     Iface : Elmt_Id;

                  begin
                     --  Climb to the ancestor (if any) handling private types

                     if Present (Full_View (Etype (Typ))) then
                        if Full_View (Etype (Typ)) /= Typ then
                           Copy_Secondary_DTs (Full_View (Etype (Typ)));
                        end if;

                     elsif Etype (Typ) /= Typ then
                        Copy_Secondary_DTs (Etype (Typ));
                     end if;

                     if Present (Interfaces (Typ))
                       and then not Is_Empty_Elmt_List (Interfaces (Typ))
                     then
                        Iface := First_Elmt (Interfaces (Typ));
                        E     := First_Entity (Typ);
                        while Present (E)
                          and then Present (Node (Sec_DT_Ancestor))
                          and then Ekind (Node (Sec_DT_Ancestor)) = E_Constant
                        loop
                           if Is_Tag (E) and then Chars (E) /= Name_uTag then
                              declare
                                 Num_Prims : constant Int :=
                                               UI_To_Int (DT_Entry_Count (E));

                              begin
                                 if not Is_Interface (Etype (Typ)) then

                                    --  Inherit first secondary dispatch table

                                    Append_To (Elab_Code,
                                      Build_Inherit_Predefined_Prims (Loc,
                                        Old_Tag_Node =>
                                          Unchecked_Convert_To (RTE (RE_Tag),
                                            New_Reference_To
                                              (Node
                                                (Next_Elmt (Sec_DT_Ancestor)),
                                               Loc)),
                                        New_Tag_Node =>
                                          Unchecked_Convert_To (RTE (RE_Tag),
                                            New_Reference_To
                                              (Node (Next_Elmt (Sec_DT_Typ)),
                                               Loc))));

                                    if Num_Prims /= 0 then
                                       Append_To (Elab_Code,
                                         Build_Inherit_Prims (Loc,
                                           Typ          => Node (Iface),
                                           Old_Tag_Node =>
                                             Unchecked_Convert_To
                                               (RTE (RE_Tag),
                                                New_Reference_To
                                                  (Node (Sec_DT_Ancestor),
                                                   Loc)),
                                           New_Tag_Node =>
                                             Unchecked_Convert_To
                                              (RTE (RE_Tag),
                                               New_Reference_To
                                                 (Node (Sec_DT_Typ), Loc)),
                                           Num_Prims    => Num_Prims));
                                    end if;
                                 end if;

                                 Next_Elmt (Sec_DT_Ancestor);
                                 Next_Elmt (Sec_DT_Typ);

                                 --  Skip the secondary dispatch table of
                                 --  predefined primitives

                                 Next_Elmt (Sec_DT_Ancestor);
                                 Next_Elmt (Sec_DT_Typ);

                                 if not Is_Interface (Etype (Typ)) then

                                    --  Inherit second secondary dispatch table

                                    Append_To (Elab_Code,
                                      Build_Inherit_Predefined_Prims (Loc,
                                        Old_Tag_Node =>
                                          Unchecked_Convert_To (RTE (RE_Tag),
                                             New_Reference_To
                                               (Node
                                                 (Next_Elmt (Sec_DT_Ancestor)),
                                                Loc)),
                                        New_Tag_Node =>
                                          Unchecked_Convert_To (RTE (RE_Tag),
                                            New_Reference_To
                                              (Node (Next_Elmt (Sec_DT_Typ)),
                                               Loc))));

                                    if Num_Prims /= 0 then
                                       Append_To (Elab_Code,
                                         Build_Inherit_Prims (Loc,
                                           Typ          => Node (Iface),
                                           Old_Tag_Node =>
                                             Unchecked_Convert_To
                                               (RTE (RE_Tag),
                                                New_Reference_To
                                                  (Node (Sec_DT_Ancestor),
                                                   Loc)),
                                           New_Tag_Node =>
                                             Unchecked_Convert_To
                                              (RTE (RE_Tag),
                                               New_Reference_To
                                                 (Node (Sec_DT_Typ), Loc)),
                                           Num_Prims    => Num_Prims));
                                    end if;
                                 end if;
                              end;

                              Next_Elmt (Sec_DT_Ancestor);
                              Next_Elmt (Sec_DT_Typ);

                              --  Skip the secondary dispatch table of
                              --  predefined primitives

                              Next_Elmt (Sec_DT_Ancestor);
                              Next_Elmt (Sec_DT_Typ);

                              Next_Elmt (Iface);
                           end if;

                           Next_Entity (E);
                        end loop;
                     end if;
                  end Copy_Secondary_DTs;

               begin
                  if Present (Node (Sec_DT_Ancestor))
                    and then Ekind (Node (Sec_DT_Ancestor)) = E_Constant
                  then
                     --  Handle private types

                     if Present (Full_View (Typ)) then
                        Copy_Secondary_DTs (Full_View (Typ));
                     else
                        Copy_Secondary_DTs (Typ);
                     end if;
                  end if;
               end;
            end if;
         end if;
      end if;

      --  Generate code to register the Tag in the External_Tag hash table for
      --  the pure Ada type only.

      --        Register_Tag (Dt_Ptr);

      --  Skip this action in the following cases:
      --    1) if Register_Tag is not available.
      --    2) in No_Run_Time mode.
      --    3) if Typ is not defined at the library level (this is required
      --       to avoid adding concurrency control to the hash table used
      --       by the run-time to register the tags).

      if not No_Run_Time_Mode
        and then Is_Library_Level_Entity (Typ)
        and then RTE_Available (RE_Register_Tag)
      then
         Append_To (Elab_Code,
           Make_Procedure_Call_Statement (Loc,
             Name => New_Reference_To (RTE (RE_Register_Tag), Loc),
             Parameter_Associations =>
               New_List (New_Reference_To (DT_Ptr, Loc))));
      end if;

      if not Is_Empty_List (Elab_Code) then
         Append_List_To (Result, Elab_Code);
      end if;

      --  Populate the two auxiliary tables used for dispatching asynchronous,
      --  conditional and timed selects for synchronized types that implement
      --  a limited interface. Skip this step in Ravenscar profile or when
      --  general dispatching is forbidden.

      if Ada_Version >= Ada_2005
        and then Is_Concurrent_Record_Type (Typ)
        and then Has_Interfaces (Typ)
        and then not Restriction_Active (No_Dispatching_Calls)
        and then not Restriction_Active (No_Select_Statements)
      then
         Append_List_To (Result,
           Make_Select_Specific_Data_Table (Typ));
      end if;

      --  Remember entities containing dispatch tables

      Append_Elmt (Predef_Prims, DT_Decl);
      Append_Elmt (DT, DT_Decl);

      Analyze_List (Result, Suppress => All_Checks);
      Set_Has_Dispatch_Table (Typ);

      --  Mark entities containing dispatch tables. Required by the backend to
      --  handle them properly.

      if Has_DT (Typ) then
         declare
            Elmt : Elmt_Id;

         begin
            --  Ensure that entities Prim_Ptr and Predef_Prims_Table_Ptr have
            --  the decoration required by the backend

            Set_Is_Dispatch_Table_Entity (RTE (RE_Prim_Ptr));
            Set_Is_Dispatch_Table_Entity (RTE (RE_Predef_Prims_Table_Ptr));

            --  Object declarations

            Elmt := First_Elmt (DT_Decl);
            while Present (Elmt) loop
               Set_Is_Dispatch_Table_Entity (Node (Elmt));
               pragma Assert (Ekind (Etype (Node (Elmt))) = E_Array_Subtype
                 or else Ekind (Etype (Node (Elmt))) = E_Record_Subtype);
               Set_Is_Dispatch_Table_Entity (Etype (Node (Elmt)));
               Next_Elmt (Elmt);
            end loop;

            --  Aggregates initializing dispatch tables

            Elmt := First_Elmt (DT_Aggr);
            while Present (Elmt) loop
               Set_Is_Dispatch_Table_Entity (Etype (Node (Elmt)));
               Next_Elmt (Elmt);
            end loop;
         end;
      end if;

      --  Register the tagged type in the call graph nodes table

      Register_CG_Node (Typ);

      return Result;
   end Make_DT;

   -------------------------------------
   -- Make_Select_Specific_Data_Table --
   -------------------------------------

   function Make_Select_Specific_Data_Table
     (Typ : Entity_Id) return List_Id
   is
      Assignments : constant List_Id    := New_List;
      Loc         : constant Source_Ptr := Sloc (Typ);

      Conc_Typ  : Entity_Id;
      Decls     : List_Id;
      DT_Ptr    : Entity_Id;
      Prim      : Entity_Id;
      Prim_Als  : Entity_Id;
      Prim_Elmt : Elmt_Id;
      Prim_Pos  : Uint;
      Nb_Prim   : Nat := 0;

      type Examined_Array is array (Int range <>) of Boolean;

      function Find_Entry_Index (E : Entity_Id) return Uint;
      --  Given an entry, find its index in the visible declarations of the
      --  corresponding concurrent type of Typ.

      ----------------------
      -- Find_Entry_Index --
      ----------------------

      function Find_Entry_Index (E : Entity_Id) return Uint is
         Index     : Uint := Uint_1;
         Subp_Decl : Entity_Id;

      begin
         if Present (Decls)
           and then not Is_Empty_List (Decls)
         then
            Subp_Decl := First (Decls);
            while Present (Subp_Decl) loop
               if Nkind (Subp_Decl) = N_Entry_Declaration then
                  if Defining_Identifier (Subp_Decl) = E then
                     return Index;
                  end if;

                  Index := Index + 1;
               end if;

               Next (Subp_Decl);
            end loop;
         end if;

         return Uint_0;
      end Find_Entry_Index;

   --  Start of processing for Make_Select_Specific_Data_Table

   begin
      pragma Assert (not Restriction_Active (No_Dispatching_Calls));

      DT_Ptr := Node (First_Elmt (Access_Disp_Table (Typ)));

      if Present (Corresponding_Concurrent_Type (Typ)) then
         Conc_Typ := Corresponding_Concurrent_Type (Typ);

         if Present (Full_View (Conc_Typ)) then
            Conc_Typ := Full_View (Conc_Typ);
         end if;

         if Ekind (Conc_Typ) = E_Protected_Type then
            Decls := Visible_Declarations (Protected_Definition (
                       Parent (Conc_Typ)));
         else
            pragma Assert (Ekind (Conc_Typ) = E_Task_Type);
            Decls := Visible_Declarations (Task_Definition (
                       Parent (Conc_Typ)));
         end if;
      end if;

      --  Count the non-predefined primitive operations

      Prim_Elmt := First_Elmt (Primitive_Operations (Typ));
      while Present (Prim_Elmt) loop
         Prim := Node (Prim_Elmt);

         if not (Is_Predefined_Dispatching_Operation (Prim)
                   or else Is_Predefined_Dispatching_Alias (Prim))
         then
            Nb_Prim := Nb_Prim + 1;
         end if;

         Next_Elmt (Prim_Elmt);
      end loop;

      declare
         Examined : Examined_Array (1 .. Nb_Prim) := (others => False);

      begin
         Prim_Elmt := First_Elmt (Primitive_Operations (Typ));
         while Present (Prim_Elmt) loop
            Prim := Node (Prim_Elmt);

            --  Look for primitive overriding an abstract interface subprogram

            if Present (Interface_Alias (Prim))
              and then not
                Is_Ancestor
                  (Find_Dispatching_Type (Interface_Alias (Prim)), Typ)
              and then not Examined (UI_To_Int (DT_Position (Alias (Prim))))
            then
               Prim_Pos := DT_Position (Alias (Prim));
               pragma Assert (UI_To_Int (Prim_Pos) <= Nb_Prim);
               Examined (UI_To_Int (Prim_Pos)) := True;

               --  Set the primitive operation kind regardless of subprogram
               --  type. Generate:
               --    Ada.Tags.Set_Prim_Op_Kind (DT_Ptr, <position>, <kind>);

               Append_To (Assignments,
                 Make_Procedure_Call_Statement (Loc,
                   Name => New_Reference_To (RTE (RE_Set_Prim_Op_Kind), Loc),
                   Parameter_Associations => New_List (
                     New_Reference_To (DT_Ptr, Loc),
                     Make_Integer_Literal (Loc, Prim_Pos),
                     Prim_Op_Kind (Alias (Prim), Typ))));

               --  Retrieve the root of the alias chain

               Prim_Als := Ultimate_Alias (Prim);

               --  In the case of an entry wrapper, set the entry index

               if Ekind (Prim) = E_Procedure
                 and then Is_Primitive_Wrapper (Prim_Als)
                 and then Ekind (Wrapped_Entity (Prim_Als)) = E_Entry
               then
                  --  Generate:
                  --    Ada.Tags.Set_Entry_Index
                  --      (DT_Ptr, <position>, <index>);

                  Append_To (Assignments,
                    Make_Procedure_Call_Statement (Loc,
                      Name =>
                        New_Reference_To (RTE (RE_Set_Entry_Index), Loc),
                      Parameter_Associations => New_List (
                        New_Reference_To (DT_Ptr, Loc),
                        Make_Integer_Literal (Loc, Prim_Pos),
                        Make_Integer_Literal (Loc,
                          Find_Entry_Index (Wrapped_Entity (Prim_Als))))));
               end if;
            end if;

            Next_Elmt (Prim_Elmt);
         end loop;
      end;

      return Assignments;
   end Make_Select_Specific_Data_Table;

   ---------------
   -- Make_Tags --
   ---------------

   function Make_Tags (Typ : Entity_Id) return List_Id is
      Loc    : constant Source_Ptr := Sloc (Typ);
      Result : constant List_Id    := New_List;

      procedure Import_DT
        (Tag_Typ         : Entity_Id;
         DT              : Entity_Id;
         Is_Secondary_DT : Boolean);
      --  Import the dispatch table DT of tagged type Tag_Typ. Required to
      --  generate forward references and statically allocate the table. For
      --  primary dispatch tables that require no dispatch table generate:

      --     DT : static aliased constant Non_Dispatch_Table_Wrapper;
      --     pragma Import (Ada, DT);

      --  Otherwise generate:

      --     DT : static aliased constant Dispatch_Table_Wrapper (Nb_Prim);
      --     pragma Import (Ada, DT);

      ---------------
      -- Import_DT --
      ---------------

      procedure Import_DT
        (Tag_Typ         : Entity_Id;
         DT              : Entity_Id;
         Is_Secondary_DT : Boolean)
      is
         DT_Constr_List : List_Id;
         Nb_Prim        : Nat;

      begin
         Set_Is_Imported  (DT);
         Set_Ekind        (DT, E_Constant);
         Set_Related_Type (DT, Typ);

         --  The scope must be set now to call Get_External_Name

         Set_Scope (DT, Current_Scope);

         Get_External_Name (DT, True);
         Set_Interface_Name (DT,
           Make_String_Literal (Loc, Strval => String_From_Name_Buffer));

         --  Ensure proper Sprint output of this implicit importation

         Set_Is_Internal (DT);

         --  Save this entity to allow Make_DT to generate its exportation

         Append_Elmt (DT, Dispatch_Table_Wrappers (Typ));

         --  No dispatch table required

         if not Is_Secondary_DT and then not Has_DT (Tag_Typ) then
            Append_To (Result,
              Make_Object_Declaration (Loc,
                Defining_Identifier => DT,
                Aliased_Present     => True,
                Constant_Present    => True,
                Object_Definition   =>
                  New_Reference_To (RTE (RE_No_Dispatch_Table_Wrapper), Loc)));

         else
            --  Calculate the number of primitives of the dispatch table and
            --  the size of the Type_Specific_Data record.

            Nb_Prim :=
              UI_To_Int (DT_Entry_Count (First_Tag_Component (Tag_Typ)));

            --  If the tagged type has no primitives we add a dummy slot whose
            --  address will be the tag of this type.

            if Nb_Prim = 0 then
               DT_Constr_List :=
                 New_List (Make_Integer_Literal (Loc, 1));
            else
               DT_Constr_List :=
                 New_List (Make_Integer_Literal (Loc, Nb_Prim));
            end if;

            Append_To (Result,
              Make_Object_Declaration (Loc,
                Defining_Identifier => DT,
                Aliased_Present     => True,
                Constant_Present    => True,
                Object_Definition   =>
                  Make_Subtype_Indication (Loc,
                    Subtype_Mark =>
                      New_Reference_To (RTE (RE_Dispatch_Table_Wrapper), Loc),
                    Constraint => Make_Index_Or_Discriminant_Constraint (Loc,
                                    Constraints => DT_Constr_List))));
         end if;
      end Import_DT;

      --  Local variables

      Tname            : constant Name_Id := Chars (Typ);
      AI_Tag_Comp      : Elmt_Id;
      DT               : Node_Id := Empty;
      DT_Ptr           : Node_Id;
      Predef_Prims_Ptr : Node_Id;
      Iface_DT         : Node_Id := Empty;
      Iface_DT_Ptr     : Node_Id;
      New_Node         : Node_Id;
      Suffix_Index     : Int;
      Typ_Name         : Name_Id;
      Typ_Comps        : Elist_Id;

   --  Start of processing for Make_Tags

   begin
      pragma Assert (No (Access_Disp_Table (Typ)));
      Set_Access_Disp_Table (Typ, New_Elmt_List);

      --  1) Generate the primary tag entities

      --  Primary dispatch table containing user-defined primitives

      DT_Ptr := Make_Defining_Identifier (Loc, New_External_Name (Tname, 'P'));
      Set_Etype   (DT_Ptr, RTE (RE_Tag));
      Append_Elmt (DT_Ptr, Access_Disp_Table (Typ));

      --  Minimum decoration

      Set_Ekind        (DT_Ptr, E_Variable);
      Set_Related_Type (DT_Ptr, Typ);

      --  For CPP types there is no need to build the dispatch tables since
      --  they are imported from the C++ side. If the CPP type has an IP then
      --  we declare now the variable that will store the copy of the C++ tag.
      --  If the CPP type is an interface, we need the variable as well because
      --  it becomes the pointer to the corresponding secondary table.

      if Is_CPP_Class (Typ) then
         if Has_CPP_Constructors (Typ) or else Is_Interface (Typ) then
            Append_To (Result,
              Make_Object_Declaration (Loc,
                Defining_Identifier => DT_Ptr,
                Object_Definition   => New_Reference_To (RTE (RE_Tag), Loc),
                Expression =>
                  Unchecked_Convert_To (RTE (RE_Tag),
                    New_Reference_To (RTE (RE_Null_Address), Loc))));

            Set_Is_Statically_Allocated (DT_Ptr,
              Is_Library_Level_Tagged_Type (Typ));
         end if;

<<<<<<< HEAD
            if Generate_SCIL then
               New_Node :=
                 Make_SCIL_Dispatch_Table_Tag_Init (Sloc (Last (Result)));
               Set_SCIL_Entity (New_Node, Typ);
               Set_SCIL_Node (Last (Result), New_Node);
            end if;
=======
      --  Ada types
>>>>>>> 155d23aa

      else
         --  Primary dispatch table containing predefined primitives

         Predef_Prims_Ptr :=
           Make_Defining_Identifier (Loc,
             Chars => New_External_Name (Tname, 'Y'));
         Set_Etype   (Predef_Prims_Ptr, RTE (RE_Address));
         Append_Elmt (Predef_Prims_Ptr, Access_Disp_Table (Typ));

<<<<<<< HEAD
         else
            Append_To (Result,
              Make_Object_Declaration (Loc,
                Defining_Identifier => DT_Ptr,
                Constant_Present    => True,
                Object_Definition   => New_Reference_To (RTE (RE_Tag), Loc),
                Expression =>
                  Unchecked_Convert_To (RTE (RE_Tag),
                    Make_Attribute_Reference (Loc,
                      Prefix =>
                        Make_Selected_Component (Loc,
                          Prefix => New_Reference_To (DT, Loc),
                        Selector_Name =>
                          New_Occurrence_Of
                            (RTE_Record_Component (RE_NDT_Prims_Ptr), Loc)),
                      Attribute_Name => Name_Address))));
         end if;
=======
         --  Import the forward declaration of the Dispatch Table wrapper
         --  record (Make_DT will take care of exporting it).

         if Building_Static_DT (Typ) then
            Set_Dispatch_Table_Wrappers (Typ, New_Elmt_List);

            DT :=
              Make_Defining_Identifier (Loc,
                Chars => New_External_Name (Tname, 'T'));

            Import_DT (Typ, DT, Is_Secondary_DT => False);

            if Has_DT (Typ) then
               Append_To (Result,
                 Make_Object_Declaration (Loc,
                   Defining_Identifier => DT_Ptr,
                   Constant_Present    => True,
                   Object_Definition   => New_Reference_To (RTE (RE_Tag), Loc),
                   Expression =>
                     Unchecked_Convert_To (RTE (RE_Tag),
                       Make_Attribute_Reference (Loc,
                         Prefix =>
                           Make_Selected_Component (Loc,
                             Prefix => New_Reference_To (DT, Loc),
                           Selector_Name =>
                             New_Occurrence_Of
                               (RTE_Record_Component (RE_Prims_Ptr), Loc)),
                         Attribute_Name => Name_Address))));

               --  Generate the SCIL node for the previous object declaration
               --  because it has a tag initialization.

               if Generate_SCIL then
                  New_Node :=
                    Make_SCIL_Dispatch_Table_Tag_Init (Sloc (Last (Result)));
                  Set_SCIL_Entity (New_Node, Typ);
                  Set_SCIL_Node (Last (Result), New_Node);
               end if;

               Append_To (Result,
                 Make_Object_Declaration (Loc,
                   Defining_Identifier => Predef_Prims_Ptr,
                   Constant_Present    => True,
                   Object_Definition   => New_Reference_To
                                               (RTE (RE_Address), Loc),
                   Expression =>
                     Make_Attribute_Reference (Loc,
                       Prefix =>
                         Make_Selected_Component (Loc,
                           Prefix => New_Reference_To (DT, Loc),
                         Selector_Name =>
                           New_Occurrence_Of
                             (RTE_Record_Component (RE_Predef_Prims), Loc)),
                       Attribute_Name => Name_Address)));

            --  No dispatch table required

            else
               Append_To (Result,
                 Make_Object_Declaration (Loc,
                   Defining_Identifier => DT_Ptr,
                   Constant_Present    => True,
                   Object_Definition   => New_Reference_To (RTE (RE_Tag), Loc),
                   Expression =>
                     Unchecked_Convert_To (RTE (RE_Tag),
                       Make_Attribute_Reference (Loc,
                         Prefix =>
                           Make_Selected_Component (Loc,
                             Prefix => New_Reference_To (DT, Loc),
                           Selector_Name =>
                             New_Occurrence_Of
                               (RTE_Record_Component (RE_NDT_Prims_Ptr), Loc)),
                         Attribute_Name => Name_Address))));
            end if;
>>>>>>> 155d23aa

            Set_Is_True_Constant (DT_Ptr);
            Set_Is_Statically_Allocated (DT_Ptr);
         end if;
      end if;

      --  2) Generate the secondary tag entities

      --  Collect the components associated with secondary dispatch tables

      if Has_Interfaces (Typ) then
         Collect_Interface_Components (Typ, Typ_Comps);

         --  For each interface type we build a unique external name associated
         --  with its secondary dispatch table. This name is used to declare an
         --  object that references this secondary dispatch table, whose value
         --  will be used for the elaboration of Typ objects, and also for the
         --  elaboration of objects of types derived from Typ that do not
         --  override the primitives of this interface type.

         Suffix_Index := 1;

         --  Note: The value of Suffix_Index must be in sync with the
         --  Suffix_Index values of secondary dispatch tables generated
         --  by Make_DT.

         if Is_CPP_Class (Typ) then
            AI_Tag_Comp := First_Elmt (Typ_Comps);
            while Present (AI_Tag_Comp) loop
               Get_Secondary_DT_External_Name
                 (Typ, Related_Type (Node (AI_Tag_Comp)), Suffix_Index);
               Typ_Name := Name_Find;

               --  Declare variables that will store the copy of the C++
               --  secondary tags.

               Iface_DT_Ptr :=
                 Make_Defining_Identifier (Loc,
                   Chars => New_External_Name (Typ_Name, 'P'));
               Set_Etype (Iface_DT_Ptr, RTE (RE_Interface_Tag));
               Set_Ekind (Iface_DT_Ptr, E_Variable);
               Set_Is_Tag (Iface_DT_Ptr);

               Set_Has_Thunks (Iface_DT_Ptr);
               Set_Related_Type
                 (Iface_DT_Ptr, Related_Type (Node (AI_Tag_Comp)));
               Append_Elmt (Iface_DT_Ptr, Access_Disp_Table (Typ));

               Append_To (Result,
                 Make_Object_Declaration (Loc,
                   Defining_Identifier => Iface_DT_Ptr,
                   Object_Definition   => New_Reference_To
                                            (RTE (RE_Interface_Tag), Loc),
                   Expression =>
                     Unchecked_Convert_To (RTE (RE_Interface_Tag),
                       New_Reference_To (RTE (RE_Null_Address), Loc))));

               Set_Is_Statically_Allocated (Iface_DT_Ptr,
                 Is_Library_Level_Tagged_Type (Typ));

               Next_Elmt (AI_Tag_Comp);
            end loop;

         --  This is not a CPP_Class type

         else
            AI_Tag_Comp := First_Elmt (Typ_Comps);
            while Present (AI_Tag_Comp) loop
               Get_Secondary_DT_External_Name
                 (Typ, Related_Type (Node (AI_Tag_Comp)), Suffix_Index);
               Typ_Name := Name_Find;

               if Building_Static_DT (Typ) then
                  Iface_DT :=
                    Make_Defining_Identifier (Loc,
                      Chars => New_External_Name
                                 (Typ_Name, 'T', Suffix_Index => -1));
                  Import_DT
                    (Tag_Typ => Related_Type (Node (AI_Tag_Comp)),
                     DT      => Iface_DT,
                     Is_Secondary_DT => True);
               end if;

               --  Secondary dispatch table referencing thunks to user-defined
               --  primitives covered by this interface.

               Iface_DT_Ptr :=
                 Make_Defining_Identifier (Loc,
                   Chars => New_External_Name (Typ_Name, 'P'));
               Set_Etype (Iface_DT_Ptr, RTE (RE_Interface_Tag));
               Set_Ekind (Iface_DT_Ptr, E_Constant);
               Set_Is_Tag (Iface_DT_Ptr);
               Set_Has_Thunks (Iface_DT_Ptr);
               Set_Is_Statically_Allocated (Iface_DT_Ptr,
                 Is_Library_Level_Tagged_Type (Typ));
               Set_Is_True_Constant (Iface_DT_Ptr);
               Set_Related_Type
                 (Iface_DT_Ptr, Related_Type (Node (AI_Tag_Comp)));
               Append_Elmt (Iface_DT_Ptr, Access_Disp_Table (Typ));

               if Building_Static_DT (Typ) then
                  Append_To (Result,
                    Make_Object_Declaration (Loc,
                      Defining_Identifier => Iface_DT_Ptr,
                      Constant_Present    => True,
                      Object_Definition   => New_Reference_To
                                               (RTE (RE_Interface_Tag), Loc),
                      Expression =>
                        Unchecked_Convert_To (RTE (RE_Interface_Tag),
                          Make_Attribute_Reference (Loc,
                            Prefix =>
                              Make_Selected_Component (Loc,
                                Prefix => New_Reference_To (Iface_DT, Loc),
                              Selector_Name =>
                                New_Occurrence_Of
                                  (RTE_Record_Component (RE_Prims_Ptr), Loc)),
                            Attribute_Name => Name_Address))));
               end if;

               --  Secondary dispatch table referencing thunks to predefined
               --  primitives.

               Iface_DT_Ptr :=
                 Make_Defining_Identifier (Loc,
                   Chars => New_External_Name (Typ_Name, 'Y'));
               Set_Etype (Iface_DT_Ptr, RTE (RE_Address));
               Set_Ekind (Iface_DT_Ptr, E_Constant);
               Set_Is_Tag (Iface_DT_Ptr);
               Set_Has_Thunks (Iface_DT_Ptr);
               Set_Is_Statically_Allocated (Iface_DT_Ptr,
                 Is_Library_Level_Tagged_Type (Typ));
               Set_Is_True_Constant (Iface_DT_Ptr);
               Set_Related_Type
                 (Iface_DT_Ptr, Related_Type (Node (AI_Tag_Comp)));
               Append_Elmt (Iface_DT_Ptr, Access_Disp_Table (Typ));

               --  Secondary dispatch table referencing user-defined primitives
               --  covered by this interface.

               Iface_DT_Ptr :=
                 Make_Defining_Identifier (Loc,
                   Chars => New_External_Name (Typ_Name, 'D'));
               Set_Etype (Iface_DT_Ptr, RTE (RE_Interface_Tag));
               Set_Ekind (Iface_DT_Ptr, E_Constant);
               Set_Is_Tag (Iface_DT_Ptr);
               Set_Is_Statically_Allocated (Iface_DT_Ptr,
                 Is_Library_Level_Tagged_Type (Typ));
               Set_Is_True_Constant (Iface_DT_Ptr);
               Set_Related_Type
                 (Iface_DT_Ptr, Related_Type (Node (AI_Tag_Comp)));
               Append_Elmt (Iface_DT_Ptr, Access_Disp_Table (Typ));

               --  Secondary dispatch table referencing predefined primitives

               Iface_DT_Ptr :=
                 Make_Defining_Identifier (Loc,
                   Chars => New_External_Name (Typ_Name, 'Z'));
               Set_Etype (Iface_DT_Ptr, RTE (RE_Address));
               Set_Ekind (Iface_DT_Ptr, E_Constant);
               Set_Is_Tag (Iface_DT_Ptr);
               Set_Is_Statically_Allocated (Iface_DT_Ptr,
                 Is_Library_Level_Tagged_Type (Typ));
               Set_Is_True_Constant (Iface_DT_Ptr);
               Set_Related_Type
                 (Iface_DT_Ptr, Related_Type (Node (AI_Tag_Comp)));
               Append_Elmt (Iface_DT_Ptr, Access_Disp_Table (Typ));

               Next_Elmt (AI_Tag_Comp);
            end loop;
         end if;
      end if;

      --  3) At the end of Access_Disp_Table, if the type has user-defined
      --     primitives, we add the entity of an access type declaration that
      --     is used by Build_Get_Prim_Op_Address to expand dispatching calls
      --     through the primary dispatch table.

      if UI_To_Int (DT_Entry_Count (First_Tag_Component (Typ))) = 0 then
         Analyze_List (Result);

      --     Generate:
      --       type Typ_DT is array (1 .. Nb_Prims) of Prim_Ptr;
      --       type Typ_DT_Acc is access Typ_DT;

      else
         declare
            Name_DT_Prims     : constant Name_Id :=
                                  New_External_Name (Tname, 'G');
            Name_DT_Prims_Acc : constant Name_Id :=
                                  New_External_Name (Tname, 'H');
            DT_Prims          : constant Entity_Id :=
                                  Make_Defining_Identifier (Loc,
                                    Name_DT_Prims);
            DT_Prims_Acc      : constant Entity_Id :=
                                  Make_Defining_Identifier (Loc,
                                    Name_DT_Prims_Acc);
         begin
            Append_To (Result,
              Make_Full_Type_Declaration (Loc,
                Defining_Identifier => DT_Prims,
                Type_Definition =>
                  Make_Constrained_Array_Definition (Loc,
                    Discrete_Subtype_Definitions => New_List (
                      Make_Range (Loc,
                        Low_Bound  => Make_Integer_Literal (Loc, 1),
                        High_Bound => Make_Integer_Literal (Loc,
                                       DT_Entry_Count
                                         (First_Tag_Component (Typ))))),
                    Component_Definition =>
                      Make_Component_Definition (Loc,
                        Subtype_Indication =>
                          New_Reference_To (RTE (RE_Prim_Ptr), Loc)))));

            Append_To (Result,
              Make_Full_Type_Declaration (Loc,
                Defining_Identifier => DT_Prims_Acc,
                Type_Definition =>
                   Make_Access_To_Object_Definition (Loc,
                     Subtype_Indication =>
                       New_Occurrence_Of (DT_Prims, Loc))));

            Append_Elmt (DT_Prims_Acc, Access_Disp_Table (Typ));

            --  Analyze the resulting list and suppress the generation of the
            --  Init_Proc associated with the above array declaration because
            --  this type is never used in object declarations. It is only used
            --  to simplify the expansion associated with dispatching calls.

            Analyze_List (Result);
            Set_Suppress_Init_Proc (Base_Type (DT_Prims));

            --  Disable backend optimizations based on assumptions about the
            --  aliasing status of objects designated by the access to the
            --  dispatch table. Required to handle dispatch tables imported
            --  from C++.

            Set_No_Strict_Aliasing (Base_Type (DT_Prims_Acc));

            --  Add the freezing nodes of these declarations; required to avoid
            --  generating these freezing nodes in wrong scopes (for example in
            --  the IC routine of a derivation of Typ).
            --  What is an "IC routine"? Is "init_proc" meant here???

            Append_List_To (Result, Freeze_Entity (DT_Prims, Typ));
            Append_List_To (Result, Freeze_Entity (DT_Prims_Acc, Typ));

            --  Mark entity of dispatch table. Required by the back end to
            --  handle them properly.

            Set_Is_Dispatch_Table_Entity (DT_Prims);
         end;
      end if;

<<<<<<< HEAD
      --  Mark entities of dispatch table. Required by the back end to
      --  handle them properly.
=======
      --  Mark entities of dispatch table. Required by the back end to handle
      --  them properly.
>>>>>>> 155d23aa

      if Present (DT) then
         Set_Is_Dispatch_Table_Entity (DT);
         Set_Is_Dispatch_Table_Entity (Etype (DT));
      end if;

      if Present (Iface_DT) then
         Set_Is_Dispatch_Table_Entity (Iface_DT);
         Set_Is_Dispatch_Table_Entity (Etype (Iface_DT));
      end if;

<<<<<<< HEAD
      Set_Ekind        (DT_Ptr, E_Constant);
=======
      if Is_CPP_Class (Root_Type (Typ)) then
         Set_Ekind (DT_Ptr, E_Variable);
      else
         Set_Ekind (DT_Ptr, E_Constant);
      end if;

>>>>>>> 155d23aa
      Set_Is_Tag       (DT_Ptr);
      Set_Related_Type (DT_Ptr, Typ);

      return Result;
   end Make_Tags;

   ---------------
   -- New_Value --
   ---------------

   function New_Value (From : Node_Id) return Node_Id is
      Res : constant Node_Id := Duplicate_Subexpr (From);
   begin
      if Is_Access_Type (Etype (From)) then
         return
           Make_Explicit_Dereference (Sloc (From),
             Prefix => Res);
      else
         return Res;
      end if;
   end New_Value;

   -----------------------------------
   -- Original_View_In_Visible_Part --
   -----------------------------------

   function Original_View_In_Visible_Part (Typ : Entity_Id) return Boolean is
      Scop : constant Entity_Id := Scope (Typ);

   begin
      --  The scope must be a package

      if not Is_Package_Or_Generic_Package (Scop) then
         return False;
      end if;

      --  A type with a private declaration has a private view declared in
      --  the visible part.

      if Has_Private_Declaration (Typ) then
         return True;
      end if;

      return List_Containing (Parent (Typ)) =
        Visible_Declarations (Specification (Unit_Declaration_Node (Scop)));
   end Original_View_In_Visible_Part;

   ------------------
   -- Prim_Op_Kind --
   ------------------

   function Prim_Op_Kind
     (Prim : Entity_Id;
      Typ  : Entity_Id) return Node_Id
   is
      Full_Typ : Entity_Id := Typ;
      Loc      : constant Source_Ptr := Sloc (Prim);
      Prim_Op  : Entity_Id;

   begin
      --  Retrieve the original primitive operation

      Prim_Op := Ultimate_Alias (Prim);

      if Ekind (Typ) = E_Record_Type
        and then Present (Corresponding_Concurrent_Type (Typ))
      then
         Full_Typ := Corresponding_Concurrent_Type (Typ);
      end if;

      --  When a private tagged type is completed by a concurrent type,
      --  retrieve the full view.

      if Is_Private_Type (Full_Typ) then
         Full_Typ := Full_View (Full_Typ);
      end if;

      if Ekind (Prim_Op) = E_Function then

         --  Protected function

         if Ekind (Full_Typ) = E_Protected_Type then
            return New_Reference_To (RTE (RE_POK_Protected_Function), Loc);

         --  Task function

         elsif Ekind (Full_Typ) = E_Task_Type then
            return New_Reference_To (RTE (RE_POK_Task_Function), Loc);

         --  Regular function

         else
            return New_Reference_To (RTE (RE_POK_Function), Loc);
         end if;

      else
         pragma Assert (Ekind (Prim_Op) = E_Procedure);

         if Ekind (Full_Typ) = E_Protected_Type then

            --  Protected entry

            if Is_Primitive_Wrapper (Prim_Op)
              and then Ekind (Wrapped_Entity (Prim_Op)) = E_Entry
            then
               return New_Reference_To (RTE (RE_POK_Protected_Entry), Loc);

            --  Protected procedure

            else
               return New_Reference_To (RTE (RE_POK_Protected_Procedure), Loc);
            end if;

         elsif Ekind (Full_Typ) = E_Task_Type then

            --  Task entry

            if Is_Primitive_Wrapper (Prim_Op)
              and then Ekind (Wrapped_Entity (Prim_Op)) = E_Entry
            then
               return New_Reference_To (RTE (RE_POK_Task_Entry), Loc);

            --  Task "procedure". These are the internally Expander-generated
            --  procedures (task body for instance).

            else
               return New_Reference_To (RTE (RE_POK_Task_Procedure), Loc);
            end if;

         --  Regular procedure

         else
            return New_Reference_To (RTE (RE_POK_Procedure), Loc);
         end if;
      end if;
   end Prim_Op_Kind;

   ------------------------
   -- Register_Primitive --
   ------------------------

   function Register_Primitive
     (Loc     : Source_Ptr;
      Prim    : Entity_Id) return List_Id
   is
      DT_Ptr        : Entity_Id;
      Iface_Prim    : Entity_Id;
      Iface_Typ     : Entity_Id;
      Iface_DT_Ptr  : Entity_Id;
      Iface_DT_Elmt : Elmt_Id;
      L             : constant List_Id := New_List;
      Pos           : Uint;
      Tag           : Entity_Id;
      Tag_Typ       : Entity_Id;
      Thunk_Id      : Entity_Id;
      Thunk_Code    : Node_Id;

   begin
      pragma Assert (not Restriction_Active (No_Dispatching_Calls));

      --  Do not register in the dispatch table eliminated primitives

      if not RTE_Available (RE_Tag)
        or else Is_Eliminated (Ultimate_Alias (Prim))
      then
         return L;
      end if;

      if not Present (Interface_Alias (Prim)) then
         Tag_Typ := Scope (DTC_Entity (Prim));
         Pos := DT_Position (Prim);
         Tag := First_Tag_Component (Tag_Typ);

         if Is_Predefined_Dispatching_Operation (Prim)
           or else Is_Predefined_Dispatching_Alias (Prim)
         then
            DT_Ptr :=
              Node (Next_Elmt (First_Elmt (Access_Disp_Table (Tag_Typ))));

            Append_To (L,
              Build_Set_Predefined_Prim_Op_Address (Loc,
                Tag_Node     => New_Reference_To (DT_Ptr, Loc),
                Position     => Pos,
                Address_Node =>
                  Unchecked_Convert_To (RTE (RE_Prim_Ptr),
                    Make_Attribute_Reference (Loc,
                      Prefix => New_Reference_To (Prim, Loc),
                      Attribute_Name => Name_Unrestricted_Access))));

            --  Register copy of the pointer to the 'size primitive in the TSD

            if Chars (Prim) = Name_uSize
              and then RTE_Record_Component_Available (RE_Size_Func)
            then
               DT_Ptr := Node (First_Elmt (Access_Disp_Table (Tag_Typ)));
               Append_To (L,
                 Build_Set_Size_Function (Loc,
                   Tag_Node  => New_Reference_To (DT_Ptr, Loc),
                   Size_Func => Prim));
            end if;

         else
            pragma Assert (Pos /= Uint_0 and then Pos <= DT_Entry_Count (Tag));

            --  Skip registration of primitives located in the C++ part of the
            --  dispatch table. Their slot is set by the IC routine.

            if not Is_CPP_Class (Root_Type (Tag_Typ))
              or else Pos > CPP_Num_Prims (Tag_Typ)
            then
               DT_Ptr := Node (First_Elmt (Access_Disp_Table (Tag_Typ)));
               Append_To (L,
                 Build_Set_Prim_Op_Address (Loc,
                   Typ          => Tag_Typ,
                   Tag_Node     => New_Reference_To (DT_Ptr, Loc),
                   Position     => Pos,
                   Address_Node =>
                     Unchecked_Convert_To (RTE (RE_Prim_Ptr),
                       Make_Attribute_Reference (Loc,
                         Prefix => New_Reference_To (Prim, Loc),
                         Attribute_Name => Name_Unrestricted_Access))));
            end if;
         end if;

      --  Ada 2005 (AI-251): Primitive associated with an interface type
      --  Generate the code of the thunk only if the interface type is not an
      --  immediate ancestor of Typ; otherwise the dispatch table associated
      --  with the interface is the primary dispatch table and we have nothing
      --  else to do here.

      else
         Tag_Typ   := Find_Dispatching_Type (Alias (Prim));
         Iface_Typ := Find_Dispatching_Type (Interface_Alias (Prim));

         pragma Assert (Is_Interface (Iface_Typ));

         --  No action needed for interfaces that are ancestors of Typ because
         --  their primitives are located in the primary dispatch table.

         if Is_Ancestor (Iface_Typ, Tag_Typ) then
            return L;
<<<<<<< HEAD
=======

         --  No action needed for primitives located in the C++ part of the
         --  dispatch table. Their slot is set by the IC routine.

         elsif Is_CPP_Class (Root_Type (Tag_Typ))
            and then DT_Position (Alias (Prim)) <= CPP_Num_Prims (Tag_Typ)
            and then not Is_Predefined_Dispatching_Operation (Prim)
            and then not Is_Predefined_Dispatching_Alias (Prim)
         then
            return L;
>>>>>>> 155d23aa
         end if;

         Expand_Interface_Thunk (Prim, Thunk_Id, Thunk_Code);

         if not Is_Ancestor (Iface_Typ, Tag_Typ)
           and then Present (Thunk_Code)
         then
            --  Generate the code necessary to fill the appropriate entry of
            --  the secondary dispatch table of Prim's controlling type with
            --  Thunk_Id's address.

            Iface_DT_Elmt := Find_Interface_ADT (Tag_Typ, Iface_Typ);
            Iface_DT_Ptr  := Node (Iface_DT_Elmt);
            pragma Assert (Has_Thunks (Iface_DT_Ptr));

            Iface_Prim := Interface_Alias (Prim);
            Pos        := DT_Position (Iface_Prim);
            Tag        := First_Tag_Component (Iface_Typ);

            Prepend_To (L, Thunk_Code);

            if Is_Predefined_Dispatching_Operation (Prim)
              or else Is_Predefined_Dispatching_Alias (Prim)
            then
               Append_To (L,
                 Build_Set_Predefined_Prim_Op_Address (Loc,
                   Tag_Node =>
                     New_Reference_To (Node (Next_Elmt (Iface_DT_Elmt)), Loc),
                   Position => Pos,
                   Address_Node =>
                     Unchecked_Convert_To (RTE (RE_Prim_Ptr),
                       Make_Attribute_Reference (Loc,
                         Prefix          => New_Reference_To (Thunk_Id, Loc),
                         Attribute_Name  => Name_Unrestricted_Access))));

               Next_Elmt (Iface_DT_Elmt);
               Next_Elmt (Iface_DT_Elmt);
               Iface_DT_Ptr := Node (Iface_DT_Elmt);
               pragma Assert (not Has_Thunks (Iface_DT_Ptr));

               Append_To (L,
                 Build_Set_Predefined_Prim_Op_Address (Loc,
                   Tag_Node =>
                     New_Reference_To (Node (Next_Elmt (Iface_DT_Elmt)), Loc),
                   Position => Pos,
                   Address_Node =>
                     Unchecked_Convert_To (RTE (RE_Prim_Ptr),
                       Make_Attribute_Reference (Loc,
                         Prefix => New_Reference_To (Alias (Prim), Loc),
                         Attribute_Name  => Name_Unrestricted_Access))));

            else
               pragma Assert (Pos /= Uint_0
                 and then Pos <= DT_Entry_Count (Tag));

               Append_To (L,
                 Build_Set_Prim_Op_Address (Loc,
                   Typ          => Iface_Typ,
                   Tag_Node     => New_Reference_To (Iface_DT_Ptr, Loc),
                   Position     => Pos,
                   Address_Node =>
                     Unchecked_Convert_To (RTE (RE_Prim_Ptr),
                       Make_Attribute_Reference (Loc,
                         Prefix => New_Reference_To (Thunk_Id, Loc),
                         Attribute_Name => Name_Unrestricted_Access))));

               Next_Elmt (Iface_DT_Elmt);
               Next_Elmt (Iface_DT_Elmt);
               Iface_DT_Ptr := Node (Iface_DT_Elmt);
               pragma Assert (not Has_Thunks (Iface_DT_Ptr));

               Append_To (L,
                 Build_Set_Prim_Op_Address (Loc,
                   Typ          => Iface_Typ,
                   Tag_Node     => New_Reference_To (Iface_DT_Ptr, Loc),
                   Position     => Pos,
                   Address_Node =>
                     Unchecked_Convert_To (RTE (RE_Prim_Ptr),
                       Make_Attribute_Reference (Loc,
                         Prefix => New_Reference_To (Alias (Prim), Loc),
                         Attribute_Name => Name_Unrestricted_Access))));

            end if;
         end if;
      end if;

      return L;
   end Register_Primitive;

   -------------------------
   -- Set_All_DT_Position --
   -------------------------

   procedure Set_All_DT_Position (Typ : Entity_Id) is

      procedure Validate_Position (Prim : Entity_Id);
      --  Check that the position assigned to Prim is completely safe
      --  (it has not been assigned to a previously defined primitive
      --   operation of Typ)

      -----------------------
      -- Validate_Position --
      -----------------------

      procedure Validate_Position (Prim : Entity_Id) is
         Op_Elmt : Elmt_Id;
         Op      : Entity_Id;

      begin
         --  Aliased primitives are safe

         if Present (Alias (Prim)) then
            return;
         end if;

         Op_Elmt := First_Elmt (Primitive_Operations (Typ));
         while Present (Op_Elmt) loop
            Op := Node (Op_Elmt);

            --  No need to check against itself

            if Op = Prim then
               null;

            --  Primitive operations covering abstract interfaces are
            --  allocated later

            elsif Present (Interface_Alias (Op)) then
               null;

            --  Predefined dispatching operations are completely safe. They
            --  are allocated at fixed positions in a separate table.

            elsif Is_Predefined_Dispatching_Operation (Op)
               or else Is_Predefined_Dispatching_Alias (Op)
            then
               null;

            --  Aliased subprograms are safe

            elsif Present (Alias (Op)) then
               null;

            elsif DT_Position (Op) = DT_Position (Prim)
               and then not Is_Predefined_Dispatching_Operation (Op)
               and then not Is_Predefined_Dispatching_Operation (Prim)
               and then not Is_Predefined_Dispatching_Alias (Op)
               and then not Is_Predefined_Dispatching_Alias (Prim)
            then

               --  Handle aliased subprograms

               declare
                  Op_1 : Entity_Id;
                  Op_2 : Entity_Id;

               begin
                  Op_1 := Op;
                  loop
                     if Present (Overridden_Operation (Op_1)) then
                        Op_1 := Overridden_Operation (Op_1);
                     elsif Present (Alias (Op_1)) then
                        Op_1 := Alias (Op_1);
                     else
                        exit;
                     end if;
                  end loop;

                  Op_2 := Prim;
                  loop
                     if Present (Overridden_Operation (Op_2)) then
                        Op_2 := Overridden_Operation (Op_2);
                     elsif Present (Alias (Op_2)) then
                        Op_2 := Alias (Op_2);
                     else
                        exit;
                     end if;
                  end loop;

                  if Op_1 /= Op_2 then
                     raise Program_Error;
                  end if;
               end;
            end if;

            Next_Elmt (Op_Elmt);
         end loop;
      end Validate_Position;

      --  Local variables

      Parent_Typ : constant Entity_Id := Etype (Typ);
      First_Prim : constant Elmt_Id := First_Elmt (Primitive_Operations (Typ));
      The_Tag    : constant Entity_Id := First_Tag_Component (Typ);

      Adjusted   : Boolean := False;
      Finalized  : Boolean := False;

      Count_Prim : Nat;
      DT_Length  : Nat;
      Nb_Prim    : Nat;
      Prim       : Entity_Id;
      Prim_Elmt  : Elmt_Id;

   --  Start of processing for Set_All_DT_Position

   begin
      pragma Assert (Present (First_Tag_Component (Typ)));

      --  Set the DT_Position for each primitive operation. Perform some sanity
      --  checks to avoid building inconsistent dispatch tables.

      --  First stage: Set the DTC entity of all the primitive operations. This
      --  is required to properly read the DT_Position attribute in the latter
      --  stages.

      Prim_Elmt  := First_Prim;
      Count_Prim := 0;
      while Present (Prim_Elmt) loop
         Prim := Node (Prim_Elmt);

         --  Predefined primitives have a separate dispatch table

         if not (Is_Predefined_Dispatching_Operation (Prim)
                   or else
                 Is_Predefined_Dispatching_Alias (Prim))
         then
            Count_Prim := Count_Prim + 1;
         end if;

         Set_DTC_Entity_Value (Typ, Prim);

         --  Clear any previous value of the DT_Position attribute. In this
         --  way we ensure that the final position of all the primitives is
         --  established by the following stages of this algorithm.

         Set_DT_Position (Prim, No_Uint);

         Next_Elmt (Prim_Elmt);
      end loop;

      declare
         Fixed_Prim : array (Int range 0 .. Count_Prim) of Boolean :=
                        (others => False);

         E : Entity_Id;

         procedure Handle_Inherited_Private_Subprograms (Typ : Entity_Id);
         --  Called if Typ is declared in a nested package or a public child
         --  package to handle inherited primitives that were inherited by Typ
         --  in  the visible part, but whose declaration was deferred because
         --  the parent operation was private and not visible at that point.

         procedure Set_Fixed_Prim (Pos : Nat);
         --  Sets to true an element of the Fixed_Prim table to indicate
         --  that this entry of the dispatch table of Typ is occupied.

         ------------------------------------------
         -- Handle_Inherited_Private_Subprograms --
         ------------------------------------------

         procedure Handle_Inherited_Private_Subprograms (Typ : Entity_Id) is
            Op_List     : Elist_Id;
            Op_Elmt     : Elmt_Id;
            Op_Elmt_2   : Elmt_Id;
            Prim_Op     : Entity_Id;
            Parent_Subp : Entity_Id;

         begin
            Op_List := Primitive_Operations (Typ);

            Op_Elmt := First_Elmt (Op_List);
            while Present (Op_Elmt) loop
               Prim_Op := Node (Op_Elmt);

               --  Search primitives that are implicit operations with an
               --  internal name whose parent operation has a normal name.

               if Present (Alias (Prim_Op))
                 and then Find_Dispatching_Type (Alias (Prim_Op)) /= Typ
                 and then not Comes_From_Source (Prim_Op)
                 and then Is_Internal_Name (Chars (Prim_Op))
                 and then not Is_Internal_Name (Chars (Alias (Prim_Op)))
               then
                  Parent_Subp := Alias (Prim_Op);

                  --  Check if the type has an explicit overriding for this
                  --  primitive.

                  Op_Elmt_2 := Next_Elmt (Op_Elmt);
                  while Present (Op_Elmt_2) loop
                     if Chars (Node (Op_Elmt_2)) = Chars (Parent_Subp)
                       and then Type_Conformant (Prim_Op, Node (Op_Elmt_2))
                     then
                        Set_DT_Position (Prim_Op, DT_Position (Parent_Subp));
                        Set_DT_Position (Node (Op_Elmt_2),
                          DT_Position (Parent_Subp));
                        Set_Fixed_Prim (UI_To_Int (DT_Position (Prim_Op)));

                        goto Next_Primitive;
                     end if;

                     Next_Elmt (Op_Elmt_2);
                  end loop;
               end if;

               <<Next_Primitive>>
               Next_Elmt (Op_Elmt);
            end loop;
         end Handle_Inherited_Private_Subprograms;

         --------------------
         -- Set_Fixed_Prim --
         --------------------

         procedure Set_Fixed_Prim (Pos : Nat) is
         begin
            pragma Assert (Pos <= Count_Prim);
            Fixed_Prim (Pos) := True;
         exception
            when Constraint_Error =>
               raise Program_Error;
         end Set_Fixed_Prim;

      begin
         --  In case of nested packages and public child package it may be
         --  necessary a special management on inherited subprograms so that
         --  the dispatch table is properly filled.

         if Ekind (Scope (Scope (Typ))) = E_Package
           and then Scope (Scope (Typ)) /= Standard_Standard
           and then ((Is_Derived_Type (Typ) and then not Is_Private_Type (Typ))
                       or else
                        (Nkind (Parent (Typ)) = N_Private_Extension_Declaration
                          and then Is_Generic_Type (Typ)))
           and then In_Open_Scopes (Scope (Etype (Typ)))
           and then Is_Base_Type (Typ)
         then
            Handle_Inherited_Private_Subprograms (Typ);
         end if;

         --  Second stage: Register fixed entries

         Nb_Prim   := 0;
         Prim_Elmt := First_Prim;
         while Present (Prim_Elmt) loop
            Prim := Node (Prim_Elmt);

            --  Predefined primitives have a separate table and all its
            --  entries are at predefined fixed positions.

            if Is_Predefined_Dispatching_Operation (Prim) then
               Set_DT_Position (Prim, Default_Prim_Op_Position (Prim));

            elsif Is_Predefined_Dispatching_Alias (Prim) then
               Set_DT_Position (Prim,
                 Default_Prim_Op_Position (Ultimate_Alias (Prim)));

            --  Overriding primitives of ancestor abstract interfaces

            elsif Present (Interface_Alias (Prim))
              and then Is_Ancestor
                         (Find_Dispatching_Type (Interface_Alias (Prim)), Typ)
            then
               pragma Assert (DT_Position (Prim) = No_Uint
                 and then Present (DTC_Entity (Interface_Alias (Prim))));

               E := Interface_Alias (Prim);
               Set_DT_Position (Prim, DT_Position (E));

               pragma Assert
                 (DT_Position (Alias (Prim)) = No_Uint
                    or else DT_Position (Alias (Prim)) = DT_Position (E));
               Set_DT_Position (Alias (Prim), DT_Position (E));
               Set_Fixed_Prim (UI_To_Int (DT_Position (Prim)));

            --  Overriding primitives must use the same entry as the
            --  overridden primitive.

            elsif not Present (Interface_Alias (Prim))
              and then Present (Alias (Prim))
              and then Chars (Prim) = Chars (Alias (Prim))
              and then Find_Dispatching_Type (Alias (Prim)) /= Typ
              and then Is_Ancestor
                         (Find_Dispatching_Type (Alias (Prim)), Typ)
              and then Present (DTC_Entity (Alias (Prim)))
            then
               E := Alias (Prim);
               Set_DT_Position (Prim, DT_Position (E));

               if not Is_Predefined_Dispatching_Alias (E) then
                  Set_Fixed_Prim (UI_To_Int (DT_Position (E)));
               end if;
            end if;

            Next_Elmt (Prim_Elmt);
         end loop;

         --  Third stage: Fix the position of all the new primitives.
         --  Entries associated with primitives covering interfaces
         --  are handled in a latter round.

         Prim_Elmt := First_Prim;
         while Present (Prim_Elmt) loop
            Prim := Node (Prim_Elmt);

            --  Skip primitives previously set entries

            if DT_Position (Prim) /= No_Uint then
               null;

            --  Primitives covering interface primitives are handled later

            elsif Present (Interface_Alias (Prim)) then
               null;

            else
               --  Take the next available position in the DT

               loop
                  Nb_Prim := Nb_Prim + 1;
                  pragma Assert (Nb_Prim <= Count_Prim);
                  exit when not Fixed_Prim (Nb_Prim);
               end loop;

               Set_DT_Position (Prim, UI_From_Int (Nb_Prim));
               Set_Fixed_Prim (Nb_Prim);
            end if;

            Next_Elmt (Prim_Elmt);
         end loop;
      end;

      --  Fourth stage: Complete the decoration of primitives covering
      --  interfaces (that is, propagate the DT_Position attribute
      --  from the aliased primitive)

      Prim_Elmt := First_Prim;
      while Present (Prim_Elmt) loop
         Prim := Node (Prim_Elmt);

         if DT_Position (Prim) = No_Uint
           and then Present (Interface_Alias (Prim))
         then
            pragma Assert (Present (Alias (Prim))
              and then Find_Dispatching_Type (Alias (Prim)) = Typ);

            --  Check if this entry will be placed in the primary DT

            if Is_Ancestor
                (Find_Dispatching_Type (Interface_Alias (Prim)), Typ)
            then
               pragma Assert (DT_Position (Alias (Prim)) /= No_Uint);
               Set_DT_Position (Prim, DT_Position (Alias (Prim)));

            --  Otherwise it will be placed in the secondary DT

            else
               pragma Assert
                 (DT_Position (Interface_Alias (Prim)) /= No_Uint);
               Set_DT_Position (Prim,
                 DT_Position (Interface_Alias (Prim)));
            end if;
         end if;

         Next_Elmt (Prim_Elmt);
      end loop;

      --  Generate listing showing the contents of the dispatch tables.
      --  This action is done before some further static checks because
      --  in case of critical errors caused by a wrong dispatch table
      --  we need to see the contents of such table.

      if Debug_Flag_ZZ then
         Write_DT (Typ);
      end if;

      --  Final stage: Ensure that the table is correct plus some further
      --  verifications concerning the primitives.

      Prim_Elmt := First_Prim;
      DT_Length := 0;
      while Present (Prim_Elmt) loop
         Prim := Node (Prim_Elmt);

         --  At this point all the primitives MUST have a position
         --  in the dispatch table.

         if DT_Position (Prim) = No_Uint then
            raise Program_Error;
         end if;

         --  Calculate real size of the dispatch table

         if not (Is_Predefined_Dispatching_Operation (Prim)
                   or else Is_Predefined_Dispatching_Alias (Prim))
           and then UI_To_Int (DT_Position (Prim)) > DT_Length
         then
            DT_Length := UI_To_Int (DT_Position (Prim));
         end if;

         --  Ensure that the assigned position to non-predefined
         --  dispatching operations in the dispatch table is correct.

         if not (Is_Predefined_Dispatching_Operation (Prim)
                   or else Is_Predefined_Dispatching_Alias (Prim))
         then
            Validate_Position (Prim);
         end if;

         if Chars (Prim) = Name_Finalize then
            Finalized := True;
         end if;

         if Chars (Prim) = Name_Adjust then
            Adjusted := True;
         end if;

         --  An abstract operation cannot be declared in the private part for a
         --  visible abstract type, because it can't be overridden outside this
         --  package hierarchy. For explicit declarations this is checked at
         --  the point of declaration, but for inherited operations it must be
         --  done when building the dispatch table.

         --  Ada 2005 (AI-251): Primitives associated with interfaces are
         --  excluded from this check because interfaces must be visible in
         --  the public and private part (RM 7.3 (7.3/2))

         --  We disable this check in CodePeer mode, to accomodate legacy
         --  Ada code.

         if not CodePeer_Mode
           and then Is_Abstract_Type (Typ)
           and then Is_Abstract_Subprogram (Prim)
           and then Present (Alias (Prim))
           and then not Is_Interface
                          (Find_Dispatching_Type (Ultimate_Alias (Prim)))
           and then not Present (Interface_Alias (Prim))
           and then Is_Derived_Type (Typ)
           and then In_Private_Part (Current_Scope)
           and then
             List_Containing (Parent (Prim)) =
               Private_Declarations
                (Specification (Unit_Declaration_Node (Current_Scope)))
           and then Original_View_In_Visible_Part (Typ)
         then
            --  We exclude Input and Output stream operations because
            --  Limited_Controlled inherits useless Input and Output
            --  stream operations from Root_Controlled, which can
            --  never be overridden.

            if not Is_TSS (Prim, TSS_Stream_Input)
                 and then
               not Is_TSS (Prim, TSS_Stream_Output)
            then
               Error_Msg_NE
                 ("abstract inherited private operation&" &
                  " must be overridden (RM 3.9.3(10))",
                 Parent (Typ), Prim);
            end if;
         end if;

         Next_Elmt (Prim_Elmt);
      end loop;

      --  Additional check

      if Is_Controlled (Typ) then
         if not Finalized then
            Error_Msg_N
              ("controlled type has no explicit Finalize method?", Typ);

         elsif not Adjusted then
            Error_Msg_N
              ("controlled type has no explicit Adjust method?", Typ);
         end if;
      end if;

      --  Set the final size of the Dispatch Table

      Set_DT_Entry_Count (The_Tag, UI_From_Int (DT_Length));

      --  The derived type must have at least as many components as its parent
      --  (for root types Etype points to itself and the test cannot fail).

      if DT_Entry_Count (The_Tag) <
           DT_Entry_Count (First_Tag_Component (Parent_Typ))
      then
         raise Program_Error;
      end if;
   end Set_All_DT_Position;

   --------------------------
   -- Set_CPP_Constructors --
   --------------------------

   procedure Set_CPP_Constructors (Typ : Entity_Id) is

      procedure Set_CPP_Constructors_Old (Typ : Entity_Id);
      --  For backward compatibility this routine handles CPP constructors
      --  of non-tagged types.

      procedure Set_CPP_Constructors_Old (Typ : Entity_Id) is
         Loc   : Source_Ptr;
         Init  : Entity_Id;
         E     : Entity_Id;
         Found : Boolean := False;
         P     : Node_Id;
         Parms : List_Id;

      begin
         --  Look for the constructor entities

         E := Next_Entity (Typ);
         while Present (E) loop
            if Ekind (E) = E_Function
              and then Is_Constructor (E)
            then
               --  Create the init procedure

               Found := True;
               Loc   := Sloc (E);
               Init  := Make_Defining_Identifier (Loc,
                          Make_Init_Proc_Name (Typ));
               Parms :=
                 New_List (
                   Make_Parameter_Specification (Loc,
                     Defining_Identifier =>
                       Make_Defining_Identifier (Loc, Name_X),
                     Parameter_Type =>
                       New_Reference_To (Typ, Loc)));

               if Present (Parameter_Specifications (Parent (E))) then
                  P := First (Parameter_Specifications (Parent (E)));
                  while Present (P) loop
                     Append_To (Parms,
                       Make_Parameter_Specification (Loc,
                         Defining_Identifier =>
                           Make_Defining_Identifier (Loc,
                             Chars (Defining_Identifier (P))),
                         Parameter_Type =>
                           New_Copy_Tree (Parameter_Type (P))));
                     Next (P);
                  end loop;
               end if;

               Discard_Node (
                 Make_Subprogram_Declaration (Loc,
                   Make_Procedure_Specification (Loc,
                     Defining_Unit_Name => Init,
                     Parameter_Specifications => Parms)));

               Set_Init_Proc (Typ, Init);
               Set_Is_Imported    (Init);
               Set_Interface_Name (Init, Interface_Name (E));
               Set_Convention     (Init, Convention_C);
               Set_Is_Public      (Init);
               Set_Has_Completion (Init);
            end if;

            Next_Entity (E);
         end loop;

         --  If there are no constructors, mark the type as abstract since we
         --  won't be able to declare objects of that type.

         if not Found then
            Set_Is_Abstract_Type (Typ);
         end if;
      end Set_CPP_Constructors_Old;

      --  Local variables

      Loc   : Source_Ptr;
      E     : Entity_Id;
      Found : Boolean := False;
      P     : Node_Id;
      Parms : List_Id;

      Constructor_Decl_Node : Node_Id;
      Constructor_Id        : Entity_Id;
      Wrapper_Id            : Entity_Id;
      Wrapper_Body_Node     : Node_Id;
      Actuals               : List_Id;
      Body_Stmts            : List_Id;
      Init_Tags_List        : List_Id;

   begin
      pragma Assert (Is_CPP_Class (Typ));

      --  For backward compatibility the compiler accepts C++ classes
      --  imported through non-tagged record types. In such case the
      --  wrapper of the C++ constructor is useless because the _tag
      --  component is not available.

      --  Example:
      --     type Root is limited record ...
      --     pragma Import (CPP, Root);
      --     function New_Root return Root;
      --     pragma CPP_Constructor (New_Root, ... );

      if not Is_Tagged_Type (Typ) then
         Set_CPP_Constructors_Old (Typ);
         return;
      end if;

      --  Look for the constructor entities

      E := Next_Entity (Typ);
      while Present (E) loop
         if Ekind (E) = E_Function
           and then Is_Constructor (E)
         then
            Found := True;
            Loc   := Sloc (E);

            --  Generate the declaration of the imported C++ constructor

            Parms :=
              New_List (
                Make_Parameter_Specification (Loc,
                  Defining_Identifier =>
                    Make_Defining_Identifier (Loc, Name_uInit),
                  Parameter_Type =>
                    New_Reference_To (Typ, Loc)));

            if Present (Parameter_Specifications (Parent (E))) then
               P := First (Parameter_Specifications (Parent (E)));
               while Present (P) loop
                  Append_To (Parms,
                    Make_Parameter_Specification (Loc,
                      Defining_Identifier =>
                        Make_Defining_Identifier (Loc,
                          Chars (Defining_Identifier (P))),
                      Parameter_Type => New_Copy_Tree (Parameter_Type (P))));
                  Next (P);
               end loop;
            end if;

            Constructor_Id := Make_Temporary (Loc, 'P');

            Constructor_Decl_Node :=
              Make_Subprogram_Declaration (Loc,
                Make_Procedure_Specification (Loc,
                  Defining_Unit_Name => Constructor_Id,
                  Parameter_Specifications => Parms));

            Set_Is_Imported    (Constructor_Id);
            Set_Interface_Name (Constructor_Id, Interface_Name (E));
            Set_Convention     (Constructor_Id, Convention_C);
            Set_Is_Public      (Constructor_Id);
            Set_Has_Completion (Constructor_Id);

            --  Build the wrapper of this constructor

            Parms :=
              New_List (
                Make_Parameter_Specification (Loc,
                  Defining_Identifier =>
                    Make_Defining_Identifier (Loc, Name_uInit),
                  Parameter_Type =>
                    New_Reference_To (Typ, Loc)));

            if Present (Parameter_Specifications (Parent (E))) then
               P := First (Parameter_Specifications (Parent (E)));
               while Present (P) loop
                  Append_To (Parms,
                    Make_Parameter_Specification (Loc,
                      Defining_Identifier =>
                        Make_Defining_Identifier (Loc,
                          Chars (Defining_Identifier (P))),
                      Parameter_Type => New_Copy_Tree (Parameter_Type (P))));
                  Next (P);
               end loop;
            end if;

            Body_Stmts := New_List;

            --  Invoke the C++ constructor

            Actuals := New_List;

            P := First (Parms);
            while Present (P) loop
               Append_To (Actuals,
                 New_Reference_To (Defining_Identifier (P), Loc));
               Next (P);
            end loop;

            Append_To (Body_Stmts,
              Make_Procedure_Call_Statement (Loc,
                Name => New_Reference_To (Constructor_Id, Loc),
                Parameter_Associations => Actuals));

            --  Initialize copies of C++ primary and secondary tags

            Init_Tags_List := New_List;

            declare
               Tag_Elmt : Elmt_Id;
               Tag_Comp : Node_Id;

            begin
               Tag_Elmt := First_Elmt (Access_Disp_Table (Typ));
               Tag_Comp := First_Tag_Component (Typ);

               while Present (Tag_Elmt)
                 and then Is_Tag (Node (Tag_Elmt))
               loop
                  --  Skip the following assertion with primary tags because
                  --  Related_Type is not set on primary tag components

                  pragma Assert (Tag_Comp = First_Tag_Component (Typ)
                    or else Related_Type (Node (Tag_Elmt))
                              = Related_Type (Tag_Comp));

                  Append_To (Init_Tags_List,
                    Make_Assignment_Statement (Loc,
                      Name =>
                        New_Reference_To (Node (Tag_Elmt), Loc),
                      Expression =>
                        Make_Selected_Component (Loc,
                          Prefix        =>
                            Make_Identifier (Loc, Name_uInit),
                          Selector_Name =>
                            New_Reference_To (Tag_Comp, Loc))));

                     Tag_Comp := Next_Tag_Component (Tag_Comp);
                  Next_Elmt (Tag_Elmt);
               end loop;
            end;

            Append_To (Body_Stmts,
              Make_If_Statement (Loc,
                Condition =>
                  Make_Op_Eq (Loc,
                    Left_Opnd =>
                      New_Reference_To
                        (Node (First_Elmt (Access_Disp_Table (Typ))),
                         Loc),
                    Right_Opnd =>
                      Unchecked_Convert_To (RTE (RE_Tag),
                        New_Reference_To (RTE (RE_Null_Address), Loc))),
                Then_Statements => Init_Tags_List));

            Wrapper_Id := Make_Defining_Identifier (Loc,
                            Make_Init_Proc_Name (Typ));

            Wrapper_Body_Node :=
              Make_Subprogram_Body (Loc,
                Specification =>
                  Make_Procedure_Specification (Loc,
                    Defining_Unit_Name => Wrapper_Id,
                    Parameter_Specifications => Parms),
                Declarations => New_List (Constructor_Decl_Node),
                Handled_Statement_Sequence =>
                  Make_Handled_Sequence_Of_Statements (Loc,
                    Statements => Body_Stmts,
                    Exception_Handlers => No_List));

            Discard_Node (Wrapper_Body_Node);
            Set_Init_Proc (Typ, Wrapper_Id);
         end if;

         Next_Entity (E);
      end loop;

      --  If there are no constructors, mark the type as abstract since we
      --  won't be able to declare objects of that type.

      if not Found then
         Set_Is_Abstract_Type (Typ);
      end if;

      --  If the CPP type has constructors then it must import also the default
      --  C++ constructor. It is required for default initialization of objects
      --  of the type. It is also required to elaborate objects of Ada types
      --  that are defined as derivations of this CPP type.

      if Has_CPP_Constructors (Typ)
        and then No (Init_Proc (Typ))
      then
         Error_Msg_N ("?default constructor must be imported from C++", Typ);
      end if;
   end Set_CPP_Constructors;

   --------------------------
   -- Set_DTC_Entity_Value --
   --------------------------

   procedure Set_DTC_Entity_Value
     (Tagged_Type : Entity_Id;
      Prim        : Entity_Id)
   is
   begin
      if Present (Interface_Alias (Prim))
        and then Is_Interface
                   (Find_Dispatching_Type (Interface_Alias (Prim)))
      then
         Set_DTC_Entity (Prim,
           Find_Interface_Tag
             (T     => Tagged_Type,
              Iface => Find_Dispatching_Type (Interface_Alias (Prim))));
      else
         Set_DTC_Entity (Prim,
           First_Tag_Component (Tagged_Type));
      end if;
   end Set_DTC_Entity_Value;

   -----------------
   -- Tagged_Kind --
   -----------------

   function Tagged_Kind (T : Entity_Id) return Node_Id is
      Conc_Typ : Entity_Id;
      Loc      : constant Source_Ptr := Sloc (T);

   begin
      pragma Assert
        (Is_Tagged_Type (T) and then RTE_Available (RE_Tagged_Kind));

      --  Abstract kinds

      if Is_Abstract_Type (T) then
         if Is_Limited_Record (T) then
            return New_Reference_To (RTE (RE_TK_Abstract_Limited_Tagged), Loc);
         else
            return New_Reference_To (RTE (RE_TK_Abstract_Tagged), Loc);
         end if;

      --  Concurrent kinds

      elsif Is_Concurrent_Record_Type (T) then
         Conc_Typ := Corresponding_Concurrent_Type (T);

         if Present (Full_View (Conc_Typ)) then
            Conc_Typ := Full_View (Conc_Typ);
         end if;

         if Ekind (Conc_Typ) = E_Protected_Type then
            return New_Reference_To (RTE (RE_TK_Protected), Loc);
         else
            pragma Assert (Ekind (Conc_Typ) = E_Task_Type);
            return New_Reference_To (RTE (RE_TK_Task), Loc);
         end if;

      --  Regular tagged kinds

      else
         if Is_Limited_Record (T) then
            return New_Reference_To (RTE (RE_TK_Limited_Tagged), Loc);
         else
            return New_Reference_To (RTE (RE_TK_Tagged), Loc);
         end if;
      end if;
   end Tagged_Kind;

   --------------
   -- Write_DT --
   --------------

   procedure Write_DT (Typ : Entity_Id) is
      Elmt : Elmt_Id;
      Prim : Node_Id;

   begin
      --  Protect this procedure against wrong usage. Required because it will
      --  be used directly from GDB

      if not (Typ <= Last_Node_Id)
        or else not Is_Tagged_Type (Typ)
      then
         Write_Str ("wrong usage: Write_DT must be used with tagged types");
         Write_Eol;
         return;
      end if;

      Write_Int (Int (Typ));
      Write_Str (": ");
      Write_Name (Chars (Typ));

      if Is_Interface (Typ) then
         Write_Str (" is interface");
      end if;

      Write_Eol;

      Elmt := First_Elmt (Primitive_Operations (Typ));
      while Present (Elmt) loop
         Prim := Node (Elmt);
         Write_Str  (" - ");

         --  Indicate if this primitive will be allocated in the primary
         --  dispatch table or in a secondary dispatch table associated
         --  with an abstract interface type

         if Present (DTC_Entity (Prim)) then
            if Etype (DTC_Entity (Prim)) = RTE (RE_Tag) then
               Write_Str ("[P] ");
            else
               Write_Str ("[s] ");
            end if;
         end if;

         --  Output the node of this primitive operation and its name

         Write_Int  (Int (Prim));
         Write_Str  (": ");

         if Is_Predefined_Dispatching_Operation (Prim) then
            Write_Str ("(predefined) ");
         end if;

         --  Prefix the name of the primitive with its corresponding tagged
         --  type to facilitate seeing inherited primitives.

         if Present (Alias (Prim)) then
            Write_Name
              (Chars (Find_Dispatching_Type (Ultimate_Alias (Prim))));
         else
            Write_Name (Chars (Typ));
         end if;

         Write_Str (".");
         Write_Name (Chars (Prim));

         --  Indicate if this primitive has an aliased primitive

         if Present (Alias (Prim)) then
            Write_Str (" (alias = ");
            Write_Int (Int (Alias (Prim)));

            --  If the DTC_Entity attribute is already set we can also output
            --  the name of the interface covered by this primitive (if any).

            if Present (DTC_Entity (Alias (Prim)))
              and then Is_Interface (Scope (DTC_Entity (Alias (Prim))))
            then
               Write_Str  (" from interface ");
               Write_Name (Chars (Scope (DTC_Entity (Alias (Prim)))));
            end if;

            if Present (Interface_Alias (Prim)) then
               Write_Str  (", AI_Alias of ");

               if Is_Null_Interface_Primitive (Interface_Alias (Prim)) then
                  Write_Str ("null primitive ");
               end if;

               Write_Name
                 (Chars (Find_Dispatching_Type (Interface_Alias (Prim))));
               Write_Char (':');
               Write_Int  (Int (Interface_Alias (Prim)));
            end if;

            Write_Str (")");
         end if;

         --  Display the final position of this primitive in its associated
         --  (primary or secondary) dispatch table

         if Present (DTC_Entity (Prim))
           and then DT_Position (Prim) /= No_Uint
         then
            Write_Str (" at #");
            Write_Int (UI_To_Int (DT_Position (Prim)));
         end if;

         if Is_Abstract_Subprogram (Prim) then
            Write_Str (" is abstract;");

         --  Check if this is a null primitive

         elsif Comes_From_Source (Prim)
           and then Ekind (Prim) = E_Procedure
           and then Null_Present (Parent (Prim))
         then
            Write_Str (" is null;");
         end if;

         if Is_Eliminated (Ultimate_Alias (Prim)) then
            Write_Str (" (eliminated)");
         end if;

         if Is_Imported (Prim)
           and then Convention (Prim) = Convention_CPP
         then
            Write_Str (" (C++)");
         end if;

         Write_Eol;

         Next_Elmt (Elmt);
      end loop;
   end Write_DT;

end Exp_Disp;<|MERGE_RESOLUTION|>--- conflicted
+++ resolved
@@ -4072,19 +4072,12 @@
                   --  part of the dispatch table because their slot is set by
                   --  the IC routine.
 
-                  --  Do not reference predefined primitives because they
-                  --  are located in a separate dispatch table; skip also
-                  --  abstract and eliminated primitives.
-
                   if not Is_Predefined_Dispatching_Operation (Prim)
                     and then Present (Interface_Alias (Prim))
                     and then not Is_Abstract_Subprogram (Alias (Prim))
                     and then not Is_Eliminated (Alias (Prim))
-<<<<<<< HEAD
-=======
                     and then (not Is_CPP_Class (Root_Type (Typ))
                                or else Prim_Pos > CPP_Nb_Prims)
->>>>>>> 155d23aa
                     and then Find_Dispatching_Type
                                (Interface_Alias (Prim)) = Iface
 
@@ -5634,26 +5627,18 @@
                   --  Do not reference predefined primitives because they are
                   --  located in a separate dispatch table; skip entities with
                   --  attribute Interface_Alias because they are only required
-<<<<<<< HEAD
-                  --  to build secondary dispatch tables; skip also abstract
-                  --  and eliminated primitives.
-=======
                   --  to build secondary dispatch tables; skip abstract and
                   --  eliminated primitives; for derivations of CPP types skip
                   --  primitives located in the C++ part of the dispatch table
                   --  because their slot is initialized by the IC routine.
->>>>>>> 155d23aa
 
                   if not Is_Predefined_Dispatching_Operation (Prim)
                     and then not Is_Predefined_Dispatching_Operation (E)
                     and then not Present (Interface_Alias (Prim))
                     and then not Is_Abstract_Subprogram (E)
                     and then not Is_Eliminated (E)
-<<<<<<< HEAD
-=======
                     and then (not Is_CPP_Class (Root_Type (Typ))
                                or else Prim_Pos > CPP_Nb_Prims)
->>>>>>> 155d23aa
                   then
                      pragma Assert
                        (UI_To_Int (DT_Position (Prim)) <= Nb_Prim);
@@ -6398,16 +6383,7 @@
               Is_Library_Level_Tagged_Type (Typ));
          end if;
 
-<<<<<<< HEAD
-            if Generate_SCIL then
-               New_Node :=
-                 Make_SCIL_Dispatch_Table_Tag_Init (Sloc (Last (Result)));
-               Set_SCIL_Entity (New_Node, Typ);
-               Set_SCIL_Node (Last (Result), New_Node);
-            end if;
-=======
       --  Ada types
->>>>>>> 155d23aa
 
       else
          --  Primary dispatch table containing predefined primitives
@@ -6418,25 +6394,6 @@
          Set_Etype   (Predef_Prims_Ptr, RTE (RE_Address));
          Append_Elmt (Predef_Prims_Ptr, Access_Disp_Table (Typ));
 
-<<<<<<< HEAD
-         else
-            Append_To (Result,
-              Make_Object_Declaration (Loc,
-                Defining_Identifier => DT_Ptr,
-                Constant_Present    => True,
-                Object_Definition   => New_Reference_To (RTE (RE_Tag), Loc),
-                Expression =>
-                  Unchecked_Convert_To (RTE (RE_Tag),
-                    Make_Attribute_Reference (Loc,
-                      Prefix =>
-                        Make_Selected_Component (Loc,
-                          Prefix => New_Reference_To (DT, Loc),
-                        Selector_Name =>
-                          New_Occurrence_Of
-                            (RTE_Record_Component (RE_NDT_Prims_Ptr), Loc)),
-                      Attribute_Name => Name_Address))));
-         end if;
-=======
          --  Import the forward declaration of the Dispatch Table wrapper
          --  record (Make_DT will take care of exporting it).
 
@@ -6511,7 +6468,6 @@
                                (RTE_Record_Component (RE_NDT_Prims_Ptr), Loc)),
                          Attribute_Name => Name_Address))));
             end if;
->>>>>>> 155d23aa
 
             Set_Is_True_Constant (DT_Ptr);
             Set_Is_Statically_Allocated (DT_Ptr);
@@ -6765,13 +6721,8 @@
          end;
       end if;
 
-<<<<<<< HEAD
-      --  Mark entities of dispatch table. Required by the back end to
-      --  handle them properly.
-=======
       --  Mark entities of dispatch table. Required by the back end to handle
       --  them properly.
->>>>>>> 155d23aa
 
       if Present (DT) then
          Set_Is_Dispatch_Table_Entity (DT);
@@ -6783,16 +6734,12 @@
          Set_Is_Dispatch_Table_Entity (Etype (Iface_DT));
       end if;
 
-<<<<<<< HEAD
-      Set_Ekind        (DT_Ptr, E_Constant);
-=======
       if Is_CPP_Class (Root_Type (Typ)) then
          Set_Ekind (DT_Ptr, E_Variable);
       else
          Set_Ekind (DT_Ptr, E_Constant);
       end if;
 
->>>>>>> 155d23aa
       Set_Is_Tag       (DT_Ptr);
       Set_Related_Type (DT_Ptr, Typ);
 
@@ -7034,8 +6981,6 @@
 
          if Is_Ancestor (Iface_Typ, Tag_Typ) then
             return L;
-<<<<<<< HEAD
-=======
 
          --  No action needed for primitives located in the C++ part of the
          --  dispatch table. Their slot is set by the IC routine.
@@ -7046,7 +6991,6 @@
             and then not Is_Predefined_Dispatching_Alias (Prim)
          then
             return L;
->>>>>>> 155d23aa
          end if;
 
          Expand_Interface_Thunk (Prim, Thunk_Id, Thunk_Code);
