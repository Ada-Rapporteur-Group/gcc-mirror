------------------------------------------------------------------------------
--                                                                          --
--                         GNAT COMPILER COMPONENTS                         --
--                                                                          --
--                             E X P _ D I S P                              --
--                                                                          --
--                                 B o d y                                  --
--                                                                          --
--          Copyright (C) 1992-2005 Free Software Foundation, Inc.          --
--                                                                          --
-- GNAT is free software;  you can  redistribute it  and/or modify it under --
-- terms of the  GNU General Public License as published  by the Free Soft- --
-- ware  Foundation;  either version 2,  or (at your option) any later ver- --
-- sion.  GNAT is distributed in the hope that it will be useful, but WITH- --
-- OUT ANY WARRANTY;  without even the  implied warranty of MERCHANTABILITY --
-- or FITNESS FOR A PARTICULAR PURPOSE.  See the GNU General Public License --
-- for  more details.  You should have  received  a copy of the GNU General --
-- Public License  distributed with GNAT;  see file COPYING.  If not, write --
-- to  the  Free Software Foundation,  51  Franklin  Street,  Fifth  Floor, --
-- Boston, MA 02110-1301, USA.                                              --
--                                                                          --
-- GNAT was originally developed  by the GNAT team at  New York University. --
-- Extensive contributions were provided by Ada Core Technologies Inc.      --
--                                                                          --
------------------------------------------------------------------------------

with Atree;    use Atree;
with Checks;   use Checks;
with Debug;    use Debug;
with Einfo;    use Einfo;
with Elists;   use Elists;
with Errout;   use Errout;
with Exp_Ch7;  use Exp_Ch7;
with Exp_Tss;  use Exp_Tss;
with Exp_Util; use Exp_Util;
with Itypes;   use Itypes;
with Nlists;   use Nlists;
with Nmake;    use Nmake;
with Namet;    use Namet;
with Opt;      use Opt;
with Output;   use Output;
with Rtsfind;  use Rtsfind;
with Sem;      use Sem;
with Sem_Disp; use Sem_Disp;
with Sem_Res;  use Sem_Res;
with Sem_Type; use Sem_Type;
with Sem_Util; use Sem_Util;
with Sinfo;    use Sinfo;
with Snames;   use Snames;
with Stand;    use Stand;
with Tbuild;   use Tbuild;
with Uintp;    use Uintp;

package body Exp_Disp is

   --------------------------------
   -- Select_Expansion_Utilities --
   --------------------------------

   --  The following package contains helper routines used in the expansion of
   --  dispatching asynchronous, conditional and timed selects.

   package Select_Expansion_Utilities is
      procedure Build_B
        (Loc    : Source_Ptr;
         Params : List_Id);
      --  Generate:
      --    B : out Communication_Block

      procedure Build_C
        (Loc    : Source_Ptr;
         Params : List_Id);
      --  Generate:
      --    C : out Prim_Op_Kind

      procedure Build_Common_Dispatching_Select_Statements
        (Loc   : Source_Ptr;
         Typ   : Entity_Id;
         Stmts : List_Id);
      --  Ada 2005 (AI-345): Generate statements that are common between
      --  asynchronous, conditional and timed select expansion.

      procedure Build_F
        (Loc    : Source_Ptr;
         Params : List_Id);
      --  Generate:
      --    F : out Boolean

      procedure Build_P
        (Loc    : Source_Ptr;
         Params : List_Id);
      --  Generate:
      --    P : Address

      procedure Build_S
        (Loc    : Source_Ptr;
         Params : List_Id);
      --  Generate:
      --    S : Integer

      procedure Build_T
        (Loc    : Source_Ptr;
         Typ    : Entity_Id;
         Params : List_Id);
      --  Generate:
      --    T : in out Typ
   end Select_Expansion_Utilities;

   package body Select_Expansion_Utilities is

      -------------
      -- Build_B --
      -------------

      procedure Build_B
        (Loc    : Source_Ptr;
         Params : List_Id)
      is
      begin
         Append_To (Params,
           Make_Parameter_Specification (Loc,
             Defining_Identifier =>
               Make_Defining_Identifier (Loc, Name_uB),
             Parameter_Type =>
               New_Reference_To (RTE (RE_Communication_Block), Loc),
             Out_Present => True));
      end Build_B;

      -------------
      -- Build_C --
      -------------

      procedure Build_C
        (Loc    : Source_Ptr;
         Params : List_Id)
      is
      begin
         Append_To (Params,
           Make_Parameter_Specification (Loc,
             Defining_Identifier =>
               Make_Defining_Identifier (Loc, Name_uC),
             Parameter_Type =>
               New_Reference_To (RTE (RE_Prim_Op_Kind), Loc),
             Out_Present => True));
      end Build_C;

      ------------------------------------------------
      -- Build_Common_Dispatching_Select_Statements --
      ------------------------------------------------

      procedure Build_Common_Dispatching_Select_Statements
        (Loc   : Source_Ptr;
         Typ   : Entity_Id;
         Stmts : List_Id)
      is
         DT_Ptr     : Entity_Id;
         DT_Ptr_Typ : Entity_Id := Typ;

      begin
         --  Typ may be a derived type, climb the derivation chain in order to
         --  find the root.

         while Present (Parent_Subtype (DT_Ptr_Typ)) loop
            DT_Ptr_Typ := Parent_Subtype (DT_Ptr_Typ);
         end loop;

         DT_Ptr := Node (First_Elmt (Access_Disp_Table (DT_Ptr_Typ)));

         --  Generate:
         --    C := get_prim_op_kind (tag! (<type>VP), S);

         --  where C is the out parameter capturing the call kind and S is the
         --  dispatch table slot number.

         Append_To (Stmts,
           Make_Assignment_Statement (Loc,
             Name =>
               Make_Identifier (Loc, Name_uC),
             Expression =>
               Make_DT_Access_Action (Typ,
                 Action =>
                   Get_Prim_Op_Kind,
                 Args =>
                   New_List (
                     Unchecked_Convert_To (RTE (RE_Tag),
                       New_Reference_To (DT_Ptr, Loc)),
                     Make_Identifier (Loc, Name_uS)))));

         --  Generate:
         --    if C = POK_Procedure
         --      or else C = POK_Protected_Procedure
         --      or else C = POK_Task_Procedure;
         --    then
         --       F := True;
         --       return;

         --  where F is the out parameter capturing the status of a potential
         --  entry call.

         Append_To (Stmts,
           Make_If_Statement (Loc,

             Condition =>
               Make_Or_Else (Loc,
                 Left_Opnd =>
                   Make_Op_Eq (Loc,
                     Left_Opnd =>
                       Make_Identifier (Loc, Name_uC),
                     Right_Opnd =>
                       New_Reference_To (RTE (RE_POK_Procedure), Loc)),
                 Right_Opnd =>
                   Make_Or_Else (Loc,
                     Left_Opnd =>
                       Make_Op_Eq (Loc,
                         Left_Opnd =>
                           Make_Identifier (Loc, Name_uC),
                         Right_Opnd =>
                           New_Reference_To (RTE (
                             RE_POK_Protected_Procedure), Loc)),
                     Right_Opnd =>
                       Make_Op_Eq (Loc,
                         Left_Opnd =>
                           Make_Identifier (Loc, Name_uC),
                         Right_Opnd =>
                           New_Reference_To (RTE (
                             RE_POK_Task_Procedure), Loc)))),

             Then_Statements =>
               New_List (
                 Make_Assignment_Statement (Loc,
                   Name       => Make_Identifier (Loc, Name_uF),
                   Expression => New_Reference_To (Standard_True, Loc)),

                 Make_Return_Statement (Loc))));
      end Build_Common_Dispatching_Select_Statements;

      -------------
      -- Build_F --
      -------------

      procedure Build_F
        (Loc    : Source_Ptr;
         Params : List_Id)
      is
      begin
         Append_To (Params,
           Make_Parameter_Specification (Loc,
             Defining_Identifier =>
               Make_Defining_Identifier (Loc, Name_uF),
             Parameter_Type =>
               New_Reference_To (Standard_Boolean, Loc),
             Out_Present => True));
      end Build_F;

      -------------
      -- Build_P --
      -------------

      procedure Build_P
        (Loc    : Source_Ptr;
         Params : List_Id)
      is
      begin
         Append_To (Params,
           Make_Parameter_Specification (Loc,
             Defining_Identifier =>
               Make_Defining_Identifier (Loc, Name_uP),
             Parameter_Type =>
               New_Reference_To (RTE (RE_Address), Loc)));
      end Build_P;

      -------------
      -- Build_S --
      -------------

      procedure Build_S
        (Loc    : Source_Ptr;
         Params : List_Id)
      is
      begin
         Append_To (Params,
           Make_Parameter_Specification (Loc,
             Defining_Identifier =>
               Make_Defining_Identifier (Loc, Name_uS),
             Parameter_Type =>
               New_Reference_To (Standard_Integer, Loc)));
      end Build_S;

      -------------
      -- Build_T --
      -------------

      procedure Build_T
        (Loc    : Source_Ptr;
         Typ    : Entity_Id;
         Params : List_Id)
      is
      begin
         Append_To (Params,
           Make_Parameter_Specification (Loc,
             Defining_Identifier =>
               Make_Defining_Identifier (Loc, Name_uT),
             Parameter_Type =>
               New_Reference_To (Typ, Loc),
             In_Present  => True,
             Out_Present => True));
      end Build_T;
   end Select_Expansion_Utilities;

   package SEU renames Select_Expansion_Utilities;

   Ada_Actions : constant array (DT_Access_Action) of RE_Id :=
      (CW_Membership           => RE_CW_Membership,
       IW_Membership           => RE_IW_Membership,
       DT_Entry_Size           => RE_DT_Entry_Size,
       DT_Prologue_Size        => RE_DT_Prologue_Size,
       Get_Access_Level        => RE_Get_Access_Level,
       Get_Entry_Index         => RE_Get_Entry_Index,
       Get_External_Tag        => RE_Get_External_Tag,
       Get_Prim_Op_Address     => RE_Get_Prim_Op_Address,
       Get_Prim_Op_Kind        => RE_Get_Prim_Op_Kind,
       Get_RC_Offset           => RE_Get_RC_Offset,
       Get_Remotely_Callable   => RE_Get_Remotely_Callable,
       Inherit_DT              => RE_Inherit_DT,
       Inherit_TSD             => RE_Inherit_TSD,
       Register_Interface_Tag  => RE_Register_Interface_Tag,
       Register_Tag            => RE_Register_Tag,
       Set_Access_Level        => RE_Set_Access_Level,
       Set_Entry_Index         => RE_Set_Entry_Index,
       Set_Expanded_Name       => RE_Set_Expanded_Name,
       Set_External_Tag        => RE_Set_External_Tag,
       Set_Prim_Op_Address     => RE_Set_Prim_Op_Address,
       Set_Prim_Op_Kind        => RE_Set_Prim_Op_Kind,
       Set_RC_Offset           => RE_Set_RC_Offset,
       Set_Remotely_Callable   => RE_Set_Remotely_Callable,
       Set_TSD                 => RE_Set_TSD,
       TSD_Entry_Size          => RE_TSD_Entry_Size,
       TSD_Prologue_Size       => RE_TSD_Prologue_Size);

   Action_Is_Proc : constant array (DT_Access_Action) of Boolean :=
      (CW_Membership           => False,
       IW_Membership           => False,
       DT_Entry_Size           => False,
       DT_Prologue_Size        => False,
       Get_Access_Level        => False,
       Get_Entry_Index         => False,
       Get_External_Tag        => False,
       Get_Prim_Op_Address     => False,
       Get_Prim_Op_Kind        => False,
       Get_Remotely_Callable   => False,
       Get_RC_Offset           => False,
       Inherit_DT              => True,
       Inherit_TSD             => True,
       Register_Interface_Tag  => True,
       Register_Tag            => True,
       Set_Access_Level        => True,
       Set_Entry_Index         => True,
       Set_Expanded_Name       => True,
       Set_External_Tag        => True,
       Set_Prim_Op_Address     => True,
       Set_Prim_Op_Kind        => True,
       Set_RC_Offset           => True,
       Set_Remotely_Callable   => True,
       Set_TSD                 => True,
       TSD_Entry_Size          => False,
       TSD_Prologue_Size       => False);

   Action_Nb_Arg : constant array (DT_Access_Action) of Int :=
      (CW_Membership           => 2,
       IW_Membership           => 2,
       DT_Entry_Size           => 0,
       DT_Prologue_Size        => 0,
       Get_Access_Level        => 1,
       Get_Entry_Index         => 2,
       Get_External_Tag        => 1,
       Get_Prim_Op_Address     => 2,
       Get_Prim_Op_Kind        => 2,
       Get_RC_Offset           => 1,
       Get_Remotely_Callable   => 1,
       Inherit_DT              => 3,
       Inherit_TSD             => 2,
       Register_Interface_Tag  => 2,
       Register_Tag            => 1,
       Set_Access_Level        => 2,
       Set_Entry_Index         => 3,
       Set_Expanded_Name       => 2,
       Set_External_Tag        => 2,
       Set_Prim_Op_Address     => 3,
       Set_Prim_Op_Kind        => 3,
       Set_RC_Offset           => 2,
       Set_Remotely_Callable   => 2,
       Set_TSD                 => 2,
       TSD_Entry_Size          => 0,
       TSD_Prologue_Size       => 0);

   procedure Collect_All_Interfaces (T : Entity_Id);
   --  Ada 2005 (AI-251): Collect the whole list of interfaces that are
   --  directly or indirectly implemented by T. Used to compute the size
   --  of the table of interfaces.

   function Default_Prim_Op_Position (Subp : Entity_Id) return Uint;
   --  Ada 2005 (AI-251): Returns the fixed position in the dispatch table
   --  of the default primitive operations.

   function Original_View_In_Visible_Part (Typ : Entity_Id) return Boolean;
   --  Check if the type has a private view or if the public view appears
   --  in the visible part of a package spec.

<<<<<<< HEAD
   -----------------------------
   -- Expand_Dispatching_Call --
   -----------------------------

=======
   function Prim_Op_Kind
     (Prim : Entity_Id;
      Typ  : Entity_Id) return Node_Id;
   --  Ada 2005 (AI-345): Determine the primitive operation kind of Prim
   --  according to its type Typ. Return a reference to an RTE Prim_Op_Kind
   --  enumeration value.

   ----------------------------
   -- Collect_All_Interfaces --
   ----------------------------

   procedure Collect_All_Interfaces (T : Entity_Id) is

      procedure Add_Interface (Iface : Entity_Id);
      --  Add the interface it if is not already in the list

      procedure Collect (Typ   : Entity_Id);
      --  Subsidiary subprogram used to traverse the whole list
      --  of directly and indirectly implemented interfaces

      -------------------
      -- Add_Interface --
      -------------------

      procedure Add_Interface (Iface : Entity_Id) is
         Elmt : Elmt_Id;

      begin
         Elmt := First_Elmt (Abstract_Interfaces (T));
         while Present (Elmt) and then Node (Elmt) /= Iface loop
            Next_Elmt (Elmt);
         end loop;

         if not Present (Elmt) then
            Append_Elmt (Iface, Abstract_Interfaces (T));
         end if;
      end Add_Interface;

      -------------
      -- Collect --
      -------------

      procedure Collect (Typ : Entity_Id) is
         Nod      : constant Node_Id := Type_Definition (Parent (Typ));
         Id       : Node_Id;
         Iface    : Entity_Id;
         Ancestor : Entity_Id;

      begin
         pragma Assert (False
            or else Nkind (Nod) = N_Derived_Type_Definition
            or else Nkind (Nod) = N_Record_Definition);

         if Nkind (Nod) = N_Record_Definition then
            return;
         end if;

         --  Include the ancestor if we are generating the whole list
         --  of interfaces. This is used to know the size of the table
         --  that stores the tag of all the ancestor interfaces.

         Ancestor := Etype (Typ);

         if Is_Interface (Ancestor) then
            Add_Interface (Ancestor);
         end if;

         if Ancestor /= Typ
           and then Ekind (Ancestor) /= E_Record_Type_With_Private
         then
            Collect (Ancestor);
         end if;

         --  Traverse the graph of ancestor interfaces

         if Is_Non_Empty_List (Interface_List (Nod)) then
            Id := First (Interface_List (Nod));
            while Present (Id) loop
               Iface := Etype (Id);

               if Is_Interface (Iface) then
                  Add_Interface (Iface);
                  Collect (Iface);
               end if;

               Next (Id);
            end loop;
         end if;
      end Collect;

   --  Start of processing for Collect_All_Interfaces

   begin
      Collect (T);
   end Collect_All_Interfaces;

   ------------------------------
   -- Default_Prim_Op_Position --
   ------------------------------

   function Default_Prim_Op_Position (Subp : Entity_Id) return Uint is
      TSS_Name : TSS_Name_Type;
      E        : Entity_Id := Subp;

   begin
      --  Handle overriden subprograms

      while Present (Alias (E)) loop
         E := Alias (E);
      end loop;

      Get_Name_String (Chars (E));
      TSS_Name :=
        TSS_Name_Type
          (Name_Buffer (Name_Len - TSS_Name'Length + 1 .. Name_Len));

      if Chars (E) = Name_uSize then
         return Uint_1;

      elsif Chars (E) = Name_uAlignment then
         return Uint_2;

      elsif TSS_Name = TSS_Stream_Read then
         return Uint_3;

      elsif TSS_Name = TSS_Stream_Write then
         return Uint_4;

      elsif TSS_Name = TSS_Stream_Input then
         return Uint_5;

      elsif TSS_Name = TSS_Stream_Output then
         return Uint_6;

      elsif Chars (E) = Name_Op_Eq then
         return Uint_7;

      elsif Chars (E) = Name_uAssign then
         return Uint_8;

      elsif TSS_Name = TSS_Deep_Adjust then
         return Uint_9;

      elsif TSS_Name = TSS_Deep_Finalize then
         return Uint_10;

      elsif Chars (E) = Name_uDisp_Asynchronous_Select then
         return Uint_11;

      elsif Chars (E) = Name_uDisp_Conditional_Select then
         return Uint_12;

      elsif Chars (E) = Name_uDisp_Get_Prim_Op_Kind then
         return Uint_13;

      elsif Chars (E) = Name_uDisp_Timed_Select then
         return Uint_14;

      else
         raise Program_Error;
      end if;
   end Default_Prim_Op_Position;

   -----------------------------
   -- Expand_Dispatching_Call --
   -----------------------------

>>>>>>> 8c044a9c
   procedure Expand_Dispatching_Call (Call_Node : Node_Id) is
      Loc      : constant Source_Ptr := Sloc (Call_Node);
      Call_Typ : constant Entity_Id  := Etype (Call_Node);

      Ctrl_Arg   : constant Node_Id := Controlling_Argument (Call_Node);
      Param_List : constant List_Id := Parameter_Associations (Call_Node);
      Subp       : Entity_Id        := Entity (Name (Call_Node));

      CW_Typ          : Entity_Id;
      New_Call        : Node_Id;
      New_Call_Name   : Node_Id;
      New_Params      : List_Id := No_List;
      Param           : Node_Id;
      Res_Typ         : Entity_Id;
      Subp_Ptr_Typ    : Entity_Id;
      Subp_Typ        : Entity_Id;
      Typ             : Entity_Id;
      Eq_Prim_Op      : Entity_Id := Empty;
      Controlling_Tag : Node_Id;

      function New_Value (From : Node_Id) return Node_Id;
      --  From is the original Expression. New_Value is equivalent to a call
      --  to Duplicate_Subexpr with an explicit dereference when From is an
      --  access parameter.

      function Controlling_Type (Subp : Entity_Id) return Entity_Id;
      --  Returns the tagged type for which Subp is a primitive subprogram

      ---------------
      -- New_Value --
      ---------------

      function New_Value (From : Node_Id) return Node_Id is
         Res : constant Node_Id := Duplicate_Subexpr (From);
      begin
         if Is_Access_Type (Etype (From)) then
            return Make_Explicit_Dereference (Sloc (From), Res);
         else
            return Res;
         end if;
      end New_Value;

      ----------------------
      -- Controlling_Type --
      ----------------------

      function Controlling_Type (Subp : Entity_Id) return Entity_Id is
      begin
         if Ekind (Subp) = E_Function
           and then Has_Controlling_Result (Subp)
         then
            return Base_Type (Etype (Subp));

         else
            declare
<<<<<<< HEAD
               Formal : Entity_Id := First_Formal (Subp);

            begin
=======
               Formal : Entity_Id;

            begin
               Formal := First_Formal (Subp);
>>>>>>> 8c044a9c
               while Present (Formal) loop
                  if Is_Controlling_Formal (Formal) then
                     if Is_Access_Type (Etype (Formal)) then
                        return Base_Type (Designated_Type (Etype (Formal)));
                     else
                        return Base_Type (Etype (Formal));
                     end if;
                  end if;

                  Next_Formal (Formal);
               end loop;
            end;
         end if;

         --  Controlling type not found (should never happen)

         return Empty;
      end Controlling_Type;

   --  Start of processing for Expand_Dispatching_Call

   begin
      --  If this is an inherited operation that was overridden, the body
      --  that is being called is its alias.

      if Present (Alias (Subp))
        and then Is_Inherited_Operation (Subp)
        and then No (DTC_Entity (Subp))
      then
         Subp := Alias (Subp);
      end if;

      --  Expand_Dispatching_Call is called directly from the semantics,
      --  so we need a check to see whether expansion is active before
      --  proceeding.

      if not Expander_Active then
         return;
      end if;

      --  Definition of the class-wide type and the tagged type

      --  If the controlling argument is itself a tag rather than a tagged
      --  object, then use the class-wide type associated with the subprogram's
      --  controlling type. This case can occur when a call to an inherited
      --  primitive has an actual that originated from a default parameter
      --  given by a tag-indeterminate call and when there is no other
      --  controlling argument providing the tag (AI-239 requires dispatching).
      --  This capability of dispatching directly by tag is also needed by the
      --  implementation of AI-260 (for the generic dispatching constructors).
<<<<<<< HEAD

      if Etype (Ctrl_Arg) = RTE (RE_Tag) then
         CW_Typ := Class_Wide_Type (Controlling_Type (Subp));

=======

      if Etype (Ctrl_Arg) = RTE (RE_Tag)
        or else Etype (Ctrl_Arg) = RTE (RE_Interface_Tag)
      then
         CW_Typ := Class_Wide_Type (Controlling_Type (Subp));

>>>>>>> 8c044a9c
      elsif Is_Access_Type (Etype (Ctrl_Arg)) then
         CW_Typ := Designated_Type (Etype (Ctrl_Arg));

      else
         CW_Typ := Etype (Ctrl_Arg);
      end if;

      Typ := Root_Type (CW_Typ);

      if Ekind (Typ) = E_Incomplete_Type then
         Typ := Non_Limited_View (Typ);
      end if;

      if not Is_Limited_Type (Typ) then
         Eq_Prim_Op := Find_Prim_Op (Typ, Name_Op_Eq);
      end if;

      if Is_CPP_Class (Root_Type (Typ)) then

         --  Create a new parameter list with the displaced 'this'

         New_Params := New_List;
         Param := First_Actual (Call_Node);
         while Present (Param) loop
            Append_To (New_Params, Relocate_Node (Param));
            Next_Actual (Param);
         end loop;

      elsif Present (Param_List) then

         --  Generate the Tag checks when appropriate

         New_Params := New_List;

         Param := First_Actual (Call_Node);
         while Present (Param) loop

            --  No tag check with itself

            if Param = Ctrl_Arg then
               Append_To (New_Params,
                 Duplicate_Subexpr_Move_Checks (Param));

            --  No tag check for parameter whose type is neither tagged nor
            --  access to tagged (for access parameters)

            elsif No (Find_Controlling_Arg (Param)) then
               Append_To (New_Params, Relocate_Node (Param));

            --  No tag check for function dispatching on result if the
            --  Tag given by the context is this one

            elsif Find_Controlling_Arg (Param) = Ctrl_Arg then
               Append_To (New_Params, Relocate_Node (Param));

            --  "=" is the only dispatching operation allowed to get
            --  operands with incompatible tags (it just returns false).
            --  We use Duplicate_Subexpr_Move_Checks instead of calling
            --  Relocate_Node because the value will be duplicated to
            --  check the tags.

            elsif Subp = Eq_Prim_Op then
               Append_To (New_Params,
                 Duplicate_Subexpr_Move_Checks (Param));

            --  No check in presence of suppress flags

            elsif Tag_Checks_Suppressed (Etype (Param))
              or else (Is_Access_Type (Etype (Param))
                         and then Tag_Checks_Suppressed
                                    (Designated_Type (Etype (Param))))
            then
               Append_To (New_Params, Relocate_Node (Param));

            --  Optimization: no tag checks if the parameters are identical

            elsif Is_Entity_Name (Param)
              and then Is_Entity_Name (Ctrl_Arg)
              and then Entity (Param) = Entity (Ctrl_Arg)
            then
               Append_To (New_Params, Relocate_Node (Param));

            --  Now we need to generate the Tag check

            else
               --  Generate code for tag equality check
               --  Perhaps should have Checks.Apply_Tag_Equality_Check???

               Insert_Action (Ctrl_Arg,
                 Make_Implicit_If_Statement (Call_Node,
                   Condition =>
                     Make_Op_Ne (Loc,
                       Left_Opnd =>
                         Make_Selected_Component (Loc,
                           Prefix => New_Value (Ctrl_Arg),
                           Selector_Name =>
                             New_Reference_To
                               (First_Tag_Component (Typ), Loc)),

                       Right_Opnd =>
                         Make_Selected_Component (Loc,
                           Prefix =>
                             Unchecked_Convert_To (Typ, New_Value (Param)),
                           Selector_Name =>
                             New_Reference_To
                               (First_Tag_Component (Typ), Loc))),

                   Then_Statements =>
                     New_List (New_Constraint_Error (Loc))));

               Append_To (New_Params, Relocate_Node (Param));
            end if;

            Next_Actual (Param);
         end loop;
      end if;

      --  Generate the appropriate subprogram pointer type

      if  Etype (Subp) = Typ then
         Res_Typ := CW_Typ;
      else
         Res_Typ := Etype (Subp);
      end if;

      Subp_Typ := Create_Itype (E_Subprogram_Type, Call_Node);
      Subp_Ptr_Typ := Create_Itype (E_Access_Subprogram_Type, Call_Node);
      Set_Etype          (Subp_Typ, Res_Typ);
      Init_Size_Align    (Subp_Ptr_Typ);
      Set_Returns_By_Ref (Subp_Typ, Returns_By_Ref (Subp));

      --  Create a new list of parameters which is a copy of the old formal
      --  list including the creation of a new set of matching entities.

      declare
         Old_Formal : Entity_Id := First_Formal (Subp);
         New_Formal : Entity_Id;
         Extra      : Entity_Id;

      begin
         if Present (Old_Formal) then
            New_Formal := New_Copy (Old_Formal);
            Set_First_Entity (Subp_Typ, New_Formal);
            Param := First_Actual (Call_Node);

            loop
               Set_Scope (New_Formal, Subp_Typ);

               --  Change all the controlling argument types to be class-wide
               --  to avoid a recursion in dispatching.

               if Is_Controlling_Formal (New_Formal) then
                  Set_Etype (New_Formal, Etype (Param));
               end if;

               if Is_Itype (Etype (New_Formal)) then
                  Extra := New_Copy (Etype (New_Formal));

                  if Ekind (Extra) = E_Record_Subtype
                    or else Ekind (Extra) = E_Class_Wide_Subtype
                  then
                     Set_Cloned_Subtype (Extra, Etype (New_Formal));
                  end if;

                  Set_Etype (New_Formal, Extra);
                  Set_Scope (Etype (New_Formal), Subp_Typ);
               end if;

               Extra := New_Formal;
               Next_Formal (Old_Formal);
               exit when No (Old_Formal);

               Set_Next_Entity (New_Formal, New_Copy (Old_Formal));
               Next_Entity (New_Formal);
               Next_Actual (Param);
            end loop;
            Set_Last_Entity (Subp_Typ, Extra);

            --  Copy extra formals

            New_Formal := First_Entity (Subp_Typ);
            while Present (New_Formal) loop
               if Present (Extra_Constrained (New_Formal)) then
                  Set_Extra_Formal (Extra,
                    New_Copy (Extra_Constrained (New_Formal)));
                  Extra := Extra_Formal (Extra);
                  Set_Extra_Constrained (New_Formal, Extra);

               elsif Present (Extra_Accessibility (New_Formal)) then
                  Set_Extra_Formal (Extra,
                    New_Copy (Extra_Accessibility (New_Formal)));
                  Extra := Extra_Formal (Extra);
                  Set_Extra_Accessibility (New_Formal, Extra);
               end if;

               Next_Formal (New_Formal);
            end loop;
         end if;
      end;

      Set_Etype (Subp_Ptr_Typ, Subp_Ptr_Typ);
      Set_Directly_Designated_Type (Subp_Ptr_Typ, Subp_Typ);

      --  If the controlling argument is a value of type Ada.Tag then
      --  use it directly.  Otherwise, the tag must be extracted from
      --  the controlling object.

<<<<<<< HEAD
      if Etype (Ctrl_Arg) = RTE (RE_Tag) then
=======
      if Etype (Ctrl_Arg) = RTE (RE_Tag)
        or else Etype (Ctrl_Arg) = RTE (RE_Interface_Tag)
      then
>>>>>>> 8c044a9c
         Controlling_Tag := Duplicate_Subexpr (Ctrl_Arg);

      else
         Controlling_Tag :=
           Make_Selected_Component (Loc,
             Prefix => Duplicate_Subexpr_Move_Checks (Ctrl_Arg),
             Selector_Name => New_Reference_To (DTC_Entity (Subp), Loc));
      end if;

      --  Generate:
      --   Subp_Ptr_Typ!(Get_Prim_Op_Address (Ctrl._Tag, pos));

      New_Call_Name :=
        Unchecked_Convert_To (Subp_Ptr_Typ,
          Make_DT_Access_Action (Typ,
            Action => Get_Prim_Op_Address,
            Args => New_List (

            --  Vptr

              Controlling_Tag,

            --  Position

              Make_Integer_Literal (Loc, DT_Position (Subp)))));

      if Nkind (Call_Node) = N_Function_Call then

<<<<<<< HEAD
         --  If this is a dispatching "=", we must first compare the tags so
         --  we generate: x.tag = y.tag and then x = y

         if Subp = Eq_Prim_Op then
=======
         --  Ada 2005 (AI-251): A dispatching "=" with an abstract interface
         --  just requires the comparison of the tags.

         if Ekind (Etype (Ctrl_Arg)) = E_Class_Wide_Type
           and then Is_Interface (Etype (Ctrl_Arg))
           and then Subp = Eq_Prim_Op
         then
>>>>>>> 8c044a9c
            Param := First_Actual (Call_Node);

            New_Call :=
                Make_Op_Eq (Loc,
                   Left_Opnd =>
                     Make_Selected_Component (Loc,
                       Prefix => New_Value (Param),
                       Selector_Name =>
                         New_Reference_To (First_Tag_Component (Typ), Loc)),

                   Right_Opnd =>
                     Make_Selected_Component (Loc,
                       Prefix =>
                         Unchecked_Convert_To (Typ,
                           New_Value (Next_Actual (Param))),
                       Selector_Name =>
                         New_Reference_To (First_Tag_Component (Typ), Loc)));

         else
            New_Call :=
              Make_Function_Call (Loc,
                Name => New_Call_Name,
                Parameter_Associations => New_Params);

            --  If this is a dispatching "=", we must first compare the tags so
            --  we generate: x.tag = y.tag and then x = y

            if Subp = Eq_Prim_Op then
               Param := First_Actual (Call_Node);
               New_Call :=
                 Make_And_Then (Loc,
                   Left_Opnd =>
                        Make_Op_Eq (Loc,
                          Left_Opnd =>
                            Make_Selected_Component (Loc,
                              Prefix => New_Value (Param),
                              Selector_Name =>
                                New_Reference_To (First_Tag_Component (Typ),
                                                  Loc)),

                          Right_Opnd =>
                            Make_Selected_Component (Loc,
                              Prefix =>
                                Unchecked_Convert_To (Typ,
                                  New_Value (Next_Actual (Param))),
                              Selector_Name =>
                                New_Reference_To (First_Tag_Component (Typ),
                                                  Loc))),
                   Right_Opnd => New_Call);
            end if;
         end if;

      else
         New_Call :=
           Make_Procedure_Call_Statement (Loc,
             Name => New_Call_Name,
             Parameter_Associations => New_Params);
      end if;

      Rewrite (Call_Node, New_Call);
      Analyze_And_Resolve (Call_Node, Call_Typ);
   end Expand_Dispatching_Call;
<<<<<<< HEAD
=======

   ---------------------------------
   -- Expand_Interface_Conversion --
   ---------------------------------

   procedure Expand_Interface_Conversion (N : Node_Id) is
      Loc         : constant Source_Ptr := Sloc (N);
      Operand     : constant Node_Id    := Expression (N);
      Operand_Typ : Entity_Id           := Etype (Operand);
      Iface_Typ   : Entity_Id           := Etype (N);
      Iface_Tag   : Entity_Id;
      Fent        : Entity_Id;
      Func        : Node_Id;
      P           : Node_Id;
      Null_Op_Nod : Node_Id;
>>>>>>> 8c044a9c

   begin
      pragma Assert (Nkind (Operand) /= N_Attribute_Reference);

      --  Ada 2005 (AI-345): Handle task interfaces

      if Ekind (Operand_Typ) = E_Task_Type
        or else Ekind (Operand_Typ) = E_Protected_Type
      then
         Operand_Typ := Corresponding_Record_Type (Operand_Typ);
      end if;

      --  Handle access types to interfaces

      if Is_Access_Type (Iface_Typ) then
         Iface_Typ := Etype (Directly_Designated_Type (Iface_Typ));
      end if;

      --  Handle class-wide interface types. This conversion can appear
      --  explicitly in the source code. Example: I'Class (Obj)

      if Is_Class_Wide_Type (Iface_Typ) then
         Iface_Typ := Etype (Iface_Typ);
      end if;

      pragma Assert (not Is_Class_Wide_Type (Iface_Typ)
        and then Is_Interface (Iface_Typ));

      Iface_Tag := Find_Interface_Tag (Operand_Typ, Iface_Typ);
      pragma Assert (Iface_Tag /= Empty);

      --  Keep separate access types to interfaces because one internal
      --  function is used to handle the null value (see following comment)

      if not Is_Access_Type (Etype (N)) then
         Rewrite (N,
           Unchecked_Convert_To (Etype (N),
             Make_Selected_Component (Loc,
               Prefix => Relocate_Node (Expression (N)),
               Selector_Name =>
                 New_Occurrence_Of (Iface_Tag, Loc))));

      else
         --  Build internal function to handle the case in which the
         --  actual is null. If the actual is null returns null because
         --  no displacement is required; otherwise performs a type
         --  conversion that will be expanded in the code that returns
         --  the value of the displaced actual. That is:

         --     function Func (O : Operand_Typ) return Iface_Typ is
         --     begin
         --        if O = null then
         --           return null;
         --        else
         --           return Iface_Typ!(O);
         --        end if;
         --     end Func;

         Fent :=
           Make_Defining_Identifier (Loc, New_Internal_Name ('F'));

         --  Decorate the "null" in the if-statement condition

         Null_Op_Nod := Make_Null (Loc);
         Set_Etype (Null_Op_Nod, Etype (Operand));
         Set_Analyzed (Null_Op_Nod);

         Func :=
           Make_Subprogram_Body (Loc,
             Specification =>
               Make_Function_Specification (Loc,
                 Defining_Unit_Name       => Fent,

                 Parameter_Specifications => New_List (
                   Make_Parameter_Specification (Loc,
                     Defining_Identifier =>
                       Make_Defining_Identifier (Loc, Name_uO),
                     Parameter_Type =>
                       New_Reference_To (Etype (Operand), Loc))),
                 Result_Definition =>
                   New_Reference_To (Etype (N), Loc)),

             Declarations => Empty_List,

             Handled_Statement_Sequence =>
               Make_Handled_Sequence_Of_Statements (Loc,
                 Statements => New_List (
                   Make_If_Statement (Loc,
                     Condition       =>
                       Make_Op_Eq (Loc,
                          Left_Opnd  => Make_Identifier (Loc, Name_uO),
                          Right_Opnd => Null_Op_Nod),
                     Then_Statements => New_List (
                       Make_Return_Statement (Loc,
                         Make_Null (Loc))),
                     Else_Statements => New_List (
                       Make_Return_Statement (Loc,
                         Unchecked_Convert_To (Etype (N),
                            Make_Attribute_Reference (Loc,
                              Prefix =>
                                Make_Selected_Component (Loc,
                                  Prefix => Relocate_Node (Expression (N)),
                                  Selector_Name =>
                                    New_Occurrence_Of (Iface_Tag, Loc)),
                              Attribute_Name => Name_Address))))))));

         --  Insert the new declaration in the nearest enclosing scope
         --  that has declarations.

         P := N;
         while not Has_Declarations (Parent (P)) loop
            P := Parent (P);
         end loop;

         if Is_List_Member (P) then
            Insert_Before (P, Func);

         elsif Nkind (Parent (P)) = N_Package_Specification then
            Append_To (Visible_Declarations (Parent (P)), Func);

         else
            Append_To (Declarations (Parent (P)), Func);
         end if;

         Analyze (Func);

         Rewrite (N,
           Make_Function_Call (Loc,
             Name => New_Reference_To (Fent, Loc),
             Parameter_Associations => New_List (
               Relocate_Node (Expression (N)))));
      end if;

      Analyze (N);
   end Expand_Interface_Conversion;

   ------------------------------
   -- Expand_Interface_Actuals --
   ------------------------------

   procedure Expand_Interface_Actuals (Call_Node : Node_Id) is
      Loc        : constant Source_Ptr := Sloc (Call_Node);
      Actual     : Node_Id;
      Actual_Dup : Node_Id;
      Actual_Typ : Entity_Id;
      Anon       : Entity_Id;
      Conversion : Node_Id;
      Formal     : Entity_Id;
      Formal_Typ : Entity_Id;
      Subp       : Entity_Id;
      Nam        : Name_Id;
      Formal_DDT : Entity_Id;
      Actual_DDT : Entity_Id;

   begin
      --  This subprogram is called directly from the semantics, so we need a
      --  check to see whether expansion is active before proceeding.

      if not Expander_Active then
         return;
      end if;

      --  Call using access to subprogram with explicit dereference

      if Nkind (Name (Call_Node)) = N_Explicit_Dereference then
         Subp := Etype (Name (Call_Node));

      --  Normal case

      else
         Subp := Entity (Name (Call_Node));
      end if;

      Formal := First_Formal (Subp);
      Actual := First_Actual (Call_Node);
      while Present (Formal) loop

         --  Ada 2005 (AI-251): Conversion to interface to force "this"
         --  displacement.

         Formal_Typ := Etype (Etype (Formal));

         if Ekind (Formal_Typ) = E_Record_Type_With_Private then
            Formal_Typ := Full_View (Formal_Typ);
         end if;

         if Is_Access_Type (Formal_Typ) then
            Formal_DDT := Directly_Designated_Type (Formal_Typ);
         end if;

         Actual_Typ := Etype (Actual);

         if Is_Access_Type (Actual_Typ) then
            Actual_DDT := Directly_Designated_Type (Actual_Typ);
         end if;

         if Is_Interface (Formal_Typ) then

            --  No need to displace the pointer if the type of the actual
            --  is class-wide of the formal-type interface; in this case the
            --  displacement of the pointer was already done at the point of
            --  the call to the enclosing subprogram. This case corresponds
            --  with the call to P (Obj) in the following example:

            --     type I is interface;
            --     procedure P (X : I) is abstract;

            --     procedure General_Op (Obj : I'Class) is
            --     begin
            --        P (Obj);
            --     end General_Op;

            if Is_Class_Wide_Type (Actual_Typ)
              and then Etype (Actual_Typ) = Formal_Typ
            then
               null;

            --  No need to displace the pointer if the type of the actual is a
            --  derivation of the formal-type interface because in this case
            --  the interface primitives are located in the primary dispatch
            --  table.

            elsif Is_Ancestor (Formal_Typ, Actual_Typ) then
               null;

            else
               Conversion := Convert_To (Formal_Typ, Relocate_Node (Actual));
               Rewrite             (Actual, Conversion);
               Analyze_And_Resolve (Actual, Formal_Typ);
            end if;

         --  Anonymous access type

         elsif Is_Access_Type (Formal_Typ)
           and then Is_Interface (Etype (Formal_DDT))
           and then Interface_Present_In_Ancestor
                      (Typ   => Actual_DDT,
                       Iface => Etype (Formal_DDT))
         then
            if Nkind (Actual) = N_Attribute_Reference
              and then
               (Attribute_Name (Actual) = Name_Access
                 or else Attribute_Name (Actual) = Name_Unchecked_Access)
            then
               Nam := Attribute_Name (Actual);

               Conversion := Convert_To (Etype (Formal_DDT), Prefix (Actual));

               Rewrite (Actual, Conversion);
               Analyze_And_Resolve (Actual, Etype (Formal_DDT));

               Rewrite (Actual,
                 Unchecked_Convert_To (Formal_Typ,
                   Make_Attribute_Reference (Loc,
                     Prefix => Relocate_Node (Actual),
                     Attribute_Name => Nam)));

               Analyze_And_Resolve (Actual, Formal_Typ);

            --  No need to displace the pointer if the actual is a class-wide
            --  type of the formal-type interface because in this case the
            --  displacement of the pointer was already done at the point of
            --  the call to the enclosing subprogram (this case is similar
            --  to the example described above for the non access-type case)

            elsif Is_Class_Wide_Type (Actual_DDT)
              and then Etype (Actual_DDT) = Formal_DDT
            then
               null;

            --  No need to displace the pointer if the type of the actual is a
            --  derivation of the interface (because in this case the interface
            --  primitives are located in the primary dispatch table)

            elsif Is_Ancestor (Formal_DDT, Actual_DDT) then
               null;

            else
               Actual_Dup := Relocate_Node (Actual);

               if From_With_Type (Actual_Typ) then

                  --  If the type of the actual parameter comes from a limited
                  --  with-clause and the non-limited view is already available
                  --  we replace the anonymous access type by a duplicate decla
                  --  ration whose designated type is the non-limited view

                  if Ekind (Actual_DDT) = E_Incomplete_Type
                    and then Present (Non_Limited_View (Actual_DDT))
                  then
                     Anon := New_Copy (Actual_Typ);

                     if Is_Itype (Anon) then
                        Set_Scope (Anon, Current_Scope);
                     end if;

                     Set_Directly_Designated_Type (Anon,
                       Non_Limited_View (Actual_DDT));
                     Set_Etype (Actual_Dup, Anon);

                  elsif Is_Class_Wide_Type (Actual_DDT)
                    and then Ekind (Etype (Actual_DDT)) = E_Incomplete_Type
                    and then Present (Non_Limited_View (Etype (Actual_DDT)))
                  then
                     Anon := New_Copy (Actual_Typ);

                     if Is_Itype (Anon) then
                        Set_Scope (Anon, Current_Scope);
                     end if;

                     Set_Directly_Designated_Type (Anon,
                       New_Copy (Actual_DDT));
                     Set_Class_Wide_Type (Directly_Designated_Type (Anon),
                       New_Copy (Class_Wide_Type (Actual_DDT)));
                     Set_Etype (Directly_Designated_Type (Anon),
                       Non_Limited_View (Etype (Actual_DDT)));
                     Set_Etype (
                       Class_Wide_Type (Directly_Designated_Type (Anon)),
                       Non_Limited_View (Etype (Actual_DDT)));
                     Set_Etype (Actual_Dup, Anon);
                  end if;
               end if;

               Conversion := Convert_To (Formal_Typ, Actual_Dup);
               Rewrite (Actual, Conversion);
               Analyze_And_Resolve (Actual, Formal_Typ);
            end if;
         end if;

         Next_Actual (Actual);
         Next_Formal (Formal);
      end loop;
   end Expand_Interface_Actuals;

   ----------------------------
   -- Expand_Interface_Thunk --
   ----------------------------

   function Expand_Interface_Thunk
     (N           : Node_Id;
      Thunk_Alias : Entity_Id;
      Thunk_Id    : Entity_Id;
      Thunk_Tag   : Entity_Id) return Node_Id
   is
      Loc         : constant Source_Ptr := Sloc (N);
      Actuals     : constant List_Id    := New_List;
      Decl        : constant List_Id    := New_List;
      Formals     : constant List_Id    := New_List;
      Target      : Entity_Id;
      New_Code    : Node_Id;
      Formal      : Node_Id;
      New_Formal  : Node_Id;
      Decl_1      : Node_Id;
      Decl_2      : Node_Id;
      E           : Entity_Id;

   begin
      --  Traverse the list of alias to find the final target

      Target := Thunk_Alias;
      while Present (Alias (Target)) loop
         Target := Alias (Target);
      end loop;

      --  Duplicate the formals

      Formal := First_Formal (Target);
      E      := First_Formal (N);
      while Present (Formal) loop
         New_Formal := Copy_Separate_Tree (Parent (Formal));

         --  Propagate the parameter type to the copy. This is required to
         --  properly handle the case in which the subprogram covering the
         --  interface has been inherited:

         --  Example:
         --     type I is interface;
         --     procedure P (X : in I) is abstract;

         --     type T is tagged null record;
         --     procedure P (X : T);

         --     type DT is new T and I with ...

         Set_Parameter_Type (New_Formal, New_Reference_To (Etype (E), Loc));
         Append_To (Formals, New_Formal);

         Next_Formal (Formal);
         Next_Formal (E);
      end loop;

      if Ekind (First_Formal (Target)) = E_In_Parameter
        and then Ekind (Etype (First_Formal (Target)))
                  = E_Anonymous_Access_Type
      then
         --  Generate:

         --     type T is access all <<type of the first formal>>
         --     S1 := Storage_Offset!(First_formal)
         --           - Storage_Offset!(First_Formal.Thunk_Tag'Position)

         --  ... and the first actual of the call is generated as T!(S1)

         Decl_2 :=
           Make_Full_Type_Declaration (Loc,
             Defining_Identifier =>
               Make_Defining_Identifier (Loc,
                 New_Internal_Name ('T')),
             Type_Definition =>
               Make_Access_To_Object_Definition (Loc,
                 All_Present            => True,
                 Null_Exclusion_Present => False,
                 Constant_Present       => False,
                 Subtype_Indication     =>
                   New_Reference_To
                     (Directly_Designated_Type
                        (Etype (First_Formal (Target))), Loc)));

         Decl_1 :=
           Make_Object_Declaration (Loc,
             Defining_Identifier =>
               Make_Defining_Identifier (Loc,
                 New_Internal_Name ('S')),
             Constant_Present    => True,
             Object_Definition   =>
               New_Reference_To (RTE (RE_Storage_Offset), Loc),
             Expression          =>
               Make_Op_Subtract (Loc,
                 Left_Opnd  =>
                   Unchecked_Convert_To
                     (RTE (RE_Storage_Offset),
                      New_Reference_To
                        (Defining_Identifier (First (Formals)), Loc)),
                  Right_Opnd =>
                    Unchecked_Convert_To
                      (RTE (RE_Storage_Offset),
                       Make_Attribute_Reference (Loc,
                         Prefix =>
                           Make_Selected_Component (Loc,
                             Prefix =>
                               New_Reference_To
                                 (Defining_Identifier (First (Formals)), Loc),
                             Selector_Name =>
                               New_Occurrence_Of (Thunk_Tag, Loc)),
                         Attribute_Name => Name_Position))));

         Append_To (Decl, Decl_2);
         Append_To (Decl, Decl_1);

         --  Reference the new first actual

         Append_To (Actuals,
           Unchecked_Convert_To
             (Defining_Identifier (Decl_2),
              New_Reference_To (Defining_Identifier (Decl_1), Loc)));

         --  Side note: The reverse order of declarations is just to ensure
         --  that the call to RE_Print is correct.

      else
         --  Generate:
         --
         --     S1 := Storage_Offset!(First_formal'Address)
         --           - Storage_Offset!(First_Formal.Thunk_Tag'Position)
         --     S2 := Tag_Ptr!(S3)

         Decl_1 :=
           Make_Object_Declaration (Loc,
             Defining_Identifier =>
               Make_Defining_Identifier (Loc, New_Internal_Name ('S')),
             Constant_Present    => True,
             Object_Definition   =>
               New_Reference_To (RTE (RE_Storage_Offset), Loc),
             Expression          =>
               Make_Op_Subtract (Loc,
                 Left_Opnd =>
                   Unchecked_Convert_To
                     (RTE (RE_Storage_Offset),
                      Make_Attribute_Reference (Loc,
                        Prefix =>
                          New_Reference_To
                            (Defining_Identifier (First (Formals)), Loc),
                        Attribute_Name => Name_Address)),
                 Right_Opnd =>
                   Unchecked_Convert_To
                     (RTE (RE_Storage_Offset),
                      Make_Attribute_Reference (Loc,
                        Prefix =>
                          Make_Selected_Component (Loc,
                            Prefix =>
                              New_Reference_To
                                (Defining_Identifier (First (Formals)), Loc),
                                 Selector_Name =>
                                   New_Occurrence_Of (Thunk_Tag, Loc)),
                        Attribute_Name => Name_Position))));

         Decl_2 :=
           Make_Object_Declaration (Loc,
             Defining_Identifier =>
               Make_Defining_Identifier (Loc, New_Internal_Name ('S')),
             Constant_Present    => True,
             Object_Definition   => New_Reference_To (RTE (RE_Addr_Ptr), Loc),
             Expression          =>
               Unchecked_Convert_To
                 (RTE (RE_Addr_Ptr),
                  New_Reference_To (Defining_Identifier (Decl_1), Loc)));

         Append_To (Decl, Decl_1);
         Append_To (Decl, Decl_2);

         --  Reference the new first actual

         Append_To (Actuals,
           Unchecked_Convert_To
             (Etype (First_Entity (Target)),
              Make_Explicit_Dereference (Loc,
                New_Reference_To (Defining_Identifier (Decl_2), Loc))));

      end if;

      Formal := Next (First (Formals));
      while Present (Formal) loop
         Append_To (Actuals,
            New_Reference_To (Defining_Identifier (Formal), Loc));
         Next (Formal);
      end loop;

      if Ekind (Target) = E_Procedure then
         New_Code :=
           Make_Subprogram_Body (Loc,
              Specification =>
                Make_Procedure_Specification (Loc,
                  Defining_Unit_Name       => Thunk_Id,
                  Parameter_Specifications => Formals),
              Declarations => Decl,
              Handled_Statement_Sequence =>
                Make_Handled_Sequence_Of_Statements (Loc,
                  Statements => New_List (
                    Make_Procedure_Call_Statement (Loc,
                       Name => New_Occurrence_Of (Target, Loc),
                       Parameter_Associations => Actuals))));

      else pragma Assert (Ekind (Target) = E_Function);

         New_Code :=
           Make_Subprogram_Body (Loc,
              Specification =>
                Make_Function_Specification (Loc,
                  Defining_Unit_Name       => Thunk_Id,
                  Parameter_Specifications => Formals,
                  Result_Definition =>
                    New_Copy (Result_Definition (Parent (Target)))),
              Declarations => Decl,
              Handled_Statement_Sequence =>
                Make_Handled_Sequence_Of_Statements (Loc,
                  Statements => New_List (
                    Make_Return_Statement (Loc,
                      Make_Function_Call (Loc,
                        Name => New_Occurrence_Of (Target, Loc),
                        Parameter_Associations => Actuals)))));
      end if;

      Analyze (New_Code);
      return New_Code;
   end Expand_Interface_Thunk;

   -------------------
   -- Fill_DT_Entry --
   -------------------

   function Fill_DT_Entry
     (Loc     : Source_Ptr;
      Prim    : Entity_Id) return Node_Id
   is
      Typ     : constant Entity_Id := Scope (DTC_Entity (Prim));
      DT_Ptr  : constant Entity_Id :=
                  Node (First_Elmt (Access_Disp_Table (Typ)));
      Pos     : constant Uint      := DT_Position (Prim);
      Tag     : constant Entity_Id := First_Tag_Component (Typ);

   begin
      if Pos = Uint_0 or else Pos > DT_Entry_Count (Tag) then
         raise Program_Error;
      end if;

      return
        Make_DT_Access_Action (Typ,
          Action => Set_Prim_Op_Address,
          Args   => New_List (
            Unchecked_Convert_To (RTE (RE_Tag),
              New_Reference_To (DT_Ptr, Loc)),                  -- DTptr

            Make_Integer_Literal (Loc, Pos),                    -- Position

            Make_Attribute_Reference (Loc,                      -- Value
              Prefix          => New_Reference_To (Prim, Loc),
              Attribute_Name  => Name_Address)));
   end Fill_DT_Entry;

   -----------------------------
   -- Fill_Secondary_DT_Entry --
   -----------------------------

   function Fill_Secondary_DT_Entry
     (Loc          : Source_Ptr;
      Prim         : Entity_Id;
      Thunk_Id     : Entity_Id;
      Iface_DT_Ptr : Entity_Id) return Node_Id
   is
      Typ        : constant Entity_Id := Scope (DTC_Entity (Alias (Prim)));
      Iface_Prim : constant Entity_Id := Abstract_Interface_Alias (Prim);
      Pos        : constant Uint      := DT_Position (Iface_Prim);
      Tag        : constant Entity_Id :=
                     First_Tag_Component (Scope (DTC_Entity (Iface_Prim)));

   begin
      if Pos = Uint_0 or else Pos > DT_Entry_Count (Tag) then
         raise Program_Error;
      end if;

      return
        Make_DT_Access_Action (Typ,
          Action => Set_Prim_Op_Address,
          Args   => New_List (
            Unchecked_Convert_To (RTE (RE_Tag),
              New_Reference_To (Iface_DT_Ptr, Loc)),            -- DTptr

            Make_Integer_Literal (Loc, Pos),                    -- Position

            Make_Attribute_Reference (Loc,                      -- Value
              Prefix          => New_Reference_To (Thunk_Id, Loc),
              Attribute_Name  => Name_Address)));
   end Fill_Secondary_DT_Entry;

   ---------------------------
   -- Get_Remotely_Callable --
   ---------------------------

   function Get_Remotely_Callable (Obj : Node_Id) return Node_Id is
      Loc : constant Source_Ptr := Sloc (Obj);

   begin
      return Make_DT_Access_Action
        (Typ    => Etype (Obj),
         Action => Get_Remotely_Callable,
         Args   => New_List (
           Make_Selected_Component (Loc,
             Prefix        => Obj,
             Selector_Name => Make_Identifier (Loc, Name_uTag))));
   end Get_Remotely_Callable;

   ------------------------------------------
   -- Init_Predefined_Interface_Primitives --
   ------------------------------------------

   function Init_Predefined_Interface_Primitives
     (Typ : Entity_Id) return List_Id
   is
      Loc    : constant Source_Ptr := Sloc (Typ);
      DT_Ptr : constant Node_Id :=
                 Node (First_Elmt (Access_Disp_Table (Typ)));
      Result : constant List_Id := New_List;
      AI     : Elmt_Id;

   begin
      --  No need to inherit primitives if it an abstract interface type

      if Is_Interface (Typ) then
         return Result;
      end if;

      AI := Next_Elmt (First_Elmt (Access_Disp_Table (Typ)));
      while Present (AI) loop
         --  All the secondary tables inherit the dispatch table entries
         --  associated with predefined primitives.

         --  Generate:
         --    Inherit_DT (T'Tag, Iface'Tag, Default_Prim_Op_Count);

         Append_To (Result,
           Make_DT_Access_Action (Typ,
             Action => Inherit_DT,
             Args   => New_List (
               Node1 => New_Reference_To (DT_Ptr, Loc),
               Node2 => Unchecked_Convert_To (RTE (RE_Tag),
                          New_Reference_To (Node (AI), Loc)),
               Node3 => Make_Integer_Literal (Loc, Default_Prim_Op_Count))));

         Next_Elmt (AI);
      end loop;

      return Result;
   end Init_Predefined_Interface_Primitives;

   -------------
   -- Make_DT --
   -------------

   function Make_DT (Typ : Entity_Id) return List_Id is
      Loc         : constant Source_Ptr := Sloc (Typ);
      Result      : constant List_Id    := New_List;
      Elab_Code   : constant List_Id    := New_List;

      Tname       : constant Name_Id := Chars (Typ);
      Name_DT     : constant Name_Id := New_External_Name (Tname, 'T');
      Name_DT_Ptr : constant Name_Id := New_External_Name (Tname, 'P');
      Name_TSD    : constant Name_Id := New_External_Name (Tname, 'B');
      Name_Exname : constant Name_Id := New_External_Name (Tname, 'E');
      Name_No_Reg : constant Name_Id := New_External_Name (Tname, 'F');

      DT     : constant Node_Id := Make_Defining_Identifier (Loc, Name_DT);
      DT_Ptr : constant Node_Id := Make_Defining_Identifier (Loc, Name_DT_Ptr);
      TSD    : constant Node_Id := Make_Defining_Identifier (Loc, Name_TSD);
      Exname : constant Node_Id := Make_Defining_Identifier (Loc, Name_Exname);
      No_Reg : constant Node_Id := Make_Defining_Identifier (Loc, Name_No_Reg);

      Generalized_Tag : constant Entity_Id := RTE (RE_Tag);
      I_Depth         : Int;
      Size_Expr_Node  : Node_Id;
      Old_Tag1        : Node_Id;
      Old_Tag2        : Node_Id;
      Num_Ifaces      : Int;
      Nb_Prim         : Int;
      TSD_Num_Entries : Int;
      Typ_Copy        : constant Entity_Id := New_Copy (Typ);
      AI              : Elmt_Id;

   begin
      if not RTE_Available (RE_Tag) then
         Error_Msg_CRT ("tagged types", Typ);
         return New_List;
      end if;

      --  Collect the full list of directly and indirectly implemented
      --  interfaces

      Set_Parent              (Typ_Copy, Parent (Typ));
      Set_Abstract_Interfaces (Typ_Copy, New_Elmt_List);
      Collect_All_Interfaces  (Typ_Copy);

      --  Calculate the number of entries required in the table of interfaces

      Num_Ifaces := 0;
      AI := First_Elmt (Abstract_Interfaces (Typ_Copy));
      while Present (AI) loop
         Num_Ifaces := Num_Ifaces + 1;
         Next_Elmt (AI);
      end loop;

      --  Count ancestors to compute the inheritance depth. For private
      --  extensions, always go to the full view in order to compute the real
      --  inheritance depth.

      declare
         Parent_Type : Entity_Id := Typ;
         P           : Entity_Id;

      begin
         I_Depth := 0;
         loop
            P := Etype (Parent_Type);

            if Is_Private_Type (P) then
               P := Full_View (Base_Type (P));
            end if;

            exit when P = Parent_Type;

            I_Depth := I_Depth + 1;
            Parent_Type := P;
         end loop;
      end;

      Nb_Prim := UI_To_Int (DT_Entry_Count (First_Tag_Component (Typ)));

      --  Ada 2005 (AI-345): The size of the TSD is increased to accomodate
      --  the two tables used for dispatching in asynchronous, conditional
      --  and timed selects. The tables are solely generated for limited
      --  types that implement a limited interface.

      if Ada_Version >= Ada_05
        and then not Is_Interface  (Typ)
        and then not Is_Abstract   (Typ)
        and then not Is_Controlled (Typ)
        and then Implements_Limited_Interface (Typ)
      then
         TSD_Num_Entries := I_Depth + Num_Ifaces + 1 +
                              2 * (Nb_Prim - Default_Prim_Op_Count);
      else
         TSD_Num_Entries := I_Depth + Num_Ifaces + 1;
      end if;

      --  ----------------------------------------------------------------
      --  Dispatch table and related entities are allocated statically

      Set_Ekind (DT, E_Variable);
      Set_Is_Statically_Allocated (DT);

      Set_Ekind (DT_Ptr, E_Variable);
      Set_Is_Statically_Allocated (DT_Ptr);

      Set_Ekind (TSD, E_Variable);
      Set_Is_Statically_Allocated (TSD);

      Set_Ekind (Exname, E_Variable);
      Set_Is_Statically_Allocated (Exname);

      Set_Ekind (No_Reg, E_Variable);
      Set_Is_Statically_Allocated (No_Reg);

      --  Generate code to create the storage for the Dispatch_Table object:

      --   DT : Storage_Array (1..DT_Prologue_Size+nb_prim*DT_Entry_Size);
      --   for DT'Alignment use Address'Alignment

      Size_Expr_Node :=
        Make_Op_Add (Loc,
          Left_Opnd  => Make_DT_Access_Action (Typ, DT_Prologue_Size, No_List),
          Right_Opnd =>
            Make_Op_Multiply (Loc,
              Left_Opnd  =>
                Make_DT_Access_Action (Typ, DT_Entry_Size, No_List),
              Right_Opnd =>
                Make_Integer_Literal (Loc, Nb_Prim)));

      Append_To (Result,
        Make_Object_Declaration (Loc,
          Defining_Identifier => DT,
          Aliased_Present     => True,
          Object_Definition   =>
            Make_Subtype_Indication (Loc,
              Subtype_Mark => New_Reference_To (RTE (RE_Storage_Array), Loc),
              Constraint   => Make_Index_Or_Discriminant_Constraint (Loc,
                Constraints => New_List (
                  Make_Range (Loc,
                    Low_Bound  => Make_Integer_Literal (Loc, 1),
                    High_Bound => Size_Expr_Node))))));

      Append_To (Result,
        Make_Attribute_Definition_Clause (Loc,
          Name       => New_Reference_To (DT, Loc),
          Chars      => Name_Alignment,
          Expression =>
            Make_Attribute_Reference (Loc,
              Prefix => New_Reference_To (RTE (RE_Integer_Address), Loc),
              Attribute_Name => Name_Alignment)));

      --  Generate code to create the pointer to the dispatch table

      --    DT_Ptr : Tag := Tag!(DT'Address);

      --  According to the C++ ABI, the base of the vtable is located after a
      --  prologue containing Offset_To_Top, and Typeinfo_Ptr. Hence, we move
      --  down the pointer to the real base of the vtable

      --  According to the C++ ABI, the base of the vtable is located
      --  after the following prologue: Offset_To_Top, Typeinfo_Ptr.
      --  Hence, move the pointer to the base of the vtable down, after
      --  this prologue.

      Append_To (Result,
        Make_Object_Declaration (Loc,
          Defining_Identifier => DT_Ptr,
          Constant_Present    => True,
          Object_Definition   => New_Reference_To (Generalized_Tag, Loc),
          Expression          =>
            Unchecked_Convert_To (Generalized_Tag,
              Make_Op_Add (Loc,
                Left_Opnd =>
                  Unchecked_Convert_To (RTE (RE_Storage_Offset),
                    Make_Attribute_Reference (Loc,
                      Prefix         => New_Reference_To (DT, Loc),
                      Attribute_Name => Name_Address)),
                Right_Opnd =>
                  Make_DT_Access_Action (Typ,
                    DT_Prologue_Size, No_List)))));

      --  Generate code to define the boolean that controls registration, in
      --  order to avoid multiple registrations for tagged types defined in
      --  multiple-called scopes.

      Append_To (Result,
        Make_Object_Declaration (Loc,
          Defining_Identifier => No_Reg,
          Object_Definition   => New_Reference_To (Standard_Boolean, Loc),
          Expression          => New_Reference_To (Standard_True, Loc)));

      --  Set Access_Disp_Table field to be the dispatch table pointer

      if not Present (Access_Disp_Table (Typ)) then
         Set_Access_Disp_Table (Typ, New_Elmt_List);
      end if;

      Prepend_Elmt (DT_Ptr, Access_Disp_Table (Typ));

      --  Generate code to create the storage for the type specific data object
      --  with enough space to store the tags of the ancestors plus the tags
      --  of all the implemented interfaces (as described in a-tags.adb).
      --
      --   TSD: Storage_Array
      --     (1..TSD_Prologue_Size+TSD_Num_Entries*TSD_Entry_Size);
      --   for TSD'Alignment use Address'Alignment

      Size_Expr_Node :=
        Make_Op_Add (Loc,
          Left_Opnd  =>
            Make_DT_Access_Action (Typ, TSD_Prologue_Size, No_List),
          Right_Opnd =>
            Make_Op_Multiply (Loc,
              Left_Opnd  =>
                Make_DT_Access_Action (Typ, TSD_Entry_Size, No_List),
              Right_Opnd =>
                Make_Integer_Literal (Loc, TSD_Num_Entries)));

      Append_To (Result,
        Make_Object_Declaration (Loc,
          Defining_Identifier => TSD,
          Aliased_Present     => True,
          Object_Definition   =>
            Make_Subtype_Indication (Loc,
              Subtype_Mark => New_Reference_To (RTE (RE_Storage_Array), Loc),
              Constraint   => Make_Index_Or_Discriminant_Constraint (Loc,
                Constraints => New_List (
                  Make_Range (Loc,
                    Low_Bound  => Make_Integer_Literal (Loc, 1),
                    High_Bound => Size_Expr_Node))))));

      Append_To (Result,
        Make_Attribute_Definition_Clause (Loc,
          Name       => New_Reference_To (TSD, Loc),
          Chars      => Name_Alignment,
          Expression =>
            Make_Attribute_Reference (Loc,
              Prefix => New_Reference_To (RTE (RE_Integer_Address), Loc),
              Attribute_Name => Name_Alignment)));

      --  Generate code to put the Address of the TSD in the dispatch table
      --    Set_TSD (DT_Ptr, TSD);

      Append_To (Elab_Code,
        Make_DT_Access_Action (Typ,
          Action => Set_TSD,
          Args   => New_List (
            New_Reference_To (DT_Ptr, Loc),                  -- DTptr
              Make_Attribute_Reference (Loc,                 -- Value
              Prefix          => New_Reference_To (TSD, Loc),
              Attribute_Name  => Name_Address))));

      --  Generate: Exname : constant String := full_qualified_name (typ);
      --  The type itself may be an anonymous parent type, so use the first
      --  subtype to have a user-recognizable name.

      Append_To (Result,
        Make_Object_Declaration (Loc,
          Defining_Identifier => Exname,
          Constant_Present    => True,
          Object_Definition   => New_Reference_To (Standard_String, Loc),
          Expression =>
            Make_String_Literal (Loc,
              Full_Qualified_Name (First_Subtype (Typ)))));

      --  Generate: Set_Expanded_Name (DT_Ptr, exname'Address);

      Append_To (Elab_Code,
        Make_DT_Access_Action (Typ,
          Action => Set_Expanded_Name,
          Args   => New_List (
            Node1 => New_Reference_To (DT_Ptr, Loc),
            Node2 =>
              Make_Attribute_Reference (Loc,
                Prefix => New_Reference_To (Exname, Loc),
                Attribute_Name => Name_Address))));

      --  Generate: Set_Access_Level (DT_Ptr, <type's accessibility level>);

      Append_To (Elab_Code,
        Make_DT_Access_Action (Typ,
          Action => Set_Access_Level,
          Args   => New_List (
            Node1 => New_Reference_To (DT_Ptr, Loc),
            Node2 => Make_Integer_Literal (Loc, Type_Access_Level (Typ)))));

      --  Generate:
      --    Set_Offset_To_Top (DT_Ptr, 0);

      Append_To (Elab_Code,
        Make_Procedure_Call_Statement (Loc,
          Name => New_Reference_To (RTE (RE_Set_Offset_To_Top), Loc),
          Parameter_Associations => New_List (
            New_Reference_To (DT_Ptr, Loc),
            Make_Integer_Literal (Loc, Uint_0))));

      if Typ = Etype (Typ)
        or else Is_CPP_Class (Etype (Typ))
      then
         Old_Tag1 :=
           Unchecked_Convert_To (Generalized_Tag,
             Make_Integer_Literal (Loc, 0));
         Old_Tag2 :=
           Unchecked_Convert_To (Generalized_Tag,
             Make_Integer_Literal (Loc, 0));

      else
         Old_Tag1 :=
           New_Reference_To
             (Node (First_Elmt (Access_Disp_Table (Etype (Typ)))), Loc);
         Old_Tag2 :=
           New_Reference_To
             (Node (First_Elmt (Access_Disp_Table (Etype (Typ)))), Loc);
      end if;

      if Typ /= Etype (Typ)
        and then not Is_Interface (Typ)
        and then not Is_Interface (Etype (Typ))
      then
         --  Generate: Inherit_DT (parent'tag, DT_Ptr, nb_prim of parent);

         Append_To (Elab_Code,
           Make_DT_Access_Action (Typ,
             Action => Inherit_DT,
             Args   => New_List (
               Node1 => Old_Tag1,
               Node2 => New_Reference_To (DT_Ptr, Loc),
               Node3 =>
                 Make_Integer_Literal (Loc,
                   DT_Entry_Count (First_Tag_Component (Etype (Typ)))))));

         --  Inherit the secondary dispatch tables of the ancestor

         if not Is_CPP_Class (Etype (Typ)) then
            declare
               Sec_DT_Ancestor : Elmt_Id :=
                                   Next_Elmt
                                     (First_Elmt
                                        (Access_Disp_Table (Etype (Typ))));
               Sec_DT_Typ      : Elmt_Id :=
                                   Next_Elmt
                                     (First_Elmt
                                        (Access_Disp_Table (Typ)));

               procedure Copy_Secondary_DTs (Typ : Entity_Id);
               --  Local procedure required to climb through the ancestors and
               --  copy the contents of all their secondary dispatch tables.

               ------------------------
               -- Copy_Secondary_DTs --
               ------------------------

               procedure Copy_Secondary_DTs (Typ : Entity_Id) is
                  E : Entity_Id;

               begin
                  if Etype (Typ) /= Typ then
                     Copy_Secondary_DTs (Etype (Typ));
                  end if;

                  if Present (Abstract_Interfaces (Typ))
                    and then not Is_Empty_Elmt_List
                                   (Abstract_Interfaces (Typ))
                  then
                     E := First_Entity (Typ);
                     while Present (E)
                       and then Present (Node (Sec_DT_Ancestor))
                     loop
                        if Is_Tag (E) and then Chars (E) /= Name_uTag then
                           Append_To (Elab_Code,
                             Make_DT_Access_Action (Typ,
                               Action => Inherit_DT,
                               Args   => New_List (
                                 Node1 => Unchecked_Convert_To
                                            (RTE (RE_Tag),
                                             New_Reference_To
                                               (Node (Sec_DT_Ancestor), Loc)),
                                 Node2 => Unchecked_Convert_To
                                            (RTE (RE_Tag),
                                             New_Reference_To
                                               (Node (Sec_DT_Typ), Loc)),
                                 Node3 => Make_Integer_Literal (Loc,
                                            DT_Entry_Count (E)))));

                           Next_Elmt (Sec_DT_Ancestor);
                           Next_Elmt (Sec_DT_Typ);
                        end if;

                        Next_Entity (E);
                     end loop;
                  end if;
               end Copy_Secondary_DTs;

            begin
               if Present (Node (Sec_DT_Ancestor)) then
                  Copy_Secondary_DTs (Typ);
               end if;
            end;
         end if;
      end if;

      --  Generate:
      --    Inherit_TSD (parent'tag, DT_Ptr);

      Append_To (Elab_Code,
        Make_DT_Access_Action (Typ,
          Action => Inherit_TSD,
          Args   => New_List (
            Node1 => Old_Tag2,
            Node2 => New_Reference_To (DT_Ptr, Loc))));

      --  For types with no controlled components, generate:
      --    Set_RC_Offset (DT_Ptr, 0);

      --  For simple types with controlled components, generate:
      --    Set_RC_Offset (DT_Ptr, type._record_controller'position);

      --  For complex types with controlled components where the position
      --  of the record controller is not statically computable, if there are
      --  controlled components at this level, generate:
      --    Set_RC_Offset (DT_Ptr, -1);
      --  to indicate that the _controller field is right after the _parent

      --  Or if there are no controlled components at this level, generate:
      --    Set_RC_Offset (DT_Ptr, -2);
      --  to indicate that we need to get the position from the parent.

      declare
         Position : Node_Id;

      begin
         if not Has_Controlled_Component (Typ) then
            Position := Make_Integer_Literal (Loc, 0);

         elsif Etype (Typ) /= Typ and then Has_Discriminants (Etype (Typ)) then
            if Has_New_Controlled_Component (Typ) then
               Position := Make_Integer_Literal (Loc, -1);
            else
               Position := Make_Integer_Literal (Loc, -2);
            end if;
         else
            Position :=
              Make_Attribute_Reference (Loc,
                Prefix =>
                  Make_Selected_Component (Loc,
                    Prefix => New_Reference_To (Typ, Loc),
                    Selector_Name =>
                      New_Reference_To (Controller_Component (Typ), Loc)),
                Attribute_Name => Name_Position);

            --  This is not proper Ada code to use the attribute 'Position
            --  on something else than an object but this is supported by
            --  the back end (see comment on the Bit_Component attribute in
            --  sem_attr). So we avoid semantic checking here.

            --  Is this documented in sinfo.ads??? it should be!

            Set_Analyzed (Position);
            Set_Etype (Prefix (Position), RTE (RE_Record_Controller));
            Set_Etype (Prefix (Prefix (Position)), Typ);
            Set_Etype (Selector_Name (Prefix (Position)),
              RTE (RE_Record_Controller));
            Set_Etype (Position, RTE (RE_Storage_Offset));
         end if;

         Append_To (Elab_Code,
           Make_DT_Access_Action (Typ,
             Action => Set_RC_Offset,
             Args   => New_List (
               Node1 => New_Reference_To (DT_Ptr, Loc),
               Node2 => Position)));
      end;

      --  Generate: Set_Remotely_Callable (DT_Ptr, Status); where Status is
      --  described in E.4 (18)

      declare
         Status : Entity_Id;

      begin
         Status :=
           Boolean_Literals
             (Is_Pure (Typ)
                or else Is_Shared_Passive (Typ)
                or else
                  ((Is_Remote_Types (Typ)
                      or else Is_Remote_Call_Interface (Typ))
                   and then Original_View_In_Visible_Part (Typ))
                or else not Comes_From_Source (Typ));

         Append_To (Elab_Code,
           Make_DT_Access_Action (Typ,
             Action => Set_Remotely_Callable,
             Args   => New_List (
               New_Occurrence_Of (DT_Ptr, Loc),
               New_Occurrence_Of (Status, Loc))));
      end;

      --  Generate: Set_External_Tag (DT_Ptr, exname'Address);
      --  Should be the external name not the qualified name???

      if not Has_External_Tag_Rep_Clause (Typ) then
         Append_To (Elab_Code,
           Make_DT_Access_Action (Typ,
             Action => Set_External_Tag,
             Args   => New_List (
               Node1 => New_Reference_To (DT_Ptr, Loc),
               Node2 =>
                 Make_Attribute_Reference (Loc,
                   Prefix => New_Reference_To (Exname, Loc),
                   Attribute_Name => Name_Address))));

      --  Generate code to register the Tag in the External_Tag hash
      --  table for the pure Ada type only.

      --        Register_Tag (Dt_Ptr);

      --  Skip this if routine not available, or in No_Run_Time mode

         if RTE_Available (RE_Register_Tag)
           and then Is_RTE (Generalized_Tag, RE_Tag)
           and then not No_Run_Time_Mode
         then
            Append_To (Elab_Code,
              Make_Procedure_Call_Statement (Loc,
                Name => New_Reference_To (RTE (RE_Register_Tag), Loc),
                Parameter_Associations =>
                  New_List (New_Reference_To (DT_Ptr, Loc))));
         end if;
      end if;

      --  Generate:
      --     if No_Reg then
      --        <elab_code>
      --        No_Reg := False;
      --     end if;

      Append_To (Elab_Code,
        Make_Assignment_Statement (Loc,
          Name       => New_Reference_To (No_Reg, Loc),
          Expression => New_Reference_To (Standard_False, Loc)));

      Append_To (Result,
        Make_Implicit_If_Statement (Typ,
          Condition       => New_Reference_To (No_Reg, Loc),
          Then_Statements => Elab_Code));

      --  Ada 2005 (AI-251): Register the tag of the interfaces into
      --  the table of implemented interfaces

      if Present (Abstract_Interfaces (Typ_Copy))
        and then not Is_Empty_Elmt_List (Abstract_Interfaces (Typ_Copy))
      then
         AI := First_Elmt (Abstract_Interfaces (Typ_Copy));
         while Present (AI) loop

            --  Generate:
            --    Register_Interface (DT_Ptr, Interface'Tag);

            Append_To (Result,
              Make_DT_Access_Action (Typ,
                Action => Register_Interface_Tag,
                Args   => New_List (
                  Node1 => New_Reference_To (DT_Ptr, Loc),
                  Node2 => New_Reference_To
                             (Node
                              (First_Elmt
                               (Access_Disp_Table (Node (AI)))),
                              Loc))));

            Next_Elmt (AI);
         end loop;
      end if;

      return Result;
   end Make_DT;

   --------------------------------
   -- Make_Abstract_Interface_DT --
   --------------------------------

   procedure Make_Abstract_Interface_DT
     (AI_Tag          : Entity_Id;
      Acc_Disp_Tables : in out Elist_Id;
      Result          : out List_Id)
   is
      Loc         : constant Source_Ptr := Sloc (AI_Tag);
      Name_DT     : constant Name_Id := New_Internal_Name ('T');
      Name_DT_Ptr : constant Name_Id := New_Internal_Name ('P');

      Iface_DT     : constant Node_Id :=
                       Make_Defining_Identifier (Loc, Name_DT);
      Iface_DT_Ptr : constant Node_Id :=
                       Make_Defining_Identifier (Loc, Name_DT_Ptr);

      Generalized_Tag : constant Entity_Id := RTE (RE_Interface_Tag);
      Size_Expr_Node  : Node_Id;
      Nb_Prim         : Int;

   begin
      Result := New_List;

      --  Dispatch table and related entities are allocated statically

      Set_Ekind (Iface_DT, E_Variable);
      Set_Is_Statically_Allocated (Iface_DT);

      Set_Ekind (Iface_DT_Ptr, E_Variable);
      Set_Is_Statically_Allocated (Iface_DT_Ptr);

      --  Generate code to create the storage for the Dispatch_Table object

      --    DT : Storage_Array (1..DT_Prologue_Size+nb_prim*DT_Entry_Size);
      --    for DT'Alignment use Address'Alignment

      Nb_Prim := UI_To_Int (DT_Entry_Count (AI_Tag));

      Size_Expr_Node :=
        Make_Op_Add (Loc,
          Left_Opnd  => Make_DT_Access_Action (Etype (AI_Tag),
                          DT_Prologue_Size,
                          No_List),
          Right_Opnd =>
            Make_Op_Multiply (Loc,
              Left_Opnd  =>
                Make_DT_Access_Action (Etype (AI_Tag),
                                       DT_Entry_Size,
                                       No_List),
              Right_Opnd =>
                Make_Integer_Literal (Loc, Nb_Prim)));

      Append_To (Result,
        Make_Object_Declaration (Loc,
          Defining_Identifier => Iface_DT,
          Aliased_Present     => True,
          Object_Definition   =>
            Make_Subtype_Indication (Loc,
              Subtype_Mark => New_Reference_To (RTE (RE_Storage_Array), Loc),
              Constraint   => Make_Index_Or_Discriminant_Constraint (Loc,
                Constraints => New_List (
                  Make_Range (Loc,
                    Low_Bound  => Make_Integer_Literal (Loc, 1),
                    High_Bound => Size_Expr_Node)))),

            --  Initialize the signature of the interface tag. It is currently
            --  a sequence of four bytes located in the unused Typeinfo_Ptr
            --  field of the prologue). Its current value is the following
            --  sequence: (80, Nb_Prim, 0, 80)

          Expression =>
            Make_Aggregate (Loc,
              Component_Associations => New_List (
                Make_Component_Association (Loc,

                  --  -80, 0, 0, -80

                  Choices => New_List (
                    Make_Integer_Literal (Loc, Uint_5),
                    Make_Integer_Literal (Loc, Uint_8)),
                  Expression =>
                    Make_Integer_Literal (Loc, Uint_80)),

                Make_Component_Association (Loc,
                  Choices => New_List (
                    Make_Integer_Literal (Loc, Uint_2)),
                  Expression =>
                    Make_Integer_Literal (Loc, Nb_Prim)),

                Make_Component_Association (Loc,
                  Choices => New_List (
                    Make_Others_Choice (Loc)),
                  Expression => Make_Integer_Literal (Loc, Uint_0))))));

      Append_To (Result,
        Make_Attribute_Definition_Clause (Loc,
          Name       => New_Reference_To (Iface_DT, Loc),
          Chars      => Name_Alignment,
          Expression =>
            Make_Attribute_Reference (Loc,
              Prefix => New_Reference_To (RTE (RE_Integer_Address), Loc),
              Attribute_Name => Name_Alignment)));

      --  Generate code to create the pointer to the dispatch table

      --    Iface_DT_Ptr : Tag := Tag!(DT'Address);

      --  According to the C++ ABI, the base of the vtable is located
      --  after the following prologue: Offset_To_Top, and Typeinfo_Ptr.
      --  Hence, move the pointer down to the real base of the vtable.

      Append_To (Result,
        Make_Object_Declaration (Loc,
          Defining_Identifier => Iface_DT_Ptr,
          Constant_Present    => True,
          Object_Definition   => New_Reference_To (Generalized_Tag, Loc),
          Expression          =>
            Unchecked_Convert_To (Generalized_Tag,
              Make_Op_Add (Loc,
                Left_Opnd =>
                  Unchecked_Convert_To (RTE (RE_Storage_Offset),
                    Make_Attribute_Reference (Loc,
                      Prefix         => New_Reference_To (Iface_DT, Loc),
                      Attribute_Name => Name_Address)),
                Right_Opnd =>
                  Make_DT_Access_Action (Etype (AI_Tag),
                    DT_Prologue_Size, No_List)))));

      --  Note: Offset_To_Top will be initialized by the init subprogram

      --  Set Access_Disp_Table field to be the dispatch table pointer

      if not (Present (Acc_Disp_Tables)) then
         Acc_Disp_Tables := New_Elmt_List;
      end if;

      Append_Elmt (Iface_DT_Ptr, Acc_Disp_Tables);
   end Make_Abstract_Interface_DT;

   ---------------------------
   -- Make_DT_Access_Action --
   ---------------------------

   function Make_DT_Access_Action
     (Typ    : Entity_Id;
      Action : DT_Access_Action;
      Args   : List_Id) return Node_Id
   is
      Action_Name : constant Entity_Id := RTE (Ada_Actions (Action));
      Loc         : Source_Ptr;

   begin
      if No (Args) then

         --  This is a constant

         return New_Reference_To (Action_Name, Sloc (Typ));
      end if;

      pragma Assert (List_Length (Args) = Action_Nb_Arg (Action));

      Loc := Sloc (First (Args));

      if Action_Is_Proc (Action) then
         return
           Make_Procedure_Call_Statement (Loc,
             Name => New_Reference_To (Action_Name, Loc),
             Parameter_Associations => Args);

      else
         return
           Make_Function_Call (Loc,
             Name => New_Reference_To (Action_Name, Loc),
             Parameter_Associations => Args);
      end if;
   end Make_DT_Access_Action;

   ----------------------------------------
   -- Make_Disp_Asynchronous_Select_Body --
   ----------------------------------------

   function Make_Disp_Asynchronous_Select_Body
     (Typ : Entity_Id) return Node_Id
   is
      Conc_Typ   : Entity_Id           := Empty;
      Decls      : constant List_Id    := New_List;
      DT_Ptr     : Entity_Id;
      DT_Ptr_Typ : Entity_Id;
      Loc        : constant Source_Ptr := Sloc (Typ);
      Stmts      : constant List_Id    := New_List;

   begin
      if Is_Concurrent_Record_Type (Typ) then
         Conc_Typ := Corresponding_Concurrent_Type (Typ);
      end if;

      --  Typ may be a derived type, climb the derivation chain in order to
      --  find the root.

      DT_Ptr_Typ := Typ;
      while Present (Parent_Subtype (DT_Ptr_Typ)) loop
         DT_Ptr_Typ := Parent_Subtype (DT_Ptr_Typ);
      end loop;

      DT_Ptr := Node (First_Elmt (Access_Disp_Table (DT_Ptr_Typ)));

      if Present (Conc_Typ) then

         --  Generate:
         --    I : Integer := get_entry_index (tag! (<type>VP), S);

         --  where I will be used to capture the entry index of the primitive
         --  wrapper at position S.

         Append_To (Decls,
           Make_Object_Declaration (Loc,
             Defining_Identifier =>
               Make_Defining_Identifier (Loc, Name_uI),
             Object_Definition =>
               New_Reference_To (Standard_Integer, Loc),
             Expression =>
               Make_DT_Access_Action (Typ,
                 Action =>
                   Get_Entry_Index,
                 Args =>
                   New_List (
                     Unchecked_Convert_To (RTE (RE_Tag),
                       New_Reference_To (DT_Ptr, Loc)),
                     Make_Identifier (Loc, Name_uS)))));

         if Ekind (Conc_Typ) = E_Protected_Type then

            --  Generate:
            --    Protected_Entry_Call (
            --      T._object'access,
            --      protected_entry_index! (I),
            --      P,
            --      Asynchronous_Call,
            --      B);

            --  where T is the protected object, I is the entry index, P are
            --  the wrapped parameters and B is the name of the communication
            --  block.

            Append_To (Stmts,
              Make_Procedure_Call_Statement (Loc,
                Name =>
                  New_Reference_To (RTE (RE_Protected_Entry_Call), Loc),
                Parameter_Associations =>
                  New_List (

                    Make_Attribute_Reference (Loc,        -- T._object'access
                      Attribute_Name =>
                        Name_Unchecked_Access,
                      Prefix =>
                        Make_Selected_Component (Loc,
                          Prefix =>
                            Make_Identifier (Loc, Name_uT),
                          Selector_Name =>
                            Make_Identifier (Loc, Name_uObject))),

                    Make_Unchecked_Type_Conversion (Loc,  --  entry index
                      Subtype_Mark =>
                        New_Reference_To (RTE (RE_Protected_Entry_Index), Loc),
                      Expression =>
                        Make_Identifier (Loc, Name_uI)),

                    Make_Identifier (Loc, Name_uP),       --  parameter block
                    New_Reference_To (                    --  Asynchronous_Call
                      RTE (RE_Asynchronous_Call), Loc),
                    Make_Identifier (Loc, Name_uB))));    --  comm block
         else
            pragma Assert (Ekind (Conc_Typ) = E_Task_Type);

            --  Generate:
            --    Protected_Entry_Call (
            --      T._task_id,
            --      task_entry_index! (I),
            --      P,
            --      Conditional_Call,
            --      F);

            --  where T is the task object, I is the entry index, P are the
            --  wrapped parameters and F is the status flag.

            Append_To (Stmts,
              Make_Procedure_Call_Statement (Loc,
                Name =>
                  New_Reference_To (RTE (RE_Task_Entry_Call), Loc),
                Parameter_Associations =>
                  New_List (

                    Make_Selected_Component (Loc,         -- T._task_id
                      Prefix =>
                        Make_Identifier (Loc, Name_uT),
                      Selector_Name =>
                        Make_Identifier (Loc, Name_uTask_Id)),

                    Make_Unchecked_Type_Conversion (Loc,  --  entry index
                      Subtype_Mark =>
                        New_Reference_To (RTE (RE_Task_Entry_Index), Loc),
                      Expression =>
                        Make_Identifier (Loc, Name_uI)),

                    Make_Identifier (Loc, Name_uP),       --  parameter block
                    New_Reference_To (                    --  Asynchronous_Call
                      RTE (RE_Asynchronous_Call), Loc),
                    Make_Identifier (Loc, Name_uF))));    --  status flag
         end if;

      --  Null implementation for limited tagged types

      else
         Append_To (Stmts,
           Make_Null_Statement (Loc));
      end if;

      return
        Make_Subprogram_Body (Loc,
          Specification =>
            Make_Disp_Asynchronous_Select_Spec (Typ),
          Declarations =>
            Decls,
          Handled_Statement_Sequence =>
            Make_Handled_Sequence_Of_Statements (Loc, Stmts));
   end Make_Disp_Asynchronous_Select_Body;

   ----------------------------------------
   -- Make_Disp_Asynchronous_Select_Spec --
   ----------------------------------------

   function Make_Disp_Asynchronous_Select_Spec
     (Typ : Entity_Id) return Node_Id
   is
      Loc    : constant Source_Ptr := Sloc (Typ);
      Params : constant List_Id    := New_List;

   begin
      --  "T" - Object parameter
      --  "S" - Primitive operation slot
      --  "P" - Wrapped parameters
      --  "B" - Communication block
      --  "F" - Status flag

      SEU.Build_T (Loc, Typ, Params);
      SEU.Build_S (Loc, Params);
      SEU.Build_P (Loc, Params);
      SEU.Build_B (Loc, Params);
      SEU.Build_F (Loc, Params);

      return
         Make_Procedure_Specification (Loc,
           Defining_Unit_Name =>
             Make_Defining_Identifier (Loc, Name_uDisp_Asynchronous_Select),
           Parameter_Specifications =>
             Params);
   end Make_Disp_Asynchronous_Select_Spec;

   ---------------------------------------
   -- Make_Disp_Conditional_Select_Body --
   ---------------------------------------

   function Make_Disp_Conditional_Select_Body
     (Typ : Entity_Id) return Node_Id
   is
      Blk_Nam    : Entity_Id;
      Conc_Typ   : Entity_Id         := Empty;
      Decls      : constant List_Id  := New_List;
      DT_Ptr     : Entity_Id;
      DT_Ptr_Typ : Entity_Id;
      Loc        : constant Source_Ptr := Sloc (Typ);
      Stmts      : constant List_Id  := New_List;

   begin
      if Is_Concurrent_Record_Type (Typ) then
         Conc_Typ := Corresponding_Concurrent_Type (Typ);
      end if;

      --  Typ may be a derived type, climb the derivation chain in order to
      --  find the root.

      DT_Ptr_Typ := Typ;
      while Present (Parent_Subtype (DT_Ptr_Typ)) loop
         DT_Ptr_Typ := Parent_Subtype (DT_Ptr_Typ);
      end loop;

      DT_Ptr := Node (First_Elmt (Access_Disp_Table (DT_Ptr_Typ)));

      if Present (Conc_Typ) then
         --  Generate:
         --    I : Integer;

         --  where I will be used to capture the entry index of the primitive
         --  wrapper at position S.

         Append_To (Decls,
           Make_Object_Declaration (Loc,
             Defining_Identifier =>
               Make_Defining_Identifier (Loc, Name_uI),
             Object_Definition =>
               New_Reference_To (Standard_Integer, Loc)));
      end if;

      --  Generate:
      --    C := get_prim_op_kind (tag! (<type>VP), S);

      --    if C = POK_Procedure
      --      or else C = POK_Protected_Procedure
      --      or else C = POK_Task_Procedure;
      --    then
      --       F := True;
      --       return;
      --    end if;

      SEU.Build_Common_Dispatching_Select_Statements (Loc, Typ, Stmts);

      if Present (Conc_Typ) then

         --  Generate:
         --    Bnn : Communication_Block;

         --  where Bnn is the name of the communication block used in
         --  the call to Protected_Entry_Call.

         Blk_Nam := Make_Defining_Identifier (Loc, New_Internal_Name ('B'));

         Append_To (Decls,
           Make_Object_Declaration (Loc,
             Defining_Identifier =>
               Blk_Nam,
             Object_Definition =>
               New_Reference_To (RTE (RE_Communication_Block), Loc)));

         --  Generate:
         --    I := get_entry_index (tag! (<type>VP), S);

         --  where I is the entry index and S is the dispatch table slot.

         Append_To (Stmts,
           Make_Assignment_Statement (Loc,
             Name =>
               Make_Identifier (Loc, Name_uI),
             Expression =>
               Make_DT_Access_Action (Typ,
                 Action =>
                   Get_Entry_Index,
                 Args =>
                   New_List (
                     Unchecked_Convert_To (RTE (RE_Tag),
                       New_Reference_To (DT_Ptr, Loc)),
                     Make_Identifier (Loc, Name_uS)))));

         if Ekind (Conc_Typ) = E_Protected_Type then

            --  Generate:
            --    Protected_Entry_Call (
            --      T._object'access,
            --      protected_entry_index! (I),
            --      P,
            --      Conditional_Call,
            --      Bnn);

            --  where T is the protected object, I is the entry index, P are
            --  the wrapped parameters and Bnn is the name of the communication
            --  block.

            Append_To (Stmts,
              Make_Procedure_Call_Statement (Loc,
                Name =>
                  New_Reference_To (RTE (RE_Protected_Entry_Call), Loc),
                Parameter_Associations =>
                  New_List (

                    Make_Attribute_Reference (Loc,        -- T._object'access
                      Attribute_Name =>
                        Name_Unchecked_Access,
                      Prefix =>
                        Make_Selected_Component (Loc,
                          Prefix =>
                            Make_Identifier (Loc, Name_uT),
                          Selector_Name =>
                            Make_Identifier (Loc, Name_uObject))),

                    Make_Unchecked_Type_Conversion (Loc,  --  entry index
                      Subtype_Mark =>
                        New_Reference_To (RTE (RE_Protected_Entry_Index), Loc),
                      Expression =>
                        Make_Identifier (Loc, Name_uI)),

                    Make_Identifier (Loc, Name_uP),       --  parameter block
                    New_Reference_To (                    --  Conditional_Call
                      RTE (RE_Conditional_Call), Loc),
                    New_Reference_To (                    --  Bnn
                      Blk_Nam, Loc))));

            --  Generate:
            --    F := not Cancelled (Bnn);

            --  where F is the success flag. The status of Cancelled is negated
            --  in order to match the behaviour of the version for task types.

            Append_To (Stmts,
              Make_Assignment_Statement (Loc,
                Name =>
                  Make_Identifier (Loc, Name_uF),
                Expression =>
                  Make_Op_Not (Loc,
                    Right_Opnd =>
                      Make_Function_Call (Loc,
                        Name =>
                          New_Reference_To (RTE (RE_Cancelled), Loc),
                        Parameter_Associations =>
                          New_List (
                            New_Reference_To (Blk_Nam, Loc))))));
         else
            pragma Assert (Ekind (Conc_Typ) = E_Task_Type);

            --  Generate:
            --    Protected_Entry_Call (
            --      T._task_id,
            --      task_entry_index! (I),
            --      P,
            --      Conditional_Call,
            --      F);

            --  where T is the task object, I is the entry index, P are the
            --  wrapped parameters and F is the status flag.

            Append_To (Stmts,
              Make_Procedure_Call_Statement (Loc,
                Name =>
                  New_Reference_To (RTE (RE_Task_Entry_Call), Loc),
                Parameter_Associations =>
                  New_List (

                    Make_Selected_Component (Loc,         -- T._task_id
                      Prefix =>
                        Make_Identifier (Loc, Name_uT),
                      Selector_Name =>
                        Make_Identifier (Loc, Name_uTask_Id)),

                    Make_Unchecked_Type_Conversion (Loc,  --  entry index
                      Subtype_Mark =>
                        New_Reference_To (RTE (RE_Task_Entry_Index), Loc),
                      Expression =>
                        Make_Identifier (Loc, Name_uI)),

                    Make_Identifier (Loc, Name_uP),       --  parameter block
                    New_Reference_To (                    --  Conditional_Call
                      RTE (RE_Conditional_Call), Loc),
                    Make_Identifier (Loc, Name_uF))));    --  status flag
         end if;

      --  Null implementation for limited tagged types

      else
         Append_To (Stmts,
           Make_Null_Statement (Loc));
      end if;

      return
        Make_Subprogram_Body (Loc,
          Specification =>
            Make_Disp_Conditional_Select_Spec (Typ),
          Declarations =>
            Decls,
          Handled_Statement_Sequence =>
            Make_Handled_Sequence_Of_Statements (Loc, Stmts));
   end Make_Disp_Conditional_Select_Body;

   ---------------------------------------
   -- Make_Disp_Conditional_Select_Spec --
   ---------------------------------------

   function Make_Disp_Conditional_Select_Spec
     (Typ : Entity_Id) return Node_Id
   is
      Loc    : constant Source_Ptr := Sloc (Typ);
      Params : constant List_Id    := New_List;

   begin
      --  "T" - Object parameter
      --  "S" - Primitive operation slot
      --  "P" - Wrapped parameters
      --  "C" - Call kind
      --  "F" - Status flag

      SEU.Build_T (Loc, Typ, Params);
      SEU.Build_S (Loc, Params);
      SEU.Build_P (Loc, Params);
      SEU.Build_C (Loc, Params);
      SEU.Build_F (Loc, Params);

      return
        Make_Procedure_Specification (Loc,
          Defining_Unit_Name =>
            Make_Defining_Identifier (Loc, Name_uDisp_Conditional_Select),
          Parameter_Specifications =>
            Params);
   end Make_Disp_Conditional_Select_Spec;

   -------------------------------------
   -- Make_Disp_Get_Prim_Op_Kind_Body --
   -------------------------------------

   function Make_Disp_Get_Prim_Op_Kind_Body
     (Typ : Entity_Id) return Node_Id
   is
      Loc        : constant Source_Ptr := Sloc (Typ);
      DT_Ptr     : Entity_Id;
      DT_Ptr_Typ : Entity_Id;

   begin
      --  Typ may be a derived type, climb the derivation chain in order to
      --  find the root.

      DT_Ptr_Typ := Typ;
      while Present (Parent_Subtype (DT_Ptr_Typ)) loop
         DT_Ptr_Typ := Parent_Subtype (DT_Ptr_Typ);
      end loop;

      DT_Ptr := Node (First_Elmt (Access_Disp_Table (DT_Ptr_Typ)));

      --  Generate:
      --    C := get_prim_op_kind (tag! (<type>VP), S);

      --  where C is the out parameter capturing the call kind and S is the
      --  dispatch table slot number.

      return
        Make_Subprogram_Body (Loc,
          Specification =>
            Make_Disp_Get_Prim_Op_Kind_Spec (Typ),
          Declarations =>
            No_List,
          Handled_Statement_Sequence =>
            Make_Handled_Sequence_Of_Statements (Loc,
              New_List (
                Make_Assignment_Statement (Loc,
                  Name =>
                    Make_Identifier (Loc, Name_uC),
                  Expression =>
                    Make_DT_Access_Action (Typ,
                      Action =>
                        Get_Prim_Op_Kind,
                      Args =>
                        New_List (
                          Unchecked_Convert_To (RTE (RE_Tag),
                            New_Reference_To (DT_Ptr, Loc)),
                            Make_Identifier (Loc, Name_uS)))))));
   end Make_Disp_Get_Prim_Op_Kind_Body;

   -------------------------------------
   -- Make_Disp_Get_Prim_Op_Kind_Spec --
   -------------------------------------

   function Make_Disp_Get_Prim_Op_Kind_Spec
     (Typ : Entity_Id) return Node_Id
   is
      Loc    : constant Source_Ptr := Sloc (Typ);
      Params : constant List_Id    := New_List;

   begin
      --  "T" - Object parameter
      --  "S" - Primitive operation slot
      --  "C" - Call kind

      SEU.Build_T (Loc, Typ, Params);
      SEU.Build_S (Loc, Params);
      SEU.Build_C (Loc, Params);

      return
        Make_Procedure_Specification (Loc,
           Defining_Unit_Name =>
             Make_Defining_Identifier (Loc, Name_uDisp_Get_Prim_Op_Kind),
           Parameter_Specifications =>
             Params);
   end Make_Disp_Get_Prim_Op_Kind_Spec;

   -----------------------------
   -- Make_Disp_Select_Tables --
   -----------------------------

   function Make_Disp_Select_Tables
     (Typ : Entity_Id) return List_Id
   is
      Assignments : constant List_Id    := New_List;
      DT_Ptr      : Entity_Id;
      DT_Ptr_Typ  : Entity_Id;
      Index       : Uint                := Uint_1;
      Loc         : constant Source_Ptr := Sloc (Typ);
      Prim        : Entity_Id;
      Prim_Als    : Entity_Id;
      Prim_Elmt   : Elmt_Id;
      Prim_Pos    : Uint;

   begin
      pragma Assert (Present (Primitive_Operations (Typ)));

      --  Typ may be a derived type, climb the derivation chain in order to
      --  find the root.

      DT_Ptr_Typ := Typ;
      while Present (Parent_Subtype (DT_Ptr_Typ)) loop
         DT_Ptr_Typ := Parent_Subtype (DT_Ptr_Typ);
      end loop;

      DT_Ptr := Node (First_Elmt (Access_Disp_Table (DT_Ptr_Typ)));

      Prim_Elmt := First_Elmt (Primitive_Operations (Typ));
      while Present (Prim_Elmt) loop
         Prim := Node (Prim_Elmt);

         --  Retrieve the root of the alias chain

         if Present (Alias (Prim)) then
            Prim_Als := Prim;
            while Present (Alias (Prim_Als)) loop
               Prim_Als := Alias (Prim_Als);
            end loop;
         else
            Prim_Als := Empty;
         end if;

         --  We either have a procedure or a wrapper. Set the primitive
         --  operation kind for both cases and set the entry index for
         --  wrappers.

         if Ekind (Prim) = E_Procedure
           and then Present (Prim_Als)
           and then Is_Primitive_Wrapper (Prim_Als)
         then
            Prim_Pos := DT_Position (Prim);

            --  Generate:
            --    set_prim_op_kind (<tag>, <position>, <kind>);

            Append_To (Assignments,
              Make_DT_Access_Action (Typ,
                Action =>
                  Set_Prim_Op_Kind,
                Args =>
                  New_List (
                    Unchecked_Convert_To (RTE (RE_Tag),
                      New_Reference_To (DT_Ptr, Loc)),
                    Make_Integer_Literal (Loc, Prim_Pos),
                    Prim_Op_Kind (Prim, Typ))));

            --  The wrapped entity of the alias is an entry

            if Ekind (Wrapped_Entity (Prim_Als)) = E_Entry then
               --  Generate:
               --    set_entry_index (<tag>, <position>, <index>);

               Append_To (Assignments,
                 Make_DT_Access_Action (Typ,
                   Action =>
                     Set_Entry_Index,
                   Args =>
                     New_List (
                       Unchecked_Convert_To (RTE (RE_Tag),
                         New_Reference_To (DT_Ptr, Loc)),
                       Make_Integer_Literal (Loc, Prim_Pos),
                       Make_Integer_Literal (Loc, Index))));

               Index := Index + 1;
            end if;
         end if;

         Next_Elmt (Prim_Elmt);
      end loop;

      return Assignments;
   end Make_Disp_Select_Tables;

   ---------------------------------
   -- Make_Disp_Timed_Select_Body --
   ---------------------------------

   function Make_Disp_Timed_Select_Body
     (Typ : Entity_Id) return Node_Id
   is
      Loc        : constant Source_Ptr   := Sloc (Typ);
      Conc_Typ   : Entity_Id             := Empty;
      Decls      : constant List_Id      := New_List;
      DT_Ptr     : Entity_Id;
      DT_Ptr_Typ : Entity_Id;
      Stmts      : constant List_Id      := New_List;

   begin
      if Is_Concurrent_Record_Type (Typ) then
         Conc_Typ := Corresponding_Concurrent_Type (Typ);
      end if;

      --  Typ may be a derived type, climb the derivation chain in order to
      --  find the root.

      DT_Ptr_Typ := Typ;
      while Present (Parent_Subtype (DT_Ptr_Typ)) loop
         DT_Ptr_Typ := Parent_Subtype (DT_Ptr_Typ);
      end loop;

      DT_Ptr := Node (First_Elmt (Access_Disp_Table (DT_Ptr_Typ)));

      if Present (Conc_Typ) then

         --  Generate:
         --    I : Integer;

         --  where I will be used to capture the entry index of the primitive
         --  wrapper at position S.

         Append_To (Decls,
           Make_Object_Declaration (Loc,
             Defining_Identifier =>
               Make_Defining_Identifier (Loc, Name_uI),
             Object_Definition =>
               New_Reference_To (Standard_Integer, Loc)));
      end if;

      --  Generate:
      --    C := get_prim_op_kind (tag! (<type>VP), S);

      --    if C = POK_Procedure
      --      or else C = POK_Protected_Procedure
      --      or else C = POK_Task_Procedure;
      --    then
      --       F := True;
      --       return;
      --    end if;

      SEU.Build_Common_Dispatching_Select_Statements (Loc, Typ, Stmts);

      if Present (Conc_Typ) then

         --  Generate:
         --    I := get_entry_index (tag! (<type>VP), S);

         --  where I is the entry index and S is the dispatch table slot.

         Append_To (Stmts,
           Make_Assignment_Statement (Loc,
             Name =>
               Make_Identifier (Loc, Name_uI),
             Expression =>
               Make_DT_Access_Action (Typ,
                 Action =>
                   Get_Entry_Index,
                 Args =>
                   New_List (
                     Unchecked_Convert_To (RTE (RE_Tag),
                       New_Reference_To (DT_Ptr, Loc)),
                     Make_Identifier (Loc, Name_uS)))));

         if Ekind (Conc_Typ) = E_Protected_Type then

            --  Generate:
            --    Timed_Protected_Entry_Call (
            --      T._object'access,
            --      protected_entry_index! (I),
            --      P,
            --      D,
            --      M,
            --      F);

            --  where T is the protected object, I is the entry index, P are
            --  the wrapped parameters, D is the delay amount, M is the delay
            --  mode and F is the status flag.

            Append_To (Stmts,
              Make_Procedure_Call_Statement (Loc,
                Name =>
                  New_Reference_To (RTE (RE_Timed_Protected_Entry_Call), Loc),
                Parameter_Associations =>
                  New_List (

                    Make_Attribute_Reference (Loc,        -- T._object'access
                      Attribute_Name =>
                        Name_Unchecked_Access,
                      Prefix =>
                        Make_Selected_Component (Loc,
                          Prefix =>
                            Make_Identifier (Loc, Name_uT),
                          Selector_Name =>
                            Make_Identifier (Loc, Name_uObject))),

                    Make_Unchecked_Type_Conversion (Loc,  --  entry index
                      Subtype_Mark =>
                        New_Reference_To (RTE (RE_Protected_Entry_Index), Loc),
                      Expression =>
                        Make_Identifier (Loc, Name_uI)),

                    Make_Identifier (Loc, Name_uP),       --  parameter block
                    Make_Identifier (Loc, Name_uD),       --  delay
                    Make_Identifier (Loc, Name_uM),       --  delay mode
                    Make_Identifier (Loc, Name_uF))));    --  status flag

         else
            pragma Assert (Ekind (Conc_Typ) = E_Task_Type);

            --  Generate:
            --    Timed_Task_Entry_Call (
            --      T._task_id,
            --      task_entry_index! (I),
            --      P,
            --      D,
            --      M,
            --      F);

            --  where T is the task object, I is the entry index, P are the
            --  wrapped parameters, D is the delay amount, M is the delay
            --  mode and F is the status flag.

            Append_To (Stmts,
              Make_Procedure_Call_Statement (Loc,
                Name =>
                  New_Reference_To (RTE (RE_Timed_Task_Entry_Call), Loc),
                Parameter_Associations =>
                  New_List (

                    Make_Selected_Component (Loc,         --  T._task_id
                      Prefix =>
                        Make_Identifier (Loc, Name_uT),
                      Selector_Name =>
                        Make_Identifier (Loc, Name_uTask_Id)),

                    Make_Unchecked_Type_Conversion (Loc,  --  entry index
                      Subtype_Mark =>
                        New_Reference_To (RTE (RE_Task_Entry_Index), Loc),
                      Expression =>
                        Make_Identifier (Loc, Name_uI)),

                    Make_Identifier (Loc, Name_uP),       --  parameter block
                    Make_Identifier (Loc, Name_uD),       --  delay
                    Make_Identifier (Loc, Name_uM),       --  delay mode
                    Make_Identifier (Loc, Name_uF))));    --  status flag
         end if;

      --  Null implementation for limited tagged types

      else
         Append_To (Stmts,
           Make_Null_Statement (Loc));
      end if;

      return
        Make_Subprogram_Body (Loc,
          Specification =>
            Make_Disp_Timed_Select_Spec (Typ),
          Declarations =>
            Decls,
          Handled_Statement_Sequence =>
            Make_Handled_Sequence_Of_Statements (Loc, Stmts));
   end Make_Disp_Timed_Select_Body;

   ---------------------------------
   -- Make_Disp_Timed_Select_Spec --
   ---------------------------------

   function Make_Disp_Timed_Select_Spec
     (Typ : Entity_Id) return Node_Id
   is
      Loc    : constant Source_Ptr := Sloc (Typ);
      Params : constant List_Id    := New_List;

   begin
      --  "T" - Object parameter
      --  "S" - Primitive operation slot
      --  "P" - Wrapped parameters
      --  "D" - Delay
      --  "M" - Delay Mode
      --  "C" - Call kind
      --  "F" - Status flag

      SEU.Build_T (Loc, Typ, Params);
      SEU.Build_S (Loc, Params);
      SEU.Build_P (Loc, Params);

      Append_To (Params,
        Make_Parameter_Specification (Loc,
          Defining_Identifier =>
            Make_Defining_Identifier (Loc, Name_uD),
          Parameter_Type =>
            New_Reference_To (Standard_Duration, Loc)));

      Append_To (Params,
        Make_Parameter_Specification (Loc,
          Defining_Identifier =>
            Make_Defining_Identifier (Loc, Name_uM),
          Parameter_Type =>
            New_Reference_To (Standard_Integer, Loc)));

      SEU.Build_C (Loc, Params);
      SEU.Build_F (Loc, Params);

      return
        Make_Procedure_Specification (Loc,
          Defining_Unit_Name =>
            Make_Defining_Identifier (Loc, Name_uDisp_Timed_Select),
          Parameter_Specifications =>
            Params);
   end Make_Disp_Timed_Select_Spec;

   -----------------------------------
   -- Original_View_In_Visible_Part --
   -----------------------------------

   function Original_View_In_Visible_Part (Typ : Entity_Id) return Boolean is
      Scop : constant Entity_Id := Scope (Typ);

   begin
      --  The scope must be a package

      if Ekind (Scop) /= E_Package
        and then Ekind (Scop) /= E_Generic_Package
      then
         return False;
      end if;

      --  A type with a private declaration has a private view declared in
      --  the visible part.

      if Has_Private_Declaration (Typ) then
         return True;
      end if;

      return List_Containing (Parent (Typ)) =
        Visible_Declarations (Specification (Unit_Declaration_Node (Scop)));
   end Original_View_In_Visible_Part;

   ------------------
   -- Prim_Op_Kind --
   ------------------

   function Prim_Op_Kind
     (Prim : Entity_Id;
      Typ  : Entity_Id) return Node_Id
   is
      Full_Typ : Entity_Id := Typ;
      Loc      : constant Source_Ptr := Sloc (Prim);
      Prim_Op  : Entity_Id := Prim;

   begin
      --  Retrieve the original primitive operation

      while Present (Alias (Prim_Op)) loop
         Prim_Op := Alias (Prim_Op);
      end loop;

      if Ekind (Typ) = E_Record_Type
        and then Present (Corresponding_Concurrent_Type (Typ))
      then
         Full_Typ := Corresponding_Concurrent_Type (Typ);
      end if;

      if Ekind (Prim_Op) = E_Function then

         --  Protected function

         if Ekind (Full_Typ) = E_Protected_Type then
            return New_Reference_To (RTE (RE_POK_Protected_Function), Loc);

         --  Regular function

         else
            return New_Reference_To (RTE (RE_POK_Function), Loc);
         end if;

      else
         pragma Assert (Ekind (Prim_Op) = E_Procedure);

         if Ekind (Full_Typ) = E_Protected_Type then

            --  Protected entry

            if Is_Primitive_Wrapper (Prim_Op)
              and then Ekind (Wrapped_Entity (Prim_Op)) = E_Entry
            then
               return New_Reference_To (RTE (RE_POK_Protected_Entry), Loc);

            --  Protected procedure

            else
               return New_Reference_To (RTE (RE_POK_Protected_Procedure), Loc);
            end if;

         elsif Ekind (Full_Typ) = E_Task_Type then

            --  Task entry

            if Is_Primitive_Wrapper (Prim_Op)
              and then Ekind (Wrapped_Entity (Prim_Op)) = E_Entry
            then
               return New_Reference_To (RTE (RE_POK_Task_Entry), Loc);

            --  Task "procedure". These are the internally Expander-generated
            --  procedures (task body for instance).

            else
               return New_Reference_To (RTE (RE_POK_Task_Procedure), Loc);
            end if;

         --  Regular procedure

         else
            return New_Reference_To (RTE (RE_POK_Procedure), Loc);
         end if;
      end if;
   end Prim_Op_Kind;

   -------------------------
   -- Set_All_DT_Position --
   -------------------------

   procedure Set_All_DT_Position (Typ : Entity_Id) is
      Parent_Typ : constant Entity_Id := Etype (Typ);
      Root_Typ   : constant Entity_Id := Root_Type (Typ);
      First_Prim : constant Elmt_Id := First_Elmt (Primitive_Operations (Typ));
      The_Tag    : constant Entity_Id := First_Tag_Component (Typ);

      Adjusted   : Boolean := False;
      Finalized  : Boolean := False;

      Count_Prim : Int;
      DT_Length  : Int;
      Nb_Prim    : Int;
      Parent_EC  : Int;
      Prim       : Entity_Id;
      Prim_Elmt  : Elmt_Id;

      procedure Validate_Position (Prim : Entity_Id);
      --  Check that the position assignated to Prim is completely safe
      --  (it has not been assigned to a previously defined primitive
      --   operation of Typ)

      -----------------------
      -- Validate_Position --
      -----------------------

      procedure Validate_Position (Prim : Entity_Id) is
         Prim_Elmt : Elmt_Id;

      begin
         Prim_Elmt :=  First_Elmt (Primitive_Operations (Typ));
         while Present (Prim_Elmt)
            and then Node (Prim_Elmt) /= Prim
         loop
            --  Primitive operations covering abstract interfaces are
            --  allocated later

            if Present (Abstract_Interface_Alias (Node (Prim_Elmt))) then
               null;

            --  Predefined dispatching operations are completely safe.
            --  They are allocated at fixed positions.

            elsif Is_Predefined_Dispatching_Operation (Node (Prim_Elmt)) then
               null;

            --  Aliased subprograms are safe

            elsif Present (Alias (Prim)) then
               null;

            elsif DT_Position (Node (Prim_Elmt)) = DT_Position (Prim) then

               --  Handle aliased subprograms

               declare
                  Op_1 : Entity_Id;
                  Op_2 : Entity_Id;

               begin
                  Op_1 := Node (Prim_Elmt);
                  loop
                     if Present (Overridden_Operation (Op_1)) then
                        Op_1 := Overridden_Operation (Op_1);
                     elsif Present (Alias (Op_1)) then
                        Op_1 := Alias (Op_1);
                     else
                        exit;
                     end if;
                  end loop;

                  Op_2 := Prim;
                  loop
                     if Present (Overridden_Operation (Op_2)) then
                        Op_2 := Overridden_Operation (Op_2);
                     elsif Present (Alias (Op_2)) then
                        Op_2 := Alias (Op_2);
                     else
                        exit;
                     end if;
                  end loop;

                  if Op_1 /= Op_2 then
                     raise Program_Error;
                  end if;
               end;
            end if;

            Next_Elmt (Prim_Elmt);
         end loop;
      end Validate_Position;

   --  Start of processing for Set_All_DT_Position

   begin
      --  Get Entry_Count of the parent

      if Parent_Typ /= Typ
        and then DT_Entry_Count (First_Tag_Component (Parent_Typ)) /= No_Uint
      then
         Parent_EC := UI_To_Int (DT_Entry_Count
                                   (First_Tag_Component (Parent_Typ)));
      else
         Parent_EC := 0;
      end if;

      --  C++ Case, check that pragma CPP_Class, CPP_Virtual and CPP_Vtable
      --  give a coherent set of information

      if Is_CPP_Class (Root_Typ) then

         --  Compute the number of primitive operations in the main Vtable
         --  Set their position:
         --    - where it was set if overriden or inherited
         --    - after the end of the parent vtable otherwise

         Prim_Elmt := First_Prim;
         Nb_Prim := 0;
         while Present (Prim_Elmt) loop
            Prim := Node (Prim_Elmt);

            if not Is_CPP_Class (Typ) then
               Set_DTC_Entity (Prim, The_Tag);

            elsif Present (Alias (Prim)) then
               Set_DTC_Entity (Prim, DTC_Entity (Alias (Prim)));
               Set_DT_Position (Prim, DT_Position (Alias (Prim)));

            elsif No (DTC_Entity (Prim)) and then Is_CPP_Class (Typ) then
                  Error_Msg_NE ("is a primitive operation of&," &
                    " pragma Cpp_Virtual required", Prim, Typ);
            end if;

            if DTC_Entity (Prim) = The_Tag then

               --  Get the slot from the parent subprogram if any

               declare
                  H : Entity_Id;

               begin
                  H := Homonym (Prim);
                  while Present (H) loop
                     if Present (DTC_Entity (H))
                       and then Root_Type (Scope (DTC_Entity (H))) = Root_Typ
                     then
                        Set_DT_Position (Prim, DT_Position (H));
                        exit;
                     end if;

                     H := Homonym (H);
                  end loop;
               end;

               --  Otherwise take the canonical slot after the end of the
               --  parent Vtable

               if DT_Position (Prim) = No_Uint then
                  Nb_Prim := Nb_Prim + 1;
                  Set_DT_Position (Prim, UI_From_Int (Parent_EC + Nb_Prim));

               elsif UI_To_Int (DT_Position (Prim)) > Parent_EC then
                  Nb_Prim := Nb_Prim + 1;
               end if;
            end if;

            Next_Elmt (Prim_Elmt);
         end loop;

         --  Check that the declared size of the Vtable is bigger or equal
         --  than the number of primitive operations (if bigger it means that
         --  some of the c++ virtual functions were not imported, that is
         --  allowed).

         if DT_Entry_Count (The_Tag) = No_Uint
           or else not Is_CPP_Class (Typ)
         then
            Set_DT_Entry_Count (The_Tag, UI_From_Int (Parent_EC + Nb_Prim));

         elsif UI_To_Int (DT_Entry_Count (The_Tag)) < Parent_EC + Nb_Prim then
            Error_Msg_N ("not enough room in the Vtable for all virtual"
              & " functions", The_Tag);
         end if;

         --  Check that Positions are not duplicate nor outside the range of
         --  the Vtable.

         declare
            Size : constant Int := UI_To_Int (DT_Entry_Count (The_Tag));
            Pos  : Int;
            Prim_Pos_Table : array (1 .. Size) of Entity_Id :=
                                                        (others => Empty);

         begin
            Prim_Elmt := First_Prim;
            while Present (Prim_Elmt) loop
               Prim := Node (Prim_Elmt);

               if DTC_Entity (Prim) = The_Tag then
                  Pos := UI_To_Int (DT_Position (Prim));

                  if Pos not in Prim_Pos_Table'Range then
                     Error_Msg_N
                       ("position not in range of virtual table", Prim);

                  elsif Present (Prim_Pos_Table (Pos)) then
                     Error_Msg_NE ("cannot be at the same position in the"
                       & " vtable than&", Prim, Prim_Pos_Table (Pos));

                  else
                     Prim_Pos_Table (Pos) := Prim;
                  end if;
               end if;

               Next_Elmt (Prim_Elmt);
            end loop;
         end;

         --  Generate listing showing the contents of the dispatch tables

         if Debug_Flag_ZZ then
            Write_DT (Typ);
         end if;

      --  For regular Ada tagged types, just set the DT_Position for
      --  each primitive operation. Perform some sanity checks to avoid
      --  to build completely inconsistant dispatch tables.

      --  Note that the _Size primitive is always set at position 1 in order
      --  to comply with the needs of Ada.Tags.Parent_Size (see documentation
      --  in Ada.Tags).

      else
         --  First stage: Set the DTC entity of all the primitive operations
         --  This is required to properly read the DT_Position attribute in
         --  the latter stages.

         Prim_Elmt  := First_Prim;
         Count_Prim := 0;
         while Present (Prim_Elmt) loop
            Count_Prim := Count_Prim + 1;
            Prim       := Node (Prim_Elmt);

            --  Ada 2005 (AI-251)

            if Present (Abstract_Interface_Alias (Prim)) then
               Set_DTC_Entity (Prim,
                  Find_Interface_Tag
                    (T => Typ,
                     Iface => Scope (DTC_Entity
                                      (Abstract_Interface_Alias (Prim)))));

            else
               Set_DTC_Entity (Prim, The_Tag);
            end if;

            --  Clear any previous value of the DT_Position attribute. In this
            --  way we ensure that the final position of all the primitives is
            --  stablished by the following stages of this algorithm.

            Set_DT_Position (Prim, No_Uint);

            Next_Elmt (Prim_Elmt);
         end loop;

         declare
            Fixed_Prim : array (Int range 0 .. Default_Prim_Op_Count +
                                  Parent_EC + Count_Prim)
                           of Boolean := (others => False);

            E : Entity_Id;

         begin
            --  Second stage: Register fixed entries

            Nb_Prim   := Default_Prim_Op_Count;
            Prim_Elmt := First_Prim;
            while Present (Prim_Elmt) loop
               Prim := Node (Prim_Elmt);

               --  Predefined primitives have a fixed position in all the
               --  dispatch tables

               if Is_Predefined_Dispatching_Operation (Prim) then
                  Set_DT_Position (Prim, Default_Prim_Op_Position (Prim));
                  Fixed_Prim (UI_To_Int (DT_Position (Prim))) := True;

               --  Overriding interface primitives of an ancestor

               elsif DT_Position (Prim) = No_Uint
                 and then Present (Abstract_Interface_Alias (Prim))
                 and then Present (DTC_Entity
                                   (Abstract_Interface_Alias (Prim)))
                 and then DT_Position (Abstract_Interface_Alias (Prim))
                                        /= No_Uint
                 and then Is_Inherited_Operation (Prim)
                 and then Is_Ancestor (Scope
                                       (DTC_Entity
                                        (Abstract_Interface_Alias (Prim))),
                                       Typ)
               then
                  Set_DT_Position (Prim,
                    DT_Position (Abstract_Interface_Alias (Prim)));
                  Set_DT_Position (Alias (Prim),
                    DT_Position (Abstract_Interface_Alias (Prim)));
                  Fixed_Prim (UI_To_Int (DT_Position (Prim))) := True;

               --  Overriding primitives must use the same entry as the
               --  overriden primitive

               elsif DT_Position (Prim) = No_Uint
                 and then Present (Alias (Prim))
                 and then Present (DTC_Entity (Alias (Prim)))
                 and then DT_Position (Alias (Prim)) /= No_Uint
                 and then Is_Inherited_Operation (Prim)
                 and then Is_Ancestor (Scope (DTC_Entity (Alias (Prim))), Typ)
               then
                  E := Alias (Prim);
                  while not (Present (DTC_Entity (E))
                              or else DT_Position (E) = No_Uint)
                    and then Present (Alias (E))
                  loop
                     E := Alias (E);
                  end loop;

                  pragma Assert (Present (DTC_Entity (E))
                                   and then
                                 DT_Position (E) /= No_Uint);

                  Set_DT_Position (Prim, DT_Position (E));
                  Fixed_Prim (UI_To_Int (DT_Position (E))) := True;

                  --  If this is not the last element in the chain continue
                  --  traversing the chain. This is required to properly
                  --  handling renamed primitives

                  while Present (Alias (E)) loop
                     E   := Alias (E);
                     Fixed_Prim (UI_To_Int (DT_Position (E))) := True;
                  end loop;
               end if;

               Next_Elmt (Prim_Elmt);
            end loop;

            --  Third stage: Fix the position of all the new primitives
            --  Entries associated with primitives covering interfaces
            --  are handled in a latter round.

            Prim_Elmt := First_Prim;
            while Present (Prim_Elmt) loop
               Prim := Node (Prim_Elmt);

               --  Skip primitives previously set entries

               if DT_Position (Prim) /= No_Uint then
                  null;

               elsif Etype (DTC_Entity (Prim)) /= RTE (RE_Tag) then
                  null;

               --  Primitives covering interface primitives are
               --  handled later

               elsif Present (Abstract_Interface_Alias (Prim)) then
                  null;

               else
                  --  Take the next available position in the DT

                  loop
                     Nb_Prim := Nb_Prim + 1;
                     exit when not Fixed_Prim (Nb_Prim);
                  end loop;

                  Set_DT_Position (Prim, UI_From_Int (Nb_Prim));
                  Fixed_Prim (Nb_Prim) := True;
               end if;

               Next_Elmt (Prim_Elmt);
            end loop;
         end;

         --  Fourth stage: Complete the decoration of primitives covering
         --  interfaces (that is, propagate the DT_Position attribute
         --  from the aliased primitive)

         Prim_Elmt := First_Prim;
         while Present (Prim_Elmt) loop
            Prim := Node (Prim_Elmt);

            if DT_Position (Prim) = No_Uint
               and then Present (Abstract_Interface_Alias (Prim))
            then
               --  Check if this entry will be placed in the primary DT

               if Etype (DTC_Entity (Abstract_Interface_Alias (Prim)))
                    = RTE (RE_Tag)
               then
                  pragma Assert (DT_Position (Alias (Prim)) /= No_Uint);
                  Set_DT_Position (Prim, DT_Position (Alias (Prim)));

               --  Otherwise it will be placed in the secondary DT

               else
                  pragma Assert
                    (DT_Position (Abstract_Interface_Alias (Prim)) /= No_Uint);

                  Set_DT_Position (Prim,
                     DT_Position (Abstract_Interface_Alias (Prim)));
               end if;
            end if;

            Next_Elmt (Prim_Elmt);
         end loop;

         --  Generate listing showing the contents of the dispatch tables.
         --  This action is done before some further static checks because
         --  in case of critical errors caused by a wrong dispatch table
         --  we need to see the contents of such table.

         if Debug_Flag_ZZ then
            Write_DT (Typ);
         end if;

         --  Final stage: Ensure that the table is correct plus some further
         --  verifications concerning the primitives.

         Prim_Elmt := First_Prim;
         DT_Length := 0;
         while Present (Prim_Elmt) loop
            Prim := Node (Prim_Elmt);

            --  At this point all the primitives MUST have a position
            --  in the dispatch table

            if DT_Position (Prim) = No_Uint then
               raise Program_Error;
            end if;

            --  Calculate real size of the dispatch table

            if UI_To_Int (DT_Position (Prim)) > DT_Length then
               DT_Length := UI_To_Int (DT_Position (Prim));
            end if;

            --  Ensure that the asignated position in the dispatch
            --  table is correct

            Validate_Position (Prim);

            if Chars (Prim) = Name_Finalize then
               Finalized := True;
            end if;

            if Chars (Prim) = Name_Adjust then
               Adjusted := True;
            end if;

            --  An abstract operation cannot be declared in the private part
            --  for a visible abstract type, because it could never be over-
            --  ridden. For explicit declarations this is checked at the
            --  point of declaration, but for inherited operations it must
            --  be done when building the dispatch table. Input is excluded
            --  because

            if Is_Abstract (Typ)
              and then Is_Abstract (Prim)
              and then Present (Alias (Prim))
              and then Is_Derived_Type (Typ)
              and then In_Private_Part (Current_Scope)
              and then
                List_Containing (Parent (Prim)) =
                  Private_Declarations
                   (Specification (Unit_Declaration_Node (Current_Scope)))
              and then Original_View_In_Visible_Part (Typ)
            then
               --  We exclude Input and Output stream operations because
               --  Limited_Controlled inherits useless Input and Output
               --  stream operations from Root_Controlled, which can
               --  never be overridden.

               if not Is_TSS (Prim, TSS_Stream_Input)
                    and then
                  not Is_TSS (Prim, TSS_Stream_Output)
               then
                  Error_Msg_NE
                    ("abstract inherited private operation&" &
                     " must be overridden ('R'M 3.9.3(10))",
                    Parent (Typ), Prim);
               end if;
            end if;

            Next_Elmt (Prim_Elmt);
         end loop;

         --  Additional check

         if Is_Controlled (Typ) then
            if not Finalized then
               Error_Msg_N
                 ("controlled type has no explicit Finalize method?", Typ);

            elsif not Adjusted then
               Error_Msg_N
                 ("controlled type has no explicit Adjust method?", Typ);
            end if;
         end if;

         --  Set the final size of the Dispatch Table

         Set_DT_Entry_Count (The_Tag, UI_From_Int (DT_Length));

         --  The derived type must have at least as many components as its
         --  parent (for root types, the Etype points back to itself
         --  and the test should not fail)

         --  This test fails compiling the partial view of a tagged type
         --  derived from an interface which defines the overriding subprogram
         --  in the private part. This needs further investigation???

         if not Has_Private_Declaration (Typ) then
            pragma Assert (
              DT_Entry_Count (The_Tag) >=
              DT_Entry_Count (First_Tag_Component (Parent_Typ)));
            null;
         end if;
      end if;
   end Set_All_DT_Position;

   -----------------------------
   -- Set_Default_Constructor --
   -----------------------------

   procedure Set_Default_Constructor (Typ : Entity_Id) is
      Loc   : Source_Ptr;
      Init  : Entity_Id;
      Param : Entity_Id;
      E     : Entity_Id;

   begin
      --  Look for the default constructor entity. For now only the
      --  default constructor has the flag Is_Constructor.

      E := Next_Entity (Typ);
      while Present (E)
        and then (Ekind (E) /= E_Function or else not Is_Constructor (E))
      loop
         Next_Entity (E);
      end loop;

      --  Create the init procedure

      if Present (E) then
         Loc   := Sloc (E);
         Init  := Make_Defining_Identifier (Loc, Make_Init_Proc_Name (Typ));
         Param := Make_Defining_Identifier (Loc, Name_X);

         Discard_Node (
           Make_Subprogram_Declaration (Loc,
             Make_Procedure_Specification (Loc,
               Defining_Unit_Name => Init,
               Parameter_Specifications => New_List (
                 Make_Parameter_Specification (Loc,
                   Defining_Identifier => Param,
                   Parameter_Type      => New_Reference_To (Typ, Loc))))));

         Set_Init_Proc (Typ, Init);
         Set_Is_Imported    (Init);
         Set_Interface_Name (Init, Interface_Name (E));
         Set_Convention     (Init, Convention_C);
         Set_Is_Public      (Init);
         Set_Has_Completion (Init);

      --  If there are no constructors, mark the type as abstract since we
      --  won't be able to declare objects of that type.

      else
         Set_Is_Abstract (Typ);
      end if;
   end Set_Default_Constructor;

   --------------
   -- Write_DT --
   --------------

   procedure Write_DT (Typ : Entity_Id) is
      Elmt : Elmt_Id;
      Prim : Node_Id;

   begin
      --  Protect this procedure against wrong usage. Required because it will
      --  be used directly from GDB

      if not (Typ in First_Node_Id .. Last_Node_Id)
        or else not Is_Tagged_Type (Typ)
      then
         Write_Str ("wrong usage: Write_DT must be used with tagged types");
         Write_Eol;
         return;
      end if;

      Write_Int (Int (Typ));
      Write_Str (": ");
      Write_Name (Chars (Typ));

      if Is_Interface (Typ) then
         Write_Str (" is interface");
      end if;

      Write_Eol;

      Elmt := First_Elmt (Primitive_Operations (Typ));
      while Present (Elmt) loop
         Prim := Node (Elmt);
         Write_Str  (" - ");

         --  Indicate if this primitive will be allocated in the primary
         --  dispatch table or in a secondary dispatch table associated
         --  with an abstract interface type

         if Present (DTC_Entity (Prim)) then
            if Etype (DTC_Entity (Prim)) = RTE (RE_Tag) then
               Write_Str ("[P] ");
            else
               Write_Str ("[s] ");
            end if;
         end if;

         --  Output the node of this primitive operation and its name

         Write_Int  (Int (Prim));
         Write_Str  (": ");
         Write_Name (Chars (Prim));

         --  Indicate if this primitive has an aliased primitive

         if Present (Alias (Prim)) then
            Write_Str (" (alias = ");
            Write_Int (Int (Alias (Prim)));

            --  If the DTC_Entity attribute is already set we can also output
            --  the name of the interface covered by this primitive (if any)

            if Present (DTC_Entity (Alias (Prim)))
              and then Is_Interface (Scope (DTC_Entity (Alias (Prim))))
            then
               Write_Str  (" from interface ");
               Write_Name (Chars (Scope (DTC_Entity (Alias (Prim)))));
            end if;

            if Present (Abstract_Interface_Alias (Prim)) then
               Write_Str  (", AI_Alias of ");
               Write_Name (Chars (Scope (DTC_Entity
                                          (Abstract_Interface_Alias (Prim)))));
               Write_Char (':');
               Write_Int  (Int (Abstract_Interface_Alias (Prim)));
            end if;

            Write_Str (")");
         end if;

         --  Display the final position of this primitive in its associated
         --  (primary or secondary) dispatch table

         if Present (DTC_Entity (Prim))
           and then DT_Position (Prim) /= No_Uint
         then
            Write_Str (" at #");
            Write_Int (UI_To_Int (DT_Position (Prim)));
         end if;

         if Is_Abstract (Prim) then
            Write_Str (" is abstract;");
         end if;

         Write_Eol;

         Next_Elmt (Elmt);
      end loop;
   end Write_DT;

end Exp_Disp;<|MERGE_RESOLUTION|>--- conflicted
+++ resolved
@@ -406,12 +406,6 @@
    --  Check if the type has a private view or if the public view appears
    --  in the visible part of a package spec.
 
-<<<<<<< HEAD
-   -----------------------------
-   -- Expand_Dispatching_Call --
-   -----------------------------
-
-=======
    function Prim_Op_Kind
      (Prim : Entity_Id;
       Typ  : Entity_Id) return Node_Id;
@@ -579,7 +573,6 @@
    -- Expand_Dispatching_Call --
    -----------------------------
 
->>>>>>> 8c044a9c
    procedure Expand_Dispatching_Call (Call_Node : Node_Id) is
       Loc      : constant Source_Ptr := Sloc (Call_Node);
       Call_Typ : constant Entity_Id  := Etype (Call_Node);
@@ -635,16 +628,10 @@
 
          else
             declare
-<<<<<<< HEAD
-               Formal : Entity_Id := First_Formal (Subp);
-
-            begin
-=======
                Formal : Entity_Id;
 
             begin
                Formal := First_Formal (Subp);
->>>>>>> 8c044a9c
                while Present (Formal) loop
                   if Is_Controlling_Formal (Formal) then
                      if Is_Access_Type (Etype (Formal)) then
@@ -695,19 +682,12 @@
       --  controlling argument providing the tag (AI-239 requires dispatching).
       --  This capability of dispatching directly by tag is also needed by the
       --  implementation of AI-260 (for the generic dispatching constructors).
-<<<<<<< HEAD
-
-      if Etype (Ctrl_Arg) = RTE (RE_Tag) then
-         CW_Typ := Class_Wide_Type (Controlling_Type (Subp));
-
-=======
 
       if Etype (Ctrl_Arg) = RTE (RE_Tag)
         or else Etype (Ctrl_Arg) = RTE (RE_Interface_Tag)
       then
          CW_Typ := Class_Wide_Type (Controlling_Type (Subp));
 
->>>>>>> 8c044a9c
       elsif Is_Access_Type (Etype (Ctrl_Arg)) then
          CW_Typ := Designated_Type (Etype (Ctrl_Arg));
 
@@ -915,13 +895,9 @@
       --  use it directly.  Otherwise, the tag must be extracted from
       --  the controlling object.
 
-<<<<<<< HEAD
-      if Etype (Ctrl_Arg) = RTE (RE_Tag) then
-=======
       if Etype (Ctrl_Arg) = RTE (RE_Tag)
         or else Etype (Ctrl_Arg) = RTE (RE_Interface_Tag)
       then
->>>>>>> 8c044a9c
          Controlling_Tag := Duplicate_Subexpr (Ctrl_Arg);
 
       else
@@ -950,12 +926,6 @@
 
       if Nkind (Call_Node) = N_Function_Call then
 
-<<<<<<< HEAD
-         --  If this is a dispatching "=", we must first compare the tags so
-         --  we generate: x.tag = y.tag and then x = y
-
-         if Subp = Eq_Prim_Op then
-=======
          --  Ada 2005 (AI-251): A dispatching "=" with an abstract interface
          --  just requires the comparison of the tags.
 
@@ -963,7 +933,6 @@
            and then Is_Interface (Etype (Ctrl_Arg))
            and then Subp = Eq_Prim_Op
          then
->>>>>>> 8c044a9c
             Param := First_Actual (Call_Node);
 
             New_Call :=
@@ -1026,8 +995,6 @@
       Rewrite (Call_Node, New_Call);
       Analyze_And_Resolve (Call_Node, Call_Typ);
    end Expand_Dispatching_Call;
-<<<<<<< HEAD
-=======
 
    ---------------------------------
    -- Expand_Interface_Conversion --
@@ -1043,7 +1010,6 @@
       Func        : Node_Id;
       P           : Node_Id;
       Null_Op_Nod : Node_Id;
->>>>>>> 8c044a9c
 
    begin
       pragma Assert (Nkind (Operand) /= N_Attribute_Reference);
@@ -1899,11 +1865,6 @@
       --  prologue containing Offset_To_Top, and Typeinfo_Ptr. Hence, we move
       --  down the pointer to the real base of the vtable
 
-      --  According to the C++ ABI, the base of the vtable is located
-      --  after the following prologue: Offset_To_Top, Typeinfo_Ptr.
-      --  Hence, move the pointer to the base of the vtable down, after
-      --  this prologue.
-
       Append_To (Result,
         Make_Object_Declaration (Loc,
           Defining_Identifier => DT_Ptr,
