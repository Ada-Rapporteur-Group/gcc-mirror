------------------------------------------------------------------------------
--                                                                          --
--                         GNAT COMPILER COMPONENTS                         --
--                                                                          --
--                               C H E C K S                                --
--                                                                          --
--                                 B o d y                                  --
--                                                                          --
<<<<<<< HEAD
--          Copyright (C) 1992-2005, Free Software Foundation, Inc.         --
=======
--          Copyright (C) 1992-2006, Free Software Foundation, Inc.         --
>>>>>>> c355071f
--                                                                          --
-- GNAT is free software;  you can  redistribute it  and/or modify it under --
-- terms of the  GNU General Public License as published  by the Free Soft- --
-- ware  Foundation;  either version 2,  or (at your option) any later ver- --
-- sion.  GNAT is distributed in the hope that it will be useful, but WITH- --
-- OUT ANY WARRANTY;  without even the  implied warranty of MERCHANTABILITY --
-- or FITNESS FOR A PARTICULAR PURPOSE.  See the GNU General Public License --
-- for  more details.  You should have  received  a copy of the GNU General --
-- Public License  distributed with GNAT;  see file COPYING.  If not, write --
-- to  the  Free Software Foundation,  51  Franklin  Street,  Fifth  Floor, --
-- Boston, MA 02110-1301, USA.                                              --
--                                                                          --
-- GNAT was originally developed  by the GNAT team at  New York University. --
-- Extensive contributions were provided by Ada Core Technologies Inc.      --
--                                                                          --
------------------------------------------------------------------------------

with Atree;    use Atree;
with Debug;    use Debug;
with Einfo;    use Einfo;
with Errout;   use Errout;
with Exp_Ch2;  use Exp_Ch2;
with Exp_Pakd; use Exp_Pakd;
with Exp_Util; use Exp_Util;
with Elists;   use Elists;
with Eval_Fat; use Eval_Fat;
with Freeze;   use Freeze;
with Lib;      use Lib;
with Nlists;   use Nlists;
with Nmake;    use Nmake;
with Opt;      use Opt;
with Output;   use Output;
with Restrict; use Restrict;
with Rident;   use Rident;
with Rtsfind;  use Rtsfind;
with Sem;      use Sem;
with Sem_Eval; use Sem_Eval;
with Sem_Ch3;  use Sem_Ch3;
with Sem_Ch8;  use Sem_Ch8;
with Sem_Res;  use Sem_Res;
with Sem_Util; use Sem_Util;
with Sem_Warn; use Sem_Warn;
with Sinfo;    use Sinfo;
with Sinput;   use Sinput;
with Snames;   use Snames;
with Sprint;   use Sprint;
with Stand;    use Stand;
with Targparm; use Targparm;
with Tbuild;   use Tbuild;
with Ttypes;   use Ttypes;
with Urealp;   use Urealp;
with Validsw;  use Validsw;

package body Checks is

   --  General note: many of these routines are concerned with generating
   --  checking code to make sure that constraint error is raised at runtime.
   --  Clearly this code is only needed if the expander is active, since
   --  otherwise we will not be generating code or going into the runtime
   --  execution anyway.

   --  We therefore disconnect most of these checks if the expander is
   --  inactive. This has the additional benefit that we do not need to
   --  worry about the tree being messed up by previous errors (since errors
   --  turn off expansion anyway).

   --  There are a few exceptions to the above rule. For instance routines
   --  such as Apply_Scalar_Range_Check that do not insert any code can be
   --  safely called even when the Expander is inactive (but Errors_Detected
   --  is 0). The benefit of executing this code when expansion is off, is
   --  the ability to emit constraint error warning for static expressions
   --  even when we are not generating code.

   -------------------------------------
   -- Suppression of Redundant Checks --
   -------------------------------------

   --  This unit implements a limited circuit for removal of redundant
   --  checks. The processing is based on a tracing of simple sequential
   --  flow. For any sequence of statements, we save expressions that are
   --  marked to be checked, and then if the same expression appears later
   --  with the same check, then under certain circumstances, the second
   --  check can be suppressed.

   --  Basically, we can suppress the check if we know for certain that
   --  the previous expression has been elaborated (together with its
   --  check), and we know that the exception frame is the same, and that
   --  nothing has happened to change the result of the exception.

   --  Let us examine each of these three conditions in turn to describe
   --  how we ensure that this condition is met.

   --  First, we need to know for certain that the previous expression has
   --  been executed. This is done principly by the mechanism of calling
   --  Conditional_Statements_Begin at the start of any statement sequence
   --  and Conditional_Statements_End at the end. The End call causes all
   --  checks remembered since the Begin call to be discarded. This does
   --  miss a few cases, notably the case of a nested BEGIN-END block with
   --  no exception handlers. But the important thing is to be conservative.
   --  The other protection is that all checks are discarded if a label
   --  is encountered, since then the assumption of sequential execution
   --  is violated, and we don't know enough about the flow.

   --  Second, we need to know that the exception frame is the same. We
   --  do this by killing all remembered checks when we enter a new frame.
   --  Again, that's over-conservative, but generally the cases we can help
   --  with are pretty local anyway (like the body of a loop for example).

   --  Third, we must be sure to forget any checks which are no longer valid.
   --  This is done by two mechanisms, first the Kill_Checks_Variable call is
   --  used to note any changes to local variables. We only attempt to deal
   --  with checks involving local variables, so we do not need to worry
   --  about global variables. Second, a call to any non-global procedure
   --  causes us to abandon all stored checks, since such a all may affect
   --  the values of any local variables.

   --  The following define the data structures used to deal with remembering
   --  checks so that redundant checks can be eliminated as described above.

   --  Right now, the only expressions that we deal with are of the form of
   --  simple local objects (either declared locally, or IN parameters) or
   --  such objects plus/minus a compile time known constant. We can do
   --  more later on if it seems worthwhile, but this catches many simple
   --  cases in practice.

   --  The following record type reflects a single saved check. An entry
   --  is made in the stack of saved checks if and only if the expression
   --  has been elaborated with the indicated checks.

   type Saved_Check is record
      Killed : Boolean;
      --  Set True if entry is killed by Kill_Checks

      Entity : Entity_Id;
      --  The entity involved in the expression that is checked

      Offset : Uint;
      --  A compile time value indicating the result of adding or
      --  subtracting a compile time value. This value is to be
      --  added to the value of the Entity. A value of zero is
      --  used for the case of a simple entity reference.

      Check_Type : Character;
      --  This is set to 'R' for a range check (in which case Target_Type
      --  is set to the target type for the range check) or to 'O' for an
      --  overflow check (in which case Target_Type is set to Empty).

      Target_Type : Entity_Id;
      --  Used only if Do_Range_Check is set. Records the target type for
      --  the check. We need this, because a check is a duplicate only if
      --  it has a the same target type (or more accurately one with a
      --  range that is smaller or equal to the stored target type of a
      --  saved check).
   end record;

   --  The following table keeps track of saved checks. Rather than use an
   --  extensible table. We just use a table of fixed size, and we discard
   --  any saved checks that do not fit. That's very unlikely to happen and
   --  this is only an optimization in any case.

   Saved_Checks : array (Int range 1 .. 200) of Saved_Check;
   --  Array of saved checks

   Num_Saved_Checks : Nat := 0;
   --  Number of saved checks

   --  The following stack keeps track of statement ranges. It is treated
   --  as a stack. When Conditional_Statements_Begin is called, an entry
   --  is pushed onto this stack containing the value of Num_Saved_Checks
   --  at the time of the call. Then when Conditional_Statements_End is
   --  called, this value is popped off and used to reset Num_Saved_Checks.

   --  Note: again, this is a fixed length stack with a size that should
   --  always be fine. If the value of the stack pointer goes above the
   --  limit, then we just forget all saved checks.

   Saved_Checks_Stack : array (Int range 1 .. 100) of Nat;
   Saved_Checks_TOS : Nat := 0;

   -----------------------
   -- Local Subprograms --
   -----------------------

   procedure Apply_Float_Conversion_Check
     (Ck_Node    : Node_Id;
      Target_Typ : Entity_Id);
   --  The checks on a conversion from a floating-point type to an integer
   --  type are delicate. They have to be performed before conversion, they
   --  have to raise an exception when the operand is a NaN, and rounding must
   --  be taken into account to determine the safe bounds of the operand.

   procedure Apply_Selected_Length_Checks
     (Ck_Node    : Node_Id;
      Target_Typ : Entity_Id;
      Source_Typ : Entity_Id;
      Do_Static  : Boolean);
   --  This is the subprogram that does all the work for Apply_Length_Check
   --  and Apply_Static_Length_Check. Expr, Target_Typ and Source_Typ are as
   --  described for the above routines. The Do_Static flag indicates that
   --  only a static check is to be done.

   procedure Apply_Selected_Range_Checks
     (Ck_Node    : Node_Id;
      Target_Typ : Entity_Id;
      Source_Typ : Entity_Id;
      Do_Static  : Boolean);
   --  This is the subprogram that does all the work for Apply_Range_Check.
   --  Expr, Target_Typ and Source_Typ are as described for the above
   --  routine. The Do_Static flag indicates that only a static check is
   --  to be done.

   type Check_Type is (Access_Check, Division_Check);
   function Check_Needed (Nod : Node_Id; Check : Check_Type) return Boolean;
   --  This function is used to see if an access or division by zero check is
   --  needed. The check is to be applied to a single variable appearing in the
   --  source, and N is the node for the reference. If N is not of this form,
   --  True is returned with no further processing. If N is of the right form,
   --  then further processing determines if the given Check is needed.
   --
   --  The particular circuit is to see if we have the case of a check that is
   --  not needed because it appears in the right operand of a short circuited
   --  conditional where the left operand guards the check. For example:
   --
   --    if Var = 0 or else Q / Var > 12 then
   --       ...
   --    end if;
   --
   --  In this example, the division check is not required. At the same time
   --  we can issue warnings for suspicious use of non-short-circuited forms,
   --  such as:
   --
   --    if Var = 0 or Q / Var > 12 then
   --       ...
   --    end if;

   procedure Find_Check
     (Expr        : Node_Id;
      Check_Type  : Character;
      Target_Type : Entity_Id;
      Entry_OK    : out Boolean;
      Check_Num   : out Nat;
      Ent         : out Entity_Id;
      Ofs         : out Uint);
   --  This routine is used by Enable_Range_Check and Enable_Overflow_Check
   --  to see if a check is of the form for optimization, and if so, to see
   --  if it has already been performed. Expr is the expression to check,
   --  and Check_Type is 'R' for a range check, 'O' for an overflow check.
   --  Target_Type is the target type for a range check, and Empty for an
   --  overflow check. If the entry is not of the form for optimization,
   --  then Entry_OK is set to False, and the remaining out parameters
   --  are undefined. If the entry is OK, then Ent/Ofs are set to the
   --  entity and offset from the expression. Check_Num is the number of
   --  a matching saved entry in Saved_Checks, or zero if no such entry
   --  is located.

   function Get_Discriminal (E : Entity_Id; Bound : Node_Id) return Node_Id;
   --  If a discriminal is used in constraining a prival, Return reference
   --  to the discriminal of the protected body (which renames the parameter
   --  of the enclosing protected operation). This clumsy transformation is
   --  needed because privals are created too late and their actual subtypes
   --  are not available when analysing the bodies of the protected operations.
   --  This function is called whenever the bound is an entity and the scope
   --  indicates a protected operation. If the bound is an in-parameter of
   --  a protected operation that is not a prival, the function returns the
   --  bound itself.
   --  To be cleaned up???

   function Guard_Access
     (Cond    : Node_Id;
      Loc     : Source_Ptr;
      Ck_Node : Node_Id) return Node_Id;
   --  In the access type case, guard the test with a test to ensure
   --  that the access value is non-null, since the checks do not
   --  not apply to null access values.

   procedure Install_Static_Check (R_Cno : Node_Id; Loc : Source_Ptr);
   --  Called by Apply_{Length,Range}_Checks to rewrite the tree with the
   --  Constraint_Error node.

   function Range_Or_Validity_Checks_Suppressed
     (Expr : Node_Id) return Boolean;
   --  Returns True if either range or validity checks or both are suppressed
   --  for the type of the given expression, or, if the expression is the name
   --  of an entity, if these checks are suppressed for the entity.

   function Selected_Length_Checks
     (Ck_Node    : Node_Id;
      Target_Typ : Entity_Id;
      Source_Typ : Entity_Id;
      Warn_Node  : Node_Id) return Check_Result;
   --  Like Apply_Selected_Length_Checks, except it doesn't modify
   --  anything, just returns a list of nodes as described in the spec of
   --  this package for the Range_Check function.

   function Selected_Range_Checks
     (Ck_Node    : Node_Id;
      Target_Typ : Entity_Id;
      Source_Typ : Entity_Id;
      Warn_Node  : Node_Id) return Check_Result;
   --  Like Apply_Selected_Range_Checks, except it doesn't modify anything,
   --  just returns a list of nodes as described in the spec of this package
   --  for the Range_Check function.

   ------------------------------
   -- Access_Checks_Suppressed --
   ------------------------------

   function Access_Checks_Suppressed (E : Entity_Id) return Boolean is
   begin
      if Present (E) and then Checks_May_Be_Suppressed (E) then
         return Is_Check_Suppressed (E, Access_Check);
      else
         return Scope_Suppress (Access_Check);
      end if;
   end Access_Checks_Suppressed;

   -------------------------------------
   -- Accessibility_Checks_Suppressed --
   -------------------------------------

   function Accessibility_Checks_Suppressed (E : Entity_Id) return Boolean is
   begin
      if Present (E) and then Checks_May_Be_Suppressed (E) then
         return Is_Check_Suppressed (E, Accessibility_Check);
      else
         return Scope_Suppress (Accessibility_Check);
      end if;
   end Accessibility_Checks_Suppressed;

   ---------------------------------
   -- Alignment_Checks_Suppressed --
   ---------------------------------

   function Alignment_Checks_Suppressed (E : Entity_Id) return Boolean is
   begin
      if Present (E) and then Checks_May_Be_Suppressed (E) then
         return Is_Check_Suppressed (E, Alignment_Check);
      else
         return Scope_Suppress (Alignment_Check);
      end if;
   end Alignment_Checks_Suppressed;

   -------------------------
   -- Append_Range_Checks --
   -------------------------

   procedure Append_Range_Checks
     (Checks       : Check_Result;
      Stmts        : List_Id;
      Suppress_Typ : Entity_Id;
      Static_Sloc  : Source_Ptr;
      Flag_Node    : Node_Id)
   is
      Internal_Flag_Node   : constant Node_Id    := Flag_Node;
      Internal_Static_Sloc : constant Source_Ptr := Static_Sloc;

      Checks_On : constant Boolean :=
                    (not Index_Checks_Suppressed (Suppress_Typ))
                       or else
                    (not Range_Checks_Suppressed (Suppress_Typ));

   begin
      --  For now we just return if Checks_On is false, however this should
      --  be enhanced to check for an always True value in the condition
      --  and to generate a compilation warning???

      if not Checks_On then
         return;
      end if;

      for J in 1 .. 2 loop
         exit when No (Checks (J));

         if Nkind (Checks (J)) = N_Raise_Constraint_Error
           and then Present (Condition (Checks (J)))
         then
            if not Has_Dynamic_Range_Check (Internal_Flag_Node) then
               Append_To (Stmts, Checks (J));
               Set_Has_Dynamic_Range_Check (Internal_Flag_Node);
            end if;

         else
            Append_To
              (Stmts,
                Make_Raise_Constraint_Error (Internal_Static_Sloc,
                  Reason => CE_Range_Check_Failed));
         end if;
      end loop;
   end Append_Range_Checks;

   ------------------------
   -- Apply_Access_Check --
   ------------------------

   procedure Apply_Access_Check (N : Node_Id) is
      P : constant Node_Id := Prefix (N);

   begin
      --  We do not need checks if we are not generating code (i.e. the
      --  expander is not active). This is not just an optimization, there
      --  are cases (e.g. with pragma Debug) where generating the checks
      --  can cause real trouble).

<<<<<<< HEAD
      --  We do not need access checks if prefix is known to be non-null

      if Known_Non_Null (P) then
         return;

      --  We do not need access checks if they are suppressed on the type

      elsif Access_Checks_Suppressed (Etype (P)) then
         return;

      --  We do not need checks if we are not generating code (i.e. the
      --  expander is not active). This is not just an optimization, there
      --  are cases (e.g. with pragma Debug) where generating the checks
      --  can cause real trouble).

      elsif not Expander_Active then
=======
      if not Expander_Active then
>>>>>>> c355071f
         return;

      --  We do not need checks if not needed because of short circuiting

      elsif not Check_Needed (P, Access_Check) then
         return;
      end if;

      --  No check if short circuiting makes check unnecessary

      if not Check_Needed (P, Access_Check) then
         return;
      end if;

      --  Otherwise go ahead and install the check

      Install_Null_Excluding_Check (P);
   end Apply_Access_Check;

   -------------------------------
   -- Apply_Accessibility_Check --
   -------------------------------

   procedure Apply_Accessibility_Check (N : Node_Id; Typ : Entity_Id) is
      Loc         : constant Source_Ptr := Sloc (N);
      Param_Ent   : constant Entity_Id  := Param_Entity (N);
      Param_Level : Node_Id;
      Type_Level  : Node_Id;

   begin
      if Inside_A_Generic then
         return;

      --  Only apply the run-time check if the access parameter
      --  has an associated extra access level parameter and
      --  when the level of the type is less deep than the level
      --  of the access parameter.

      elsif Present (Param_Ent)
         and then Present (Extra_Accessibility (Param_Ent))
         and then UI_Gt (Object_Access_Level (N),
                         Type_Access_Level (Typ))
         and then not Accessibility_Checks_Suppressed (Param_Ent)
         and then not Accessibility_Checks_Suppressed (Typ)
      then
         Param_Level :=
           New_Occurrence_Of (Extra_Accessibility (Param_Ent), Loc);

         Type_Level :=
           Make_Integer_Literal (Loc, Type_Access_Level (Typ));

         --  Raise Program_Error if the accessibility level of the the access
         --  parameter is deeper than the level of the target access type.

         Insert_Action (N,
           Make_Raise_Program_Error (Loc,
             Condition =>
               Make_Op_Gt (Loc,
                 Left_Opnd  => Param_Level,
                 Right_Opnd => Type_Level),
             Reason => PE_Accessibility_Check_Failed));

         Analyze_And_Resolve (N);
      end if;
   end Apply_Accessibility_Check;

   --------------------------------
   -- Apply_Address_Clause_Check --
   --------------------------------

   procedure Apply_Address_Clause_Check (E : Entity_Id; N : Node_Id) is
      AC   : constant Node_Id    := Address_Clause (E);
      Loc  : constant Source_Ptr := Sloc (AC);
      Typ  : constant Entity_Id  := Etype (E);
      Aexp : constant Node_Id    := Expression (AC);

<<<<<<< HEAD
   procedure Apply_Alignment_Check (E : Entity_Id; N : Node_Id) is
      AC   : constant Node_Id   := Address_Clause (E);
      Typ  : constant Entity_Id := Etype (E);
=======
>>>>>>> c355071f
      Expr : Node_Id;
      --  Address expression (not necessarily the same as Aexp, for example
      --  when Aexp is a reference to a constant, in which case Expr gets
      --  reset to reference the value expression of the constant.

      Size_Warning_Output : Boolean := False;
      --  If we output a size warning we set this True, to stop generating
      --  what is likely to be an unuseful redundant alignment warning.

      procedure Compile_Time_Bad_Alignment;
      --  Post error warnings when alignment is known to be incompatible. Note
      --  that we do not go as far as inserting a raise of Program_Error since
      --  this is an erroneous case, and it may happen that we are lucky and an
      --  underaligned address turns out to be OK after all. Also this warning
      --  is suppressed if we already complained about the size.

      --------------------------------
      -- Compile_Time_Bad_Alignment --
      --------------------------------

      procedure Compile_Time_Bad_Alignment is
      begin
         if not Size_Warning_Output
           and then Address_Clause_Overlay_Warnings
         then
            Error_Msg_FE
              ("?specified address for& may be inconsistent with alignment ",
               Aexp, E);
            Error_Msg_FE
              ("\?program execution may be erroneous ('R'M 13.3(27))",
               Aexp, E);
         end if;
      end Compile_Time_Bad_Alignment;

   --  Start of processing for Apply_Address_Check

   begin
      --  First obtain expression from address clause

      Expr := Expression (AC);

      --  The following loop digs for the real expression to use in the check

      loop
         --  For constant, get constant expression

         if Is_Entity_Name (Expr)
           and then Ekind (Entity (Expr)) = E_Constant
         then
            Expr := Constant_Value (Entity (Expr));

         --  For unchecked conversion, get result to convert

         elsif Nkind (Expr) = N_Unchecked_Type_Conversion then
            Expr := Expression (Expr);

         --  For (common case) of To_Address call, get argument

         elsif Nkind (Expr) = N_Function_Call
           and then Is_Entity_Name (Name (Expr))
           and then Is_RTE (Entity (Name (Expr)), RE_To_Address)
         then
            Expr := First (Parameter_Associations (Expr));

            if Nkind (Expr) = N_Parameter_Association then
               Expr := Explicit_Actual_Parameter (Expr);
            end if;

         --  We finally have the real expression

         else
            exit;
         end if;
      end loop;

      --  Output a warning if we have the situation of

      --      for X'Address use Y'Address

      --  and X and Y both have known object sizes, and Y is smaller than X

      if Nkind (Expr) = N_Attribute_Reference
        and then Attribute_Name (Expr) = Name_Address
        and then Is_Entity_Name (Prefix (Expr))
      then
         declare
            Exp_Ent  : constant Entity_Id := Entity (Prefix (Expr));
            Obj_Size : Uint := No_Uint;
            Exp_Size : Uint := No_Uint;

         begin
            if Known_Esize (E) then
               Obj_Size := Esize (E);
            elsif Known_Esize (Etype (E)) then
               Obj_Size := Esize (Etype (E));
            end if;

            if Known_Esize (Exp_Ent) then
               Exp_Size := Esize (Exp_Ent);
            elsif Known_Esize (Etype (Exp_Ent)) then
               Exp_Size := Esize (Etype (Exp_Ent));
            end if;

            if Obj_Size /= No_Uint
              and then Exp_Size /= No_Uint
              and then Obj_Size > Exp_Size
              and then not Warnings_Off (E)
            then
               if Address_Clause_Overlay_Warnings then
                  Error_Msg_FE
                    ("?& overlays smaller object", Aexp, E);
                  Error_Msg_FE
                    ("\?program execution may be erroneous", Aexp, E);
                  Size_Warning_Output := True;
               end if;
            end if;
         end;
      end if;

      --  See if alignment check needed. Note that we never need a check if the
      --  maximum alignment is one, since the check will always succeed.

      --  Note: we do not check for checks suppressed here, since that check
      --  was done in Sem_Ch13 when the address clause was proceeds. We are
      --  only called if checks were not suppressed. The reason for this is
      --  that we have to delay the call to Apply_Alignment_Check till freeze
      --  time (so that all types etc are elaborated), but we have to check
      --  the status of check suppressing at the point of the address clause.

      if No (AC)
        or else not Check_Address_Alignment (AC)
        or else Maximum_Alignment = 1
      then
         return;
      end if;

      --  See if we know that Expr is a bad alignment at compile time

      if Compile_Time_Known_Value (Expr)
        and then (Known_Alignment (E) or else Known_Alignment (Typ))
      then
         declare
            AL : Uint := Alignment (Typ);

         begin
            --  The object alignment might be more restrictive than the
            --  type alignment.

            if Known_Alignment (E) then
               AL := Alignment (E);
            end if;

<<<<<<< HEAD
      if Compile_Time_Known_Value (Expr)
        and then (Known_Alignment (E) or else Known_Alignment (Typ))
      then
         declare
            AL : Uint := Alignment (Typ);

         begin
            --  The object alignment might be more restrictive than the
            --  type alignment.

            if Known_Alignment (E) then
               AL := Alignment (E);
            end if;

            if Expr_Value (Expr) mod AL /= 0 then
               Insert_Action (N,
                  Make_Raise_Program_Error (Loc,
                    Reason => PE_Misaligned_Address_Value));
               Error_Msg_NE
                 ("?specified address for& not " &
                  "consistent with alignment ('R'M 13.3(27))", Expr, E);
            end if;
         end;
=======
            if Expr_Value (Expr) mod AL /= 0 then
               Compile_Time_Bad_Alignment;
            else
               return;
            end if;
         end;

      --  If the expression has the form X'Address, then we can find out if
      --  the object X has an alignment that is compatible with the object E.

      elsif Nkind (Expr) = N_Attribute_Reference
        and then Attribute_Name (Expr) = Name_Address
      then
         declare
            AR : constant Alignment_Result :=
                   Has_Compatible_Alignment (E, Prefix (Expr));
         begin
            if AR = Known_Compatible then
               return;
            elsif AR = Known_Incompatible then
               Compile_Time_Bad_Alignment;
            end if;
         end;
      end if;
>>>>>>> c355071f

      --  Here we do not know if the value is acceptable. Stricly we don't have
      --  to do anything, since if the alignment is bad, we have an erroneous
      --  program. However we are allowed to check for erroneous conditions and
      --  we decide to do this by default if the check is not suppressed.

      --  However, don't do the check if elaboration code is unwanted

      if Restriction_Active (No_Elaboration_Code) then
         return;

      --  Generate a check to raise PE if alignment may be inappropriate

      else
         --  If the original expression is a non-static constant, use the
         --  name of the constant itself rather than duplicating its
         --  defining expression, which was extracted above..

         if Is_Entity_Name (Expression (AC))
           and then Ekind (Entity (Expression (AC))) = E_Constant
           and then
             Nkind (Parent (Entity (Expression (AC)))) = N_Object_Declaration
         then
            Expr := New_Copy_Tree (Expression (AC));
         else
            Remove_Side_Effects (Expr);
         end if;

         Insert_After_And_Analyze (N,
           Make_Raise_Program_Error (Loc,
             Condition =>
               Make_Op_Ne (Loc,
                 Left_Opnd =>
                   Make_Op_Mod (Loc,
                     Left_Opnd =>
                       Unchecked_Convert_To
                         (RTE (RE_Integer_Address), Expr),
                     Right_Opnd =>
                       Make_Attribute_Reference (Loc,
                         Prefix => New_Occurrence_Of (E, Loc),
                         Attribute_Name => Name_Alignment)),
                 Right_Opnd => Make_Integer_Literal (Loc, Uint_0)),
             Reason => PE_Misaligned_Address_Value),
           Suppress => All_Checks);
         return;
      end if;

   exception
      --  If we have some missing run time component in configurable run time
      --  mode then just skip the check (it is not required in any case).

      when RE_Not_Available =>
         return;
   end Apply_Address_Clause_Check;

   -------------------------------------
   -- Apply_Arithmetic_Overflow_Check --
   -------------------------------------

   --  This routine is called only if the type is an integer type, and
   --  a software arithmetic overflow check must be performed for op
   --  (add, subtract, multiply). The check is performed only if
   --  Software_Overflow_Checking is enabled and Do_Overflow_Check
   --  is set. In this case we expand the operation into a more complex
   --  sequence of tests that ensures that overflow is properly caught.

   procedure Apply_Arithmetic_Overflow_Check (N : Node_Id) is
      Loc   : constant Source_Ptr := Sloc (N);
      Typ   : constant Entity_Id  := Etype (N);
      Rtyp  : constant Entity_Id  := Root_Type (Typ);
      Siz   : constant Int        := UI_To_Int (Esize (Rtyp));
      Dsiz  : constant Int        := Siz * 2;
      Opnod : Node_Id;
      Ctyp  : Entity_Id;
      Opnd  : Node_Id;
      Cent  : RE_Id;

   begin
      --  Skip this if overflow checks are done in back end, or the overflow
      --  flag is not set anyway, or we are not doing code expansion.

      if Backend_Overflow_Checks_On_Target
        or else not Do_Overflow_Check (N)
        or else not Expander_Active
      then
         return;
      end if;

      --  Otherwise, we generate the full general code for front end overflow
      --  detection, which works by doing arithmetic in a larger type:

      --    x op y

      --  is expanded into

      --    Typ (Checktyp (x) op Checktyp (y));

      --  where Typ is the type of the original expression, and Checktyp is
      --  an integer type of sufficient length to hold the largest possible
      --  result.

      --  In the case where check type exceeds the size of Long_Long_Integer,
      --  we use a different approach, expanding to:

      --    typ (xxx_With_Ovflo_Check (Integer_64 (x), Integer (y)))

      --  where xxx is Add, Multiply or Subtract as appropriate

      --  Find check type if one exists

      if Dsiz <= Standard_Integer_Size then
         Ctyp := Standard_Integer;

      elsif Dsiz <= Standard_Long_Long_Integer_Size then
         Ctyp := Standard_Long_Long_Integer;

      --  No check type exists, use runtime call

      else
         if Nkind (N) = N_Op_Add then
            Cent := RE_Add_With_Ovflo_Check;

         elsif Nkind (N) = N_Op_Multiply then
            Cent := RE_Multiply_With_Ovflo_Check;

         else
            pragma Assert (Nkind (N) = N_Op_Subtract);
            Cent := RE_Subtract_With_Ovflo_Check;
         end if;

         Rewrite (N,
           OK_Convert_To (Typ,
             Make_Function_Call (Loc,
               Name => New_Reference_To (RTE (Cent), Loc),
               Parameter_Associations => New_List (
                 OK_Convert_To (RTE (RE_Integer_64), Left_Opnd  (N)),
                 OK_Convert_To (RTE (RE_Integer_64), Right_Opnd (N))))));

         Analyze_And_Resolve (N, Typ);
         return;
      end if;

      --  If we fall through, we have the case where we do the arithmetic in
      --  the next higher type and get the check by conversion. In these cases
      --  Ctyp is set to the type to be used as the check type.

      Opnod := Relocate_Node (N);

      Opnd := OK_Convert_To (Ctyp, Left_Opnd (Opnod));

      Analyze (Opnd);
      Set_Etype (Opnd, Ctyp);
      Set_Analyzed (Opnd, True);
      Set_Left_Opnd (Opnod, Opnd);

      Opnd := OK_Convert_To (Ctyp, Right_Opnd (Opnod));

      Analyze (Opnd);
      Set_Etype (Opnd, Ctyp);
      Set_Analyzed (Opnd, True);
      Set_Right_Opnd (Opnod, Opnd);

      --  The type of the operation changes to the base type of the check
      --  type, and we reset the overflow check indication, since clearly
      --  no overflow is possible now that we are using a double length
      --  type. We also set the Analyzed flag to avoid a recursive attempt
      --  to expand the node.

      Set_Etype             (Opnod, Base_Type (Ctyp));
      Set_Do_Overflow_Check (Opnod, False);
      Set_Analyzed          (Opnod, True);

      --  Now build the outer conversion

      Opnd := OK_Convert_To (Typ, Opnod);
      Analyze (Opnd);
      Set_Etype (Opnd, Typ);

      --  In the discrete type case, we directly generate the range check
      --  for the outer operand. This range check will implement the required
      --  overflow check.

      if Is_Discrete_Type (Typ) then
         Rewrite (N, Opnd);
         Generate_Range_Check (Expression (N), Typ, CE_Overflow_Check_Failed);

      --  For other types, we enable overflow checking on the conversion,
      --  after setting the node as analyzed to prevent recursive attempts
      --  to expand the conversion node.

      else
         Set_Analyzed (Opnd, True);
         Enable_Overflow_Check (Opnd);
         Rewrite (N, Opnd);
      end if;

   exception
      when RE_Not_Available =>
         return;
   end Apply_Arithmetic_Overflow_Check;

   ----------------------------
   -- Apply_Array_Size_Check --
   ----------------------------

   --  The situation is as follows. In GNAT 3 (GCC 2.x), the size in bits
   --  is computed in 32 bits without an overflow check. That's a real
   --  problem for Ada. So what we do in GNAT 3 is to approximate the
   --  size of an array by manually multiplying the element size by the
   --  number of elements, and comparing that against the allowed limits.

   --  In GNAT 5, the size in byte is still computed in 32 bits without
   --  an overflow check in the dynamic case, but the size in bits is
   --  computed in 64 bits. We assume that's good enough, and we do not
   --  bother to generate any front end test.

   procedure Apply_Array_Size_Check (N : Node_Id; Typ : Entity_Id) is
      Loc  : constant Source_Ptr := Sloc (N);
      Ctyp : constant Entity_Id  := Component_Type (Typ);
      Ent  : constant Entity_Id  := Defining_Identifier (N);
      Decl : Node_Id;
      Lo   : Node_Id;
      Hi   : Node_Id;
      Lob  : Uint;
      Hib  : Uint;
      Siz  : Uint;
      Xtyp : Entity_Id;
      Indx : Node_Id;
      Sizx : Node_Id;
      Code : Node_Id;

      Static : Boolean := True;
      --  Set false if any index subtye bound is non-static

      Umark : constant Uintp.Save_Mark := Uintp.Mark;
      --  We can throw away all the Uint computations here, since they are
      --  done only to generate boolean test results.

      Check_Siz : Uint;
      --  Size to check against

      function Is_Address_Or_Import (Decl : Node_Id) return Boolean;
      --  Determines if Decl is an address clause or Import/Interface pragma
      --  that references the defining identifier of the current declaration.

      --------------------------
      -- Is_Address_Or_Import --
      --------------------------

      function Is_Address_Or_Import (Decl : Node_Id) return Boolean is
      begin
         if Nkind (Decl) = N_At_Clause then
            return Chars (Identifier (Decl)) = Chars (Ent);

         elsif Nkind (Decl) = N_Attribute_Definition_Clause then
            return
              Chars (Decl) = Name_Address
                and then
              Nkind (Name (Decl)) = N_Identifier
                and then
              Chars (Name (Decl)) = Chars (Ent);

         elsif Nkind (Decl) = N_Pragma then
            if (Chars (Decl) = Name_Import
                 or else
                Chars (Decl) = Name_Interface)
              and then Present (Pragma_Argument_Associations (Decl))
            then
               declare
                  F : constant Node_Id :=
                        First (Pragma_Argument_Associations (Decl));

               begin
                  return
                    Present (F)
                      and then
                    Present (Next (F))
                      and then
                    Nkind (Expression (Next (F))) = N_Identifier
                      and then
                    Chars (Expression (Next (F))) = Chars (Ent);
               end;

            else
               return False;
            end if;

         else
            return False;
         end if;
      end Is_Address_Or_Import;

   --  Start of processing for Apply_Array_Size_Check

   begin
      --  Do size check on local arrays. We only need this in the GCC 2
      --  case, since in GCC 3, we expect the back end to properly handle
      --  things. This routine can be removed when we baseline GNAT 3.

      if Opt.GCC_Version >= 3 then
         return;
      end if;

      --  No need for a check if not expanding

      if not Expander_Active then
         return;
      end if;

      --  No need for a check if checks are suppressed

      if Storage_Checks_Suppressed (Typ) then
         return;
      end if;

      --  It is pointless to insert this check inside an init proc, because
      --  that's too late, we have already built the object to be the right
      --  size, and if it's too large, too bad!

      if Inside_Init_Proc then
         return;
      end if;

      --  Look head for pragma interface/import or address clause applying
      --  to this entity. If found, we suppress the check entirely. For now
      --  we only look ahead 20 declarations to stop this becoming too slow
      --  Note that eventually this whole routine gets moved to gigi.

      Decl := N;
      for Ctr in 1 .. 20 loop
         Next (Decl);
         exit when No (Decl);

         if Is_Address_Or_Import (Decl) then
            return;
         end if;
      end loop;

      --  First step is to calculate the maximum number of elements. For
      --  this calculation, we use the actual size of the subtype if it is
      --  static, and if a bound of a subtype is non-static, we go to the
      --  bound of the base type.

      Siz := Uint_1;
      Indx := First_Index (Typ);
      while Present (Indx) loop
         Xtyp := Etype (Indx);
         Lo := Type_Low_Bound (Xtyp);
         Hi := Type_High_Bound (Xtyp);

         --  If any bound raises constraint error, we will never get this
         --  far, so there is no need to generate any kind of check.

         if Raises_Constraint_Error (Lo)
           or else
             Raises_Constraint_Error (Hi)
         then
            Uintp.Release (Umark);
            return;
         end if;
<<<<<<< HEAD

         --  Otherwise get bounds values

=======

         --  Otherwise get bounds values

>>>>>>> c355071f
         if Is_Static_Expression (Lo) then
            Lob := Expr_Value (Lo);
         else
            Lob := Expr_Value (Type_Low_Bound (Base_Type (Xtyp)));
            Static := False;
         end if;

         if Is_Static_Expression (Hi) then
            Hib := Expr_Value (Hi);
         else
            Hib := Expr_Value (Type_High_Bound (Base_Type (Xtyp)));
            Static := False;
         end if;

         Siz := Siz *  UI_Max (Hib - Lob + 1, Uint_0);
         Next_Index (Indx);
      end loop;

      --  Compute the limit against which we want to check. For subprograms,
      --  where the array will go on the stack, we use 8*2**24, which (in
      --  bits) is the size of a 16 megabyte array.

      if Is_Subprogram (Scope (Ent)) then
         Check_Siz := Uint_2 ** 27;
      else
         Check_Siz := Uint_2 ** 31;
      end if;

      --  If we have all static bounds and Siz is too large, then we know
      --  we know we have a storage error right now, so generate message

      if Static and then Siz >= Check_Siz then
         Insert_Action (N,
           Make_Raise_Storage_Error (Loc,
             Reason => SE_Object_Too_Large));
         Error_Msg_N ("?Storage_Error will be raised at run-time", N);
         Uintp.Release (Umark);
         return;
      end if;

      --  Case of component size known at compile time. If the array
      --  size is definitely in range, then we do not need a check.

      if Known_Esize (Ctyp)
        and then Siz * Esize (Ctyp) < Check_Siz
      then
         Uintp.Release (Umark);
         return;
      end if;

      --  Here if a dynamic check is required

      --  What we do is to build an expression for the size of the array,
      --  which is computed as the 'Size of the array component, times
      --  the size of each dimension.

      Uintp.Release (Umark);

      Sizx :=
        Make_Attribute_Reference (Loc,
          Prefix =>         New_Occurrence_Of (Ctyp, Loc),
          Attribute_Name => Name_Size);

      Indx := First_Index (Typ);
      for J in 1 .. Number_Dimensions (Typ) loop
         if Sloc (Etype (Indx)) = Sloc (N) then
            Ensure_Defined (Etype (Indx), N);
         end if;

         Sizx :=
           Make_Op_Multiply (Loc,
             Left_Opnd  => Sizx,
             Right_Opnd =>
               Make_Attribute_Reference (Loc,
                 Prefix         => New_Occurrence_Of (Typ, Loc),
                 Attribute_Name => Name_Length,
                 Expressions    => New_List (
                   Make_Integer_Literal (Loc, J))));
         Next_Index (Indx);
      end loop;

      --  Emit the check

      Code :=
        Make_Raise_Storage_Error (Loc,
          Condition =>
            Make_Op_Ge (Loc,
              Left_Opnd  => Sizx,
              Right_Opnd =>
                Make_Integer_Literal (Loc,
                  Intval    => Check_Siz)),
          Reason => SE_Object_Too_Large);

      Set_Size_Check_Code (Defining_Identifier (N), Code);
      Insert_Action (N, Code, Suppress => All_Checks);
   end Apply_Array_Size_Check;

   ----------------------------
   -- Apply_Constraint_Check --
   ----------------------------

   procedure Apply_Constraint_Check
     (N          : Node_Id;
      Typ        : Entity_Id;
      No_Sliding : Boolean := False)
   is
      Desig_Typ : Entity_Id;

   begin
      if Inside_A_Generic then
         return;

      elsif Is_Scalar_Type (Typ) then
         Apply_Scalar_Range_Check (N, Typ);

      elsif Is_Array_Type (Typ) then

         --  A useful optimization: an aggregate with only an others clause
         --  always has the right bounds.

         if Nkind (N) = N_Aggregate
           and then No (Expressions (N))
           and then Nkind
            (First (Choices (First (Component_Associations (N)))))
              = N_Others_Choice
         then
            return;
         end if;

         if Is_Constrained (Typ) then
            Apply_Length_Check (N, Typ);

            if No_Sliding then
               Apply_Range_Check (N, Typ);
            end if;
         else
            Apply_Range_Check (N, Typ);
         end if;

      elsif (Is_Record_Type (Typ)
               or else Is_Private_Type (Typ))
        and then Has_Discriminants (Base_Type (Typ))
        and then Is_Constrained (Typ)
      then
         Apply_Discriminant_Check (N, Typ);

      elsif Is_Access_Type (Typ) then

         Desig_Typ := Designated_Type (Typ);

         --  No checks necessary if expression statically null

         if Nkind (N) = N_Null then
            null;

         --  No sliding possible on access to arrays

         elsif Is_Array_Type (Desig_Typ) then
            if Is_Constrained (Desig_Typ) then
               Apply_Length_Check (N, Typ);
            end if;

            Apply_Range_Check (N, Typ);

         elsif Has_Discriminants (Base_Type (Desig_Typ))
            and then Is_Constrained (Desig_Typ)
         then
            Apply_Discriminant_Check (N, Typ);
         end if;

         if Can_Never_Be_Null (Typ)
           and then not Can_Never_Be_Null (Etype (N))
         then
            Install_Null_Excluding_Check (N);
         end if;
      end if;
   end Apply_Constraint_Check;

   ------------------------------
   -- Apply_Discriminant_Check --
   ------------------------------

   procedure Apply_Discriminant_Check
     (N   : Node_Id;
      Typ : Entity_Id;
      Lhs : Node_Id := Empty)
   is
      Loc       : constant Source_Ptr := Sloc (N);
      Do_Access : constant Boolean    := Is_Access_Type (Typ);
      S_Typ     : Entity_Id  := Etype (N);
      Cond      : Node_Id;
      T_Typ     : Entity_Id;

      function Is_Aliased_Unconstrained_Component return Boolean;
      --  It is possible for an aliased component to have a nominal
      --  unconstrained subtype (through instantiation). If this is a
      --  discriminated component assigned in the expansion of an aggregate
      --  in an initialization, the check must be suppressed. This unusual
      --  situation requires a predicate of its own (see 7503-008).

      ----------------------------------------
      -- Is_Aliased_Unconstrained_Component --
      ----------------------------------------

      function Is_Aliased_Unconstrained_Component return Boolean is
         Comp : Entity_Id;
         Pref : Node_Id;

      begin
         if Nkind (Lhs) /= N_Selected_Component then
            return False;
         else
            Comp := Entity (Selector_Name (Lhs));
            Pref := Prefix (Lhs);
         end if;

         if Ekind (Comp) /= E_Component
           or else not Is_Aliased (Comp)
         then
            return False;
         end if;

         return not Comes_From_Source (Pref)
           and then In_Instance
           and then not Is_Constrained (Etype (Comp));
      end Is_Aliased_Unconstrained_Component;

   --  Start of processing for Apply_Discriminant_Check

   begin
      if Do_Access then
         T_Typ := Designated_Type (Typ);
      else
         T_Typ := Typ;
      end if;

      --  Nothing to do if discriminant checks are suppressed or else no code
      --  is to be generated

      if not Expander_Active
        or else Discriminant_Checks_Suppressed (T_Typ)
      then
         return;
      end if;

      --  No discriminant checks necessary for an access when expression
      --  is statically Null. This is not only an optimization, this is
      --  fundamental because otherwise discriminant checks may be generated
      --  in init procs for types containing an access to a not-yet-frozen
      --  record, causing a deadly forward reference.

      --  Also, if the expression is of an access type whose designated
      --  type is incomplete, then the access value must be null and
      --  we suppress the check.

      if Nkind (N) = N_Null then
         return;

      elsif Is_Access_Type (S_Typ) then
         S_Typ := Designated_Type (S_Typ);

         if Ekind (S_Typ) = E_Incomplete_Type then
            return;
         end if;
      end if;

      --  If an assignment target is present, then we need to generate the
      --  actual subtype if the target is a parameter or aliased object with
      --  an unconstrained nominal subtype.

      --  Ada 2005 (AI-363): For Ada 2005, we limit the building of the actual
      --  subtype to the parameter and dereference cases, since other aliased
      --  objects are unconstrained (unless the nominal subtype is explicitly
      --  constrained). (But we also need to test for renamings???)

      if Present (Lhs)
        and then (Present (Param_Entity (Lhs))
                   or else (Ada_Version < Ada_05
                             and then not Is_Constrained (T_Typ)
                             and then Is_Aliased_View (Lhs)
                             and then not Is_Aliased_Unconstrained_Component)
                   or else (Ada_Version >= Ada_05
                             and then not Is_Constrained (T_Typ)
                             and then Nkind (Lhs) = N_Explicit_Dereference
                             and then Nkind (Original_Node (Lhs)) /=
                                        N_Function_Call))
      then
         T_Typ := Get_Actual_Subtype (Lhs);
      end if;

      --  Nothing to do if the type is unconstrained (this is the case
      --  where the actual subtype in the RM sense of N is unconstrained
      --  and no check is required).

      if not Is_Constrained (T_Typ) then
         return;

      --  Ada 2005: nothing to do if the type is one for which there is a
      --  partial view that is constrained.

      elsif Ada_Version >= Ada_05
        and then Has_Constrained_Partial_View (Base_Type (T_Typ))
      then
         return;
      end if;

      --  Nothing to do if the type is an Unchecked_Union

      if Is_Unchecked_Union (Base_Type (T_Typ)) then
         return;
      end if;

      --  Suppress checks if the subtypes are the same.
      --  the check must be preserved in an assignment to a formal, because
      --  the constraint is given by the actual.

      if Nkind (Original_Node (N)) /= N_Allocator
        and then (No (Lhs)
          or else not Is_Entity_Name (Lhs)
          or else No (Param_Entity (Lhs)))
      then
         if (Etype (N) = Typ
              or else (Do_Access and then Designated_Type (Typ) = S_Typ))
           and then not Is_Aliased_View (Lhs)
         then
            return;
         end if;

      --  We can also eliminate checks on allocators with a subtype mark
      --  that coincides with the context type. The context type may be a
      --  subtype without a constraint (common case, a generic actual).

      elsif Nkind (Original_Node (N)) = N_Allocator
        and then Is_Entity_Name (Expression (Original_Node (N)))
      then
         declare
            Alloc_Typ : constant Entity_Id :=
                          Entity (Expression (Original_Node (N)));

         begin
            if Alloc_Typ = T_Typ
              or else (Nkind (Parent (T_Typ)) = N_Subtype_Declaration
                        and then Is_Entity_Name (
                          Subtype_Indication (Parent (T_Typ)))
                        and then Alloc_Typ = Base_Type (T_Typ))

            then
               return;
            end if;
         end;
      end if;

      --  See if we have a case where the types are both constrained, and
      --  all the constraints are constants. In this case, we can do the
      --  check successfully at compile time.

      --  We skip this check for the case where the node is a rewritten`
      --  allocator, because it already carries the context subtype, and
      --  extracting the discriminants from the aggregate is messy.

      if Is_Constrained (S_Typ)
        and then Nkind (Original_Node (N)) /= N_Allocator
      then
         declare
            DconT : Elmt_Id;
            Discr : Entity_Id;
            DconS : Elmt_Id;
            ItemS : Node_Id;
            ItemT : Node_Id;

         begin
            --  S_Typ may not have discriminants in the case where it is a
            --  private type completed by a default discriminated type. In
            --  that case, we need to get the constraints from the
            --  underlying_type. If the underlying type is unconstrained (i.e.
            --  has no default discriminants) no check is needed.

            if Has_Discriminants (S_Typ) then
               Discr := First_Discriminant (S_Typ);
               DconS := First_Elmt (Discriminant_Constraint (S_Typ));

            else
               Discr := First_Discriminant (Underlying_Type (S_Typ));
               DconS :=
                 First_Elmt
                   (Discriminant_Constraint (Underlying_Type (S_Typ)));

               if No (DconS) then
                  return;
               end if;

               --  A further optimization: if T_Typ is derived from S_Typ
               --  without imposing a constraint, no check is needed.

               if Nkind (Original_Node (Parent (T_Typ))) =
                 N_Full_Type_Declaration
               then
                  declare
                     Type_Def : constant Node_Id :=
                                 Type_Definition
                                   (Original_Node (Parent (T_Typ)));
                  begin
                     if Nkind (Type_Def) = N_Derived_Type_Definition
                       and then Is_Entity_Name (Subtype_Indication (Type_Def))
                       and then Entity (Subtype_Indication (Type_Def)) = S_Typ
                     then
                        return;
                     end if;
                  end;
               end if;
            end if;

            DconT  := First_Elmt (Discriminant_Constraint (T_Typ));

            while Present (Discr) loop
               ItemS := Node (DconS);
               ItemT := Node (DconT);

               exit when
                 not Is_OK_Static_Expression (ItemS)
                   or else
                 not Is_OK_Static_Expression (ItemT);

               if Expr_Value (ItemS) /= Expr_Value (ItemT) then
                  if Do_Access then   --  needs run-time check.
                     exit;
                  else
                     Apply_Compile_Time_Constraint_Error
                       (N, "incorrect value for discriminant&?",
                        CE_Discriminant_Check_Failed, Ent => Discr);
                     return;
                  end if;
               end if;

               Next_Elmt (DconS);
               Next_Elmt (DconT);
               Next_Discriminant (Discr);
            end loop;

            if No (Discr) then
               return;
            end if;
         end;
      end if;

      --  Here we need a discriminant check. First build the expression
      --  for the comparisons of the discriminants:

      --    (n.disc1 /= typ.disc1) or else
      --    (n.disc2 /= typ.disc2) or else
      --     ...
      --    (n.discn /= typ.discn)

      Cond := Build_Discriminant_Checks (N, T_Typ);

      --  If Lhs is set and is a parameter, then the condition is
      --  guarded by: lhs'constrained and then (condition built above)

      if Present (Param_Entity (Lhs)) then
         Cond :=
           Make_And_Then (Loc,
             Left_Opnd =>
               Make_Attribute_Reference (Loc,
                 Prefix => New_Occurrence_Of (Param_Entity (Lhs), Loc),
                 Attribute_Name => Name_Constrained),
             Right_Opnd => Cond);
      end if;

      if Do_Access then
         Cond := Guard_Access (Cond, Loc, N);
      end if;

      Insert_Action (N,
        Make_Raise_Constraint_Error (Loc,
          Condition => Cond,
          Reason    => CE_Discriminant_Check_Failed));
   end Apply_Discriminant_Check;

   ------------------------
   -- Apply_Divide_Check --
   ------------------------

   procedure Apply_Divide_Check (N : Node_Id) is
      Loc   : constant Source_Ptr := Sloc (N);
      Typ   : constant Entity_Id  := Etype (N);
      Left  : constant Node_Id    := Left_Opnd (N);
      Right : constant Node_Id    := Right_Opnd (N);

      LLB : Uint;
      Llo : Uint;
      Lhi : Uint;
      LOK : Boolean;
      Rlo : Uint;
      Rhi : Uint;
      ROK : Boolean;

   begin
      if Expander_Active
        and then not Backend_Divide_Checks_On_Target
        and then Check_Needed (Right, Division_Check)
      then
         Determine_Range (Right, ROK, Rlo, Rhi);

         --  See if division by zero possible, and if so generate test. This
         --  part of the test is not controlled by the -gnato switch.

         if Do_Division_Check (N) then
            if (not ROK) or else (Rlo <= 0 and then 0 <= Rhi) then
               Insert_Action (N,
                 Make_Raise_Constraint_Error (Loc,
                   Condition =>
                     Make_Op_Eq (Loc,
                       Left_Opnd  => Duplicate_Subexpr_Move_Checks (Right),
                       Right_Opnd => Make_Integer_Literal (Loc, 0)),
                   Reason => CE_Divide_By_Zero));
            end if;
         end if;

         --  Test for extremely annoying case of xxx'First divided by -1

         if Do_Overflow_Check (N) then
            if Nkind (N) = N_Op_Divide
              and then Is_Signed_Integer_Type (Typ)
            then
               Determine_Range (Left, LOK, Llo, Lhi);
               LLB := Expr_Value (Type_Low_Bound (Base_Type (Typ)));

               if ((not ROK) or else (Rlo <= (-1) and then (-1) <= Rhi))
                 and then
                 ((not LOK) or else (Llo = LLB))
               then
                  Insert_Action (N,
                    Make_Raise_Constraint_Error (Loc,
                      Condition =>
                        Make_And_Then (Loc,

                           Make_Op_Eq (Loc,
                             Left_Opnd  =>
                               Duplicate_Subexpr_Move_Checks (Left),
                             Right_Opnd => Make_Integer_Literal (Loc, LLB)),

                           Make_Op_Eq (Loc,
                             Left_Opnd =>
                               Duplicate_Subexpr (Right),
                             Right_Opnd =>
                               Make_Integer_Literal (Loc, -1))),
                      Reason => CE_Overflow_Check_Failed));
               end if;
            end if;
         end if;
      end if;
   end Apply_Divide_Check;

   ----------------------------------
   -- Apply_Float_Conversion_Check --
   ----------------------------------

   --  Let F and I be the source and target types of the conversion.
   --  The Ada standard specifies that a floating-point value X is rounded
   --  to the nearest integer, with halfway cases being rounded away from
   --  zero. The rounded value of X is checked against I'Range.

   --  The catch in the above paragraph is that there is no good way
   --  to know whether the round-to-integer operation resulted in
   --  overflow. A remedy is to perform a range check in the floating-point
   --  domain instead, however:
   --      (1)  The bounds may not be known at compile time
   --      (2)  The check must take into account possible rounding.
   --      (3)  The range of type I may not be exactly representable in F.
   --      (4)  The end-points I'First - 0.5 and I'Last + 0.5 may or may
   --           not be in range, depending on the sign of  I'First and I'Last.
   --      (5)  X may be a NaN, which will fail any comparison

   --  The following steps take care of these issues converting X:
   --      (1) If either I'First or I'Last is not known at compile time, use
   --          I'Base instead of I in the next three steps and perform a
   --          regular range check against I'Range after conversion.
   --      (2) If I'First - 0.5 is representable in F then let Lo be that
   --          value and define Lo_OK as (I'First > 0). Otherwise, let Lo be
   --          F'Machine (T) and let Lo_OK be (Lo >= I'First). In other words,
   --          take one of the closest floating-point numbers to T, and see if
   --          it is in range or not.
   --      (3) If I'Last + 0.5 is representable in F then let Hi be that value
   --          and define Hi_OK as (I'Last < 0). Otherwise, let Hi be
   --          F'Rounding (T) and let Hi_OK be (Hi <= I'Last).
   --      (4) Raise CE when (Lo_OK and X < Lo) or (not Lo_OK and X <= Lo)
   --                     or (Hi_OK and X > Hi) or (not Hi_OK and X >= Hi)

   procedure Apply_Float_Conversion_Check
     (Ck_Node    : Node_Id;
      Target_Typ : Entity_Id)
   is
      LB          : constant Node_Id := Type_Low_Bound (Target_Typ);
      HB          : constant Node_Id := Type_High_Bound (Target_Typ);
      Loc         : constant Source_Ptr := Sloc (Ck_Node);
      Expr_Type   : constant Entity_Id  := Base_Type (Etype (Ck_Node));
      Target_Base : constant Entity_Id  := Implementation_Base_Type
                                             (Target_Typ);
      Max_Bound   : constant Uint := UI_Expon
                                       (Machine_Radix (Expr_Type),
                                        Machine_Mantissa (Expr_Type) - 1) - 1;
      --  Largest bound, so bound plus or minus half is a machine number of F

      Ifirst,
      Ilast     : Uint;         --  Bounds of integer type
      Lo, Hi    : Ureal;        --  Bounds to check in floating-point domain
      Lo_OK,
      Hi_OK     : Boolean;      --  True iff Lo resp. Hi belongs to I'Range

      Lo_Chk,
      Hi_Chk    : Node_Id;      --  Expressions that are False iff check fails

      Reason    : RT_Exception_Code;

   begin
      if not Compile_Time_Known_Value (LB)
          or not Compile_Time_Known_Value (HB)
      then
         declare
            --  First check that the value falls in the range of the base
            --  type, to prevent overflow during conversion and then
            --  perform a regular range check against the (dynamic) bounds.

            Par : constant Node_Id := Parent (Ck_Node);

            pragma Assert (Target_Base /= Target_Typ);
            pragma Assert (Nkind (Par) = N_Type_Conversion);

            Temp : constant Entity_Id :=
                    Make_Defining_Identifier (Loc,
                      Chars => New_Internal_Name ('T'));

         begin
            Apply_Float_Conversion_Check (Ck_Node, Target_Base);
            Set_Etype (Temp, Target_Base);

            Insert_Action (Parent (Par),
              Make_Object_Declaration (Loc,
                Defining_Identifier => Temp,
                Object_Definition => New_Occurrence_Of (Target_Typ, Loc),
                Expression => New_Copy_Tree (Par)),
                Suppress => All_Checks);

            Insert_Action (Par,
              Make_Raise_Constraint_Error (Loc,
                Condition =>
                  Make_Not_In (Loc,
                    Left_Opnd  => New_Occurrence_Of (Temp, Loc),
                    Right_Opnd => New_Occurrence_Of (Target_Typ, Loc)),
                Reason => CE_Range_Check_Failed));
            Rewrite (Par, New_Occurrence_Of (Temp, Loc));

            return;
         end;
      end if;

      --  Get the bounds of the target type

      Ifirst := Expr_Value (LB);
      Ilast  := Expr_Value (HB);

      --  Check against lower bound

      if abs (Ifirst) < Max_Bound then
         Lo := UR_From_Uint (Ifirst) - Ureal_Half;
         Lo_OK := (Ifirst > 0);
      else
         Lo := Machine (Expr_Type, UR_From_Uint (Ifirst), Round_Even, Ck_Node);
         Lo_OK := (Lo >= UR_From_Uint (Ifirst));
      end if;

      if Lo_OK then

         --  Lo_Chk := (X >= Lo)

         Lo_Chk := Make_Op_Ge (Loc,
                     Left_Opnd => Duplicate_Subexpr_No_Checks (Ck_Node),
                     Right_Opnd => Make_Real_Literal (Loc, Lo));

      else
         --  Lo_Chk := (X > Lo)

         Lo_Chk := Make_Op_Gt (Loc,
                     Left_Opnd => Duplicate_Subexpr_No_Checks (Ck_Node),
                     Right_Opnd => Make_Real_Literal (Loc, Lo));
      end if;

      --  Check against higher bound

      if abs (Ilast) < Max_Bound then
         Hi := UR_From_Uint (Ilast) + Ureal_Half;
         Hi_OK := (Ilast < 0);
      else
         Hi := Machine (Expr_Type, UR_From_Uint (Ilast), Round_Even, Ck_Node);
         Hi_OK := (Hi <= UR_From_Uint (Ilast));
      end if;

      if Hi_OK then

         --  Hi_Chk := (X <= Hi)

         Hi_Chk := Make_Op_Le (Loc,
                     Left_Opnd => Duplicate_Subexpr_No_Checks (Ck_Node),
                     Right_Opnd => Make_Real_Literal (Loc, Hi));

      else
         --  Hi_Chk := (X < Hi)

         Hi_Chk := Make_Op_Lt (Loc,
                     Left_Opnd => Duplicate_Subexpr_No_Checks (Ck_Node),
                     Right_Opnd => Make_Real_Literal (Loc, Hi));
      end if;

      --  If the bounds of the target type are the same as those of the
      --  base type, the check is an overflow check as a range check is
      --  not performed in these cases.

      if Expr_Value (Type_Low_Bound (Target_Base)) = Ifirst
        and then Expr_Value (Type_High_Bound (Target_Base)) = Ilast
      then
         Reason := CE_Overflow_Check_Failed;
      else
         Reason := CE_Range_Check_Failed;
      end if;

      --  Raise CE if either conditions does not hold

      Insert_Action (Ck_Node,
        Make_Raise_Constraint_Error (Loc,
          Condition => Make_Op_Not (Loc, Make_And_Then (Loc, Lo_Chk, Hi_Chk)),
          Reason    => Reason));
   end Apply_Float_Conversion_Check;

   ------------------------
   -- Apply_Length_Check --
   ------------------------

   procedure Apply_Length_Check
     (Ck_Node    : Node_Id;
      Target_Typ : Entity_Id;
      Source_Typ : Entity_Id := Empty)
   is
   begin
      Apply_Selected_Length_Checks
        (Ck_Node, Target_Typ, Source_Typ, Do_Static => False);
   end Apply_Length_Check;

   -----------------------
   -- Apply_Range_Check --
   -----------------------

   procedure Apply_Range_Check
     (Ck_Node    : Node_Id;
      Target_Typ : Entity_Id;
      Source_Typ : Entity_Id := Empty)
   is
   begin
      Apply_Selected_Range_Checks
        (Ck_Node, Target_Typ, Source_Typ, Do_Static => False);
   end Apply_Range_Check;

   ------------------------------
   -- Apply_Scalar_Range_Check --
   ------------------------------

   --  Note that Apply_Scalar_Range_Check never turns the Do_Range_Check
   --  flag off if it is already set on.

   procedure Apply_Scalar_Range_Check
     (Expr       : Node_Id;
      Target_Typ : Entity_Id;
      Source_Typ : Entity_Id := Empty;
      Fixed_Int  : Boolean   := False)
   is
      Parnt   : constant Node_Id := Parent (Expr);
      S_Typ   : Entity_Id;
      Arr     : Node_Id   := Empty;  -- initialize to prevent warning
      Arr_Typ : Entity_Id := Empty;  -- initialize to prevent warning
      OK      : Boolean;

      Is_Subscr_Ref : Boolean;
      --  Set true if Expr is a subscript

      Is_Unconstrained_Subscr_Ref : Boolean;
      --  Set true if Expr is a subscript of an unconstrained array. In this
      --  case we do not attempt to do an analysis of the value against the
      --  range of the subscript, since we don't know the actual subtype.

      Int_Real : Boolean;
      --  Set to True if Expr should be regarded as a real value
      --  even though the type of Expr might be discrete.

      procedure Bad_Value;
      --  Procedure called if value is determined to be out of range

      ---------------
      -- Bad_Value --
      ---------------

      procedure Bad_Value is
      begin
         Apply_Compile_Time_Constraint_Error
           (Expr, "value not in range of}?", CE_Range_Check_Failed,
            Ent => Target_Typ,
            Typ => Target_Typ);
      end Bad_Value;

   --  Start of processing for Apply_Scalar_Range_Check

   begin
      if Inside_A_Generic then
         return;

      --  Return if check obviously not needed. Note that we do not check
      --  for the expander being inactive, since this routine does not
      --  insert any code, but it does generate useful warnings sometimes,
      --  which we would like even if we are in semantics only mode.

      elsif Target_Typ = Any_Type
        or else not Is_Scalar_Type (Target_Typ)
        or else Raises_Constraint_Error (Expr)
      then
         return;
      end if;

      --  Now, see if checks are suppressed

      Is_Subscr_Ref :=
        Is_List_Member (Expr) and then Nkind (Parnt) = N_Indexed_Component;

      if Is_Subscr_Ref then
         Arr := Prefix (Parnt);
         Arr_Typ := Get_Actual_Subtype_If_Available (Arr);
      end if;

      if not Do_Range_Check (Expr) then

         --  Subscript reference. Check for Index_Checks suppressed

         if Is_Subscr_Ref then

            --  Check array type and its base type

            if Index_Checks_Suppressed (Arr_Typ)
              or else Index_Checks_Suppressed (Base_Type (Arr_Typ))
            then
               return;

            --  Check array itself if it is an entity name

            elsif Is_Entity_Name (Arr)
              and then Index_Checks_Suppressed (Entity (Arr))
            then
               return;

            --  Check expression itself if it is an entity name

            elsif Is_Entity_Name (Expr)
              and then Index_Checks_Suppressed (Entity (Expr))
            then
               return;
            end if;

         --  All other cases, check for Range_Checks suppressed

         else
            --  Check target type and its base type

            if Range_Checks_Suppressed (Target_Typ)
              or else Range_Checks_Suppressed (Base_Type (Target_Typ))
            then
               return;

            --  Check expression itself if it is an entity name

            elsif Is_Entity_Name (Expr)
              and then Range_Checks_Suppressed (Entity (Expr))
            then
               return;

            --  If Expr is part of an assignment statement, then check
            --  left side of assignment if it is an entity name.

            elsif Nkind (Parnt) = N_Assignment_Statement
              and then Is_Entity_Name (Name (Parnt))
              and then Range_Checks_Suppressed (Entity (Name (Parnt)))
            then
               return;
            end if;
         end if;
      end if;

      --  Do not set range checks if they are killed

      if Nkind (Expr) = N_Unchecked_Type_Conversion
        and then Kill_Range_Check (Expr)
      then
         return;
      end if;

      --  Do not set range checks for any values from System.Scalar_Values
      --  since the whole idea of such values is to avoid checking them!

      if Is_Entity_Name (Expr)
        and then Is_RTU (Scope (Entity (Expr)), System_Scalar_Values)
      then
         return;
      end if;

      --  Now see if we need a check

      if No (Source_Typ) then
         S_Typ := Etype (Expr);
      else
         S_Typ := Source_Typ;
      end if;

      if not Is_Scalar_Type (S_Typ) or else S_Typ = Any_Type then
         return;
      end if;

      Is_Unconstrained_Subscr_Ref :=
        Is_Subscr_Ref and then not Is_Constrained (Arr_Typ);

      --  Always do a range check if the source type includes infinities
      --  and the target type does not include infinities. We do not do
      --  this if range checks are killed.

      if Is_Floating_Point_Type (S_Typ)
        and then Has_Infinities (S_Typ)
        and then not Has_Infinities (Target_Typ)
      then
         Enable_Range_Check (Expr);
      end if;

      --  Return if we know expression is definitely in the range of
      --  the target type as determined by Determine_Range. Right now
      --  we only do this for discrete types, and not fixed-point or
      --  floating-point types.

      --  The additional less-precise tests below catch these cases

      --  Note: skip this if we are given a source_typ, since the point
      --  of supplying a Source_Typ is to stop us looking at the expression.
      --  could sharpen this test to be out parameters only ???

      if Is_Discrete_Type (Target_Typ)
        and then Is_Discrete_Type (Etype (Expr))
        and then not Is_Unconstrained_Subscr_Ref
        and then No (Source_Typ)
      then
         declare
            Tlo : constant Node_Id := Type_Low_Bound  (Target_Typ);
            Thi : constant Node_Id := Type_High_Bound (Target_Typ);
            Lo  : Uint;
            Hi  : Uint;

         begin
            if Compile_Time_Known_Value (Tlo)
              and then Compile_Time_Known_Value (Thi)
            then
               declare
                  Lov : constant Uint := Expr_Value (Tlo);
                  Hiv : constant Uint := Expr_Value (Thi);

               begin
                  --  If range is null, we for sure have a constraint error
                  --  (we don't even need to look at the value involved,
                  --  since all possible values will raise CE).

                  if Lov > Hiv then
                     Bad_Value;
                     return;
                  end if;

                  --  Otherwise determine range of value

                  Determine_Range (Expr, OK, Lo, Hi);

                  if OK then

                     --  If definitely in range, all OK

                     if Lo >= Lov and then Hi <= Hiv then
                        return;

                     --  If definitely not in range, warn

                     elsif Lov > Hi or else Hiv < Lo then
                        Bad_Value;
                        return;

                     --  Otherwise we don't know

                     else
                        null;
                     end if;
                  end if;
               end;
            end if;
         end;
      end if;

      Int_Real :=
        Is_Floating_Point_Type (S_Typ)
          or else (Is_Fixed_Point_Type (S_Typ) and then not Fixed_Int);

      --  Check if we can determine at compile time whether Expr is in the
      --  range of the target type. Note that if S_Typ is within the bounds
      --  of Target_Typ then this must be the case. This check is meaningful
      --  only if this is not a conversion between integer and real types.

      if not Is_Unconstrained_Subscr_Ref
        and then
           Is_Discrete_Type (S_Typ) = Is_Discrete_Type (Target_Typ)
        and then
          (In_Subrange_Of (S_Typ, Target_Typ, Fixed_Int)
             or else
           Is_In_Range (Expr, Target_Typ, Fixed_Int, Int_Real))
      then
         return;

      elsif Is_Out_Of_Range (Expr, Target_Typ, Fixed_Int, Int_Real) then
         Bad_Value;
         return;

      --  In the floating-point case, we only do range checks if the
      --  type is constrained. We definitely do NOT want range checks
      --  for unconstrained types, since we want to have infinities

      elsif Is_Floating_Point_Type (S_Typ) then
         if Is_Constrained (S_Typ) then
            Enable_Range_Check (Expr);
         end if;

      --  For all other cases we enable a range check unconditionally

      else
         Enable_Range_Check (Expr);
         return;
      end if;
   end Apply_Scalar_Range_Check;

   ----------------------------------
   -- Apply_Selected_Length_Checks --
   ----------------------------------

   procedure Apply_Selected_Length_Checks
     (Ck_Node    : Node_Id;
      Target_Typ : Entity_Id;
      Source_Typ : Entity_Id;
      Do_Static  : Boolean)
   is
      Cond     : Node_Id;
      R_Result : Check_Result;
      R_Cno    : Node_Id;

      Loc         : constant Source_Ptr := Sloc (Ck_Node);
      Checks_On   : constant Boolean :=
                      (not Index_Checks_Suppressed (Target_Typ))
                        or else
                      (not Length_Checks_Suppressed (Target_Typ));

   begin
      if not Expander_Active then
         return;
      end if;

      R_Result :=
        Selected_Length_Checks (Ck_Node, Target_Typ, Source_Typ, Empty);

      for J in 1 .. 2 loop
         R_Cno := R_Result (J);
         exit when No (R_Cno);

         --  A length check may mention an Itype which is attached to a
         --  subsequent node. At the top level in a package this can cause
         --  an order-of-elaboration problem, so we make sure that the itype
         --  is referenced now.

         if Ekind (Current_Scope) = E_Package
           and then Is_Compilation_Unit (Current_Scope)
         then
            Ensure_Defined (Target_Typ, Ck_Node);

            if Present (Source_Typ) then
               Ensure_Defined (Source_Typ, Ck_Node);

            elsif Is_Itype (Etype (Ck_Node)) then
               Ensure_Defined (Etype (Ck_Node), Ck_Node);
            end if;
         end if;

         --  If the item is a conditional raise of constraint error,
         --  then have a look at what check is being performed and
         --  ???

         if Nkind (R_Cno) = N_Raise_Constraint_Error
           and then Present (Condition (R_Cno))
         then
            Cond := Condition (R_Cno);

            --  Case where node does not now have a dynamic check

            if not Has_Dynamic_Length_Check (Ck_Node) then

               --  If checks are on, just insert the check

               if Checks_On then
                  Insert_Action (Ck_Node, R_Cno);

                  if not Do_Static then
                     Set_Has_Dynamic_Length_Check (Ck_Node);
                  end if;

               --  If checks are off, then analyze the length check after
               --  temporarily attaching it to the tree in case the relevant
               --  condition can be evaluted at compile time. We still want a
               --  compile time warning in this case.

               else
                  Set_Parent (R_Cno, Ck_Node);
                  Analyze (R_Cno);
               end if;
            end if;

            --  Output a warning if the condition is known to be True

            if Is_Entity_Name (Cond)
              and then Entity (Cond) = Standard_True
            then
               Apply_Compile_Time_Constraint_Error
                 (Ck_Node, "wrong length for array of}?",
                  CE_Length_Check_Failed,
                  Ent => Target_Typ,
                  Typ => Target_Typ);

            --  If we were only doing a static check, or if checks are not
            --  on, then we want to delete the check, since it is not needed.
            --  We do this by replacing the if statement by a null statement

            elsif Do_Static or else not Checks_On then
               Rewrite (R_Cno, Make_Null_Statement (Loc));
            end if;

         else
            Install_Static_Check (R_Cno, Loc);
         end if;

      end loop;

   end Apply_Selected_Length_Checks;

   ---------------------------------
   -- Apply_Selected_Range_Checks --
   ---------------------------------

   procedure Apply_Selected_Range_Checks
     (Ck_Node    : Node_Id;
      Target_Typ : Entity_Id;
      Source_Typ : Entity_Id;
      Do_Static  : Boolean)
   is
      Cond     : Node_Id;
      R_Result : Check_Result;
      R_Cno    : Node_Id;

      Loc       : constant Source_Ptr := Sloc (Ck_Node);
      Checks_On : constant Boolean :=
                    (not Index_Checks_Suppressed (Target_Typ))
                      or else
                    (not Range_Checks_Suppressed (Target_Typ));

   begin
      if not Expander_Active or else not Checks_On then
         return;
      end if;

      R_Result :=
        Selected_Range_Checks (Ck_Node, Target_Typ, Source_Typ, Empty);

      for J in 1 .. 2 loop

         R_Cno := R_Result (J);
         exit when No (R_Cno);

         --  If the item is a conditional raise of constraint error,
         --  then have a look at what check is being performed and
         --  ???

         if Nkind (R_Cno) = N_Raise_Constraint_Error
           and then Present (Condition (R_Cno))
         then
            Cond := Condition (R_Cno);

            if not Has_Dynamic_Range_Check (Ck_Node) then
               Insert_Action (Ck_Node, R_Cno);

               if not Do_Static then
                  Set_Has_Dynamic_Range_Check (Ck_Node);
               end if;
            end if;

            --  Output a warning if the condition is known to be True

            if Is_Entity_Name (Cond)
              and then Entity (Cond) = Standard_True
            then
               --  Since an N_Range is technically not an expression, we
               --  have to set one of the bounds to C_E and then just flag
               --  the N_Range. The warning message will point to the
               --  lower bound and complain about a range, which seems OK.

               if Nkind (Ck_Node) = N_Range then
                  Apply_Compile_Time_Constraint_Error
                    (Low_Bound (Ck_Node), "static range out of bounds of}?",
                     CE_Range_Check_Failed,
                     Ent => Target_Typ,
                     Typ => Target_Typ);

                  Set_Raises_Constraint_Error (Ck_Node);

               else
                  Apply_Compile_Time_Constraint_Error
                    (Ck_Node, "static value out of range of}?",
                     CE_Range_Check_Failed,
                     Ent => Target_Typ,
                     Typ => Target_Typ);
               end if;

            --  If we were only doing a static check, or if checks are not
            --  on, then we want to delete the check, since it is not needed.
            --  We do this by replacing the if statement by a null statement

            elsif Do_Static or else not Checks_On then
               Rewrite (R_Cno, Make_Null_Statement (Loc));
            end if;

         else
            Install_Static_Check (R_Cno, Loc);
         end if;
      end loop;
   end Apply_Selected_Range_Checks;

   -------------------------------
   -- Apply_Static_Length_Check --
   -------------------------------

   procedure Apply_Static_Length_Check
     (Expr       : Node_Id;
      Target_Typ : Entity_Id;
      Source_Typ : Entity_Id := Empty)
   is
   begin
      Apply_Selected_Length_Checks
        (Expr, Target_Typ, Source_Typ, Do_Static => True);
   end Apply_Static_Length_Check;

   -------------------------------------
   -- Apply_Subscript_Validity_Checks --
   -------------------------------------

   procedure Apply_Subscript_Validity_Checks (Expr : Node_Id) is
      Sub : Node_Id;

   begin
      pragma Assert (Nkind (Expr) = N_Indexed_Component);

      --  Loop through subscripts

      Sub := First (Expressions (Expr));
      while Present (Sub) loop

         --  Check one subscript. Note that we do not worry about
         --  enumeration type with holes, since we will convert the
         --  value to a Pos value for the subscript, and that convert
         --  will do the necessary validity check.

         Ensure_Valid (Sub, Holes_OK => True);

         --  Move to next subscript

         Sub := Next (Sub);
      end loop;
   end Apply_Subscript_Validity_Checks;

   ----------------------------------
   -- Apply_Type_Conversion_Checks --
   ----------------------------------

   procedure Apply_Type_Conversion_Checks (N : Node_Id) is
      Target_Type : constant Entity_Id := Etype (N);
      Target_Base : constant Entity_Id := Base_Type (Target_Type);
      Expr        : constant Node_Id   := Expression (N);
      Expr_Type   : constant Entity_Id := Etype (Expr);

   begin
      if Inside_A_Generic then
         return;

      --  Skip these checks if serious errors detected, there are some nasty
      --  situations of incomplete trees that blow things up.

      elsif Serious_Errors_Detected > 0 then
         return;

      --  Scalar type conversions of the form Target_Type (Expr) require
      --  a range check if we cannot be sure that Expr is in the base type
      --  of Target_Typ and also that Expr is in the range of Target_Typ.
      --  These are not quite the same condition from an implementation
      --  point of view, but clearly the second includes the first.

      elsif Is_Scalar_Type (Target_Type) then
         declare
            Conv_OK  : constant Boolean := Conversion_OK (N);
            --  If the Conversion_OK flag on the type conversion is set
            --  and no floating point type is involved in the type conversion
            --  then fixed point values must be read as integral values.

            Float_To_Int : constant Boolean :=
                             Is_Floating_Point_Type (Expr_Type)
                               and then Is_Integer_Type (Target_Type);

         begin
            if not Overflow_Checks_Suppressed (Target_Base)
              and then not In_Subrange_Of (Expr_Type, Target_Base, Conv_OK)
              and then not Float_To_Int
            then
               Set_Do_Overflow_Check (N);
            end if;

            if not Range_Checks_Suppressed (Target_Type)
              and then not Range_Checks_Suppressed (Expr_Type)
            then
               if Float_To_Int then
                  Apply_Float_Conversion_Check (Expr, Target_Type);
               else
                  Apply_Scalar_Range_Check
                    (Expr, Target_Type, Fixed_Int => Conv_OK);
               end if;
            end if;
         end;

      elsif Comes_From_Source (N)
        and then Is_Record_Type (Target_Type)
        and then Is_Derived_Type (Target_Type)
        and then not Is_Tagged_Type (Target_Type)
        and then not Is_Constrained (Target_Type)
        and then Present (Stored_Constraint (Target_Type))
      then
         --  An unconstrained derived type may have inherited discriminant
         --  Build an actual discriminant constraint list using the stored
         --  constraint, to verify that the expression of the parent type
         --  satisfies the constraints imposed by the (unconstrained!)
         --  derived type. This applies to value conversions, not to view
         --  conversions of tagged types.

         declare
            Loc         : constant Source_Ptr := Sloc (N);
            Cond        : Node_Id;
            Constraint  : Elmt_Id;
            Discr_Value : Node_Id;
            Discr       : Entity_Id;

            New_Constraints : constant Elist_Id := New_Elmt_List;
            Old_Constraints : constant Elist_Id :=
                                Discriminant_Constraint (Expr_Type);

         begin
            Constraint := First_Elmt (Stored_Constraint (Target_Type));

            while Present (Constraint) loop
               Discr_Value := Node (Constraint);

               if Is_Entity_Name (Discr_Value)
                 and then Ekind (Entity (Discr_Value)) = E_Discriminant
               then
                  Discr := Corresponding_Discriminant (Entity (Discr_Value));

                  if Present (Discr)
                    and then Scope (Discr) = Base_Type (Expr_Type)
                  then
                     --  Parent is constrained by new discriminant. Obtain
                     --  Value of original discriminant in expression. If
                     --  the new discriminant has been used to constrain more
                     --  than one of the stored discriminants, this will
                     --  provide the required consistency check.

                     Append_Elmt (
                        Make_Selected_Component (Loc,
                          Prefix =>
                            Duplicate_Subexpr_No_Checks
                              (Expr, Name_Req => True),
                          Selector_Name =>
                            Make_Identifier (Loc, Chars (Discr))),
                                New_Constraints);

                  else
                     --  Discriminant of more remote ancestor ???

                     return;
                  end if;

               --  Derived type definition has an explicit value for
               --  this stored discriminant.

               else
                  Append_Elmt
                    (Duplicate_Subexpr_No_Checks (Discr_Value),
                     New_Constraints);
               end if;

               Next_Elmt (Constraint);
            end loop;

            --  Use the unconstrained expression type to retrieve the
            --  discriminants of the parent, and apply momentarily the
            --  discriminant constraint synthesized above.

            Set_Discriminant_Constraint (Expr_Type, New_Constraints);
            Cond := Build_Discriminant_Checks (Expr, Expr_Type);
            Set_Discriminant_Constraint (Expr_Type, Old_Constraints);

            Insert_Action (N,
              Make_Raise_Constraint_Error (Loc,
                Condition => Cond,
                Reason    => CE_Discriminant_Check_Failed));
         end;

      --  For arrays, conversions are applied during expansion, to take
      --  into accounts changes of representation.  The checks become range
      --  checks on the base type or length checks on the subtype, depending
      --  on whether the target type is unconstrained or constrained.

      else
         null;
      end if;
   end Apply_Type_Conversion_Checks;

   ----------------------------------------------
   -- Apply_Universal_Integer_Attribute_Checks --
   ----------------------------------------------

   procedure Apply_Universal_Integer_Attribute_Checks (N : Node_Id) is
      Loc : constant Source_Ptr := Sloc (N);
      Typ : constant Entity_Id  := Etype (N);

   begin
      if Inside_A_Generic then
         return;

      --  Nothing to do if checks are suppressed

      elsif Range_Checks_Suppressed (Typ)
        and then Overflow_Checks_Suppressed (Typ)
      then
         return;

      --  Nothing to do if the attribute does not come from source. The
      --  internal attributes we generate of this type do not need checks,
      --  and furthermore the attempt to check them causes some circular
      --  elaboration orders when dealing with packed types.

      elsif not Comes_From_Source (N) then
         return;

      --  If the prefix is a selected component that depends on a discriminant
      --  the check may improperly expose a discriminant instead of using
      --  the bounds of the object itself. Set the type of the attribute to
      --  the base type of the context, so that a check will be imposed when
      --  needed (e.g. if the node appears as an index).

      elsif Nkind (Prefix (N)) = N_Selected_Component
        and then Ekind (Typ) = E_Signed_Integer_Subtype
        and then Depends_On_Discriminant (Scalar_Range (Typ))
      then
         Set_Etype (N, Base_Type (Typ));

      --  Otherwise, replace the attribute node with a type conversion
      --  node whose expression is the attribute, retyped to universal
      --  integer, and whose subtype mark is the target type. The call
      --  to analyze this conversion will set range and overflow checks
      --  as required for proper detection of an out of range value.

      else
         Set_Etype    (N, Universal_Integer);
         Set_Analyzed (N, True);

         Rewrite (N,
           Make_Type_Conversion (Loc,
             Subtype_Mark => New_Occurrence_Of (Typ, Loc),
             Expression   => Relocate_Node (N)));

         Analyze_And_Resolve (N, Typ);
         return;
      end if;

   end Apply_Universal_Integer_Attribute_Checks;

   -------------------------------
   -- Build_Discriminant_Checks --
   -------------------------------

   function Build_Discriminant_Checks
     (N     : Node_Id;
      T_Typ : Entity_Id) return Node_Id
   is
      Loc      : constant Source_Ptr := Sloc (N);
      Cond     : Node_Id;
      Disc     : Elmt_Id;
      Disc_Ent : Entity_Id;
      Dref     : Node_Id;
      Dval     : Node_Id;

      function Aggregate_Discriminant_Val (Disc : Entity_Id) return Node_Id;

      ----------------------------------
      -- Aggregate_Discriminant_Value --
      ----------------------------------

      function Aggregate_Discriminant_Val (Disc : Entity_Id) return Node_Id is
         Assoc : Node_Id;

      begin
         --  The aggregate has been normalized with named associations. We
         --  use the Chars field to locate the discriminant to take into
         --  account discriminants in derived types, which carry the same
         --  name as those in the parent.

         Assoc := First (Component_Associations (N));
         while Present (Assoc) loop
            if Chars (First (Choices (Assoc))) = Chars (Disc) then
               return Expression (Assoc);
            else
               Next (Assoc);
            end if;
         end loop;

         --  Discriminant must have been found in the loop above

         raise Program_Error;
      end Aggregate_Discriminant_Val;

   --  Start of processing for Build_Discriminant_Checks

   begin
      --  Loop through discriminants evolving the condition

      Cond := Empty;
      Disc := First_Elmt (Discriminant_Constraint (T_Typ));

      --  For a fully private type, use the discriminants of the parent type

      if Is_Private_Type (T_Typ)
        and then No (Full_View (T_Typ))
      then
         Disc_Ent := First_Discriminant (Etype (Base_Type (T_Typ)));
      else
         Disc_Ent := First_Discriminant (T_Typ);
      end if;

      while Present (Disc) loop
         Dval := Node (Disc);

         if Nkind (Dval) = N_Identifier
           and then Ekind (Entity (Dval)) = E_Discriminant
         then
            Dval := New_Occurrence_Of (Discriminal (Entity (Dval)), Loc);
         else
            Dval := Duplicate_Subexpr_No_Checks (Dval);
         end if;

         --  If we have an Unchecked_Union node, we can infer the discriminants
         --  of the node.

         if Is_Unchecked_Union (Base_Type (T_Typ)) then
            Dref := New_Copy (
              Get_Discriminant_Value (
                First_Discriminant (T_Typ),
                T_Typ,
                Stored_Constraint (T_Typ)));

         elsif Nkind (N) = N_Aggregate then
            Dref :=
               Duplicate_Subexpr_No_Checks
                 (Aggregate_Discriminant_Val (Disc_Ent));

         else
            Dref :=
              Make_Selected_Component (Loc,
                Prefix =>
                  Duplicate_Subexpr_No_Checks (N, Name_Req => True),
                Selector_Name =>
                  Make_Identifier (Loc, Chars (Disc_Ent)));

            Set_Is_In_Discriminant_Check (Dref);
         end if;

         Evolve_Or_Else (Cond,
           Make_Op_Ne (Loc,
             Left_Opnd => Dref,
             Right_Opnd => Dval));

         Next_Elmt (Disc);
         Next_Discriminant (Disc_Ent);
      end loop;

      return Cond;
   end Build_Discriminant_Checks;

   ------------------
   -- Check_Needed --
   ------------------

   function Check_Needed (Nod : Node_Id; Check : Check_Type) return Boolean is
      N : Node_Id;
      P : Node_Id;
      K : Node_Kind;
      L : Node_Id;
      R : Node_Id;

   begin
      --  Always check if not simple entity

      if Nkind (Nod) not in N_Has_Entity
        or else not Comes_From_Source (Nod)
      then
         return True;
      end if;

      --  Look up tree for short circuit

      N := Nod;
      loop
         P := Parent (N);
         K := Nkind (P);

         if K not in N_Subexpr then
            return True;

         --  Or/Or Else case, left operand must be equality test

         elsif K = N_Op_Or or else K = N_Or_Else then
            exit when N = Right_Opnd (P)
              and then Nkind (Left_Opnd (P)) = N_Op_Eq;

         --  And/And then case, left operand must be inequality test

         elsif K = N_Op_And or else K = N_And_Then then
            exit when N = Right_Opnd (P)
              and then Nkind (Left_Opnd (P)) = N_Op_Ne;
         end if;

         N := P;
      end loop;

      --  If we fall through the loop, then we have a conditional with an
      --  appropriate test as its left operand. So test further.

      L := Left_Opnd (P);

      if Nkind (L) = N_Op_Not then
         L := Right_Opnd (L);
      end if;

      R := Right_Opnd (L);
      L := Left_Opnd (L);

      --  Left operand of test must match original variable

      if Nkind (L) not in N_Has_Entity
        or else Entity (L) /= Entity (Nod)
      then
         return True;
      end if;

      --  Right operand of test mus be key value (zero or null)

      case Check is
         when Access_Check =>
            if Nkind (R) /= N_Null then
               return True;
            end if;

         when Division_Check =>
            if not Compile_Time_Known_Value (R)
              or else Expr_Value (R) /= Uint_0
            then
               return True;
            end if;
      end case;

      --  Here we have the optimizable case, warn if not short-circuited

      if K = N_Op_And or else K = N_Op_Or then
         case Check is
            when Access_Check =>
               Error_Msg_N
                 ("Constraint_Error may be raised (access check)?",
                  Parent (Nod));
            when Division_Check =>
               Error_Msg_N
                 ("Constraint_Error may be raised (zero divide)?",
                  Parent (Nod));
         end case;

         if K = N_Op_And then
            Error_Msg_N ("use `AND THEN` instead of AND?", P);
         else
            Error_Msg_N ("use `OR ELSE` instead of OR?", P);
         end if;

         --  If not short-circuited, we need the ckeck

         return True;

      --  If short-circuited, we can omit the check

      else
         return False;
      end if;
   end Check_Needed;

   -----------------------------------
   -- Check_Valid_Lvalue_Subscripts --
   -----------------------------------

   procedure Check_Valid_Lvalue_Subscripts (Expr : Node_Id) is
   begin
      --  Skip this if range checks are suppressed

      if Range_Checks_Suppressed (Etype (Expr)) then
         return;

      --  Only do this check for expressions that come from source. We
      --  assume that expander generated assignments explicitly include
      --  any necessary checks. Note that this is not just an optimization,
      --  it avoids infinite recursions!

      elsif not Comes_From_Source (Expr) then
         return;

      --  For a selected component, check the prefix

      elsif Nkind (Expr) = N_Selected_Component then
         Check_Valid_Lvalue_Subscripts (Prefix (Expr));
         return;

      --  Case of indexed component

      elsif Nkind (Expr) = N_Indexed_Component then
         Apply_Subscript_Validity_Checks (Expr);

         --  Prefix may itself be or contain an indexed component, and
         --  these subscripts need checking as well

         Check_Valid_Lvalue_Subscripts (Prefix (Expr));
      end if;
   end Check_Valid_Lvalue_Subscripts;

   ----------------------------------
   -- Null_Exclusion_Static_Checks --
   ----------------------------------

   procedure Null_Exclusion_Static_Checks (N : Node_Id) is
      Error_Node : Node_Id;
      Expr       : Node_Id;
      Has_Null   : constant Boolean := Has_Null_Exclusion (N);
      K          : constant Node_Kind := Nkind (N);
      Typ        : Entity_Id;

   begin
<<<<<<< HEAD
      pragma Assert (K = N_Parameter_Specification
                       or else K = N_Object_Declaration
                       or else K = N_Discriminant_Specification
                       or else K = N_Component_Declaration);

      Typ := Etype (Defining_Identifier (N));

      pragma Assert (Is_Access_Type (Typ)
        or else (K = N_Object_Declaration and then Is_Array_Type (Typ)));

      case K is
         when N_Parameter_Specification =>
            Related_Nod        := Parameter_Type (N);
            Has_Null_Exclusion := Null_Exclusion_Present (N);

         when N_Object_Declaration =>
            Related_Nod        := Object_Definition (N);
            Has_Null_Exclusion := Null_Exclusion_Present (N);

         when N_Discriminant_Specification =>
            Related_Nod        := Discriminant_Type (N);
            Has_Null_Exclusion := Null_Exclusion_Present (N);

         when N_Component_Declaration =>
            if Present (Access_Definition (Component_Definition (N))) then
               Related_Nod := Component_Definition (N);
               Has_Null_Exclusion :=
                 Null_Exclusion_Present
                   (Access_Definition (Component_Definition (N)));
            else
               Related_Nod :=
                 Subtype_Indication (Component_Definition (N));
               Has_Null_Exclusion :=
                 Null_Exclusion_Present (Component_Definition (N));
            end if;

         when others =>
            raise Program_Error;
      end case;

      --  Enforce legality rule 3.10 (14/1): A null_exclusion is only allowed
      --  of the access subtype does not exclude null.

      if Has_Null_Exclusion
        and then Can_Never_Be_Null (Typ)

         --  No need to check itypes that have the null-excluding attribute
         --  because they were checked at their point of creation

        and then not Is_Itype (Typ)
      then
         Error_Msg_N
           ("(Ada 2005) already a null-excluding type", Related_Nod);
      end if;

      --  Check that null-excluding objects are always initialized

      if K = N_Object_Declaration
        and then not Present (Expression (N))
      then
         --  Add a an expression that assignates null. This node is needed
         --  by Apply_Compile_Time_Constraint_Error, that will replace this
         --  node by a Constraint_Error node.

         Set_Expression (N, Make_Null (Sloc (N)));
         Set_Etype (Expression (N), Etype (Defining_Identifier (N)));

         Apply_Compile_Time_Constraint_Error
           (N      => Expression (N),
            Msg    => "(Ada 2005) null-excluding objects must be initialized?",
            Reason => CE_Null_Not_Allowed);
      end if;

      --  Check that the null value is not used as a single expression to
      --  assignate a value to a null-excluding component, formal or object;
      --  otherwise generate a warning message at the sloc of Related_Nod and
      --  replace Expression (N) by an N_Contraint_Error node.

      declare
         Expr : constant Node_Id := Expression (N);
=======
      pragma Assert
        (K = N_Component_Declaration
           or else K = N_Discriminant_Specification
           or else K = N_Function_Specification
           or else K = N_Object_Declaration
           or else K = N_Parameter_Specification);

      if K = N_Function_Specification then
         Typ := Etype (Defining_Entity (N));
      else
         Typ := Etype (Defining_Identifier (N));
      end if;

      case K is
         when N_Component_Declaration =>
            if Present (Access_Definition (Component_Definition (N))) then
               Error_Node := Component_Definition (N);
            else
               Error_Node := Subtype_Indication (Component_Definition (N));
            end if;

         when N_Discriminant_Specification =>
            Error_Node    := Discriminant_Type (N);

         when N_Function_Specification =>
            Error_Node    := Result_Definition (N);

         when N_Object_Declaration =>
            Error_Node    := Object_Definition (N);

         when N_Parameter_Specification =>
            Error_Node    := Parameter_Type (N);

         when others =>
            raise Program_Error;
      end case;

      if Has_Null then

         --  Enforce legality rule 3.10 (13): A null exclusion can only be
         --  applied to an access [sub]type.

         if not Is_Access_Type (Typ) then
            Error_Msg_N
              ("null-exclusion must be applied to an access type",
               Error_Node);

         --  Enforce legality rule 3.10 (14/1): A null exclusion can only
         --  be applied to a [sub]type that does not exclude null already.

         elsif Can_Never_Be_Null (Typ)

            --  No need to check itypes that have a null exclusion because
            --  they are already examined at their point of creation.
>>>>>>> c355071f

           and then not Is_Itype (Typ)
         then
<<<<<<< HEAD
            case K is
               when N_Discriminant_Specification  |
                    N_Component_Declaration      =>
                  Apply_Compile_Time_Constraint_Error
                     (N      => Expr,
                      Msg    => "(Ada 2005) NULL not allowed in"
                                  & " null-excluding components?",
                      Reason => CE_Null_Not_Allowed);

               when N_Parameter_Specification =>
                  Apply_Compile_Time_Constraint_Error
                     (N      => Expr,
                      Msg    => "(Ada 2005) NULL not allowed in"
                                  & " null-excluding formals?",
                      Reason => CE_Null_Not_Allowed);

               when N_Object_Declaration =>
                  Apply_Compile_Time_Constraint_Error
                     (N      => Expr,
                      Msg    => "(Ada 2005) NULL not allowed in"
                                  & " null-excluding objects?",
                      Reason => CE_Null_Not_Allowed);
=======
            Error_Msg_N
              ("null-exclusion cannot be applied to a null excluding type",
               Error_Node);
         end if;
      end if;

      --  Check that null-excluding objects are always initialized

      if K = N_Object_Declaration
        and then No (Expression (N))
      then
         --  Add a an expression that assignates null. This node is needed
         --  by Apply_Compile_Time_Constraint_Error, that will replace this
         --  node by a Constraint_Error node.

         Set_Expression (N, Make_Null (Sloc (N)));
         Set_Etype (Expression (N), Etype (Defining_Identifier (N)));

         Apply_Compile_Time_Constraint_Error
           (N      => Expression (N),
            Msg    => "(Ada 2005) null-excluding objects must be initialized?",
            Reason => CE_Null_Not_Allowed);
      end if;

      --  Check that a null-excluding component, formal or object is not
      --  being assigned a null value. Otherwise generate a warning message
      --  and replace Expression (N) by a N_Contraint_Error node.

      if K /= N_Function_Specification then
         Expr := Expression (N);

         if Present (Expr)
           and then Nkind (Expr) = N_Null
         then
            case K is
               when N_Component_Declaration      |
                    N_Discriminant_Specification =>
                  Apply_Compile_Time_Constraint_Error
                    (N      => Expr,
                     Msg    => "(Ada 2005) NULL not allowed " &
                               "in null-excluding components?",
                     Reason => CE_Null_Not_Allowed);

               when N_Object_Declaration =>
                  Apply_Compile_Time_Constraint_Error
                    (N      => Expr,
                     Msg    => "(Ada 2005) NULL not allowed " &
                               "in null-excluding objects?",
                     Reason => CE_Null_Not_Allowed);

               when N_Parameter_Specification =>
                  Apply_Compile_Time_Constraint_Error
                    (N      => Expr,
                     Msg    => "(Ada 2005) NULL not allowed " &
                               "in null-excluding formals?",
                     Reason => CE_Null_Not_Allowed);
>>>>>>> c355071f

               when others =>
                  null;
            end case;
         end if;
<<<<<<< HEAD
      end;
=======
      end if;
>>>>>>> c355071f
   end Null_Exclusion_Static_Checks;

   ----------------------------------
   -- Conditional_Statements_Begin --
   ----------------------------------

   procedure Conditional_Statements_Begin is
   begin
      Saved_Checks_TOS := Saved_Checks_TOS + 1;

      --  If stack overflows, kill all checks, that way we know to
      --  simply reset the number of saved checks to zero on return.
      --  This should never occur in practice.

      if Saved_Checks_TOS > Saved_Checks_Stack'Last then
         Kill_All_Checks;

      --  In the normal case, we just make a new stack entry saving
      --  the current number of saved checks for a later restore.

      else
         Saved_Checks_Stack (Saved_Checks_TOS) := Num_Saved_Checks;

         if Debug_Flag_CC then
            w ("Conditional_Statements_Begin: Num_Saved_Checks = ",
               Num_Saved_Checks);
         end if;
      end if;
   end Conditional_Statements_Begin;

   --------------------------------
   -- Conditional_Statements_End --
   --------------------------------

   procedure Conditional_Statements_End is
   begin
      pragma Assert (Saved_Checks_TOS > 0);

      --  If the saved checks stack overflowed, then we killed all
      --  checks, so setting the number of saved checks back to
      --  zero is correct. This should never occur in practice.

      if Saved_Checks_TOS > Saved_Checks_Stack'Last then
         Num_Saved_Checks := 0;

      --  In the normal case, restore the number of saved checks
      --  from the top stack entry.

      else
         Num_Saved_Checks := Saved_Checks_Stack (Saved_Checks_TOS);
         if Debug_Flag_CC then
            w ("Conditional_Statements_End: Num_Saved_Checks = ",
               Num_Saved_Checks);
         end if;
      end if;

      Saved_Checks_TOS := Saved_Checks_TOS - 1;
   end Conditional_Statements_End;

   ---------------------
   -- Determine_Range --
   ---------------------

   Cache_Size : constant := 2 ** 10;
   type Cache_Index is range 0 .. Cache_Size - 1;
   --  Determine size of below cache (power of 2 is more efficient!)

   Determine_Range_Cache_N  : array (Cache_Index) of Node_Id;
   Determine_Range_Cache_Lo : array (Cache_Index) of Uint;
   Determine_Range_Cache_Hi : array (Cache_Index) of Uint;
   --  The above arrays are used to implement a small direct cache
   --  for Determine_Range calls. Because of the way Determine_Range
   --  recursively traces subexpressions, and because overflow checking
   --  calls the routine on the way up the tree, a quadratic behavior
   --  can otherwise be encountered in large expressions. The cache
   --  entry for node N is stored in the (N mod Cache_Size) entry, and
   --  can be validated by checking the actual node value stored there.

   procedure Determine_Range
     (N  : Node_Id;
      OK : out Boolean;
      Lo : out Uint;
      Hi : out Uint)
   is
      Typ : constant Entity_Id := Etype (N);

      Lo_Left : Uint;
      Hi_Left : Uint;
      --  Lo and Hi bounds of left operand

      Lo_Right : Uint;
      Hi_Right : Uint;
      --  Lo and Hi bounds of right (or only) operand

      Bound : Node_Id;
      --  Temp variable used to hold a bound node

      Hbound : Uint;
      --  High bound of base type of expression

      Lor : Uint;
      Hir : Uint;
      --  Refined values for low and high bounds, after tightening

      OK1 : Boolean;
      --  Used in lower level calls to indicate if call succeeded

      Cindex : Cache_Index;
      --  Used to search cache

      function OK_Operands return Boolean;
      --  Used for binary operators. Determines the ranges of the left and
      --  right operands, and if they are both OK, returns True, and puts
      --  the results in Lo_Right, Hi_Right, Lo_Left, Hi_Left

      -----------------
      -- OK_Operands --
      -----------------

      function OK_Operands return Boolean is
      begin
         Determine_Range (Left_Opnd  (N), OK1, Lo_Left,  Hi_Left);

         if not OK1 then
            return False;
         end if;

         Determine_Range (Right_Opnd (N), OK1, Lo_Right, Hi_Right);
         return OK1;
      end OK_Operands;

   --  Start of processing for Determine_Range

   begin
      --  Prevent junk warnings by initializing range variables

      Lo  := No_Uint;
      Hi  := No_Uint;
      Lor := No_Uint;
      Hir := No_Uint;

      --  If the type is not discrete, or is undefined, then we can't
      --  do anything about determining the range.

      if No (Typ) or else not Is_Discrete_Type (Typ)
        or else Error_Posted (N)
      then
         OK := False;
         return;
      end if;

      --  For all other cases, we can determine the range

      OK := True;

      --  If value is compile time known, then the possible range is the
      --  one value that we know this expression definitely has!

      if Compile_Time_Known_Value (N) then
         Lo := Expr_Value (N);
         Hi := Lo;
         return;
      end if;

      --  Return if already in the cache

      Cindex := Cache_Index (N mod Cache_Size);

      if Determine_Range_Cache_N (Cindex) = N then
         Lo := Determine_Range_Cache_Lo (Cindex);
         Hi := Determine_Range_Cache_Hi (Cindex);
         return;
      end if;

      --  Otherwise, start by finding the bounds of the type of the
      --  expression, the value cannot be outside this range (if it
      --  is, then we have an overflow situation, which is a separate
      --  check, we are talking here only about the expression value).

      --  We use the actual bound unless it is dynamic, in which case
      --  use the corresponding base type bound if possible. If we can't
      --  get a bound then we figure we can't determine the range (a
      --  peculiar case, that perhaps cannot happen, but there is no
      --  point in bombing in this optimization circuit.

      --  First the low bound

      Bound := Type_Low_Bound (Typ);

      if Compile_Time_Known_Value (Bound) then
         Lo := Expr_Value (Bound);

      elsif Compile_Time_Known_Value (Type_Low_Bound (Base_Type (Typ))) then
         Lo := Expr_Value (Type_Low_Bound (Base_Type (Typ)));

      else
         OK := False;
         return;
      end if;

      --  Now the high bound

      Bound := Type_High_Bound (Typ);

      --  We need the high bound of the base type later on, and this should
      --  always be compile time known. Again, it is not clear that this
      --  can ever be false, but no point in bombing.

      if Compile_Time_Known_Value (Type_High_Bound (Base_Type (Typ))) then
         Hbound := Expr_Value (Type_High_Bound (Base_Type (Typ)));
         Hi := Hbound;

      else
         OK := False;
         return;
      end if;

      --  If we have a static subtype, then that may have a tighter bound
      --  so use the upper bound of the subtype instead in this case.

      if Compile_Time_Known_Value (Bound) then
         Hi := Expr_Value (Bound);
      end if;

      --  We may be able to refine this value in certain situations. If
      --  refinement is possible, then Lor and Hir are set to possibly
      --  tighter bounds, and OK1 is set to True.

      case Nkind (N) is

         --  For unary plus, result is limited by range of operand

         when N_Op_Plus =>
            Determine_Range (Right_Opnd (N), OK1, Lor, Hir);

         --  For unary minus, determine range of operand, and negate it

         when N_Op_Minus =>
            Determine_Range (Right_Opnd (N), OK1, Lo_Right, Hi_Right);

            if OK1 then
               Lor := -Hi_Right;
               Hir := -Lo_Right;
            end if;

         --  For binary addition, get range of each operand and do the
         --  addition to get the result range.

         when N_Op_Add =>
            if OK_Operands then
               Lor := Lo_Left + Lo_Right;
               Hir := Hi_Left + Hi_Right;
            end if;

         --  Division is tricky. The only case we consider is where the
         --  right operand is a positive constant, and in this case we
         --  simply divide the bounds of the left operand

         when N_Op_Divide =>
            if OK_Operands then
               if Lo_Right = Hi_Right
                 and then Lo_Right > 0
               then
                  Lor := Lo_Left / Lo_Right;
                  Hir := Hi_Left / Lo_Right;

               else
                  OK1 := False;
               end if;
            end if;

         --  For binary subtraction, get range of each operand and do
         --  the worst case subtraction to get the result range.

         when N_Op_Subtract =>
            if OK_Operands then
               Lor := Lo_Left - Hi_Right;
               Hir := Hi_Left - Lo_Right;
            end if;

         --  For MOD, if right operand is a positive constant, then
         --  result must be in the allowable range of mod results.

         when N_Op_Mod =>
            if OK_Operands then
               if Lo_Right = Hi_Right
                 and then Lo_Right /= 0
               then
                  if Lo_Right > 0 then
                     Lor := Uint_0;
                     Hir := Lo_Right - 1;

                  else -- Lo_Right < 0
                     Lor := Lo_Right + 1;
                     Hir := Uint_0;
                  end if;

               else
                  OK1 := False;
               end if;
            end if;

         --  For REM, if right operand is a positive constant, then
         --  result must be in the allowable range of mod results.

         when N_Op_Rem =>
            if OK_Operands then
               if Lo_Right = Hi_Right
                 and then Lo_Right /= 0
               then
                  declare
                     Dval : constant Uint := (abs Lo_Right) - 1;

                  begin
                     --  The sign of the result depends on the sign of the
                     --  dividend (but not on the sign of the divisor, hence
                     --  the abs operation above).

                     if Lo_Left < 0 then
                        Lor := -Dval;
                     else
                        Lor := Uint_0;
                     end if;

                     if Hi_Left < 0 then
                        Hir := Uint_0;
                     else
                        Hir := Dval;
                     end if;
                  end;

               else
                  OK1 := False;
               end if;
            end if;

         --  Attribute reference cases

         when N_Attribute_Reference =>
            case Attribute_Name (N) is

               --  For Pos/Val attributes, we can refine the range using the
               --  possible range of values of the attribute expression

               when Name_Pos | Name_Val =>
                  Determine_Range (First (Expressions (N)), OK1, Lor, Hir);

               --  For Length attribute, use the bounds of the corresponding
               --  index type to refine the range.

               when Name_Length =>
                  declare
                     Atyp : Entity_Id := Etype (Prefix (N));
                     Inum : Nat;
                     Indx : Node_Id;

                     LL, LU : Uint;
                     UL, UU : Uint;

                  begin
                     if Is_Access_Type (Atyp) then
                        Atyp := Designated_Type (Atyp);
                     end if;

                     --  For string literal, we know exact value

                     if Ekind (Atyp) = E_String_Literal_Subtype then
                        OK := True;
                        Lo := String_Literal_Length (Atyp);
                        Hi := String_Literal_Length (Atyp);
                        return;
                     end if;

                     --  Otherwise check for expression given

                     if No (Expressions (N)) then
                        Inum := 1;
                     else
                        Inum :=
                          UI_To_Int (Expr_Value (First (Expressions (N))));
                     end if;

                     Indx := First_Index (Atyp);
                     for J in 2 .. Inum loop
                        Indx := Next_Index (Indx);
                     end loop;

                     Determine_Range
                       (Type_Low_Bound (Etype (Indx)), OK1, LL, LU);

                     if OK1 then
                        Determine_Range
                          (Type_High_Bound (Etype (Indx)), OK1, UL, UU);

                        if OK1 then

                           --  The maximum value for Length is the biggest
                           --  possible gap between the values of the bounds.
                           --  But of course, this value cannot be negative.

                           Hir := UI_Max (Uint_0, UU - LL);

                           --  For constrained arrays, the minimum value for
                           --  Length is taken from the actual value of the
                           --  bounds, since the index will be exactly of
                           --  this subtype.

                           if Is_Constrained (Atyp) then
                              Lor := UI_Max (Uint_0, UL - LU);

                           --  For an unconstrained array, the minimum value
                           --  for length is always zero.

                           else
                              Lor := Uint_0;
                           end if;
                        end if;
                     end if;
                  end;

               --  No special handling for other attributes
               --  Probably more opportunities exist here ???

               when others =>
                  OK1 := False;

            end case;

         --  For type conversion from one discrete type to another, we
         --  can refine the range using the converted value.

         when N_Type_Conversion =>
            Determine_Range (Expression (N), OK1, Lor, Hir);

         --  Nothing special to do for all other expression kinds

         when others =>
            OK1 := False;
            Lor := No_Uint;
            Hir := No_Uint;
      end case;

      --  At this stage, if OK1 is true, then we know that the actual
      --  result of the computed expression is in the range Lor .. Hir.
      --  We can use this to restrict the possible range of results.

      if OK1 then

         --  If the refined value of the low bound is greater than the
         --  type high bound, then reset it to the more restrictive
         --  value. However, we do NOT do this for the case of a modular
         --  type where the possible upper bound on the value is above the
         --  base type high bound, because that means the result could wrap.

         if Lor > Lo
           and then not (Is_Modular_Integer_Type (Typ)
                           and then Hir > Hbound)
         then
            Lo := Lor;
         end if;

         --  Similarly, if the refined value of the high bound is less
         --  than the value so far, then reset it to the more restrictive
         --  value. Again, we do not do this if the refined low bound is
         --  negative for a modular type, since this would wrap.

         if Hir < Hi
           and then not (Is_Modular_Integer_Type (Typ)
                          and then Lor < Uint_0)
         then
            Hi := Hir;
         end if;
      end if;

      --  Set cache entry for future call and we are all done

      Determine_Range_Cache_N  (Cindex) := N;
      Determine_Range_Cache_Lo (Cindex) := Lo;
      Determine_Range_Cache_Hi (Cindex) := Hi;
      return;

   --  If any exception occurs, it means that we have some bug in the compiler
   --  possibly triggered by a previous error, or by some unforseen peculiar
   --  occurrence. However, this is only an optimization attempt, so there is
   --  really no point in crashing the compiler. Instead we just decide, too
   --  bad, we can't figure out a range in this case after all.

   exception
      when others =>

         --  Debug flag K disables this behavior (useful for debugging)

         if Debug_Flag_K then
            raise;
         else
            OK := False;
            Lo := No_Uint;
            Hi := No_Uint;
            return;
         end if;
   end Determine_Range;

   ------------------------------------
   -- Discriminant_Checks_Suppressed --
   ------------------------------------

   function Discriminant_Checks_Suppressed (E : Entity_Id) return Boolean is
   begin
      if Present (E) then
         if Is_Unchecked_Union (E) then
            return True;
         elsif Checks_May_Be_Suppressed (E) then
            return Is_Check_Suppressed (E, Discriminant_Check);
         end if;
      end if;

      return Scope_Suppress (Discriminant_Check);
   end Discriminant_Checks_Suppressed;

   --------------------------------
   -- Division_Checks_Suppressed --
   --------------------------------

   function Division_Checks_Suppressed (E : Entity_Id) return Boolean is
   begin
      if Present (E) and then Checks_May_Be_Suppressed (E) then
         return Is_Check_Suppressed (E, Division_Check);
      else
         return Scope_Suppress (Division_Check);
      end if;
   end Division_Checks_Suppressed;

   -----------------------------------
   -- Elaboration_Checks_Suppressed --
   -----------------------------------

   function Elaboration_Checks_Suppressed (E : Entity_Id) return Boolean is
   begin
      --  The complication in this routine is that if we are in the dynamic
      --  model of elaboration, we also check All_Checks, since All_Checks
      --  does not set Elaboration_Check explicitly.

      if Present (E) then
         if Kill_Elaboration_Checks (E) then
            return True;

         elsif Checks_May_Be_Suppressed (E) then
            if Is_Check_Suppressed (E, Elaboration_Check) then
               return True;
            elsif Dynamic_Elaboration_Checks then
               return Is_Check_Suppressed (E, All_Checks);
            else
               return False;
            end if;
         end if;
      end if;

      if Scope_Suppress (Elaboration_Check) then
         return True;
      elsif Dynamic_Elaboration_Checks then
         return Scope_Suppress (All_Checks);
      else
         return False;
      end if;
   end Elaboration_Checks_Suppressed;

   ---------------------------
   -- Enable_Overflow_Check --
   ---------------------------

   procedure Enable_Overflow_Check (N : Node_Id) is
      Typ : constant Entity_Id  := Base_Type (Etype (N));
      Chk : Nat;
      OK  : Boolean;
      Ent : Entity_Id;
      Ofs : Uint;
      Lo  : Uint;
      Hi  : Uint;

   begin
      if Debug_Flag_CC then
         w ("Enable_Overflow_Check for node ", Int (N));
         Write_Str ("  Source location = ");
         wl (Sloc (N));
         pg (N);
      end if;

      --  Nothing to do if the range of the result is known OK. We skip
      --  this for conversions, since the caller already did the check,
      --  and in any case the condition for deleting the check for a
      --  type conversion is different in any case.

      if Nkind (N) /= N_Type_Conversion then
         Determine_Range (N, OK, Lo, Hi);

         --  Note in the test below that we assume that if a bound of the
         --  range is equal to that of the type. That's not quite accurate
         --  but we do this for the following reasons:

         --   a) The way that Determine_Range works, it will typically report
         --      the bounds of the value as being equal to the bounds of the
         --      type, because it either can't tell anything more precise, or
         --      does not think it is worth the effort to be more precise.

         --   b) It is very unusual to have a situation in which this would
         --      generate an unnecessary overflow check (an example would be
         --      a subtype with a range 0 .. Integer'Last - 1 to which the
         --      literal value one is added.

         --   c) The alternative is a lot of special casing in this routine
         --      which would partially duplicate Determine_Range processing.

         if OK
           and then Lo > Expr_Value (Type_Low_Bound  (Typ))
           and then Hi < Expr_Value (Type_High_Bound (Typ))
         then
            if Debug_Flag_CC then
               w ("No overflow check required");
            end if;

            return;
         end if;
      end if;

      --  If not in optimizing mode, set flag and we are done. We are also
      --  done (and just set the flag) if the type is not a discrete type,
      --  since it is not worth the effort to eliminate checks for other
      --  than discrete types. In addition, we take this same path if we
      --  have stored the maximum number of checks possible already (a
      --  very unlikely situation, but we do not want to blow up!)

      if Optimization_Level = 0
        or else not Is_Discrete_Type (Etype (N))
        or else Num_Saved_Checks = Saved_Checks'Last
      then
         Set_Do_Overflow_Check (N, True);

         if Debug_Flag_CC then
            w ("Optimization off");
         end if;

         return;
      end if;

      --  Otherwise evaluate and check the expression

      Find_Check
        (Expr        => N,
         Check_Type  => 'O',
         Target_Type => Empty,
         Entry_OK    => OK,
         Check_Num   => Chk,
         Ent         => Ent,
         Ofs         => Ofs);

      if Debug_Flag_CC then
         w ("Called Find_Check");
         w ("  OK = ", OK);

         if OK then
            w ("  Check_Num = ", Chk);
            w ("  Ent       = ", Int (Ent));
            Write_Str ("  Ofs       = ");
            pid (Ofs);
         end if;
      end if;

      --  If check is not of form to optimize, then set flag and we are done

      if not OK then
         Set_Do_Overflow_Check (N, True);
         return;
      end if;

      --  If check is already performed, then return without setting flag

      if Chk /= 0 then
         if Debug_Flag_CC then
            w ("Check suppressed!");
         end if;

         return;
      end if;

      --  Here we will make a new entry for the new check

      Set_Do_Overflow_Check (N, True);
      Num_Saved_Checks := Num_Saved_Checks + 1;
      Saved_Checks (Num_Saved_Checks) :=
        (Killed      => False,
         Entity      => Ent,
         Offset      => Ofs,
         Check_Type  => 'O',
         Target_Type => Empty);

      if Debug_Flag_CC then
         w ("Make new entry, check number = ", Num_Saved_Checks);
         w ("  Entity = ", Int (Ent));
         Write_Str ("  Offset = ");
         pid (Ofs);
         w ("  Check_Type = O");
         w ("  Target_Type = Empty");
      end if;

   --  If we get an exception, then something went wrong, probably because
   --  of an error in the structure of the tree due to an incorrect program.
   --  Or it may be a bug in the optimization circuit. In either case the
   --  safest thing is simply to set the check flag unconditionally.

   exception
      when others =>
         Set_Do_Overflow_Check (N, True);

         if Debug_Flag_CC then
            w ("  exception occurred, overflow flag set");
         end if;

         return;
   end Enable_Overflow_Check;

   ------------------------
   -- Enable_Range_Check --
   ------------------------

   procedure Enable_Range_Check (N : Node_Id) is
      Chk  : Nat;
      OK   : Boolean;
      Ent  : Entity_Id;
      Ofs  : Uint;
      Ttyp : Entity_Id;
      P    : Node_Id;

   begin
      --  Return if unchecked type conversion with range check killed.
      --  In this case we never set the flag (that's what Kill_Range_Check
      --  is all about!)

      if Nkind (N) = N_Unchecked_Type_Conversion
        and then Kill_Range_Check (N)
      then
         return;
      end if;

      --  Check for various cases where we should suppress the range check

      --  No check if range checks suppressed for type of node

      if Present (Etype (N))
        and then Range_Checks_Suppressed (Etype (N))
      then
         return;

      --  No check if node is an entity name, and range checks are suppressed
      --  for this entity, or for the type of this entity.

      elsif Is_Entity_Name (N)
        and then (Range_Checks_Suppressed (Entity (N))
                    or else Range_Checks_Suppressed (Etype (Entity (N))))
      then
         return;

      --  No checks if index of array, and index checks are suppressed for
      --  the array object or the type of the array.

      elsif Nkind (Parent (N)) = N_Indexed_Component then
         declare
            Pref : constant Node_Id := Prefix (Parent (N));
         begin
            if Is_Entity_Name (Pref)
              and then Index_Checks_Suppressed (Entity (Pref))
            then
               return;
            elsif Index_Checks_Suppressed (Etype (Pref)) then
               return;
            end if;
         end;
      end if;

      --  Debug trace output

      if Debug_Flag_CC then
         w ("Enable_Range_Check for node ", Int (N));
         Write_Str ("  Source location = ");
         wl (Sloc (N));
         pg (N);
      end if;

      --  If not in optimizing mode, set flag and we are done. We are also
      --  done (and just set the flag) if the type is not a discrete type,
      --  since it is not worth the effort to eliminate checks for other
      --  than discrete types. In addition, we take this same path if we
      --  have stored the maximum number of checks possible already (a
      --  very unlikely situation, but we do not want to blow up!)

      if Optimization_Level = 0
        or else No (Etype (N))
        or else not Is_Discrete_Type (Etype (N))
        or else Num_Saved_Checks = Saved_Checks'Last
      then
         Set_Do_Range_Check (N, True);

         if Debug_Flag_CC then
            w ("Optimization off");
         end if;

         return;
      end if;

      --  Otherwise find out the target type

      P := Parent (N);

      --  For assignment, use left side subtype

      if Nkind (P) = N_Assignment_Statement
        and then Expression (P) = N
      then
         Ttyp := Etype (Name (P));

      --  For indexed component, use subscript subtype

      elsif Nkind (P) = N_Indexed_Component then
         declare
            Atyp : Entity_Id;
            Indx : Node_Id;
            Subs : Node_Id;

         begin
            Atyp := Etype (Prefix (P));

            if Is_Access_Type (Atyp) then
               Atyp := Designated_Type (Atyp);

               --  If the prefix is an access to an unconstrained array,
               --  perform check unconditionally: it depends on the bounds
               --  of an object and we cannot currently recognize whether
               --  the test may be redundant.

               if not Is_Constrained (Atyp) then
                  Set_Do_Range_Check (N, True);
                  return;
               end if;

            --  Ditto if the prefix is an explicit dereference whose
            --  designated type is unconstrained.

            elsif Nkind (Prefix (P)) = N_Explicit_Dereference
              and then not Is_Constrained (Atyp)
            then
               Set_Do_Range_Check (N, True);
               return;
            end if;

            Indx := First_Index (Atyp);
            Subs := First (Expressions (P));
            loop
               if Subs = N then
                  Ttyp := Etype (Indx);
                  exit;
               end if;

               Next_Index (Indx);
               Next (Subs);
            end loop;
         end;

      --  For now, ignore all other cases, they are not so interesting

      else
         if Debug_Flag_CC then
            w ("  target type not found, flag set");
         end if;

         Set_Do_Range_Check (N, True);
         return;
      end if;

      --  Evaluate and check the expression

      Find_Check
        (Expr        => N,
         Check_Type  => 'R',
         Target_Type => Ttyp,
         Entry_OK    => OK,
         Check_Num   => Chk,
         Ent         => Ent,
         Ofs         => Ofs);

      if Debug_Flag_CC then
         w ("Called Find_Check");
         w ("Target_Typ = ", Int (Ttyp));
         w ("  OK = ", OK);

         if OK then
            w ("  Check_Num = ", Chk);
            w ("  Ent       = ", Int (Ent));
            Write_Str ("  Ofs       = ");
            pid (Ofs);
         end if;
      end if;

      --  If check is not of form to optimize, then set flag and we are done

      if not OK then
         if Debug_Flag_CC then
            w ("  expression not of optimizable type, flag set");
         end if;

         Set_Do_Range_Check (N, True);
         return;
      end if;

      --  If check is already performed, then return without setting flag

      if Chk /= 0 then
         if Debug_Flag_CC then
            w ("Check suppressed!");
         end if;

         return;
      end if;

      --  Here we will make a new entry for the new check

      Set_Do_Range_Check (N, True);
      Num_Saved_Checks := Num_Saved_Checks + 1;
      Saved_Checks (Num_Saved_Checks) :=
        (Killed      => False,
         Entity      => Ent,
         Offset      => Ofs,
         Check_Type  => 'R',
         Target_Type => Ttyp);

      if Debug_Flag_CC then
         w ("Make new entry, check number = ", Num_Saved_Checks);
         w ("  Entity = ", Int (Ent));
         Write_Str ("  Offset = ");
         pid (Ofs);
         w ("  Check_Type = R");
         w ("  Target_Type = ", Int (Ttyp));
         pg (Ttyp);
      end if;

   --  If we get an exception, then something went wrong, probably because
   --  of an error in the structure of the tree due to an incorrect program.
   --  Or it may be a bug in the optimization circuit. In either case the
   --  safest thing is simply to set the check flag unconditionally.

   exception
      when others =>
         Set_Do_Range_Check (N, True);

         if Debug_Flag_CC then
            w ("  exception occurred, range flag set");
         end if;

         return;
   end Enable_Range_Check;

   ------------------
   -- Ensure_Valid --
   ------------------

   procedure Ensure_Valid (Expr : Node_Id; Holes_OK : Boolean := False) is
      Typ : constant Entity_Id  := Etype (Expr);

   begin
      --  Ignore call if we are not doing any validity checking

      if not Validity_Checks_On then
         return;

      --  Ignore call if range or validity checks suppressed on entity or type

      elsif Range_Or_Validity_Checks_Suppressed (Expr) then
         return;

      --  No check required if expression is from the expander, we assume
      --  the expander will generate whatever checks are needed. Note that
      --  this is not just an optimization, it avoids infinite recursions!

      --  Unchecked conversions must be checked, unless they are initialized
      --  scalar values, as in a component assignment in an init proc.

      --  In addition, we force a check if Force_Validity_Checks is set

      elsif not Comes_From_Source (Expr)
        and then not Force_Validity_Checks
        and then (Nkind (Expr) /= N_Unchecked_Type_Conversion
                    or else Kill_Range_Check (Expr))
      then
         return;

      --  No check required if expression is known to have valid value

      elsif Expr_Known_Valid (Expr) then
         return;

      --  Ignore case of enumeration with holes where the flag is set not
      --  to worry about holes, since no special validity check is needed

      elsif Is_Enumeration_Type (Typ)
        and then Has_Non_Standard_Rep (Typ)
        and then Holes_OK
      then
         return;

      --  No check required on the left-hand side of an assignment

      elsif Nkind (Parent (Expr)) = N_Assignment_Statement
        and then Expr = Name (Parent (Expr))
      then
         return;

      --  No check on a univeral real constant. The context will eventually
      --  convert it to a machine number for some target type, or report an
      --  illegality.

      elsif Nkind (Expr) = N_Real_Literal
        and then Etype (Expr) = Universal_Real
      then
         return;

<<<<<<< HEAD
=======
      --  If the expression denotes a component of a packed boolean arrray,
      --  no possible check applies. We ignore the old ACATS chestnuts that
      --  involve Boolean range True..True.

      --  Note: validity checks are generated for expressions that yield a
      --  scalar type, when it is possible to create a value that is outside of
      --  the type. If this is a one-bit boolean no such value exists. This is
      --  an optimization, and it also prevents compiler blowing up during the
      --  elaboration of improperly expanded packed array references.

      elsif Nkind (Expr) = N_Indexed_Component
        and then Is_Bit_Packed_Array (Etype (Prefix (Expr)))
        and then Root_Type (Etype (Expr)) = Standard_Boolean
      then
         return;

>>>>>>> c355071f
      --  An annoying special case. If this is an out parameter of a scalar
      --  type, then the value is not going to be accessed, therefore it is
      --  inappropriate to do any validity check at the call site.

      else
         --  Only need to worry about scalar types

         if Is_Scalar_Type (Typ) then
            declare
               P : Node_Id;
               N : Node_Id;
               E : Entity_Id;
               F : Entity_Id;
               A : Node_Id;
               L : List_Id;

            begin
               --  Find actual argument (which may be a parameter association)
               --  and the parent of the actual argument (the call statement)

               N := Expr;
               P := Parent (Expr);

               if Nkind (P) = N_Parameter_Association then
                  N := P;
                  P := Parent (N);
               end if;

               --  Only need to worry if we are argument of a procedure
               --  call since functions don't have out parameters. If this
               --  is an indirect or dispatching call, get signature from
               --  the subprogram type.

               if Nkind (P) = N_Procedure_Call_Statement then
                  L := Parameter_Associations (P);

                  if Is_Entity_Name (Name (P)) then
                     E := Entity (Name (P));
                  else
                     pragma Assert (Nkind (Name (P)) = N_Explicit_Dereference);
                     E := Etype (Name (P));
                  end if;

                  --  Only need to worry if there are indeed actuals, and
                  --  if this could be a procedure call, otherwise we cannot
                  --  get a match (either we are not an argument, or the
                  --  mode of the formal is not OUT). This test also filters
                  --  out the generic case.

                  if Is_Non_Empty_List (L)
                    and then Is_Subprogram (E)
                  then
                     --  This is the loop through parameters, looking to
                     --  see if there is an OUT parameter for which we are
                     --  the argument.

                     F := First_Formal (E);
                     A := First (L);
                     while Present (F) loop
                        if Ekind (F) = E_Out_Parameter and then A = N then
                           return;
                        end if;

                        Next_Formal (F);
                        Next (A);
                     end loop;
                  end if;
               end if;
            end;
         end if;
      end if;

      --  If we fall through, a validity check is required

      Insert_Valid_Check (Expr);
   end Ensure_Valid;

   ----------------------
   -- Expr_Known_Valid --
   ----------------------

   function Expr_Known_Valid (Expr : Node_Id) return Boolean is
      Typ : constant Entity_Id := Etype (Expr);

   begin
      --  Non-scalar types are always considered valid, since they never
      --  give rise to the issues of erroneous or bounded error behavior
      --  that are the concern. In formal reference manual terms the
      --  notion of validity only applies to scalar types. Note that
      --  even when packed arrays are represented using modular types,
      --  they are still arrays semantically, so they are also always
      --  valid (in particular, the unused bits can be random rubbish
      --  without affecting the validity of the array value).

      if not Is_Scalar_Type (Typ) or else Is_Packed_Array_Type (Typ) then
         return True;

      --  If no validity checking, then everything is considered valid

      elsif not Validity_Checks_On then
         return True;

      --  Floating-point types are considered valid unless floating-point
      --  validity checks have been specifically turned on.

      elsif Is_Floating_Point_Type (Typ)
        and then not Validity_Check_Floating_Point
      then
         return True;

      --  If the expression is the value of an object that is known to
      --  be valid, then clearly the expression value itself is valid.

      elsif Is_Entity_Name (Expr)
        and then Is_Known_Valid (Entity (Expr))
      then
         return True;

      --  References to discriminants are always considered valid. The value
      --  of a discriminant gets checked when the object is built. Within the
      --  record, we consider it valid, and it is important to do so, since
      --  otherwise we can try to generate bogus validity checks which
      --  reference discriminants out of scope.

      elsif Is_Entity_Name (Expr)
        and then Ekind (Entity (Expr)) = E_Discriminant
      then
         return True;

      --  If the type is one for which all values are known valid, then
      --  we are sure that the value is valid except in the slightly odd
      --  case where the expression is a reference to a variable whose size
      --  has been explicitly set to a value greater than the object size.

      elsif Is_Known_Valid (Typ) then
         if Is_Entity_Name (Expr)
           and then Ekind (Entity (Expr)) = E_Variable
           and then Esize (Entity (Expr)) > Esize (Typ)
         then
            return False;
         else
            return True;
         end if;

      --  Integer and character literals always have valid values, where
      --  appropriate these will be range checked in any case.

      elsif Nkind (Expr) = N_Integer_Literal
              or else
            Nkind (Expr) = N_Character_Literal
      then
         return True;

      --  If we have a type conversion or a qualification of a known valid
      --  value, then the result will always be valid.

      elsif Nkind (Expr) = N_Type_Conversion
              or else
            Nkind (Expr) = N_Qualified_Expression
      then
         return Expr_Known_Valid (Expression (Expr));

      --  The result of any operator is always considered valid, since we
      --  assume the necessary checks are done by the operator. For operators
      --  on floating-point operations, we must also check when the operation
      --  is the right-hand side of an assignment, or is an actual in a call.

      elsif Nkind (Expr) in N_Op then
         if Is_Floating_Point_Type (Typ)
            and then Validity_Check_Floating_Point
            and then
              (Nkind (Parent (Expr)) = N_Assignment_Statement
                or else Nkind (Parent (Expr)) = N_Function_Call
                or else Nkind (Parent (Expr)) = N_Parameter_Association)
         then
            return False;
         else
            return True;
         end if;

<<<<<<< HEAD
=======
      --  The result of a membership test is always valid, since it is true
      --  or false, there are no other possibilities.

      elsif Nkind (Expr) in N_Membership_Test then
         return True;

>>>>>>> c355071f
      --  For all other cases, we do not know the expression is valid

      else
         return False;
      end if;
   end Expr_Known_Valid;

   ----------------
   -- Find_Check --
   ----------------

   procedure Find_Check
     (Expr        : Node_Id;
      Check_Type  : Character;
      Target_Type : Entity_Id;
      Entry_OK    : out Boolean;
      Check_Num   : out Nat;
      Ent         : out Entity_Id;
      Ofs         : out Uint)
   is
      function Within_Range_Of
        (Target_Type : Entity_Id;
         Check_Type  : Entity_Id) return Boolean;
      --  Given a requirement for checking a range against Target_Type, and
      --  and a range Check_Type against which a check has already been made,
      --  determines if the check against check type is sufficient to ensure
      --  that no check against Target_Type is required.

      ---------------------
      -- Within_Range_Of --
      ---------------------

      function Within_Range_Of
        (Target_Type : Entity_Id;
         Check_Type  : Entity_Id) return Boolean
      is
      begin
         if Target_Type = Check_Type then
            return True;

         else
            declare
               Tlo : constant Node_Id := Type_Low_Bound  (Target_Type);
               Thi : constant Node_Id := Type_High_Bound (Target_Type);
               Clo : constant Node_Id := Type_Low_Bound  (Check_Type);
               Chi : constant Node_Id := Type_High_Bound (Check_Type);

            begin
               if (Tlo = Clo
                     or else (Compile_Time_Known_Value (Tlo)
                                and then
                              Compile_Time_Known_Value (Clo)
                                and then
                              Expr_Value (Clo) >= Expr_Value (Tlo)))
                 and then
                  (Thi = Chi
                     or else (Compile_Time_Known_Value (Thi)
                                and then
                              Compile_Time_Known_Value (Chi)
                                and then
                              Expr_Value (Chi) <= Expr_Value (Clo)))
               then
                  return True;
               else
                  return False;
               end if;
            end;
         end if;
      end Within_Range_Of;

   --  Start of processing for Find_Check

   begin
      --  Establish default, to avoid warnings from GCC

      Check_Num := 0;

      --  Case of expression is simple entity reference

      if Is_Entity_Name (Expr) then
         Ent := Entity (Expr);
         Ofs := Uint_0;

      --  Case of expression is entity + known constant

      elsif Nkind (Expr) = N_Op_Add
        and then Compile_Time_Known_Value (Right_Opnd (Expr))
        and then Is_Entity_Name (Left_Opnd (Expr))
      then
         Ent := Entity (Left_Opnd (Expr));
         Ofs := Expr_Value (Right_Opnd (Expr));

      --  Case of expression is entity - known constant

      elsif Nkind (Expr) = N_Op_Subtract
        and then Compile_Time_Known_Value (Right_Opnd (Expr))
        and then Is_Entity_Name (Left_Opnd (Expr))
      then
         Ent := Entity (Left_Opnd (Expr));
         Ofs := UI_Negate (Expr_Value (Right_Opnd (Expr)));

      --  Any other expression is not of the right form

      else
         Ent := Empty;
         Ofs := Uint_0;
         Entry_OK := False;
         return;
      end if;

      --  Come here with expression of appropriate form, check if
      --  entity is an appropriate one for our purposes.

      if (Ekind (Ent) = E_Variable
            or else
          Ekind (Ent) = E_Constant
            or else
          Ekind (Ent) = E_Loop_Parameter
            or else
          Ekind (Ent) = E_In_Parameter)
        and then not Is_Library_Level_Entity (Ent)
      then
         Entry_OK := True;
      else
         Entry_OK := False;
         return;
      end if;

      --  See if there is matching check already

      for J in reverse 1 .. Num_Saved_Checks loop
         declare
            SC : Saved_Check renames Saved_Checks (J);

         begin
            if SC.Killed = False
              and then SC.Entity = Ent
              and then SC.Offset = Ofs
              and then SC.Check_Type = Check_Type
              and then Within_Range_Of (Target_Type, SC.Target_Type)
            then
               Check_Num := J;
               return;
            end if;
         end;
      end loop;

      --  If we fall through entry was not found

      Check_Num := 0;
      return;
   end Find_Check;

   ---------------------------------
   -- Generate_Discriminant_Check --
   ---------------------------------

   --  Note: the code for this procedure is derived from the
   --  emit_discriminant_check routine a-trans.c v1.659.

   procedure Generate_Discriminant_Check (N : Node_Id) is
      Loc  : constant Source_Ptr := Sloc (N);
      Pref : constant Node_Id    := Prefix (N);
      Sel  : constant Node_Id    := Selector_Name (N);

      Orig_Comp : constant Entity_Id :=
                    Original_Record_Component (Entity (Sel));
      --  The original component to be checked

      Discr_Fct : constant Entity_Id :=
                    Discriminant_Checking_Func (Orig_Comp);
      --  The discriminant checking function

      Discr : Entity_Id;
      --  One discriminant to be checked in the type

      Real_Discr : Entity_Id;
      --  Actual discriminant in the call

      Pref_Type : Entity_Id;
      --  Type of relevant prefix (ignoring private/access stuff)

      Args : List_Id;
      --  List of arguments for function call

      Formal : Entity_Id;
      --  Keep track of the formal corresponding to the actual we build
      --  for each discriminant, in order to be able to perform the
      --  necessary type conversions.

      Scomp : Node_Id;
      --  Selected component reference for checking function argument

   begin
      Pref_Type := Etype (Pref);

      --  Force evaluation of the prefix, so that it does not get evaluated
      --  twice (once for the check, once for the actual reference). Such a
      --  double evaluation is always a potential source of inefficiency,
      --  and is functionally incorrect in the volatile case, or when the
      --  prefix may have side-effects. An entity or a component of an
      --  entity requires no evaluation.

      if Is_Entity_Name (Pref) then
         if Treat_As_Volatile (Entity (Pref)) then
            Force_Evaluation (Pref, Name_Req => True);
         end if;

      elsif Treat_As_Volatile (Etype (Pref)) then
            Force_Evaluation (Pref, Name_Req => True);

      elsif Nkind (Pref) = N_Selected_Component
        and then Is_Entity_Name (Prefix (Pref))
      then
         null;

      else
         Force_Evaluation (Pref, Name_Req => True);
      end if;

      --  For a tagged type, use the scope of the original component to
      --  obtain the type, because ???

      if Is_Tagged_Type (Scope (Orig_Comp)) then
         Pref_Type := Scope (Orig_Comp);

      --  For an untagged derived type, use the discriminants of the
      --  parent which have been renamed in the derivation, possibly
      --  by a one-to-many discriminant constraint.
      --  For non-tagged type, initially get the Etype of the prefix

      else
         if Is_Derived_Type (Pref_Type)
           and then Number_Discriminants (Pref_Type) /=
                    Number_Discriminants (Etype (Base_Type (Pref_Type)))
         then
            Pref_Type := Etype (Base_Type (Pref_Type));
         end if;
      end if;

      --  We definitely should have a checking function, This routine should
      --  not be called if no discriminant checking function is present.

      pragma Assert (Present (Discr_Fct));

      --  Create the list of the actual parameters for the call. This list
      --  is the list of the discriminant fields of the record expression to
      --  be discriminant checked.

      Args   := New_List;
      Formal := First_Formal (Discr_Fct);
      Discr  := First_Discriminant (Pref_Type);
      while Present (Discr) loop

         --  If we have a corresponding discriminant field, and a parent
         --  subtype is present, then we want to use the corresponding
         --  discriminant since this is the one with the useful value.

         if Present (Corresponding_Discriminant (Discr))
           and then Ekind (Pref_Type) = E_Record_Type
           and then Present (Parent_Subtype (Pref_Type))
         then
            Real_Discr := Corresponding_Discriminant (Discr);
         else
            Real_Discr := Discr;
         end if;

         --  Construct the reference to the discriminant

         Scomp :=
           Make_Selected_Component (Loc,
             Prefix =>
               Unchecked_Convert_To (Pref_Type,
                 Duplicate_Subexpr (Pref)),
             Selector_Name => New_Occurrence_Of (Real_Discr, Loc));

         --  Manually analyze and resolve this selected component. We really
         --  want it just as it appears above, and do not want the expander
         --  playing discriminal games etc with this reference. Then we
         --  append the argument to the list we are gathering.

         Set_Etype (Scomp, Etype (Real_Discr));
         Set_Analyzed (Scomp, True);
         Append_To (Args, Convert_To (Etype (Formal), Scomp));

         Next_Formal_With_Extras (Formal);
         Next_Discriminant (Discr);
      end loop;

      --  Now build and insert the call

      Insert_Action (N,
        Make_Raise_Constraint_Error (Loc,
          Condition =>
            Make_Function_Call (Loc,
              Name => New_Occurrence_Of (Discr_Fct, Loc),
              Parameter_Associations => Args),
          Reason => CE_Discriminant_Check_Failed));
   end Generate_Discriminant_Check;

   ---------------------------
   -- Generate_Index_Checks --
   ---------------------------

   procedure Generate_Index_Checks (N : Node_Id) is
      Loc : constant Source_Ptr := Sloc (N);
      A   : constant Node_Id    := Prefix (N);
      Sub : Node_Id;
      Ind : Nat;
      Num : List_Id;

   begin
      --  Ignore call if index checks suppressed for array object or type

      if (Is_Entity_Name (A) and then Index_Checks_Suppressed (Entity (A)))
        or else Index_Checks_Suppressed (Etype (A))
      then
         return;
      end if;

      --  Generate the checks

      Sub := First (Expressions (N));
      Ind := 1;
      while Present (Sub) loop
         if Do_Range_Check (Sub) then
            Set_Do_Range_Check (Sub, False);

            --  Force evaluation except for the case of a simple name of
            --  a non-volatile entity.

            if not Is_Entity_Name (Sub)
              or else Treat_As_Volatile (Entity (Sub))
            then
               Force_Evaluation (Sub);
            end if;

            --  Generate a raise of constraint error with the appropriate
            --  reason and a condition of the form:

            --    Base_Type(Sub) not in array'range (subscript)

            --  Note that the reason we generate the conversion to the
            --  base type here is that we definitely want the range check
            --  to take place, even if it looks like the subtype is OK.
            --  Optimization considerations that allow us to omit the
            --  check have already been taken into account in the setting
            --  of the Do_Range_Check flag earlier on.

            if Ind = 1 then
               Num := No_List;
            else
               Num :=  New_List (Make_Integer_Literal (Loc, Ind));
            end if;

            Insert_Action (N,
              Make_Raise_Constraint_Error (Loc,
                Condition =>
                  Make_Not_In (Loc,
                    Left_Opnd  =>
                      Convert_To (Base_Type (Etype (Sub)),
                        Duplicate_Subexpr_Move_Checks (Sub)),
                    Right_Opnd =>
                      Make_Attribute_Reference (Loc,
                        Prefix         => Duplicate_Subexpr_Move_Checks (A),
                        Attribute_Name => Name_Range,
                        Expressions    => Num)),
                Reason => CE_Index_Check_Failed));
         end if;

         Ind := Ind + 1;
         Next (Sub);
      end loop;
   end Generate_Index_Checks;

   --------------------------
   -- Generate_Range_Check --
   --------------------------

   procedure Generate_Range_Check
     (N           : Node_Id;
      Target_Type : Entity_Id;
      Reason      : RT_Exception_Code)
   is
      Loc              : constant Source_Ptr := Sloc (N);
      Source_Type      : constant Entity_Id  := Etype (N);
      Source_Base_Type : constant Entity_Id  := Base_Type (Source_Type);
      Target_Base_Type : constant Entity_Id  := Base_Type (Target_Type);

   begin
      --  First special case, if the source type is already within the
      --  range of the target type, then no check is needed (probably we
      --  should have stopped Do_Range_Check from being set in the first
      --  place, but better late than later in preventing junk code!

      --  We do NOT apply this if the source node is a literal, since in
      --  this case the literal has already been labeled as having the
      --  subtype of the target.

      if In_Subrange_Of (Source_Type, Target_Type)
        and then not
          (Nkind (N) = N_Integer_Literal
             or else
           Nkind (N) = N_Real_Literal
             or else
           Nkind (N) = N_Character_Literal
             or else
           (Is_Entity_Name (N)
              and then Ekind (Entity (N)) = E_Enumeration_Literal))
      then
         return;
      end if;

      --  We need a check, so force evaluation of the node, so that it does
      --  not get evaluated twice (once for the check, once for the actual
      --  reference). Such a double evaluation is always a potential source
      --  of inefficiency, and is functionally incorrect in the volatile case.

      if not Is_Entity_Name (N)
        or else Treat_As_Volatile (Entity (N))
      then
         Force_Evaluation (N);
      end if;

      --  The easiest case is when Source_Base_Type and Target_Base_Type
      --  are the same since in this case we can simply do a direct
      --  check of the value of N against the bounds of Target_Type.

      --    [constraint_error when N not in Target_Type]

      --  Note: this is by far the most common case, for example all cases of
      --  checks on the RHS of assignments are in this category, but not all
      --  cases are like this. Notably conversions can involve two types.

      if Source_Base_Type = Target_Base_Type then
         Insert_Action (N,
           Make_Raise_Constraint_Error (Loc,
             Condition =>
               Make_Not_In (Loc,
                 Left_Opnd  => Duplicate_Subexpr (N),
                 Right_Opnd => New_Occurrence_Of (Target_Type, Loc)),
             Reason => Reason));

      --  Next test for the case where the target type is within the bounds
      --  of the base type of the source type, since in this case we can
      --  simply convert these bounds to the base type of T to do the test.

      --    [constraint_error when N not in
      --       Source_Base_Type (Target_Type'First)
      --         ..
      --       Source_Base_Type(Target_Type'Last))]

      --  The conversions will always work and need no check

      elsif In_Subrange_Of (Target_Type, Source_Base_Type) then
         Insert_Action (N,
           Make_Raise_Constraint_Error (Loc,
             Condition =>
               Make_Not_In (Loc,
                 Left_Opnd  => Duplicate_Subexpr (N),

                 Right_Opnd =>
                   Make_Range (Loc,
                     Low_Bound =>
                       Convert_To (Source_Base_Type,
                         Make_Attribute_Reference (Loc,
                           Prefix =>
                             New_Occurrence_Of (Target_Type, Loc),
                           Attribute_Name => Name_First)),

                     High_Bound =>
                       Convert_To (Source_Base_Type,
                         Make_Attribute_Reference (Loc,
                           Prefix =>
                             New_Occurrence_Of (Target_Type, Loc),
                           Attribute_Name => Name_Last)))),
             Reason => Reason));

      --  Note that at this stage we now that the Target_Base_Type is
      --  not in the range of the Source_Base_Type (since even the
      --  Target_Type itself is not in this range). It could still be
      --  the case that the Source_Type is in range of the target base
      --  type, since we have not checked that case.

      --  If that is the case, we can freely convert the source to the
      --  target, and then test the target result against the bounds.

      elsif In_Subrange_Of (Source_Type, Target_Base_Type) then

         --  We make a temporary to hold the value of the converted
         --  value (converted to the base type), and then we will
         --  do the test against this temporary.

         --     Tnn : constant Target_Base_Type := Target_Base_Type (N);
         --     [constraint_error when Tnn not in Target_Type]

         --  Then the conversion itself is replaced by an occurrence of Tnn

         declare
            Tnn : constant Entity_Id :=
                    Make_Defining_Identifier (Loc,
                      Chars => New_Internal_Name ('T'));

         begin
            Insert_Actions (N, New_List (
              Make_Object_Declaration (Loc,
                Defining_Identifier => Tnn,
                Object_Definition   =>
                  New_Occurrence_Of (Target_Base_Type, Loc),
                Constant_Present    => True,
                Expression          =>
                  Make_Type_Conversion (Loc,
                    Subtype_Mark => New_Occurrence_Of (Target_Base_Type, Loc),
                    Expression   => Duplicate_Subexpr (N))),

              Make_Raise_Constraint_Error (Loc,
                Condition =>
                  Make_Not_In (Loc,
                    Left_Opnd  => New_Occurrence_Of (Tnn, Loc),
                    Right_Opnd => New_Occurrence_Of (Target_Type, Loc)),

                Reason => Reason)));

            Rewrite (N, New_Occurrence_Of (Tnn, Loc));
         end;

      --  At this stage, we know that we have two scalar types, which are
      --  directly convertible, and where neither scalar type has a base
      --  range that is in the range of the other scalar type.

      --  The only way this can happen is with a signed and unsigned type.
      --  So test for these two cases:

      else
         --  Case of the source is unsigned and the target is signed

         if Is_Unsigned_Type (Source_Base_Type)
           and then not Is_Unsigned_Type (Target_Base_Type)
         then
            --  If the source is unsigned and the target is signed, then we
            --  know that the source is not shorter than the target (otherwise
            --  the source base type would be in the target base type range).

            --  In other words, the unsigned type is either the same size
            --  as the target, or it is larger. It cannot be smaller.

            pragma Assert
              (Esize (Source_Base_Type) >= Esize (Target_Base_Type));

            --  We only need to check the low bound if the low bound of the
            --  target type is non-negative. If the low bound of the target
            --  type is negative, then we know that we will fit fine.

            --  If the high bound of the target type is negative, then we
            --  know we have a constraint error, since we can't possibly
            --  have a negative source.

            --  With these two checks out of the way, we can do the check
            --  using the source type safely

            --  This is definitely the most annoying case!

            --    [constraint_error
            --       when (Target_Type'First >= 0
            --               and then
            --                 N < Source_Base_Type (Target_Type'First))
            --         or else Target_Type'Last < 0
            --         or else N > Source_Base_Type (Target_Type'Last)];

            --  We turn off all checks since we know that the conversions
            --  will work fine, given the guards for negative values.

            Insert_Action (N,
              Make_Raise_Constraint_Error (Loc,
                Condition =>
                  Make_Or_Else (Loc,
                    Make_Or_Else (Loc,
                      Left_Opnd =>
                        Make_And_Then (Loc,
                          Left_Opnd => Make_Op_Ge (Loc,
                            Left_Opnd =>
                              Make_Attribute_Reference (Loc,
                                Prefix =>
                                  New_Occurrence_Of (Target_Type, Loc),
                                Attribute_Name => Name_First),
                            Right_Opnd => Make_Integer_Literal (Loc, Uint_0)),

                          Right_Opnd =>
                            Make_Op_Lt (Loc,
                              Left_Opnd => Duplicate_Subexpr (N),
                              Right_Opnd =>
                                Convert_To (Source_Base_Type,
                                  Make_Attribute_Reference (Loc,
                                    Prefix =>
                                      New_Occurrence_Of (Target_Type, Loc),
                                    Attribute_Name => Name_First)))),

                      Right_Opnd =>
                        Make_Op_Lt (Loc,
                          Left_Opnd =>
                            Make_Attribute_Reference (Loc,
                              Prefix => New_Occurrence_Of (Target_Type, Loc),
                              Attribute_Name => Name_Last),
                            Right_Opnd => Make_Integer_Literal (Loc, Uint_0))),

                    Right_Opnd =>
                      Make_Op_Gt (Loc,
                        Left_Opnd => Duplicate_Subexpr (N),
                        Right_Opnd =>
                          Convert_To (Source_Base_Type,
                            Make_Attribute_Reference (Loc,
                              Prefix => New_Occurrence_Of (Target_Type, Loc),
                              Attribute_Name => Name_Last)))),

                Reason => Reason),
              Suppress  => All_Checks);

         --  Only remaining possibility is that the source is signed and
         --  the target is unsigned

         else
            pragma Assert (not Is_Unsigned_Type (Source_Base_Type)
                             and then Is_Unsigned_Type (Target_Base_Type));

            --  If the source is signed and the target is unsigned, then
            --  we know that the target is not shorter than the source
            --  (otherwise the target base type would be in the source
            --  base type range).

            --  In other words, the unsigned type is either the same size
            --  as the target, or it is larger. It cannot be smaller.

            --  Clearly we have an error if the source value is negative
            --  since no unsigned type can have negative values. If the
            --  source type is non-negative, then the check can be done
            --  using the target type.

            --    Tnn : constant Target_Base_Type (N) := Target_Type;

            --    [constraint_error
            --       when N < 0 or else Tnn not in Target_Type];

            --  We turn off all checks for the conversion of N to the
            --  target base type, since we generate the explicit check
            --  to ensure that the value is non-negative

            declare
               Tnn : constant Entity_Id :=
                       Make_Defining_Identifier (Loc,
                         Chars => New_Internal_Name ('T'));

            begin
               Insert_Actions (N, New_List (
                 Make_Object_Declaration (Loc,
                   Defining_Identifier => Tnn,
                   Object_Definition   =>
                     New_Occurrence_Of (Target_Base_Type, Loc),
                   Constant_Present    => True,
                   Expression          =>
                     Make_Type_Conversion (Loc,
                       Subtype_Mark =>
                         New_Occurrence_Of (Target_Base_Type, Loc),
                       Expression   => Duplicate_Subexpr (N))),

                 Make_Raise_Constraint_Error (Loc,
                   Condition =>
                     Make_Or_Else (Loc,
                       Left_Opnd =>
                         Make_Op_Lt (Loc,
                           Left_Opnd  => Duplicate_Subexpr (N),
                           Right_Opnd => Make_Integer_Literal (Loc, Uint_0)),

                       Right_Opnd =>
                         Make_Not_In (Loc,
                           Left_Opnd  => New_Occurrence_Of (Tnn, Loc),
                           Right_Opnd =>
                             New_Occurrence_Of (Target_Type, Loc))),

                   Reason => Reason)),
                 Suppress => All_Checks);

               --  Set the Etype explicitly, because Insert_Actions may
               --  have placed the declaration in the freeze list for an
               --  enclosing construct, and thus it is not analyzed yet.

               Set_Etype (Tnn, Target_Base_Type);
               Rewrite (N, New_Occurrence_Of (Tnn, Loc));
            end;
         end if;
      end if;
   end Generate_Range_Check;

   ---------------------
   -- Get_Discriminal --
   ---------------------

   function Get_Discriminal (E : Entity_Id; Bound : Node_Id) return Node_Id is
      Loc : constant Source_Ptr := Sloc (E);
      D   : Entity_Id;
      Sc  : Entity_Id;

   begin
      --  The entity E is the type of a private component of the protected
      --  type, or the type of a renaming of that component within a protected
      --  operation of that type.

      Sc := Scope (E);

      if Ekind (Sc) /= E_Protected_Type then
         Sc := Scope (Sc);

         if Ekind (Sc) /= E_Protected_Type then
            return Bound;
         end if;
      end if;

      --  The bound can be a bona fide parameter of a protected operation,
      --  rather than a prival encoded as an in-parameter.

      if No (Discriminal_Link (Entity (Bound))) then
         return Bound;
      end if;

      D := First_Discriminant (Sc);

      while Present (D)
        and then Chars (D) /= Chars (Bound)
      loop
         Next_Discriminant (D);
      end loop;

      return New_Occurrence_Of (Discriminal (D), Loc);
   end Get_Discriminal;

   ------------------
   -- Guard_Access --
   ------------------

   function Guard_Access
     (Cond    : Node_Id;
      Loc     : Source_Ptr;
      Ck_Node : Node_Id) return Node_Id
   is
   begin
      if Nkind (Cond) = N_Or_Else then
         Set_Paren_Count (Cond, 1);
      end if;

      if Nkind (Ck_Node) = N_Allocator then
         return Cond;
      else
         return
           Make_And_Then (Loc,
             Left_Opnd =>
               Make_Op_Ne (Loc,
                 Left_Opnd  => Duplicate_Subexpr_No_Checks (Ck_Node),
                 Right_Opnd => Make_Null (Loc)),
             Right_Opnd => Cond);
      end if;
   end Guard_Access;

   -----------------------------
   -- Index_Checks_Suppressed --
   -----------------------------

   function Index_Checks_Suppressed (E : Entity_Id) return Boolean is
   begin
      if Present (E) and then Checks_May_Be_Suppressed (E) then
         return Is_Check_Suppressed (E, Index_Check);
      else
         return Scope_Suppress (Index_Check);
      end if;
   end Index_Checks_Suppressed;

   ----------------
   -- Initialize --
   ----------------

   procedure Initialize is
   begin
      for J in Determine_Range_Cache_N'Range loop
         Determine_Range_Cache_N (J) := Empty;
      end loop;
   end Initialize;

   -------------------------
   -- Insert_Range_Checks --
   -------------------------

   procedure Insert_Range_Checks
     (Checks       : Check_Result;
      Node         : Node_Id;
      Suppress_Typ : Entity_Id;
      Static_Sloc  : Source_Ptr := No_Location;
      Flag_Node    : Node_Id    := Empty;
      Do_Before    : Boolean    := False)
   is
      Internal_Flag_Node   : Node_Id    := Flag_Node;
      Internal_Static_Sloc : Source_Ptr := Static_Sloc;

      Check_Node : Node_Id;
      Checks_On  : constant Boolean :=
                     (not Index_Checks_Suppressed (Suppress_Typ))
                       or else
                     (not Range_Checks_Suppressed (Suppress_Typ));

   begin
      --  For now we just return if Checks_On is false, however this should
      --  be enhanced to check for an always True value in the condition
      --  and to generate a compilation warning???

      if not Expander_Active or else not Checks_On then
         return;
      end if;

      if Static_Sloc = No_Location then
         Internal_Static_Sloc := Sloc (Node);
      end if;

      if No (Flag_Node) then
         Internal_Flag_Node := Node;
      end if;

      for J in 1 .. 2 loop
         exit when No (Checks (J));

         if Nkind (Checks (J)) = N_Raise_Constraint_Error
           and then Present (Condition (Checks (J)))
         then
            if not Has_Dynamic_Range_Check (Internal_Flag_Node) then
               Check_Node := Checks (J);
               Mark_Rewrite_Insertion (Check_Node);

               if Do_Before then
                  Insert_Before_And_Analyze (Node, Check_Node);
               else
                  Insert_After_And_Analyze (Node, Check_Node);
               end if;

               Set_Has_Dynamic_Range_Check (Internal_Flag_Node);
            end if;

         else
            Check_Node :=
              Make_Raise_Constraint_Error (Internal_Static_Sloc,
                Reason => CE_Range_Check_Failed);
            Mark_Rewrite_Insertion (Check_Node);

            if Do_Before then
               Insert_Before_And_Analyze (Node, Check_Node);
            else
               Insert_After_And_Analyze (Node, Check_Node);
            end if;
         end if;
      end loop;
   end Insert_Range_Checks;

   ------------------------
   -- Insert_Valid_Check --
   ------------------------

   procedure Insert_Valid_Check (Expr : Node_Id) is
      Loc : constant Source_Ptr := Sloc (Expr);
      Exp : Node_Id;

   begin
      --  Do not insert if checks off, or if not checking validity

      if not Validity_Checks_On
        or else Range_Or_Validity_Checks_Suppressed (Expr)
      then
         return;
      end if;

      --  If we have a checked conversion, then validity check applies to
      --  the expression inside the conversion, not the result, since if
      --  the expression inside is valid, then so is the conversion result.

      Exp := Expr;
      while Nkind (Exp) = N_Type_Conversion loop
         Exp := Expression (Exp);
      end loop;

<<<<<<< HEAD
      --  Insert the validity check. Note that we do this with validity
      --  checks turned off, to avoid recursion, we do not want validity
      --  checks on the validity checking code itself!

      Validity_Checks_On := False;
      Insert_Action
        (Expr,
         Make_Raise_Constraint_Error (Loc,
           Condition =>
             Make_Op_Not (Loc,
               Right_Opnd =>
                 Make_Attribute_Reference (Loc,
                   Prefix =>
                     Duplicate_Subexpr_No_Checks (Exp, Name_Req => True),
                   Attribute_Name => Name_Valid)),
           Reason => CE_Invalid_Data),
         Suppress => All_Checks);

      --  If the expression is a a reference to an element of a bit-packed
      --  array, it is rewritten as a renaming declaration. If the expression
      --  is an actual in a call, it has not been expanded, waiting for the
      --  proper point at which to do it. The same happens with renamings, so
      --  that we have to force the expansion now. This non-local complication
      --  is due to code in exp_ch2,adb, exp_ch4.adb and exp_ch6.adb.

      if Is_Entity_Name (Exp)
        and then Nkind (Parent (Entity (Exp))) = N_Object_Renaming_Declaration
      then
         declare
            Old_Exp : constant Node_Id := Name (Parent (Entity (Exp)));
         begin
            if Nkind (Old_Exp) = N_Indexed_Component
              and then Is_Bit_Packed_Array (Etype (Prefix (Old_Exp)))
            then
               Expand_Packed_Element_Reference (Old_Exp);
            end if;
         end;
      end if;

      Validity_Checks_On := True;
=======
      --  We are about to insert the validity check for Exp. We save and
      --  reset the Do_Range_Check flag over this validity check, and then
      --  put it back for the final original reference (Exp may be rewritten).

      declare
         DRC : constant Boolean := Do_Range_Check (Exp);

      begin
         Set_Do_Range_Check (Exp, False);

         --  Insert the validity check. Note that we do this with validity
         --  checks turned off, to avoid recursion, we do not want validity
         --  checks on the validity checking code itself!

         Insert_Action
           (Expr,
            Make_Raise_Constraint_Error (Loc,
              Condition =>
                Make_Op_Not (Loc,
                  Right_Opnd =>
                    Make_Attribute_Reference (Loc,
                      Prefix =>
                        Duplicate_Subexpr_No_Checks (Exp, Name_Req => True),
                      Attribute_Name => Name_Valid)),
              Reason => CE_Invalid_Data),
            Suppress => Validity_Check);

         --  If the expression is a a reference to an element of a bit-packed
         --  array, then it is rewritten as a renaming declaration. If the
         --  expression is an actual in a call, it has not been expanded,
         --  waiting for the proper point at which to do it. The same happens
         --  with renamings, so that we have to force the expansion now. This
         --  non-local complication is due to code in exp_ch2,adb, exp_ch4.adb
         --  and exp_ch6.adb.

         if Is_Entity_Name (Exp)
           and then Nkind (Parent (Entity (Exp))) =
                      N_Object_Renaming_Declaration
         then
            declare
               Old_Exp : constant Node_Id := Name (Parent (Entity (Exp)));
            begin
               if Nkind (Old_Exp) = N_Indexed_Component
                 and then Is_Bit_Packed_Array (Etype (Prefix (Old_Exp)))
               then
                  Expand_Packed_Element_Reference (Old_Exp);
               end if;
            end;
         end if;

         --  Put back the Do_Range_Check flag on the resulting (possibly
         --  rewritten) expression.

         --  Note: it might be thought that a validity check is not required
         --  when a range check is present, but that's not the case, because
         --  the back end is allowed to assume for the range check that the
         --  operand is within its declared range (an assumption that validity
         --  checking is all about NOT assuming!)

         Set_Do_Range_Check (Exp, DRC);
      end;
>>>>>>> c355071f
   end Insert_Valid_Check;

   ----------------------------------
   -- Install_Null_Excluding_Check --
   ----------------------------------

   procedure Install_Null_Excluding_Check (N : Node_Id) is
      Loc : constant Source_Ptr := Sloc (N);
      Typ : constant Entity_Id  := Etype (N);

      procedure Mark_Non_Null;
      --  After installation of check, marks node as non-null if entity

      -------------------
      -- Mark_Non_Null --
      -------------------

      procedure Mark_Non_Null is
      begin
         if Is_Entity_Name (N) then
            Set_Is_Known_Null (Entity (N), False);

            if Safe_To_Capture_Value (N, Entity (N)) then
               Set_Is_Known_Non_Null (Entity (N), True);
            end if;
         end if;
      end Mark_Non_Null;

   --  Start of processing for Install_Null_Excluding_Check

   begin
      pragma Assert (Is_Access_Type (Typ));

<<<<<<< HEAD
      --  Don't need access check if:
      --   1) we are analyzing a generic
      --   2) it is known to be non-null
      --   3) the check was suppressed on the type
      --   4) This is an attribute reference that returns an access type.
=======
      --  No check inside a generic (why not???)
>>>>>>> c355071f

      if Inside_A_Generic then
         return;
<<<<<<< HEAD
      elsif Nkind (N) = N_Attribute_Reference
        and then
         (Attribute_Name (N) = Name_Access
            or else
          Attribute_Name (N) = Name_Unchecked_Access
            or else
          Attribute_Name (N) = Name_Unrestricted_Access)
      then
         return;
         --  Otherwise install access check
=======
      end if;

      --  No check needed if known to be non-null
>>>>>>> c355071f

      if Known_Non_Null (N) then
         return;
      end if;

      --  If known to be null, here is where we generate a compile time check

      if Known_Null (N) then
         Apply_Compile_Time_Constraint_Error
           (N,
            "null value not allowed here?",
            CE_Access_Check_Failed);
         Mark_Non_Null;
         return;
      end if;

      --  If entity is never assigned, for sure a warning is appropriate

      if Is_Entity_Name (N) then
         Check_Unset_Reference (N);
      end if;

      --  No check needed if checks are suppressed on the range. Note that we
      --  don't set Is_Known_Non_Null in this case (we could legitimately do
      --  so, since the program is erroneous, but we don't like to casually
      --  propagate such conclusions from erroneosity).

      if Access_Checks_Suppressed (Typ) then
         return;
      end if;

      --  Otherwise install access check

      Insert_Action (N,
        Make_Raise_Constraint_Error (Loc,
          Condition =>
            Make_Op_Eq (Loc,
              Left_Opnd  => Duplicate_Subexpr_Move_Checks (N),
              Right_Opnd => Make_Null (Loc)),
          Reason => CE_Access_Check_Failed));

      Mark_Non_Null;
   end Install_Null_Excluding_Check;

   --------------------------
   -- Install_Static_Check --
   --------------------------

   procedure Install_Static_Check (R_Cno : Node_Id; Loc : Source_Ptr) is
      Stat : constant Boolean   := Is_Static_Expression (R_Cno);
      Typ  : constant Entity_Id := Etype (R_Cno);

   begin
      Rewrite (R_Cno,
        Make_Raise_Constraint_Error (Loc,
          Reason => CE_Range_Check_Failed));
      Set_Analyzed (R_Cno);
      Set_Etype (R_Cno, Typ);
      Set_Raises_Constraint_Error (R_Cno);
      Set_Is_Static_Expression (R_Cno, Stat);
   end Install_Static_Check;

   ---------------------
   -- Kill_All_Checks --
   ---------------------

   procedure Kill_All_Checks is
   begin
      if Debug_Flag_CC then
         w ("Kill_All_Checks");
      end if;

      --  We reset the number of saved checks to zero, and also modify
      --  all stack entries for statement ranges to indicate that the
      --  number of checks at each level is now zero.

      Num_Saved_Checks := 0;

      for J in 1 .. Saved_Checks_TOS loop
         Saved_Checks_Stack (J) := 0;
      end loop;
   end Kill_All_Checks;

   -----------------
   -- Kill_Checks --
   -----------------

   procedure Kill_Checks (V : Entity_Id) is
   begin
      if Debug_Flag_CC then
         w ("Kill_Checks for entity", Int (V));
      end if;

      for J in 1 .. Num_Saved_Checks loop
         if Saved_Checks (J).Entity = V then
            if Debug_Flag_CC then
               w ("   Checks killed for saved check ", J);
            end if;

            Saved_Checks (J).Killed := True;
         end if;
      end loop;
   end Kill_Checks;

   ------------------------------
   -- Length_Checks_Suppressed --
   ------------------------------

   function Length_Checks_Suppressed (E : Entity_Id) return Boolean is
   begin
      if Present (E) and then Checks_May_Be_Suppressed (E) then
         return Is_Check_Suppressed (E, Length_Check);
      else
         return Scope_Suppress (Length_Check);
      end if;
   end Length_Checks_Suppressed;

   --------------------------------
   -- Overflow_Checks_Suppressed --
   --------------------------------

   function Overflow_Checks_Suppressed (E : Entity_Id) return Boolean is
   begin
      if Present (E) and then Checks_May_Be_Suppressed (E) then
         return Is_Check_Suppressed (E, Overflow_Check);
      else
         return Scope_Suppress (Overflow_Check);
      end if;
   end Overflow_Checks_Suppressed;

   -----------------
   -- Range_Check --
   -----------------

   function Range_Check
     (Ck_Node    : Node_Id;
      Target_Typ : Entity_Id;
      Source_Typ : Entity_Id := Empty;
      Warn_Node  : Node_Id   := Empty) return Check_Result
   is
   begin
      return Selected_Range_Checks
        (Ck_Node, Target_Typ, Source_Typ, Warn_Node);
   end Range_Check;

   -----------------------------
   -- Range_Checks_Suppressed --
   -----------------------------

   function Range_Checks_Suppressed (E : Entity_Id) return Boolean is
   begin
      if Present (E) then

         --  Note: for now we always suppress range checks on Vax float types,
         --  since Gigi does not know how to generate these checks.

         if Vax_Float (E) then
            return True;
         elsif Kill_Range_Checks (E) then
            return True;
         elsif Checks_May_Be_Suppressed (E) then
            return Is_Check_Suppressed (E, Range_Check);
         end if;
      end if;

      return Scope_Suppress (Range_Check);
   end Range_Checks_Suppressed;

   -----------------------------------------
   -- Range_Or_Validity_Checks_Suppressed --
   -----------------------------------------

   --  Note: the coding would be simpler here if we simply made appropriate
   --  calls to Range/Validity_Checks_Suppressed, but that would result in
   --  duplicated checks which we prefer to avoid.

   function Range_Or_Validity_Checks_Suppressed
     (Expr : Node_Id) return Boolean
   is
   begin
      --  Immediate return if scope checks suppressed for either check

      if Scope_Suppress (Range_Check) or Scope_Suppress (Validity_Check) then
         return True;
      end if;

      --  If no expression, that's odd, decide that checks are suppressed,
      --  since we don't want anyone trying to do checks in this case, which
      --  is most likely the result of some other error.

      if No (Expr) then
         return True;
      end if;

      --  Expression is present, so perform suppress checks on type

      declare
         Typ : constant Entity_Id := Etype (Expr);
      begin
         if Vax_Float (Typ) then
            return True;
         elsif Checks_May_Be_Suppressed (Typ)
           and then (Is_Check_Suppressed (Typ, Range_Check)
                       or else
                     Is_Check_Suppressed (Typ, Validity_Check))
         then
            return True;
         end if;
      end;

      --  If expression is an entity name, perform checks on this entity

      if Is_Entity_Name (Expr) then
         declare
            Ent : constant Entity_Id := Entity (Expr);
         begin
            if Checks_May_Be_Suppressed (Ent) then
               return Is_Check_Suppressed (Ent, Range_Check)
                 or else Is_Check_Suppressed (Ent, Validity_Check);
            end if;
         end;
      end if;

      --  If we fall through, no checks suppressed

      return False;
   end Range_Or_Validity_Checks_Suppressed;

   -------------------
   -- Remove_Checks --
   -------------------

   procedure Remove_Checks (Expr : Node_Id) is
      Discard : Traverse_Result;
      pragma Warnings (Off, Discard);

      function Process (N : Node_Id) return Traverse_Result;
      --  Process a single node during the traversal

      function Traverse is new Traverse_Func (Process);
      --  The traversal function itself

      -------------
      -- Process --
      -------------

      function Process (N : Node_Id) return Traverse_Result is
      begin
         if Nkind (N) not in N_Subexpr then
            return Skip;
         end if;

         Set_Do_Range_Check (N, False);

         case Nkind (N) is
            when N_And_Then =>
               Discard := Traverse (Left_Opnd (N));
               return Skip;

            when N_Attribute_Reference =>
               Set_Do_Overflow_Check (N, False);

            when N_Function_Call =>
               Set_Do_Tag_Check (N, False);

            when N_Op =>
               Set_Do_Overflow_Check (N, False);

               case Nkind (N) is
                  when N_Op_Divide =>
                     Set_Do_Division_Check (N, False);

                  when N_Op_And =>
                     Set_Do_Length_Check (N, False);

                  when N_Op_Mod =>
                     Set_Do_Division_Check (N, False);

                  when N_Op_Or =>
                     Set_Do_Length_Check (N, False);

                  when N_Op_Rem =>
                     Set_Do_Division_Check (N, False);

                  when N_Op_Xor =>
                     Set_Do_Length_Check (N, False);

                  when others =>
                     null;
               end case;

            when N_Or_Else =>
               Discard := Traverse (Left_Opnd (N));
               return Skip;

            when N_Selected_Component =>
               Set_Do_Discriminant_Check (N, False);

            when N_Type_Conversion =>
               Set_Do_Length_Check   (N, False);
               Set_Do_Tag_Check      (N, False);
               Set_Do_Overflow_Check (N, False);

            when others =>
               null;
         end case;

         return OK;
      end Process;

   --  Start of processing for Remove_Checks

   begin
      Discard := Traverse (Expr);
   end Remove_Checks;

   ----------------------------
   -- Selected_Length_Checks --
   ----------------------------

   function Selected_Length_Checks
     (Ck_Node    : Node_Id;
      Target_Typ : Entity_Id;
      Source_Typ : Entity_Id;
      Warn_Node  : Node_Id) return Check_Result
   is
      Loc         : constant Source_Ptr := Sloc (Ck_Node);
      S_Typ       : Entity_Id;
      T_Typ       : Entity_Id;
      Expr_Actual : Node_Id;
      Exptyp      : Entity_Id;
      Cond        : Node_Id := Empty;
      Do_Access   : Boolean := False;
      Wnode       : Node_Id := Warn_Node;
      Ret_Result  : Check_Result := (Empty, Empty);
      Num_Checks  : Natural := 0;

      procedure Add_Check (N : Node_Id);
      --  Adds the action given to Ret_Result if N is non-Empty

      function Get_E_Length (E : Entity_Id; Indx : Nat) return Node_Id;
      function Get_N_Length (N : Node_Id; Indx : Nat) return Node_Id;
      --  Comments required ???

      function Same_Bounds (L : Node_Id; R : Node_Id) return Boolean;
      --  True for equal literals and for nodes that denote the same constant
      --  entity, even if its value is not a static constant. This includes the
      --  case of a discriminal reference within an init proc. Removes some
      --  obviously superfluous checks.

      function Length_E_Cond
        (Exptyp : Entity_Id;
         Typ    : Entity_Id;
         Indx   : Nat) return Node_Id;
      --  Returns expression to compute:
      --    Typ'Length /= Exptyp'Length

      function Length_N_Cond
        (Expr : Node_Id;
         Typ  : Entity_Id;
         Indx : Nat) return Node_Id;
      --  Returns expression to compute:
      --    Typ'Length /= Expr'Length

      ---------------
      -- Add_Check --
      ---------------

      procedure Add_Check (N : Node_Id) is
      begin
         if Present (N) then

            --  For now, ignore attempt to place more than 2 checks ???

            if Num_Checks = 2 then
               return;
            end if;

            pragma Assert (Num_Checks <= 1);
            Num_Checks := Num_Checks + 1;
            Ret_Result (Num_Checks) := N;
         end if;
      end Add_Check;

      ------------------
      -- Get_E_Length --
      ------------------

      function Get_E_Length (E : Entity_Id; Indx : Nat) return Node_Id is
         Pt : constant Entity_Id := Scope (Scope (E));
         N  : Node_Id;
         E1 : Entity_Id := E;

      begin
         if Ekind (Scope (E)) = E_Record_Type
           and then Has_Discriminants (Scope (E))
         then
            N := Build_Discriminal_Subtype_Of_Component (E);

            if Present (N) then
               Insert_Action (Ck_Node, N);
               E1 := Defining_Identifier (N);
            end if;
         end if;

         if Ekind (E1) = E_String_Literal_Subtype then
            return
              Make_Integer_Literal (Loc,
                Intval => String_Literal_Length (E1));

         elsif Ekind (Pt) = E_Protected_Type
           and then Has_Discriminants (Pt)
           and then Has_Completion (Pt)
           and then not Inside_Init_Proc
         then

            --  If the type whose length is needed is a private component
            --  constrained by a discriminant, we must expand the 'Length
            --  attribute into an explicit computation, using the discriminal
            --  of the current protected operation. This is because the actual
            --  type of the prival is constructed after the protected opera-
            --  tion has been fully expanded.

            declare
               Indx_Type : Node_Id;
               Lo        : Node_Id;
               Hi        : Node_Id;
               Do_Expand : Boolean := False;

            begin
               Indx_Type := First_Index (E);

               for J in 1 .. Indx - 1 loop
                  Next_Index (Indx_Type);
               end loop;

               Get_Index_Bounds  (Indx_Type, Lo, Hi);

               if Nkind (Lo) = N_Identifier
                 and then Ekind (Entity (Lo)) = E_In_Parameter
               then
                  Lo := Get_Discriminal (E, Lo);
                  Do_Expand := True;
               end if;

               if Nkind (Hi) = N_Identifier
                 and then Ekind (Entity (Hi)) = E_In_Parameter
               then
                  Hi := Get_Discriminal (E, Hi);
                  Do_Expand := True;
               end if;

               if Do_Expand then
                  if not Is_Entity_Name (Lo) then
                     Lo := Duplicate_Subexpr_No_Checks (Lo);
                  end if;

                  if not Is_Entity_Name (Hi) then
                     Lo := Duplicate_Subexpr_No_Checks (Hi);
                  end if;

                  N :=
                    Make_Op_Add (Loc,
                      Left_Opnd =>
                        Make_Op_Subtract (Loc,
                          Left_Opnd  => Hi,
                          Right_Opnd => Lo),

                      Right_Opnd => Make_Integer_Literal (Loc, 1));
                  return N;

               else
                  N :=
                    Make_Attribute_Reference (Loc,
                      Attribute_Name => Name_Length,
                      Prefix =>
                        New_Occurrence_Of (E1, Loc));

                  if Indx > 1 then
                     Set_Expressions (N, New_List (
                       Make_Integer_Literal (Loc, Indx)));
                  end if;

                  return N;
               end if;
            end;

         else
            N :=
              Make_Attribute_Reference (Loc,
                Attribute_Name => Name_Length,
                Prefix =>
                  New_Occurrence_Of (E1, Loc));

            if Indx > 1 then
               Set_Expressions (N, New_List (
                 Make_Integer_Literal (Loc, Indx)));
            end if;

            return N;

         end if;
      end Get_E_Length;

      ------------------
      -- Get_N_Length --
      ------------------

      function Get_N_Length (N : Node_Id; Indx : Nat) return Node_Id is
      begin
         return
           Make_Attribute_Reference (Loc,
             Attribute_Name => Name_Length,
             Prefix =>
               Duplicate_Subexpr_No_Checks (N, Name_Req => True),
             Expressions => New_List (
               Make_Integer_Literal (Loc, Indx)));

      end Get_N_Length;

      -------------------
      -- Length_E_Cond --
      -------------------

      function Length_E_Cond
        (Exptyp : Entity_Id;
         Typ    : Entity_Id;
         Indx   : Nat) return Node_Id
      is
      begin
         return
           Make_Op_Ne (Loc,
             Left_Opnd  => Get_E_Length (Typ, Indx),
             Right_Opnd => Get_E_Length (Exptyp, Indx));

      end Length_E_Cond;

      -------------------
      -- Length_N_Cond --
      -------------------

      function Length_N_Cond
        (Expr : Node_Id;
         Typ  : Entity_Id;
         Indx : Nat) return Node_Id
      is
      begin
         return
           Make_Op_Ne (Loc,
             Left_Opnd  => Get_E_Length (Typ, Indx),
             Right_Opnd => Get_N_Length (Expr, Indx));

      end Length_N_Cond;

      function Same_Bounds (L : Node_Id; R : Node_Id) return Boolean is
      begin
         return
           (Nkind (L) = N_Integer_Literal
             and then Nkind (R) = N_Integer_Literal
             and then Intval (L) = Intval (R))

          or else
            (Is_Entity_Name (L)
              and then Ekind (Entity (L)) = E_Constant
              and then ((Is_Entity_Name (R)
                         and then Entity (L) = Entity (R))
                        or else
                       (Nkind (R) = N_Type_Conversion
                         and then Is_Entity_Name (Expression (R))
                         and then Entity (L) = Entity (Expression (R)))))

          or else
            (Is_Entity_Name (R)
              and then Ekind (Entity (R)) = E_Constant
              and then Nkind (L) = N_Type_Conversion
              and then Is_Entity_Name (Expression (L))
              and then Entity (R) = Entity (Expression (L)))

         or else
            (Is_Entity_Name (L)
              and then Is_Entity_Name (R)
              and then Entity (L) = Entity (R)
              and then Ekind (Entity (L)) = E_In_Parameter
              and then Inside_Init_Proc);
      end Same_Bounds;

   --  Start of processing for Selected_Length_Checks

   begin
      if not Expander_Active then
         return Ret_Result;
      end if;

      if Target_Typ = Any_Type
        or else Target_Typ = Any_Composite
        or else Raises_Constraint_Error (Ck_Node)
      then
         return Ret_Result;
      end if;

      if No (Wnode) then
         Wnode := Ck_Node;
      end if;

      T_Typ := Target_Typ;

      if No (Source_Typ) then
         S_Typ := Etype (Ck_Node);
      else
         S_Typ := Source_Typ;
      end if;

      if S_Typ = Any_Type or else S_Typ = Any_Composite then
         return Ret_Result;
      end if;

      if Is_Access_Type (T_Typ) and then Is_Access_Type (S_Typ) then
         S_Typ := Designated_Type (S_Typ);
         T_Typ := Designated_Type (T_Typ);
         Do_Access := True;

         --  A simple optimization

         if Nkind (Ck_Node) = N_Null then
            return Ret_Result;
         end if;
      end if;

      if Is_Array_Type (T_Typ) and then Is_Array_Type (S_Typ) then
         if Is_Constrained (T_Typ) then

            --  The checking code to be generated will freeze the
            --  corresponding array type. However, we must freeze the
            --  type now, so that the freeze node does not appear within
            --  the generated condional expression, but ahead of it.

            Freeze_Before (Ck_Node, T_Typ);

            Expr_Actual := Get_Referenced_Object (Ck_Node);
            Exptyp      := Get_Actual_Subtype (Ck_Node);

            if Is_Access_Type (Exptyp) then
               Exptyp := Designated_Type (Exptyp);
            end if;

            --  String_Literal case. This needs to be handled specially be-
            --  cause no index types are available for string literals. The
            --  condition is simply:

            --    T_Typ'Length = string-literal-length

            if Nkind (Expr_Actual) = N_String_Literal
              and then Ekind (Etype (Expr_Actual)) = E_String_Literal_Subtype
            then
               Cond :=
                 Make_Op_Ne (Loc,
                   Left_Opnd  => Get_E_Length (T_Typ, 1),
                   Right_Opnd =>
                     Make_Integer_Literal (Loc,
                       Intval =>
                         String_Literal_Length (Etype (Expr_Actual))));

            --  General array case. Here we have a usable actual subtype for
            --  the expression, and the condition is built from the two types
            --  (Do_Length):

            --     T_Typ'Length     /= Exptyp'Length     or else
            --     T_Typ'Length (2) /= Exptyp'Length (2) or else
            --     T_Typ'Length (3) /= Exptyp'Length (3) or else
            --     ...

            elsif Is_Constrained (Exptyp) then
               declare
                  Ndims : constant Nat := Number_Dimensions (T_Typ);

                  L_Index  : Node_Id;
                  R_Index  : Node_Id;
                  L_Low    : Node_Id;
                  L_High   : Node_Id;
                  R_Low    : Node_Id;
                  R_High   : Node_Id;
                  L_Length : Uint;
                  R_Length : Uint;
                  Ref_Node : Node_Id;

               begin

                  --  At the library level, we need to ensure that the
                  --  type of the object is elaborated before the check
                  --  itself is emitted. This is only done if the object
                  --  is in the current compilation unit, otherwise the
                  --  type is frozen and elaborated in its unit.

                  if Is_Itype (Exptyp)
                    and then
                      Ekind (Cunit_Entity (Current_Sem_Unit)) = E_Package
                    and then
                      not In_Package_Body (Cunit_Entity (Current_Sem_Unit))
                    and then In_Open_Scopes (Scope (Exptyp))
                  then
                     Ref_Node := Make_Itype_Reference (Sloc (Ck_Node));
                     Set_Itype (Ref_Node, Exptyp);
                     Insert_Action (Ck_Node, Ref_Node);
                  end if;

                  L_Index := First_Index (T_Typ);
                  R_Index := First_Index (Exptyp);

                  for Indx in 1 .. Ndims loop
                     if not (Nkind (L_Index) = N_Raise_Constraint_Error
                               or else
                             Nkind (R_Index) = N_Raise_Constraint_Error)
                     then
                        Get_Index_Bounds (L_Index, L_Low, L_High);
                        Get_Index_Bounds (R_Index, R_Low, R_High);

                        --  Deal with compile time length check. Note that we
                        --  skip this in the access case, because the access
                        --  value may be null, so we cannot know statically.

                        if not Do_Access
                          and then Compile_Time_Known_Value (L_Low)
                          and then Compile_Time_Known_Value (L_High)
                          and then Compile_Time_Known_Value (R_Low)
                          and then Compile_Time_Known_Value (R_High)
                        then
                           if Expr_Value (L_High) >= Expr_Value (L_Low) then
                              L_Length := Expr_Value (L_High) -
                                          Expr_Value (L_Low) + 1;
                           else
                              L_Length := UI_From_Int (0);
                           end if;

                           if Expr_Value (R_High) >= Expr_Value (R_Low) then
                              R_Length := Expr_Value (R_High) -
                                          Expr_Value (R_Low) + 1;
                           else
                              R_Length := UI_From_Int (0);
                           end if;

                           if L_Length > R_Length then
                              Add_Check
                                (Compile_Time_Constraint_Error
                                  (Wnode, "too few elements for}?", T_Typ));

                           elsif  L_Length < R_Length then
                              Add_Check
                                (Compile_Time_Constraint_Error
                                  (Wnode, "too many elements for}?", T_Typ));
                           end if;

                        --  The comparison for an individual index subtype
                        --  is omitted if the corresponding index subtypes
                        --  statically match, since the result is known to
                        --  be true. Note that this test is worth while even
                        --  though we do static evaluation, because non-static
                        --  subtypes can statically match.

                        elsif not
                          Subtypes_Statically_Match
                            (Etype (L_Index), Etype (R_Index))

                          and then not
                            (Same_Bounds (L_Low, R_Low)
                              and then Same_Bounds (L_High, R_High))
                        then
                           Evolve_Or_Else
                             (Cond, Length_E_Cond (Exptyp, T_Typ, Indx));
                        end if;

                        Next (L_Index);
                        Next (R_Index);
                     end if;
                  end loop;
               end;

            --  Handle cases where we do not get a usable actual subtype that
            --  is constrained. This happens for example in the function call
            --  and explicit dereference cases. In these cases, we have to get
            --  the length or range from the expression itself, making sure we
            --  do not evaluate it more than once.

            --  Here Ck_Node is the original expression, or more properly the
            --  result of applying Duplicate_Expr to the original tree,
            --  forcing the result to be a name.

            else
               declare
                  Ndims : constant Nat := Number_Dimensions (T_Typ);

               begin
                  --  Build the condition for the explicit dereference case

                  for Indx in 1 .. Ndims loop
                     Evolve_Or_Else
                       (Cond, Length_N_Cond (Ck_Node, T_Typ, Indx));
                  end loop;
               end;
            end if;
         end if;
      end if;

      --  Construct the test and insert into the tree

      if Present (Cond) then
         if Do_Access then
            Cond := Guard_Access (Cond, Loc, Ck_Node);
         end if;

         Add_Check
           (Make_Raise_Constraint_Error (Loc,
              Condition => Cond,
              Reason => CE_Length_Check_Failed));
      end if;

      return Ret_Result;
   end Selected_Length_Checks;

   ---------------------------
   -- Selected_Range_Checks --
   ---------------------------

   function Selected_Range_Checks
     (Ck_Node    : Node_Id;
      Target_Typ : Entity_Id;
      Source_Typ : Entity_Id;
      Warn_Node  : Node_Id) return Check_Result
   is
      Loc         : constant Source_Ptr := Sloc (Ck_Node);
      S_Typ       : Entity_Id;
      T_Typ       : Entity_Id;
      Expr_Actual : Node_Id;
      Exptyp      : Entity_Id;
      Cond        : Node_Id := Empty;
      Do_Access   : Boolean := False;
      Wnode       : Node_Id  := Warn_Node;
      Ret_Result  : Check_Result := (Empty, Empty);
      Num_Checks  : Integer := 0;

      procedure Add_Check (N : Node_Id);
      --  Adds the action given to Ret_Result if N is non-Empty

      function Discrete_Range_Cond
        (Expr : Node_Id;
         Typ  : Entity_Id) return Node_Id;
      --  Returns expression to compute:
      --    Low_Bound (Expr) < Typ'First
      --      or else
      --    High_Bound (Expr) > Typ'Last

      function Discrete_Expr_Cond
        (Expr : Node_Id;
         Typ  : Entity_Id) return Node_Id;
      --  Returns expression to compute:
      --    Expr < Typ'First
      --      or else
      --    Expr > Typ'Last

      function Get_E_First_Or_Last
        (E    : Entity_Id;
         Indx : Nat;
         Nam  : Name_Id) return Node_Id;
      --  Returns expression to compute:
      --    E'First or E'Last

      function Get_N_First (N : Node_Id; Indx : Nat) return Node_Id;
      function Get_N_Last  (N : Node_Id; Indx : Nat) return Node_Id;
      --  Returns expression to compute:
      --    N'First or N'Last using Duplicate_Subexpr_No_Checks

      function Range_E_Cond
        (Exptyp : Entity_Id;
         Typ    : Entity_Id;
         Indx   : Nat)
         return   Node_Id;
      --  Returns expression to compute:
      --    Exptyp'First < Typ'First or else Exptyp'Last > Typ'Last

      function Range_Equal_E_Cond
        (Exptyp : Entity_Id;
         Typ    : Entity_Id;
         Indx   : Nat) return Node_Id;
      --  Returns expression to compute:
      --    Exptyp'First /= Typ'First or else Exptyp'Last /= Typ'Last

      function Range_N_Cond
        (Expr : Node_Id;
         Typ  : Entity_Id;
         Indx : Nat) return Node_Id;
      --  Return expression to compute:
      --    Expr'First < Typ'First or else Expr'Last > Typ'Last

      ---------------
      -- Add_Check --
      ---------------

      procedure Add_Check (N : Node_Id) is
      begin
         if Present (N) then

            --  For now, ignore attempt to place more than 2 checks ???

            if Num_Checks = 2 then
               return;
            end if;

            pragma Assert (Num_Checks <= 1);
            Num_Checks := Num_Checks + 1;
            Ret_Result (Num_Checks) := N;
         end if;
      end Add_Check;

      -------------------------
      -- Discrete_Expr_Cond --
      -------------------------

      function Discrete_Expr_Cond
        (Expr : Node_Id;
         Typ  : Entity_Id) return Node_Id
      is
      begin
         return
           Make_Or_Else (Loc,
             Left_Opnd =>
               Make_Op_Lt (Loc,
                 Left_Opnd =>
                   Convert_To (Base_Type (Typ),
                     Duplicate_Subexpr_No_Checks (Expr)),
                 Right_Opnd =>
                   Convert_To (Base_Type (Typ),
                               Get_E_First_Or_Last (Typ, 0, Name_First))),

             Right_Opnd =>
               Make_Op_Gt (Loc,
                 Left_Opnd =>
                   Convert_To (Base_Type (Typ),
                     Duplicate_Subexpr_No_Checks (Expr)),
                 Right_Opnd =>
                   Convert_To
                     (Base_Type (Typ),
                      Get_E_First_Or_Last (Typ, 0, Name_Last))));
      end Discrete_Expr_Cond;

      -------------------------
      -- Discrete_Range_Cond --
      -------------------------

      function Discrete_Range_Cond
        (Expr : Node_Id;
         Typ  : Entity_Id) return Node_Id
      is
         LB : Node_Id := Low_Bound (Expr);
         HB : Node_Id := High_Bound (Expr);

         Left_Opnd  : Node_Id;
         Right_Opnd : Node_Id;

      begin
         if Nkind (LB) = N_Identifier
           and then Ekind (Entity (LB)) = E_Discriminant then
            LB := New_Occurrence_Of (Discriminal (Entity (LB)), Loc);
         end if;

         if Nkind (HB) = N_Identifier
           and then Ekind (Entity (HB)) = E_Discriminant then
            HB := New_Occurrence_Of (Discriminal (Entity (HB)), Loc);
         end if;

         Left_Opnd :=
           Make_Op_Lt (Loc,
             Left_Opnd  =>
               Convert_To
                 (Base_Type (Typ), Duplicate_Subexpr_No_Checks (LB)),

             Right_Opnd =>
               Convert_To
                 (Base_Type (Typ), Get_E_First_Or_Last (Typ, 0, Name_First)));

         if Base_Type (Typ) = Typ then
            return Left_Opnd;

         elsif Compile_Time_Known_Value (High_Bound (Scalar_Range (Typ)))
            and then
               Compile_Time_Known_Value (High_Bound (Scalar_Range
                                                     (Base_Type (Typ))))
         then
            if Is_Floating_Point_Type (Typ) then
               if Expr_Value_R (High_Bound (Scalar_Range (Typ))) =
                  Expr_Value_R (High_Bound (Scalar_Range (Base_Type (Typ))))
               then
                  return Left_Opnd;
               end if;

            else
               if Expr_Value (High_Bound (Scalar_Range (Typ))) =
                  Expr_Value (High_Bound (Scalar_Range (Base_Type (Typ))))
               then
                  return Left_Opnd;
               end if;
            end if;
         end if;

         Right_Opnd :=
           Make_Op_Gt (Loc,
             Left_Opnd  =>
               Convert_To
                 (Base_Type (Typ), Duplicate_Subexpr_No_Checks (HB)),

             Right_Opnd =>
               Convert_To
                 (Base_Type (Typ),
                  Get_E_First_Or_Last (Typ, 0, Name_Last)));

         return Make_Or_Else (Loc, Left_Opnd, Right_Opnd);
      end Discrete_Range_Cond;

      -------------------------
      -- Get_E_First_Or_Last --
      -------------------------

      function Get_E_First_Or_Last
        (E    : Entity_Id;
         Indx : Nat;
         Nam  : Name_Id) return Node_Id
      is
         N     : Node_Id;
         LB    : Node_Id;
         HB    : Node_Id;
         Bound : Node_Id;

      begin
         if Is_Array_Type (E) then
            N := First_Index (E);

            for J in 2 .. Indx loop
               Next_Index (N);
            end loop;

         else
            N := Scalar_Range (E);
         end if;

         if Nkind (N) = N_Subtype_Indication then
            LB := Low_Bound (Range_Expression (Constraint (N)));
            HB := High_Bound (Range_Expression (Constraint (N)));

         elsif Is_Entity_Name (N) then
            LB := Type_Low_Bound  (Etype (N));
            HB := Type_High_Bound (Etype (N));

         else
            LB := Low_Bound  (N);
            HB := High_Bound (N);
         end if;

         if Nam = Name_First then
            Bound := LB;
         else
            Bound := HB;
         end if;

         if Nkind (Bound) = N_Identifier
           and then Ekind (Entity (Bound)) = E_Discriminant
         then
            --  If this is a task discriminant, and we are the body, we must
            --  retrieve the corresponding body discriminal. This is another
            --  consequence of the early creation of discriminals, and the
            --  need to generate constraint checks before their declarations
            --  are made visible.

            if Is_Concurrent_Record_Type (Scope (Entity (Bound)))  then
               declare
                  Tsk : constant Entity_Id :=
                          Corresponding_Concurrent_Type
                           (Scope (Entity (Bound)));
                  Disc : Entity_Id;

               begin
                  if In_Open_Scopes (Tsk)
                    and then Has_Completion (Tsk)
                  then
                     --  Find discriminant of original task, and use its
                     --  current discriminal, which is the renaming within
                     --  the task body.

                     Disc :=  First_Discriminant (Tsk);
                     while Present (Disc) loop
                        if Chars (Disc) = Chars (Entity (Bound)) then
                           Set_Scope (Discriminal (Disc), Tsk);
                           return New_Occurrence_Of (Discriminal (Disc), Loc);
                        end if;

                        Next_Discriminant (Disc);
                     end loop;

                     --  That loop should always succeed in finding a matching
                     --  entry and returning. Fatal error if not.

                     raise Program_Error;

                  else
                     return
                       New_Occurrence_Of (Discriminal (Entity (Bound)), Loc);
                  end if;
               end;
            else
               return New_Occurrence_Of (Discriminal (Entity (Bound)), Loc);
            end if;

         elsif Nkind (Bound) = N_Identifier
           and then Ekind (Entity (Bound)) = E_In_Parameter
           and then not Inside_Init_Proc
         then
            return Get_Discriminal (E, Bound);

         elsif Nkind (Bound) = N_Integer_Literal then
            return Make_Integer_Literal (Loc, Intval (Bound));

         --  Case of a bound that has been rewritten to an
         --  N_Raise_Constraint_Error node because it is an out-of-range
         --  value. We may not call Duplicate_Subexpr on this node because
         --  an N_Raise_Constraint_Error is not side effect free, and we may
         --  not assume that we are in the proper context to remove side
         --  effects on it at the point of reference.

         elsif Nkind (Bound) = N_Raise_Constraint_Error then
            return New_Copy_Tree (Bound);

         else
            return Duplicate_Subexpr_No_Checks (Bound);
         end if;
      end Get_E_First_Or_Last;

      -----------------
      -- Get_N_First --
      -----------------

      function Get_N_First (N : Node_Id; Indx : Nat) return Node_Id is
      begin
         return
           Make_Attribute_Reference (Loc,
             Attribute_Name => Name_First,
             Prefix =>
               Duplicate_Subexpr_No_Checks (N, Name_Req => True),
             Expressions => New_List (
               Make_Integer_Literal (Loc, Indx)));
      end Get_N_First;

      ----------------
      -- Get_N_Last --
      ----------------

      function Get_N_Last (N : Node_Id; Indx : Nat) return Node_Id is
      begin
         return
           Make_Attribute_Reference (Loc,
             Attribute_Name => Name_Last,
             Prefix =>
               Duplicate_Subexpr_No_Checks (N, Name_Req => True),
             Expressions => New_List (
              Make_Integer_Literal (Loc, Indx)));
      end Get_N_Last;

      ------------------
      -- Range_E_Cond --
      ------------------

      function Range_E_Cond
        (Exptyp : Entity_Id;
         Typ    : Entity_Id;
         Indx   : Nat) return Node_Id
      is
      begin
         return
           Make_Or_Else (Loc,
             Left_Opnd =>
               Make_Op_Lt (Loc,
                 Left_Opnd => Get_E_First_Or_Last (Exptyp, Indx, Name_First),
                 Right_Opnd  => Get_E_First_Or_Last (Typ, Indx, Name_First)),

             Right_Opnd =>
               Make_Op_Gt (Loc,
                 Left_Opnd => Get_E_First_Or_Last (Exptyp, Indx, Name_Last),
                 Right_Opnd  => Get_E_First_Or_Last (Typ, Indx, Name_Last)));

      end Range_E_Cond;

      ------------------------
      -- Range_Equal_E_Cond --
      ------------------------

      function Range_Equal_E_Cond
        (Exptyp : Entity_Id;
         Typ    : Entity_Id;
         Indx   : Nat) return Node_Id
      is
      begin
         return
           Make_Or_Else (Loc,
             Left_Opnd =>
               Make_Op_Ne (Loc,
                 Left_Opnd => Get_E_First_Or_Last (Exptyp, Indx, Name_First),
                 Right_Opnd  => Get_E_First_Or_Last (Typ, Indx, Name_First)),
             Right_Opnd =>
               Make_Op_Ne (Loc,
                 Left_Opnd => Get_E_First_Or_Last (Exptyp, Indx, Name_Last),
                 Right_Opnd  => Get_E_First_Or_Last (Typ, Indx, Name_Last)));
      end Range_Equal_E_Cond;

      ------------------
      -- Range_N_Cond --
      ------------------

      function Range_N_Cond
        (Expr : Node_Id;
         Typ  : Entity_Id;
         Indx : Nat) return Node_Id
      is
      begin
         return
           Make_Or_Else (Loc,
             Left_Opnd =>
               Make_Op_Lt (Loc,
                 Left_Opnd => Get_N_First (Expr, Indx),
                 Right_Opnd  => Get_E_First_Or_Last (Typ, Indx, Name_First)),

             Right_Opnd =>
               Make_Op_Gt (Loc,
                 Left_Opnd => Get_N_Last (Expr, Indx),
                 Right_Opnd  => Get_E_First_Or_Last (Typ, Indx, Name_Last)));
      end Range_N_Cond;

   --  Start of processing for Selected_Range_Checks

   begin
      if not Expander_Active then
         return Ret_Result;
      end if;

      if Target_Typ = Any_Type
        or else Target_Typ = Any_Composite
        or else Raises_Constraint_Error (Ck_Node)
      then
         return Ret_Result;
      end if;

      if No (Wnode) then
         Wnode := Ck_Node;
      end if;

      T_Typ := Target_Typ;

      if No (Source_Typ) then
         S_Typ := Etype (Ck_Node);
      else
         S_Typ := Source_Typ;
      end if;

      if S_Typ = Any_Type or else S_Typ = Any_Composite then
         return Ret_Result;
      end if;

      --  The order of evaluating T_Typ before S_Typ seems to be critical
      --  because S_Typ can be derived from Etype (Ck_Node), if it's not passed
      --  in, and since Node can be an N_Range node, it might be invalid.
      --  Should there be an assert check somewhere for taking the Etype of
      --  an N_Range node ???

      if Is_Access_Type (T_Typ) and then Is_Access_Type (S_Typ) then
         S_Typ := Designated_Type (S_Typ);
         T_Typ := Designated_Type (T_Typ);
         Do_Access := True;

         --  A simple optimization

         if Nkind (Ck_Node) = N_Null then
            return Ret_Result;
         end if;
      end if;

      --  For an N_Range Node, check for a null range and then if not
      --  null generate a range check action.

      if Nkind (Ck_Node) = N_Range then

         --  There's no point in checking a range against itself

         if Ck_Node = Scalar_Range (T_Typ) then
            return Ret_Result;
         end if;

         declare
            T_LB       : constant Node_Id := Type_Low_Bound  (T_Typ);
            T_HB       : constant Node_Id := Type_High_Bound (T_Typ);
            LB         : constant Node_Id := Low_Bound (Ck_Node);
            HB         : constant Node_Id := High_Bound (Ck_Node);
            Null_Range : Boolean;

            Out_Of_Range_L : Boolean;
            Out_Of_Range_H : Boolean;

         begin
            --  Check for case where everything is static and we can
            --  do the check at compile time. This is skipped if we
            --  have an access type, since the access value may be null.

            --  ??? This code can be improved since you only need to know
            --  that the two respective bounds (LB & T_LB or HB & T_HB)
            --  are known at compile time to emit pertinent messages.

            if Compile_Time_Known_Value (LB)
              and then Compile_Time_Known_Value (HB)
              and then Compile_Time_Known_Value (T_LB)
              and then Compile_Time_Known_Value (T_HB)
              and then not Do_Access
            then
               --  Floating-point case

               if Is_Floating_Point_Type (S_Typ) then
                  Null_Range := Expr_Value_R (HB) < Expr_Value_R (LB);
                  Out_Of_Range_L :=
                    (Expr_Value_R (LB) < Expr_Value_R (T_LB))
                       or else
                    (Expr_Value_R (LB) > Expr_Value_R (T_HB));

                  Out_Of_Range_H :=
                    (Expr_Value_R (HB) > Expr_Value_R (T_HB))
                       or else
                    (Expr_Value_R (HB) < Expr_Value_R (T_LB));

               --  Fixed or discrete type case

               else
                  Null_Range := Expr_Value (HB) < Expr_Value (LB);
                  Out_Of_Range_L :=
                    (Expr_Value (LB) < Expr_Value (T_LB))
                    or else
                    (Expr_Value (LB) > Expr_Value (T_HB));

                  Out_Of_Range_H :=
                    (Expr_Value (HB) > Expr_Value (T_HB))
                    or else
                    (Expr_Value (HB) < Expr_Value (T_LB));
               end if;

               if not Null_Range then
                  if Out_Of_Range_L then
                     if No (Warn_Node) then
                        Add_Check
                          (Compile_Time_Constraint_Error
                             (Low_Bound (Ck_Node),
                              "static value out of range of}?", T_Typ));

                     else
                        Add_Check
                          (Compile_Time_Constraint_Error
                            (Wnode,
                             "static range out of bounds of}?", T_Typ));
                     end if;
                  end if;

                  if Out_Of_Range_H then
                     if No (Warn_Node) then
                        Add_Check
                          (Compile_Time_Constraint_Error
                             (High_Bound (Ck_Node),
                              "static value out of range of}?", T_Typ));

                     else
                        Add_Check
                          (Compile_Time_Constraint_Error
                             (Wnode,
                              "static range out of bounds of}?", T_Typ));
                     end if;
                  end if;

               end if;

            else
               declare
                  LB : Node_Id := Low_Bound (Ck_Node);
                  HB : Node_Id := High_Bound (Ck_Node);

               begin

                  --  If either bound is a discriminant and we are within
                  --  the record declaration, it is a use of the discriminant
                  --  in a constraint of a component, and nothing can be
                  --  checked here. The check will be emitted within the
                  --  init proc. Before then, the discriminal has no real
                  --  meaning. Similarly, if the entity is a discriminal,
                  --  there is no check to perform yet.

                  --  The same holds within a discriminated synchronized
                  --  type, where the discriminant may constrain a component
                  --  or an entry family.

                  if Nkind (LB) = N_Identifier
                    and then Denotes_Discriminant (LB, True)
                  then
                     if Current_Scope = Scope (Entity (LB))
                       or else Is_Concurrent_Type (Current_Scope)
                       or else Ekind (Entity (LB)) /= E_Discriminant
                     then
                        return Ret_Result;
                     else
                        LB :=
                          New_Occurrence_Of (Discriminal (Entity (LB)), Loc);
                     end if;
                  end if;

                  if Nkind (HB) = N_Identifier
                    and then Denotes_Discriminant (HB, True)
                  then
                     if Current_Scope = Scope (Entity (HB))
                       or else Is_Concurrent_Type (Current_Scope)
                       or else Ekind (Entity (HB)) /= E_Discriminant
                     then
                        return Ret_Result;
                     else
                        HB :=
                          New_Occurrence_Of (Discriminal (Entity (HB)), Loc);
                     end if;
                  end if;

                  Cond := Discrete_Range_Cond (Ck_Node, T_Typ);
                  Set_Paren_Count (Cond, 1);

                  Cond :=
                    Make_And_Then (Loc,
                      Left_Opnd =>
                        Make_Op_Ge (Loc,
                          Left_Opnd  => Duplicate_Subexpr_No_Checks (HB),
                          Right_Opnd => Duplicate_Subexpr_No_Checks (LB)),
                      Right_Opnd => Cond);
               end;

            end if;
         end;

      elsif Is_Scalar_Type (S_Typ) then

         --  This somewhat duplicates what Apply_Scalar_Range_Check does,
         --  except the above simply sets a flag in the node and lets
         --  gigi generate the check base on the Etype of the expression.
         --  Sometimes, however we want to do a dynamic check against an
         --  arbitrary target type, so we do that here.

         if Ekind (Base_Type (S_Typ)) /= Ekind (Base_Type (T_Typ)) then
            Cond := Discrete_Expr_Cond (Ck_Node, T_Typ);

         --  For literals, we can tell if the constraint error will be
         --  raised at compile time, so we never need a dynamic check, but
         --  if the exception will be raised, then post the usual warning,
         --  and replace the literal with a raise constraint error
         --  expression. As usual, skip this for access types

         elsif Compile_Time_Known_Value (Ck_Node)
           and then not Do_Access
         then
            declare
               LB : constant Node_Id := Type_Low_Bound (T_Typ);
               UB : constant Node_Id := Type_High_Bound (T_Typ);

               Out_Of_Range  : Boolean;
               Static_Bounds : constant Boolean :=
                                 Compile_Time_Known_Value (LB)
                                   and Compile_Time_Known_Value (UB);

            begin
               --  Following range tests should use Sem_Eval routine ???

               if Static_Bounds then
                  if Is_Floating_Point_Type (S_Typ) then
                     Out_Of_Range :=
                       (Expr_Value_R (Ck_Node) < Expr_Value_R (LB))
                         or else
                       (Expr_Value_R (Ck_Node) > Expr_Value_R (UB));

                  else -- fixed or discrete type
                     Out_Of_Range :=
                       Expr_Value (Ck_Node) < Expr_Value (LB)
                         or else
                       Expr_Value (Ck_Node) > Expr_Value (UB);
                  end if;

                  --  Bounds of the type are static and the literal is
                  --  out of range so make a warning message.

                  if Out_Of_Range then
                     if No (Warn_Node) then
                        Add_Check
                          (Compile_Time_Constraint_Error
                             (Ck_Node,
                              "static value out of range of}?", T_Typ));

                     else
                        Add_Check
                          (Compile_Time_Constraint_Error
                             (Wnode,
                              "static value out of range of}?", T_Typ));
                     end if;
                  end if;

               else
                  Cond := Discrete_Expr_Cond (Ck_Node, T_Typ);
               end if;
            end;

         --  Here for the case of a non-static expression, we need a runtime
         --  check unless the source type range is guaranteed to be in the
         --  range of the target type.

         else
            if not In_Subrange_Of (S_Typ, T_Typ) then
               Cond := Discrete_Expr_Cond (Ck_Node, T_Typ);
            end if;
         end if;
      end if;

      if Is_Array_Type (T_Typ) and then Is_Array_Type (S_Typ) then
         if Is_Constrained (T_Typ) then

            Expr_Actual := Get_Referenced_Object (Ck_Node);
            Exptyp      := Get_Actual_Subtype (Expr_Actual);

            if Is_Access_Type (Exptyp) then
               Exptyp := Designated_Type (Exptyp);
            end if;

            --  String_Literal case. This needs to be handled specially be-
            --  cause no index types are available for string literals. The
            --  condition is simply:

            --    T_Typ'Length = string-literal-length

            if Nkind (Expr_Actual) = N_String_Literal then
               null;

            --  General array case. Here we have a usable actual subtype for
            --  the expression, and the condition is built from the two types

            --     T_Typ'First     < Exptyp'First     or else
            --     T_Typ'Last      > Exptyp'Last      or else
            --     T_Typ'First(1)  < Exptyp'First(1)  or else
            --     T_Typ'Last(1)   > Exptyp'Last(1)   or else
            --     ...

            elsif Is_Constrained (Exptyp) then
               declare
                  Ndims : constant Nat := Number_Dimensions (T_Typ);

                  L_Index : Node_Id;
                  R_Index : Node_Id;
                  L_Low   : Node_Id;
                  L_High  : Node_Id;
                  R_Low   : Node_Id;
                  R_High  : Node_Id;

               begin
                  L_Index := First_Index (T_Typ);
                  R_Index := First_Index (Exptyp);

                  for Indx in 1 .. Ndims loop
                     if not (Nkind (L_Index) = N_Raise_Constraint_Error
                               or else
                             Nkind (R_Index) = N_Raise_Constraint_Error)
                     then
                        Get_Index_Bounds (L_Index, L_Low, L_High);
                        Get_Index_Bounds (R_Index, R_Low, R_High);

                        --  Deal with compile time length check. Note that we
                        --  skip this in the access case, because the access
                        --  value may be null, so we cannot know statically.

                        if not
                          Subtypes_Statically_Match
                            (Etype (L_Index), Etype (R_Index))
                        then
                           --  If the target type is constrained then we
                           --  have to check for exact equality of bounds
                           --  (required for qualified expressions).

                           if Is_Constrained (T_Typ) then
                              Evolve_Or_Else
                                (Cond,
                                 Range_Equal_E_Cond (Exptyp, T_Typ, Indx));

                           else
                              Evolve_Or_Else
                                (Cond, Range_E_Cond (Exptyp, T_Typ, Indx));
                           end if;
                        end if;

                        Next (L_Index);
                        Next (R_Index);

                     end if;
                  end loop;
               end;

            --  Handle cases where we do not get a usable actual subtype that
            --  is constrained. This happens for example in the function call
            --  and explicit dereference cases. In these cases, we have to get
            --  the length or range from the expression itself, making sure we
            --  do not evaluate it more than once.

            --  Here Ck_Node is the original expression, or more properly the
            --  result of applying Duplicate_Expr to the original tree,
            --  forcing the result to be a name.

            else
               declare
                  Ndims : constant Nat := Number_Dimensions (T_Typ);

               begin
                  --  Build the condition for the explicit dereference case

                  for Indx in 1 .. Ndims loop
                     Evolve_Or_Else
                       (Cond, Range_N_Cond (Ck_Node, T_Typ, Indx));
                  end loop;
               end;

            end if;

         else
            --  Generate an Action to check that the bounds of the
            --  source value are within the constraints imposed by the
            --  target type for a conversion to an unconstrained type.
            --  Rule is 4.6(38).

            if Nkind (Parent (Ck_Node)) = N_Type_Conversion then
               declare
                  Opnd_Index : Node_Id;
                  Targ_Index : Node_Id;

               begin
                  Opnd_Index
                    := First_Index (Get_Actual_Subtype (Ck_Node));
                  Targ_Index := First_Index (T_Typ);

                  while Opnd_Index /= Empty loop
                     if Nkind (Opnd_Index) = N_Range then
                        if Is_In_Range
                             (Low_Bound (Opnd_Index), Etype (Targ_Index))
                          and then
                            Is_In_Range
                             (High_Bound (Opnd_Index), Etype (Targ_Index))
                        then
                           null;

                           --  If null range, no check needed

                        elsif
                          Compile_Time_Known_Value (High_Bound (Opnd_Index))
                            and then
                          Compile_Time_Known_Value (Low_Bound (Opnd_Index))
                            and then
                              Expr_Value (High_Bound (Opnd_Index)) <
                                  Expr_Value (Low_Bound (Opnd_Index))
                        then
                           null;

                        elsif Is_Out_Of_Range
                                (Low_Bound (Opnd_Index), Etype (Targ_Index))
                          or else
                              Is_Out_Of_Range
                                (High_Bound (Opnd_Index), Etype (Targ_Index))
                        then
                           Add_Check
                             (Compile_Time_Constraint_Error
                               (Wnode, "value out of range of}?", T_Typ));

                        else
                           Evolve_Or_Else
                             (Cond,
                              Discrete_Range_Cond
                                (Opnd_Index, Etype (Targ_Index)));
                        end if;
                     end if;

                     Next_Index (Opnd_Index);
                     Next_Index (Targ_Index);
                  end loop;
               end;
            end if;
         end if;
      end if;

      --  Construct the test and insert into the tree

      if Present (Cond) then
         if Do_Access then
            Cond := Guard_Access (Cond, Loc, Ck_Node);
         end if;

         Add_Check
           (Make_Raise_Constraint_Error (Loc,
              Condition => Cond,
              Reason    => CE_Range_Check_Failed));
      end if;

      return Ret_Result;
   end Selected_Range_Checks;

   -------------------------------
   -- Storage_Checks_Suppressed --
   -------------------------------

   function Storage_Checks_Suppressed (E : Entity_Id) return Boolean is
   begin
      if Present (E) and then Checks_May_Be_Suppressed (E) then
         return Is_Check_Suppressed (E, Storage_Check);
      else
         return Scope_Suppress (Storage_Check);
      end if;
   end Storage_Checks_Suppressed;

   ---------------------------
   -- Tag_Checks_Suppressed --
   ---------------------------

   function Tag_Checks_Suppressed (E : Entity_Id) return Boolean is
   begin
      if Present (E) then
         if Kill_Tag_Checks (E) then
            return True;
         elsif Checks_May_Be_Suppressed (E) then
            return Is_Check_Suppressed (E, Tag_Check);
         end if;
      end if;

      return Scope_Suppress (Tag_Check);
   end Tag_Checks_Suppressed;

   --------------------------
   -- Validity_Check_Range --
   --------------------------

   procedure Validity_Check_Range (N : Node_Id) is
   begin
      if Validity_Checks_On and Validity_Check_Operands then
         if Nkind (N) = N_Range then
            Ensure_Valid (Low_Bound (N));
            Ensure_Valid (High_Bound (N));
         end if;
      end if;
   end Validity_Check_Range;

   --------------------------------
   -- Validity_Checks_Suppressed --
   --------------------------------

   function Validity_Checks_Suppressed (E : Entity_Id) return Boolean is
   begin
      if Present (E) and then Checks_May_Be_Suppressed (E) then
         return Is_Check_Suppressed (E, Validity_Check);
      else
         return Scope_Suppress (Validity_Check);
      end if;
   end Validity_Checks_Suppressed;

end Checks;<|MERGE_RESOLUTION|>--- conflicted
+++ resolved
@@ -6,11 +6,7 @@
 --                                                                          --
 --                                 B o d y                                  --
 --                                                                          --
-<<<<<<< HEAD
---          Copyright (C) 1992-2005, Free Software Foundation, Inc.         --
-=======
 --          Copyright (C) 1992-2006, Free Software Foundation, Inc.         --
->>>>>>> c355071f
 --                                                                          --
 -- GNAT is free software;  you can  redistribute it  and/or modify it under --
 -- terms of the  GNU General Public License as published  by the Free Soft- --
@@ -414,31 +410,7 @@
       --  are cases (e.g. with pragma Debug) where generating the checks
       --  can cause real trouble).
 
-<<<<<<< HEAD
-      --  We do not need access checks if prefix is known to be non-null
-
-      if Known_Non_Null (P) then
-         return;
-
-      --  We do not need access checks if they are suppressed on the type
-
-      elsif Access_Checks_Suppressed (Etype (P)) then
-         return;
-
-      --  We do not need checks if we are not generating code (i.e. the
-      --  expander is not active). This is not just an optimization, there
-      --  are cases (e.g. with pragma Debug) where generating the checks
-      --  can cause real trouble).
-
-      elsif not Expander_Active then
-=======
       if not Expander_Active then
->>>>>>> c355071f
-         return;
-
-      --  We do not need checks if not needed because of short circuiting
-
-      elsif not Check_Needed (P, Access_Check) then
          return;
       end if;
 
@@ -510,12 +482,6 @@
       Typ  : constant Entity_Id  := Etype (E);
       Aexp : constant Node_Id    := Expression (AC);
 
-<<<<<<< HEAD
-   procedure Apply_Alignment_Check (E : Entity_Id; N : Node_Id) is
-      AC   : constant Node_Id   := Address_Clause (E);
-      Typ  : constant Entity_Id := Etype (E);
-=======
->>>>>>> c355071f
       Expr : Node_Id;
       --  Address expression (not necessarily the same as Aexp, for example
       --  when Aexp is a reference to a constant, in which case Expr gets
@@ -668,31 +634,6 @@
                AL := Alignment (E);
             end if;
 
-<<<<<<< HEAD
-      if Compile_Time_Known_Value (Expr)
-        and then (Known_Alignment (E) or else Known_Alignment (Typ))
-      then
-         declare
-            AL : Uint := Alignment (Typ);
-
-         begin
-            --  The object alignment might be more restrictive than the
-            --  type alignment.
-
-            if Known_Alignment (E) then
-               AL := Alignment (E);
-            end if;
-
-            if Expr_Value (Expr) mod AL /= 0 then
-               Insert_Action (N,
-                  Make_Raise_Program_Error (Loc,
-                    Reason => PE_Misaligned_Address_Value));
-               Error_Msg_NE
-                 ("?specified address for& not " &
-                  "consistent with alignment ('R'M 13.3(27))", Expr, E);
-            end if;
-         end;
-=======
             if Expr_Value (Expr) mod AL /= 0 then
                Compile_Time_Bad_Alignment;
             else
@@ -717,7 +658,6 @@
             end if;
          end;
       end if;
->>>>>>> c355071f
 
       --  Here we do not know if the value is acceptable. Stricly we don't have
       --  to do anything, since if the alignment is bad, we have an erroneous
@@ -1078,15 +1018,9 @@
             Uintp.Release (Umark);
             return;
          end if;
-<<<<<<< HEAD
 
          --  Otherwise get bounds values
 
-=======
-
-         --  Otherwise get bounds values
-
->>>>>>> c355071f
          if Is_Static_Expression (Lo) then
             Lob := Expr_Value (Lo);
          else
@@ -2859,88 +2793,6 @@
       Typ        : Entity_Id;
 
    begin
-<<<<<<< HEAD
-      pragma Assert (K = N_Parameter_Specification
-                       or else K = N_Object_Declaration
-                       or else K = N_Discriminant_Specification
-                       or else K = N_Component_Declaration);
-
-      Typ := Etype (Defining_Identifier (N));
-
-      pragma Assert (Is_Access_Type (Typ)
-        or else (K = N_Object_Declaration and then Is_Array_Type (Typ)));
-
-      case K is
-         when N_Parameter_Specification =>
-            Related_Nod        := Parameter_Type (N);
-            Has_Null_Exclusion := Null_Exclusion_Present (N);
-
-         when N_Object_Declaration =>
-            Related_Nod        := Object_Definition (N);
-            Has_Null_Exclusion := Null_Exclusion_Present (N);
-
-         when N_Discriminant_Specification =>
-            Related_Nod        := Discriminant_Type (N);
-            Has_Null_Exclusion := Null_Exclusion_Present (N);
-
-         when N_Component_Declaration =>
-            if Present (Access_Definition (Component_Definition (N))) then
-               Related_Nod := Component_Definition (N);
-               Has_Null_Exclusion :=
-                 Null_Exclusion_Present
-                   (Access_Definition (Component_Definition (N)));
-            else
-               Related_Nod :=
-                 Subtype_Indication (Component_Definition (N));
-               Has_Null_Exclusion :=
-                 Null_Exclusion_Present (Component_Definition (N));
-            end if;
-
-         when others =>
-            raise Program_Error;
-      end case;
-
-      --  Enforce legality rule 3.10 (14/1): A null_exclusion is only allowed
-      --  of the access subtype does not exclude null.
-
-      if Has_Null_Exclusion
-        and then Can_Never_Be_Null (Typ)
-
-         --  No need to check itypes that have the null-excluding attribute
-         --  because they were checked at their point of creation
-
-        and then not Is_Itype (Typ)
-      then
-         Error_Msg_N
-           ("(Ada 2005) already a null-excluding type", Related_Nod);
-      end if;
-
-      --  Check that null-excluding objects are always initialized
-
-      if K = N_Object_Declaration
-        and then not Present (Expression (N))
-      then
-         --  Add a an expression that assignates null. This node is needed
-         --  by Apply_Compile_Time_Constraint_Error, that will replace this
-         --  node by a Constraint_Error node.
-
-         Set_Expression (N, Make_Null (Sloc (N)));
-         Set_Etype (Expression (N), Etype (Defining_Identifier (N)));
-
-         Apply_Compile_Time_Constraint_Error
-           (N      => Expression (N),
-            Msg    => "(Ada 2005) null-excluding objects must be initialized?",
-            Reason => CE_Null_Not_Allowed);
-      end if;
-
-      --  Check that the null value is not used as a single expression to
-      --  assignate a value to a null-excluding component, formal or object;
-      --  otherwise generate a warning message at the sloc of Related_Nod and
-      --  replace Expression (N) by an N_Contraint_Error node.
-
-      declare
-         Expr : constant Node_Id := Expression (N);
-=======
       pragma Assert
         (K = N_Component_Declaration
            or else K = N_Discriminant_Specification
@@ -2995,34 +2847,9 @@
 
             --  No need to check itypes that have a null exclusion because
             --  they are already examined at their point of creation.
->>>>>>> c355071f
 
            and then not Is_Itype (Typ)
          then
-<<<<<<< HEAD
-            case K is
-               when N_Discriminant_Specification  |
-                    N_Component_Declaration      =>
-                  Apply_Compile_Time_Constraint_Error
-                     (N      => Expr,
-                      Msg    => "(Ada 2005) NULL not allowed in"
-                                  & " null-excluding components?",
-                      Reason => CE_Null_Not_Allowed);
-
-               when N_Parameter_Specification =>
-                  Apply_Compile_Time_Constraint_Error
-                     (N      => Expr,
-                      Msg    => "(Ada 2005) NULL not allowed in"
-                                  & " null-excluding formals?",
-                      Reason => CE_Null_Not_Allowed);
-
-               when N_Object_Declaration =>
-                  Apply_Compile_Time_Constraint_Error
-                     (N      => Expr,
-                      Msg    => "(Ada 2005) NULL not allowed in"
-                                  & " null-excluding objects?",
-                      Reason => CE_Null_Not_Allowed);
-=======
             Error_Msg_N
               ("null-exclusion cannot be applied to a null excluding type",
                Error_Node);
@@ -3079,17 +2906,12 @@
                      Msg    => "(Ada 2005) NULL not allowed " &
                                "in null-excluding formals?",
                      Reason => CE_Null_Not_Allowed);
->>>>>>> c355071f
 
                when others =>
                   null;
             end case;
          end if;
-<<<<<<< HEAD
-      end;
-=======
-      end if;
->>>>>>> c355071f
+      end if;
    end Null_Exclusion_Static_Checks;
 
    ----------------------------------
@@ -4113,8 +3935,6 @@
       then
          return;
 
-<<<<<<< HEAD
-=======
       --  If the expression denotes a component of a packed boolean arrray,
       --  no possible check applies. We ignore the old ACATS chestnuts that
       --  involve Boolean range True..True.
@@ -4131,7 +3951,6 @@
       then
          return;
 
->>>>>>> c355071f
       --  An annoying special case. If this is an out parameter of a scalar
       --  type, then the value is not going to be accessed, therefore it is
       --  inappropriate to do any validity check at the call site.
@@ -4312,15 +4131,12 @@
             return True;
          end if;
 
-<<<<<<< HEAD
-=======
       --  The result of a membership test is always valid, since it is true
       --  or false, there are no other possibilities.
 
       elsif Nkind (Expr) in N_Membership_Test then
          return True;
 
->>>>>>> c355071f
       --  For all other cases, we do not know the expression is valid
 
       else
@@ -5204,48 +5020,6 @@
          Exp := Expression (Exp);
       end loop;
 
-<<<<<<< HEAD
-      --  Insert the validity check. Note that we do this with validity
-      --  checks turned off, to avoid recursion, we do not want validity
-      --  checks on the validity checking code itself!
-
-      Validity_Checks_On := False;
-      Insert_Action
-        (Expr,
-         Make_Raise_Constraint_Error (Loc,
-           Condition =>
-             Make_Op_Not (Loc,
-               Right_Opnd =>
-                 Make_Attribute_Reference (Loc,
-                   Prefix =>
-                     Duplicate_Subexpr_No_Checks (Exp, Name_Req => True),
-                   Attribute_Name => Name_Valid)),
-           Reason => CE_Invalid_Data),
-         Suppress => All_Checks);
-
-      --  If the expression is a a reference to an element of a bit-packed
-      --  array, it is rewritten as a renaming declaration. If the expression
-      --  is an actual in a call, it has not been expanded, waiting for the
-      --  proper point at which to do it. The same happens with renamings, so
-      --  that we have to force the expansion now. This non-local complication
-      --  is due to code in exp_ch2,adb, exp_ch4.adb and exp_ch6.adb.
-
-      if Is_Entity_Name (Exp)
-        and then Nkind (Parent (Entity (Exp))) = N_Object_Renaming_Declaration
-      then
-         declare
-            Old_Exp : constant Node_Id := Name (Parent (Entity (Exp)));
-         begin
-            if Nkind (Old_Exp) = N_Indexed_Component
-              and then Is_Bit_Packed_Array (Etype (Prefix (Old_Exp)))
-            then
-               Expand_Packed_Element_Reference (Old_Exp);
-            end if;
-         end;
-      end if;
-
-      Validity_Checks_On := True;
-=======
       --  We are about to insert the validity check for Exp. We save and
       --  reset the Do_Range_Check flag over this validity check, and then
       --  put it back for the final original reference (Exp may be rewritten).
@@ -5307,7 +5081,6 @@
 
          Set_Do_Range_Check (Exp, DRC);
       end;
->>>>>>> c355071f
    end Insert_Valid_Check;
 
    ----------------------------------
@@ -5341,34 +5114,13 @@
    begin
       pragma Assert (Is_Access_Type (Typ));
 
-<<<<<<< HEAD
-      --  Don't need access check if:
-      --   1) we are analyzing a generic
-      --   2) it is known to be non-null
-      --   3) the check was suppressed on the type
-      --   4) This is an attribute reference that returns an access type.
-=======
       --  No check inside a generic (why not???)
->>>>>>> c355071f
 
       if Inside_A_Generic then
          return;
-<<<<<<< HEAD
-      elsif Nkind (N) = N_Attribute_Reference
-        and then
-         (Attribute_Name (N) = Name_Access
-            or else
-          Attribute_Name (N) = Name_Unchecked_Access
-            or else
-          Attribute_Name (N) = Name_Unrestricted_Access)
-      then
-         return;
-         --  Otherwise install access check
-=======
       end if;
 
       --  No check needed if known to be non-null
->>>>>>> c355071f
 
       if Known_Non_Null (N) then
          return;
