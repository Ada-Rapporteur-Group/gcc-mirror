--- conflicted
+++ resolved
@@ -3093,8 +3093,6 @@
       --  overflow situation, which is a separate check, we are talking here
       --  only about the expression value).
 
-<<<<<<< HEAD
-=======
       --  First a check, never try to find the bounds of a generic type, since
       --  these bounds are always junk values, and it is only valid to look at
       --  the bounds in an instance.
@@ -3104,7 +3102,6 @@
          return;
       end if;
 
->>>>>>> 42a9ba1d
       --  First step, change to use base type unless we know the value is valid
 
       if (Is_Entity_Name (N) and then Is_Known_Valid (Entity (N)))
@@ -4633,15 +4630,12 @@
 
       --  The conversions will always work and need no check
 
-<<<<<<< HEAD
-=======
       --  Unchecked_Convert_To is used instead of Convert_To to handle the case
       --  of converting from an enumeration value to an integer type, such as
       --  occurs for the case of generating a range check on Enum'Val(Exp)
       --  (which used to be handled by gigi). This is OK, since the conversion
       --  itself does not require a check.
 
->>>>>>> 42a9ba1d
       elsif In_Subrange_Of (Target_Type, Source_Base_Type) then
          Insert_Action (N,
            Make_Raise_Constraint_Error (Loc,
