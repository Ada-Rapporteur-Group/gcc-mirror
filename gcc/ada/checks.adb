--- conflicted
+++ resolved
@@ -2693,109 +2693,14 @@
          if Present (Expr)
            and then Nkind (Expr) = N_Null
          then
-<<<<<<< HEAD
-            case Msg_K is
-               when Components =>
-=======
             case K is
                when N_Discriminant_Specification  |
                     N_Component_Declaration      =>
->>>>>>> 8c044a9c
                   Apply_Compile_Time_Constraint_Error
                      (N      => Expr,
                       Msg    => "(Ada 2005) NULL not allowed in"
                                   & " null-excluding components?",
-<<<<<<< HEAD
-                      Reason => CE_Null_Not_Allowed,
-                      Rep    => False);
-
-               when Formals =>
-                  Apply_Compile_Time_Constraint_Error
-                     (N      => Expr,
-                      Msg    => "(Ada 2005) NULL not allowed in"
-                                  & " null-excluding formals?",
-                      Reason => CE_Null_Not_Allowed,
-                      Rep    => False);
-
-               when Objects =>
-                  Apply_Compile_Time_Constraint_Error
-                     (N      => Expr,
-                      Msg    => "(Ada 2005) NULL not allowed in"
-                                  & " null-excluding objects?",
-                      Reason => CE_Null_Not_Allowed,
-                      Rep    => False);
-            end case;
-         end if;
-      end Check_Null_Not_Allowed;
-
-   --  Start of processing for Null_Exclusion_Static_Checks
-
-   begin
-      pragma Assert (K = N_Component_Declaration
-                       or else K = N_Parameter_Specification
-                       or else K = N_Object_Declaration
-                       or else K = N_Discriminant_Specification
-                       or else K = N_Allocator);
-
-      case K is
-         when N_Component_Declaration =>
-            Msg_K := Components;
-
-            if not Present (Access_Definition (Component_Definition (N))) then
-               Has_Null_Exclusion  := Null_Exclusion_Present
-                                        (Component_Definition (N));
-               Typ := Etype (Subtype_Indication (Component_Definition (N)));
-               Related_Nod := Subtype_Indication (Component_Definition (N));
-               Check_Must_Be_Access (Typ, Has_Null_Exclusion);
-               Check_Already_Null_Excluding_Type
-                 (Typ, Has_Null_Exclusion, Related_Nod);
-               Check_Must_Be_Initialized (N, Related_Nod);
-            end if;
-
-            Check_Null_Not_Allowed (N);
-
-         when N_Parameter_Specification =>
-            Msg_K := Formals;
-            Has_Null_Exclusion := Null_Exclusion_Present (N);
-            Typ := Entity (Parameter_Type (N));
-            Related_Nod := Parameter_Type (N);
-            Check_Must_Be_Access (Typ, Has_Null_Exclusion);
-            Check_Already_Null_Excluding_Type
-              (Typ, Has_Null_Exclusion, Related_Nod);
-            Check_Null_Not_Allowed (N);
-
-         when N_Object_Declaration =>
-            Msg_K := Objects;
-            Has_Null_Exclusion := Null_Exclusion_Present (N);
-            Typ := Entity (Object_Definition (N));
-            Related_Nod := Object_Definition (N);
-            Check_Must_Be_Access (Typ, Has_Null_Exclusion);
-            Check_Already_Null_Excluding_Type
-              (Typ, Has_Null_Exclusion, Related_Nod);
-            Check_Must_Be_Initialized (N, Related_Nod);
-            Check_Null_Not_Allowed (N);
-
-         when N_Discriminant_Specification =>
-            Msg_K := Components;
-
-            if Nkind (Discriminant_Type (N)) /= N_Access_Definition then
-               Has_Null_Exclusion := Null_Exclusion_Present (N);
-               Typ := Etype (Defining_Identifier (N));
-               Related_Nod := Discriminant_Type (N);
-               Check_Must_Be_Access (Typ, Has_Null_Exclusion);
-               Check_Already_Null_Excluding_Type
-                 (Typ, Has_Null_Exclusion, Related_Nod);
-            end if;
-
-            Check_Null_Not_Allowed (N);
-
-         when N_Allocator =>
-            Msg_K := Objects;
-            Has_Null_Exclusion := Null_Exclusion_Present (N);
-            Typ := Etype (Expression (N));
-=======
                       Reason => CE_Null_Not_Allowed);
->>>>>>> 8c044a9c
 
                when N_Parameter_Specification =>
                   Apply_Compile_Time_Constraint_Error
