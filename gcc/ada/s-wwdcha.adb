--- conflicted
+++ resolved
@@ -43,13 +43,6 @@
    begin
       W := 0;
       for C in Lo .. Hi loop
-<<<<<<< HEAD
-         declare
-            S : constant Wide_String := Character'Wide_Image (C);
-         begin
-            W := Natural'Max (W, S'Length);
-         end;
-=======
          --  For Character range, use length of image
 
          if Character'Pos (C) < 256 then
@@ -64,7 +57,6 @@
          else
             return 12;
          end if;
->>>>>>> 8c044a9c
       end loop;
 
       return W;
@@ -80,13 +72,6 @@
    begin
       W := 0;
       for C in Lo .. Hi loop
-<<<<<<< HEAD
-         declare
-            S : constant Wide_Wide_String := Character'Wide_Wide_Image (C);
-         begin
-            W := Natural'Max (W, S'Length);
-         end;
-=======
 
          --  For Character range, use length of image
 
@@ -102,7 +87,6 @@
          else
             return 12;
          end if;
->>>>>>> 8c044a9c
       end loop;
 
       return W;
