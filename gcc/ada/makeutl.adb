------------------------------------------------------------------------------
--                                                                          --
--                         GNAT COMPILER COMPONENTS                         --
--                                                                          --
--                              M A K E U T L                               --
--                                                                          --
--                                 B o d y                                  --
--                                                                          --
--          Copyright (C) 2004-2010, Free Software Foundation, Inc.         --
--                                                                          --
-- GNAT is free software;  you can  redistribute it  and/or modify it under --
-- terms of the  GNU General Public License as published  by the Free Soft- --
-- ware  Foundation;  either version 3,  or (at your option) any later ver- --
-- sion.  GNAT is distributed in the hope that it will be useful, but WITH- --
-- OUT ANY WARRANTY;  without even the  implied warranty of MERCHANTABILITY --
-- or FITNESS FOR A PARTICULAR PURPOSE.  See the GNU General Public License --
-- for  more details.  You should have  received  a copy of the GNU General --
-- Public License  distributed with GNAT; see file COPYING3.  If not, go to --
-- http://www.gnu.org/licenses for a complete copy of the license.          --
--                                                                          --
-- GNAT was originally developed  by the GNAT team at  New York University. --
-- Extensive contributions were provided by Ada Core Technologies Inc.      --
--                                                                          --
------------------------------------------------------------------------------

with ALI;      use ALI;
with Debug;
with Fname;
with Hostparm;
with Osint;    use Osint;
with Output;   use Output;
with Opt;      use Opt;
with Prj.Ext;
with Prj.Util;
with Snames;   use Snames;
with Table;
with Tempdir;

with Ada.Command_Line;  use Ada.Command_Line;

with GNAT.Case_Util;            use GNAT.Case_Util;
with GNAT.Directory_Operations; use GNAT.Directory_Operations;
<<<<<<< HEAD

with GNAT.Case_Util; use GNAT.Case_Util;
=======
>>>>>>> 155d23aa
with GNAT.HTable;

package body Makeutl is

   type Mark_Key is record
      File  : File_Name_Type;
      Index : Int;
   end record;
   --  Identify either a mono-unit source (when Index = 0) or a specific unit
   --  (index = 1's origin index of unit) in a multi-unit source.

   --  There follow many global undocumented declarations, comments needed ???

   Max_Mask_Num : constant := 2048;

   subtype Mark_Num is Union_Id range 0 .. Max_Mask_Num - 1;

   function Hash (Key : Mark_Key) return Mark_Num;

   package Marks is new GNAT.HTable.Simple_HTable
     (Header_Num => Mark_Num,
      Element    => Boolean,
      No_Element => False,
      Key        => Mark_Key,
      Hash       => Hash,
      Equal      => "=");
   --  A hash table to keep tracks of the marked units

   type Linker_Options_Data is record
      Project : Project_Id;
      Options : String_List_Id;
   end record;

   Linker_Option_Initial_Count : constant := 20;

   Linker_Options_Buffer : String_List_Access :=
     new String_List (1 .. Linker_Option_Initial_Count);

   Last_Linker_Option : Natural := 0;

   package Linker_Opts is new Table.Table (
     Table_Component_Type => Linker_Options_Data,
     Table_Index_Type     => Integer,
     Table_Low_Bound      => 1,
     Table_Initial        => 10,
     Table_Increment      => 100,
     Table_Name           => "Make.Linker_Opts");

   procedure Add_Linker_Option (Option : String);

   ---------
   -- Add --
   ---------

   procedure Add
     (Option : String_Access;
      To     : in out String_List_Access;
      Last   : in out Natural)
   is
   begin
      if Last = To'Last then
         declare
            New_Options : constant String_List_Access :=
                            new String_List (1 .. To'Last * 2);

         begin
            New_Options (To'Range) := To.all;

            --  Set all elements of the original options to null to avoid
            --  deallocation of copies.

            To.all := (others => null);

            Free (To);
            To := New_Options;
         end;
      end if;

      Last := Last + 1;
      To (Last) := Option;
   end Add;

   procedure Add
     (Option : String;
      To     : in out String_List_Access;
      Last   : in out Natural)
   is
   begin
      Add (Option => new String'(Option), To => To, Last => Last);
   end Add;

   -----------------------
   -- Add_Linker_Option --
   -----------------------

   procedure Add_Linker_Option (Option : String) is
   begin
      if Option'Length > 0 then
         if Last_Linker_Option = Linker_Options_Buffer'Last then
            declare
               New_Buffer : constant String_List_Access :=
                              new String_List
                                (1 .. Linker_Options_Buffer'Last +
                                        Linker_Option_Initial_Count);
            begin
               New_Buffer (Linker_Options_Buffer'Range) :=
                 Linker_Options_Buffer.all;
               Linker_Options_Buffer.all := (others => null);
               Free (Linker_Options_Buffer);
               Linker_Options_Buffer := New_Buffer;
            end;
         end if;

         Last_Linker_Option := Last_Linker_Option + 1;
         Linker_Options_Buffer (Last_Linker_Option) := new String'(Option);
      end if;
   end Add_Linker_Option;

   -------------------------
   -- Base_Name_Index_For --
   -------------------------

   function Base_Name_Index_For
     (Main            : String;
      Main_Index      : Int;
      Index_Separator : Character) return File_Name_Type
   is
      Result : File_Name_Type;

   begin
      Name_Len := 0;
      Add_Str_To_Name_Buffer (Base_Name (Main));

      --  Remove the extension, if any, that is the last part of the base name
      --  starting with a dot and following some characters.

      for J in reverse 2 .. Name_Len loop
         if Name_Buffer (J) = '.' then
            Name_Len := J - 1;
            exit;
         end if;
      end loop;

      --  Add the index info, if index is different from 0

      if Main_Index > 0 then
         Add_Char_To_Name_Buffer (Index_Separator);

         declare
            Img : constant String := Main_Index'Img;
         begin
            Add_Str_To_Name_Buffer (Img (2 .. Img'Last));
         end;
      end if;

      Result := Name_Find;
      return Result;
   end Base_Name_Index_For;

   ------------------------------
   -- Check_Source_Info_In_ALI --
   ------------------------------

   function Check_Source_Info_In_ALI
     (The_ALI : ALI_Id;
      Tree    : Project_Tree_Ref) return Boolean
   is
      Unit_Name : Name_Id;

   begin
      --  Loop through units

      for U in ALIs.Table (The_ALI).First_Unit ..
               ALIs.Table (The_ALI).Last_Unit
      loop
         --  Check if the file name is one of the source of the unit

         Get_Name_String (Units.Table (U).Uname);
         Name_Len  := Name_Len - 2;
         Unit_Name := Name_Find;

         if File_Not_A_Source_Of (Unit_Name, Units.Table (U).Sfile) then
            return False;
         end if;

         --  Loop to do same check for each of the withed units

         for W in Units.Table (U).First_With .. Units.Table (U).Last_With loop
            declare
               WR : ALI.With_Record renames Withs.Table (W);

            begin
               if WR.Sfile /= No_File then
                  Get_Name_String (WR.Uname);
                  Name_Len  := Name_Len - 2;
                  Unit_Name := Name_Find;

                  if File_Not_A_Source_Of (Unit_Name, WR.Sfile) then
                     return False;
                  end if;
               end if;
            end;
         end loop;
      end loop;

      --  Loop to check subunits and replaced sources

      for D in ALIs.Table (The_ALI).First_Sdep ..
               ALIs.Table (The_ALI).Last_Sdep
      loop
         declare
            SD : Sdep_Record renames Sdep.Table (D);

         begin
            Unit_Name := SD.Subunit_Name;

            if Unit_Name = No_Name then
               --  Check if this source file has been replaced by a source with
               --  a different file name.

               if Tree /= null and then Tree.Replaced_Source_Number > 0 then
                  declare
                     Replacement : constant File_Name_Type :=
                       Replaced_Source_HTable.Get
                         (Tree.Replaced_Sources, SD.Sfile);

                  begin
                     if Replacement /= No_File then
                        if Verbose_Mode then
                           Write_Line
                             ("source file" &
                              Get_Name_String (SD.Sfile) &
                              " has been replaced by " &
                              Get_Name_String (Replacement));
                        end if;

                        return False;
                     end if;
                  end;
               end if;

            else
               --  For separates, the file is no longer associated with the
               --  unit ("proc-sep.adb" is not associated with unit "proc.sep")
               --  so we need to check whether the source file still exists in
               --  the source tree: it will if it matches the naming scheme
               --  (and then will be for the same unit).

               if Find_Source
                    (In_Tree   => Project_Tree,
                     Project   => No_Project,
                     Base_Name => SD.Sfile) = No_Source
               then
                  --  If this is not a runtime file or if, when gnatmake switch
                  --  -a is used, we are not able to find this subunit in the
                  --  source directories, then recompilation is needed.

                  if not Fname.Is_Internal_File_Name (SD.Sfile)
                    or else
                      (Check_Readonly_Files
                        and then Full_Source_Name (SD.Sfile) = No_File)
                  then
                     if Verbose_Mode then
                        Write_Line
                          ("While parsing ALI file, file "
                           & Get_Name_String (SD.Sfile)
                           & " is indicated as containing subunit "
                           & Get_Name_String (Unit_Name)
                           & " but this does not match what was found while"
                           & " parsing the project. Will recompile");
                     end if;

                     return False;
                  end if;
               end if;
            end if;
         end;
      end loop;

      return True;
   end Check_Source_Info_In_ALI;

   --------------------------------
   -- Create_Binder_Mapping_File --
   --------------------------------

   function Create_Binder_Mapping_File return Path_Name_Type is
      Mapping_Path : Path_Name_Type := No_Path;

      Mapping_FD : File_Descriptor := Invalid_FD;
      --  A File Descriptor for an eventual mapping file

      ALI_Unit : Unit_Name_Type := No_Unit_Name;
      --  The unit name of an ALI file

      ALI_Name : File_Name_Type := No_File;
      --  The file name of the ALI file

      ALI_Project : Project_Id := No_Project;
      --  The project of the ALI file

      Bytes : Integer;
      OK    : Boolean := False;
      Unit  : Unit_Index;

      Status : Boolean;
      --  For call to Close

   begin
      Tempdir.Create_Temp_File (Mapping_FD, Mapping_Path);
      Record_Temp_File (Project_Tree, Mapping_Path);

      if Mapping_FD /= Invalid_FD then
         OK := True;

         --  Traverse all units

         Unit := Units_Htable.Get_First (Project_Tree.Units_HT);
         while Unit /= No_Unit_Index loop
            if Unit.Name /= No_Name then

               --  If there is a body, put it in the mapping

               if Unit.File_Names (Impl) /= No_Source
                 and then Unit.File_Names (Impl).Project /= No_Project
               then
                  Get_Name_String (Unit.Name);
                  Add_Str_To_Name_Buffer ("%b");
                  ALI_Unit := Name_Find;
                  ALI_Name :=
                    Lib_File_Name (Unit.File_Names (Impl).Display_File);
                  ALI_Project := Unit.File_Names (Impl).Project;

                  --  Otherwise, if there is a spec, put it in the mapping

               elsif Unit.File_Names (Spec) /= No_Source
                 and then Unit.File_Names (Spec).Project /= No_Project
               then
                  Get_Name_String (Unit.Name);
                  Add_Str_To_Name_Buffer ("%s");
                  ALI_Unit := Name_Find;
                  ALI_Name :=
                    Lib_File_Name (Unit.File_Names (Spec).Display_File);
                  ALI_Project := Unit.File_Names (Spec).Project;

               else
                  ALI_Name := No_File;
               end if;

               --  If we have something to put in the mapping then do it now.
               --  However, if the project is extended, we don't put anything
               --  in the mapping file, since we don't know where the ALI file
               --  is: it might be in the extended project object directory as
               --  well as in the extending project object directory.

               if ALI_Name /= No_File
                 and then ALI_Project.Extended_By = No_Project
                 and then ALI_Project.Extends = No_Project
               then
                  --  First check if the ALI file exists. If it does not, do
                  --  not put the unit in the mapping file.

                  declare
                     ALI : constant String := Get_Name_String (ALI_Name);

                  begin
                     --  For library projects, use the library ALI directory,
                     --  for other projects, use the object directory.

                     if ALI_Project.Library then
                        Get_Name_String
                          (ALI_Project.Library_ALI_Dir.Display_Name);
                     else
                        Get_Name_String
                          (ALI_Project.Object_Directory.Display_Name);
                     end if;

                     if not
                       Is_Directory_Separator (Name_Buffer (Name_Len))
                     then
                        Add_Char_To_Name_Buffer (Directory_Separator);
                     end if;

                     Add_Str_To_Name_Buffer (ALI);
                     Add_Char_To_Name_Buffer (ASCII.LF);

                     declare
                        ALI_Path_Name : constant String :=
                          Name_Buffer (1 .. Name_Len);

                     begin
                        if Is_Regular_File
                             (ALI_Path_Name (1 .. ALI_Path_Name'Last - 1))
                        then
                           --  First line is the unit name

                           Get_Name_String (ALI_Unit);
                           Add_Char_To_Name_Buffer (ASCII.LF);
                           Bytes :=
                             Write
                               (Mapping_FD,
                                Name_Buffer (1)'Address,
                                Name_Len);
                           OK := Bytes = Name_Len;

                           exit when not OK;

                           --  Second line it the ALI file name

                           Get_Name_String (ALI_Name);
                           Add_Char_To_Name_Buffer (ASCII.LF);
                           Bytes :=
                             Write
                               (Mapping_FD,
                                Name_Buffer (1)'Address,
                                Name_Len);
                           OK := (Bytes = Name_Len);

                           exit when not OK;

                           --  Third line it the ALI path name

                           Bytes :=
                             Write
                               (Mapping_FD,
                                ALI_Path_Name (1)'Address,
                                ALI_Path_Name'Length);
                           OK := (Bytes = ALI_Path_Name'Length);

                           --  If OK is False, it means we were unable to
                           --  write a line. No point in continuing with the
                           --  other units.

                           exit when not OK;
                        end if;
                     end;
                  end;
               end if;
            end if;

            Unit := Units_Htable.Get_Next (Project_Tree.Units_HT);
         end loop;

         Close (Mapping_FD, Status);

         OK := OK and Status;
      end if;

      --  If the creation of the mapping file was successful, we add the switch
      --  to the arguments of gnatbind.

      if OK then
         return Mapping_Path;

      else
         return No_Path;
      end if;
   end Create_Binder_Mapping_File;

   -----------------
   -- Create_Name --
   -----------------

   function Create_Name (Name : String) return File_Name_Type is
   begin
      Name_Len := 0;
      Add_Str_To_Name_Buffer (Name);
      return Name_Find;
   end Create_Name;

   function Create_Name (Name : String) return Name_Id is
   begin
      Name_Len := 0;
      Add_Str_To_Name_Buffer (Name);
      return Name_Find;
   end Create_Name;

   function Create_Name (Name : String) return Path_Name_Type is
   begin
      Name_Len := 0;
      Add_Str_To_Name_Buffer (Name);
      return Name_Find;
   end Create_Name;

   ----------------------
   -- Delete_All_Marks --
   ----------------------

   procedure Delete_All_Marks is
   begin
      Marks.Reset;
   end Delete_All_Marks;

   ----------------------------
   -- Executable_Prefix_Path --
   ----------------------------

   function Executable_Prefix_Path return String is
      Exec_Name : constant String := Command_Name;

      function Get_Install_Dir (S : String) return String;
      --  S is the executable name preceded by the absolute or relative path,
      --  e.g. "c:\usr\bin\gcc.exe". Returns the absolute directory where "bin"
      --  lies (in the example "C:\usr"). If the executable is not in a "bin"
      --  directory, return "".

      ---------------------
      -- Get_Install_Dir --
      ---------------------

      function Get_Install_Dir (S : String) return String is
         Exec      : String  := S;
         Path_Last : Integer := 0;

      begin
         for J in reverse Exec'Range loop
            if Exec (J) = Directory_Separator then
               Path_Last := J - 1;
               exit;
            end if;
         end loop;

         if Path_Last >= Exec'First + 2 then
            To_Lower (Exec (Path_Last - 2 .. Path_Last));
         end if;

         if Path_Last < Exec'First + 2
           or else Exec (Path_Last - 2 .. Path_Last) /= "bin"
           or else (Path_Last - 3 >= Exec'First
                     and then Exec (Path_Last - 3) /= Directory_Separator)
         then
            return "";
         end if;

         return Normalize_Pathname
                  (Exec (Exec'First .. Path_Last - 4),
                   Resolve_Links => Opt.Follow_Links_For_Dirs)
           & Directory_Separator;
      end Get_Install_Dir;

   --  Beginning of Executable_Prefix_Path

   begin
      --  For VMS, the path returned is always /gnu/

      if Hostparm.OpenVMS then
         return "/gnu/";
      end if;

      --  First determine if a path prefix was placed in front of the
      --  executable name.

      for J in reverse Exec_Name'Range loop
         if Exec_Name (J) = Directory_Separator then
            return Get_Install_Dir (Exec_Name);
         end if;
      end loop;

      --  If we get here, the user has typed the executable name with no
      --  directory prefix.

      declare
         Path : String_Access := Locate_Exec_On_Path (Exec_Name);
      begin
         if Path = null then
            return "";
         else
            declare
               Dir : constant String := Get_Install_Dir (Path.all);
            begin
               Free (Path);
               return Dir;
            end;
         end if;
      end;
   end Executable_Prefix_Path;

   --------------------------
   -- File_Not_A_Source_Of --
   --------------------------

   function File_Not_A_Source_Of
     (Uname : Name_Id;
      Sfile : File_Name_Type) return Boolean
   is
      Unit : constant Unit_Index :=
               Units_Htable.Get (Project_Tree.Units_HT, Uname);

      At_Least_One_File : Boolean := False;

   begin
      if Unit /= No_Unit_Index then
         for F in Unit.File_Names'Range loop
            if Unit.File_Names (F) /= null then
               At_Least_One_File := True;
               if Unit.File_Names (F).File = Sfile then
                  return False;
               end if;
            end if;
         end loop;

         if not At_Least_One_File then

            --  The unit was probably created initially for a separate unit
            --  (which are initially created as IMPL when both suffixes are the
            --  same). Later on, Override_Kind changed the type of the file,
            --  and the unit is no longer valid in fact.

            return False;
         end if;

         Verbose_Msg (Uname, "sources do not include ", Name_Id (Sfile));
         return True;
      end if;

      return False;
   end File_Not_A_Source_Of;

   ----------
   -- Hash --
   ----------

   function Hash (Key : Mark_Key) return Mark_Num is
   begin
      return Union_Id (Key.File) mod Max_Mask_Num;
   end Hash;

   ------------
   -- Inform --
   ------------

   procedure Inform (N : File_Name_Type; Msg : String) is
   begin
      Inform (Name_Id (N), Msg);
   end Inform;

   procedure Inform (N : Name_Id := No_Name; Msg : String) is
   begin
      Osint.Write_Program_Name;

      Write_Str (": ");

      if N /= No_Name then
         Write_Str ("""");

         declare
            Name : constant String := Get_Name_String (N);
         begin
            if Debug.Debug_Flag_F and then Is_Absolute_Path (Name) then
               Write_Str (File_Name (Name));
            else
               Write_Str (Name);
            end if;
         end;

         Write_Str (""" ");
      end if;

      Write_Str (Msg);
      Write_Eol;
   end Inform;

   ----------------------------
   -- Is_External_Assignment --
   ----------------------------

   function Is_External_Assignment
     (Tree : Prj.Tree.Project_Node_Tree_Ref;
      Argv : String) return Boolean
   is
      Start     : Positive := 3;
      Finish    : Natural := Argv'Last;

      pragma Assert (Argv'First = 1);
      pragma Assert (Argv (1 .. 2) = "-X");

   begin
      if Argv'Last < 5 then
         return False;

      elsif Argv (3) = '"' then
         if Argv (Argv'Last) /= '"' or else Argv'Last < 7 then
            return False;
         else
            Start := 4;
            Finish := Argv'Last - 1;
         end if;
      end if;

      return Prj.Ext.Check
        (Tree        => Tree,
         Declaration => Argv (Start .. Finish));
   end Is_External_Assignment;

   ---------------
   -- Is_Marked --
   ---------------

   function Is_Marked
     (Source_File : File_Name_Type;
      Index       : Int := 0) return Boolean
   is
   begin
      return Marks.Get (K => (File => Source_File, Index => Index));
   end Is_Marked;

   -----------------------------
   -- Linker_Options_Switches --
   -----------------------------

   function Linker_Options_Switches
     (Project  : Project_Id;
      In_Tree  : Project_Tree_Ref) return String_List
   is
      procedure Recursive_Add (Proj : Project_Id; Dummy : in out Boolean);
      --  The recursive routine used to add linker options

      -------------------
      -- Recursive_Add --
      -------------------

      procedure Recursive_Add (Proj : Project_Id; Dummy : in out Boolean) is
         pragma Unreferenced (Dummy);

         Linker_Package : Package_Id;
         Options        : Variable_Value;

      begin
         Linker_Package :=
           Prj.Util.Value_Of
             (Name        => Name_Linker,
              In_Packages => Proj.Decl.Packages,
              In_Tree     => In_Tree);

         Options :=
           Prj.Util.Value_Of
             (Name                    => Name_Ada,
              Index                   => 0,
              Attribute_Or_Array_Name => Name_Linker_Options,
              In_Package              => Linker_Package,
              In_Tree                 => In_Tree);

         --  If attribute is present, add the project with
         --  the attribute to table Linker_Opts.

         if Options /= Nil_Variable_Value then
            Linker_Opts.Increment_Last;
            Linker_Opts.Table (Linker_Opts.Last) :=
              (Project => Proj, Options => Options.Values);
         end if;
      end Recursive_Add;

      procedure For_All_Projects is
        new For_Every_Project_Imported (Boolean, Recursive_Add);

      Dummy : Boolean := False;

   --  Start of processing for Linker_Options_Switches

   begin
      Linker_Opts.Init;

      For_All_Projects (Project, Dummy, Imported_First => True);

      Last_Linker_Option := 0;

      for Index in reverse 1 .. Linker_Opts.Last loop
         declare
            Options : String_List_Id;
            Proj    : constant Project_Id :=
                        Linker_Opts.Table (Index).Project;
            Option  : Name_Id;
            Dir_Path : constant String :=
                         Get_Name_String (Proj.Directory.Name);

         begin
            Options := Linker_Opts.Table (Index).Options;
            while Options /= Nil_String loop
               Option := In_Tree.String_Elements.Table (Options).Value;
               Get_Name_String (Option);

               --  Do not consider empty linker options

               if Name_Len /= 0 then
                  Add_Linker_Option (Name_Buffer (1 .. Name_Len));

                  --  Object files and -L switches specified with relative
                  --  paths must be converted to absolute paths.

                  Test_If_Relative_Path
                    (Switch => Linker_Options_Buffer (Last_Linker_Option),
                     Parent => Dir_Path,
                     Including_L_Switch => True);
               end if;

               Options := In_Tree.String_Elements.Table (Options).Next;
            end loop;
         end;
      end loop;

      return Linker_Options_Buffer (1 .. Last_Linker_Option);
   end Linker_Options_Switches;

   -----------
   -- Mains --
   -----------

   package body Mains is

      type File_And_Loc is record
         File_Name : File_Name_Type;
         Index     : Int := 0;
         Location  : Source_Ptr := No_Location;
      end record;

      package Names is new Table.Table
        (Table_Component_Type => File_And_Loc,
         Table_Index_Type     => Integer,
         Table_Low_Bound      => 1,
         Table_Initial        => 10,
         Table_Increment      => 100,
         Table_Name           => "Makeutl.Mains.Names");
      --  The table that stores the mains

      Current : Natural := 0;
      --  The index of the last main retrieved from the table

      --------------
      -- Add_Main --
      --------------

      procedure Add_Main (Name : String) is
      begin
         Name_Len := 0;
         Add_Str_To_Name_Buffer (Name);
         Names.Increment_Last;
         Names.Table (Names.Last) := (Name_Find, 0, No_Location);
      end Add_Main;

      ------------
      -- Delete --
      ------------

      procedure Delete is
      begin
         Names.Set_Last (0);
         Mains.Reset;
      end Delete;

      ---------------
      -- Get_Index --
      ---------------

      function Get_Index return Int is
      begin
         if Current in Names.First .. Names.Last then
            return Names.Table (Current).Index;
         else
            return 0;
         end if;
      end Get_Index;

      ------------------
      -- Get_Location --
      ------------------

      function Get_Location return Source_Ptr is
      begin
         if Current in Names.First .. Names.Last then
            return Names.Table (Current).Location;
         else
            return No_Location;
         end if;
      end Get_Location;

      ---------------
      -- Next_Main --
      ---------------

      function Next_Main return String is
      begin
         if Current >= Names.Last then
            return "";
         else
            Current := Current + 1;
            return Get_Name_String (Names.Table (Current).File_Name);
         end if;
      end Next_Main;

      ---------------------
      -- Number_Of_Mains --
      ---------------------

      function Number_Of_Mains return Natural is
      begin
         return Names.Last;
      end Number_Of_Mains;

      -----------
      -- Reset --
      -----------

      procedure Reset is
      begin
         Current := 0;
      end Reset;

      ---------------
      -- Set_Index --
      ---------------

      procedure Set_Index (Index : Int) is
      begin
         if Names.Last > 0 then
            Names.Table (Names.Last).Index := Index;
         end if;
      end Set_Index;

      ------------------
      -- Set_Location --
      ------------------

      procedure Set_Location (Location : Source_Ptr) is
      begin
         if Names.Last > 0 then
            Names.Table (Names.Last).Location := Location;
         end if;
      end Set_Location;

      -----------------
      -- Update_Main --
      -----------------

      procedure Update_Main (Name : String) is
      begin
         if Current in Names.First .. Names.Last then
            Name_Len := 0;
            Add_Str_To_Name_Buffer (Name);
            Names.Table (Current).File_Name := Name_Find;
         end if;
      end Update_Main;
   end Mains;

   ----------
   -- Mark --
   ----------

   procedure Mark (Source_File : File_Name_Type; Index : Int := 0) is
   begin
      Marks.Set (K => (File => Source_File, Index => Index), E => True);
   end Mark;

   -----------------------
   -- Path_Or_File_Name --
   -----------------------

   function Path_Or_File_Name (Path : Path_Name_Type) return String is
      Path_Name : constant String := Get_Name_String (Path);
   begin
      if Debug.Debug_Flag_F then
         return File_Name (Path_Name);
      else
         return Path_Name;
      end if;
   end Path_Or_File_Name;

   ---------------------------
   -- Test_If_Relative_Path --
   ---------------------------

   procedure Test_If_Relative_Path
     (Switch               : in out String_Access;
      Parent               : String;
      Including_L_Switch   : Boolean := True;
      Including_Non_Switch : Boolean := True;
      Including_RTS        : Boolean := False)
   is
   begin
      if Switch /= null then
         declare
            Sw    : String (1 .. Switch'Length);
            Start : Positive;

         begin
            Sw := Switch.all;

            if Sw (1) = '-' then
               if Sw'Length >= 3
                 and then (Sw (2) = 'A'
                            or else Sw (2) = 'I'
                            or else (Including_L_Switch and then Sw (2) = 'L'))
               then
                  Start := 3;

                  if Sw = "-I-" then
                     return;
                  end if;

               elsif Sw'Length >= 4
                 and then (Sw (2 .. 3) = "aL"
                            or else Sw (2 .. 3) = "aO"
                            or else Sw (2 .. 3) = "aI")
               then
                  Start := 4;

               elsif Including_RTS
                 and then Sw'Length >= 7
                 and then Sw (2 .. 6) = "-RTS="
               then
                  Start := 7;

               else
                  return;
               end if;

               --  Because relative path arguments to --RTS= may be relative
               --  to the search directory prefix, those relative path
               --  arguments are converted only when they include directory
               --  information.

               if not Is_Absolute_Path (Sw (Start .. Sw'Last)) then
                  if Parent'Length = 0 then
                     Do_Fail
                       ("relative search path switches ("""
                        & Sw
                        & """) are not allowed");

                  elsif Including_RTS then
                     for J in Start .. Sw'Last loop
                        if Sw (J) = Directory_Separator then
                           Switch :=
                             new String'
                               (Sw (1 .. Start - 1) &
                                Parent &
                                Directory_Separator &
                                Sw (Start .. Sw'Last));
                           return;
                        end if;
                     end loop;

                  else
                     Switch :=
                       new String'
                         (Sw (1 .. Start - 1) &
                          Parent &
                          Directory_Separator &
                          Sw (Start .. Sw'Last));
                  end if;
               end if;

            elsif Including_Non_Switch then
               if not Is_Absolute_Path (Sw) then
                  if Parent'Length = 0 then
                     Do_Fail
                       ("relative paths (""" & Sw & """) are not allowed");
                  else
                     Switch := new String'(Parent & Directory_Separator & Sw);
                  end if;
               end if;
            end if;
         end;
      end if;
   end Test_If_Relative_Path;

   -------------------
   -- Unit_Index_Of --
   -------------------

   function Unit_Index_Of (ALI_File : File_Name_Type) return Int is
      Start  : Natural;
      Finish : Natural;
      Result : Int := 0;

   begin
      Get_Name_String (ALI_File);

      --  First, find the last dot

      Finish := Name_Len;

      while Finish >= 1 and then Name_Buffer (Finish) /= '.' loop
         Finish := Finish - 1;
      end loop;

      if Finish = 1 then
         return 0;
      end if;

      --  Now check that the dot is preceded by digits

      Start := Finish;
      Finish := Finish - 1;

      while Start >= 1 and then Name_Buffer (Start - 1) in '0' .. '9' loop
         Start := Start - 1;
      end loop;

      --  If there are no digits, or if the digits are not preceded by the
      --  character that precedes a unit index, this is not the ALI file of
      --  a unit in a multi-unit source.

      if Start > Finish
        or else Start = 1
        or else Name_Buffer (Start - 1) /= Multi_Unit_Index_Character
      then
         return 0;
      end if;

      --  Build the index from the digit(s)

      while Start <= Finish loop
         Result := Result * 10 +
                     Character'Pos (Name_Buffer (Start)) - Character'Pos ('0');
         Start := Start + 1;
      end loop;

      return Result;
   end Unit_Index_Of;

   -----------------
   -- Verbose_Msg --
   -----------------

   procedure Verbose_Msg
     (N1                : Name_Id;
      S1                : String;
      N2                : Name_Id := No_Name;
      S2                : String  := "";
      Prefix            : String := "  -> ";
      Minimum_Verbosity : Opt.Verbosity_Level_Type := Opt.Low)
   is
   begin
      if not Opt.Verbose_Mode
        or else Minimum_Verbosity > Opt.Verbosity_Level
      then
         return;
      end if;

      Write_Str (Prefix);
      Write_Str ("""");
      Write_Name (N1);
      Write_Str (""" ");
      Write_Str (S1);

      if N2 /= No_Name then
         Write_Str (" """);
         Write_Name (N2);
         Write_Str (""" ");
      end if;

      Write_Str (S2);
      Write_Eol;
   end Verbose_Msg;

   procedure Verbose_Msg
     (N1                : File_Name_Type;
      S1                : String;
      N2                : File_Name_Type := No_File;
      S2                : String  := "";
      Prefix            : String := "  -> ";
      Minimum_Verbosity : Opt.Verbosity_Level_Type := Opt.Low)
   is
   begin
      Verbose_Msg
        (Name_Id (N1), S1, Name_Id (N2), S2, Prefix, Minimum_Verbosity);
   end Verbose_Msg;

end Makeutl;<|MERGE_RESOLUTION|>--- conflicted
+++ resolved
@@ -40,11 +40,6 @@
 
 with GNAT.Case_Util;            use GNAT.Case_Util;
 with GNAT.Directory_Operations; use GNAT.Directory_Operations;
-<<<<<<< HEAD
-
-with GNAT.Case_Util; use GNAT.Case_Util;
-=======
->>>>>>> 155d23aa
 with GNAT.HTable;
 
 package body Makeutl is
