--- conflicted
+++ resolved
@@ -6,11 +6,7 @@
 --                                                                          --
 --                                  B o d y                                 --
 --                                                                          --
-<<<<<<< HEAD
---         Copyright (C) 1999-2009, Free Software Foundation, Inc.          --
-=======
 --         Copyright (C) 1999-2010, Free Software Foundation, Inc.          --
->>>>>>> 03d20231
 --                                                                          --
 -- GNARL is free software; you can  redistribute it  and/or modify it under --
 -- terms of the  GNU General Public License as published  by the Free Soft- --
@@ -486,8 +482,6 @@
         (if Priority = Unspecified_Priority
          then Self_ID.Common.Base_Priority
          else System.Any_Priority (Priority));
-<<<<<<< HEAD
-=======
 
       if CPU /= Unspecified_CPU
         and then (CPU < Integer (System.Multiprocessors.CPU_Range'First)
@@ -503,7 +497,6 @@
             then Self_ID.Common.Base_CPU
             else System.Multiprocessors.CPU_Range (CPU));
       end if;
->>>>>>> 03d20231
 
       if Single_Lock then
          Lock_RTS;
