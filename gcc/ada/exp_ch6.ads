------------------------------------------------------------------------------
--                                                                          --
--                         GNAT COMPILER COMPONENTS                         --
--                                                                          --
--                              E X P _ C H 6                               --
--                                                                          --
--                                 S p e c                                  --
--                                                                          --
<<<<<<< HEAD
--          Copyright (C) 1992-2006, Free Software Foundation, Inc.         --
=======
--          Copyright (C) 1992-2007, Free Software Foundation, Inc.         --
>>>>>>> 751ff693
--                                                                          --
-- GNAT is free software;  you can  redistribute it  and/or modify it under --
-- terms of the  GNU General Public License as published  by the Free Soft- --
-- ware  Foundation;  either version 3,  or (at your option) any later ver- --
-- sion.  GNAT is distributed in the hope that it will be useful, but WITH- --
-- OUT ANY WARRANTY;  without even the  implied warranty of MERCHANTABILITY --
-- or FITNESS FOR A PARTICULAR PURPOSE.  See the GNU General Public License --
-- for  more details.  You should have  received  a copy of the GNU General --
<<<<<<< HEAD
-- Public License  distributed with GNAT;  see file COPYING.  If not, write --
-- to  the  Free Software Foundation,  51  Franklin  Street,  Fifth  Floor, --
-- Boston, MA 02110-1301, USA.                                              --
=======
-- Public License  distributed with GNAT; see file COPYING3.  If not, go to --
-- http://www.gnu.org/licenses for a complete copy of the license.          --
>>>>>>> 751ff693
--                                                                          --
-- GNAT was originally developed  by the GNAT team at  New York University. --
-- Extensive contributions were provided by Ada Core Technologies Inc.      --
--                                                                          --
------------------------------------------------------------------------------

--  Expand routines for chapter 6 constructs

with Types; use Types;

package Exp_Ch6 is

   procedure Expand_N_Function_Call            (N : Node_Id);
   procedure Expand_N_Subprogram_Body          (N : Node_Id);
   procedure Expand_N_Subprogram_Body_Stub     (N : Node_Id);
   procedure Expand_N_Subprogram_Declaration   (N : Node_Id);
   procedure Expand_N_Procedure_Call_Statement (N : Node_Id);

   procedure Expand_Call (N : Node_Id);
   --  This procedure contains common processing for Expand_N_Function_Call,
   --  Expand_N_Procedure_Statement, and Expand_N_Entry_Call.

   function Is_Build_In_Place_Function (E : Entity_Id) return Boolean;
   --  Ada 2005 (AI-318-02): Returns True if E denotes a function or an
   --  access-to-function type whose result must be built in place; otherwise
   --  returns False. Currently this is restricted to the subset of functions
   --  whose result subtype is a constrained inherently limited type.

   function Is_Build_In_Place_Function_Call (N : Node_Id) return Boolean;
   --  Ada 2005 (AI-318-02): Returns True if N denotes a call to a function
   --  that requires handling as a build-in-place call or is a qualified
   --  expression applied to such a call; otherwise returns False.

   procedure Freeze_Subprogram (N : Node_Id);
   --  generate the appropriate expansions related to Subprogram freeze
   --  nodes (e. g. the filling of the corresponding Dispatch Table for
   --  Primitive Operations)

<<<<<<< HEAD
=======
   --  The following type defines the various forms of allocation used for the
   --  results of build-in-place function calls.

   type BIP_Allocation_Form is
     (Unspecified,
      Caller_Allocation,
      Secondary_Stack,
      Global_Heap,
      User_Storage_Pool);

   type BIP_Formal_Kind is
   --  Ada 2005 (AI-318-02): This type defines the kinds of implicit extra
   --  formals created for build-in-place functions. The order of the above
   --  enumeration literals matches the order in which the formals are
   --  declared. See Sem_Ch6.Create_Extra_Formals.
     (BIP_Alloc_Form,
      --  Present if result subtype is unconstrained, or if the result type
      --  is tagged. Indicates whether the return object is allocated by the
      --  caller or callee, and if the callee, whether to use the secondary
      --  stack or the heap. See Create_Extra_Formals.
      BIP_Final_List,
      --  Present if result type has controlled parts. Pointer to caller's
      --  finalization list.
      BIP_Master,
      --  Present if result type contains tasks. Master associated with
      --  calling context.
      BIP_Activation_Chain,
      --  Present if result type contains tasks. Caller's activation chain
      BIP_Object_Access);
      --  Present for all build-in-place functions. Address at which to place
      --  the return object, or null if BIP_Alloc_Form indicates
      --  allocated by callee.
      --  ??? We also need to be able to pass in some way to access a
      --  user-defined storage pool at some point. And perhaps a constrained
      --  flag.

   function BIP_Formal_Suffix (Kind : BIP_Formal_Kind) return String;
   --  Ada 2005 (AI-318-02): Returns a string to be used as the suffix of names
   --  for build-in-place formal parameters of the given kind.

   function Build_In_Place_Formal
     (Func : Entity_Id;
      Kind : BIP_Formal_Kind) return Entity_Id;
   --  Ada 2005 (AI-318-02): Locates and returns the entity for the implicit
   --  build-in-place formal parameter of the given kind associated with the
   --  function Func, and returns its Entity_Id. It is a bug if not found; the
   --  caller should ensure this is called only when the extra formal exists.

   function Is_Build_In_Place_Function (E : Entity_Id) return Boolean;
   --  Ada 2005 (AI-318-02): Returns True if E denotes a function, generic
   --  function, or access-to-function type whose result must be built in
   --  place; otherwise returns False. For Ada 2005, this is currently
   --  restricted to the set of functions whose result subtype is an inherently
   --  limited type. In Ada 95, this must be False for inherently limited
   --  result types (but currently returns False for all Ada 95 functions).
   --  Eventually we plan to support build-in-place for nonlimited types.
   --  Build-in-place is usually more efficient for large things, and less
   --  efficient for small things. However, we never use build-in-place if the
   --  convention is other than Ada, because that would disturb mixed-language
   --  programs. Note that for the non-inherently-limited cases, we must make
   --  the same decision for Ada 95 and 2005, so that mixed-dialect programs
   --  will work.

   function Is_Build_In_Place_Function_Call (N : Node_Id) return Boolean;
   --  Ada 2005 (AI-318-02): Returns True if N denotes a call to a function
   --  that requires handling as a build-in-place call or is a qualified
   --  expression applied to such a call; otherwise returns False.

   function Is_Build_In_Place_Function_Return (N : Node_Id) return Boolean;
   --  Ada 2005 (AI-318-02): Returns True if N is an N_Simple_Return_Statement
   --  or N_Extended_Return_Statement and it applies to a build-in-place
   --  function or generic function.

>>>>>>> 751ff693
   procedure Make_Build_In_Place_Call_In_Allocator
     (Allocator     : Node_Id;
      Function_Call : Node_Id);
   --  Ada 2005 (AI-318-02): Handle a call to a build-in-place function that
   --  occurs as the expression initializing an allocator, by passing access
   --  to the allocated object as an additional parameter of the function call.
   --  A new access object is declared that is initialized to the result of the
   --  allocator, passed to the function, and the allocator is rewritten to
   --  refer to that access object. Function_Call must denote either an
   --  N_Function_Call node for which Is_Build_In_Place_Call is True, or else
   --  an N_Qualified_Expression node applied to such a function call.

   procedure Make_Build_In_Place_Call_In_Anonymous_Context
     (Function_Call : Node_Id);
   --  Ada 2005 (AI-318-02): Handle a call to a build-in-place function that
   --  occurs in a context that does not provide a separate object. A temporary
   --  object is created to act as the return object and an access to the
   --  temporary is passed as an additional parameter of the call. This occurs
   --  in contexts such as subprogram call actuals and object renamings.
   --  Function_Call must denote either an N_Function_Call node for which
   --  Is_Build_In_Place_Call is True, or else an N_Qualified_Expression node
   --  applied to such a function call.

   procedure Make_Build_In_Place_Call_In_Assignment
     (Assign        : Node_Id;
      Function_Call : Node_Id);
   --  Ada 2005 (AI-318-02): Handle a call to a build-in-place function that
   --  occurs as the right-hand side of an assignment statement by passing
<<<<<<< HEAD
   --  access to the left-hand sid as an additional parameter of the function
=======
   --  access to the left-hand side as an additional parameter of the function
>>>>>>> 751ff693
   --  call. Assign must denote a N_Assignment_Statement. Function_Call must
   --  denote either an N_Function_Call node for which Is_Build_In_Place_Call
   --  is True, or an N_Qualified_Expression node applied to such a function
   --  call.

   procedure Make_Build_In_Place_Call_In_Object_Declaration
     (Object_Decl   : Node_Id;
      Function_Call : Node_Id);
   --  Ada 2005 (AI-318-02): Handle a call to a build-in-place function that
   --  occurs as the expression initializing an object declaration by
   --  passing access to the declared object as an additional parameter of the
   --  function call. Function_Call must denote either an N_Function_Call node
   --  for which Is_Build_In_Place_Call is True, or an N_Qualified_Expression
   --  node applied to such a function call.

<<<<<<< HEAD
   procedure Register_Interface_DT_Entry
     (Related_Nod : Node_Id;
      Prim        : Entity_Id);
   --  Ada 2005 (AI-251): Register a primitive in a secondary dispatch table.
   --  Related_Nod is the node after which the expanded code will be inserted.

=======
>>>>>>> 751ff693
end Exp_Ch6;<|MERGE_RESOLUTION|>--- conflicted
+++ resolved
@@ -6,11 +6,7 @@
 --                                                                          --
 --                                 S p e c                                  --
 --                                                                          --
-<<<<<<< HEAD
---          Copyright (C) 1992-2006, Free Software Foundation, Inc.         --
-=======
 --          Copyright (C) 1992-2007, Free Software Foundation, Inc.         --
->>>>>>> 751ff693
 --                                                                          --
 -- GNAT is free software;  you can  redistribute it  and/or modify it under --
 -- terms of the  GNU General Public License as published  by the Free Soft- --
@@ -19,14 +15,8 @@
 -- OUT ANY WARRANTY;  without even the  implied warranty of MERCHANTABILITY --
 -- or FITNESS FOR A PARTICULAR PURPOSE.  See the GNU General Public License --
 -- for  more details.  You should have  received  a copy of the GNU General --
-<<<<<<< HEAD
--- Public License  distributed with GNAT;  see file COPYING.  If not, write --
--- to  the  Free Software Foundation,  51  Franklin  Street,  Fifth  Floor, --
--- Boston, MA 02110-1301, USA.                                              --
-=======
 -- Public License  distributed with GNAT; see file COPYING3.  If not, go to --
 -- http://www.gnu.org/licenses for a complete copy of the license.          --
->>>>>>> 751ff693
 --                                                                          --
 -- GNAT was originally developed  by the GNAT team at  New York University. --
 -- Extensive contributions were provided by Ada Core Technologies Inc.      --
@@ -49,24 +39,11 @@
    --  This procedure contains common processing for Expand_N_Function_Call,
    --  Expand_N_Procedure_Statement, and Expand_N_Entry_Call.
 
-   function Is_Build_In_Place_Function (E : Entity_Id) return Boolean;
-   --  Ada 2005 (AI-318-02): Returns True if E denotes a function or an
-   --  access-to-function type whose result must be built in place; otherwise
-   --  returns False. Currently this is restricted to the subset of functions
-   --  whose result subtype is a constrained inherently limited type.
-
-   function Is_Build_In_Place_Function_Call (N : Node_Id) return Boolean;
-   --  Ada 2005 (AI-318-02): Returns True if N denotes a call to a function
-   --  that requires handling as a build-in-place call or is a qualified
-   --  expression applied to such a call; otherwise returns False.
-
    procedure Freeze_Subprogram (N : Node_Id);
    --  generate the appropriate expansions related to Subprogram freeze
    --  nodes (e. g. the filling of the corresponding Dispatch Table for
    --  Primitive Operations)
 
-<<<<<<< HEAD
-=======
    --  The following type defines the various forms of allocation used for the
    --  results of build-in-place function calls.
 
@@ -140,7 +117,6 @@
    --  or N_Extended_Return_Statement and it applies to a build-in-place
    --  function or generic function.
 
->>>>>>> 751ff693
    procedure Make_Build_In_Place_Call_In_Allocator
      (Allocator     : Node_Id;
       Function_Call : Node_Id);
@@ -169,11 +145,7 @@
       Function_Call : Node_Id);
    --  Ada 2005 (AI-318-02): Handle a call to a build-in-place function that
    --  occurs as the right-hand side of an assignment statement by passing
-<<<<<<< HEAD
-   --  access to the left-hand sid as an additional parameter of the function
-=======
    --  access to the left-hand side as an additional parameter of the function
->>>>>>> 751ff693
    --  call. Assign must denote a N_Assignment_Statement. Function_Call must
    --  denote either an N_Function_Call node for which Is_Build_In_Place_Call
    --  is True, or an N_Qualified_Expression node applied to such a function
@@ -189,13 +161,4 @@
    --  for which Is_Build_In_Place_Call is True, or an N_Qualified_Expression
    --  node applied to such a function call.
 
-<<<<<<< HEAD
-   procedure Register_Interface_DT_Entry
-     (Related_Nod : Node_Id;
-      Prim        : Entity_Id);
-   --  Ada 2005 (AI-251): Register a primitive in a secondary dispatch table.
-   --  Related_Nod is the node after which the expanded code will be inserted.
-
-=======
->>>>>>> 751ff693
 end Exp_Ch6;