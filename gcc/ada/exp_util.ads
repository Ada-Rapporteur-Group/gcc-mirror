------------------------------------------------------------------------------
--                                                                          --
--                         GNAT COMPILER COMPONENTS                         --
--                                                                          --
--                             E X P _ U T I L                              --
--                                                                          --
--                                 S p e c                                  --
--                                                                          --
<<<<<<< HEAD
--          Copyright (C) 1992-2005, Free Software Foundation, Inc.         --
=======
--          Copyright (C) 1992-2006, Free Software Foundation, Inc.         --
>>>>>>> c355071f
--                                                                          --
-- GNAT is free software;  you can  redistribute it  and/or modify it under --
-- terms of the  GNU General Public License as published  by the Free Soft- --
-- ware  Foundation;  either version 2,  or (at your option) any later ver- --
-- sion.  GNAT is distributed in the hope that it will be useful, but WITH- --
-- OUT ANY WARRANTY;  without even the  implied warranty of MERCHANTABILITY --
-- or FITNESS FOR A PARTICULAR PURPOSE.  See the GNU General Public License --
-- for  more details.  You should have  received  a copy of the GNU General --
-- Public License  distributed with GNAT;  see file COPYING.  If not, write --
-- to  the  Free Software Foundation,  51  Franklin  Street,  Fifth  Floor, --
-- Boston, MA 02110-1301, USA.                                              --
--                                                                          --
-- GNAT was originally developed  by the GNAT team at  New York University. --
-- Extensive contributions were provided by Ada Core Technologies Inc.      --
--                                                                          --
------------------------------------------------------------------------------

--  Package containing utility procedures used throughout the expander

with Exp_Tss; use Exp_Tss;
with Rtsfind; use Rtsfind;
with Sinfo;   use Sinfo;
with Types;   use Types;

package Exp_Util is

   --  An enumeration type used to capture all the possible interface
   --  kinds and their hierarchical relation. These values are used in
   --  Find_Implemented_Interface and Implements_Interface.

   type Interface_Kind is (
     Any_Interface,               --  Any interface
     Any_Limited_Interface,       --  Only limited interfaces
     Any_Synchronized_Interface,  --  Only synchronized interfaces

     Iface,                       --  Individual kinds
     Limited_Interface,
     Protected_Interface,
     Synchronized_Interface,
     Task_Interface);

   -----------------------------------------------
   -- Handling of Actions Associated with Nodes --
   -----------------------------------------------

   --  The evaluation of certain expression nodes involves the elaboration
   --  of associated types and other declarations, and the execution of
   --  statement sequences. Expansion routines generating such actions must
   --  find an appropriate place in the tree to hang the actions so that
   --  they will be evaluated at the appropriate point.

   --  Some cases are simple:

   --    For an expression occurring in a simple statement that is in a list
   --    of statements, the actions are simply inserted into the list before
   --    the associated statement.

   --    For an expression occurring in a declaration (declarations always
   --    appear in lists), the actions are similarly inserted into the list
   --    just before the associated declaration.

   --  The following special cases arise:

   --    For actions associated with the right operand of a short circuit
   --    form, the actions are first stored in the short circuit form node
   --    in the Actions field. The expansion of these forms subsequently
   --    expands the short circuit forms into if statements which can then
   --    be moved as described above.

   --    For actions appearing in the Condition expression of a while loop,
   --    or an elsif clause, the actions are similarly temporarily stored in
   --    in the node (N_Elsif_Part or N_Iteration_Scheme) associated with
   --    the expression using the Condition_Actions field. Subsequently, the
   --    expansion of these nodes rewrites the control structures involved to
   --    reposition the actions in normal statement sequence.

   --    For actions appearing in the then or else expression of a conditional
   --    expression, these actions are similarly placed in the node, using the
   --    Then_Actions or Else_Actions field as appropriate. Once again the
   --    expansion of the N_Conditional_Expression node rewrites the node so
   --    that the actions can be normally positioned.

   --  Basically what we do is to climb up to the tree looking for the
   --  proper insertion point, as described by one of the above cases,
   --  and then insert the appropriate action or actions.

   --  Note if more than one insert call is made specifying the same
   --  Assoc_Node, then the actions are elaborated in the order of the
   --  calls, and this guarantee is preserved for the special cases above.

   procedure Insert_Action
     (Assoc_Node : Node_Id;
      Ins_Action : Node_Id);
   --  Insert the action Ins_Action at the appropriate point as described
   --  above. The action is analyzed using the default checks after it is
   --  inserted. Assoc_Node is the node with which the action is associated.

   procedure Insert_Action
     (Assoc_Node : Node_Id;
      Ins_Action : Node_Id;
      Suppress   : Check_Id);
   --  Insert the action Ins_Action at the appropriate point as described
   --  above. The action is analyzed using the default checks as modified
   --  by the given Suppress argument after it is inserted. Assoc_Node is
   --  the node with which the action is associated.

   procedure Insert_Actions
     (Assoc_Node  : Node_Id;
      Ins_Actions : List_Id);
   --  Insert the list of action Ins_Actions at the appropriate point as
   --  described above. The actions are analyzed using the default checks
   --  after they are inserted. Assoc_Node is the node with which the actions
   --  are associated. Ins_Actions may be No_List, in which case the call has
   --  no effect.

   procedure Insert_Actions
     (Assoc_Node  : Node_Id;
      Ins_Actions : List_Id;
      Suppress    : Check_Id);
   --  Insert the list of action Ins_Actions at the appropriate point as
   --  described above. The actions are analyzed using the default checks
   --  as modified by the given Suppress argument after they are inserted.
   --  Assoc_Node is the node with which the actions are associated.
   --  Ins_Actions may be No_List, in which case the call has no effect.

   procedure Insert_Actions_After
     (Assoc_Node  : Node_Id;
      Ins_Actions : List_Id);
   --  Assoc_Node must be a node in a list. Same as Insert_Actions but
   --  actions will be inserted after N in a manner that is compatible with
   --  the transient scope mechanism. This procedure must be used instead
   --  of Insert_List_After if Assoc_Node may be in a transient scope.
   --
   --  Implementation limitation: Assoc_Node must be a statement. We can
   --  generalize to expressions if there is a need but this is tricky to
   --  implement because of short-circuits (among other things).???

   procedure Insert_Library_Level_Action (N : Node_Id);
   --  This procedure inserts and analyzes the node N as an action at the
   --  library level for the current unit (i.e. it is attached to the
   --  Actions field of the N_Compilation_Aux node for the main unit).

   procedure Insert_Library_Level_Actions (L : List_Id);
   --  Similar, but inserts a list of actions

   -----------------------
   -- Other Subprograms --
   -----------------------

   procedure Adjust_Condition (N : Node_Id);
   --  The node N is an expression whose root-type is Boolean, and which
   --  represents a boolean value used as a condition (i.e. a True/False
   --  value). This routine handles the case of C and Fortran convention
   --  boolean types, which have zero/non-zero semantics rather than the normal
   --  0/1 semantics, and also the case of an enumeration rep clause that
   --  specifies a non-standard representation. On return, node N always has
   --  the type Standard.Boolean, with a value that is a standard Boolean
   --  values of 0/1 for False/True. This procedure is used in two situations.
   --  First, the processing for a condition field always calls
   --  Adjust_Condition, so that the boolean value presented to the backend is
   --  a standard value. Second, for the code for boolean operations such as
   --  AND, Adjust_Condition is called on both operands, and then the operation
   --  is done in the domain of Standard_Boolean, then Adjust_Result_Type is
   --  called on the result to possibly reset the original type. This procedure
   --  also takes care of validity checking if Validity_Checks = Tests.

   procedure Adjust_Result_Type (N : Node_Id; T : Entity_Id);
   --  The processing of boolean operations like AND uses the procedure
   --  Adjust_Condition so that it can operate on Standard.Boolean, which is
   --  the only boolean type on which the backend needs to be able to implement
   --  such operators. This means that the result is also of type
   --  Standard.Boolean. In general the type must be reset back to the original
   --  type to get proper semantics, and that is the purpose of this procedure.
   --  N is the node (of type Standard.Boolean), and T is the desired type. As
   --  an optimization, this procedure leaves the type as Standard.Boolean in
   --  contexts where this is permissible (in particular for Condition fields,
   --  and for operands of other logical operations higher up the tree). The
   --  call to this procedure is completely ignored if the argument N is not of
   --  type Boolean.

   procedure Append_Freeze_Action (T : Entity_Id; N : Node_Id);
   --  Add a new freeze action for the given type. The freeze action is
   --  attached to the freeze node for the type. Actions will be elaborated in
   --  the order in which they are added. Note that the added node is not
<<<<<<< HEAD
   --  analyzed. The analyze call is found in Sem_Ch13.Expand_N_Freeze_Entity.
=======
   --  analyzed. The analyze call is found in Exp_Ch13.Expand_N_Freeze_Entity.
>>>>>>> c355071f

   procedure Append_Freeze_Actions (T : Entity_Id; L : List_Id);
   --  Adds the given list of freeze actions (declarations or statements) for
   --  the given type. The freeze actions are attached to the freeze node for
   --  the type. Actions will be elaborated in the order in which they are
   --  added, and the actions within the list will be elaborated in list order.
   --  Note that the added nodes are not analyzed. The analyze call is found in
<<<<<<< HEAD
   --  Sem_Ch13.Expand_N_Freeze_Entity.
=======
   --  Exp_Ch13.Expand_N_Freeze_Entity.
>>>>>>> c355071f

   function Build_Runtime_Call (Loc : Source_Ptr; RE : RE_Id) return Node_Id;
   --  Build an N_Procedure_Call_Statement calling the given runtime entity.
   --  The call has no parameters. The first argument provides the location
   --  information for the tree and for error messages. The call node is not
   --  analyzed on return, the caller is responsible for analyzing it.

   function Build_Task_Image_Decls
<<<<<<< HEAD
     (Loc    : Source_Ptr;
      Id_Ref : Node_Id;
      A_Type : Entity_Id)
      return   List_Id;
=======
     (Loc          : Source_Ptr;
      Id_Ref       : Node_Id;
      A_Type       : Entity_Id;
      In_Init_Proc : Boolean := False) return List_Id;
>>>>>>> c355071f
   --  Build declaration for a variable that holds an identifying string to be
   --  used as a task name. Id_Ref is an identifier if the task is a variable,
   --  and a selected or indexed component if the task is component of an
   --  object. If it is an indexed component, A_Type is the corresponding array
   --  type. Its index types are used to build the string as an image of the
   --  index values. For composite types, the result includes two declarations:
   --  one for a generated function that computes the image without using
   --  concatenation, and one for the variable that holds the result.
<<<<<<< HEAD
=======
   --  If In_Init_Proc is true, the call is part of the initialization of
   --  a component of a composite type, and the enclosing initialization
   --  procedure must be flagged as using the secondary stack. If In_Init_Proc
   --  is false, the call is for a stand-alone object, and the generated
   --  function itself must do its own cleanups.
>>>>>>> c355071f

   function Component_May_Be_Bit_Aligned (Comp : Entity_Id) return Boolean;
   --  This function is in charge of detecting record components that may cause
   --  trouble in the back end if an attempt is made to assign the component.
   --  The back end can handle such assignments with no problem if the
   --  components involved are small (64-bits or less) records or scalar items
   --  (including bit-packed arrays represented with modular types) or are both
   --  aligned on a byte boundary (starting on a byte boundary, and occupying
   --  an integral number of bytes).
   --
   --  However, problems arise for records larger than 64 bits, or for arrays
   --  (other than bit-packed arrays represented with a modular type) if the
   --  component starts on a non-byte boundary, or does not occupy an integral
   --  number of bytes (i.e. there are some bits possibly shared with fields at
   --  the start or beginning of the component). The back end cannot handle
   --  loading and storing such components in a single operation.
   --
   --  This function is used to detect the troublesome situation. it is
   --  conservative in the sense that it produces True unless it knows for sure
   --  that the component is safe (as outlined in the first paragraph above).
   --  The code generation for record and array assignment checks for trouble
   --  using this function, and if so the assignment is generated
   --  component-wise, which the back end is required to handle correctly.
   --
   --  Note that in GNAT 3, the back end will reject such components anyway, so
   --  the hard work in checking for this case is wasted in GNAT 3, but it's
   --  harmless, so it is easier to do it in all cases, rather than
   --  conditionalize it in GNAT 5 or beyond.

   procedure Convert_To_Actual_Subtype (Exp : Node_Id);
   --  The Etype of an expression is the nominal type of the expression, not
   --  the actual subtype. Often these are the same, but not always. For
   --  example, a reference to a formal of unconstrained type has the
   --  unconstrained type as its Etype, but the actual subtype is obtained by
   --  applying the actual bounds. This routine is given an expression, Exp,
   --  and (if necessary), replaces it using Rewrite, with a conversion to the
   --  actual subtype, building the actual subtype if necessary. If the
   --  expression is already of the requested type, then it is unchanged.

   function Current_Sem_Unit_Declarations return List_Id;
   --  Return the a place where it is fine to insert declarations for the
   --  current semantic unit. If the unit is a package body, return the
   --  visible declarations of the corresponding spec. For RCI stubs, this
   --  is necessary because the point at which they are generated may not
   --  be the earliest point at which they are used.

   function Duplicate_Subexpr
     (Exp      : Node_Id;
      Name_Req : Boolean := False) return Node_Id;
   --  Given the node for a subexpression, this function makes a logical copy
   --  of the subexpression, and returns it. This is intended for use when the
   --  expansion of an expression needs to repeat part of it. For example,
   --  replacing a**2 by a*a requires two references to a which may be a
   --  complex subexpression. Duplicate_Subexpr guarantees not to duplicate
   --  side effects. If necessary, it generates actions to save the expression
   --  value in a temporary, inserting these actions into the tree using
   --  Insert_Actions with Exp as the insertion location. The original
   --  expression and the returned result then become references to this saved
   --  value. Exp must be analyzed on entry. On return, Exp is analyzed, but
   --  the caller is responsible for analyzing the returned copy after it is
   --  attached to the tree. The Name_Req flag is set to ensure that the result
   --  is suitable for use in a context requiring name (e.g. the prefix of an
   --  attribute reference).
   --
   --  Note that if there are any run time checks in Exp, these same checks
   --  will be duplicated in the returned duplicated expression. The two
   --  following functions allow this behavior to be modified.

   function Duplicate_Subexpr_No_Checks
     (Exp      : Node_Id;
      Name_Req : Boolean := False) return Node_Id;
   --  Identical in effect to Duplicate_Subexpr, except that Remove_Checks
   --  is called on the result, so that the duplicated expression does not
   --  include checks. This is appropriate for use when Exp, the original
   --  expression is unconditionally elaborated before the duplicated
   --  expression, so that there is no need to repeat any checks.

   function Duplicate_Subexpr_Move_Checks
     (Exp      : Node_Id;
      Name_Req : Boolean := False) return Node_Id;
   --  Identical in effect to Duplicate_Subexpr, except that Remove_Checks is
   --  called on Exp after the duplication is complete, so that the original
   --  expression does not include checks. In this case the result returned
   --  (the duplicated expression) will retain the original checks. This is
   --  appropriate for use when the duplicated expression is sure to be
   --  elaborated before the original expression Exp, so that there is no need
   --  to repeat the checks.

   procedure Ensure_Defined (Typ : Entity_Id; N : Node_Id);
   --  This procedure ensures that type referenced by Typ is defined. For the
   --  case of a type other than an Itype, nothing needs to be done, since
   --  all such types have declaration nodes. For Itypes, an N_Itype_Reference
   --  node is generated and inserted at the given node N. This is typically
   --  used to ensure that an Itype is properly defined outside a conditional
   --  construct when it is referenced in more than one branch.

   procedure Evolve_And_Then (Cond : in out Node_Id; Cond1 : Node_Id);
   --  Rewrites Cond with the expression: Cond and then Cond1. If Cond is
   --  Empty, then simply returns Cond1 (this allows the use of Empty to
   --  initialize a series of checks evolved by this routine, with a final
   --  result of Empty indicating that no checks were required). The Sloc field
   --  of the constructed N_And_Then node is copied from Cond1.

   procedure Evolve_Or_Else (Cond : in out Node_Id; Cond1 : Node_Id);
   --  Rewrites Cond with the expression: Cond or else Cond1. If Cond is Empty,
   --  then simply returns Cond1 (this allows the use of Empty to initialize a
   --  series of checks evolved by this routine, with a final result of Empty
   --  indicating that no checks were required). The Sloc field of the
   --  constructed N_Or_Else node is copied from Cond1.

   procedure Expand_Subtype_From_Expr
     (N             : Node_Id;
      Unc_Type      : Entity_Id;
      Subtype_Indic : Node_Id;
      Exp           : Node_Id);
   --  Build a constrained subtype from the initial value in object
   --  declarations and/or allocations when the type is indefinite (including
   --  class-wide).

   function Find_Interface
     (T    : Entity_Id;
      Comp : Entity_Id) return Entity_Id;
   --  Ada 2005 (AI-251): Given a tagged type and one of its components
   --  associated with the secondary dispatch table of an abstract interface
   --  type, return the associated abstract interface type.

   function Find_Interface_ADT
     (T     : Entity_Id;
      Iface : Entity_Id) return Entity_Id;
   --  Ada 2005 (AI-251): Given a type T implementing the interface Iface,
   --  return the Access_Disp_Table value of the interface.

   function Find_Interface_Tag
     (T     : Entity_Id;
      Iface : Entity_Id) return Entity_Id;
   --  Ada 2005 (AI-251): Given a type T implementing the interface Iface,
   --  return the record component containing the tag of Iface.

   function Find_Implemented_Interface
     (Typ          : Entity_Id;
      Kind         : Interface_Kind;
      Check_Parent : Boolean := False) return Entity_Id;
   --  Ada 2005 (AI-345): Find a designated kind of interface implemented by
   --  Typ or any parent subtype. Return the first encountered interface that
   --  correspond to the selected class. Return Empty if no such interface is
   --  found. Use Check_Parent to climb a potential derivation chain and
   --  examine the parent subtypes for any implementation.

   function Find_Prim_Op (T : Entity_Id; Name : Name_Id) return Entity_Id;
   --  Find the first primitive operation of type T whose name is 'Name'.
   --  This function allows the use of a primitive operation which is not
   --  directly visible. If T is a class wide type, then the reference is
   --  to an operation of the corresponding root type.

   function Find_Prim_Op
     (T    : Entity_Id;
      Name : TSS_Name_Type) return Entity_Id;
   --  Find the first primitive operation of type T whose name has the form
   --  indicated by the name parameter (i.e. is a type support subprogram
   --  with the indicated suffix). This function allows use of a primitive
   --  operation which is not directly visible. If T is a class wide type,
   --  then the reference is to an operation of the corresponding root type.

   procedure Force_Evaluation
     (Exp      : Node_Id;
      Name_Req : Boolean := False);
   --  Force the evaluation of the expression right away. Similar behavior
   --  to Remove_Side_Effects when Variable_Ref is set to TRUE. That is to
   --  say, it removes the side-effects and capture the values of the
   --  variables. Remove_Side_Effects guarantees that multiple evaluations
   --  of the same expression won't generate multiple side effects, whereas
   --  Force_Evaluation further guarantees that all evaluations will yield
   --  the same result.

   procedure Generate_Poll_Call (N : Node_Id);
   --  If polling is active, then a call to the Poll routine is built,
   --  and then inserted before the given node N and analyzed.

   procedure Get_Current_Value_Condition
     (Var : Node_Id;
      Op  : out Node_Kind;
      Val : out Node_Id);
   --  This routine processes the Current_Value field of the variable Var. If
   --  the Current_Value field is null or if it represents a known value, then
   --  on return Cond is set to N_Empty, and Val is set to Empty.
   --
   --  The other case is when Current_Value points to an N_If_Statement or an
<<<<<<< HEAD
   --  N_Elsif_Part (while statement). Such a setting only occurs if the
   --  condition of an IF or ELSIF is of the form X op Y, where is the variable
   --  in question, Y is a compile-time known value, and op is one of the six
   --  possible relational operators.
   --
   --  In this case, Get_Current_Condition digs out the condition, and then
   --  checks if the condition is known false, known true, or not known at all.
   --  In the first two cases, Get_Current_Condition will return with Op set to
   --  the appropriate conditional operator (inverted if the condition is known
   --  false), and Val set to the constant value. If the condition is not
   --  known, then Cond and Val are set for the empty case (N_Empty and Empty).
=======
   --  N_Elsif_Part or a N_Iteration_Scheme node (see description in Einfo for
   --  exact details). In this case, Get_Current_Condition digs out the
   --  condition, and then checks if the condition is known false, known true,
   --  or not known at all. In the first two cases, Get_Current_Condition will
   --  return with Op set to the appropriate conditional operator (inverted if
   --  the condition is known false), and Val set to the constant value. If the
   --  condition is not known, then Cond and Val are set for the empty case
   --  (N_Empty and Empty).
>>>>>>> c355071f
   --
   --  The check for whether the condition is true/false unknown depends
   --  on the case:
   --
   --     For an IF, the condition is known true in the THEN part, known false
   --     in any ELSIF or ELSE part, and not known outside the IF statement in
   --     question.
   --
   --     For an ELSIF, the condition is known true in the ELSIF part, known
   --     FALSE in any subsequent ELSIF, or ELSE part, and not known before the
   --     ELSIF, or after the end of the IF statement.
   --
   --  The caller can use this result to determine the value (for the case of
   --  N_Op_Eq), or to determine the result of some other test in other cases
   --  (e.g. no access check required if N_Op_Ne Null).

   function Homonym_Number (Subp : Entity_Id) return Nat;
   --  Here subp is the entity for a subprogram. This routine returns the
   --  homonym number used to disambiguate overloaded subprograms in the same
   --  scope (the number is used as part of constructed names to make sure that
   --  they are unique). The number is the ordinal position on the Homonym
   --  chain, counting only entries in the curren scope. If an entity is not
   --  overloaded, the returned number will be one.

   function Implements_Interface
     (Typ          : Entity_Id;
      Kind         : Interface_Kind;
      Check_Parent : Boolean := False) return Boolean;
   --  Ada 2005 (AI-345): Determine whether Typ implements a designated kind
   --  of interface. Use Check_Parent to climb a potential derivation chain
   --  and examine the parent subtypes for any implementation.

   function Inside_Init_Proc return Boolean;
   --  Returns True if current scope is within an init proc

   function In_Unconditional_Context (Node : Node_Id) return Boolean;
   --  Node is the node for a statement or a component of a statement. This
   --  function deteermines if the statement appears in a context that is
   --  unconditionally executed, i.e. it is not within a loop or a conditional
   --  or a case statement etc.

   function Is_All_Null_Statements (L : List_Id) return Boolean;
   --  Return True if all the items of the list are N_Null_Statement nodes.
   --  False otherwise. True for an empty list. It is an error to call this
   --  routine with No_List as the argument.

<<<<<<< HEAD
   function Is_Predefined_Dispatching_Operation
     (Subp : Entity_Id) return Boolean;
   --  Ada 2005 (AI-251): Determines if Subp is a predefined primitive
   --  operation.
=======
   function Is_Predefined_Dispatching_Operation (E : Entity_Id) return Boolean;
   --  Ada 2005 (AI-251): Determines if E is a predefined primitive operation
>>>>>>> c355071f

   function Is_Ref_To_Bit_Packed_Array (N : Node_Id) return Boolean;
   --  Determine whether the node P is a reference to a bit packed array, i.e.
   --  whether the designated object is a component of a bit packed array, or a
   --  subcomponent of such a component. If so, then all subscripts in P are
   --  evaluated with a call to Force_Evaluation, and True is returned.
   --  Otherwise False is returned, and P is not affected.

   function Is_Ref_To_Bit_Packed_Slice (N : Node_Id) return Boolean;
   --  Determine whether the node P is a reference to a bit packed slice, i.e.
   --  whether the designated object is bit packed slice or a component of a
   --  bit packed slice. Return True if so.

   function Is_Possibly_Unaligned_Slice (N : Node_Id) return Boolean;
   --  Determine whether the node P is a slice of an array where the slice
   --  result may cause alignment problems because it has an alignment that
   --  is not compatible with the type. Return True if so.

   function Is_Possibly_Unaligned_Object (N : Node_Id) return Boolean;
   --  Node N is an object reference. This function returns True if it is
   --  possible that the object may not be aligned according to the normal
   --  default alignment requirement for its type (e.g. if it appears in a
   --  packed record, or as part of a component that has a component clause.

   function Is_Renamed_Object (N : Node_Id) return Boolean;
   --  Returns True if the node N is a renamed object. An expression is
   --  considered to be a renamed object if either it is the Name of an object
   --  renaming declaration, or is the prefix of a name which is a renamed
   --  object. For example, in:
   --
   --     x : r renames a (1 .. 2) (1);
   --
   --  We consider that a (1 .. 2) is a renamed object since it is the prefix
   --  of the name in the renaming declaration.

   function Is_Untagged_Derivation (T : Entity_Id) return Boolean;
   --  Returns true if type T is not tagged and is a derived type,
   --  or is a private type whose completion is such a type.

<<<<<<< HEAD
   procedure Kill_Dead_Code (N : Node_Id);
   --  N represents a node for a section of code that is known to be dead. The
   --  node is deleted, and any exception handler references and warning
   --  messages relating to this code are removed.
=======
   procedure Kill_Dead_Code (N : Node_Id; Warn : Boolean := False);
   --  N represents a node for a section of code that is known to be dead. The
   --  node is deleted, and any exception handler references and warning
   --  messages relating to this code are removed. If Warn is True, a warning
   --  will be output at the start of N indicating the deletion of the code.
>>>>>>> c355071f

   procedure Kill_Dead_Code (L : List_Id; Warn : Boolean := False);
   --  Like the above procedure, but applies to every element in the given
   --  list. Each of the entries is removed from the list before killing it.
   --  If Warn is True, a warning will be output at the start of N indicating
   --  the deletion of the code.

   function Known_Non_Negative (Opnd : Node_Id) return Boolean;
   --  Given a node for a subexpression, determines if it represents a value
   --  that cannot possibly be negative, and if so returns True. A value of
   --  False means that it is not known if the value is positive or negative.

   function Known_Non_Null (N : Node_Id) return Boolean;
   --  Given a node N for a subexpression of an access type, determines if
   --  this subexpression yields a value that is known at compile time to
   --  be non-null and returns True if so. Returns False otherwise. It is
   --  an error to call this function if N is not of an access type.

   function Known_Null (N : Node_Id) return Boolean;
   --  Given a node N for a subexpression of an access type, determines if this
   --  subexpression yields a value that is known at compile time to be null
   --  and returns True if so. Returns False otherwise. It is an error to call
   --  this function if N is not of an access type.

   function Make_Subtype_From_Expr
     (E       : Node_Id;
      Unc_Typ : Entity_Id) return Node_Id;
   --  Returns a subtype indication corresponding to the actual type of an
   --  expression E. Unc_Typ is an unconstrained array or record, or
   --  a classwide type.

   function May_Generate_Large_Temp (Typ : Entity_Id) return Boolean;
   --  Determines if the given type, Typ, may require a large temporary of the
   --  kind that causes back-end trouble if stack checking is enabled. The
   --  result is True only the size of the type is known at compile time and
   --  large, where large is defined heuristically by the body of this routine.
   --  The purpose of this routine is to help avoid generating troublesome
   --  temporaries that interfere with stack checking mechanism. Note that the
   --  caller has to check whether stack checking is actually enabled in order
   --  to guide the expansion (typically of a function call).
<<<<<<< HEAD
=======

   function OK_To_Do_Constant_Replacement (E : Entity_Id) return Boolean;
   --  This function is used when testing whether or not to replace a reference
   --  to entity E by a known constant value. Such replacement must be done
   --  only in a scope known to be safe for such replacements. In particular,
   --  if we are within a subprogram and the entity E is declared outside the
   --  subprogram then we cannot do the replacement, since we do not attempt to
   --  trace subprogram call flow. It is also unsafe to replace statically
   --  allocated values (since they can be modified outside the scope), and we
   --  also inhibit replacement of Volatile or aliased objects since their
   --  address might be captured in a way we do not detect. A value of True is
   --  returned only if the replacement is safe.
>>>>>>> c355071f

   procedure Remove_Side_Effects
     (Exp          : Node_Id;
      Name_Req     : Boolean := False;
      Variable_Ref : Boolean := False);
   --  Given the node for a subexpression, this function replaces the node if
   --  necessary by an equivalent subexpression that is guaranteed to be side
   --  effect free. This is done by extracting any actions that could cause
   --  side effects, and inserting them using Insert_Actions into the tree to
   --  which Exp is attached. Exp must be analyzed and resolved before the call
   --  and is analyzed and resolved on return. The Name_Req may only be set to
   --  True if Exp has the form of a name, and the effect is to guarantee that
   --  any replacement maintains the form of name. If Variable_Ref is set to
   --  TRUE, a variable is considered as side effect (used in implementing
   --  Force_Evaluation). Note: after call to Remove_Side_Effects, it is safe
   --  to call New_Copy_Tree to obtain a copy of the resulting expression.

   function Represented_As_Scalar (T : Entity_Id) return Boolean;
   --  Returns True iff the implementation of this type in code generation
   --  terms is scalar. This is true for scalars in the Ada sense, and for
   --  packed arrays which are represented by a scalar (modular) type.

   function Safe_Unchecked_Type_Conversion (Exp : Node_Id) return Boolean;
   --  Given the node for an N_Unchecked_Type_Conversion, return True if this
   --  is an unchecked conversion that Gigi can handle directly. Otherwise
   --  return False if it is one for which the front end must provide a
   --  temporary. Note that the node need not be analyzed, and thus the Etype
   --  field may not be set, but in that case it must be the case that the
   --  Subtype_Mark field of the node is set/analyzed.
<<<<<<< HEAD
=======

   procedure Set_Current_Value_Condition (Cnode : Node_Id);
   --  Cnode is N_If_Statement, N_Elsif_Part, or N_Iteration_Scheme (the latter
   --  when a WHILE condition is present). This call checks whether Condition
   --  (Cnode) has embedded expressions of a form that should result in setting
   --  the Current_Value field of one or more entities, and if so sets these
   --  fields to point to Cnode.
>>>>>>> c355071f

   procedure Set_Elaboration_Flag (N : Node_Id; Spec_Id : Entity_Id);
   --  N is the node for a subprogram or generic body, and Spec_Id is the
   --  entity for the corresponding spec. If an elaboration entity is defined,
   --  then this procedure generates an assignment statement to set it True,
   --  immediately after the body is elaborated. However, no assignment is
   --  generated in the case of library level procedures, since the setting of
   --  the flag in this case is generated in the binder. We do that so that we
   --  can detect cases where this is the only elaboration action that is
   --  required.
<<<<<<< HEAD
=======

   procedure Set_Renamed_Subprogram (N : Node_Id; E : Entity_Id);
   --  N is an node which is an entity name that represents the name of a
   --  renamed subprogram. The node is rewritten to be an identifier that
   --  refers directly to the renamed subprogram, given by entity E.
>>>>>>> c355071f

   function Target_Has_Fixed_Ops
     (Left_Typ   : Entity_Id;
      Right_Typ  : Entity_Id;
      Result_Typ : Entity_Id) return Boolean;
   --  Returns True if and only if the target machine has direct support
   --  for fixed-by-fixed multiplications and divisions for the given
   --  operand and result types. This is called in package Exp_Fixd to
   --  determine whether to expand such operations.

   function Type_May_Have_Bit_Aligned_Components
     (Typ : Entity_Id) return Boolean;
   --  Determines if Typ is a composite type that has within it (looking down
   --  recursively at any subcomponents), a record type which has component
   --  that may be bit aligned (see Possible_Bit_Aligned_Component). The result
   --  is conservative, in that a result of False is decisive. A result of True
   --  means that such a component may or may not be present.

   procedure Wrap_Cleanup_Procedure (N : Node_Id);
   --  Given an N_Subprogram_Body node, this procedure adds an Abort_Defer call
   --  at the start of the statement sequence, and an Abort_Undefer call at the
   --  end of the statement sequence. All cleanup routines (i.e. those that are
   --  called from "at end" handlers) must defer abort on entry and undefer
   --  abort on exit. Note that it is assumed that the code for the procedure
   --  does not contain any return statements which would allow the flow of
   --  control to escape doing the undefer call.

private
   pragma Inline (Force_Evaluation);
   pragma Inline (Duplicate_Subexpr);

end Exp_Util;<|MERGE_RESOLUTION|>--- conflicted
+++ resolved
@@ -6,11 +6,7 @@
 --                                                                          --
 --                                 S p e c                                  --
 --                                                                          --
-<<<<<<< HEAD
---          Copyright (C) 1992-2005, Free Software Foundation, Inc.         --
-=======
 --          Copyright (C) 1992-2006, Free Software Foundation, Inc.         --
->>>>>>> c355071f
 --                                                                          --
 -- GNAT is free software;  you can  redistribute it  and/or modify it under --
 -- terms of the  GNU General Public License as published  by the Free Soft- --
@@ -195,11 +191,7 @@
    --  Add a new freeze action for the given type. The freeze action is
    --  attached to the freeze node for the type. Actions will be elaborated in
    --  the order in which they are added. Note that the added node is not
-<<<<<<< HEAD
-   --  analyzed. The analyze call is found in Sem_Ch13.Expand_N_Freeze_Entity.
-=======
    --  analyzed. The analyze call is found in Exp_Ch13.Expand_N_Freeze_Entity.
->>>>>>> c355071f
 
    procedure Append_Freeze_Actions (T : Entity_Id; L : List_Id);
    --  Adds the given list of freeze actions (declarations or statements) for
@@ -207,11 +199,7 @@
    --  the type. Actions will be elaborated in the order in which they are
    --  added, and the actions within the list will be elaborated in list order.
    --  Note that the added nodes are not analyzed. The analyze call is found in
-<<<<<<< HEAD
-   --  Sem_Ch13.Expand_N_Freeze_Entity.
-=======
    --  Exp_Ch13.Expand_N_Freeze_Entity.
->>>>>>> c355071f
 
    function Build_Runtime_Call (Loc : Source_Ptr; RE : RE_Id) return Node_Id;
    --  Build an N_Procedure_Call_Statement calling the given runtime entity.
@@ -220,17 +208,10 @@
    --  analyzed on return, the caller is responsible for analyzing it.
 
    function Build_Task_Image_Decls
-<<<<<<< HEAD
-     (Loc    : Source_Ptr;
-      Id_Ref : Node_Id;
-      A_Type : Entity_Id)
-      return   List_Id;
-=======
      (Loc          : Source_Ptr;
       Id_Ref       : Node_Id;
       A_Type       : Entity_Id;
       In_Init_Proc : Boolean := False) return List_Id;
->>>>>>> c355071f
    --  Build declaration for a variable that holds an identifying string to be
    --  used as a task name. Id_Ref is an identifier if the task is a variable,
    --  and a selected or indexed component if the task is component of an
@@ -239,14 +220,11 @@
    --  index values. For composite types, the result includes two declarations:
    --  one for a generated function that computes the image without using
    --  concatenation, and one for the variable that holds the result.
-<<<<<<< HEAD
-=======
    --  If In_Init_Proc is true, the call is part of the initialization of
    --  a component of a composite type, and the enclosing initialization
    --  procedure must be flagged as using the secondary stack. If In_Init_Proc
    --  is false, the call is for a stand-alone object, and the generated
    --  function itself must do its own cleanups.
->>>>>>> c355071f
 
    function Component_May_Be_Bit_Aligned (Comp : Entity_Id) return Boolean;
    --  This function is in charge of detecting record components that may cause
@@ -434,19 +412,6 @@
    --  on return Cond is set to N_Empty, and Val is set to Empty.
    --
    --  The other case is when Current_Value points to an N_If_Statement or an
-<<<<<<< HEAD
-   --  N_Elsif_Part (while statement). Such a setting only occurs if the
-   --  condition of an IF or ELSIF is of the form X op Y, where is the variable
-   --  in question, Y is a compile-time known value, and op is one of the six
-   --  possible relational operators.
-   --
-   --  In this case, Get_Current_Condition digs out the condition, and then
-   --  checks if the condition is known false, known true, or not known at all.
-   --  In the first two cases, Get_Current_Condition will return with Op set to
-   --  the appropriate conditional operator (inverted if the condition is known
-   --  false), and Val set to the constant value. If the condition is not
-   --  known, then Cond and Val are set for the empty case (N_Empty and Empty).
-=======
    --  N_Elsif_Part or a N_Iteration_Scheme node (see description in Einfo for
    --  exact details). In this case, Get_Current_Condition digs out the
    --  condition, and then checks if the condition is known false, known true,
@@ -455,7 +420,6 @@
    --  the condition is known false), and Val set to the constant value. If the
    --  condition is not known, then Cond and Val are set for the empty case
    --  (N_Empty and Empty).
->>>>>>> c355071f
    --
    --  The check for whether the condition is true/false unknown depends
    --  on the case:
@@ -502,15 +466,8 @@
    --  False otherwise. True for an empty list. It is an error to call this
    --  routine with No_List as the argument.
 
-<<<<<<< HEAD
-   function Is_Predefined_Dispatching_Operation
-     (Subp : Entity_Id) return Boolean;
-   --  Ada 2005 (AI-251): Determines if Subp is a predefined primitive
-   --  operation.
-=======
    function Is_Predefined_Dispatching_Operation (E : Entity_Id) return Boolean;
    --  Ada 2005 (AI-251): Determines if E is a predefined primitive operation
->>>>>>> c355071f
 
    function Is_Ref_To_Bit_Packed_Array (N : Node_Id) return Boolean;
    --  Determine whether the node P is a reference to a bit packed array, i.e.
@@ -550,18 +507,11 @@
    --  Returns true if type T is not tagged and is a derived type,
    --  or is a private type whose completion is such a type.
 
-<<<<<<< HEAD
-   procedure Kill_Dead_Code (N : Node_Id);
-   --  N represents a node for a section of code that is known to be dead. The
-   --  node is deleted, and any exception handler references and warning
-   --  messages relating to this code are removed.
-=======
    procedure Kill_Dead_Code (N : Node_Id; Warn : Boolean := False);
    --  N represents a node for a section of code that is known to be dead. The
    --  node is deleted, and any exception handler references and warning
    --  messages relating to this code are removed. If Warn is True, a warning
    --  will be output at the start of N indicating the deletion of the code.
->>>>>>> c355071f
 
    procedure Kill_Dead_Code (L : List_Id; Warn : Boolean := False);
    --  Like the above procedure, but applies to every element in the given
@@ -602,8 +552,6 @@
    --  temporaries that interfere with stack checking mechanism. Note that the
    --  caller has to check whether stack checking is actually enabled in order
    --  to guide the expansion (typically of a function call).
-<<<<<<< HEAD
-=======
 
    function OK_To_Do_Constant_Replacement (E : Entity_Id) return Boolean;
    --  This function is used when testing whether or not to replace a reference
@@ -616,7 +564,6 @@
    --  also inhibit replacement of Volatile or aliased objects since their
    --  address might be captured in a way we do not detect. A value of True is
    --  returned only if the replacement is safe.
->>>>>>> c355071f
 
    procedure Remove_Side_Effects
      (Exp          : Node_Id;
@@ -646,8 +593,6 @@
    --  temporary. Note that the node need not be analyzed, and thus the Etype
    --  field may not be set, but in that case it must be the case that the
    --  Subtype_Mark field of the node is set/analyzed.
-<<<<<<< HEAD
-=======
 
    procedure Set_Current_Value_Condition (Cnode : Node_Id);
    --  Cnode is N_If_Statement, N_Elsif_Part, or N_Iteration_Scheme (the latter
@@ -655,7 +600,6 @@
    --  (Cnode) has embedded expressions of a form that should result in setting
    --  the Current_Value field of one or more entities, and if so sets these
    --  fields to point to Cnode.
->>>>>>> c355071f
 
    procedure Set_Elaboration_Flag (N : Node_Id; Spec_Id : Entity_Id);
    --  N is the node for a subprogram or generic body, and Spec_Id is the
@@ -666,14 +610,11 @@
    --  the flag in this case is generated in the binder. We do that so that we
    --  can detect cases where this is the only elaboration action that is
    --  required.
-<<<<<<< HEAD
-=======
 
    procedure Set_Renamed_Subprogram (N : Node_Id; E : Entity_Id);
    --  N is an node which is an entity name that represents the name of a
    --  renamed subprogram. The node is rewritten to be an identifier that
    --  refers directly to the renamed subprogram, given by entity E.
->>>>>>> c355071f
 
    function Target_Has_Fixed_Ops
      (Left_Typ   : Entity_Id;
