------------------------------------------------------------------------------
--                                                                          --
--                         GNAT COMPILER COMPONENTS                         --
--                                                                          --
--                              P A R . C H 2                               --
--                                                                          --
--                                 B o d y                                  --
--                                                                          --
<<<<<<< HEAD
--          Copyright (C) 1992-2009, Free Software Foundation, Inc.         --
=======
--          Copyright (C) 1992-2010, Free Software Foundation, Inc.         --
>>>>>>> 03d20231
--                                                                          --
-- GNAT is free software;  you can  redistribute it  and/or modify it under --
-- terms of the  GNU General Public License as published  by the Free Soft- --
-- ware  Foundation;  either version 3,  or (at your option) any later ver- --
-- sion.  GNAT is distributed in the hope that it will be useful, but WITH- --
-- OUT ANY WARRANTY;  without even the  implied warranty of MERCHANTABILITY --
-- or FITNESS FOR A PARTICULAR PURPOSE.  See the GNU General Public License --
-- for  more details.  You should have  received  a copy of the GNU General --
-- Public License  distributed with GNAT; see file COPYING3.  If not, go to --
-- http://www.gnu.org/licenses for a complete copy of the license.          --
--                                                                          --
-- GNAT was originally developed  by the GNAT team at  New York University. --
-- Extensive contributions were provided by Ada Core Technologies Inc.      --
--                                                                          --
------------------------------------------------------------------------------

pragma Style_Checks (All_Checks);
--  Turn off subprogram body ordering check. Subprograms are in order
--  by RM section rather than alphabetical

separate (Par)
package body Ch2 is

   --  Local functions, used only in this chapter

   procedure Scan_Pragma_Argument_Association
     (Identifier_Seen : in out Boolean;
      Association     : out Node_Id);
   --  Scans out a pragma argument association. Identifier_Seen is true on
   --  entry if a previous association had an identifier, and gets set True if
   --  the scanned association has an identifier (this is used to check the
   --  rule that no associations without identifiers can follow an association
   --  which has an identifier). The result is returned in Association.

   ---------------------
   -- 2.3  Identifier --
   ---------------------

   --  IDENTIFIER ::= LETTER {[UNDERLINE] LETTER_OR_DIGIT}

   --  LETTER_OR_DIGIT ::= IDENTIFIER_LETTER | DIGIT

   --  An IDENTIFIER shall not be a reserved word

   --  Error recovery: can raise Error_Resync (cannot return Error)

   function P_Identifier (C : Id_Check := None) return Node_Id is
      Ident_Node : Node_Id;

   begin
      --  All set if we do indeed have an identifier

      if Token = Tok_Identifier then

         --  Ada 2005 (AI-284): Compiling in Ada95 mode we warn that INTERFACE,
         --  OVERRIDING, and SYNCHRONIZED are new reserved words.

         if Ada_Version = Ada_95
           and then Warn_On_Ada_2005_Compatibility
         then
            if Token_Name = Name_Overriding
              or else Token_Name = Name_Synchronized
              or else (Token_Name = Name_Interface
                        and then Prev_Token /= Tok_Pragma)
            then
               Error_Msg_N ("& is a reserved word in Ada 2005?", Token_Node);
            end if;
         end if;

         Ident_Node := Token_Node;
         Scan; -- past Identifier
         return Ident_Node;

      --  If we have a reserved identifier, manufacture an identifier with
      --  a corresponding name after posting an appropriate error message

      elsif Is_Reserved_Identifier (C) then
         Scan_Reserved_Identifier (Force_Msg => False);
         Ident_Node := Token_Node;
         Scan; -- past the node
         return Ident_Node;

      --  Otherwise we have junk that cannot be interpreted as an identifier

      else
         T_Identifier; -- to give message
         raise Error_Resync;
      end if;
   end P_Identifier;

   --------------------------
   -- 2.3  Letter Or Digit --
   --------------------------

   --  Parsed by P_Identifier (2.3)

   --------------------------
   -- 2.4  Numeric Literal --
   --------------------------

   --  NUMERIC_LITERAL ::= DECIMAL_LITERAL | BASED_LITERAL

   --  Numeric literal is returned by the scanner as either
   --  Tok_Integer_Literal or Tok_Real_Literal

   ----------------------------
   -- 2.4.1  Decimal Literal --
   ----------------------------

   --  DECIMAL_LITERAL ::= NUMERAL [.NUMERAL] [EXPONENT]

   --  Handled by scanner as part of numeric literal handing (see 2.4)

   --------------------
   -- 2.4.1  Numeral --
   --------------------

   --  NUMERAL ::= DIGIT {[UNDERLINE] DIGIT}

   --  Handled by scanner as part of numeric literal handling (see 2.4)

   ---------------------
   -- 2.4.1  Exponent --
   ---------------------

   --  EXPONENT ::= E [+] NUMERAL | E - NUMERAL

   --  Handled by scanner as part of numeric literal handling (see 2.4)

   --------------------------
   -- 2.4.2  Based Literal --
   --------------------------

   --  BASED_LITERAL ::=
   --   BASE # BASED_NUMERAL [.BASED_NUMERAL] # [EXPONENT]

   --  Handled by scanner as part of numeric literal handling (see 2.4)

   -----------------
   -- 2.4.2  Base --
   -----------------

   --  BASE ::= NUMERAL

   --  Handled by scanner as part of numeric literal handling (see 2.4)

   --------------------------
   -- 2.4.2  Based Numeral --
   --------------------------

   --  BASED_NUMERAL ::=
   --    EXTENDED_DIGIT {[UNDERLINE] EXTENDED_DIGIT}

   --  Handled by scanner as part of numeric literal handling (see 2.4)

   ---------------------------
   -- 2.4.2  Extended Digit --
   ---------------------------

   --  EXTENDED_DIGIT ::= DIGIT | A | B | C | D | E | F

   --  Handled by scanner as part of numeric literal handling (see 2.4)

   ----------------------------
   -- 2.5  Character Literal --
   ----------------------------

   --  CHARACTER_LITERAL ::= ' GRAPHIC_CHARACTER '

   --  Handled by the scanner and returned as Tok_Char_Literal

   -------------------------
   -- 2.6  String Literal --
   -------------------------

   --  STRING LITERAL ::= "{STRING_ELEMENT}"

   --  Handled by the scanner and returned as Tok_String_Literal
   --  or if the string looks like an operator as Tok_Operator_Symbol.

   -------------------------
   -- 2.6  String Element --
   -------------------------

   --  STRING_ELEMENT ::= "" | non-quotation_mark_GRAPHIC_CHARACTER

   --  A STRING_ELEMENT is either a pair of quotation marks ("),
   --  or a single GRAPHIC_CHARACTER other than a quotation mark.

   --  Handled by scanner as part of string literal handling (see 2.4)

   ------------------
   -- 2.7  Comment --
   ------------------

   --  A COMMENT starts with two adjacent hyphens and extends up to the
   --  end of the line. A COMMENT may appear on any line of a program.

   --  Handled by the scanner which simply skips past encountered comments

   -----------------
   -- 2.8  Pragma --
   -----------------

   --  PRAGMA ::= pragma IDENTIFIER
   --    [(PRAGMA_ARGUMENT_ASSOCIATION {, PRAGMA_ARGUMENT_ASSOCIATION})];

   --  The caller has checked that the initial token is PRAGMA

   --  Error recovery: cannot raise Error_Resync

   --  One special piece of processing is needed in this routine. As described
   --  in the section on "Handling semicolon used in place of IS" in module
   --  Parse, the parser detects the case of missing subprogram bodies to
   --  allow recovery from this syntactic error. Pragma INTERFACE (and, for
   --  Ada 95, pragma IMPORT) can appear in place of the body. The parser must
   --  recognize the use of these two pragmas in this context, otherwise it
   --  will think there are missing bodies, and try to change ; to IS, when
   --  in fact the bodies ARE present, supplied by these pragmas.

   function P_Pragma (Skipping : Boolean := False) return Node_Id is
      Interface_Check_Required : Boolean := False;
      --  Set True if check of pragma INTERFACE is required

      Import_Check_Required : Boolean := False;
      --  Set True if check of pragma IMPORT is required

      Arg_Count : Int := 0;
      --  Number of argument associations processed

      Identifier_Seen : Boolean := False;
      --  Set True if an identifier is encountered for a pragma argument. Used
      --  to check that there are no more arguments without identifiers.

      Prag_Node     : Node_Id;
      Prag_Name     : Name_Id;
      Semicolon_Loc : Source_Ptr;
      Ident_Node    : Node_Id;
      Assoc_Node    : Node_Id;
      Result        : Node_Id;

      procedure Skip_Pragma_Semicolon;
      --  Skip past semicolon at end of pragma

      ---------------------------
      -- Skip_Pragma_Semicolon --
      ---------------------------

      procedure Skip_Pragma_Semicolon is
      begin
         if Token /= Tok_Semicolon then

            --  If skipping the pragma, ignore a missing semicolon

            if Skipping then
               null;

            --  Otherwise demand a semicolon

            else
               T_Semicolon;
            end if;

         --  Scan past semicolon if present

         else
            Scan;
         end if;
      end Skip_Pragma_Semicolon;

   --  Start of processing for P_Pragma

   begin
      Prag_Node := New_Node (N_Pragma, Token_Ptr);
      Scan; -- past PRAGMA
      Prag_Name := Token_Name;

      if Style_Check then
         Style.Check_Pragma_Name;
      end if;

      --  Ada 2005 (AI-284): INTERFACE is a new reserved word but it is
      --  allowed as a pragma name.

      if Ada_Version >= Ada_2005
        and then Token = Tok_Interface
      then
         Prag_Name := Name_Interface;
         Ident_Node  := Make_Identifier (Token_Ptr, Name_Interface);
         Scan; -- past INTERFACE
      else
         Ident_Node := P_Identifier;
      end if;

      Set_Pragma_Identifier (Prag_Node, Ident_Node);

      --  See if special INTERFACE/IMPORT check is required

      if SIS_Entry_Active then
         Interface_Check_Required := (Prag_Name = Name_Interface);
         Import_Check_Required    := (Prag_Name = Name_Import);
      else
         Interface_Check_Required := False;
         Import_Check_Required    := False;
      end if;

      --  Scan arguments. We assume that arguments are present if there is
      --  a left paren, or if a semicolon is missing and there is another
      --  token on the same line as the pragma name.

      if Token = Tok_Left_Paren
        or else (Token /= Tok_Semicolon
                   and then not Token_Is_At_Start_Of_Line)
      then
         Set_Pragma_Argument_Associations (Prag_Node, New_List);
         T_Left_Paren;

         loop
            Arg_Count := Arg_Count + 1;
            Scan_Pragma_Argument_Association (Identifier_Seen, Assoc_Node);

            if Arg_Count = 2
              and then (Interface_Check_Required or else Import_Check_Required)
            then
               --  Here is where we cancel the SIS active status if this pragma
               --  supplies a body for the currently active subprogram spec.

               if Nkind (Expression (Assoc_Node)) in N_Direct_Name
                 and then Chars (Expression (Assoc_Node)) = Chars (SIS_Labl)
               then
                  SIS_Entry_Active := False;
               end if;
            end if;

            Append (Assoc_Node, Pragma_Argument_Associations (Prag_Node));
            exit when Token /= Tok_Comma;
            Scan; -- past comma
         end loop;

         --  If we have := for pragma Debug, it is worth special casing the
         --  error message (it is easy to think of pragma Debug as taking a
         --  statement, and an assignment statement is the most likely
         --  candidate for this error)

         if Token = Tok_Colon_Equal and then Prag_Name = Name_Debug then
            Error_Msg_SC ("argument for pragma Debug must be procedure call");
            Resync_To_Semicolon;

         --  Normal case, we expect a right paren here

         else
            T_Right_Paren;
         end if;
      end if;

      Semicolon_Loc := Token_Ptr;

      --  Now we have two tasks left, we need to scan out the semicolon
      --  following the pragma, and we have to call Par.Prag to process
      --  the pragma. Normally we do them in this order, however, there
      --  is one exception namely pragma Style_Checks where we like to
      --  skip the semicolon after processing the pragma, since that way
      --  the style checks for the scanning of the semicolon follow the
      --  settings of the pragma.

      --  You might think we could just unconditionally do things in
      --  the opposite order, but there are other pragmas, notably the
      --  case of pragma Source_File_Name, which assume the semicolon
      --  is already scanned out.

      if Prag_Name = Name_Style_Checks then
         Result := Par.Prag (Prag_Node, Semicolon_Loc);
         Skip_Pragma_Semicolon;
         return Result;
      else
         Skip_Pragma_Semicolon;
         return Par.Prag (Prag_Node, Semicolon_Loc);
      end if;

   exception
      when Error_Resync =>
         Resync_Past_Semicolon;
         return Error;

   end P_Pragma;

   --  This routine is called if a pragma is encountered in an inappropriate
   --  position, the pragma is scanned out and control returns to continue.

   --  The caller has checked that the initial token is pragma

   --  Error recovery: cannot raise Error_Resync

   procedure P_Pragmas_Misplaced is
   begin
      while Token = Tok_Pragma loop
         Error_Msg_SC ("pragma not allowed here");
         Discard_Junk_Node (P_Pragma (Skipping => True));
      end loop;
   end P_Pragmas_Misplaced;

   --  This function is called to scan out an optional sequence of pragmas.
   --  If no pragmas are found, then No_List is returned.

   --  Error recovery: Cannot raise Error_Resync

   function P_Pragmas_Opt return List_Id is
      L : List_Id;

   begin
      if Token = Tok_Pragma then
         L := New_List;
         P_Pragmas_Opt (L);
         return L;

      else
         return No_List;
      end if;
   end P_Pragmas_Opt;

   --  This procedure is called to scan out an optional sequence of pragmas.
   --  Any pragmas found are appended to the list provided as an argument.

   --  Error recovery: Cannot raise Error_Resync

   procedure P_Pragmas_Opt (List : List_Id) is
      P     : Node_Id;

   begin
      while Token = Tok_Pragma loop
         P := P_Pragma;

         if Nkind (P) /= N_Error
          and then (Pragma_Name (P) = Name_Assert
                      or else
                    Pragma_Name (P) = Name_Debug)
         then
            Error_Msg_Name_1 := Pragma_Name (P);
            Error_Msg_N
              ("pragma% must be in declaration/statement context", P);
         else
            Append (P, List);
         end if;
      end loop;
   end P_Pragmas_Opt;

   --------------------------------------
   -- 2.8  Pragma_Argument Association --
   --------------------------------------

   --  PRAGMA_ARGUMENT_ASSOCIATION ::=
   --    [pragma_argument_IDENTIFIER =>] NAME
   --  | [pragma_argument_IDENTIFIER =>] EXPRESSION

   --  Error recovery: cannot raise Error_Resync

   procedure Scan_Pragma_Argument_Association
     (Identifier_Seen : in out Boolean;
      Association     : out Node_Id)
   is
      Scan_State      : Saved_Scan_State;
      Identifier_Node : Node_Id;
      Id_Present      : Boolean;

   begin
      Association := New_Node (N_Pragma_Argument_Association, Token_Ptr);
      Set_Chars (Association, No_Name);

      --  Argument starts with identifier

      if Token = Tok_Identifier then
         Identifier_Node := Token_Node;
         Save_Scan_State (Scan_State); -- at Identifier
         Scan; -- past Identifier

         if Token = Tok_Arrow then
            Identifier_Seen := True;
            Scan; -- past arrow
            Set_Chars (Association, Chars (Identifier_Node));
            Id_Present := True;

         --  Case of argument with no identifier

         else
            Restore_Scan_State (Scan_State); -- to Identifier
            Id_Present := False;
         end if;

      --  Argument does not start with identifier

      else
         Id_Present := False;
<<<<<<< HEAD
      end if;

      if Identifier_Seen and not Id_Present then
         Error_Msg_SC
           ("|pragma argument identifier required here");
         Error_Msg_SC
           ("\since previous argument had identifier (RM 2.8(4))");
      end if;

=======
      end if;

      --  Diagnose error of "positional" argument for pragma appearing after
      --  a "named" argument (quotes here are because that's not quite accurate
      --  Ada RM terminology).

      --  Since older GNAT versions did not generate this error, disable this
      --  message in codepeer mode to help legacy code using codepeer.

      if Identifier_Seen and not Id_Present and not CodePeer_Mode then
         Error_Msg_SC ("|pragma argument identifier required here");
         Error_Msg_SC ("\since previous argument had identifier (RM 2.8(4))");
      end if;

>>>>>>> 03d20231
      if Id_Present then
         Set_Expression (Association, P_Expression);
      else
         Set_Expression (Association, P_Expression_If_OK);
      end if;
   end Scan_Pragma_Argument_Association;

end Ch2;<|MERGE_RESOLUTION|>--- conflicted
+++ resolved
@@ -6,11 +6,7 @@
 --                                                                          --
 --                                 B o d y                                  --
 --                                                                          --
-<<<<<<< HEAD
---          Copyright (C) 1992-2009, Free Software Foundation, Inc.         --
-=======
 --          Copyright (C) 1992-2010, Free Software Foundation, Inc.         --
->>>>>>> 03d20231
 --                                                                          --
 -- GNAT is free software;  you can  redistribute it  and/or modify it under --
 -- terms of the  GNU General Public License as published  by the Free Soft- --
@@ -503,17 +499,6 @@
 
       else
          Id_Present := False;
-<<<<<<< HEAD
-      end if;
-
-      if Identifier_Seen and not Id_Present then
-         Error_Msg_SC
-           ("|pragma argument identifier required here");
-         Error_Msg_SC
-           ("\since previous argument had identifier (RM 2.8(4))");
-      end if;
-
-=======
       end if;
 
       --  Diagnose error of "positional" argument for pragma appearing after
@@ -528,7 +513,6 @@
          Error_Msg_SC ("\since previous argument had identifier (RM 2.8(4))");
       end if;
 
->>>>>>> 03d20231
       if Id_Present then
          Set_Expression (Association, P_Expression);
       else
