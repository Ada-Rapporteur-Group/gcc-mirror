--- conflicted
+++ resolved
@@ -64,14 +64,7 @@
 extern void *__gnat_realloc		(void *, __SIZE_TYPE__);
 extern void __gnat_finalize		(void);
 extern void set_gnat_exit_status	(int);
-<<<<<<< HEAD
-extern void __gnat_set_globals		(int, int,
-						 char, char, char, char,
-						 char *, char *,
-						 int, int, int, int, int, int);
-=======
 extern void __gnat_set_globals		(void);
->>>>>>> f8383f28
 extern void __gnat_initialize		(void *);
 extern void __gnat_init_float		(void);
 extern void __gnat_install_handler	(void);
