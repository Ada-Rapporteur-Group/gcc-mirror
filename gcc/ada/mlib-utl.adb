------------------------------------------------------------------------------
--                                                                          --
--                         GNAT COMPILER COMPONENTS                         --
--                                                                          --
--                             M L I B . U T L                              --
--                                                                          --
--                                 B o d y                                  --
--                                                                          --
--                     Copyright (C) 2002-2006, AdaCore                     --
--                                                                          --
-- GNAT is free software;  you can  redistribute it  and/or modify it under --
-- terms of the  GNU General Public License as published  by the Free Soft- --
-- ware  Foundation;  either version 2,  or (at your option) any later ver- --
-- sion.  GNAT is distributed in the hope that it will be useful, but WITH- --
-- OUT ANY WARRANTY;  without even the  implied warranty of MERCHANTABILITY --
-- or FITNESS FOR A PARTICULAR PURPOSE.  See the GNU General Public License --
-- for  more details.  You should have  received  a copy of the GNU General --
-- Public License  distributed with GNAT;  see file COPYING.  If not, write --
-- to  the  Free Software Foundation,  51  Franklin  Street,  Fifth  Floor, --
-- Boston, MA 02110-1301, USA.                                              --
--                                                                          --
-- GNAT was originally developed  by the GNAT team at  New York University. --
-- Extensive contributions were provided by Ada Core Technologies Inc.      --
--                                                                          --
------------------------------------------------------------------------------

with MLib.Fil; use MLib.Fil;
with MLib.Tgt; use MLib.Tgt;

with Namet;    use Namet;
with Opt;
with Osint;
with Output;   use Output;

with GNAT;     use GNAT;

package body MLib.Utl is

   Gcc_Name : constant String := Osint.Program_Name ("gcc").all;
   Gcc_Exec : OS_Lib.String_Access;

   Ar_Name    : OS_Lib.String_Access;
   Ar_Exec    : OS_Lib.String_Access;
   Ar_Options : OS_Lib.String_List_Access;

   Ranlib_Name    : OS_Lib.String_Access;
   Ranlib_Exec    : OS_Lib.String_Access := null;
   Ranlib_Options : OS_Lib.String_List_Access := null;

   --------
   -- Ar --
   --------

   procedure Ar (Output_File : String; Objects : Argument_List) is
      Full_Output_File : constant String :=
                             Ext_To (Output_File, Archive_Ext);

      Arguments   : OS_Lib.Argument_List_Access;
      Success     : Boolean;
      Line_Length : Natural := 0;

   begin
      if Ar_Exec = null then
         Ar_Name := Osint.Program_Name (Archive_Builder);
         Ar_Exec := OS_Lib.Locate_Exec_On_Path (Ar_Name.all);

         if Ar_Exec = null then
            Free (Ar_Name);
            Ar_Name := new String'(Archive_Builder);
            Ar_Exec := OS_Lib.Locate_Exec_On_Path (Ar_Name.all);
         end if;

         if Ar_Exec = null then
            Fail (Ar_Name.all, " not found in path");

         elsif Opt.Verbose_Mode then
            Write_Str  ("found ");
            Write_Line (Ar_Exec.all);
         end if;

         Ar_Options := Archive_Builder_Options;

         --  ranlib

         Ranlib_Name := Osint.Program_Name (Archive_Indexer);

         if Ranlib_Name'Length > 0 then
            Ranlib_Exec := OS_Lib.Locate_Exec_On_Path (Ranlib_Name.all);

            if Ranlib_Exec = null then
               Free (Ranlib_Name);
               Ranlib_Name := new String'(Archive_Indexer);
               Ranlib_Exec := OS_Lib.Locate_Exec_On_Path (Ranlib_Name.all);
            end if;

            if Ranlib_Exec /= null and then Opt.Verbose_Mode then
               Write_Str ("found ");
               Write_Line (Ranlib_Exec.all);
            end if;
         end if;

         Ranlib_Options := Archive_Indexer_Options;
      end if;

      Arguments :=
        new String_List (1 .. 1 + Ar_Options'Length + Objects'Length);
      Arguments (1 .. Ar_Options'Length) := Ar_Options.all; --  "ar cr ..."
      Arguments (Ar_Options'Length + 1) := new String'(Full_Output_File);
      Arguments (Ar_Options'Length + 2 .. Arguments'Last) := Objects;

      Delete_File (Full_Output_File);

      if not Opt.Quiet_Output then
         Write_Str (Ar_Name.all);
         Line_Length := Ar_Name'Length;

         for J in Arguments'Range loop

            --  Make sure the Output buffer does not overflow

            if Line_Length + 1 + Arguments (J)'Length > Buffer_Max then
               Write_Eol;
               Line_Length := 0;
            end if;

            Write_Char (' ');
            Write_Str  (Arguments (J).all);
            Line_Length := Line_Length + 1 + Arguments (J)'Length;
         end loop;

         Write_Eol;
      end if;

      OS_Lib.Spawn (Ar_Exec.all, Arguments.all, Success);

      if not Success then
         Fail (Ar_Name.all, " execution error.");
      end if;

      --  If we have found ranlib, run it over the library

      if Ranlib_Exec /= null then
         if not Opt.Quiet_Output then
            Write_Str  (Ranlib_Name.all);
            Write_Char (' ');
            Write_Line (Arguments (Ar_Options'Length + 1).all);
         end if;

         OS_Lib.Spawn
           (Ranlib_Exec.all,
            Ranlib_Options.all & (Arguments (Ar_Options'Length + 1)),
            Success);

         if not Success then
            Fail (Ranlib_Name.all, " execution error.");
         end if;
      end if;
   end Ar;

   -----------------
   -- Delete_File --
   -----------------

   procedure Delete_File (Filename : String) is
      File    : constant String := Filename & ASCII.Nul;
      Success : Boolean;

   begin
      OS_Lib.Delete_File (File'Address, Success);

      if Opt.Verbose_Mode then
         if Success then
            Write_Str ("deleted ");

         else
            Write_Str ("could not delete ");
         end if;

         Write_Line (Filename);
      end if;
   end Delete_File;

   ---------
   -- Gcc --
   ---------

   procedure Gcc
     (Output_File : String;
      Objects     : Argument_List;
      Options     : Argument_List;
      Options_2   : Argument_List;
      Driver_Name : Name_Id := No_Name)
   is
      Arguments :
        OS_Lib.Argument_List
          (1 .. 7 + Objects'Length + Options'Length + Options_2'Length);

      A       : Natural := 0;
      Success : Boolean;

      Out_Opt : constant OS_Lib.String_Access :=
                  new String'("-o");
      Out_V   : constant OS_Lib.String_Access :=
                  new String'(Output_File);
      Lib_Dir : constant OS_Lib.String_Access :=
                  new String'("-L" & Lib_Directory);
      Lib_Opt : constant OS_Lib.String_Access :=
                  new String'(Dynamic_Option);

      Driver    : String_Access;
<<<<<<< HEAD

   begin
      Utl.Initialize;
=======
>>>>>>> f8383f28

   begin
      if Driver_Name = No_Name then
         if Gcc_Exec = null then
            Gcc_Exec := OS_Lib.Locate_Exec_On_Path (Gcc_Name);

            if Gcc_Exec = null then
               Fail (Gcc_Name, " not found in path");
            end if;
         end if;

         Driver := Gcc_Exec;

      else
         Driver := OS_Lib.Locate_Exec_On_Path (Get_Name_String (Driver_Name));

         if Driver = null then
            Fail (Get_Name_String (Driver_Name), " not found in path");
         end if;
      end if;

      if Lib_Opt'Length /= 0 then
         A := A + 1;
         Arguments (A) := Lib_Opt;
      end if;

      A := A + 1;
      Arguments (A) := Out_Opt;

      A := A + 1;
      Arguments (A) := Out_V;

      A := A + 1;
      Arguments (A) := Lib_Dir;

      A := A + Options'Length;
      Arguments (A - Options'Length + 1 .. A) := Options;

      A := A + Objects'Length;
      Arguments (A - Objects'Length + 1 .. A) := Objects;

      A := A + Options_2'Length;
      Arguments (A - Options_2'Length + 1 .. A) := Options_2;

      if not Opt.Quiet_Output then
         Write_Str (Driver.all);

         for J in 1 .. A loop
            Write_Char (' ');
            Write_Str  (Arguments (J).all);
         end loop;

         Write_Eol;
      end if;

      OS_Lib.Spawn (Driver.all, Arguments (1 .. A), Success);

      if not Success then
         if Driver_Name = No_Name then
            Fail (Gcc_Name, " execution error");

         else
            Fail (Get_Name_String (Driver_Name), " execution error");
         end if;
      end if;
   end Gcc;

   -------------------
   -- Lib_Directory --
   -------------------

   function Lib_Directory return String is
      Libgnat : constant String := Tgt.Libgnat;

   begin
      Name_Len := Libgnat'Length;
      Name_Buffer (1 .. Name_Len) := Libgnat;
      Get_Name_String (Osint.Find_File (Name_Enter, Osint.Library));

      --  Remove libgnat.a

      return Name_Buffer (1 .. Name_Len - Libgnat'Length);
   end Lib_Directory;

end MLib.Utl;<|MERGE_RESOLUTION|>--- conflicted
+++ resolved
@@ -208,12 +208,6 @@
                   new String'(Dynamic_Option);
 
       Driver    : String_Access;
-<<<<<<< HEAD
-
-   begin
-      Utl.Initialize;
-=======
->>>>>>> f8383f28
 
    begin
       if Driver_Name = No_Name then
