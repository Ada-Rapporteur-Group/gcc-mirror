------------------------------------------------------------------------------
--                                                                          --
--                         GNAT COMPILER COMPONENTS                         --
--                                                                          --
--                             M L I B . U T L                              --
--                                                                          --
--                                 B o d y                                  --
--                                                                          --
<<<<<<< HEAD
--                     Copyright (C) 2002-2006, AdaCore                     --
=======
--                     Copyright (C) 2002-2007, AdaCore                     --
>>>>>>> 60a98cce
--                                                                          --
-- GNAT is free software;  you can  redistribute it  and/or modify it under --
-- terms of the  GNU General Public License as published  by the Free Soft- --
-- ware  Foundation;  either version 2,  or (at your option) any later ver- --
-- sion.  GNAT is distributed in the hope that it will be useful, but WITH- --
-- OUT ANY WARRANTY;  without even the  implied warranty of MERCHANTABILITY --
-- or FITNESS FOR A PARTICULAR PURPOSE.  See the GNU General Public License --
-- for  more details.  You should have  received  a copy of the GNU General --
-- Public License  distributed with GNAT;  see file COPYING.  If not, write --
-- to  the  Free Software Foundation,  51  Franklin  Street,  Fifth  Floor, --
-- Boston, MA 02110-1301, USA.                                              --
--                                                                          --
-- GNAT was originally developed  by the GNAT team at  New York University. --
-- Extensive contributions were provided by Ada Core Technologies Inc.      --
--                                                                          --
------------------------------------------------------------------------------

with MLib.Fil; use MLib.Fil;
with MLib.Tgt; use MLib.Tgt;
with Opt;
with Osint;
with Output;   use Output;

with Interfaces.C.Strings; use Interfaces.C.Strings;

with System;

package body MLib.Utl is

<<<<<<< HEAD
   Gcc_Name : constant String := Osint.Program_Name ("gcc").all;
   Gcc_Exec : OS_Lib.String_Access;
=======
   Gcc_Name : String_Access;
   --  Default value of the "gcc" executable used in procedure Gcc

   Gcc_Exec : String_Access;
   --  The full path name of the "gcc" executable

   Ar_Name : String_Access;
   --  The name of the archive builder for the platform, set when procedure Ar
   --  is called for the first time.

   Ar_Exec : String_Access;
   --  The full path name of the archive builder

   Ar_Options : String_List_Access;
   --  The minimum options used when invoking the archive builder
>>>>>>> 60a98cce

   Ar_Append_Options : String_List_Access;
   --  The options to be used when invoking the archive builder to add chunks
   --  of object files, when building the archive in chunks.

   Opt_Length : Natural := 0;
   --  The max number of options for the Archive_Builder

<<<<<<< HEAD
=======
   Initial_Size : Natural := 0;
   --  The minimum number of bytes for the invocation of the Archive Builder
   --  (without name of the archive or object files).

   Ranlib_Name : String_Access;
   --  The name of the archive indexer for the platform, if there is one

   Ranlib_Exec : String_Access := null;
   --  The full path name of the archive indexer

   Ranlib_Options : String_List_Access := null;
   --  The options to be used when invoking the archive indexer, if any

>>>>>>> 60a98cce
   --------
   -- Ar --
   --------

   procedure Ar (Output_File : String; Objects : Argument_List) is
      Full_Output_File : constant String :=
                             Ext_To (Output_File, Archive_Ext);

<<<<<<< HEAD
      Arguments   : OS_Lib.Argument_List_Access;
      Success     : Boolean;
      Line_Length : Natural := 0;
=======
      Arguments   : Argument_List_Access;
      Last_Arg    : Natural := 0;
      Success     : Boolean;
      Line_Length : Natural := 0;

      Maximum_Size : Integer;
      pragma Import (C, Maximum_Size, "__gnat_link_max");
      --  Maximum number of bytes to put in an invocation of the
      --  Archive_Builder.

      Size : Integer;
      --  The number of bytes for the invocation of the archive builder

      Current_Object : Natural;

      procedure Display;
      --  Display an invocation of the Archive Builder

      -------------
      -- Display --
      -------------

      procedure Display is
      begin
         if not Opt.Quiet_Output then
            Write_Str (Ar_Name.all);
            Line_Length := Ar_Name'Length;

            for J in 1 .. Last_Arg loop

               --  Make sure the Output buffer does not overflow

               if Line_Length + 1 + Arguments (J)'Length > Buffer_Max then
                  Write_Eol;
                  Line_Length := 0;
               end if;

               Write_Char (' ');

               --  Only output the first object files when not in verbose mode

               if (not Opt.Verbose_Mode) and then J = Opt_Length + 3 then
                  Write_Str ("...");
                  exit;
               end if;

               Write_Str (Arguments (J).all);
               Line_Length := Line_Length + 1 + Arguments (J)'Length;
            end loop;

            Write_Eol;
         end if;

      end Display;
>>>>>>> 60a98cce

   begin
      if Ar_Exec = null then
         Ar_Name := Osint.Program_Name (Archive_Builder);
<<<<<<< HEAD
         Ar_Exec := OS_Lib.Locate_Exec_On_Path (Ar_Name.all);
=======
         Ar_Exec := Locate_Exec_On_Path (Ar_Name.all);
>>>>>>> 60a98cce

         if Ar_Exec = null then
            Free (Ar_Name);
            Ar_Name := new String'(Archive_Builder);
<<<<<<< HEAD
            Ar_Exec := OS_Lib.Locate_Exec_On_Path (Ar_Name.all);
=======
            Ar_Exec := Locate_Exec_On_Path (Ar_Name.all);
>>>>>>> 60a98cce
         end if;

         if Ar_Exec = null then
            Fail (Ar_Name.all, " not found in path");

         elsif Opt.Verbose_Mode then
            Write_Str  ("found ");
            Write_Line (Ar_Exec.all);
         end if;

         Ar_Options := Archive_Builder_Options;

<<<<<<< HEAD
=======
         Initial_Size := 0;
         for J in Ar_Options'Range loop
            Initial_Size := Initial_Size + Ar_Options (J)'Length + 1;
         end loop;

         Ar_Append_Options := Archive_Builder_Append_Options;

         Opt_Length := Ar_Options'Length;

         if Ar_Append_Options /= null then
            Opt_Length := Natural'Max (Ar_Append_Options'Length, Opt_Length);

            Size := 0;
            for J in Ar_Append_Options'Range loop
               Size := Size + Ar_Append_Options (J)'Length + 1;
            end loop;

            Initial_Size := Integer'Max (Initial_Size, Size);
         end if;

>>>>>>> 60a98cce
         --  ranlib

         Ranlib_Name := Osint.Program_Name (Archive_Indexer);

         if Ranlib_Name'Length > 0 then
<<<<<<< HEAD
            Ranlib_Exec := OS_Lib.Locate_Exec_On_Path (Ranlib_Name.all);
=======
            Ranlib_Exec := Locate_Exec_On_Path (Ranlib_Name.all);
>>>>>>> 60a98cce

            if Ranlib_Exec = null then
               Free (Ranlib_Name);
               Ranlib_Name := new String'(Archive_Indexer);
<<<<<<< HEAD
               Ranlib_Exec := OS_Lib.Locate_Exec_On_Path (Ranlib_Name.all);
=======
               Ranlib_Exec := Locate_Exec_On_Path (Ranlib_Name.all);
>>>>>>> 60a98cce
            end if;

            if Ranlib_Exec /= null and then Opt.Verbose_Mode then
               Write_Str ("found ");
               Write_Line (Ranlib_Exec.all);
            end if;
         end if;

         Ranlib_Options := Archive_Indexer_Options;
      end if;

      Arguments :=
        new String_List (1 .. 1 + Opt_Length + Objects'Length);
      Arguments (1 .. Ar_Options'Length) := Ar_Options.all; --  "ar cr ..."
      Arguments (Ar_Options'Length + 1) := new String'(Full_Output_File);

      Delete_File (Full_Output_File);

      Size := Initial_Size + Full_Output_File'Length + 1;

      --  Check the full size of a call of the archive builder with all the
      --  object files.

      for J in Objects'Range loop
         Size := Size + Objects (J)'Length + 1;
      end loop;

<<<<<<< HEAD
            if Line_Length + 1 + Arguments (J)'Length > Buffer_Max then
               Write_Eol;
               Line_Length := 0;
            end if;

            Write_Char (' ');

            --  Only output the first object files when not in verbose mode

            if (not Opt.Verbose_Mode) and then J = Ar_Options'Length + 3 then
               Write_Str ("...");
               exit;
            end if;

            Write_Str  (Arguments (J).all);
            Line_Length := Line_Length + 1 + Arguments (J)'Length;
=======
      --  If the size is not too large or if it is not possible to build the
      --  archive in chunks, build the archive in a single invocation.

      if Size <= Maximum_Size or else Ar_Append_Options = null then
         Last_Arg := Ar_Options'Length + 1 + Objects'Length;
         Arguments (Ar_Options'Length + 2 .. Last_Arg) := Objects;

         Display;

         Spawn (Ar_Exec.all, Arguments (1 .. Last_Arg), Success);

      else
         --  Build the archive in several invocation, making sure to not
         --  go over the maximum size for each invocation.

         Last_Arg := Ar_Options'Length + 1;
         Current_Object := Objects'First;
         Size := Initial_Size + Full_Output_File'Length + 1;

         --  First invocation

         while Current_Object <= Objects'Last loop
            Size := Size + Objects (Current_Object)'Length + 1;
            exit when Size > Maximum_Size;
            Last_Arg := Last_Arg + 1;
            Arguments (Last_Arg) := Objects (Current_Object);
            Current_Object := Current_Object + 1;
>>>>>>> 60a98cce
         end loop;

         Display;

         Spawn (Ar_Exec.all, Arguments (1 .. Last_Arg), Success);

         Arguments (1 .. Ar_Append_Options'Length) := Ar_Append_Options.all;
         Arguments
           (Ar_Append_Options'Length + 1) := new String'(Full_Output_File);

         --  Appending invocation(s)

         Big_Loop : while Success and then Current_Object <= Objects'Last loop
            Last_Arg := Ar_Append_Options'Length + 1;
            Size := Initial_Size + Full_Output_File'Length + 1;

            Inner_Loop : while Current_Object <= Objects'Last loop
               Size := Size + Objects (Current_Object)'Length + 1;
               exit Inner_Loop when Size > Maximum_Size;
               Last_Arg := Last_Arg + 1;
               Arguments (Last_Arg) := Objects (Current_Object);
               Current_Object := Current_Object + 1;
            end loop Inner_Loop;

            Display;

            Spawn (Ar_Exec.all, Arguments (1 .. Last_Arg), Success);
         end loop Big_Loop;
      end if;

      if not Success then
         Fail (Ar_Name.all, " execution error.");
      end if;

      --  If we have found ranlib, run it over the library

      if Ranlib_Exec /= null then
         if not Opt.Quiet_Output then
            Write_Str  (Ranlib_Name.all);
            Write_Char (' ');
            Write_Line (Arguments (Ar_Options'Length + 1).all);
         end if;

         Spawn
           (Ranlib_Exec.all,
            Ranlib_Options.all & (Arguments (Ar_Options'Length + 1)),
            Success);

         if not Success then
            Fail (Ranlib_Name.all, " execution error.");
         end if;
      end if;
   end Ar;

   -----------------
   -- Delete_File --
   -----------------

   procedure Delete_File (Filename : String) is
      File    : constant String := Filename & ASCII.Nul;
      Success : Boolean;

   begin
      Delete_File (File'Address, Success);

      if Opt.Verbose_Mode then
         if Success then
            Write_Str ("deleted ");

         else
            Write_Str ("could not delete ");
         end if;

         Write_Line (Filename);
      end if;
   end Delete_File;

   ---------
   -- Gcc --
   ---------

   procedure Gcc
     (Output_File : String;
      Objects     : Argument_List;
      Options     : Argument_List;
      Options_2   : Argument_List;
      Driver_Name : Name_Id := No_Name)
   is
      Link_Bytes : Integer := 0;
      --  Projected number of bytes for the linker command line

      Link_Max : Integer;
      pragma Import (C, Link_Max, "__gnat_link_max");
      --  Maximum number of bytes on the command line supported by the OS
      --  linker. Passed this limit the response file mechanism must be used
      --  if supported.

      Object_List_File_Supported : Boolean;
      for Object_List_File_Supported'Size use Character'Size;
      pragma Import
        (C, Object_List_File_Supported, "__gnat_objlist_file_supported");
      --  Predicate indicating whether the linker has an option whereby the
      --  names of object files can be passed to the linker in a file.

      Object_File_Option_Ptr : Interfaces.C.Strings.chars_ptr;
      pragma Import (C, Object_File_Option_Ptr, "__gnat_object_file_option");
      --  Pointer to a string representing the linker option which specifies
      --  the response file.

      Using_GNU_Linker : Boolean;
      for Using_GNU_Linker'Size use Character'Size;
      pragma Import (C, Using_GNU_Linker, "__gnat_using_gnu_linker");
      --  Predicate indicating whether this target uses the GNU linker. In
      --  this case we must output a GNU linker compatible response file.

      Opening : aliased constant String := """";
      Closing : aliased constant String := '"' & ASCII.LF;
      --  Needed to quote object paths in object list files when GNU linker
      --  is used.

      Tname    : String_Access;
      Tname_FD : File_Descriptor := Invalid_FD;
      --  Temporary file used by linker to pass list of object files on
      --  certain systems with limitations on size of arguments.

      Closing_Status : Boolean;
      --  For call to Close

      Arguments :
        Argument_List
          (1 .. 7 + Objects'Length + Options'Length + Options_2'Length);

      A       : Natural := 0;
      Success : Boolean;

      Out_Opt : constant String_Access := new String'("-o");
      Out_V   : constant String_Access := new String'(Output_File);
      Lib_Dir : constant String_Access := new String'("-L" & Lib_Directory);
      Lib_Opt : constant String_Access := new String'(Dynamic_Option);

<<<<<<< HEAD
      Driver    : String_Access;

      type Object_Position is (First, Second, Last);

      Position : Object_Position;

   begin
      if Driver_Name = No_Name then
         if Gcc_Exec = null then
            Gcc_Exec := OS_Lib.Locate_Exec_On_Path (Gcc_Name);

            if Gcc_Exec = null then
               Fail (Gcc_Name, " not found in path");
=======
      Driver : String_Access;

      type Object_Position is (First, Second, Last);

      Position : Object_Position;

      procedure Write_RF (A : System.Address; N : Integer);
      --  Write a string to the response file and check if it was successful.
      --  Fail the program if it was not successful (disk full).

      --------------
      -- Write_RF --
      --------------

      procedure Write_RF (A : System.Address; N : Integer) is
         Status : Integer;
      begin
         Status := Write (Tname_FD, A, N);

         if Status /= N then
            Fail ("cannot generate response file to link library: disk full");
         end if;
      end Write_RF;

   begin
      if Driver_Name = No_Name then
         if Gcc_Exec = null then
            if Gcc_Name = null then
               Gcc_Name :=  Osint.Program_Name ("gcc");
            end if;

            Gcc_Exec := Locate_Exec_On_Path (Gcc_Name.all);

            if Gcc_Exec = null then
               Fail (Gcc_Name.all, " not found in path");
>>>>>>> 60a98cce
            end if;
         end if;

         Driver := Gcc_Exec;

      else
         Driver := Locate_Exec_On_Path (Get_Name_String (Driver_Name));

         if Driver = null then
            Fail (Get_Name_String (Driver_Name), " not found in path");
         end if;
      end if;

      Link_Bytes := 0;

      if Lib_Opt'Length /= 0 then
         A := A + 1;
         Arguments (A) := Lib_Opt;
         Link_Bytes := Link_Bytes + Lib_Opt'Length + 1;
      end if;

      A := A + 1;
      Arguments (A) := Out_Opt;
      Link_Bytes := Link_Bytes + Out_Opt'Length + 1;

      A := A + 1;
      Arguments (A) := Out_V;
      Link_Bytes := Link_Bytes + Out_V'Length + 1;

      A := A + 1;
      Arguments (A) := Lib_Dir;
      Link_Bytes := Link_Bytes + Lib_Dir'Length + 1;

      A := A + Options'Length;
      Arguments (A - Options'Length + 1 .. A) := Options;

<<<<<<< HEAD
=======
      for J in Options'Range loop
         Link_Bytes := Link_Bytes + Options (J)'Length + 1;
      end loop;

>>>>>>> 60a98cce
      if not Opt.Quiet_Output then
         Write_Str (Driver.all);

         for J in 1 .. A loop
            Write_Char (' ');
            Write_Str  (Arguments (J).all);
         end loop;

         --  Do not display all the object files if not in verbose mode, only
         --  the first one.

         Position := First;
         for J in Objects'Range loop
            if Opt.Verbose_Mode or else Position = First then
               Write_Char (' ');
               Write_Str (Objects (J).all);
               Position := Second;

            elsif Position = Second then
               Write_Str (" ...");
               Position := Last;
            end if;
         end loop;

         for J in Options_2'Range loop
            Write_Char (' ');
            Write_Str (Options_2 (J).all);
         end loop;

         Write_Eol;
      end if;

<<<<<<< HEAD
      A := A + Objects'Length;
      Arguments (A - Objects'Length + 1 .. A) := Objects;

      A := A + Options_2'Length;
      Arguments (A - Options_2'Length + 1 .. A) := Options_2;

      OS_Lib.Spawn (Driver.all, Arguments (1 .. A), Success);
=======
      for J in Objects'Range loop
         Link_Bytes := Link_Bytes + Objects (J)'Length + 1;
      end loop;
>>>>>>> 60a98cce

      for J in Options_2'Range loop
         Link_Bytes := Link_Bytes + Options_2 (J)'Length + 1;
      end loop;

      if Object_List_File_Supported and then Link_Bytes > Link_Max then
         --  Create a temporary file containing the object files, one object
         --  file per line for maximal compatibility with linkers supporting
         --  this option.

<<<<<<< HEAD
=======
         Create_Temp_File (Tname_FD, Tname);

         --  If target is using the GNU linker we must add a special header
         --  and footer in the response file.

         --  The syntax is : INPUT (object1.o object2.o ... )

         --  Because the GNU linker does not like name with characters such
         --  as '!', we must put the object paths between double quotes.

         if Using_GNU_Linker then
            declare
               GNU_Header : aliased constant String := "INPUT (";

            begin
               Write_RF (GNU_Header'Address, GNU_Header'Length);
            end;
         end if;

         for J in Objects'Range loop
            --  Opening quote for GNU linker

            if Using_GNU_Linker then
               Write_RF (Opening'Address, 1);
            end if;

            Write_RF
                (Objects (J).all'Address, Objects (J).all'Length);

            --  Closing quote for GNU linker

            if Using_GNU_Linker then
               Write_RF (Closing'Address, 2);

            else
               Write_RF (ASCII.LF'Address, 1);
            end if;
         end loop;

         --  Handle GNU linker response file footer

         if Using_GNU_Linker then
            declare
               GNU_Footer : aliased constant String := ")";

            begin
               Write_RF (GNU_Footer'Address, GNU_Footer'Length);
            end;
         end if;

         Close (Tname_FD, Closing_Status);

         if not Closing_Status then
            Fail ("cannot generate response file to link library: disk full");
         end if;

         A := A + 1;
         Arguments (A) :=
           new String'(Value (Object_File_Option_Ptr) & Tname.all);

      else
         A := A + Objects'Length;
         Arguments (A - Objects'Length + 1 .. A) := Objects;
      end if;

      A := A + Options_2'Length;
      Arguments (A - Options_2'Length + 1 .. A) := Options_2;

      Spawn (Driver.all, Arguments (1 .. A), Success);

      if Tname /= null then
         Delete_File (Tname.all, Closing_Status);

         if not Closing_Status then
            Write_Str ("warning: could not delete response file """);
            Write_Str (Tname.all);
            Write_Line (""" to link library");
         end if;
      end if;

      if not Success then
         if Driver_Name = No_Name then
            Fail (Gcc_Name.all, " execution error");
         else
            Fail (Get_Name_String (Driver_Name), " execution error");
         end if;
      end if;
   end Gcc;

>>>>>>> 60a98cce
   -------------------
   -- Lib_Directory --
   -------------------

   function Lib_Directory return String is
      Libgnat : constant String := Tgt.Libgnat;

   begin
      Name_Len := Libgnat'Length;
      Name_Buffer (1 .. Name_Len) := Libgnat;
      Get_Name_String (Osint.Find_File (Name_Enter, Osint.Library));

      --  Remove libgnat.a

      return Name_Buffer (1 .. Name_Len - Libgnat'Length);
   end Lib_Directory;

end MLib.Utl;<|MERGE_RESOLUTION|>--- conflicted
+++ resolved
@@ -6,11 +6,7 @@
 --                                                                          --
 --                                 B o d y                                  --
 --                                                                          --
-<<<<<<< HEAD
---                     Copyright (C) 2002-2006, AdaCore                     --
-=======
 --                     Copyright (C) 2002-2007, AdaCore                     --
->>>>>>> 60a98cce
 --                                                                          --
 -- GNAT is free software;  you can  redistribute it  and/or modify it under --
 -- terms of the  GNU General Public License as published  by the Free Soft- --
@@ -40,10 +36,6 @@
 
 package body MLib.Utl is
 
-<<<<<<< HEAD
-   Gcc_Name : constant String := Osint.Program_Name ("gcc").all;
-   Gcc_Exec : OS_Lib.String_Access;
-=======
    Gcc_Name : String_Access;
    --  Default value of the "gcc" executable used in procedure Gcc
 
@@ -59,7 +51,6 @@
 
    Ar_Options : String_List_Access;
    --  The minimum options used when invoking the archive builder
->>>>>>> 60a98cce
 
    Ar_Append_Options : String_List_Access;
    --  The options to be used when invoking the archive builder to add chunks
@@ -68,8 +59,6 @@
    Opt_Length : Natural := 0;
    --  The max number of options for the Archive_Builder
 
-<<<<<<< HEAD
-=======
    Initial_Size : Natural := 0;
    --  The minimum number of bytes for the invocation of the Archive Builder
    --  (without name of the archive or object files).
@@ -83,7 +72,6 @@
    Ranlib_Options : String_List_Access := null;
    --  The options to be used when invoking the archive indexer, if any
 
->>>>>>> 60a98cce
    --------
    -- Ar --
    --------
@@ -92,11 +80,6 @@
       Full_Output_File : constant String :=
                              Ext_To (Output_File, Archive_Ext);
 
-<<<<<<< HEAD
-      Arguments   : OS_Lib.Argument_List_Access;
-      Success     : Boolean;
-      Line_Length : Natural := 0;
-=======
       Arguments   : Argument_List_Access;
       Last_Arg    : Natural := 0;
       Success     : Boolean;
@@ -151,25 +134,16 @@
          end if;
 
       end Display;
->>>>>>> 60a98cce
 
    begin
       if Ar_Exec = null then
          Ar_Name := Osint.Program_Name (Archive_Builder);
-<<<<<<< HEAD
-         Ar_Exec := OS_Lib.Locate_Exec_On_Path (Ar_Name.all);
-=======
          Ar_Exec := Locate_Exec_On_Path (Ar_Name.all);
->>>>>>> 60a98cce
 
          if Ar_Exec = null then
             Free (Ar_Name);
             Ar_Name := new String'(Archive_Builder);
-<<<<<<< HEAD
-            Ar_Exec := OS_Lib.Locate_Exec_On_Path (Ar_Name.all);
-=======
             Ar_Exec := Locate_Exec_On_Path (Ar_Name.all);
->>>>>>> 60a98cce
          end if;
 
          if Ar_Exec = null then
@@ -182,8 +156,6 @@
 
          Ar_Options := Archive_Builder_Options;
 
-<<<<<<< HEAD
-=======
          Initial_Size := 0;
          for J in Ar_Options'Range loop
             Initial_Size := Initial_Size + Ar_Options (J)'Length + 1;
@@ -204,26 +176,17 @@
             Initial_Size := Integer'Max (Initial_Size, Size);
          end if;
 
->>>>>>> 60a98cce
          --  ranlib
 
          Ranlib_Name := Osint.Program_Name (Archive_Indexer);
 
          if Ranlib_Name'Length > 0 then
-<<<<<<< HEAD
-            Ranlib_Exec := OS_Lib.Locate_Exec_On_Path (Ranlib_Name.all);
-=======
             Ranlib_Exec := Locate_Exec_On_Path (Ranlib_Name.all);
->>>>>>> 60a98cce
 
             if Ranlib_Exec = null then
                Free (Ranlib_Name);
                Ranlib_Name := new String'(Archive_Indexer);
-<<<<<<< HEAD
-               Ranlib_Exec := OS_Lib.Locate_Exec_On_Path (Ranlib_Name.all);
-=======
                Ranlib_Exec := Locate_Exec_On_Path (Ranlib_Name.all);
->>>>>>> 60a98cce
             end if;
 
             if Ranlib_Exec /= null and then Opt.Verbose_Mode then
@@ -251,24 +214,6 @@
          Size := Size + Objects (J)'Length + 1;
       end loop;
 
-<<<<<<< HEAD
-            if Line_Length + 1 + Arguments (J)'Length > Buffer_Max then
-               Write_Eol;
-               Line_Length := 0;
-            end if;
-
-            Write_Char (' ');
-
-            --  Only output the first object files when not in verbose mode
-
-            if (not Opt.Verbose_Mode) and then J = Ar_Options'Length + 3 then
-               Write_Str ("...");
-               exit;
-            end if;
-
-            Write_Str  (Arguments (J).all);
-            Line_Length := Line_Length + 1 + Arguments (J)'Length;
-=======
       --  If the size is not too large or if it is not possible to build the
       --  archive in chunks, build the archive in a single invocation.
 
@@ -296,7 +241,6 @@
             Last_Arg := Last_Arg + 1;
             Arguments (Last_Arg) := Objects (Current_Object);
             Current_Object := Current_Object + 1;
->>>>>>> 60a98cce
          end loop;
 
          Display;
@@ -437,21 +381,6 @@
       Lib_Dir : constant String_Access := new String'("-L" & Lib_Directory);
       Lib_Opt : constant String_Access := new String'(Dynamic_Option);
 
-<<<<<<< HEAD
-      Driver    : String_Access;
-
-      type Object_Position is (First, Second, Last);
-
-      Position : Object_Position;
-
-   begin
-      if Driver_Name = No_Name then
-         if Gcc_Exec = null then
-            Gcc_Exec := OS_Lib.Locate_Exec_On_Path (Gcc_Name);
-
-            if Gcc_Exec = null then
-               Fail (Gcc_Name, " not found in path");
-=======
       Driver : String_Access;
 
       type Object_Position is (First, Second, Last);
@@ -487,7 +416,6 @@
 
             if Gcc_Exec = null then
                Fail (Gcc_Name.all, " not found in path");
->>>>>>> 60a98cce
             end if;
          end if;
 
@@ -524,13 +452,10 @@
       A := A + Options'Length;
       Arguments (A - Options'Length + 1 .. A) := Options;
 
-<<<<<<< HEAD
-=======
       for J in Options'Range loop
          Link_Bytes := Link_Bytes + Options (J)'Length + 1;
       end loop;
 
->>>>>>> 60a98cce
       if not Opt.Quiet_Output then
          Write_Str (Driver.all);
 
@@ -563,19 +488,9 @@
          Write_Eol;
       end if;
 
-<<<<<<< HEAD
-      A := A + Objects'Length;
-      Arguments (A - Objects'Length + 1 .. A) := Objects;
-
-      A := A + Options_2'Length;
-      Arguments (A - Options_2'Length + 1 .. A) := Options_2;
-
-      OS_Lib.Spawn (Driver.all, Arguments (1 .. A), Success);
-=======
       for J in Objects'Range loop
          Link_Bytes := Link_Bytes + Objects (J)'Length + 1;
       end loop;
->>>>>>> 60a98cce
 
       for J in Options_2'Range loop
          Link_Bytes := Link_Bytes + Options_2 (J)'Length + 1;
@@ -586,8 +501,6 @@
          --  file per line for maximal compatibility with linkers supporting
          --  this option.
 
-<<<<<<< HEAD
-=======
          Create_Temp_File (Tname_FD, Tname);
 
          --  If target is using the GNU linker we must add a special header
@@ -677,7 +590,6 @@
       end if;
    end Gcc;
 
->>>>>>> 60a98cce
    -------------------
    -- Lib_Directory --
    -------------------
