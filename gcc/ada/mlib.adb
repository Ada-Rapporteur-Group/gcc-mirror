--- conflicted
+++ resolved
@@ -6,11 +6,7 @@
 --                                                                          --
 --                                 B o d y                                  --
 --                                                                          --
-<<<<<<< HEAD
---                     Copyright (C) 1999-2005, AdaCore                     --
-=======
 --                     Copyright (C) 1999-2007, AdaCore                     --
->>>>>>> 751ff693
 --                                                                          --
 -- GNAT is free software;  you can  redistribute it  and/or modify it under --
 -- terms of the  GNU General Public License as published  by the Free Soft- --
@@ -19,14 +15,8 @@
 -- OUT ANY WARRANTY;  without even the  implied warranty of MERCHANTABILITY --
 -- or FITNESS FOR A PARTICULAR PURPOSE.  See the GNU General Public License --
 -- for  more details.  You should have  received  a copy of the GNU General --
-<<<<<<< HEAD
--- Public License  distributed with GNAT;  see file COPYING.  If not, write --
--- to  the  Free Software Foundation,  51  Franklin  Street,  Fifth  Floor, --
--- Boston, MA 02110-1301, USA.                                              --
-=======
 -- Public License  distributed with GNAT; see file COPYING3.  If not, go to --
 -- http://www.gnu.org/licenses for a complete copy of the license.          --
->>>>>>> 751ff693
 --                                                                          --
 -- GNAT was originally developed  by the GNAT team at  New York University. --
 -- Extensive contributions were provided by Ada Core Technologies Inc.      --
@@ -35,28 +25,16 @@
 
 with Ada.Characters.Handling; use Ada.Characters.Handling;
 with Interfaces.C.Strings;
-<<<<<<< HEAD
-=======
 with System;
->>>>>>> 751ff693
 
 with Hostparm;
 with Opt;
 with Output; use Output;
-<<<<<<< HEAD
-with Namet;  use Namet;
 
 with MLib.Utl; use MLib.Utl;
 
 with Prj.Com;
 
-=======
-
-with MLib.Utl; use MLib.Utl;
-
-with Prj.Com;
-
->>>>>>> 751ff693
 with GNAT.Directory_Operations; use GNAT.Directory_Operations;
 
 package body MLib is
@@ -70,11 +48,6 @@
       Output_File : String;
       Output_Dir  : String)
    is
-<<<<<<< HEAD
-      pragma Warnings (Off, Afiles);
-
-=======
->>>>>>> 751ff693
    begin
       if Opt.Verbose_Mode and not Opt.Quiet_Output then
          Write_Line ("building a library...");
@@ -82,12 +55,8 @@
          Write_Line (Output_File);
       end if;
 
-<<<<<<< HEAD
-      Ar (Output_Dir & "/lib" & Output_File & ".a", Objects => Ofiles);
-=======
       Ar (Output_Dir & Directory_Separator &
           "lib" & Output_File & ".a", Objects => Ofiles);
->>>>>>> 751ff693
    end Build_Library;
 
    ------------------------
@@ -125,11 +94,7 @@
 
    procedure Copy_ALI_Files
      (Files      : Argument_List;
-<<<<<<< HEAD
-      To         : Name_Id;
-=======
       To         : Path_Name_Type;
->>>>>>> 751ff693
       Interfaces : String_List)
    is
       Success      : Boolean := False;
@@ -155,11 +120,8 @@
          end if;
       end Verbose_Copy;
 
-<<<<<<< HEAD
-=======
    --  Start of processing for Copy_ALI_Files
 
->>>>>>> 751ff693
    begin
       if Interfaces'Length = 0 then
 
@@ -167,13 +129,10 @@
 
          for Index in Files'Range loop
             Verbose_Copy (Index);
-<<<<<<< HEAD
-=======
             Set_Writable
               (To_Dir &
                Directory_Separator &
                Base_Name (Files (Index).all));
->>>>>>> 751ff693
             Copy_File
               (Files (Index).all,
                To_Dir,
@@ -192,10 +151,7 @@
 
             declare
                File_Name : String := Base_Name (Files (Index).all);
-<<<<<<< HEAD
-=======
-
->>>>>>> 751ff693
+
             begin
                Canonical_Case_File_Name (File_Name);
 
@@ -217,17 +173,6 @@
                if Is_Interface then
                   Success := False;
                   Verbose_Copy (Index);
-<<<<<<< HEAD
-
-                  declare
-                     FD         : File_Descriptor;
-                     Len        : Integer;
-                     Actual_Len : Integer;
-                     S          : String_Access;
-                     Curr       : Natural;
-                     P_Line_Found : Boolean;
-                     Status     : Boolean;
-=======
                   Set_Writable
                     (To_Dir &
                      Directory_Separator &
@@ -241,7 +186,6 @@
                      Curr         : Natural;
                      P_Line_Found : Boolean;
                      Status       : Boolean;
->>>>>>> 751ff693
 
                   begin
                      --  Open the file
@@ -270,15 +214,9 @@
                         end loop;
 
                         --  We are done with the input file, so we close it
-<<<<<<< HEAD
+                        --  ignoring any bad status.
 
                         Close (FD, Status);
-                        --  We simply ignore any bad status
-=======
-                        --  ignoring any bad status.
-
-                        Close (FD, Status);
->>>>>>> 751ff693
 
                         P_Line_Found := False;
 
@@ -336,18 +274,10 @@
                      end if;
                   end;
 
-<<<<<<< HEAD
-               else
-                  --  This is not an interface ALI
-
-                  Success := True;
-
-=======
                --  This is not an interface ALI
 
                else
                   Success := True;
->>>>>>> 751ff693
                end if;
             end;
 
@@ -358,8 +288,6 @@
       end if;
    end Copy_ALI_Files;
 
-<<<<<<< HEAD
-=======
    ----------------------
    -- Create_Sym_Links --
    ----------------------
@@ -430,7 +358,6 @@
       end if;
    end Create_Sym_Links;
 
->>>>>>> 751ff693
    --------------------------------
    -- Linker_Library_Path_Option --
    --------------------------------
@@ -453,8 +380,6 @@
       end if;
    end Linker_Library_Path_Option;
 
-<<<<<<< HEAD
-=======
    -------------------
    -- Major_Id_Name --
    -------------------
@@ -515,7 +440,6 @@
       end if;
    end Major_Id_Name;
 
->>>>>>> 751ff693
 --  Package elaboration
 
 begin
