------------------------------------------------------------------------------
--                                                                          --
--                  GNAT RUN-TIME LIBRARY (GNARL) COMPONENTS                --
--                                                                          --
--              S Y S T E M . T A S K I N G . U T I L I T I E S             --
--                                                                          --
--                                  S p e c                                 --
--                                                                          --
<<<<<<< HEAD
--         Copyright (C) 1992-2005, Free Software Foundation, Inc.          --
=======
--         Copyright (C) 1992-2007, Free Software Foundation, Inc.          --
>>>>>>> 751ff693
--                                                                          --
-- GNARL is free software; you can  redistribute it  and/or modify it under --
-- terms of the  GNU General Public License as published  by the Free Soft- --
-- ware  Foundation;  either version 2,  or (at your option) any later ver- --
-- sion. GNARL is distributed in the hope that it will be useful, but WITH- --
-- OUT ANY WARRANTY;  without even the  implied warranty of MERCHANTABILITY --
-- or FITNESS FOR A PARTICULAR PURPOSE.  See the GNU General Public License --
-- for  more details.  You should have  received  a copy of the GNU General --
-- Public License  distributed with GNARL; see file COPYING.  If not, write --
-- to  the  Free Software Foundation,  51  Franklin  Street,  Fifth  Floor, --
-- Boston, MA 02110-1301, USA.                                              --
--                                                                          --
-- As a special exception,  if other files  instantiate  generics from this --
-- unit, or you link  this unit with other files  to produce an executable, --
-- this  unit  does not  by itself cause  the resulting  executable  to  be --
-- covered  by the  GNU  General  Public  License.  This exception does not --
-- however invalidate  any other reasons why  the executable file  might be --
-- covered by the  GNU Public License.                                      --
--                                                                          --
-- GNARL was developed by the GNARL team at Florida State University.       --
-- Extensive contributions were provided by Ada Core Technologies, Inc.     --
--                                                                          --
------------------------------------------------------------------------------

--  This package provides RTS Internal Declarations.
--  These declarations are not part of the GNARLI

with Ada.Unchecked_Conversion;

package System.Tasking.Utilities is

   function ATCB_To_Address is new
<<<<<<< HEAD
     Unchecked_Conversion (Task_Id, System.Address);
=======
     Ada.Unchecked_Conversion (Task_Id, System.Address);
>>>>>>> 751ff693

   ---------------------------------
   -- Task_Stage Related routines --
   ---------------------------------

   procedure Make_Independent;
   --  Move the current task to the outermost level (level 2) of the master
   --  hierarchy of the environment task. That is one level further out
   --  than normal tasks defined in library-level packages (level 3). The
   --  environment task will wait for level 3 tasks to terminate normally,
   --  then it will abort all the level 2 tasks. See Finalize_Global_Tasks
   --  procedure for more information.
   --
   --  This is a dangerous operation, and should only be used on nested tasks
   --  or tasks that depend on any objects that might be finalized earlier than
   --  the termination of the environment task. It is for internal use by the
   --  GNARL, to prevent such internal server tasks from preventing a partition
   --  from terminating.
   --
   --  Also note that the run time assumes that the parent of an independent
   --  task is the environment task. If this is not the case, Make_Independent
   --  will change the task's parent. This assumption is particularly
   --  important for master level completion and for the computation of
   --  Independent_Task_Count.

   Independent_Task_Count : Natural := 0;
   --  Number of independent task. This counter is incremented each time
   --  Make_Independent is called. Note that if a server task terminates,
   --  this counter will not be decremented. Since Make_Independent locks
   --  the environment task (because every independent task depends on it),
   --  this counter is protected by the environment task's lock.

   ---------------------------------
   -- Task Abort Related Routines --
   ---------------------------------

   procedure Cancel_Queued_Entry_Calls (T : Task_Id);
   --  Cancel any entry calls queued on target task.
   --  Call this while holding T's lock (or RTS_Lock in Single_Lock mode).

   procedure Exit_One_ATC_Level (Self_ID : Task_Id);
   pragma Inline (Exit_One_ATC_Level);
   --  Call only with abort deferred and holding lock of Self_ID.
   --  This is a bit of common code for all entry calls.
   --  The effect is to exit one level of ATC nesting.

   procedure Abort_One_Task (Self_ID : Task_Id; T : Task_Id);
   --  Similar to Locked_Abort_To_Level (Self_ID, T, 0), but:
   --    (1) caller should be holding no locks
   --    (2) may be called for tasks that have not yet been activated
   --    (3) always aborts whole task

   procedure Abort_Tasks (Tasks : Task_List);
   --  Abort_Tasks is called to initiate abort, however, the actual
   --  aborti is done by aborted task by means of Abort_Handler

   procedure Make_Passive (Self_ID : Task_Id; Task_Completed : Boolean);
   --  Update counts to indicate current task is either terminated or
   --  accepting on a terminate alternative. Call holding no locks except
   --  Global_Task_Lock when calling from Terminate_Task, and RTS_Lock when
   --  Single_Lock is True.

end System.Tasking.Utilities;<|MERGE_RESOLUTION|>--- conflicted
+++ resolved
@@ -6,11 +6,7 @@
 --                                                                          --
 --                                  S p e c                                 --
 --                                                                          --
-<<<<<<< HEAD
---         Copyright (C) 1992-2005, Free Software Foundation, Inc.          --
-=======
 --         Copyright (C) 1992-2007, Free Software Foundation, Inc.          --
->>>>>>> 751ff693
 --                                                                          --
 -- GNARL is free software; you can  redistribute it  and/or modify it under --
 -- terms of the  GNU General Public License as published  by the Free Soft- --
@@ -43,11 +39,7 @@
 package System.Tasking.Utilities is
 
    function ATCB_To_Address is new
-<<<<<<< HEAD
-     Unchecked_Conversion (Task_Id, System.Address);
-=======
      Ada.Unchecked_Conversion (Task_Id, System.Address);
->>>>>>> 751ff693
 
    ---------------------------------
    -- Task_Stage Related routines --
