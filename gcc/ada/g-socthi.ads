--- conflicted
+++ resolved
@@ -6,11 +6,7 @@
 --                                                                          --
 --                                 S p e c                                  --
 --                                                                          --
-<<<<<<< HEAD
---                     Copyright (C) 2001-2005, AdaCore                     --
-=======
 --                     Copyright (C) 2001-2007, AdaCore                     --
->>>>>>> 751ff693
 --                                                                          --
 -- GNAT is free software;  you can  redistribute it  and/or modify it under --
 -- terms of the  GNU General Public License as published  by the Free Soft- --
@@ -38,15 +34,9 @@
 --  This package provides a target dependent thin interface to the sockets
 --  layer for use by the GNAT.Sockets package (g-socket.ads). This package
 --  should not be directly with'ed by an applications program.
-<<<<<<< HEAD
 
 --  This is the default version
 
-=======
-
---  This is the default version
-
->>>>>>> 751ff693
 with Interfaces.C.Pointers;
 with Interfaces.C.Strings;
 
@@ -71,16 +61,6 @@
 
    function Socket_Errno return Integer renames GNAT.OS_Lib.Errno;
    --  Returns last socket error number
-<<<<<<< HEAD
-
-   function Socket_Error_Message (Errno : Integer) return C.Strings.chars_ptr;
-   --  Returns the error message string for the error number Errno. If Errno is
-   --  not known it returns "Unknown system error".
-
-   function Host_Errno return Integer;
-   pragma Import (C, Host_Errno, "__gnat_get_h_errno");
-   --  Returns last host error number
-=======
 
    function Socket_Error_Message (Errno : Integer) return C.Strings.chars_ptr;
    --  Returns the error message string for the error number Errno. If Errno is
@@ -98,7 +78,6 @@
       --  If H_Errno is not known, returns "Unknown system error".
 
    end Host_Error_Messages;
->>>>>>> 751ff693
 
    subtype Fd_Set_Access is System.Address;
    No_Fd_Set : constant Fd_Set_Access := System.Null_Address;
@@ -238,11 +217,6 @@
    pragma Convention (C, Servent_Access);
    --  Access to service entry
 
-<<<<<<< HEAD
-   type Two_Int is array (0 .. 1) of C.int;
-   pragma Convention (C, Two_Int);
-   --  Used with pipe()
-=======
    type Two_Ints is array (0 .. 1) of C.int;
    pragma Convention (C, Two_Ints);
    --  Container for two int values
@@ -260,16 +234,11 @@
    --------------------------------
    -- Standard library functions --
    --------------------------------
->>>>>>> 751ff693
 
    function C_Accept
      (S       : C.int;
       Addr    : System.Address;
-<<<<<<< HEAD
-      Addrlen : access C.int) return C.int;
-=======
       Addrlen : not null access C.int) return C.int;
->>>>>>> 751ff693
 
    function C_Bind
      (S       : C.int;
@@ -283,17 +252,6 @@
      (S       : C.int;
       Name    : System.Address;
       Namelen : C.int) return C.int;
-<<<<<<< HEAD
-
-   function C_Gethostbyaddr
-     (Addr : System.Address;
-      Len  : C.int;
-      Typ  : C.int) return Hostent_Access;
-
-   function C_Gethostbyname
-     (Name : C.char_array) return Hostent_Access;
-=======
->>>>>>> 751ff693
 
    function C_Gethostname
      (Name    : System.Address;
@@ -302,39 +260,19 @@
    function C_Getpeername
      (S       : C.int;
       Name    : System.Address;
-<<<<<<< HEAD
-      Namelen : access C.int) return C.int;
-
-   function C_Getservbyname
-     (Name  : C.char_array;
-      Proto : C.char_array) return Servent_Access;
-
-   function C_Getservbyport
-     (Port  : C.int;
-      Proto : C.char_array) return Servent_Access;
-=======
       Namelen : not null access C.int) return C.int;
->>>>>>> 751ff693
 
    function C_Getsockname
      (S       : C.int;
       Name    : System.Address;
-<<<<<<< HEAD
-      Namelen : access C.int) return C.int;
-=======
       Namelen : not null access C.int) return C.int;
->>>>>>> 751ff693
 
    function C_Getsockopt
      (S       : C.int;
       Level   : C.int;
       Optname : C.int;
       Optval  : System.Address;
-<<<<<<< HEAD
-      Optlen  : access C.int) return C.int;
-=======
       Optlen  : not null access C.int) return C.int;
->>>>>>> 751ff693
 
    function C_Inet_Addr
      (Cp : C.Strings.chars_ptr) return C.int;
@@ -365,11 +303,7 @@
       Len     : C.int;
       Flags   : C.int;
       From    : Sockaddr_In_Access;
-<<<<<<< HEAD
-      Fromlen : access C.int) return C.int;
-=======
       Fromlen : not null access C.int) return C.int;
->>>>>>> 751ff693
 
    function C_Select
      (Nfds      : C.int;
@@ -419,8 +353,6 @@
       Iov    : System.Address;
       Iovcnt : C.int) return C.int;
 
-<<<<<<< HEAD
-=======
    -------------------------------------------------------
    -- Signalling file descriptors for selector abortion --
    -------------------------------------------------------
@@ -452,7 +384,6 @@
    -- Socket sets management --
    ----------------------------
 
->>>>>>> 751ff693
    procedure Free_Socket_Set
      (Set : Fd_Set_Access);
    --  Free system-dependent socket set
@@ -461,19 +392,11 @@
      (Set    : Fd_Set_Access;
       Socket : Int_Access;
       Last   : Int_Access);
-<<<<<<< HEAD
-   --  Get last socket in Socket and remove it from the socket
-   --  set. The parameter Last is a maximum value of the largest
-   --  socket. This hint is used to avoid scanning very large socket
-   --  sets. After a call to Get_Socket_From_Set, Last is set back to
-   --  the real largest socket in the socket set.
-=======
    --  Get last socket in Socket and remove it from the socket set. The
    --  parameter Last is a maximum value of the largest socket. This hint is
    --  used to avoid scanning very large socket sets. After a call to
    --  Get_Socket_From_Set, Last is set back to the real largest socket in the
    --  socket set.
->>>>>>> 751ff693
 
    procedure Insert_Socket_In_Set
      (Set    : Fd_Set_Access;
@@ -506,8 +429,6 @@
       Socket : C.int);
    --  Remove socket from the socket set
 
-<<<<<<< HEAD
-=======
    -------------------------------------------
    -- Nonreentrant network databases access --
    -------------------------------------------
@@ -533,7 +454,6 @@
       Proto : C.char_array) return Servent_Access;
 
    procedure Initialize;
->>>>>>> 751ff693
    procedure Finalize;
 
 private
@@ -541,8 +461,6 @@
    pragma Import (C, C_Close, "close");
    pragma Import (C, C_Gethostname, "gethostname");
    pragma Import (C, C_Getpeername, "getpeername");
-   pragma Import (C, C_Getservbyname, "getservbyname");
-   pragma Import (C, C_Getservbyport, "getservbyport");
    pragma Import (C, C_Getsockname, "getsockname");
    pragma Import (C, C_Getsockopt, "getsockopt");
    pragma Import (C, C_Inet_Addr, "inet_addr");
@@ -562,13 +480,10 @@
    pragma Import (C, New_Socket_Set, "__gnat_new_socket_set");
    pragma Import (C, Insert_Socket_In_Set, "__gnat_insert_socket_in_set");
    pragma Import (C, Remove_Socket_From_Set, "__gnat_remove_socket_from_set");
-<<<<<<< HEAD
-=======
 
    pragma Import (C, Nonreentrant_Gethostbyname, "gethostbyname");
    pragma Import (C, Nonreentrant_Gethostbyaddr, "gethostbyaddr");
    pragma Import (C, Nonreentrant_Getservbyname, "getservbyname");
    pragma Import (C, Nonreentrant_Getservbyport, "getservbyport");
 
->>>>>>> 751ff693
 end GNAT.Sockets.Thin;