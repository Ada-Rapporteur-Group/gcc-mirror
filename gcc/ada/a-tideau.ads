--- conflicted
+++ resolved
@@ -69,20 +69,12 @@
 
    function Gets_Dec
      (From  : String;
-<<<<<<< HEAD
-      Last  : access Positive;
-=======
       Last  : not null access Positive;
->>>>>>> 751ff693
       Scale : Integer) return Integer;
 
    function Gets_LLD
      (From  : String;
-<<<<<<< HEAD
-      Last  : access Positive;
-=======
       Last  : not null access Positive;
->>>>>>> 751ff693
       Scale : Integer) return Long_Long_Integer;
 
    procedure Puts_Dec
