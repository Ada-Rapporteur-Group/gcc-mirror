--- conflicted
+++ resolved
@@ -906,6 +906,60 @@
       return Result;
    end Get_Debuggable_Suffix;
 
+   ---------------------------
+   -- Get_Executable_Suffix --
+   ---------------------------
+
+   function Get_Executable_Suffix return String_Access is
+      procedure Get_Suffix_Ptr (Length, Ptr : Address);
+      pragma Import (C, Get_Suffix_Ptr, "__gnat_get_executable_suffix_ptr");
+
+      procedure Strncpy (Astring_Addr, Cstring : Address; N : Integer);
+      pragma Import (C, Strncpy, "strncpy");
+
+      Suffix_Ptr    : Address;
+      Suffix_Length : Integer;
+      Result        : String_Access;
+
+   begin
+      Get_Suffix_Ptr (Suffix_Length'Address, Suffix_Ptr'Address);
+
+      Result := new String (1 .. Suffix_Length);
+
+      if Suffix_Length > 0 then
+         Strncpy (Result.all'Address, Suffix_Ptr, Suffix_Length);
+      end if;
+
+      return Result;
+   end Get_Executable_Suffix;
+
+   -----------------------
+   -- Get_Object_Suffix --
+   -----------------------
+
+   function Get_Object_Suffix return String_Access is
+      procedure Get_Suffix_Ptr (Length, Ptr : Address);
+      pragma Import (C, Get_Suffix_Ptr, "__gnat_get_object_suffix_ptr");
+
+      procedure Strncpy (Astring_Addr, Cstring : Address; N : Integer);
+      pragma Import (C, Strncpy, "strncpy");
+
+      Suffix_Ptr    : Address;
+      Suffix_Length : Integer;
+      Result        : String_Access;
+
+   begin
+      Get_Suffix_Ptr (Suffix_Length'Address, Suffix_Ptr'Address);
+
+      Result := new String (1 .. Suffix_Length);
+
+      if Suffix_Length > 0 then
+         Strncpy (Result.all'Address, Suffix_Ptr, Suffix_Length);
+      end if;
+
+      return Result;
+   end Get_Object_Suffix;
+
    ----------------------------------
    -- Get_Target_Debuggable_Suffix --
    ----------------------------------
@@ -936,33 +990,6 @@
       return Result;
    end Get_Target_Debuggable_Suffix;
 
-   ---------------------------
-   -- Get_Executable_Suffix --
-   ---------------------------
-
-   function Get_Executable_Suffix return String_Access is
-      procedure Get_Suffix_Ptr (Length, Ptr : Address);
-      pragma Import (C, Get_Suffix_Ptr, "__gnat_get_executable_suffix_ptr");
-
-      procedure Strncpy (Astring_Addr, Cstring : Address; N : Integer);
-      pragma Import (C, Strncpy, "strncpy");
-
-      Suffix_Ptr    : Address;
-      Suffix_Length : Integer;
-      Result        : String_Access;
-
-   begin
-      Get_Suffix_Ptr (Suffix_Length'Address, Suffix_Ptr'Address);
-
-      Result := new String (1 .. Suffix_Length);
-
-      if Suffix_Length > 0 then
-         Strncpy (Result.all'Address, Suffix_Ptr, Suffix_Length);
-      end if;
-
-      return Result;
-   end Get_Executable_Suffix;
-
    ----------------------------------
    -- Get_Target_Executable_Suffix --
    ----------------------------------
@@ -993,96 +1020,6 @@
       return Result;
    end Get_Target_Executable_Suffix;
 
-   -----------------------
-   -- Get_Object_Suffix --
-   -----------------------
-
-   function Get_Object_Suffix return String_Access is
-      procedure Get_Suffix_Ptr (Length, Ptr : Address);
-      pragma Import (C, Get_Suffix_Ptr, "__gnat_get_object_suffix_ptr");
-
-      procedure Strncpy (Astring_Addr, Cstring : Address; N : Integer);
-      pragma Import (C, Strncpy, "strncpy");
-
-      Suffix_Ptr    : Address;
-      Suffix_Length : Integer;
-      Result        : String_Access;
-
-   begin
-      Get_Suffix_Ptr (Suffix_Length'Address, Suffix_Ptr'Address);
-
-      Result := new String (1 .. Suffix_Length);
-
-      if Suffix_Length > 0 then
-         Strncpy (Result.all'Address, Suffix_Ptr, Suffix_Length);
-      end if;
-
-      return Result;
-   end Get_Object_Suffix;
-
-<<<<<<< HEAD
-=======
-   ----------------------------------
-   -- Get_Target_Debuggable_Suffix --
-   ----------------------------------
-
-   function Get_Target_Debuggable_Suffix return String_Access is
-      Target_Exec_Ext_Ptr : Address;
-      pragma Import
-        (C, Target_Exec_Ext_Ptr, "__gnat_target_debuggable_extension");
-
-      procedure Strncpy (Astring_Addr, Cstring : Address; N : Integer);
-      pragma Import (C, Strncpy, "strncpy");
-
-      function Strlen (Cstring : Address) return Integer;
-      pragma Import (C, Strlen, "strlen");
-
-      Suffix_Length : Integer;
-      Result        : String_Access;
-
-   begin
-      Suffix_Length := Strlen (Target_Exec_Ext_Ptr);
-
-      Result := new String (1 .. Suffix_Length);
-
-      if Suffix_Length > 0 then
-         Strncpy (Result.all'Address, Target_Exec_Ext_Ptr, Suffix_Length);
-      end if;
-
-      return Result;
-   end Get_Target_Debuggable_Suffix;
-
-   ----------------------------------
-   -- Get_Target_Executable_Suffix --
-   ----------------------------------
-
-   function Get_Target_Executable_Suffix return String_Access is
-      Target_Exec_Ext_Ptr : Address;
-      pragma Import
-        (C, Target_Exec_Ext_Ptr, "__gnat_target_executable_extension");
-
-      procedure Strncpy (Astring_Addr, Cstring : Address; N : Integer);
-      pragma Import (C, Strncpy, "strncpy");
-
-      function Strlen (Cstring : Address) return Integer;
-      pragma Import (C, Strlen, "strlen");
-
-      Suffix_Length : Integer;
-      Result        : String_Access;
-
-   begin
-      Suffix_Length := Strlen (Target_Exec_Ext_Ptr);
-
-      Result := new String (1 .. Suffix_Length);
-
-      if Suffix_Length > 0 then
-         Strncpy (Result.all'Address, Target_Exec_Ext_Ptr, Suffix_Length);
-      end if;
-
-      return Result;
-   end Get_Target_Executable_Suffix;
-
->>>>>>> f8383f28
    ------------------------------
    -- Get_Target_Object_Suffix --
    ------------------------------
@@ -1370,15 +1307,9 @@
    -- Is_Symbolic_Link --
    ----------------------
 
-<<<<<<< HEAD
-   function Is_Readable_File (Name : C_File_Name) return Boolean is
-      function Is_Readable_File (Name : Address) return Integer;
-      pragma Import (C, Is_Readable_File, "__gnat_is_readable_file");
-=======
    function Is_Symbolic_Link (Name : C_File_Name) return Boolean is
       function Is_Symbolic_Link (Name : Address) return Integer;
       pragma Import (C, Is_Symbolic_Link, "__gnat_is_symbolic_link");
->>>>>>> f8383f28
    begin
       return Is_Symbolic_Link (Name) /= 0;
    end Is_Symbolic_Link;
@@ -1410,28 +1341,6 @@
       return Is_Writable_File (F_Name'Address);
    end Is_Writable_File;
 
-<<<<<<< HEAD
-   ----------------------
-   -- Is_Symbolic_Link --
-   ----------------------
-
-   function Is_Symbolic_Link (Name : C_File_Name) return Boolean is
-      function Is_Symbolic_Link (Name : Address) return Integer;
-      pragma Import (C, Is_Symbolic_Link, "__gnat_is_symbolic_link");
-   begin
-      return Is_Symbolic_Link (Name) /= 0;
-   end Is_Symbolic_Link;
-
-   function Is_Symbolic_Link (Name : String) return Boolean is
-      F_Name : String (1 .. Name'Length + 1);
-   begin
-      F_Name (1 .. Name'Length) := Name;
-      F_Name (F_Name'Last)      := ASCII.NUL;
-      return Is_Symbolic_Link (F_Name'Address);
-   end Is_Symbolic_Link;
-
-=======
->>>>>>> f8383f28
    -------------------------
    -- Locate_Exec_On_Path --
    -------------------------
@@ -1568,10 +1477,7 @@
       Saved_Output : File_Descriptor;
       Saved_Error  : File_Descriptor := Invalid_FD; -- prevent warning
       Pid          : Process_Id;
-<<<<<<< HEAD
-=======
-
->>>>>>> f8383f28
+
    begin
       if Output_File_Descriptor = Invalid_FD then
          return Invalid_Pid;
@@ -1805,7 +1711,89 @@
       --  letter 'A' to 'Z', add an additional '/' at the beginning
       --  so that the returned value starts with "//x".
 
-<<<<<<< HEAD
+      function Get_Directory  (Dir : String) return String;
+      --  If Dir is not empty, return it, adding a directory separator
+      --  if not already present, otherwise return current working directory
+      --  with terminating directory separator.
+
+      -----------------
+      -- Final_Value --
+      -----------------
+
+      function Final_Value (S : String) return String is
+         S1 : String := S;
+         --  We may need to fold S to lower case, so we need a variable
+
+         Last : Natural;
+
+      begin
+         --  Interix has the non standard notion of disk drive
+         --  indicated by two '/' followed by a capital letter
+         --  'A' .. 'Z'. One of the two '/' may have been removed
+         --  by Normalize_Pathname. It has to be added again.
+         --  For other OSes, this should not make no difference.
+
+         if Need_To_Check_Drive_Letter
+           and then S'Length >= 2
+           and then S (S'First) = '/'
+           and then S (S'First + 1) in 'A' .. 'Z'
+           and then (S'Length = 2 or else S (S'First + 2) = '/')
+         then
+            declare
+               Result : String (1 .. S'Length + 1);
+
+            begin
+               Result (1) := '/';
+               Result (2 .. Result'Last) := S;
+               Last := Result'Last;
+
+               if Fold_To_Lower_Case then
+                  System.Case_Util.To_Lower (Result);
+               end if;
+
+               --  Remove trailing directory separator, if any
+
+               if Last > 1 and then
+                 (Result (Last) = '/' or else
+                  Result (Last) = Directory_Separator)
+               then
+                  Last := Last - 1;
+               end if;
+
+               return Result (1 .. Last);
+            end;
+
+         else
+            if Fold_To_Lower_Case then
+               System.Case_Util.To_Lower (S1);
+            end if;
+
+            --  Remove trailing directory separator, if any
+
+            Last := S1'Last;
+
+            if Last > 1
+              and then (S1 (Last) = '/'
+                          or else
+                        S1 (Last) = Directory_Separator)
+            then
+               --  Special case for Windows: C:\
+
+               if Last = 3
+                 and then S1 (1) /= Directory_Separator
+                 and then S1 (2) = ':'
+               then
+                  null;
+
+               else
+                  Last := Last - 1;
+               end if;
+            end if;
+
+            return S1 (1 .. Last);
+         end if;
+      end Final_Value;
+
       -------------------
       -- Get_Directory --
       -------------------
@@ -1857,142 +1845,6 @@
 
       Reference_Dir : constant String := Get_Directory (Directory);
       --  Current directory name specified
-=======
-      function Get_Directory  (Dir : String) return String;
-      --  If Dir is not empty, return it, adding a directory separator
-      --  if not already present, otherwise return current working directory
-      --  with terminating directory separator.
->>>>>>> f8383f28
-
-      -----------------
-      -- Final_Value --
-      -----------------
-
-      function Final_Value (S : String) return String is
-         S1 : String := S;
-         --  We may need to fold S to lower case, so we need a variable
-
-         Last : Natural;
-
-      begin
-         --  Interix has the non standard notion of disk drive
-         --  indicated by two '/' followed by a capital letter
-         --  'A' .. 'Z'. One of the two '/' may have been removed
-         --  by Normalize_Pathname. It has to be added again.
-         --  For other OSes, this should not make no difference.
-
-         if Need_To_Check_Drive_Letter
-           and then S'Length >= 2
-           and then S (S'First) = '/'
-           and then S (S'First + 1) in 'A' .. 'Z'
-           and then (S'Length = 2 or else S (S'First + 2) = '/')
-         then
-            declare
-               Result : String (1 .. S'Length + 1);
-
-            begin
-               Result (1) := '/';
-               Result (2 .. Result'Last) := S;
-               Last := Result'Last;
-
-               if Fold_To_Lower_Case then
-                  System.Case_Util.To_Lower (Result);
-               end if;
-
-               --  Remove trailing directory separator, if any
-
-               if Last > 1 and then
-                 (Result (Last) = '/' or else
-                  Result (Last) = Directory_Separator)
-               then
-                  Last := Last - 1;
-               end if;
-
-               return Result (1 .. Last);
-            end;
-
-         else
-            if Fold_To_Lower_Case then
-               System.Case_Util.To_Lower (S1);
-            end if;
-
-            --  Remove trailing directory separator, if any
-
-            Last := S1'Last;
-
-            if Last > 1
-              and then (S1 (Last) = '/'
-                          or else
-                        S1 (Last) = Directory_Separator)
-            then
-               --  Special case for Windows: C:\
-
-               if Last = 3
-                 and then S1 (1) /= Directory_Separator
-                 and then S1 (2) = ':'
-               then
-                  null;
-
-               else
-                  Last := Last - 1;
-               end if;
-            end if;
-
-            return S1 (1 .. Last);
-         end if;
-      end Final_Value;
-
-      -------------------
-      -- Get_Directory --
-      -------------------
-
-      function Get_Directory (Dir : String) return String is
-      begin
-         --  Directory given, add directory separator if needed
-
-         if Dir'Length > 0 then
-            if Dir (Dir'Last) = Directory_Separator then
-               return Directory;
-            else
-               declare
-                  Result : String (1 .. Dir'Length + 1);
-               begin
-                  Result (1 .. Dir'Length) := Dir;
-                  Result (Result'Length) := Directory_Separator;
-                  return Result;
-               end;
-            end if;
-
-         --  Directory name not given, get current directory
-
-         else
-            declare
-               Buffer   : String (1 .. Max_Path + 2);
-               Path_Len : Natural := Max_Path;
-
-            begin
-               Get_Current_Dir (Buffer'Address, Path_Len'Address);
-
-               if Buffer (Path_Len) /= Directory_Separator then
-                  Path_Len := Path_Len + 1;
-                  Buffer (Path_Len) := Directory_Separator;
-               end if;
-
-               --  By default, the drive letter on Windows is in upper case
-
-               if On_Windows and then Path_Len >= 2 and then
-                 Buffer (2) = ':'
-               then
-                  System.Case_Util.To_Upper (Buffer (1 .. 1));
-               end if;
-
-               return Buffer (1 .. Path_Len);
-            end;
-         end if;
-      end Get_Directory;
-
-      Reference_Dir : constant String := Get_Directory (Directory);
-      --  Current directory name specified
 
    --  Start of processing for Normalize_Pathname
 
@@ -2072,57 +1924,6 @@
             --  Get the current directory to get the drive letter
 
          begin
-<<<<<<< HEAD
-            --  Look for the last directory separator
-
-            while Path (Pos) /= Directory_Separator loop
-               Pos := Pos - 1;
-            end loop;
-
-            --  Get the previous character that is not a directory separator
-
-            while Pos > 1 and then Path (Pos) = Directory_Separator loop
-               Pos := Pos - 1;
-            end loop;
-
-            --  If we are at the start of the path, take the full path.
-            --  It may be a file in the root directory, but it may also be
-            --  a subdirectory of the root directory.
-
-            if Pos = 1 then
-               Pos := End_Path;
-            end if;
-
-            --  Add the ASCII.NUL to be able to call the C function chdir
-
-            Path (Pos + 1) := ASCII.NUL;
-
-            Status := Change_Dir (Path (1 .. Pos + 1));
-
-            --  If Status is not zero, then we do nothing: this is a file
-            --  path or it is not a valid directory path.
-
-            if Status = 0 then
-               declare
-                  New_Dir : constant String := Get_Directory ("");
-                  --  The directory path
-
-                  New_Path : String (1 .. New_Dir'Length + End_Path - Pos);
-                  --  The new complete path, that is built below
-
-               begin
-                  New_Path (1 .. New_Dir'Length) := New_Dir;
-                  New_Path (New_Dir'Length + 1 .. New_Path'Last) :=
-                    Path_Buffer (Pos + 1 .. End_Path);
-                  End_Path := New_Path'Length;
-                  Path_Buffer (1 .. End_Path) := New_Path;
-               end;
-
-               --  Back to where we were before
-
-               Cur_Dir (Cur_Dir'Last) := ASCII.NUL;
-               Status := Change_Dir (Cur_Dir);
-=======
             if Cur_Dir'Length > 2
               and then Cur_Dir (Cur_Dir'First + 1) = ':'
             then
@@ -2130,7 +1931,6 @@
                Path_Buffer (1 .. 2) :=
                  Cur_Dir (Cur_Dir'First .. Cur_Dir'First + 1);
                End_Path := End_Path + 2;
->>>>>>> f8383f28
             end if;
          end;
       end if;
