------------------------------------------------------------------------------
--                                                                          --
--                        GNAT RUN-TIME COMPONENTS                          --
--                                                                          --
--              A D A . T A S K _ I D E N T I F I C A T I O N               --
--                                                                          --
--                                 B o d y                                  --
--                                                                          --
<<<<<<< HEAD
--          Copyright (C) 1992-2006, Free Software Foundation, Inc.         --
=======
--          Copyright (C) 1992-2007, Free Software Foundation, Inc.         --
>>>>>>> 60a98cce
--                                                                          --
-- GNAT is free software;  you can  redistribute it  and/or modify it under --
-- terms of the  GNU General Public License as published  by the Free Soft- --
-- ware  Foundation;  either version 2,  or (at your option) any later ver- --
-- sion.  GNAT is distributed in the hope that it will be useful, but WITH- --
-- OUT ANY WARRANTY;  without even the  implied warranty of MERCHANTABILITY --
-- or FITNESS FOR A PARTICULAR PURPOSE.  See the GNU General Public License --
-- for  more details.  You should have  received  a copy of the GNU General --
-- Public License  distributed with GNAT;  see file COPYING.  If not, write --
-- to  the  Free Software Foundation,  51  Franklin  Street,  Fifth  Floor, --
-- Boston, MA 02110-1301, USA.                                              --
--                                                                          --
-- As a special exception,  if other files  instantiate  generics from this --
-- unit, or you link  this unit with other files  to produce an executable, --
-- this  unit  does not  by itself cause  the resulting  executable  to  be --
-- covered  by the  GNU  General  Public  License.  This exception does not --
-- however invalidate  any other reasons why  the executable file  might be --
-- covered by the  GNU Public License.                                      --
--                                                                          --
-- GNAT was originally developed  by the GNAT team at  New York University. --
-- Extensive contributions were provided by Ada Core Technologies Inc.      --
--                                                                          --
------------------------------------------------------------------------------

with System.Address_Image;
with System.Parameters;
with System.Soft_Links;
with System.Task_Primitives.Operations;
<<<<<<< HEAD
with Unchecked_Conversion;
=======
with Ada.Unchecked_Conversion;
>>>>>>> 60a98cce

pragma Warnings (Off);
--  Allow withing of non-Preelaborated units in Ada 2005 mode where this
--  package will be categorized as Preelaborate. See AI-362 for details.
--  It is safe in the context of the run-time to violate the rules!

with System.Tasking.Utilities;
--  Used for Abort_Tasks

pragma Warnings (On);

package body Ada.Task_Identification is

   use System.Parameters;

   package STPO renames System.Task_Primitives.Operations;

   -----------------------
   -- Local Subprograms --
   -----------------------

   function Convert_Ids (T : Task_Id) return System.Tasking.Task_Id;
   function Convert_Ids (T : System.Tasking.Task_Id) return Task_Id;
   pragma Inline (Convert_Ids);
   --  Conversion functions between different forms of Task_Id

   ---------
   -- "=" --
   ---------

   function "=" (Left, Right : Task_Id) return Boolean is
   begin
      return System.Tasking."=" (Convert_Ids (Left), Convert_Ids (Right));
   end "=";

   -----------------
   -- Abort_Task --
   ----------------

   procedure Abort_Task (T : Task_Id) is
   begin
      if T = Null_Task_Id then
         raise Program_Error;
      else
         System.Tasking.Utilities.Abort_Tasks
           (System.Tasking.Task_List'(1 => Convert_Ids (T)));
      end if;
   end Abort_Task;

   -----------------
   -- Convert_Ids --
   -----------------

   function Convert_Ids (T : Task_Id) return System.Tasking.Task_Id is
   begin
      return System.Tasking.Task_Id (T);
   end Convert_Ids;

   function Convert_Ids (T : System.Tasking.Task_Id) return Task_Id is
   begin
      return Task_Id (T);
   end Convert_Ids;

   ------------------
   -- Current_Task --
   ------------------

   function Current_Task return Task_Id is
   begin
      return Convert_Ids (System.Task_Primitives.Operations.Self);
   end Current_Task;

   -----------
   -- Image --
   -----------

   function Image (T : Task_Id) return String is
      function To_Address is new
        Ada.Unchecked_Conversion (Task_Id, System.Address);

   begin
      if T = Null_Task_Id then
         return "";

      elsif T.Common.Task_Image_Len = 0 then
         return System.Address_Image (To_Address (T));

      else
         return T.Common.Task_Image (1 .. T.Common.Task_Image_Len)
            & "_" &  System.Address_Image (To_Address (T));
      end if;
   end Image;

   -----------------
   -- Is_Callable --
   -----------------

   function Is_Callable (T : Task_Id) return Boolean is
      Result : Boolean;
      Id     : constant System.Tasking.Task_Id := Convert_Ids (T);
   begin
      if T = Null_Task_Id then
         raise Program_Error;
      else
         System.Soft_Links.Abort_Defer.all;

         if Single_Lock then
            STPO.Lock_RTS;
         end if;

         STPO.Write_Lock (Id);
         Result := Id.Callable;
         STPO.Unlock (Id);

         if Single_Lock then
            STPO.Unlock_RTS;
         end if;

         System.Soft_Links.Abort_Undefer.all;
         return Result;
      end if;
   end Is_Callable;

   -------------------
   -- Is_Terminated --
   -------------------

   function Is_Terminated (T : Task_Id) return Boolean is
      Result : Boolean;
      Id     : constant System.Tasking.Task_Id := Convert_Ids (T);

      use System.Tasking;

   begin
      if T = Null_Task_Id then
         raise Program_Error;
      else
         System.Soft_Links.Abort_Defer.all;

         if Single_Lock then
            STPO.Lock_RTS;
         end if;

         STPO.Write_Lock (Id);
         Result := Id.Common.State = Terminated;
         STPO.Unlock (Id);

         if Single_Lock then
            STPO.Unlock_RTS;
         end if;

         System.Soft_Links.Abort_Undefer.all;
         return Result;
      end if;
   end Is_Terminated;

end Ada.Task_Identification;<|MERGE_RESOLUTION|>--- conflicted
+++ resolved
@@ -6,11 +6,7 @@
 --                                                                          --
 --                                 B o d y                                  --
 --                                                                          --
-<<<<<<< HEAD
---          Copyright (C) 1992-2006, Free Software Foundation, Inc.         --
-=======
 --          Copyright (C) 1992-2007, Free Software Foundation, Inc.         --
->>>>>>> 60a98cce
 --                                                                          --
 -- GNAT is free software;  you can  redistribute it  and/or modify it under --
 -- terms of the  GNU General Public License as published  by the Free Soft- --
@@ -39,11 +35,7 @@
 with System.Parameters;
 with System.Soft_Links;
 with System.Task_Primitives.Operations;
-<<<<<<< HEAD
-with Unchecked_Conversion;
-=======
 with Ada.Unchecked_Conversion;
->>>>>>> 60a98cce
 
 pragma Warnings (Off);
 --  Allow withing of non-Preelaborated units in Ada 2005 mode where this
