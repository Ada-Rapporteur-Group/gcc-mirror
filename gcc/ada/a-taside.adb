--- conflicted
+++ resolved
@@ -6,11 +6,7 @@
 --                                                                          --
 --                                 B o d y                                  --
 --                                                                          --
-<<<<<<< HEAD
---          Copyright (C) 1992-2005, Free Software Foundation, Inc.         --
-=======
 --          Copyright (C) 1992-2006, Free Software Foundation, Inc.         --
->>>>>>> c355071f
 --                                                                          --
 -- GNAT is free software;  you can  redistribute it  and/or modify it under --
 -- terms of the  GNU General Public License as published  by the Free Soft- --
@@ -39,21 +35,6 @@
 with System.Parameters;
 with System.Soft_Links;
 with System.Task_Primitives.Operations;
-<<<<<<< HEAD
-with System.Tasking;
-
-with Unchecked_Conversion;
-
-pragma Warnings (Off);
---  Allow withing of non-Preelaborated units in Ada 2005 mode where this
---  package will be categorized as Preelaborate. See AI-362 for details.
---  It is safe in the context of the run-time to violate the rules!
-
-with System.Tasking.Utilities;
---  Used for Abort_Tasks
-
-pragma Warnings (On);
-=======
 with Unchecked_Conversion;
 
 pragma Warnings (Off);
@@ -67,11 +48,6 @@
 pragma Warnings (On);
 
 package body Ada.Task_Identification is
-
-   use System.Parameters;
->>>>>>> c355071f
-
-   package STPO renames System.Task_Primitives.Operations;
 
    use System.Parameters;
 
