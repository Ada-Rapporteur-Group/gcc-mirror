------------------------------------------------------------------------------
--                                                                          --
--                         GNAT COMPILER COMPONENTS                         --
--                                                                          --
--                             H O S T P A R M                              --
--                                                                          --
--                                 S p e c                                  --
--                                                                          --
<<<<<<< HEAD
--          Copyright (C) 1992-2005 Free Software Foundation, Inc.          --
=======
--          Copyright (C) 1992-2007, Free Software Foundation, Inc.         --
>>>>>>> 60a98cce
--                                                                          --
-- GNAT is free software;  you can  redistribute it  and/or modify it under --
-- terms of the  GNU General Public License as published  by the Free Soft- --
-- ware  Foundation;  either version 2,  or (at your option) any later ver- --
-- sion.  GNAT is distributed in the hope that it will be useful, but WITH- --
-- OUT ANY WARRANTY;  without even the  implied warranty of MERCHANTABILITY --
-- or FITNESS FOR A PARTICULAR PURPOSE.  See the GNU General Public License --
-- for  more details.  You should have  received  a copy of the GNU General --
-- Public License  distributed with GNAT;  see file COPYING.  If not, write --
-- to  the  Free Software Foundation,  51  Franklin  Street,  Fifth  Floor, --
-- Boston, MA 02110-1301, USA.                                              --
--                                                                          --
-- As a special exception,  if other files  instantiate  generics from this --
-- unit, or you link  this unit with other files  to produce an executable, --
-- this  unit  does not  by itself cause  the resulting  executable  to  be --
-- covered  by the  GNU  General  Public  License.  This exception does not --
-- however invalidate  any other reasons why  the executable file  might be --
-- covered by the  GNU Public License.                                      --
--                                                                          --
-- GNAT was originally developed  by the GNAT team at  New York University. --
-- Extensive contributions were provided by Ada Core Technologies Inc.      --
--                                                                          --
------------------------------------------------------------------------------

--  This package defines some system dependent parameters for GNAT. These
--  are parameters that are relevant to the host machine on which the
--  compiler is running, and thus this package is part of the compiler.

with Types;
<<<<<<< HEAD

package Hostparm is

   -----------------------
   -- TARGET Parameters --
   -----------------------
=======
>>>>>>> 60a98cce

package Hostparm is

   ---------------------
   -- HOST Parameters --
   ---------------------

   Gnat_VMSp : Integer;
   pragma Import (C, Gnat_VMSp, "__gnat_vmsp");

   OpenVMS : Boolean := Gnat_VMSp /= 0;
   --  Set True for OpenVMS host. See also OpenVMS target boolean in
   --  system-vms.ads and system-vms_64.ads and OpenVMS_On_Target boolean in
   --  Targparm. This is not a constant, because it can be modified by -gnatdm.

   Direct_Separator : constant Character;
   pragma Import (C, Direct_Separator, "__gnat_dir_separator");
   Normalized_CWD : constant String := "." & Direct_Separator;
   --  Normalized string to access current directory

   Max_Line_Length : constant := Types.Column_Number'Pred
                       (Types.Column_Number'Last);
   --  Maximum source line length. By default we set it to the maximum
   --  value that can be supported, which is given by the range of the
   --  Column_Number type. We subtract 1 because need to be able to
   --  have a valid Column_Number equal to Max_Line_Length to represent
   --  the location of a "line too long" error.
   --  200 is the minimum value required (RM 2.2(15)). The value set here
   --  can be reduced by the explicit use of the -gnatyM style switch.

   Max_Name_Length : constant := 1024;
   --  Maximum length of unit name (including all dots, and " (spec)") and
   --  of file names in the library, must be at least Max_Line_Length, but
   --  can be larger.

   Max_Instantiations : constant := 4000;
   --  Maximum number of instantiations permitted (to stop runaway cases
   --  of nested instantiations). These situations probably only occur in
   --  specially concocted test cases.

   Tag_Errors : constant Boolean := False;
   --  If set to true, then brief form error messages will be prefaced by
   --  the string "error:". Used as default for Opt.Unique_Error_Tag.

   Exclude_Missing_Objects : constant Boolean := True;
   --  If set to true, gnatbind will exclude from consideration all
   --  non-existent .o files.

   Max_Debug_Name_Length : constant := 256;
   --  If a generated qualified debug name exceeds this length, then it
   --  is automatically compressed, regardless of the setting of the
   --  Compress_Debug_Names switch controlled by -gnatC.

end Hostparm;<|MERGE_RESOLUTION|>--- conflicted
+++ resolved
@@ -6,11 +6,7 @@
 --                                                                          --
 --                                 S p e c                                  --
 --                                                                          --
-<<<<<<< HEAD
---          Copyright (C) 1992-2005 Free Software Foundation, Inc.          --
-=======
 --          Copyright (C) 1992-2007, Free Software Foundation, Inc.         --
->>>>>>> 60a98cce
 --                                                                          --
 -- GNAT is free software;  you can  redistribute it  and/or modify it under --
 -- terms of the  GNU General Public License as published  by the Free Soft- --
@@ -40,15 +36,6 @@
 --  compiler is running, and thus this package is part of the compiler.
 
 with Types;
-<<<<<<< HEAD
-
-package Hostparm is
-
-   -----------------------
-   -- TARGET Parameters --
-   -----------------------
-=======
->>>>>>> 60a98cce
 
 package Hostparm is
 
