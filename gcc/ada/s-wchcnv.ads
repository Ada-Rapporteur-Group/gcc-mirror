--- conflicted
+++ resolved
@@ -37,11 +37,7 @@
 with System.WCh_Con;
 
 package System.WCh_Cnv is
-<<<<<<< HEAD
-   pragma Pure (WCh_Cnv);
-=======
    pragma Pure;
->>>>>>> 8c044a9c
 
    type UTF_32_Code is range 0 .. 16#7FFF_FFFF#;
    for UTF_32_Code'Size use 32;
