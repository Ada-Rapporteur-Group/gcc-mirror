------------------------------------------------------------------------------
--                                                                          --
--                         GNAT COMPILER COMPONENTS                         --
--                                                                          --
--                              S E M _ R E S                               --
--                                                                          --
--                                 B o d y                                  --
--                                                                          --
<<<<<<< HEAD
--          Copyright (C) 1992-2006, Free Software Foundation, Inc.         --
=======
--          Copyright (C) 1992-2007, Free Software Foundation, Inc.         --
>>>>>>> 60a98cce
--                                                                          --
-- GNAT is free software;  you can  redistribute it  and/or modify it under --
-- terms of the  GNU General Public License as published  by the Free Soft- --
-- ware  Foundation;  either version 2,  or (at your option) any later ver- --
-- sion.  GNAT is distributed in the hope that it will be useful, but WITH- --
-- OUT ANY WARRANTY;  without even the  implied warranty of MERCHANTABILITY --
-- or FITNESS FOR A PARTICULAR PURPOSE.  See the GNU General Public License --
-- for  more details.  You should have  received  a copy of the GNU General --
-- Public License  distributed with GNAT;  see file COPYING.  If not, write --
-- to  the  Free Software Foundation,  51  Franklin  Street,  Fifth  Floor, --
-- Boston, MA 02110-1301, USA.                                              --
--                                                                          --
-- GNAT was originally developed  by the GNAT team at  New York University. --
-- Extensive contributions were provided by Ada Core Technologies Inc.      --
--                                                                          --
------------------------------------------------------------------------------

with Atree;    use Atree;
with Checks;   use Checks;
with Debug;    use Debug;
with Debug_A;  use Debug_A;
with Einfo;    use Einfo;
with Elists;   use Elists;
with Errout;   use Errout;
with Expander; use Expander;
with Exp_Disp; use Exp_Disp;
with Exp_Ch6;  use Exp_Ch6;
with Exp_Ch7;  use Exp_Ch7;
with Exp_Tss;  use Exp_Tss;
with Exp_Util; use Exp_Util;
with Fname;    use Fname;
with Freeze;   use Freeze;
with Itypes;   use Itypes;
with Lib;      use Lib;
with Lib.Xref; use Lib.Xref;
with Namet;    use Namet;
with Nmake;    use Nmake;
with Nlists;   use Nlists;
with Opt;      use Opt;
with Output;   use Output;
with Restrict; use Restrict;
with Rident;   use Rident;
with Rtsfind;  use Rtsfind;
with Sem;      use Sem;
with Sem_Aggr; use Sem_Aggr;
with Sem_Attr; use Sem_Attr;
with Sem_Cat;  use Sem_Cat;
with Sem_Ch4;  use Sem_Ch4;
with Sem_Ch6;  use Sem_Ch6;
with Sem_Ch8;  use Sem_Ch8;
with Sem_Disp; use Sem_Disp;
with Sem_Dist; use Sem_Dist;
with Sem_Elab; use Sem_Elab;
with Sem_Eval; use Sem_Eval;
with Sem_Intr; use Sem_Intr;
with Sem_Util; use Sem_Util;
with Sem_Type; use Sem_Type;
with Sem_Warn; use Sem_Warn;
with Sinfo;    use Sinfo;
with Snames;   use Snames;
with Stand;    use Stand;
with Stringt;  use Stringt;
with Tbuild;   use Tbuild;
with Uintp;    use Uintp;
with Urealp;   use Urealp;

package body Sem_Res is

   -----------------------
   -- Local Subprograms --
   -----------------------

   --  Second pass (top-down) type checking and overload resolution procedures
   --  Typ is the type required by context. These procedures propagate the
   --  type information recursively to the descendants of N. If the node
   --  is not overloaded, its Etype is established in the first pass. If
   --  overloaded,  the Resolve routines set the correct type. For arith.
   --  operators, the Etype is the base type of the context.

   --  Note that Resolve_Attribute is separated off in Sem_Attr

<<<<<<< HEAD
   procedure Ambiguous_Character (C : Node_Id);
   --  Give list of candidate interpretations when a character literal cannot
   --  be resolved.

=======
>>>>>>> 60a98cce
   procedure Check_Discriminant_Use (N : Node_Id);
   --  Enforce the restrictions on the use of discriminants when constraining
   --  a component of a discriminated type (record or concurrent type).

   procedure Check_For_Visible_Operator (N : Node_Id; T : Entity_Id);
   --  Given a node for an operator associated with type T, check that
   --  the operator is visible. Operators all of whose operands are
   --  universal must be checked for visibility during resolution
   --  because their type is not determinable based on their operands.

   procedure Check_Fully_Declared_Prefix
     (Typ  : Entity_Id;
      Pref : Node_Id);
   --  Check that the type of the prefix of a dereference is not incomplete

   function Check_Infinite_Recursion (N : Node_Id) return Boolean;
   --  Given a call node, N, which is known to occur immediately within the
   --  subprogram being called, determines whether it is a detectable case of
   --  an infinite recursion, and if so, outputs appropriate messages. Returns
   --  True if an infinite recursion is detected, and False otherwise.

   procedure Check_Initialization_Call (N : Entity_Id; Nam : Entity_Id);
   --  If the type of the object being initialized uses the secondary stack
   --  directly or indirectly, create a transient scope for the call to the
   --  init proc. This is because we do not create transient scopes for the
   --  initialization of individual components within the init proc itself.
   --  Could be optimized away perhaps?

   function Is_Predefined_Op (Nam : Entity_Id) return Boolean;
   --  Utility to check whether the name in the call is a predefined
   --  operator, in which case the call is made into an operator node.
   --  An instance of an intrinsic conversion operation may be given
   --  an operator name, but is not treated like an operator.

   procedure Replace_Actual_Discriminants (N : Node_Id; Default : Node_Id);
   --  If a default expression in entry call N depends on the discriminants
   --  of the task, it must be replaced with a reference to the discriminant
   --  of the task being called.

   procedure Resolve_Allocator                 (N : Node_Id; Typ : Entity_Id);
   procedure Resolve_Arithmetic_Op             (N : Node_Id; Typ : Entity_Id);
   procedure Resolve_Call                      (N : Node_Id; Typ : Entity_Id);
   procedure Resolve_Character_Literal         (N : Node_Id; Typ : Entity_Id);
   procedure Resolve_Comparison_Op             (N : Node_Id; Typ : Entity_Id);
   procedure Resolve_Conditional_Expression    (N : Node_Id; Typ : Entity_Id);
   procedure Resolve_Equality_Op               (N : Node_Id; Typ : Entity_Id);
   procedure Resolve_Explicit_Dereference      (N : Node_Id; Typ : Entity_Id);
   procedure Resolve_Entity_Name               (N : Node_Id; Typ : Entity_Id);
   procedure Resolve_Indexed_Component         (N : Node_Id; Typ : Entity_Id);
   procedure Resolve_Integer_Literal           (N : Node_Id; Typ : Entity_Id);
   procedure Resolve_Logical_Op                (N : Node_Id; Typ : Entity_Id);
   procedure Resolve_Membership_Op             (N : Node_Id; Typ : Entity_Id);
   procedure Resolve_Null                      (N : Node_Id; Typ : Entity_Id);
   procedure Resolve_Operator_Symbol           (N : Node_Id; Typ : Entity_Id);
   procedure Resolve_Op_Concat                 (N : Node_Id; Typ : Entity_Id);
   procedure Resolve_Op_Expon                  (N : Node_Id; Typ : Entity_Id);
   procedure Resolve_Op_Not                    (N : Node_Id; Typ : Entity_Id);
   procedure Resolve_Qualified_Expression      (N : Node_Id; Typ : Entity_Id);
   procedure Resolve_Range                     (N : Node_Id; Typ : Entity_Id);
   procedure Resolve_Real_Literal              (N : Node_Id; Typ : Entity_Id);
   procedure Resolve_Reference                 (N : Node_Id; Typ : Entity_Id);
   procedure Resolve_Selected_Component        (N : Node_Id; Typ : Entity_Id);
   procedure Resolve_Shift                     (N : Node_Id; Typ : Entity_Id);
   procedure Resolve_Short_Circuit             (N : Node_Id; Typ : Entity_Id);
   procedure Resolve_Slice                     (N : Node_Id; Typ : Entity_Id);
   procedure Resolve_String_Literal            (N : Node_Id; Typ : Entity_Id);
   procedure Resolve_Subprogram_Info           (N : Node_Id; Typ : Entity_Id);
   procedure Resolve_Type_Conversion           (N : Node_Id; Typ : Entity_Id);
   procedure Resolve_Unary_Op                  (N : Node_Id; Typ : Entity_Id);
   procedure Resolve_Unchecked_Expression      (N : Node_Id; Typ : Entity_Id);
   procedure Resolve_Unchecked_Type_Conversion (N : Node_Id; Typ : Entity_Id);

   function Operator_Kind
     (Op_Name   : Name_Id;
      Is_Binary : Boolean) return Node_Kind;
   --  Utility to map the name of an operator into the corresponding Node. Used
   --  by other node rewriting procedures.

   procedure Resolve_Actuals (N : Node_Id; Nam : Entity_Id);
   --  Resolve actuals of call, and add default expressions for missing ones.
   --  N is the Node_Id for the subprogram call, and Nam is the entity of the
   --  called subprogram.

   procedure Resolve_Entry_Call (N : Node_Id; Typ : Entity_Id);
   --  Called from Resolve_Call, when the prefix denotes an entry or element
   --  of entry family. Actuals are resolved as for subprograms, and the node
   --  is rebuilt as an entry call. Also called for protected operations. Typ
   --  is the context type, which is used when the operation is a protected
   --  function with no arguments, and the return value is indexed.

   procedure Resolve_Intrinsic_Operator (N : Node_Id; Typ : Entity_Id);
   --  A call to a user-defined intrinsic operator is rewritten as a call
   --  to the corresponding predefined operator, with suitable conversions.

   procedure Resolve_Intrinsic_Unary_Operator (N : Node_Id; Typ : Entity_Id);
   --  Ditto, for unary operators (only arithmetic ones)

   procedure Rewrite_Operator_As_Call (N : Node_Id; Nam : Entity_Id);
   --  If an operator node resolves to a call to a user-defined operator,
   --  rewrite the node as a function call.

   procedure Make_Call_Into_Operator
     (N     : Node_Id;
      Typ   : Entity_Id;
      Op_Id : Entity_Id);
   --  Inverse transformation: if an operator is given in functional notation,
   --  then after resolving the node, transform into an operator node, so
   --  that operands are resolved properly. Recall that predefined operators
   --  do not have a full signature and special resolution rules apply.

   procedure Rewrite_Renamed_Operator
     (N   : Node_Id;
      Op  : Entity_Id;
      Typ : Entity_Id);
   --  An operator can rename another, e.g. in  an instantiation. In that
   --  case, the proper operator node must be constructed and resolved.

   procedure Set_String_Literal_Subtype (N : Node_Id; Typ : Entity_Id);
   --  The String_Literal_Subtype is built for all strings that are not
   --  operands of a static concatenation operation. If the argument is
   --  not a N_String_Literal node, then the call has no effect.

   procedure Set_Slice_Subtype (N : Node_Id);
   --  Build subtype of array type, with the range specified by the slice

   procedure Simplify_Type_Conversion (N : Node_Id);
   --  Called after N has been resolved and evaluated, but before range checks
   --  have been applied. Currently simplifies a combination of floating-point
   --  to integer conversion and Truncation attribute.

   function Unique_Fixed_Point_Type (N : Node_Id) return Entity_Id;
   --  A universal_fixed expression in an universal context is unambiguous
   --  if there is only one applicable fixed point type. Determining whether
   --  there is only one requires a search over all visible entities, and
   --  happens only in very pathological cases (see 6115-006).

   function Valid_Conversion
     (N       : Node_Id;
      Target  : Entity_Id;
      Operand : Node_Id) return Boolean;
   --  Verify legality rules given in 4.6 (8-23). Target is the target
   --  type of the conversion, which may be an implicit conversion of
   --  an actual parameter to an anonymous access type (in which case
   --  N denotes the actual parameter and N = Operand).

   -------------------------
   -- Ambiguous_Character --
   -------------------------

   procedure Ambiguous_Character (C : Node_Id) is
      E : Entity_Id;

   begin
      if Nkind (C) = N_Character_Literal then
         Error_Msg_N ("ambiguous character literal", C);

         --  First the ones in Standard

         Error_Msg_N
<<<<<<< HEAD
           ("\\possible interpretations: Character, Wide_Character!", C);
=======
           ("\\possible interpretation: Character!", C);
         Error_Msg_N
           ("\\possible interpretation: Wide_Character!", C);

         --  Include Wide_Wide_Character in Ada 2005 mode

         if Ada_Version >= Ada_05 then
            Error_Msg_N
              ("\\possible interpretation: Wide_Wide_Character!", C);
         end if;

         --  Now any other types that match
>>>>>>> 60a98cce

         E := Current_Entity (C);
         while Present (E) loop
            Error_Msg_NE ("\\possible interpretation:}!", C, Etype (E));
            E := Homonym (E);
         end loop;
      end if;
   end Ambiguous_Character;

   -------------------------
   -- Analyze_And_Resolve --
   -------------------------

   procedure Analyze_And_Resolve (N : Node_Id) is
   begin
      Analyze (N);
      Resolve (N);
   end Analyze_And_Resolve;

   procedure Analyze_And_Resolve (N : Node_Id; Typ : Entity_Id) is
   begin
      Analyze (N);
      Resolve (N, Typ);
   end Analyze_And_Resolve;

   --  Version withs check(s) suppressed

   procedure Analyze_And_Resolve
     (N        : Node_Id;
      Typ      : Entity_Id;
      Suppress : Check_Id)
   is
      Scop : constant Entity_Id := Current_Scope;

   begin
      if Suppress = All_Checks then
         declare
            Svg : constant Suppress_Array := Scope_Suppress;
         begin
            Scope_Suppress := (others => True);
            Analyze_And_Resolve (N, Typ);
            Scope_Suppress := Svg;
         end;

      else
         declare
            Svg : constant Boolean := Scope_Suppress (Suppress);

         begin
            Scope_Suppress (Suppress) := True;
            Analyze_And_Resolve (N, Typ);
            Scope_Suppress (Suppress) := Svg;
         end;
      end if;

      if Current_Scope /= Scop
        and then Scope_Is_Transient
      then
         --  This can only happen if a transient scope was created
         --  for an inner expression, which will be removed upon
         --  completion of the analysis of an enclosing construct.
         --  The transient scope must have the suppress status of
         --  the enclosing environment, not of this Analyze call.

         Scope_Stack.Table (Scope_Stack.Last).Save_Scope_Suppress :=
           Scope_Suppress;
      end if;
   end Analyze_And_Resolve;

   procedure Analyze_And_Resolve
     (N        : Node_Id;
      Suppress : Check_Id)
   is
      Scop : constant Entity_Id := Current_Scope;

   begin
      if Suppress = All_Checks then
         declare
            Svg : constant Suppress_Array := Scope_Suppress;
         begin
            Scope_Suppress := (others => True);
            Analyze_And_Resolve (N);
            Scope_Suppress := Svg;
         end;

      else
         declare
            Svg : constant Boolean := Scope_Suppress (Suppress);

         begin
            Scope_Suppress (Suppress) := True;
            Analyze_And_Resolve (N);
            Scope_Suppress (Suppress) := Svg;
         end;
      end if;

      if Current_Scope /= Scop
        and then Scope_Is_Transient
      then
         Scope_Stack.Table (Scope_Stack.Last).Save_Scope_Suppress :=
           Scope_Suppress;
      end if;
   end Analyze_And_Resolve;

   ----------------------------
   -- Check_Discriminant_Use --
   ----------------------------

   procedure Check_Discriminant_Use (N : Node_Id) is
      PN   : constant Node_Id   := Parent (N);
      Disc : constant Entity_Id := Entity (N);
      P    : Node_Id;
      D    : Node_Id;

   begin
      --  Any use in a default expression is legal

      if In_Default_Expression then
         null;

      elsif Nkind (PN) = N_Range then

         --  Discriminant cannot be used to constrain a scalar type

         P := Parent (PN);

         if Nkind (P) = N_Range_Constraint
           and then Nkind (Parent (P)) = N_Subtype_Indication
           and then Nkind (Parent (Parent (P))) = N_Component_Definition
         then
            Error_Msg_N ("discriminant cannot constrain scalar type", N);

         elsif Nkind (P) = N_Index_Or_Discriminant_Constraint then

            --  The following check catches the unusual case where
            --  a discriminant appears within an index constraint
            --  that is part of a larger expression within a constraint
            --  on a component, e.g. "C : Int range 1 .. F (new A(1 .. D))".
            --  For now we only check case of record components, and
            --  note that a similar check should also apply in the
            --  case of discriminant constraints below. ???

            --  Note that the check for N_Subtype_Declaration below is to
            --  detect the valid use of discriminants in the constraints of a
            --  subtype declaration when this subtype declaration appears
            --  inside the scope of a record type (which is syntactically
            --  illegal, but which may be created as part of derived type
            --  processing for records). See Sem_Ch3.Build_Derived_Record_Type
            --  for more info.

            if Ekind (Current_Scope) = E_Record_Type
              and then Scope (Disc) = Current_Scope
              and then not
                (Nkind (Parent (P)) = N_Subtype_Indication
                   and then
                    (Nkind (Parent (Parent (P))) = N_Component_Definition
                       or else
                     Nkind (Parent (Parent (P))) = N_Subtype_Declaration)
                  and then Paren_Count (N) = 0)
            then
               Error_Msg_N
                 ("discriminant must appear alone in component constraint", N);
               return;
            end if;

            --   Detect a common beginner error:

            --   type R (D : Positive := 100) is record
            --     Name : String (1 .. D);
            --   end record;

            --  The default value causes an object of type R to be
            --  allocated with room for Positive'Last characters.

            declare
               SI : Node_Id;
               T  : Entity_Id;
               TB : Node_Id;
               CB : Entity_Id;

               function Large_Storage_Type (T : Entity_Id) return Boolean;
               --  Return True if type T has a large enough range that
               --  any array whose index type covered the whole range of
               --  the type would likely raise Storage_Error.

               ------------------------
               -- Large_Storage_Type --
               ------------------------

               function Large_Storage_Type (T : Entity_Id) return Boolean is
               begin
                  return
                    T = Standard_Integer
                      or else
                    T = Standard_Positive
                      or else
                    T = Standard_Natural;
               end Large_Storage_Type;

            begin
               --  Check that the Disc has a large range

               if not Large_Storage_Type (Etype (Disc)) then
                  goto No_Danger;
               end if;

               --  If the enclosing type is limited, we allocate only the
               --  default value, not the maximum, and there is no need for
               --  a warning.

               if Is_Limited_Type (Scope (Disc)) then
                  goto No_Danger;
               end if;

               --  Check that it is the high bound

               if N /= High_Bound (PN)
                 or else No (Discriminant_Default_Value (Disc))
               then
                  goto No_Danger;
               end if;

               --  Check the array allows a large range at this bound.
               --  First find the array

               SI := Parent (P);

               if Nkind (SI) /= N_Subtype_Indication then
                  goto No_Danger;
               end if;

               T := Entity (Subtype_Mark (SI));

               if not Is_Array_Type (T) then
                  goto No_Danger;
               end if;

               --  Next, find the dimension

               TB := First_Index (T);
               CB := First (Constraints (P));
               while True
                 and then Present (TB)
                 and then Present (CB)
                 and then CB /= PN
               loop
                  Next_Index (TB);
                  Next (CB);
               end loop;

               if CB /= PN then
                  goto No_Danger;
               end if;

               --  Now, check the dimension has a large range

               if not Large_Storage_Type (Etype (TB)) then
                  goto No_Danger;
               end if;

               --  Warn about the danger

               Error_Msg_N
                 ("?creation of & object may raise Storage_Error!",
                  Scope (Disc));

               <<No_Danger>>
                  null;

            end;
         end if;

      --  Legal case is in index or discriminant constraint

      elsif Nkind (PN) = N_Index_Or_Discriminant_Constraint
        or else Nkind (PN) = N_Discriminant_Association
      then
         if Paren_Count (N) > 0 then
            Error_Msg_N
              ("discriminant in constraint must appear alone",  N);

         elsif Nkind (N) = N_Expanded_Name
           and then Comes_From_Source (N)
         then
            Error_Msg_N
              ("discriminant must appear alone as a direct name", N);
         end if;

         return;

      --  Otherwise, context is an expression. It should not be within
      --  (i.e. a subexpression of) a constraint for a component.

      else
         D := PN;
         P := Parent (PN);
         while Nkind (P) /= N_Component_Declaration
           and then Nkind (P) /= N_Subtype_Indication
           and then Nkind (P) /= N_Entry_Declaration
         loop
            D := P;
            P := Parent (P);
            exit when No (P);
         end loop;

         --  If the discriminant is used in an expression that is a bound
         --  of a scalar type, an Itype is created and the bounds are attached
         --  to its range,  not to the original subtype indication. Such use
         --  is of course a double fault.

         if (Nkind (P) = N_Subtype_Indication
              and then
                (Nkind (Parent (P)) = N_Component_Definition
                   or else
                 Nkind (Parent (P)) = N_Derived_Type_Definition)
              and then D = Constraint (P))

         --  The constraint itself may be given by a subtype indication,
         --  rather than by a more common discrete range.

           or else (Nkind (P) = N_Subtype_Indication
                      and then
                    Nkind (Parent (P)) = N_Index_Or_Discriminant_Constraint)
           or else Nkind (P) = N_Entry_Declaration
           or else Nkind (D) = N_Defining_Identifier
         then
            Error_Msg_N
              ("discriminant in constraint must appear alone",  N);
         end if;
      end if;
   end Check_Discriminant_Use;

   --------------------------------
   -- Check_For_Visible_Operator --
   --------------------------------

   procedure Check_For_Visible_Operator (N : Node_Id; T : Entity_Id) is
   begin
      if Is_Invisible_Operator (N, T) then
         Error_Msg_NE
           ("operator for} is not directly visible!", N, First_Subtype (T));
         Error_Msg_N ("use clause would make operation legal!", N);
      end if;
   end Check_For_Visible_Operator;

   ----------------------------------
   --  Check_Fully_Declared_Prefix --
   ----------------------------------

   procedure Check_Fully_Declared_Prefix
     (Typ  : Entity_Id;
      Pref : Node_Id)
   is
   begin
      --  Check that the designated type of the prefix of a dereference is
      --  not an incomplete type. This cannot be done unconditionally, because
      --  dereferences of private types are legal in default expressions. This
      --  case is taken care of in Check_Fully_Declared, called below. There
      --  are also 2005 cases where it is legal for the prefix to be unfrozen.

      --  This consideration also applies to similar checks for allocators,
      --  qualified expressions, and type conversions.

      --  An additional exception concerns other per-object expressions that
      --  are not directly related to component declarations, in particular
      --  representation pragmas for tasks. These will be per-object
      --  expressions if they depend on discriminants or some global entity.
      --  If the task has access discriminants, the designated type may be
      --  incomplete at the point the expression is resolved. This resolution
      --  takes place within the body of the initialization procedure, where
      --  the discriminant is replaced by its discriminal.

      if Is_Entity_Name (Pref)
        and then Ekind (Entity (Pref)) = E_In_Parameter
      then
         null;

      --  Ada 2005 (AI-326): Tagged incomplete types allowed. The wrong usages
      --  are handled by Analyze_Access_Attribute, Analyze_Assignment,
      --  Analyze_Object_Renaming, and Freeze_Entity.

      elsif Ada_Version >= Ada_05
        and then Is_Entity_Name (Pref)
        and then Ekind (Directly_Designated_Type (Etype (Pref))) =
                                                       E_Incomplete_Type
        and then Is_Tagged_Type (Directly_Designated_Type (Etype (Pref)))
      then
         null;
      else
         Check_Fully_Declared (Typ, Parent (Pref));
      end if;
   end Check_Fully_Declared_Prefix;

   ------------------------------
   -- Check_Infinite_Recursion --
   ------------------------------

   function Check_Infinite_Recursion (N : Node_Id) return Boolean is
      P : Node_Id;
      C : Node_Id;

      function Same_Argument_List return Boolean;
      --  Check whether list of actuals is identical to list of formals
      --  of called function (which is also the enclosing scope).

      ------------------------
      -- Same_Argument_List --
      ------------------------

      function Same_Argument_List return Boolean is
         A    : Node_Id;
         F    : Entity_Id;
         Subp : Entity_Id;

      begin
         if not Is_Entity_Name (Name (N)) then
            return False;
         else
            Subp := Entity (Name (N));
         end if;

         F := First_Formal (Subp);
         A := First_Actual (N);
         while Present (F) and then Present (A) loop
            if not Is_Entity_Name (A)
              or else Entity (A) /= F
            then
               return False;
            end if;

            Next_Actual (A);
            Next_Formal (F);
         end loop;

         return True;
      end Same_Argument_List;

   --  Start of processing for Check_Infinite_Recursion

   begin
      --  Loop moving up tree, quitting if something tells us we are
      --  definitely not in an infinite recursion situation.

      C := N;
      loop
         P := Parent (C);
         exit when Nkind (P) = N_Subprogram_Body;

         if Nkind (P) = N_Or_Else        or else
            Nkind (P) = N_And_Then       or else
            Nkind (P) = N_If_Statement   or else
            Nkind (P) = N_Case_Statement
         then
            return False;

         elsif Nkind (P) = N_Handled_Sequence_Of_Statements
           and then C /= First (Statements (P))
         then
            --  If the call is the expression of a return statement and
            --  the actuals are identical to the formals, it's worth a
            --  warning. However, we skip this if there is an immediately
            --  preceding raise statement, since the call is never executed.

            --  Furthermore, this corresponds to a common idiom:

            --    function F (L : Thing) return Boolean is
            --    begin
            --       raise Program_Error;
            --       return F (L);
            --    end F;

            --  for generating a stub function

            if Nkind (Parent (N)) = N_Simple_Return_Statement
              and then Same_Argument_List
            then
               exit when not Is_List_Member (Parent (N));

               --  OK, return statement is in a statement list, look for raise

               declare
                  Nod : Node_Id;

               begin
                  --  Skip past N_Freeze_Entity nodes generated by expansion

                  Nod := Prev (Parent (N));
                  while Present (Nod)
                    and then Nkind (Nod) = N_Freeze_Entity
                  loop
                     Prev (Nod);
                  end loop;

                  --  If no raise statement, give warning

                  exit when Nkind (Nod) /= N_Raise_Statement
                    and then
                      (Nkind (Nod) not in N_Raise_xxx_Error
                         or else Present (Condition (Nod)));
               end;
            end if;

            return False;

         else
            C := P;
         end if;
      end loop;

      Error_Msg_N ("!?possible infinite recursion", N);
      Error_Msg_N ("\!?Storage_Error may be raised at run time", N);

      return True;
   end Check_Infinite_Recursion;

   -------------------------------
   -- Check_Initialization_Call --
   -------------------------------

   procedure Check_Initialization_Call (N : Entity_Id; Nam : Entity_Id) is
      Typ : constant Entity_Id := Etype (First_Formal (Nam));

      function Uses_SS (T : Entity_Id) return Boolean;
      --  Check whether the creation of an object of the type will involve
      --  use of the secondary stack. If T is a record type, this is true
      --  if the expression for some component uses the secondary stack, eg.
      --  through a call to a function that returns an unconstrained value.
      --  False if T is controlled, because cleanups occur elsewhere.

      -------------
      -- Uses_SS --
      -------------

      function Uses_SS (T : Entity_Id) return Boolean is
         Comp      : Entity_Id;
         Expr      : Node_Id;
         Full_Type : Entity_Id := Underlying_Type (T);

      begin
         --  Normally we want to use the underlying type, but if it's not set
         --  then continue with T.

         if not Present (Full_Type) then
            Full_Type := T;
         end if;

         if Is_Controlled (Full_Type) then
            return False;

         elsif Is_Array_Type (Full_Type) then
            return Uses_SS (Component_Type (Full_Type));

         elsif Is_Record_Type (Full_Type) then
            Comp := First_Component (Full_Type);
            while Present (Comp) loop
               if Ekind (Comp) = E_Component
                 and then Nkind (Parent (Comp)) = N_Component_Declaration
               then
                  --  The expression for a dynamic component may be rewritten
                  --  as a dereference, so retrieve original node.

                  Expr := Original_Node (Expression (Parent (Comp)));

                  --  Return True if the expression is a call to a function
                  --  (including an attribute function such as Image) with
                  --  a result that requires a transient scope.

                  if (Nkind (Expr) = N_Function_Call
                       or else (Nkind (Expr) = N_Attribute_Reference
                                 and then Present (Expressions (Expr))))
                    and then Requires_Transient_Scope (Etype (Expr))
                  then
                     return True;

                  elsif Uses_SS (Etype (Comp)) then
                     return True;
                  end if;
               end if;

               Next_Component (Comp);
            end loop;

            return False;

         else
            return False;
         end if;
      end Uses_SS;

   --  Start of processing for Check_Initialization_Call

   begin
      --  Establish a transient scope if the type needs it

      if Uses_SS (Typ) then
         Establish_Transient_Scope (First_Actual (N), Sec_Stack => True);
      end if;
   end Check_Initialization_Call;

   ------------------------------
   -- Check_Parameterless_Call --
   ------------------------------

   procedure Check_Parameterless_Call (N : Node_Id) is
      Nam : Node_Id;

      function Prefix_Is_Access_Subp return Boolean;
      --  If the prefix is of an access_to_subprogram type, the node must be
      --  rewritten as a call. Ditto if the prefix is overloaded and all its
      --  interpretations are access to subprograms.

      ---------------------------
      -- Prefix_Is_Access_Subp --
      ---------------------------

      function Prefix_Is_Access_Subp return Boolean is
         I   : Interp_Index;
         It  : Interp;

      begin
         if not Is_Overloaded (N) then
            return
              Ekind (Etype (N)) = E_Subprogram_Type
                and then Base_Type (Etype (Etype (N))) /= Standard_Void_Type;
         else
            Get_First_Interp (N, I, It);
            while Present (It.Typ) loop
               if Ekind (It.Typ) /= E_Subprogram_Type
                 or else Base_Type (Etype (It.Typ)) = Standard_Void_Type
               then
                  return False;
               end if;

               Get_Next_Interp (I, It);
            end loop;

            return True;
         end if;
      end Prefix_Is_Access_Subp;

   --  Start of processing for Check_Parameterless_Call

   begin
      --  Defend against junk stuff if errors already detected

      if Total_Errors_Detected /= 0 then
         if Nkind (N) in N_Has_Etype and then Etype (N) = Any_Type then
            return;
         elsif Nkind (N) in N_Has_Chars
           and then Chars (N) in Error_Name_Or_No_Name
         then
            return;
         end if;

         Require_Entity (N);
      end if;

      --  If the context expects a value, and the name is a procedure,
      --  this is most likely a missing 'Access. Do not try to resolve
      --  the parameterless call, error will be caught when the outer
      --  call is analyzed.

      if Is_Entity_Name (N)
        and then Ekind (Entity (N)) = E_Procedure
        and then not Is_Overloaded (N)
        and then
         (Nkind (Parent (N)) = N_Parameter_Association
            or else Nkind (Parent (N)) = N_Function_Call
            or else Nkind (Parent (N)) = N_Procedure_Call_Statement)
      then
         return;
      end if;

      --  Rewrite as call if overloadable entity that is (or could be, in
      --  the overloaded case) a function call. If we know for sure that
      --  the entity is an enumeration literal, we do not rewrite it.

      if (Is_Entity_Name (N)
            and then Is_Overloadable (Entity (N))
            and then (Ekind (Entity (N)) /= E_Enumeration_Literal
                        or else Is_Overloaded (N)))

      --  Rewrite as call if it is an explicit deference of an expression of
      --  a subprogram access type, and the suprogram type is not that of a
      --  procedure or entry.

      or else
        (Nkind (N) = N_Explicit_Dereference and then Prefix_Is_Access_Subp)

      --  Rewrite as call if it is a selected component which is a function,
      --  this is the case of a call to a protected function (which may be
      --  overloaded with other protected operations).

      or else
        (Nkind (N) = N_Selected_Component
          and then (Ekind (Entity (Selector_Name (N))) = E_Function
                      or else
                        ((Ekind (Entity (Selector_Name (N))) = E_Entry
                            or else
                          Ekind (Entity (Selector_Name (N))) = E_Procedure)
                            and then Is_Overloaded (Selector_Name (N)))))

      --  If one of the above three conditions is met, rewrite as call.
      --  Apply the rewriting only once.

      then
         if Nkind (Parent (N)) /= N_Function_Call
           or else N /= Name (Parent (N))
         then
            Nam := New_Copy (N);

            --  If overloaded, overload set belongs to new copy

            Save_Interps (N, Nam);

            --  Change node to parameterless function call (note that the
            --  Parameter_Associations associations field is left set to Empty,
            --  its normal default value since there are no parameters)

            Change_Node (N, N_Function_Call);
            Set_Name (N, Nam);
            Set_Sloc (N, Sloc (Nam));
            Analyze_Call (N);
         end if;

      elsif Nkind (N) = N_Parameter_Association then
         Check_Parameterless_Call (Explicit_Actual_Parameter (N));
      end if;
   end Check_Parameterless_Call;

   ----------------------
   -- Is_Predefined_Op --
   ----------------------

   function Is_Predefined_Op (Nam : Entity_Id) return Boolean is
   begin
      return Is_Intrinsic_Subprogram (Nam)
        and then not Is_Generic_Instance (Nam)
        and then Chars (Nam) in Any_Operator_Name
        and then (No (Alias (Nam))
                   or else Is_Predefined_Op (Alias (Nam)));
   end Is_Predefined_Op;

   -----------------------------
   -- Make_Call_Into_Operator --
   -----------------------------

   procedure Make_Call_Into_Operator
     (N     : Node_Id;
      Typ   : Entity_Id;
      Op_Id : Entity_Id)
   is
      Op_Name   : constant Name_Id := Chars (Op_Id);
      Act1      : Node_Id := First_Actual (N);
      Act2      : Node_Id := Next_Actual (Act1);
      Error     : Boolean := False;
      Func      : constant Entity_Id := Entity (Name (N));
      Is_Binary : constant Boolean   := Present (Act2);
      Op_Node   : Node_Id;
      Opnd_Type : Entity_Id;
      Orig_Type : Entity_Id := Empty;
      Pack      : Entity_Id;

      type Kind_Test is access function (E : Entity_Id) return Boolean;

      function Is_Definite_Access_Type (E : Entity_Id) return Boolean;
      --  Determine whether E is an access type declared by an access decla-
      --  ration, and  not an (anonymous) allocator type.

      function Operand_Type_In_Scope (S : Entity_Id) return Boolean;
      --  If the operand is not universal, and the operator is given by a
      --  expanded name,  verify that the operand has an interpretation with
      --  a type defined in the given scope of the operator.

      function Type_In_P (Test : Kind_Test) return Entity_Id;
      --  Find a type of the given class in the package Pack that contains
      --  the operator.

      -----------------------------
      -- Is_Definite_Access_Type --
      -----------------------------

      function Is_Definite_Access_Type (E : Entity_Id) return Boolean is
         Btyp : constant Entity_Id := Base_Type (E);
      begin
         return Ekind (Btyp) = E_Access_Type
           or else (Ekind (Btyp) = E_Access_Subprogram_Type
                     and then Comes_From_Source (Btyp));
      end Is_Definite_Access_Type;

      ---------------------------
      -- Operand_Type_In_Scope --
      ---------------------------

      function Operand_Type_In_Scope (S : Entity_Id) return Boolean is
         Nod : constant Node_Id := Right_Opnd (Op_Node);
         I   : Interp_Index;
         It  : Interp;

      begin
         if not Is_Overloaded (Nod) then
            return Scope (Base_Type (Etype (Nod))) = S;

         else
            Get_First_Interp (Nod, I, It);
            while Present (It.Typ) loop
               if Scope (Base_Type (It.Typ)) = S then
                  return True;
               end if;

               Get_Next_Interp (I, It);
            end loop;

            return False;
         end if;
      end Operand_Type_In_Scope;

      ---------------
      -- Type_In_P --
      ---------------

      function Type_In_P (Test : Kind_Test) return Entity_Id is
         E : Entity_Id;

         function In_Decl return Boolean;
         --  Verify that node is not part of the type declaration for the
         --  candidate type, which would otherwise be invisible.

         -------------
         -- In_Decl --
         -------------

         function In_Decl return Boolean is
            Decl_Node : constant Node_Id := Parent (E);
            N2        : Node_Id;

         begin
            N2 := N;

            if Etype (E) = Any_Type then
               return True;

            elsif No (Decl_Node) then
               return False;

            else
               while Present (N2)
                 and then Nkind (N2) /= N_Compilation_Unit
               loop
                  if N2 = Decl_Node then
                     return True;
                  else
                     N2 := Parent (N2);
                  end if;
               end loop;

               return False;
            end if;
         end In_Decl;

      --  Start of processing for Type_In_P

      begin
         --  If the context type is declared in the prefix package, this
         --  is the desired base type.

         if Scope (Base_Type (Typ)) = Pack
           and then Test (Typ)
         then
            return Base_Type (Typ);

         else
            E := First_Entity (Pack);
            while Present (E) loop
               if Test (E)
                 and then not In_Decl
               then
                  return E;
               end if;

               Next_Entity (E);
            end loop;

            return Empty;
         end if;
      end Type_In_P;

   --  Start of processing for Make_Call_Into_Operator

   begin
      Op_Node := New_Node (Operator_Kind (Op_Name, Is_Binary), Sloc (N));

      --  Binary operator

      if Is_Binary then
         Set_Left_Opnd  (Op_Node, Relocate_Node (Act1));
         Set_Right_Opnd (Op_Node, Relocate_Node (Act2));
         Save_Interps (Act1, Left_Opnd  (Op_Node));
         Save_Interps (Act2, Right_Opnd (Op_Node));
         Act1 := Left_Opnd (Op_Node);
         Act2 := Right_Opnd (Op_Node);

      --  Unary operator

      else
         Set_Right_Opnd (Op_Node, Relocate_Node (Act1));
         Save_Interps (Act1, Right_Opnd (Op_Node));
         Act1 := Right_Opnd (Op_Node);
      end if;

      --  If the operator is denoted by an expanded name, and the prefix is
      --  not Standard, but the operator is a predefined one whose scope is
      --  Standard, then this is an implicit_operator, inserted as an
      --  interpretation by the procedure of the same name. This procedure
      --  overestimates the presence of implicit operators, because it does
      --  not examine the type of the operands. Verify now that the operand
      --  type appears in the given scope. If right operand is universal,
      --  check the other operand. In the case of concatenation, either
      --  argument can be the component type, so check the type of the result.
      --  If both arguments are literals, look for a type of the right kind
      --  defined in the given scope. This elaborate nonsense is brought to
      --  you courtesy of b33302a. The type itself must be frozen, so we must
      --  find the type of the proper class in the given scope.

      --  A final wrinkle is the multiplication operator for fixed point
      --  types, which is defined in Standard only, and not in the scope of
      --  the fixed_point type itself.

      if Nkind (Name (N)) = N_Expanded_Name then
         Pack := Entity (Prefix (Name (N)));

         --  If the entity being called is defined in the given package,
         --  it is a renaming of a predefined operator, and known to be
         --  legal.

         if Scope (Entity (Name (N))) = Pack
            and then Pack /= Standard_Standard
         then
            null;

         --  Visibility does not need to be checked in an instance: if the
         --  operator was not visible in the generic it has been diagnosed
         --  already, else there is an implicit copy of it in the instance.

         elsif In_Instance then
            null;

         elsif (Op_Name =  Name_Op_Multiply
              or else Op_Name = Name_Op_Divide)
           and then Is_Fixed_Point_Type (Etype (Left_Opnd  (Op_Node)))
           and then Is_Fixed_Point_Type (Etype (Right_Opnd (Op_Node)))
         then
            if Pack /= Standard_Standard then
               Error := True;
            end if;

         --  Ada 2005, AI-420:  Predefined equality on Universal_Access
         --  is available.

         elsif Ada_Version >= Ada_05
           and then (Op_Name = Name_Op_Eq or else Op_Name = Name_Op_Ne)
           and then Ekind (Etype (Act1)) = E_Anonymous_Access_Type
         then
            null;

         else
            Opnd_Type := Base_Type (Etype (Right_Opnd (Op_Node)));

            if Op_Name = Name_Op_Concat then
               Opnd_Type := Base_Type (Typ);

            elsif (Scope (Opnd_Type) = Standard_Standard
                     and then Is_Binary)
              or else (Nkind (Right_Opnd (Op_Node)) = N_Attribute_Reference
                        and then Is_Binary
                        and then not Comes_From_Source (Opnd_Type))
            then
               Opnd_Type := Base_Type (Etype (Left_Opnd (Op_Node)));
            end if;

            if Scope (Opnd_Type) = Standard_Standard then

               --  Verify that the scope contains a type that corresponds to
               --  the given literal. Optimize the case where Pack is Standard.

               if Pack /= Standard_Standard then

                  if Opnd_Type = Universal_Integer then
                     Orig_Type :=  Type_In_P (Is_Integer_Type'Access);

                  elsif Opnd_Type = Universal_Real then
                     Orig_Type := Type_In_P (Is_Real_Type'Access);

                  elsif Opnd_Type = Any_String then
                     Orig_Type := Type_In_P (Is_String_Type'Access);

                  elsif Opnd_Type = Any_Access then
                     Orig_Type :=  Type_In_P (Is_Definite_Access_Type'Access);

                  elsif Opnd_Type = Any_Composite then
                     Orig_Type := Type_In_P (Is_Composite_Type'Access);

                     if Present (Orig_Type) then
                        if Has_Private_Component (Orig_Type) then
                           Orig_Type := Empty;
                        else
                           Set_Etype (Act1, Orig_Type);

                           if Is_Binary then
                              Set_Etype (Act2, Orig_Type);
                           end if;
                        end if;
                     end if;

                  else
                     Orig_Type := Empty;
                  end if;

                  Error := No (Orig_Type);
               end if;

            elsif Ekind (Opnd_Type) = E_Allocator_Type
               and then No (Type_In_P (Is_Definite_Access_Type'Access))
            then
               Error := True;

            --  If the type is defined elsewhere, and the operator is not
            --  defined in the given scope (by a renaming declaration, e.g.)
            --  then this is an error as well. If an extension of System is
            --  present, and the type may be defined there, Pack must be
            --  System itself.

            elsif Scope (Opnd_Type) /= Pack
              and then Scope (Op_Id) /= Pack
              and then (No (System_Aux_Id)
                         or else Scope (Opnd_Type) /= System_Aux_Id
                         or else Pack /= Scope (System_Aux_Id))
            then
               if not Is_Overloaded (Right_Opnd (Op_Node)) then
                  Error := True;
               else
                  Error := not Operand_Type_In_Scope (Pack);
               end if;

            elsif Pack = Standard_Standard
              and then not Operand_Type_In_Scope (Standard_Standard)
            then
               Error := True;
            end if;
         end if;

         if Error then
            Error_Msg_Node_2 := Pack;
            Error_Msg_NE
              ("& not declared in&", N, Selector_Name (Name (N)));
            Set_Etype (N, Any_Type);
            return;
         end if;
      end if;

      Set_Chars  (Op_Node, Op_Name);

      if not Is_Private_Type (Etype (N)) then
         Set_Etype (Op_Node, Base_Type (Etype (N)));
      else
         Set_Etype (Op_Node, Etype (N));
      end if;

      --  If this is a call to a function that renames a predefined equality,
      --  the renaming declaration provides a type that must be used to
      --  resolve the operands. This must be done now because resolution of
      --  the equality node will not resolve any remaining ambiguity, and it
      --  assumes that the first operand is not overloaded.

      if (Op_Name = Name_Op_Eq or else Op_Name = Name_Op_Ne)
        and then Ekind (Func) = E_Function
        and then Is_Overloaded (Act1)
      then
         Resolve (Act1, Base_Type (Etype (First_Formal (Func))));
         Resolve (Act2, Base_Type (Etype (First_Formal (Func))));
      end if;

      Set_Entity (Op_Node, Op_Id);
      Generate_Reference (Op_Id, N, ' ');
      Rewrite (N,  Op_Node);

      --  If this is an arithmetic operator and the result type is private,
      --  the operands and the result must be wrapped in conversion to
      --  expose the underlying numeric type and expand the proper checks,
      --  e.g. on division.

      if Is_Private_Type (Typ) then
         case Nkind (N) is
            when N_Op_Add  | N_Op_Subtract | N_Op_Multiply | N_Op_Divide |
            N_Op_Expon     | N_Op_Mod      | N_Op_Rem      =>
               Resolve_Intrinsic_Operator (N, Typ);

            when N_Op_Plus | N_Op_Minus    | N_Op_Abs      =>
               Resolve_Intrinsic_Unary_Operator (N, Typ);

            when others =>
               Resolve (N, Typ);
         end case;
      else
         Resolve (N, Typ);
      end if;

      --  For predefined operators on literals, the operation freezes
      --  their type.

      if Present (Orig_Type) then
         Set_Etype (Act1, Orig_Type);
         Freeze_Expression (Act1);
      end if;
   end Make_Call_Into_Operator;

   -------------------
   -- Operator_Kind --
   -------------------

   function Operator_Kind
     (Op_Name   : Name_Id;
      Is_Binary : Boolean) return Node_Kind
   is
      Kind : Node_Kind;

   begin
      if Is_Binary then
         if    Op_Name =  Name_Op_And      then
            Kind := N_Op_And;
         elsif Op_Name =  Name_Op_Or       then
            Kind := N_Op_Or;
         elsif Op_Name =  Name_Op_Xor      then
            Kind := N_Op_Xor;
         elsif Op_Name =  Name_Op_Eq       then
            Kind := N_Op_Eq;
         elsif Op_Name =  Name_Op_Ne       then
            Kind := N_Op_Ne;
         elsif Op_Name =  Name_Op_Lt       then
            Kind := N_Op_Lt;
         elsif Op_Name =  Name_Op_Le       then
            Kind := N_Op_Le;
         elsif Op_Name =  Name_Op_Gt       then
            Kind := N_Op_Gt;
         elsif Op_Name =  Name_Op_Ge       then
            Kind := N_Op_Ge;
         elsif Op_Name =  Name_Op_Add      then
            Kind := N_Op_Add;
         elsif Op_Name =  Name_Op_Subtract then
            Kind := N_Op_Subtract;
         elsif Op_Name =  Name_Op_Concat   then
            Kind := N_Op_Concat;
         elsif Op_Name =  Name_Op_Multiply then
            Kind := N_Op_Multiply;
         elsif Op_Name =  Name_Op_Divide   then
            Kind := N_Op_Divide;
         elsif Op_Name =  Name_Op_Mod      then
            Kind := N_Op_Mod;
         elsif Op_Name =  Name_Op_Rem      then
            Kind := N_Op_Rem;
         elsif Op_Name =  Name_Op_Expon    then
            Kind := N_Op_Expon;
         else
            raise Program_Error;
         end if;

      --  Unary operators

      else
         if    Op_Name =  Name_Op_Add      then
            Kind := N_Op_Plus;
         elsif Op_Name =  Name_Op_Subtract then
            Kind := N_Op_Minus;
         elsif Op_Name =  Name_Op_Abs      then
            Kind := N_Op_Abs;
         elsif Op_Name =  Name_Op_Not      then
            Kind := N_Op_Not;
         else
            raise Program_Error;
         end if;
      end if;

      return Kind;
   end Operator_Kind;

   -----------------------------
   -- Pre_Analyze_And_Resolve --
   -----------------------------

   procedure Pre_Analyze_And_Resolve (N : Node_Id; T : Entity_Id) is
      Save_Full_Analysis : constant Boolean := Full_Analysis;

   begin
      Full_Analysis := False;
      Expander_Mode_Save_And_Set (False);

      --  We suppress all checks for this analysis, since the checks will
      --  be applied properly, and in the right location, when the default
      --  expression is reanalyzed and reexpanded later on.

      Analyze_And_Resolve (N, T, Suppress => All_Checks);

      Expander_Mode_Restore;
      Full_Analysis := Save_Full_Analysis;
   end Pre_Analyze_And_Resolve;

   --  Version without context type

   procedure Pre_Analyze_And_Resolve (N : Node_Id) is
      Save_Full_Analysis : constant Boolean := Full_Analysis;

   begin
      Full_Analysis := False;
      Expander_Mode_Save_And_Set (False);

      Analyze (N);
      Resolve (N, Etype (N), Suppress => All_Checks);

      Expander_Mode_Restore;
      Full_Analysis := Save_Full_Analysis;
   end Pre_Analyze_And_Resolve;

   ----------------------------------
   -- Replace_Actual_Discriminants --
   ----------------------------------

   procedure Replace_Actual_Discriminants (N : Node_Id; Default : Node_Id) is
      Loc : constant Source_Ptr := Sloc (N);
      Tsk : Node_Id := Empty;

      function Process_Discr (Nod : Node_Id) return Traverse_Result;

      -------------------
      -- Process_Discr --
      -------------------

      function Process_Discr (Nod : Node_Id) return Traverse_Result is
         Ent : Entity_Id;

      begin
         if Nkind (Nod) = N_Identifier then
            Ent := Entity (Nod);

            if Present (Ent)
              and then Ekind (Ent) = E_Discriminant
            then
               Rewrite (Nod,
                 Make_Selected_Component (Loc,
                   Prefix        => New_Copy_Tree (Tsk, New_Sloc => Loc),
                   Selector_Name => Make_Identifier (Loc, Chars (Ent))));

               Set_Etype (Nod, Etype (Ent));
            end if;

         end if;

         return OK;
      end Process_Discr;

      procedure Replace_Discrs is new Traverse_Proc (Process_Discr);

   --  Start of processing for Replace_Actual_Discriminants

   begin
      if not Expander_Active then
         return;
      end if;

      if Nkind (Name (N)) = N_Selected_Component then
         Tsk := Prefix (Name (N));

      elsif Nkind (Name (N)) = N_Indexed_Component then
         Tsk := Prefix (Prefix (Name (N)));
      end if;

      if No (Tsk) then
         return;
      else
         Replace_Discrs (Default);
      end if;
   end Replace_Actual_Discriminants;

   -------------
   -- Resolve --
   -------------

   procedure Resolve (N : Node_Id; Typ : Entity_Id) is
      Ambiguous : Boolean   := False;
      Ctx_Type  : Entity_Id := Typ;
      Expr_Type : Entity_Id := Empty; -- prevent junk warning
      Err_Type  : Entity_Id := Empty;
      Found     : Boolean   := False;
      From_Lib  : Boolean;
      I         : Interp_Index;
      I1        : Interp_Index := 0;  -- prevent junk warning
      It        : Interp;
      It1       : Interp;
      Seen      : Entity_Id := Empty; -- prevent junk warning

      function Comes_From_Predefined_Lib_Unit (Nod : Node_Id) return Boolean;
      --  Determine whether a node comes from a predefined library unit or
      --  Standard.

      procedure Patch_Up_Value (N : Node_Id; Typ : Entity_Id);
      --  Try and fix up a literal so that it matches its expected type. New
      --  literals are manufactured if necessary to avoid cascaded errors.

      procedure Resolution_Failed;
      --  Called when attempt at resolving current expression fails

      ------------------------------------
      -- Comes_From_Predefined_Lib_Unit --
      -------------------------------------

      function Comes_From_Predefined_Lib_Unit (Nod : Node_Id) return Boolean is
      begin
         return
           Sloc (Nod) = Standard_Location
             or else Is_Predefined_File_Name (Unit_File_Name (
                       Get_Source_Unit (Sloc (Nod))));
      end Comes_From_Predefined_Lib_Unit;

      --------------------
      -- Patch_Up_Value --
      --------------------

      procedure Patch_Up_Value (N : Node_Id; Typ : Entity_Id) is
      begin
         if Nkind (N) = N_Integer_Literal
           and then Is_Real_Type (Typ)
         then
            Rewrite (N,
              Make_Real_Literal (Sloc (N),
                Realval => UR_From_Uint (Intval (N))));
            Set_Etype (N, Universal_Real);
            Set_Is_Static_Expression (N);

         elsif Nkind (N) = N_Real_Literal
           and then Is_Integer_Type (Typ)
         then
            Rewrite (N,
              Make_Integer_Literal (Sloc (N),
                Intval => UR_To_Uint (Realval (N))));
            Set_Etype (N, Universal_Integer);
            Set_Is_Static_Expression (N);
         elsif Nkind (N) = N_String_Literal
           and then Is_Character_Type (Typ)
         then
            Set_Character_Literal_Name (Char_Code (Character'Pos ('A')));
            Rewrite (N,
              Make_Character_Literal (Sloc (N),
                Chars => Name_Find,
                Char_Literal_Value =>
                  UI_From_Int (Character'Pos ('A'))));
            Set_Etype (N, Any_Character);
            Set_Is_Static_Expression (N);

         elsif Nkind (N) /= N_String_Literal
           and then Is_String_Type (Typ)
         then
            Rewrite (N,
              Make_String_Literal (Sloc (N),
                Strval => End_String));

         elsif Nkind (N) = N_Range then
            Patch_Up_Value (Low_Bound (N), Typ);
            Patch_Up_Value (High_Bound (N), Typ);
         end if;
      end Patch_Up_Value;

      -----------------------
      -- Resolution_Failed --
      -----------------------

      procedure Resolution_Failed is
      begin
         Patch_Up_Value (N, Typ);
         Set_Etype (N, Typ);
         Debug_A_Exit ("resolving  ", N, " (done, resolution failed)");
         Set_Is_Overloaded (N, False);

         --  The caller will return without calling the expander, so we need
         --  to set the analyzed flag. Note that it is fine to set Analyzed
         --  to True even if we are in the middle of a shallow analysis,
         --  (see the spec of sem for more details) since this is an error
         --  situation anyway, and there is no point in repeating the
         --  analysis later (indeed it won't work to repeat it later, since
         --  we haven't got a clear resolution of which entity is being
         --  referenced.)

         Set_Analyzed (N, True);
         return;
      end Resolution_Failed;

   --  Start of processing for Resolve

   begin
      if N = Error then
         return;
      end if;

      --  Access attribute on remote subprogram cannot be used for
      --  a non-remote access-to-subprogram type.

      if Nkind (N) = N_Attribute_Reference
        and then (Attribute_Name (N) = Name_Access
                    or else Attribute_Name (N) = Name_Unrestricted_Access
                    or else Attribute_Name (N) = Name_Unchecked_Access)
        and then Comes_From_Source (N)
        and then Is_Entity_Name (Prefix (N))
        and then Is_Subprogram (Entity (Prefix (N)))
        and then Is_Remote_Call_Interface (Entity (Prefix (N)))
        and then not Is_Remote_Access_To_Subprogram_Type (Typ)
      then
         Error_Msg_N
           ("prefix must statically denote a non-remote subprogram", N);
      end if;

      From_Lib := Comes_From_Predefined_Lib_Unit (N);

      --  If the context is a Remote_Access_To_Subprogram, access attributes
      --  must be resolved with the corresponding fat pointer. There is no need
      --  to check for the attribute name since the return type of an
      --  attribute is never a remote type.

      if Nkind (N) = N_Attribute_Reference
        and then Comes_From_Source (N)
        and then (Is_Remote_Call_Interface (Typ)
                    or else Is_Remote_Types (Typ))
      then
         declare
            Attr      : constant Attribute_Id :=
                          Get_Attribute_Id (Attribute_Name (N));
            Pref      : constant Node_Id      := Prefix (N);
            Decl      : Node_Id;
            Spec      : Node_Id;
            Is_Remote : Boolean := True;

         begin
            --  Check that Typ is a remote access-to-subprogram type

            if Is_Remote_Access_To_Subprogram_Type (Typ) then
               --  Prefix (N) must statically denote a remote subprogram
               --  declared in a package specification.

               if Attr = Attribute_Access then
                  Decl := Unit_Declaration_Node (Entity (Pref));

                  if Nkind (Decl) = N_Subprogram_Body then
                     Spec := Corresponding_Spec (Decl);

                     if not No (Spec) then
                        Decl := Unit_Declaration_Node (Spec);
                     end if;
                  end if;

                  Spec := Parent (Decl);

                  if not Is_Entity_Name (Prefix (N))
                    or else Nkind (Spec) /= N_Package_Specification
                    or else
                      not Is_Remote_Call_Interface (Defining_Entity (Spec))
                  then
                     Is_Remote := False;
                     Error_Msg_N
                       ("prefix must statically denote a remote subprogram ",
                        N);
                  end if;
               end if;

               --   If we are generating code for a distributed program.
               --   perform semantic checks against the corresponding
               --   remote entities.

               if (Attr = Attribute_Access
                    or else Attr = Attribute_Unchecked_Access
                    or else Attr = Attribute_Unrestricted_Access)
                 and then Expander_Active
                 and then Get_PCS_Name /= Name_No_DSA
               then
                  Check_Subtype_Conformant
                    (New_Id  => Entity (Prefix (N)),
                     Old_Id  => Designated_Type
                       (Corresponding_Remote_Type (Typ)),
                     Err_Loc => N);

                  if Is_Remote then
                     Process_Remote_AST_Attribute (N, Typ);
                  end if;
               end if;
            end if;
         end;
      end if;

      Debug_A_Entry ("resolving  ", N);

      if Comes_From_Source (N) then
         if Is_Fixed_Point_Type (Typ) then
            Check_Restriction (No_Fixed_Point, N);

         elsif Is_Floating_Point_Type (Typ)
           and then Typ /= Universal_Real
           and then Typ /= Any_Real
         then
            Check_Restriction (No_Floating_Point, N);
         end if;
      end if;

      --  Return if already analyzed

      if Analyzed (N) then
         Debug_A_Exit ("resolving  ", N, "  (done, already analyzed)");
         return;

      --  Return if type = Any_Type (previous error encountered)

      elsif Etype (N) = Any_Type then
         Debug_A_Exit ("resolving  ", N, "  (done, Etype = Any_Type)");
         return;
      end if;

      Check_Parameterless_Call (N);

      --  If not overloaded, then we know the type, and all that needs doing
      --  is to check that this type is compatible with the context.

      if not Is_Overloaded (N) then
         Found := Covers (Typ, Etype (N));
         Expr_Type := Etype (N);

      --  In the overloaded case, we must select the interpretation that
      --  is compatible with the context (i.e. the type passed to Resolve)

      else
         --  Loop through possible interpretations

         Get_First_Interp (N, I, It);
         Interp_Loop : while Present (It.Typ) loop

            --  We are only interested in interpretations that are compatible
            --  with the expected type, any other interpretations are ignored.

            if not Covers (Typ, It.Typ) then
               if Debug_Flag_V then
                  Write_Str ("    interpretation incompatible with context");
                  Write_Eol;
               end if;

            else
               --  Skip the current interpretation if it is disabled by an
               --  abstract operator. This action is performed only when the
               --  type against which we are resolving is the same as the
               --  type of the interpretation.

               if Ada_Version >= Ada_05
                 and then It.Typ = Typ
                 and then Typ /= Universal_Integer
                 and then Typ /= Universal_Real
                 and then Present (It.Abstract_Op)
               then
                  goto Continue;
               end if;

               --  First matching interpretation

               if not Found then
                  Found := True;
                  I1    := I;
                  Seen  := It.Nam;
                  Expr_Type := It.Typ;

               --  Matching interpretation that is not the first, maybe an
               --  error, but there are some cases where preference rules are
               --  used to choose between the two possibilities. These and
               --  some more obscure cases are handled in Disambiguate.

               else
                  --  If the current statement is part of a predefined library
                  --  unit, then all interpretations which come from user level
                  --  packages should not be considered.

                  if From_Lib
                    and then not Comes_From_Predefined_Lib_Unit (It.Nam)
                  then
                     goto Continue;
                  end if;

                  Error_Msg_Sloc := Sloc (Seen);
                  It1 := Disambiguate (N, I1, I, Typ);

                  --  Disambiguation has succeeded. Skip the remaining
                  --  interpretations.

                  if It1 /= No_Interp then
                     Seen := It1.Nam;
                     Expr_Type := It1.Typ;

                     while Present (It.Typ) loop
                        Get_Next_Interp (I, It);
                     end loop;

                  else
                     --  Before we issue an ambiguity complaint, check for
                     --  the case of a subprogram call where at least one
                     --  of the arguments is Any_Type, and if so, suppress
                     --  the message, since it is a cascaded error.

                     if Nkind (N) = N_Function_Call
                       or else Nkind (N) = N_Procedure_Call_Statement
                     then
                        declare
                           A : Node_Id;
                           E : Node_Id;

                        begin
                           A := First_Actual (N);
                           while Present (A) loop
                              E := A;

                              if Nkind (E) = N_Parameter_Association then
                                 E := Explicit_Actual_Parameter (E);
                              end if;

                              if Etype (E) = Any_Type then
                                 if Debug_Flag_V then
                                    Write_Str ("Any_Type in call");
                                    Write_Eol;
                                 end if;

                                 exit Interp_Loop;
                              end if;

                              Next_Actual (A);
                           end loop;
                        end;

                     elsif Nkind (N) in N_Binary_Op
                       and then (Etype (Left_Opnd (N)) = Any_Type
                                  or else Etype (Right_Opnd (N)) = Any_Type)
                     then
                        exit Interp_Loop;

                     elsif Nkind (N) in  N_Unary_Op
                       and then Etype (Right_Opnd (N)) = Any_Type
                     then
                        exit Interp_Loop;
                     end if;

                     --  Not that special case, so issue message using the
                     --  flag Ambiguous to control printing of the header
                     --  message only at the start of an ambiguous set.

                     if not Ambiguous then
                        if Nkind (N) = N_Function_Call
                          and then Nkind (Name (N)) = N_Explicit_Dereference
                        then
                           Error_Msg_N
                             ("ambiguous expression "
                               & "(cannot resolve indirect call)!", N);
                        else
                           Error_Msg_NE
                             ("ambiguous expression (cannot resolve&)!",
                              N, It.Nam);
                        end if;

                        Ambiguous := True;

                        if Nkind (Parent (Seen)) = N_Full_Type_Declaration then
                           Error_Msg_N
                             ("\\possible interpretation (inherited)#!", N);
                        else
                           Error_Msg_N ("\\possible interpretation#!", N);
                        end if;
                     end if;

                     Error_Msg_Sloc := Sloc (It.Nam);

                     --  By default, the error message refers to the candidate
                     --  interpretation. But if it is a predefined operator, it
                     --  is implicitly declared at the declaration of the type
                     --  of the operand. Recover the sloc of that declaration
                     --  for the error message.

                     if Nkind (N) in N_Op
                       and then Scope (It.Nam) = Standard_Standard
                       and then not Is_Overloaded (Right_Opnd (N))
                       and then Scope (Base_Type (Etype (Right_Opnd (N)))) /=
                                                             Standard_Standard
                     then
                        Err_Type := First_Subtype (Etype (Right_Opnd (N)));

                        if Comes_From_Source (Err_Type)
                          and then Present (Parent (Err_Type))
                        then
                           Error_Msg_Sloc := Sloc (Parent (Err_Type));
                        end if;

                     elsif Nkind (N) in N_Binary_Op
                       and then Scope (It.Nam) = Standard_Standard
                       and then not Is_Overloaded (Left_Opnd (N))
                       and then Scope (Base_Type (Etype (Left_Opnd (N)))) /=
                                                             Standard_Standard
                     then
                        Err_Type := First_Subtype (Etype (Left_Opnd (N)));

                        if Comes_From_Source (Err_Type)
                          and then Present (Parent (Err_Type))
                        then
                           Error_Msg_Sloc := Sloc (Parent (Err_Type));
                        end if;

                     --  If this is an indirect call, use the subprogram_type
                     --  in the message, to have a meaningful location.
                     --  Indicate as well if this is an inherited operation,
                     --  created by a type declaration.

                     elsif Nkind (N) = N_Function_Call
                       and then Nkind (Name (N)) = N_Explicit_Dereference
                       and then Is_Type (It.Nam)
                     then
                        Err_Type := It.Nam;
                        Error_Msg_Sloc :=
                          Sloc (Associated_Node_For_Itype (Err_Type));
                     else
                        Err_Type := Empty;
                     end if;

                     if Nkind (N) in N_Op
                       and then Scope (It.Nam) = Standard_Standard
                       and then Present (Err_Type)
                     then
                        --  Special-case the message for universal_fixed
                        --  operators, which are not declared with the type
                        --  of the operand, but appear forever in Standard.

                        if  It.Typ = Universal_Fixed
                          and then Scope (It.Nam) = Standard_Standard
                        then
                           Error_Msg_N
                             ("\\possible interpretation as " &
                                "universal_fixed operation " &
                                  "(RM 4.5.5 (19))", N);
                        else
                           Error_Msg_N
                             ("\\possible interpretation (predefined)#!", N);
                        end if;

                     elsif
                       Nkind (Parent (It.Nam)) = N_Full_Type_Declaration
                     then
                        Error_Msg_N
<<<<<<< HEAD
                          ("\\possible interpretation (predefined)#!", N);

                     elsif
                       Nkind (Parent (It.Nam)) = N_Full_Type_Declaration
                     then
                        Error_Msg_N
=======
>>>>>>> 60a98cce
                          ("\\possible interpretation (inherited)#!", N);
                     else
                        Error_Msg_N ("\\possible interpretation#!", N);
                     end if;

                  end if;
               end if;

               --  We have a matching interpretation, Expr_Type is the type
               --  from this interpretation, and Seen is the entity.

               --  For an operator, just set the entity name. The type will be
               --  set by the specific operator resolution routine.

               if Nkind (N) in N_Op then
                  Set_Entity (N, Seen);
                  Generate_Reference (Seen, N);

               elsif Nkind (N) = N_Character_Literal then
                  Set_Etype (N, Expr_Type);

               --  For an explicit dereference, attribute reference, range,
               --  short-circuit form (which is not an operator node), or call
               --  with a name that is an explicit dereference, there is
               --  nothing to be done at this point.

               elsif     Nkind (N) = N_Explicit_Dereference
                 or else Nkind (N) = N_Attribute_Reference
                 or else Nkind (N) = N_And_Then
                 or else Nkind (N) = N_Indexed_Component
                 or else Nkind (N) = N_Or_Else
                 or else Nkind (N) = N_Range
                 or else Nkind (N) = N_Selected_Component
                 or else Nkind (N) = N_Slice
                 or else Nkind (Name (N)) = N_Explicit_Dereference
               then
                  null;

               --  For procedure or function calls, set the type of the name,
               --  and also the entity pointer for the prefix

               elsif (Nkind (N) = N_Procedure_Call_Statement
                       or else Nkind (N) = N_Function_Call)
                 and then (Is_Entity_Name (Name (N))
                            or else Nkind (Name (N)) = N_Operator_Symbol)
               then
                  Set_Etype  (Name (N), Expr_Type);
                  Set_Entity (Name (N), Seen);
                  Generate_Reference (Seen, Name (N));

               elsif Nkind (N) = N_Function_Call
                 and then Nkind (Name (N)) = N_Selected_Component
               then
                  Set_Etype (Name (N), Expr_Type);
                  Set_Entity (Selector_Name (Name (N)), Seen);
                  Generate_Reference (Seen, Selector_Name (Name (N)));

               --  For all other cases, just set the type of the Name

               else
                  Set_Etype (Name (N), Expr_Type);
               end if;

            end if;

            <<Continue>>

            --  Move to next interpretation

            exit Interp_Loop when No (It.Typ);

            Get_Next_Interp (I, It);
         end loop Interp_Loop;
      end if;

      --  At this stage Found indicates whether or not an acceptable
      --  interpretation exists. If not, then we have an error, except
      --  that if the context is Any_Type as a result of some other error,
      --  then we suppress the error report.

      if not Found then
         if Typ /= Any_Type then

            --  If type we are looking for is Void, then this is the procedure
            --  call case, and the error is simply that what we gave is not a
            --  procedure name (we think of procedure calls as expressions with
            --  types internally, but the user doesn't think of them this way!)

            if Typ = Standard_Void_Type then

               --  Special case message if function used as a procedure

               if Nkind (N) = N_Procedure_Call_Statement
                 and then Is_Entity_Name (Name (N))
                 and then Ekind (Entity (Name (N))) = E_Function
               then
                  Error_Msg_NE
                    ("cannot use function & in a procedure call",
                     Name (N), Entity (Name (N)));

               --  Otherwise give general message (not clear what cases this
               --  covers, but no harm in providing for them!)

               else
                  Error_Msg_N ("expect procedure name in procedure call", N);
               end if;

               Found := True;

            --  Otherwise we do have a subexpression with the wrong type

            --  Check for the case of an allocator which uses an access type
            --  instead of the designated type. This is a common error and we
            --  specialize the message, posting an error on the operand of the
            --  allocator, complaining that we expected the designated type of
            --  the allocator.

            elsif Nkind (N) = N_Allocator
              and then Ekind (Typ) in Access_Kind
              and then Ekind (Etype (N)) in Access_Kind
              and then Designated_Type (Etype (N)) = Typ
            then
               Wrong_Type (Expression (N), Designated_Type (Typ));
               Found := True;

            --  Check for view mismatch on Null in instances, for which the
            --  view-swapping mechanism has no identifier.

            elsif (In_Instance or else In_Inlined_Body)
              and then (Nkind (N) = N_Null)
              and then Is_Private_Type (Typ)
              and then Is_Access_Type (Full_View (Typ))
            then
               Resolve (N, Full_View (Typ));
               Set_Etype (N, Typ);
               return;

            --  Check for an aggregate. Sometimes we can get bogus aggregates
            --  from misuse of parentheses, and we are about to complain about
            --  the aggregate without even looking inside it.

            --  Instead, if we have an aggregate of type Any_Composite, then
            --  analyze and resolve the component fields, and then only issue
            --  another message if we get no errors doing this (otherwise
            --  assume that the errors in the aggregate caused the problem).

            elsif Nkind (N) = N_Aggregate
              and then Etype (N) = Any_Composite
            then
               --  Disable expansion in any case. If there is a type mismatch
               --  it may be fatal to try to expand the aggregate. The flag
               --  would otherwise be set to false when the error is posted.

               Expander_Active := False;

               declare
                  procedure Check_Aggr (Aggr : Node_Id);
                  --  Check one aggregate, and set Found to True if we have a
                  --  definite error in any of its elements

                  procedure Check_Elmt (Aelmt : Node_Id);
                  --  Check one element of aggregate and set Found to True if
                  --  we definitely have an error in the element.

                  ----------------
                  -- Check_Aggr --
                  ----------------

                  procedure Check_Aggr (Aggr : Node_Id) is
                     Elmt : Node_Id;

                  begin
                     if Present (Expressions (Aggr)) then
                        Elmt := First (Expressions (Aggr));
                        while Present (Elmt) loop
                           Check_Elmt (Elmt);
                           Next (Elmt);
                        end loop;
                     end if;

                     if Present (Component_Associations (Aggr)) then
                        Elmt := First (Component_Associations (Aggr));
                        while Present (Elmt) loop

                           --  If this is a default-initialized component, then
                           --  there is nothing to check. The box will be
                           --  replaced by the appropriate call during late
                           --  expansion.

                           if not Box_Present (Elmt) then
                              Check_Elmt (Expression (Elmt));
                           end if;

                           Next (Elmt);
                        end loop;
                     end if;
                  end Check_Aggr;

                  ----------------
                  -- Check_Elmt --
                  ----------------

                  procedure Check_Elmt (Aelmt : Node_Id) is
                  begin
                     --  If we have a nested aggregate, go inside it (to
                     --  attempt a naked analyze-resolve of the aggregate
                     --  can cause undesirable cascaded errors). Do not
                     --  resolve expression if it needs a type from context,
                     --  as for integer * fixed expression.

                     if Nkind (Aelmt) = N_Aggregate then
                        Check_Aggr (Aelmt);

                     else
                        Analyze (Aelmt);

                        if not Is_Overloaded (Aelmt)
                          and then Etype (Aelmt) /= Any_Fixed
                        then
                           Resolve (Aelmt);
                        end if;

                        if Etype (Aelmt) = Any_Type then
                           Found := True;
                        end if;
                     end if;
                  end Check_Elmt;

               begin
                  Check_Aggr (N);
               end;
            end if;

            --  If an error message was issued already, Found got reset
            --  to True, so if it is still False, issue the standard
            --  Wrong_Type message.

            if not Found then
               if Is_Overloaded (N)
                 and then Nkind (N) = N_Function_Call
               then
                  declare
                     Subp_Name : Node_Id;
                  begin
                     if Is_Entity_Name (Name (N)) then
                        Subp_Name := Name (N);

                     elsif Nkind (Name (N)) = N_Selected_Component then

                        --  Protected operation: retrieve operation name

                        Subp_Name := Selector_Name (Name (N));
                     else
                        raise Program_Error;
                     end if;

                     Error_Msg_Node_2 := Typ;
                     Error_Msg_NE ("no visible interpretation of&" &
                       " matches expected type&", N, Subp_Name);
                  end;

                  if All_Errors_Mode then
                     declare
                        Index : Interp_Index;
                        It    : Interp;

                     begin
                        Error_Msg_N ("\\possible interpretations:", N);

                        Get_First_Interp (Name (N), Index, It);
                        while Present (It.Nam) loop
                           Error_Msg_Sloc := Sloc (It.Nam);
<<<<<<< HEAD
                           Error_Msg_Node_2 := It.Typ;
                           Error_Msg_NE ("\&  declared#, type&", N, It.Nam);
=======
                           Error_Msg_Node_2 := It.Nam;
                           Error_Msg_NE
                             ("\\  type& for & declared#", N, It.Typ);
>>>>>>> 60a98cce
                           Get_Next_Interp (Index, It);
                        end loop;
                     end;

                  else
                     Error_Msg_N ("\use -gnatf for details", N);
                  end if;
               else
                  Wrong_Type (N, Typ);
               end if;
            end if;
         end if;

         Resolution_Failed;
         return;

      --  Test if we have more than one interpretation for the context

      elsif Ambiguous then
         Resolution_Failed;
         return;

      --  Here we have an acceptable interpretation for the context

      else
         --  Propagate type information and normalize tree for various
         --  predefined operations. If the context only imposes a class of
         --  types, rather than a specific type, propagate the actual type
         --  downward.

         if Typ = Any_Integer
           or else Typ = Any_Boolean
           or else Typ = Any_Modular
           or else Typ = Any_Real
           or else Typ = Any_Discrete
         then
            Ctx_Type := Expr_Type;

            --  Any_Fixed is legal in a real context only if a specific
            --  fixed point type is imposed. If Norman Cohen can be
            --  confused by this, it deserves a separate message.

            if Typ = Any_Real
              and then Expr_Type = Any_Fixed
            then
               Error_Msg_N ("illegal context for mixed mode operation", N);
               Set_Etype (N, Universal_Real);
               Ctx_Type := Universal_Real;
            end if;
         end if;

         --  A user-defined operator is tranformed into a function call at
         --  this point, so that further processing knows that operators are
         --  really operators (i.e. are predefined operators). User-defined
         --  operators that are intrinsic are just renamings of the predefined
         --  ones, and need not be turned into calls either, but if they rename
         --  a different operator, we must transform the node accordingly.
         --  Instantiations of Unchecked_Conversion are intrinsic but are
         --  treated as functions, even if given an operator designator.

         if Nkind (N) in N_Op
           and then Present (Entity (N))
           and then Ekind (Entity (N)) /= E_Operator
         then

            if not Is_Predefined_Op (Entity (N)) then
               Rewrite_Operator_As_Call (N, Entity (N));

            elsif Present (Alias (Entity (N)))
              and then
                Nkind (Parent (Parent (Entity (N))))
                  = N_Subprogram_Renaming_Declaration
            then
               Rewrite_Renamed_Operator (N, Alias (Entity (N)), Typ);

               --  If the node is rewritten, it will be fully resolved in
               --  Rewrite_Renamed_Operator.

               if Analyzed (N) then
                  return;
               end if;
            end if;
         end if;

         case N_Subexpr'(Nkind (N)) is

            when N_Aggregate => Resolve_Aggregate                (N, Ctx_Type);

            when N_Allocator => Resolve_Allocator                (N, Ctx_Type);

            when N_And_Then | N_Or_Else
                             => Resolve_Short_Circuit            (N, Ctx_Type);

            when N_Attribute_Reference
                             => Resolve_Attribute                (N, Ctx_Type);

            when N_Character_Literal
                             => Resolve_Character_Literal        (N, Ctx_Type);

            when N_Conditional_Expression
                             => Resolve_Conditional_Expression   (N, Ctx_Type);

            when N_Expanded_Name
                             => Resolve_Entity_Name              (N, Ctx_Type);

            when N_Extension_Aggregate
                             => Resolve_Extension_Aggregate      (N, Ctx_Type);

            when N_Explicit_Dereference
                             => Resolve_Explicit_Dereference     (N, Ctx_Type);

            when N_Function_Call
                             => Resolve_Call                     (N, Ctx_Type);

            when N_Identifier
                             => Resolve_Entity_Name              (N, Ctx_Type);

            when N_Indexed_Component
                             => Resolve_Indexed_Component        (N, Ctx_Type);

            when N_Integer_Literal
                             => Resolve_Integer_Literal          (N, Ctx_Type);

            when N_Membership_Test
                             => Resolve_Membership_Op            (N, Ctx_Type);

            when N_Null      => Resolve_Null                     (N, Ctx_Type);

            when N_Op_And | N_Op_Or | N_Op_Xor
                             => Resolve_Logical_Op               (N, Ctx_Type);

            when N_Op_Eq | N_Op_Ne
                             => Resolve_Equality_Op              (N, Ctx_Type);

            when N_Op_Lt | N_Op_Le | N_Op_Gt | N_Op_Ge
                             => Resolve_Comparison_Op            (N, Ctx_Type);

            when N_Op_Not    => Resolve_Op_Not                   (N, Ctx_Type);

            when N_Op_Add    | N_Op_Subtract | N_Op_Multiply |
                 N_Op_Divide | N_Op_Mod      | N_Op_Rem

                             => Resolve_Arithmetic_Op            (N, Ctx_Type);

            when N_Op_Concat => Resolve_Op_Concat                (N, Ctx_Type);

            when N_Op_Expon  => Resolve_Op_Expon                 (N, Ctx_Type);

            when N_Op_Plus | N_Op_Minus  | N_Op_Abs
                             => Resolve_Unary_Op                 (N, Ctx_Type);

            when N_Op_Shift  => Resolve_Shift                    (N, Ctx_Type);

            when N_Procedure_Call_Statement
                             => Resolve_Call                     (N, Ctx_Type);

            when N_Operator_Symbol
                             => Resolve_Operator_Symbol          (N, Ctx_Type);

            when N_Qualified_Expression
                             => Resolve_Qualified_Expression     (N, Ctx_Type);

            when N_Raise_xxx_Error
                             => Set_Etype (N, Ctx_Type);

            when N_Range     => Resolve_Range                    (N, Ctx_Type);

            when N_Real_Literal
                             => Resolve_Real_Literal             (N, Ctx_Type);

            when N_Reference => Resolve_Reference                (N, Ctx_Type);

            when N_Selected_Component
                             => Resolve_Selected_Component       (N, Ctx_Type);

            when N_Slice     => Resolve_Slice                    (N, Ctx_Type);

            when N_String_Literal
                             => Resolve_String_Literal           (N, Ctx_Type);

            when N_Subprogram_Info
                             => Resolve_Subprogram_Info          (N, Ctx_Type);

            when N_Type_Conversion
                             => Resolve_Type_Conversion          (N, Ctx_Type);

            when N_Unchecked_Expression =>
               Resolve_Unchecked_Expression                      (N, Ctx_Type);

            when N_Unchecked_Type_Conversion =>
               Resolve_Unchecked_Type_Conversion                 (N, Ctx_Type);

         end case;

         --  If the subexpression was replaced by a non-subexpression, then
         --  all we do is to expand it. The only legitimate case we know of
         --  is converting procedure call statement to entry call statements,
         --  but there may be others, so we are making this test general.

         if Nkind (N) not in N_Subexpr then
            Debug_A_Exit ("resolving  ", N, "  (done)");
            Expand (N);
            return;
         end if;

         --  The expression is definitely NOT overloaded at this point, so
         --  we reset the Is_Overloaded flag to avoid any confusion when
         --  reanalyzing the node.

         Set_Is_Overloaded (N, False);

         --  Freeze expression type, entity if it is a name, and designated
         --  type if it is an allocator (RM 13.14(10,11,13)).

         --  Now that the resolution of the type of the node is complete,
         --  and we did not detect an error, we can expand this node. We
         --  skip the expand call if we are in a default expression, see
         --  section "Handling of Default Expressions" in Sem spec.

         Debug_A_Exit ("resolving  ", N, "  (done)");

         --  We unconditionally freeze the expression, even if we are in
         --  default expression mode (the Freeze_Expression routine tests
         --  this flag and only freezes static types if it is set).

         Freeze_Expression (N);

         --  Now we can do the expansion

         Expand (N);
      end if;
   end Resolve;

   -------------
   -- Resolve --
   -------------

   --  Version with check(s) suppressed

   procedure Resolve (N : Node_Id; Typ : Entity_Id; Suppress : Check_Id) is
   begin
      if Suppress = All_Checks then
         declare
            Svg : constant Suppress_Array := Scope_Suppress;
         begin
            Scope_Suppress := (others => True);
            Resolve (N, Typ);
            Scope_Suppress := Svg;
         end;

      else
         declare
            Svg : constant Boolean := Scope_Suppress (Suppress);
         begin
            Scope_Suppress (Suppress) := True;
            Resolve (N, Typ);
            Scope_Suppress (Suppress) := Svg;
         end;
      end if;
   end Resolve;

   -------------
   -- Resolve --
   -------------

   --  Version with implicit type

   procedure Resolve (N : Node_Id) is
   begin
      Resolve (N, Etype (N));
   end Resolve;

   ---------------------
   -- Resolve_Actuals --
   ---------------------

   procedure Resolve_Actuals (N : Node_Id; Nam : Entity_Id) is
      Loc    : constant Source_Ptr := Sloc (N);
      A      : Node_Id;
      F      : Entity_Id;
      A_Typ  : Entity_Id;
      F_Typ  : Entity_Id;
      Prev   : Node_Id := Empty;

      procedure Check_Prefixed_Call;
      --  If the original node is an overloaded call in prefix notation,
      --  insert an 'Access or a dereference as needed over the first actual.
      --  Try_Object_Operation has already verified that there is a valid
      --  interpretation, but the form of the actual can only be determined
      --  once the primitive operation is identified.

      procedure Insert_Default;
      --  If the actual is missing in a call, insert in the actuals list
      --  an instance of the default expression. The insertion is always
      --  a named association.

      function Same_Ancestor (T1, T2 : Entity_Id) return Boolean;
      --  Check whether T1 and T2, or their full views, are derived from a
      --  common type. Used to enforce the restrictions on array conversions
      --  of AI95-00246.

      -------------------------
      -- Check_Prefixed_Call --
      -------------------------

      procedure Check_Prefixed_Call is
         Act    : constant Node_Id   := First_Actual (N);
         A_Type : constant Entity_Id := Etype (Act);
         F_Type : constant Entity_Id := Etype (First_Formal (Nam));
         Orig   : constant Node_Id := Original_Node (N);
         New_A  : Node_Id;

      begin
         --  Check whether the call is a prefixed call, with or without
         --  additional actuals.

         if Nkind (Orig) = N_Selected_Component
           or else
             (Nkind (Orig) = N_Indexed_Component
               and then Nkind (Prefix (Orig)) = N_Selected_Component
               and then Is_Entity_Name (Prefix (Prefix (Orig)))
               and then Is_Entity_Name (Act)
               and then Chars (Act) = Chars (Prefix (Prefix (Orig))))
         then
            if Is_Access_Type (A_Type)
              and then not Is_Access_Type (F_Type)
            then
               --  Introduce dereference on object in prefix

               New_A :=
                 Make_Explicit_Dereference (Sloc (Act),
                   Prefix => Relocate_Node (Act));
               Rewrite (Act, New_A);
               Analyze (Act);

            elsif Is_Access_Type (F_Type)
              and then not Is_Access_Type (A_Type)
            then
               --  Introduce an implicit 'Access in prefix

               if not Is_Aliased_View (Act) then
                  Error_Msg_NE
                    ("object in prefixed call to& must be aliased"
                         & " (RM-2005 4.3.1 (13))",
                    Prefix (Act), Nam);
               end if;

               Rewrite (Act,
                 Make_Attribute_Reference (Loc,
                   Attribute_Name => Name_Access,
                   Prefix         => Relocate_Node (Act)));
            end if;

            Analyze (Act);
         end if;
      end Check_Prefixed_Call;

      --------------------
      -- Insert_Default --
      --------------------

      procedure Insert_Default is
         Actval : Node_Id;
         Assoc  : Node_Id;

      begin
         --  Missing argument in call, nothing to insert

         if No (Default_Value (F)) then
            return;

         else
            --  Note that we do a full New_Copy_Tree, so that any associated
            --  Itypes are properly copied. This may not be needed any more,
            --  but it does no harm as a safety measure! Defaults of a generic
            --  formal may be out of bounds of the corresponding actual (see
            --  cc1311b) and an additional check may be required.

            Actval :=
              New_Copy_Tree
                (Default_Value (F),
                 New_Scope => Current_Scope,
                 New_Sloc  => Loc);

            if Is_Concurrent_Type (Scope (Nam))
              and then Has_Discriminants (Scope (Nam))
            then
               Replace_Actual_Discriminants (N, Actval);
            end if;

            if Is_Overloadable (Nam)
              and then Present (Alias (Nam))
            then
               if Base_Type (Etype (F)) /= Base_Type (Etype (Actval))
                 and then not Is_Tagged_Type (Etype (F))
               then
                  --  If default is a real literal, do not introduce a
                  --  conversion whose effect may depend on the run-time
                  --  size of universal real.

                  if Nkind (Actval) = N_Real_Literal then
                     Set_Etype (Actval, Base_Type (Etype (F)));
                  else
                     Actval := Unchecked_Convert_To (Etype (F), Actval);
                  end if;
               end if;

               if Is_Scalar_Type (Etype (F)) then
                  Enable_Range_Check (Actval);
               end if;

               Set_Parent (Actval, N);

               --  Resolve aggregates with their base type, to avoid scope
               --  anomalies: the subtype was first built in the suprogram
               --  declaration, and the current call may be nested.

               if Nkind (Actval) = N_Aggregate
                 and then Has_Discriminants (Etype (Actval))
               then
                  Analyze_And_Resolve (Actval, Base_Type (Etype (Actval)));
               else
                  Analyze_And_Resolve (Actval, Etype (Actval));
               end if;

            else
               Set_Parent (Actval, N);

               --  See note above concerning aggregates

               if Nkind (Actval) = N_Aggregate
                 and then Has_Discriminants (Etype (Actval))
               then
                  Analyze_And_Resolve (Actval, Base_Type (Etype (Actval)));

               --  Resolve entities with their own type, which may differ
               --  from the type of a reference in a generic context (the
               --  view swapping mechanism did not anticipate the re-analysis
               --  of default values in calls).

               elsif Is_Entity_Name (Actval) then
                  Analyze_And_Resolve (Actval, Etype (Entity (Actval)));

               else
                  Analyze_And_Resolve (Actval, Etype (Actval));
               end if;
            end if;

            --  If default is a tag indeterminate function call, propagate
            --  tag to obtain proper dispatching.

            if Is_Controlling_Formal (F)
              and then Nkind (Default_Value (F)) = N_Function_Call
            then
               Set_Is_Controlling_Actual (Actval);
            end if;

         end if;

         --  If the default expression raises constraint error, then just
         --  silently replace it with an N_Raise_Constraint_Error node,
         --  since we already gave the warning on the subprogram spec.

         if Raises_Constraint_Error (Actval) then
            Rewrite (Actval,
              Make_Raise_Constraint_Error (Loc,
                Reason => CE_Range_Check_Failed));
            Set_Raises_Constraint_Error (Actval);
            Set_Etype (Actval, Etype (F));
         end if;

         Assoc :=
           Make_Parameter_Association (Loc,
             Explicit_Actual_Parameter => Actval,
             Selector_Name => Make_Identifier (Loc, Chars (F)));

         --  Case of insertion is first named actual

         if No (Prev) or else
            Nkind (Parent (Prev)) /= N_Parameter_Association
         then
            Set_Next_Named_Actual (Assoc, First_Named_Actual (N));
            Set_First_Named_Actual (N, Actval);

            if No (Prev) then
               if No (Parameter_Associations (N)) then
                  Set_Parameter_Associations (N, New_List (Assoc));
               else
                  Append (Assoc, Parameter_Associations (N));
               end if;

            else
               Insert_After (Prev, Assoc);
            end if;

         --  Case of insertion is not first named actual

         else
            Set_Next_Named_Actual
              (Assoc, Next_Named_Actual (Parent (Prev)));
            Set_Next_Named_Actual (Parent (Prev), Actval);
            Append (Assoc, Parameter_Associations (N));
         end if;

         Mark_Rewrite_Insertion (Assoc);
         Mark_Rewrite_Insertion (Actval);

         Prev := Actval;
      end Insert_Default;

      -------------------
      -- Same_Ancestor --
      -------------------

      function Same_Ancestor (T1, T2 : Entity_Id) return Boolean is
         FT1 : Entity_Id := T1;
         FT2 : Entity_Id := T2;

      begin
         if Is_Private_Type (T1)
           and then Present (Full_View (T1))
         then
            FT1 := Full_View (T1);
         end if;

         if Is_Private_Type (T2)
           and then Present (Full_View (T2))
         then
            FT2 := Full_View (T2);
         end if;

         return Root_Type (Base_Type (FT1)) = Root_Type (Base_Type (FT2));
      end Same_Ancestor;

   --  Start of processing for Resolve_Actuals

   begin
      if Present (First_Actual (N)) then
         Check_Prefixed_Call;
      end if;

      A := First_Actual (N);
      F := First_Formal (Nam);
      while Present (F) loop
         if No (A) and then Needs_No_Actuals (Nam) then
            null;

         --  If we have an error in any actual or formal, indicated by
         --  a type of Any_Type, then abandon resolution attempt, and
         --  set result type to Any_Type.

         elsif (Present (A) and then Etype (A) = Any_Type)
           or else Etype (F) = Any_Type
         then
            Set_Etype (N, Any_Type);
            return;
         end if;

         if Present (A)
           and then (Nkind (Parent (A)) /= N_Parameter_Association
                       or else
                     Chars (Selector_Name (Parent (A))) = Chars (F))
         then
            --  If the formal is Out or In_Out, do not resolve and expand the
            --  conversion, because it is subsequently expanded into explicit
            --  temporaries and assignments. However, the object of the
            --  conversion can be resolved. An exception is the case of tagged
            --  type conversion with a class-wide actual. In that case we want
            --  the tag check to occur and no temporary will be needed (no
            --  representation change can occur) and the parameter is passed by
            --  reference, so we go ahead and resolve the type conversion.
            --  Another exception is the case of reference to component or
            --  subcomponent of a bit-packed array, in which case we want to
            --  defer expansion to the point the in and out assignments are
            --  performed.

            if Ekind (F) /= E_In_Parameter
              and then Nkind (A) = N_Type_Conversion
              and then not Is_Class_Wide_Type (Etype (Expression (A)))
            then
               if Ekind (F) = E_In_Out_Parameter
                 and then Is_Array_Type (Etype (F))
               then
                  if Has_Aliased_Components (Etype (Expression (A)))
                    /= Has_Aliased_Components (Etype (F))
                  then
                     if Ada_Version < Ada_05 then
                        Error_Msg_N
                          ("both component types in a view conversion must be"
                            & " aliased, or neither", A);

                     --  Ada 2005: rule is relaxed (see AI-363)

                     elsif Has_Aliased_Components (Etype (F))
                       and then
                         not Has_Aliased_Components (Etype (Expression (A)))
                     then
                        Error_Msg_N
                          ("view conversion operand must have aliased " &
                           "components", N);
                        Error_Msg_N
                          ("\since target type has aliased components", N);
                     end if;

                  elsif not Same_Ancestor (Etype (F), Etype (Expression (A)))
                    and then
                     (Is_By_Reference_Type (Etype (F))
                        or else Is_By_Reference_Type (Etype (Expression (A))))
                  then
                     Error_Msg_N
                       ("view conversion between unrelated by reference " &
                        "array types not allowed (\'A'I-00246)", A);
                  end if;
               end if;

               if (Conversion_OK (A)
                     or else Valid_Conversion (A, Etype (A), Expression (A)))
                 and then not Is_Ref_To_Bit_Packed_Array (Expression (A))
               then
                  Resolve (Expression (A));
               end if;

            --  If the actual is a function call that returns a limited
            --  unconstrained object that needs finalization, create a
            --  transient scope for it, so that it can receive the proper
            --  finalization list.

            elsif Nkind (A) = N_Function_Call
              and then Is_Limited_Record (Etype (F))
              and then not Is_Constrained (Etype (F))
              and then Expander_Active
              and then
                (Is_Controlled (Etype (F)) or else Has_Task (Etype (F)))
            then
               Establish_Transient_Scope (A, False);

            else
               if Nkind (A) = N_Type_Conversion
                 and then Is_Array_Type (Etype (F))
                 and then not Same_Ancestor (Etype (F), Etype (Expression (A)))
                 and then
                  (Is_Limited_Type (Etype (F))
                     or else Is_Limited_Type (Etype (Expression (A))))
               then
                  Error_Msg_N
                    ("conversion between unrelated limited array types " &
                     "not allowed (\A\I-00246)", A);

                  if Is_Limited_Type (Etype (F)) then
                     Explain_Limited_Type (Etype (F), A);
                  end if;

                  if Is_Limited_Type (Etype (Expression (A))) then
                     Explain_Limited_Type (Etype (Expression (A)), A);
                  end if;
               end if;

               --  (Ada 2005: AI-251): If the actual is an allocator whose
               --  directly designated type is a class-wide interface, we build
               --  an anonymous access type to use it as the type of the
               --  allocator. Later, when the subprogram call is expanded, if
               --  the interface has a secondary dispatch table the expander
               --  will add a type conversion to force the correct displacement
               --  of the pointer.

               if Nkind (A) = N_Allocator then
                  declare
                     DDT : constant Entity_Id :=
                             Directly_Designated_Type (Base_Type (Etype (F)));
                     New_Itype : Entity_Id;
                  begin
                     if Is_Class_Wide_Type (DDT)
                       and then Is_Interface (DDT)
                     then
                        New_Itype := Create_Itype (E_Anonymous_Access_Type, A);
                        Set_Etype       (New_Itype, Etype (A));
                        Init_Size_Align (New_Itype);
                        Set_Directly_Designated_Type (New_Itype,
                          Directly_Designated_Type (Etype (A)));
                        Set_Etype (A, New_Itype);
                     end if;

                     --  Ada 2005, AI-162:If the actual is an allocator, the
                     --  innermost enclosing statement is the master of the
<<<<<<< HEAD
                     --  created object.

                     if Is_Controlled (DDT)
                       or else Has_Task (DDT)
=======
                     --  created object. This needs to be done with expansion
                     --  enabled only, otherwise the transient scope will not
                     --  be removed in the expansion of the wrapped construct.

                     if (Is_Controlled (DDT)
                          or else Has_Task (DDT))
                       and then Expander_Active
>>>>>>> 60a98cce
                     then
                        Establish_Transient_Scope (A, False);
                     end if;
                  end;
               end if;

<<<<<<< HEAD
=======
               --  (Ada 2005): The call may be to a primitive operation of
               --   a tagged synchronized type, declared outside of the type.
               --   In this case the controlling actual must be converted to
               --   its corresponding record type, which is the formal type.

               if Is_Concurrent_Type (Etype (A))
                 and then Etype (F) = Corresponding_Record_Type (Etype (A))
               then
                  Rewrite (A,
                    Unchecked_Convert_To
                      (Corresponding_Record_Type (Etype (A)), A));
               end if;

>>>>>>> 60a98cce
               Resolve (A, Etype (F));
            end if;

            A_Typ := Etype (A);
            F_Typ := Etype (F);

            --  Perform error checks for IN and IN OUT parameters

            if Ekind (F) /= E_Out_Parameter then

               --  Check unset reference. For scalar parameters, it is clearly
               --  wrong to pass an uninitialized value as either an IN or
               --  IN-OUT parameter. For composites, it is also clearly an
               --  error to pass a completely uninitialized value as an IN
               --  parameter, but the case of IN OUT is trickier. We prefer
               --  not to give a warning here. For example, suppose there is
               --  a routine that sets some component of a record to False.
               --  It is perfectly reasonable to make this IN-OUT and allow
               --  either initialized or uninitialized records to be passed
               --  in this case.

               --  For partially initialized composite values, we also avoid
               --  warnings, since it is quite likely that we are passing a
               --  partially initialized value and only the initialized fields
               --  will in fact be read in the subprogram.

               if Is_Scalar_Type (A_Typ)
                 or else (Ekind (F) = E_In_Parameter
                            and then not Is_Partially_Initialized_Type (A_Typ))
               then
                  Check_Unset_Reference (A);
               end if;

               --  In Ada 83 we cannot pass an OUT parameter as an IN or IN OUT
               --  actual to a nested call, since this is case of reading an
               --  out parameter, which is not allowed.

               if Ada_Version = Ada_83
                 and then Is_Entity_Name (A)
                 and then Ekind (Entity (A)) = E_Out_Parameter
               then
                  Error_Msg_N ("(Ada 83) illegal reading of out parameter", A);
               end if;
            end if;

            if Ekind (F) /= E_In_Parameter
              and then not Is_OK_Variable_For_Out_Formal (A)
            then
               Error_Msg_NE ("actual for& must be a variable", A, F);

               if Is_Entity_Name (A) then
                  Kill_Checks (Entity (A));
               else
                  Kill_All_Checks;
               end if;
            end if;

            if Etype (A) = Any_Type then
               Set_Etype (N, Any_Type);
               return;
            end if;

            --  Apply appropriate range checks for in, out, and in-out
            --  parameters. Out and in-out parameters also need a separate
            --  check, if there is a type conversion, to make sure the return
            --  value meets the constraints of the variable before the
            --  conversion.

            --  Gigi looks at the check flag and uses the appropriate types.
            --  For now since one flag is used there is an optimization which
            --  might not be done in the In Out case since Gigi does not do
            --  any analysis. More thought required about this ???

            if Ekind (F) = E_In_Parameter
              or else Ekind (F) = E_In_Out_Parameter
            then
               if Is_Scalar_Type (Etype (A)) then
                  Apply_Scalar_Range_Check (A, F_Typ);

               elsif Is_Array_Type (Etype (A)) then
                  Apply_Length_Check (A, F_Typ);

               elsif Is_Record_Type (F_Typ)
                 and then Has_Discriminants (F_Typ)
                 and then Is_Constrained (F_Typ)
                 and then (not Is_Derived_Type (F_Typ)
                             or else Comes_From_Source (Nam))
               then
                  Apply_Discriminant_Check (A, F_Typ);

               elsif Is_Access_Type (F_Typ)
                 and then Is_Array_Type (Designated_Type (F_Typ))
                 and then Is_Constrained (Designated_Type (F_Typ))
               then
                  Apply_Length_Check (A, F_Typ);

               elsif Is_Access_Type (F_Typ)
                 and then Has_Discriminants (Designated_Type (F_Typ))
                 and then Is_Constrained (Designated_Type (F_Typ))
               then
                  Apply_Discriminant_Check (A, F_Typ);

               else
                  Apply_Range_Check (A, F_Typ);
               end if;

               --  Ada 2005 (AI-231)

               if Ada_Version >= Ada_05
                 and then Is_Access_Type (F_Typ)
                 and then Can_Never_Be_Null (F_Typ)
                 and then Known_Null (A)
               then
                  Apply_Compile_Time_Constraint_Error
                    (N      => A,
                     Msg    => "(Ada 2005) null not allowed in "
                               & "null-excluding formal?",
                     Reason => CE_Null_Not_Allowed);
               end if;
            end if;

            if Ekind (F) = E_Out_Parameter
              or else Ekind (F) = E_In_Out_Parameter
            then
               if Nkind (A) = N_Type_Conversion then
                  if Is_Scalar_Type (A_Typ) then
                     Apply_Scalar_Range_Check
                       (Expression (A), Etype (Expression (A)), A_Typ);
                  else
                     Apply_Range_Check
                       (Expression (A), Etype (Expression (A)), A_Typ);
                  end if;

               else
                  if Is_Scalar_Type (F_Typ) then
                     Apply_Scalar_Range_Check (A, A_Typ, F_Typ);

                  elsif Is_Array_Type (F_Typ)
                    and then Ekind (F) = E_Out_Parameter
                  then
                     Apply_Length_Check (A, F_Typ);

                  else
                     Apply_Range_Check (A, A_Typ, F_Typ);
                  end if;
               end if;
            end if;

            --  An actual associated with an access parameter is implicitly
            --  converted to the anonymous access type of the formal and
            --  must satisfy the legality checks for access conversions.

            if Ekind (F_Typ) = E_Anonymous_Access_Type then
               if not Valid_Conversion (A, F_Typ, A) then
                  Error_Msg_N
                    ("invalid implicit conversion for access parameter", A);
               end if;
            end if;

            --  Check bad case of atomic/volatile argument (RM C.6(12))

            if Is_By_Reference_Type (Etype (F))
              and then Comes_From_Source (N)
            then
               if Is_Atomic_Object (A)
                 and then not Is_Atomic (Etype (F))
               then
                  Error_Msg_N
                    ("cannot pass atomic argument to non-atomic formal",
                     N);

               elsif Is_Volatile_Object (A)
                 and then not Is_Volatile (Etype (F))
               then
                  Error_Msg_N
                    ("cannot pass volatile argument to non-volatile formal",
                     N);
               end if;
            end if;

            --  Check that subprograms don't have improper controlling
            --  arguments (RM 3.9.2 (9))

            --  A primitive operation may have an access parameter of an
            --  incomplete tagged type, but a dispatching call is illegal
            --  if the type is still incomplete.

            if Is_Controlling_Formal (F) then
               Set_Is_Controlling_Actual (A);

               if Ekind (Etype (F)) = E_Anonymous_Access_Type then
                  declare
                     Desig : constant Entity_Id := Designated_Type (Etype (F));
                  begin
                     if Ekind (Desig) = E_Incomplete_Type
                       and then No (Full_View (Desig))
                       and then No (Non_Limited_View (Desig))
                     then
                        Error_Msg_NE
                          ("premature use of incomplete type& " &
                           "in dispatching call", A, Desig);
                     end if;
                  end;
               end if;

            elsif Nkind (A) = N_Explicit_Dereference then
               Validate_Remote_Access_To_Class_Wide_Type (A);
            end if;

            if (Is_Class_Wide_Type (A_Typ) or else Is_Dynamically_Tagged (A))
              and then not Is_Class_Wide_Type (F_Typ)
              and then not Is_Controlling_Formal (F)
            then
               Error_Msg_N ("class-wide argument not allowed here!", A);

               if Is_Subprogram (Nam)
                 and then Comes_From_Source (Nam)
               then
                  Error_Msg_Node_2 := F_Typ;
                  Error_Msg_NE
                    ("& is not a dispatching operation of &!", A, Nam);
               end if;

            elsif Is_Access_Type (A_Typ)
              and then Is_Access_Type (F_Typ)
              and then Ekind (F_Typ) /= E_Access_Subprogram_Type
              and then Ekind (F_Typ) /= E_Anonymous_Access_Subprogram_Type
              and then (Is_Class_Wide_Type (Designated_Type (A_Typ))
                         or else (Nkind (A) = N_Attribute_Reference
                                   and then
                                  Is_Class_Wide_Type (Etype (Prefix (A)))))
              and then not Is_Class_Wide_Type (Designated_Type (F_Typ))
              and then not Is_Controlling_Formal (F)
            then
               Error_Msg_N
                 ("access to class-wide argument not allowed here!", A);

               if Is_Subprogram (Nam)
                 and then Comes_From_Source (Nam)
               then
                  Error_Msg_Node_2 := Designated_Type (F_Typ);
                  Error_Msg_NE
                    ("& is not a dispatching operation of &!", A, Nam);
               end if;
            end if;

            Eval_Actual (A);

            --  If it is a named association, treat the selector_name as
            --  a proper identifier, and mark the corresponding entity.

            if Nkind (Parent (A)) = N_Parameter_Association then
               Set_Entity (Selector_Name (Parent (A)), F);
               Generate_Reference (F, Selector_Name (Parent (A)));
               Set_Etype (Selector_Name (Parent (A)), F_Typ);
               Generate_Reference (F_Typ, N, ' ');
            end if;

            Prev := A;

            if Ekind (F) /= E_Out_Parameter then
               Check_Unset_Reference (A);
            end if;

            Next_Actual (A);

         --  Case where actual is not present

         else
            Insert_Default;
         end if;

         Next_Formal (F);
      end loop;
   end Resolve_Actuals;

   -----------------------
   -- Resolve_Allocator --
   -----------------------

   procedure Resolve_Allocator (N : Node_Id; Typ : Entity_Id) is
      E        : constant Node_Id := Expression (N);
      Subtyp   : Entity_Id;
      Discrim  : Entity_Id;
      Constr   : Node_Id;
      Aggr     : Node_Id;
      Assoc    : Node_Id := Empty;
      Disc_Exp : Node_Id;

      procedure Check_Allocator_Discrim_Accessibility
        (Disc_Exp  : Node_Id;
         Alloc_Typ : Entity_Id);
      --  Check that accessibility level associated with an access discriminant
      --  initialized in an allocator by the expression Disc_Exp is not deeper
      --  than the level of the allocator type Alloc_Typ. An error message is
      --  issued if this condition is violated. Specialized checks are done for
      --  the cases of a constraint expression which is an access attribute or
      --  an access discriminant.

      function In_Dispatching_Context return Boolean;
      --  If the allocator is an actual in a call, it is allowed to be class-
      --  wide when the context is not because it is a controlling actual.

      procedure Propagate_Coextensions (Root : Node_Id);
      --  Propagate all nested coextensions which are located one nesting
      --  level down the tree to the node Root. Example:
      --
      --    Top_Record
      --       Level_1_Coextension
      --          Level_2_Coextension
      --
      --  The algorithm is paired with delay actions done by the Expander. In
      --  the above example, assume all coextensions are controlled types.
      --  The cycle of analysis, resolution and expansion will yield:
      --
      --  1) Analyze Top_Record
      --  2) Analyze Level_1_Coextension
      --  3) Analyze Level_2_Coextension
      --  4) Resolve Level_2_Coextnesion. The allocator is marked as a
      --       coextension.
      --  5) Expand Level_2_Coextension. A temporary variable Temp_1 is
      --       generated to capture the allocated object. Temp_1 is attached
      --       to the coextension chain of Level_2_Coextension.
      --  6) Resolve Level_1_Coextension. The allocator is marked as a
      --       coextension. A forward tree traversal is performed which finds
      --       Level_2_Coextension's list and copies its contents into its
      --       own list.
      --  7) Expand Level_1_Coextension. A temporary variable Temp_2 is
      --       generated to capture the allocated object. Temp_2 is attached
      --       to the coextension chain of Level_1_Coextension. Currently, the
      --       contents of the list are [Temp_2, Temp_1].
      --  8) Resolve Top_Record. A forward tree traversal is performed which
      --       finds Level_1_Coextension's list and copies its contents into
      --       its own list.
      --  9) Expand Top_Record. Generate finalization calls for Temp_1 and
      --       Temp_2 and attach them to Top_Record's finalization list.

      -------------------------------------------
      -- Check_Allocator_Discrim_Accessibility --
      -------------------------------------------

      procedure Check_Allocator_Discrim_Accessibility
        (Disc_Exp  : Node_Id;
         Alloc_Typ : Entity_Id)
      is
      begin
         if Type_Access_Level (Etype (Disc_Exp)) >
            Type_Access_Level (Alloc_Typ)
         then
            Error_Msg_N
              ("operand type has deeper level than allocator type", Disc_Exp);

         --  When the expression is an Access attribute the level of the prefix
         --  object must not be deeper than that of the allocator's type.

         elsif Nkind (Disc_Exp) = N_Attribute_Reference
           and then Get_Attribute_Id (Attribute_Name (Disc_Exp))
                      = Attribute_Access
           and then Object_Access_Level (Prefix (Disc_Exp))
                      > Type_Access_Level (Alloc_Typ)
         then
            Error_Msg_N
              ("prefix of attribute has deeper level than allocator type",
               Disc_Exp);

         --  When the expression is an access discriminant the check is against
         --  the level of the prefix object.

         elsif Ekind (Etype (Disc_Exp)) = E_Anonymous_Access_Type
           and then Nkind (Disc_Exp) = N_Selected_Component
           and then Object_Access_Level (Prefix (Disc_Exp))
                      > Type_Access_Level (Alloc_Typ)
         then
            Error_Msg_N
              ("access discriminant has deeper level than allocator type",
               Disc_Exp);

         --  All other cases are legal

         else
            null;
         end if;
      end Check_Allocator_Discrim_Accessibility;

      ----------------------------
      -- In_Dispatching_Context --
      ----------------------------

      function In_Dispatching_Context return Boolean is
         Par : constant Node_Id := Parent (N);
      begin
         return (Nkind (Par) = N_Function_Call
                   or else Nkind (Par) = N_Procedure_Call_Statement)
           and then Is_Entity_Name (Name (Par))
           and then Is_Dispatching_Operation (Entity (Name (Par)));
      end In_Dispatching_Context;

      ----------------------------
      -- Propagate_Coextensions --
      ----------------------------

      procedure Propagate_Coextensions (Root : Node_Id) is

         procedure Copy_List (From : Elist_Id; To : Elist_Id);
         --  Copy the contents of list From into list To, preserving the
         --  order of elements.

<<<<<<< HEAD
      if Is_Abstract_Type (Typ) then
         Error_Msg_N ("type of allocator cannot be abstract",  N);
      end if;
=======
         function Process_Allocator (Nod : Node_Id) return Traverse_Result;
         --  Recognize an allocator or a rewritten allocator node and add it
         --  allong with its nested coextensions to the list of Root.
>>>>>>> 60a98cce

         ---------------
         -- Copy_List --
         ---------------

         procedure Copy_List (From : Elist_Id; To : Elist_Id) is
            From_Elmt : Elmt_Id;
         begin
            From_Elmt := First_Elmt (From);
            while Present (From_Elmt) loop
               Append_Elmt (Node (From_Elmt), To);
               Next_Elmt (From_Elmt);
            end loop;
         end Copy_List;

         -----------------------
         -- Process_Allocator --
         -----------------------

         function Process_Allocator (Nod : Node_Id) return Traverse_Result is
            Orig_Nod : Node_Id := Nod;

         begin
            --  This is a possible rewritten subtype indication allocator. Any
            --  nested coextensions will appear as discriminant constraints.

            if Nkind (Nod) = N_Identifier
              and then Present (Original_Node (Nod))
              and then Nkind (Original_Node (Nod)) = N_Subtype_Indication
            then
               declare
                  Discr      : Node_Id;
                  Discr_Elmt : Elmt_Id;

               begin
                  if Is_Record_Type (Entity (Nod)) then
                     Discr_Elmt :=
                       First_Elmt (Discriminant_Constraint (Entity (Nod)));
                     while Present (Discr_Elmt) loop
                        Discr := Node (Discr_Elmt);

                        if Nkind (Discr) = N_Identifier
                          and then Present (Original_Node (Discr))
                          and then Nkind (Original_Node (Discr)) = N_Allocator
                          and then Present (Coextensions (
                                     Original_Node (Discr)))
                        then
                           if No (Coextensions (Root)) then
                              Set_Coextensions (Root, New_Elmt_List);
                           end if;

                           Copy_List
                             (From => Coextensions (Original_Node (Discr)),
                              To   => Coextensions (Root));
                        end if;

                        Next_Elmt (Discr_Elmt);
                     end loop;

                     --  There is no need to continue the traversal of this
                     --  subtree since all the information has already been
                     --  propagated.

                     return Skip;
                  end if;
               end;

            --  Case of either a stand alone allocator or a rewritten allocator
            --  with an aggregate.

            else
               if Present (Original_Node (Nod)) then
                  Orig_Nod := Original_Node (Nod);
               end if;

               if Nkind (Orig_Nod) = N_Allocator then

                  --  Propagate the list of nested coextensions to the Root
                  --  allocator. This is done through list copy since a single
                  --  allocator may have multiple coextensions. Do not touch
                  --  coextensions roots.

                  if not Is_Coextension_Root (Orig_Nod)
                    and then Present (Coextensions (Orig_Nod))
                  then
                     if No (Coextensions (Root)) then
                        Set_Coextensions (Root, New_Elmt_List);
                     end if;

                     Copy_List
                       (From => Coextensions (Orig_Nod),
                        To   => Coextensions (Root));
                  end if;

                  --  There is no need to continue the traversal of this
                  --  subtree since all the information has already been
                  --  propagated.

                  return Skip;
               end if;
            end if;

            --  Keep on traversing, looking for the next allocator

            return OK;
         end Process_Allocator;

         procedure Process_Allocators is
           new Traverse_Proc (Process_Allocator);

      --  Start of processing for Propagate_Coextensions

      begin
         Process_Allocators (Expression (Root));
      end Propagate_Coextensions;

   --  Start of processing for Resolve_Allocator

   begin
      --  Replace general access with specific type

      if Ekind (Etype (N)) = E_Allocator_Type then
         Set_Etype (N, Base_Type (Typ));
      end if;

      if Is_Abstract_Type (Typ) then
         Error_Msg_N ("type of allocator cannot be abstract",  N);
      end if;

      --  For qualified expression, resolve the expression using the
      --  given subtype (nothing to do for type mark, subtype indication)

      if Nkind (E) = N_Qualified_Expression then
         if Is_Class_Wide_Type (Etype (E))
           and then not Is_Class_Wide_Type (Designated_Type (Typ))
           and then not In_Dispatching_Context
         then
            Error_Msg_N
              ("class-wide allocator not allowed for this access type", N);
         end if;

         Resolve (Expression (E), Etype (E));
         Check_Unset_Reference (Expression (E));

         --  A qualified expression requires an exact match of the type,
         --  class-wide matching is not allowed.

         if (Is_Class_Wide_Type (Etype (Expression (E)))
              or else Is_Class_Wide_Type (Etype (E)))
           and then Base_Type (Etype (Expression (E))) /= Base_Type (Etype (E))
         then
            Wrong_Type (Expression (E), Etype (E));
         end if;

         --  A special accessibility check is needed for allocators that
         --  constrain access discriminants. The level of the type of the
         --  expression used to constrain an access discriminant cannot be
         --  deeper than the type of the allocator (in constrast to access
         --  parameters, where the level of the actual can be arbitrary).

         --  We can't use Valid_Conversion to perform this check because
         --  in general the type of the allocator is unrelated to the type
         --  of the access discriminant.

         if Ekind (Typ) /= E_Anonymous_Access_Type
           or else Is_Local_Anonymous_Access (Typ)
         then
            Subtyp := Entity (Subtype_Mark (E));

            Aggr := Original_Node (Expression (E));

            if Has_Discriminants (Subtyp)
              and then
                (Nkind (Aggr) = N_Aggregate
                   or else
                 Nkind (Aggr) = N_Extension_Aggregate)
            then
               Discrim := First_Discriminant (Base_Type (Subtyp));

               --  Get the first component expression of the aggregate

               if Present (Expressions (Aggr)) then
                  Disc_Exp := First (Expressions (Aggr));

               elsif Present (Component_Associations (Aggr)) then
                  Assoc := First (Component_Associations (Aggr));

                  if Present (Assoc) then
                     Disc_Exp := Expression (Assoc);
                  else
                     Disc_Exp := Empty;
                  end if;

               else
                  Disc_Exp := Empty;
               end if;

               while Present (Discrim) and then Present (Disc_Exp) loop
                  if Ekind (Etype (Discrim)) = E_Anonymous_Access_Type then
                     Check_Allocator_Discrim_Accessibility (Disc_Exp, Typ);
                  end if;

                  Next_Discriminant (Discrim);

                  if Present (Discrim) then
                     if Present (Assoc) then
                        Next (Assoc);
                        Disc_Exp := Expression (Assoc);

                     elsif Present (Next (Disc_Exp)) then
                        Next (Disc_Exp);

                     else
                        Assoc := First (Component_Associations (Aggr));

                        if Present (Assoc) then
                           Disc_Exp := Expression (Assoc);
                        else
                           Disc_Exp := Empty;
                        end if;
                     end if;
                  end if;
               end loop;
            end if;
         end if;

      --  For a subtype mark or subtype indication, freeze the subtype

      else
         Freeze_Expression (E);

         if Is_Access_Constant (Typ) and then not No_Initialization (N) then
            Error_Msg_N
              ("initialization required for access-to-constant allocator", N);
         end if;

         --  A special accessibility check is needed for allocators that
         --  constrain access discriminants. The level of the type of the
         --  expression used to constrain an access discriminant cannot be
         --  deeper than the type of the allocator (in constrast to access
         --  parameters, where the level of the actual can be arbitrary).
         --  We can't use Valid_Conversion to perform this check because
         --  in general the type of the allocator is unrelated to the type
         --  of the access discriminant.

         if Nkind (Original_Node (E)) = N_Subtype_Indication
           and then (Ekind (Typ) /= E_Anonymous_Access_Type
                      or else Is_Local_Anonymous_Access (Typ))
         then
            Subtyp := Entity (Subtype_Mark (Original_Node (E)));

            if Has_Discriminants (Subtyp) then
               Discrim := First_Discriminant (Base_Type (Subtyp));
               Constr := First (Constraints (Constraint (Original_Node (E))));
               while Present (Discrim) and then Present (Constr) loop
                  if Ekind (Etype (Discrim)) = E_Anonymous_Access_Type then
                     if Nkind (Constr) = N_Discriminant_Association then
                        Disc_Exp := Original_Node (Expression (Constr));
                     else
                        Disc_Exp := Original_Node (Constr);
                     end if;

                     Check_Allocator_Discrim_Accessibility (Disc_Exp, Typ);
                  end if;

                  Next_Discriminant (Discrim);
                  Next (Constr);
               end loop;
            end if;
         end if;
      end if;

      --  Ada 2005 (AI-344): A class-wide allocator requires an accessibility
      --  check that the level of the type of the created object is not deeper
      --  than the level of the allocator's access type, since extensions can
      --  now occur at deeper levels than their ancestor types. This is a
      --  static accessibility level check; a run-time check is also needed in
      --  the case of an initialized allocator with a class-wide argument (see
      --  Expand_Allocator_Expression).

      if Ada_Version >= Ada_05
        and then Is_Class_Wide_Type (Designated_Type (Typ))
      then
         declare
            Exp_Typ : Entity_Id;

         begin
            if Nkind (E) = N_Qualified_Expression then
               Exp_Typ := Etype (E);
            elsif Nkind (E) = N_Subtype_Indication then
               Exp_Typ := Entity (Subtype_Mark (Original_Node (E)));
            else
               Exp_Typ := Entity (E);
            end if;

            if Type_Access_Level (Exp_Typ) > Type_Access_Level (Typ) then
               if In_Instance_Body then
                  Error_Msg_N ("?type in allocator has deeper level than" &
                               " designated class-wide type", E);
                  Error_Msg_N ("\?Program_Error will be raised at run time",
                               E);
                  Rewrite (N,
                    Make_Raise_Program_Error (Sloc (N),
                      Reason => PE_Accessibility_Check_Failed));
                  Set_Etype (N, Typ);

               --  Do not apply Ada 2005 accessibility checks on a class-wide
               --  allocator if the type given in the allocator is a formal
               --  type. A run-time check will be performed in the instance.

               elsif not Is_Generic_Type (Exp_Typ) then
                  Error_Msg_N ("type in allocator has deeper level than" &
                               " designated class-wide type", E);
               end if;
            end if;
         end;
      end if;

      --  Check for allocation from an empty storage pool

      if No_Pool_Assigned (Typ) then
         declare
            Loc : constant Source_Ptr := Sloc (N);
         begin
<<<<<<< HEAD
            Error_Msg_N ("?allocation from empty storage pool", N);
            Error_Msg_N ("\?Storage_Error will be raised at run time", N);
=======
            Error_Msg_N ("?allocation from empty storage pool!", N);
            Error_Msg_N ("\?Storage_Error will be raised at run time!", N);
>>>>>>> 60a98cce
            Insert_Action (N,
              Make_Raise_Storage_Error (Loc,
                Reason => SE_Empty_Storage_Pool));
         end;

      --  If the context is an unchecked conversion, as may happen within
      --  an inlined subprogram, the allocator is being resolved with its
      --  own anonymous type. In that case, if the target type has a specific
      --  storage pool, it must be inherited explicitly by the allocator type.

      elsif Nkind (Parent (N)) = N_Unchecked_Type_Conversion
        and then No (Associated_Storage_Pool (Typ))
      then
         Set_Associated_Storage_Pool
           (Typ, Associated_Storage_Pool (Etype (Parent (N))));
      end if;

      --  An erroneous allocator may be rewritten as a raise Program_Error
      --  statement.

      if Nkind (N) = N_Allocator then

         --  An anonymous access discriminant is the definition of a
         --  coextension.

         if Ekind (Typ) = E_Anonymous_Access_Type
           and then Nkind (Associated_Node_For_Itype (Typ)) =
                      N_Discriminant_Specification
         then
            --  Avoid marking an allocator as a dynamic coextension if it is
            --  within a static construct.

            if not Is_Static_Coextension (N) then
               Set_Is_Dynamic_Coextension (N);
            end if;

         --  Cleanup for potential static coextensions

         else
            Set_Is_Dynamic_Coextension (N, False);
            Set_Is_Static_Coextension  (N, False);
         end if;

         --  There is no need to propagate any nested coextensions if they
         --  are marked as static since they will be rewritten on the spot.

         if not Is_Static_Coextension (N) then
            Propagate_Coextensions (N);
         end if;
      end if;
   end Resolve_Allocator;

   ---------------------------
   -- Resolve_Arithmetic_Op --
   ---------------------------

   --  Used for resolving all arithmetic operators except exponentiation

   procedure Resolve_Arithmetic_Op (N : Node_Id; Typ : Entity_Id) is
      L   : constant Node_Id := Left_Opnd (N);
      R   : constant Node_Id := Right_Opnd (N);
      TL  : constant Entity_Id := Base_Type (Etype (L));
      TR  : constant Entity_Id := Base_Type (Etype (R));
      T   : Entity_Id;
      Rop : Node_Id;

      B_Typ : constant Entity_Id := Base_Type (Typ);
      --  We do the resolution using the base type, because intermediate values
      --  in expressions always are of the base type, not a subtype of it.

      function Expected_Type_Is_Any_Real (N : Node_Id) return Boolean;
      --  Returns True if N is in a context that expects "any real type"

      function Is_Integer_Or_Universal (N : Node_Id) return Boolean;
      --  Return True iff given type is Integer or universal real/integer

      procedure Set_Mixed_Mode_Operand (N : Node_Id; T : Entity_Id);
      --  Choose type of integer literal in fixed-point operation to conform
      --  to available fixed-point type. T is the type of the other operand,
      --  which is needed to determine the expected type of N.

      procedure Set_Operand_Type (N : Node_Id);
      --  Set operand type to T if universal

      -------------------------------
      -- Expected_Type_Is_Any_Real --
      -------------------------------

      function Expected_Type_Is_Any_Real (N : Node_Id) return Boolean is
      begin
         --  N is the expression after "delta" in a fixed_point_definition;
         --  see RM-3.5.9(6):

         return    Nkind (Parent (N)) = N_Ordinary_Fixed_Point_Definition
           or else Nkind (Parent (N)) = N_Decimal_Fixed_Point_Definition

         --  N is one of the bounds in a real_range_specification;
         --  see RM-3.5.7(5):

           or else Nkind (Parent (N)) = N_Real_Range_Specification

         --  N is the expression of a delta_constraint;
         --  see RM-J.3(3):

           or else Nkind (Parent (N)) = N_Delta_Constraint;
      end Expected_Type_Is_Any_Real;

      -----------------------------
      -- Is_Integer_Or_Universal --
      -----------------------------

      function Is_Integer_Or_Universal (N : Node_Id) return Boolean is
         T     : Entity_Id;
         Index : Interp_Index;
         It    : Interp;

      begin
         if not Is_Overloaded (N) then
            T := Etype (N);
            return Base_Type (T) = Base_Type (Standard_Integer)
              or else T = Universal_Integer
              or else T = Universal_Real;
         else
            Get_First_Interp (N, Index, It);
            while Present (It.Typ) loop
               if Base_Type (It.Typ) = Base_Type (Standard_Integer)
                 or else It.Typ = Universal_Integer
                 or else It.Typ = Universal_Real
               then
                  return True;
               end if;

               Get_Next_Interp (Index, It);
            end loop;
         end if;

         return False;
      end Is_Integer_Or_Universal;

      ----------------------------
      -- Set_Mixed_Mode_Operand --
      ----------------------------

      procedure Set_Mixed_Mode_Operand (N : Node_Id; T : Entity_Id) is
         Index : Interp_Index;
         It    : Interp;

      begin
         if Universal_Interpretation (N) = Universal_Integer then

            --  A universal integer literal is resolved as standard integer
            --  except in the case of a fixed-point result, where we leave it
            --  as universal (to be handled by Exp_Fixd later on)

            if Is_Fixed_Point_Type (T) then
               Resolve (N, Universal_Integer);
            else
               Resolve (N, Standard_Integer);
            end if;

         elsif Universal_Interpretation (N) = Universal_Real
           and then (T = Base_Type (Standard_Integer)
                      or else T = Universal_Integer
                      or else T = Universal_Real)
         then
            --  A universal real can appear in a fixed-type context. We resolve
            --  the literal with that context, even though this might raise an
            --  exception prematurely (the other operand may be zero).

            Resolve (N, B_Typ);

         elsif Etype (N) = Base_Type (Standard_Integer)
           and then T = Universal_Real
           and then Is_Overloaded (N)
         then
            --  Integer arg in mixed-mode operation. Resolve with universal
            --  type, in case preference rule must be applied.

            Resolve (N, Universal_Integer);

         elsif Etype (N) = T
           and then B_Typ /= Universal_Fixed
         then
            --  Not a mixed-mode operation, resolve with context

            Resolve (N, B_Typ);

         elsif Etype (N) = Any_Fixed then

            --  N may itself be a mixed-mode operation, so use context type

            Resolve (N, B_Typ);

         elsif Is_Fixed_Point_Type (T)
           and then B_Typ = Universal_Fixed
           and then Is_Overloaded (N)
         then
            --  Must be (fixed * fixed) operation, operand must have one
            --  compatible interpretation.

            Resolve (N, Any_Fixed);

         elsif Is_Fixed_Point_Type (B_Typ)
           and then (T = Universal_Real
                      or else Is_Fixed_Point_Type (T))
           and then Is_Overloaded (N)
         then
            --  C * F(X) in a fixed context, where C is a real literal or a
            --  fixed-point expression. F must have either a fixed type
            --  interpretation or an integer interpretation, but not both.

            Get_First_Interp (N, Index, It);
            while Present (It.Typ) loop
               if Base_Type (It.Typ) = Base_Type (Standard_Integer) then

                  if Analyzed (N) then
                     Error_Msg_N ("ambiguous operand in fixed operation", N);
                  else
                     Resolve (N, Standard_Integer);
                  end if;

               elsif Is_Fixed_Point_Type (It.Typ) then

                  if Analyzed (N) then
                     Error_Msg_N ("ambiguous operand in fixed operation", N);
                  else
                     Resolve (N, It.Typ);
                  end if;
               end if;

               Get_Next_Interp (Index, It);
            end loop;

            --  Reanalyze the literal with the fixed type of the context. If
            --  context is Universal_Fixed, we are within a conversion, leave
            --  the literal as a universal real because there is no usable
            --  fixed type, and the target of the conversion plays no role in
            --  the resolution.

            declare
               Op2 : Node_Id;
               T2  : Entity_Id;

            begin
               if N = L then
                  Op2 := R;
               else
                  Op2 := L;
               end if;

               if B_Typ = Universal_Fixed
                  and then Nkind (Op2) = N_Real_Literal
               then
                  T2 := Universal_Real;
               else
                  T2 := B_Typ;
               end if;

               Set_Analyzed (Op2, False);
               Resolve (Op2, T2);
            end;

         else
            Resolve (N);
         end if;
      end Set_Mixed_Mode_Operand;

      ----------------------
      -- Set_Operand_Type --
      ----------------------

      procedure Set_Operand_Type (N : Node_Id) is
      begin
         if Etype (N) = Universal_Integer
           or else Etype (N) = Universal_Real
         then
            Set_Etype (N, T);
         end if;
      end Set_Operand_Type;

   --  Start of processing for Resolve_Arithmetic_Op

   begin
      if Comes_From_Source (N)
        and then Ekind (Entity (N)) = E_Function
        and then Is_Imported (Entity (N))
        and then Is_Intrinsic_Subprogram (Entity (N))
      then
         Resolve_Intrinsic_Operator (N, Typ);
         return;

      --  Special-case for mixed-mode universal expressions or fixed point
      --  type operation: each argument is resolved separately. The same
      --  treatment is required if one of the operands of a fixed point
      --  operation is universal real, since in this case we don't do a
      --  conversion to a specific fixed-point type (instead the expander
      --  takes care of the case).

      elsif (B_Typ = Universal_Integer
           or else B_Typ = Universal_Real)
        and then Present (Universal_Interpretation (L))
        and then Present (Universal_Interpretation (R))
      then
         Resolve (L, Universal_Interpretation (L));
         Resolve (R, Universal_Interpretation (R));
         Set_Etype (N, B_Typ);

      elsif (B_Typ = Universal_Real
           or else Etype (N) = Universal_Fixed
           or else (Etype (N) = Any_Fixed
                     and then Is_Fixed_Point_Type (B_Typ))
           or else (Is_Fixed_Point_Type (B_Typ)
                     and then (Is_Integer_Or_Universal (L)
                                 or else
                               Is_Integer_Or_Universal (R))))
        and then (Nkind (N) = N_Op_Multiply or else
                  Nkind (N) = N_Op_Divide)
      then
         if TL = Universal_Integer or else TR = Universal_Integer then
            Check_For_Visible_Operator (N, B_Typ);
         end if;

         --  If context is a fixed type and one operand is integer, the
         --  other is resolved with the type of the context.

         if Is_Fixed_Point_Type (B_Typ)
           and then (Base_Type (TL) = Base_Type (Standard_Integer)
                      or else TL = Universal_Integer)
         then
            Resolve (R, B_Typ);
            Resolve (L, TL);

         elsif Is_Fixed_Point_Type (B_Typ)
           and then (Base_Type (TR) = Base_Type (Standard_Integer)
                      or else TR = Universal_Integer)
         then
            Resolve (L, B_Typ);
            Resolve (R, TR);

         else
            Set_Mixed_Mode_Operand (L, TR);
            Set_Mixed_Mode_Operand (R, TL);
         end if;

         --  Check the rule in RM05-4.5.5(19.1/2) disallowing the
         --  universal_fixed multiplying operators from being used when the
         --  expected type is also universal_fixed. Note that B_Typ will be
         --  Universal_Fixed in some cases where the expected type is actually
         --  Any_Real; Expected_Type_Is_Any_Real takes care of that case.

         if Etype (N) = Universal_Fixed
           or else Etype (N) = Any_Fixed
         then
            if B_Typ = Universal_Fixed
              and then not Expected_Type_Is_Any_Real (N)
              and then Nkind (Parent (N)) /= N_Type_Conversion
              and then Nkind (Parent (N)) /= N_Unchecked_Type_Conversion
            then
               Error_Msg_N
                 ("type cannot be determined from context!", N);
               Error_Msg_N
                 ("\explicit conversion to result type required", N);

               Set_Etype (L, Any_Type);
               Set_Etype (R, Any_Type);

            else
               if Ada_Version = Ada_83
                  and then Etype (N) = Universal_Fixed
                  and then Nkind (Parent (N)) /= N_Type_Conversion
                  and then Nkind (Parent (N)) /= N_Unchecked_Type_Conversion
               then
                  Error_Msg_N
                    ("(Ada 83) fixed-point operation " &
                     "needs explicit conversion",
                     N);
               end if;

               --  The expected type is "any real type" in contexts like
               --    type T is delta <universal_fixed-expression> ...
               --  in which case we need to set the type to Universal_Real
               --  so that static expression evaluation will work properly.

               if Expected_Type_Is_Any_Real (N) then
                  Set_Etype (N, Universal_Real);
               else
                  Set_Etype (N, B_Typ);
               end if;
            end if;

         elsif Is_Fixed_Point_Type (B_Typ)
           and then (Is_Integer_Or_Universal (L)
                       or else Nkind (L) = N_Real_Literal
                       or else Nkind (R) = N_Real_Literal
                       or else
                     Is_Integer_Or_Universal (R))
         then
            Set_Etype (N, B_Typ);

         elsif Etype (N) = Any_Fixed then

            --  If no previous errors, this is only possible if one operand
            --  is overloaded and the context is universal. Resolve as such.

            Set_Etype (N, B_Typ);
         end if;

      else
         if (TL = Universal_Integer or else TL = Universal_Real)
           and then (TR = Universal_Integer or else TR = Universal_Real)
         then
            Check_For_Visible_Operator (N, B_Typ);
         end if;

         --  If the context is Universal_Fixed and the operands are also
         --  universal fixed, this is an error, unless there is only one
         --  applicable fixed_point type (usually duration).

         if B_Typ = Universal_Fixed
           and then Etype (L) = Universal_Fixed
         then
            T := Unique_Fixed_Point_Type (N);

            if T  = Any_Type then
               Set_Etype (N, T);
               return;
            else
               Resolve (L, T);
               Resolve (R, T);
            end if;

         else
            Resolve (L, B_Typ);
            Resolve (R, B_Typ);
         end if;

         --  If one of the arguments was resolved to a non-universal type.
         --  label the result of the operation itself with the same type.
         --  Do the same for the universal argument, if any.

         T := Intersect_Types (L, R);
         Set_Etype (N, Base_Type (T));
         Set_Operand_Type (L);
         Set_Operand_Type (R);
      end if;

      Generate_Operator_Reference (N, Typ);
      Eval_Arithmetic_Op (N);

      --  Set overflow and division checking bit. Much cleverer code needed
      --  here eventually and perhaps the Resolve routines should be separated
      --  for the various arithmetic operations, since they will need
      --  different processing. ???

      if Nkind (N) in N_Op then
         if not Overflow_Checks_Suppressed (Etype (N)) then
            Enable_Overflow_Check (N);
         end if;

         --  Give warning if explicit division by zero

         if (Nkind (N) = N_Op_Divide
             or else Nkind (N) = N_Op_Rem
             or else Nkind (N) = N_Op_Mod)
           and then not Division_Checks_Suppressed (Etype (N))
         then
            Rop := Right_Opnd (N);

            if Compile_Time_Known_Value (Rop)
              and then ((Is_Integer_Type (Etype (Rop))
                                and then Expr_Value (Rop) = Uint_0)
                          or else
                        (Is_Real_Type (Etype (Rop))
                                and then Expr_Value_R (Rop) = Ureal_0))
            then
               --  Specialize the warning message according to the operation

               case Nkind (N) is
                  when N_Op_Divide =>
                     Apply_Compile_Time_Constraint_Error
                       (N, "division by zero?", CE_Divide_By_Zero,
                        Loc => Sloc (Right_Opnd (N)));

                  when N_Op_Rem =>
                     Apply_Compile_Time_Constraint_Error
                       (N, "rem with zero divisor?", CE_Divide_By_Zero,
                        Loc => Sloc (Right_Opnd (N)));

                  when N_Op_Mod =>
                     Apply_Compile_Time_Constraint_Error
                       (N, "mod with zero divisor?", CE_Divide_By_Zero,
                        Loc => Sloc (Right_Opnd (N)));

                  --  Division by zero can only happen with division, rem,
                  --  and mod operations.

                  when others =>
                     raise Program_Error;
               end case;

            --  Otherwise just set the flag to check at run time

            else
               Activate_Division_Check (N);
            end if;
         end if;
      end if;

      Check_Unset_Reference (L);
      Check_Unset_Reference (R);
   end Resolve_Arithmetic_Op;

   ------------------
   -- Resolve_Call --
   ------------------

   procedure Resolve_Call (N : Node_Id; Typ : Entity_Id) is
      Loc     : constant Source_Ptr := Sloc (N);
      Subp    : constant Node_Id    := Name (N);
      Nam     : Entity_Id;
      I       : Interp_Index;
      It      : Interp;
      Norm_OK : Boolean;
      Scop    : Entity_Id;
      Rtype   : Entity_Id;

   begin
      --  The context imposes a unique interpretation with type Typ on a
      --  procedure or function call. Find the entity of the subprogram that
      --  yields the expected type, and propagate the corresponding formal
      --  constraints on the actuals. The caller has established that an
      --  interpretation exists, and emitted an error if not unique.

      --  First deal with the case of a call to an access-to-subprogram,
      --  dereference made explicit in Analyze_Call.

      if Ekind (Etype (Subp)) = E_Subprogram_Type then
         if not Is_Overloaded (Subp) then
            Nam := Etype (Subp);

         else
            --  Find the interpretation whose type (a subprogram type) has a
            --  return type that is compatible with the context. Analysis of
            --  the node has established that one exists.

            Nam := Empty;

            Get_First_Interp (Subp,  I, It);
            while Present (It.Typ) loop
               if Covers (Typ, Etype (It.Typ)) then
                  Nam := It.Typ;
                  exit;
               end if;

               Get_Next_Interp (I, It);
            end loop;

            if No (Nam) then
               raise Program_Error;
            end if;
         end if;

         --  If the prefix is not an entity, then resolve it

         if not Is_Entity_Name (Subp) then
            Resolve (Subp, Nam);
         end if;

         --  For an indirect call, we always invalidate checks, since we do not
         --  know whether the subprogram is local or global. Yes we could do
         --  better here, e.g. by knowing that there are no local subprograms,
         --  but it does not seem worth the effort. Similarly, we kill all
         --  knowledge of current constant values.

         Kill_Current_Values;

      --  If this is a procedure call which is really an entry call, do
      --  the conversion of the procedure call to an entry call. Protected
      --  operations use the same circuitry because the name in the call
      --  can be an arbitrary expression with special resolution rules.

      elsif Nkind (Subp) = N_Selected_Component
        or else Nkind (Subp) = N_Indexed_Component
        or else (Is_Entity_Name (Subp)
                  and then Ekind (Entity (Subp)) = E_Entry)
      then
         Resolve_Entry_Call (N, Typ);
         Check_Elab_Call (N);

         --  Kill checks and constant values, as above for indirect case
         --  Who knows what happens when another task is activated?

         Kill_Current_Values;
         return;

      --  Normal subprogram call with name established in Resolve

      elsif not (Is_Type (Entity (Subp))) then
         Nam := Entity (Subp);
         Set_Entity_With_Style_Check (Subp, Nam);
         Generate_Reference (Nam, Subp);

      --  Otherwise we must have the case of an overloaded call

      else
         pragma Assert (Is_Overloaded (Subp));
         Nam := Empty;  --  We know that it will be assigned in loop below

         Get_First_Interp (Subp,  I, It);
         while Present (It.Typ) loop
            if Covers (Typ, It.Typ) then
               Nam := It.Nam;
               Set_Entity_With_Style_Check (Subp, Nam);
               Generate_Reference (Nam, Subp);
               exit;
            end if;

            Get_Next_Interp (I, It);
         end loop;
      end if;

      --  Check that a call to Current_Task does not occur in an entry body

      if Is_RTE (Nam, RE_Current_Task) then
         declare
            P : Node_Id;

         begin
            P := N;
            loop
               P := Parent (P);
               exit when No (P);

               if Nkind (P) = N_Entry_Body
                 or else (Nkind (P) = N_Subprogram_Body
                            and then Is_Entry_Barrier_Function (P))
               then
                  Rtype := Etype (N);
                  Error_Msg_NE
<<<<<<< HEAD
                    ("& should not be used in entry body ('R'M C.7(17))?",
=======
                    ("?& should not be used in entry body (RM C.7(17))",
>>>>>>> 60a98cce
                     N, Nam);
                  Error_Msg_NE
                    ("\Program_Error will be raised at run time?", N, Nam);
                  Rewrite (N,
                    Make_Raise_Program_Error (Loc,
                      Reason => PE_Current_Task_In_Entry_Body));
                  Set_Etype (N, Rtype);
                  exit;
               end if;
            end loop;
         end;
      end if;

<<<<<<< HEAD
      --  Cannot call thread body directly

      if Is_Thread_Body (Nam) then
         Error_Msg_N ("cannot call thread body directly", N);
      end if;

=======
>>>>>>> 60a98cce
      --  Check that a procedure call does not occur in the context of the
      --  entry call statement of a conditional or timed entry call. Note that
      --  the case of a call to a subprogram renaming of an entry will also be
      --  rejected. The test for N not being an N_Entry_Call_Statement is
      --  defensive, covering the possibility that the processing of entry
      --  calls might reach this point due to later modifications of the code
      --  above.

      if Nkind (Parent (N)) = N_Entry_Call_Alternative
        and then Nkind (N) /= N_Entry_Call_Statement
        and then Entry_Call_Statement (Parent (N)) = N
      then
         if Ada_Version < Ada_05 then
            Error_Msg_N ("entry call required in select statement", N);

         --  Ada 2005 (AI-345): If a procedure_call_statement is used
         --  for a procedure_or_entry_call, the procedure_name or pro-
         --  cedure_prefix of the procedure_call_statement shall denote
         --  an entry renamed by a procedure, or (a view of) a primitive
         --  subprogram of a limited interface whose first parameter is
         --  a controlling parameter.

         elsif Nkind (N) = N_Procedure_Call_Statement
           and then not Is_Renamed_Entry (Nam)
           and then not Is_Controlling_Limited_Procedure (Nam)
         then
            Error_Msg_N
             ("entry call or dispatching primitive of interface required", N);
         end if;
      end if;

      --  Check that this is not a call to a protected procedure or
      --  entry from within a protected function.

      if Ekind (Current_Scope) = E_Function
        and then Ekind (Scope (Current_Scope)) = E_Protected_Type
        and then Ekind (Nam) /= E_Function
        and then Scope (Nam) = Scope (Current_Scope)
      then
         Error_Msg_N ("within protected function, protected " &
           "object is constant", N);
         Error_Msg_N ("\cannot call operation that may modify it", N);
      end if;

      --  Freeze the subprogram name if not in default expression. Note that we
      --  freeze procedure calls as well as function calls. Procedure calls are
      --  not frozen according to the rules (RM 13.14(14)) because it is
      --  impossible to have a procedure call to a non-frozen procedure in pure
      --  Ada, but in the code that we generate in the expander, this rule
      --  needs extending because we can generate procedure calls that need
      --  freezing.

      if Is_Entity_Name (Subp) and then not In_Default_Expression then
         Freeze_Expression (Subp);
      end if;

      --  For a predefined operator, the type of the result is the type imposed
      --  by context, except for a predefined operation on universal fixed.
      --  Otherwise The type of the call is the type returned by the subprogram
      --  being called.

      if Is_Predefined_Op (Nam) then
         if Etype (N) /= Universal_Fixed then
            Set_Etype (N, Typ);
         end if;

      --  If the subprogram returns an array type, and the context requires the
      --  component type of that array type, the node is really an indexing of
      --  the parameterless call. Resolve as such. A pathological case occurs
      --  when the type of the component is an access to the array type. In
      --  this case the call is truly ambiguous.

      elsif (Needs_No_Actuals (Nam) or else Needs_One_Actual (Nam))
        and then
          ((Is_Array_Type (Etype (Nam))
                   and then Covers (Typ, Component_Type (Etype (Nam))))
             or else (Is_Access_Type (Etype (Nam))
                        and then Is_Array_Type (Designated_Type (Etype (Nam)))
                        and then
                          Covers (Typ,
                            Component_Type (Designated_Type (Etype (Nam))))))
      then
         declare
            Index_Node : Node_Id;
            New_Subp   : Node_Id;
            Ret_Type   : constant Entity_Id := Etype (Nam);

         begin
            if Is_Access_Type (Ret_Type)
              and then Ret_Type = Component_Type (Designated_Type (Ret_Type))
            then
               Error_Msg_N
                 ("cannot disambiguate function call and indexing", N);
            else
               New_Subp := Relocate_Node (Subp);
               Set_Entity (Subp, Nam);

               if Component_Type (Ret_Type) /= Any_Type then
                  if Needs_No_Actuals (Nam) then

                     --  Indexed call to a parameterless function

                     Index_Node :=
                       Make_Indexed_Component (Loc,
                         Prefix =>
                           Make_Function_Call (Loc,
                             Name => New_Subp),
                         Expressions => Parameter_Associations (N));
                  else
                     --  An Ada 2005 prefixed call to a primitive operation
                     --  whose first parameter is the prefix. This prefix was
                     --  prepended to the parameter list, which is actually a
                     --  list of indices. Remove the prefix in order to build
                     --  the proper indexed component.

                     Index_Node :=
                        Make_Indexed_Component (Loc,
                          Prefix =>
                            Make_Function_Call (Loc,
                               Name => New_Subp,
                               Parameter_Associations =>
                                 New_List
                                   (Remove_Head (Parameter_Associations (N)))),
                           Expressions => Parameter_Associations (N));
                  end if;

                  --  Since we are correcting a node classification error made
                  --  by the parser, we call Replace rather than Rewrite.

                  Replace (N, Index_Node);
                  Set_Etype (Prefix (N), Ret_Type);
                  Set_Etype (N, Typ);
                  Resolve_Indexed_Component (N, Typ);
                  Check_Elab_Call (Prefix (N));
               end if;
            end if;

            return;
         end;

      else
         Set_Etype (N, Etype (Nam));
      end if;

      --  In the case where the call is to an overloaded subprogram, Analyze
      --  calls Normalize_Actuals once per overloaded subprogram. Therefore in
      --  such a case Normalize_Actuals needs to be called once more to order
      --  the actuals correctly. Otherwise the call will have the ordering
      --  given by the last overloaded subprogram whether this is the correct
      --  one being called or not.

      if Is_Overloaded (Subp) then
         Normalize_Actuals (N, Nam, False, Norm_OK);
         pragma Assert (Norm_OK);
      end if;

      --  In any case, call is fully resolved now. Reset Overload flag, to
      --  prevent subsequent overload resolution if node is analyzed again

      Set_Is_Overloaded (Subp, False);
      Set_Is_Overloaded (N, False);

      --  If we are calling the current subprogram from immediately within its
      --  body, then that is the case where we can sometimes detect cases of
      --  infinite recursion statically. Do not try this in case restriction
      --  No_Recursion is in effect anyway, and do it only for source calls.

      if Comes_From_Source (N) then
         Scop := Current_Scope;

         if Nam = Scop
           and then not Restriction_Active (No_Recursion)
           and then Check_Infinite_Recursion (N)
         then
            --  Here we detected and flagged an infinite recursion, so we do
            --  not need to test the case below for further warnings.

            null;

            --  If call is to immediately containing subprogram, then check for
            --  the case of a possible run-time detectable infinite recursion.

<<<<<<< HEAD
      else
         Scope_Loop : while Scop /= Standard_Standard loop
            if Nam = Scop then

               --  Although in general recursion is not statically checkable,
               --  the case of calling an immediately containing subprogram
               --  is easy to catch.

               Check_Restriction (No_Recursion, N);

               --  If the recursive call is to a parameterless subprogram, then
               --  even if we can't statically detect infinite recursion, this
               --  is pretty suspicious, and we output a warning. Furthermore,
               --  we will try later to detect some cases here at run time by
               --  expanding checking code (see Detect_Infinite_Recursion in
               --  package Exp_Ch6).

               --  If the recursive call is within a handler we do not emit a
               --  warning, because this is a common idiom: loop until input
               --  is correct, catch illegal input in handler and restart.

               if No (First_Formal (Nam))
                 and then Etype (Nam) = Standard_Void_Type
                 and then not Error_Posted (N)
                 and then Nkind (Parent (N)) /= N_Exception_Handler
               then
                  --  For the case of a procedure call. We give the message
                  --  only if the call is the first statement in a sequence of
                  --  statements, or if all previous statements are simple
                  --  assignments. This is simply a heuristic to decrease false
                  --  positives, without losing too many good warnings. The
                  --  idea is that these previous statements may affect global
                  --  variables the procedure depends on.

                  if Nkind (N) = N_Procedure_Call_Statement
                    and then Is_List_Member (N)
                  then
                     declare
                        P : Node_Id;
                     begin
                        P := Prev (N);
                        while Present (P) loop
                           if Nkind (P) /= N_Assignment_Statement then
                              exit Scope_Loop;
                           end if;

                           Prev (P);
                        end loop;
                     end;
                  end if;

                  --  Do not give warning if we are in a conditional context

                  declare
                     K : constant Node_Kind := Nkind (Parent (N));
                  begin
                     if (K = N_Loop_Statement
                          and then Present (Iteration_Scheme (Parent (N))))
                       or else K = N_If_Statement
                       or else K = N_Elsif_Part
                       or else K = N_Case_Statement_Alternative
                     then
                        exit Scope_Loop;
                     end if;
                  end;

                  --  Here warning is to be issued

                  Set_Has_Recursive_Call (Nam);
                  Error_Msg_N ("possible infinite recursion?", N);
                  Error_Msg_N ("\Storage_Error may be raised at run time?", N);
               end if;

               exit Scope_Loop;
            end if;

            Scop := Scope (Scop);
         end loop Scope_Loop;
=======
         else
            Scope_Loop : while Scop /= Standard_Standard loop
               if Nam = Scop then

                  --  Although in general case, recursion is not statically
                  --  checkable, the case of calling an immediately containing
                  --  subprogram is easy to catch.

                  Check_Restriction (No_Recursion, N);

                  --  If the recursive call is to a parameterless subprogram,
                  --  then even if we can't statically detect infinite
                  --  recursion, this is pretty suspicious, and we output a
                  --  warning. Furthermore, we will try later to detect some
                  --  cases here at run time by expanding checking code (see
                  --  Detect_Infinite_Recursion in package Exp_Ch6).

                  --  If the recursive call is within a handler, do not emit a
                  --  warning, because this is a common idiom: loop until input
                  --  is correct, catch illegal input in handler and restart.

                  if No (First_Formal (Nam))
                    and then Etype (Nam) = Standard_Void_Type
                    and then not Error_Posted (N)
                    and then Nkind (Parent (N)) /= N_Exception_Handler
                  then
                     --  For the case of a procedure call. We give the message
                     --  only if the call is the first statement in a sequence
                     --  of statements, or if all previous statements are
                     --  simple assignments. This is simply a heuristic to
                     --  decrease false positives, without losing too many good
                     --  warnings. The idea is that these previous statements
                     --  may affect global variables the procedure depends on.

                     if Nkind (N) = N_Procedure_Call_Statement
                       and then Is_List_Member (N)
                     then
                        declare
                           P : Node_Id;
                        begin
                           P := Prev (N);
                           while Present (P) loop
                              if Nkind (P) /= N_Assignment_Statement then
                                 exit Scope_Loop;
                              end if;

                              Prev (P);
                           end loop;
                        end;
                     end if;

                     --  Do not give warning if we are in a conditional context

                     declare
                        K : constant Node_Kind := Nkind (Parent (N));
                     begin
                        if (K = N_Loop_Statement
                            and then Present (Iteration_Scheme (Parent (N))))
                          or else K = N_If_Statement
                          or else K = N_Elsif_Part
                          or else K = N_Case_Statement_Alternative
                        then
                           exit Scope_Loop;
                        end if;
                     end;

                     --  Here warning is to be issued

                     Set_Has_Recursive_Call (Nam);
                     Error_Msg_N
                       ("?possible infinite recursion!", N);
                     Error_Msg_N
                       ("\?Storage_Error may be raised at run time!", N);
                  end if;

                  exit Scope_Loop;
               end if;

               Scop := Scope (Scop);
            end loop Scope_Loop;
         end if;
>>>>>>> 60a98cce
      end if;

      --  If subprogram name is a predefined operator, it was given in
      --  functional notation. Replace call node with operator node, so
      --  that actuals can be resolved appropriately.

      if Is_Predefined_Op (Nam) or else Ekind (Nam) = E_Operator then
         Make_Call_Into_Operator (N, Typ, Entity (Name (N)));
         return;

      elsif Present (Alias (Nam))
        and then Is_Predefined_Op (Alias (Nam))
      then
         Resolve_Actuals (N, Nam);
         Make_Call_Into_Operator (N, Typ, Alias (Nam));
         return;
      end if;

      --  Create a transient scope if the resulting type requires it

      --  There are 4 notable exceptions: in init procs, the transient scope
      --  overhead is not needed and even incorrect due to the actual expansion
      --  of adjust calls; the second case is enumeration literal pseudo calls;
      --  the third case is intrinsic subprograms (Unchecked_Conversion and
      --  source information functions) that do not use the secondary stack
      --  even though the return type is unconstrained; the fourth case is a
      --  call to a build-in-place function, since such functions may allocate
      --  their result directly in a target object, and cases where the result
      --  does get allocated in the secondary stack are checked for within the
      --  specialized Exp_Ch6 procedures for expanding build-in-place calls.

      --  If this is an initialization call for a type whose initialization
      --  uses the secondary stack, we also need to create a transient scope
      --  for it, precisely because we will not do it within the init proc
      --  itself.

      --  If the subprogram is marked Inlined_Always, then even if it returns
      --  an unconstrained type the call does not require use of the secondary
      --  stack.

      if Is_Inlined (Nam)
        and then Present (First_Rep_Item (Nam))
        and then Nkind (First_Rep_Item (Nam)) = N_Pragma
        and then Chars (First_Rep_Item (Nam)) = Name_Inline_Always
      then
         null;

      elsif Expander_Active
        and then Is_Type (Etype (Nam))
        and then Requires_Transient_Scope (Etype (Nam))
        and then not Is_Build_In_Place_Function (Nam)
        and then Ekind (Nam) /= E_Enumeration_Literal
        and then not Within_Init_Proc
        and then not Is_Intrinsic_Subprogram (Nam)
      then
         Establish_Transient_Scope (N, Sec_Stack => True);

         --  If the call appears within the bounds of a loop, it will
         --  be rewritten and reanalyzed, nothing left to do here.

         if Nkind (N) /= N_Function_Call then
            return;
         end if;

      elsif Is_Init_Proc (Nam)
        and then not Within_Init_Proc
      then
         Check_Initialization_Call (N, Nam);
      end if;

      --  A protected function cannot be called within the definition of the
      --  enclosing protected type.

      if Is_Protected_Type (Scope (Nam))
        and then In_Open_Scopes (Scope (Nam))
        and then not Has_Completion (Scope (Nam))
      then
         Error_Msg_NE
           ("& cannot be called before end of protected definition", N, Nam);
      end if;

      --  Propagate interpretation to actuals, and add default expressions
      --  where needed.

      if Present (First_Formal (Nam)) then
         Resolve_Actuals (N, Nam);

         --  Overloaded literals are rewritten as function calls, for
         --  purpose of resolution. After resolution, we can replace
         --  the call with the literal itself.

      elsif Ekind (Nam) = E_Enumeration_Literal then
         Copy_Node (Subp, N);
         Resolve_Entity_Name (N, Typ);

         --  Avoid validation, since it is a static function call

         return;
      end if;

<<<<<<< HEAD
      --  If the subprogram is not global, then kill all checks. This is a bit
      --  conservative, since in many cases we could do better, but it is not
      --  worth the effort. Similarly, we kill constant values. However we do
      --  not need to do this for internal entities (unless they are inherited
      --  user-defined subprograms), since they are not in the business of
      --  molesting global values.
=======
      --  If the subprogram is not global, then kill all saved values and
      --  checks. This is a bit conservative, since in many cases we could do
      --  better, but it is not worth the effort. Similarly, we kill constant
      --  values. However we do not need to do this for internal entities
      --  (unless they are inherited user-defined subprograms), since they
      --  are not in the business of molesting local values.

      --  If the flag Suppress_Value_Tracking_On_Calls is set, then we also
      --  kill all checks and values for calls to global subprograms. This
      --  takes care of the case where an access to a local subprogram is
      --  taken, and could be passed directly or indirectly and then called
      --  from almost any context.
>>>>>>> 60a98cce

      --  Note: we do not do this step till after resolving the actuals. That
      --  way we still take advantage of the current value information while
      --  scanning the actuals.

<<<<<<< HEAD
      if not Is_Library_Level_Entity (Nam)
=======
      if (not Is_Library_Level_Entity (Nam)
            or else Suppress_Value_Tracking_On_Call (Current_Scope))
>>>>>>> 60a98cce
        and then (Comes_From_Source (Nam)
                   or else (Present (Alias (Nam))
                             and then Comes_From_Source (Alias (Nam))))
      then
         Kill_Current_Values;
      end if;

      --  If the subprogram is a primitive operation, check whether or not
      --  it is a correct dispatching call.

      if Is_Overloadable (Nam)
        and then Is_Dispatching_Operation (Nam)
      then
         Check_Dispatching_Call (N);

      elsif Ekind (Nam) /= E_Subprogram_Type
        and then Is_Abstract_Subprogram (Nam)
        and then not In_Instance
      then
         Error_Msg_NE ("cannot call abstract subprogram &!", N, Nam);
      end if;

      if Is_Intrinsic_Subprogram (Nam) then
         Check_Intrinsic_Call (N);
      end if;

      Eval_Call (N);
      Check_Elab_Call (N);
   end Resolve_Call;

   -------------------------------
   -- Resolve_Character_Literal --
   -------------------------------

   procedure Resolve_Character_Literal (N : Node_Id; Typ : Entity_Id) is
      B_Typ : constant Entity_Id := Base_Type (Typ);
      C     : Entity_Id;

   begin
      --  Verify that the character does belong to the type of the context

      Set_Etype (N, B_Typ);
      Eval_Character_Literal (N);

      --  Wide_Wide_Character literals must always be defined, since the set
      --  of wide wide character literals is complete, i.e. if a character
      --  literal is accepted by the parser, then it is OK for wide wide
      --  character (out of range character literals are rejected).

      if Root_Type (B_Typ) = Standard_Wide_Wide_Character then
         return;

      --  Always accept character literal for type Any_Character, which
      --  occurs in error situations and in comparisons of literals, both
      --  of which should accept all literals.

      elsif B_Typ = Any_Character then
         return;

      --  For Standard.Character or a type derived from it, check that
      --  the literal is in range

      elsif Root_Type (B_Typ) = Standard_Character then
         if In_Character_Range (UI_To_CC (Char_Literal_Value (N))) then
            return;
         end if;

      --  For Standard.Wide_Character or a type derived from it, check
      --  that the literal is in range

      elsif Root_Type (B_Typ) = Standard_Wide_Character then
         if In_Wide_Character_Range (UI_To_CC (Char_Literal_Value (N))) then
            return;
         end if;

      --  For Standard.Wide_Wide_Character or a type derived from it, we
      --  know the literal is in range, since the parser checked!

      elsif Root_Type (B_Typ) = Standard_Wide_Wide_Character then
         return;

      --  If the entity is already set, this has already been resolved in
      --  a generic context, or comes from expansion. Nothing else to do.

      elsif Present (Entity (N)) then
         return;

      --  Otherwise we have a user defined character type, and we can use
      --  the standard visibility mechanisms to locate the referenced entity

      else
         C := Current_Entity (N);
         while Present (C) loop
            if Etype (C) = B_Typ then
               Set_Entity_With_Style_Check (N, C);
               Generate_Reference (C, N);
               return;
            end if;

            C := Homonym (C);
         end loop;
      end if;

      --  If we fall through, then the literal does not match any of the
      --  entries of the enumeration type. This isn't just a constraint
      --  error situation, it is an illegality (see RM 4.2).

      Error_Msg_NE
        ("character not defined for }", N, First_Subtype (B_Typ));
   end Resolve_Character_Literal;

   ---------------------------
   -- Resolve_Comparison_Op --
   ---------------------------

   --  Context requires a boolean type, and plays no role in resolution.
   --  Processing identical to that for equality operators. The result
   --  type is the base type, which matters when pathological subtypes of
   --  booleans with limited ranges are used.

   procedure Resolve_Comparison_Op (N : Node_Id; Typ : Entity_Id) is
      L : constant Node_Id := Left_Opnd (N);
      R : constant Node_Id := Right_Opnd (N);
      T : Entity_Id;

   begin
      --  If this is an intrinsic operation which is not predefined, use
      --  the types of its declared arguments to resolve the possibly
      --  overloaded operands. Otherwise the operands are unambiguous and
      --  specify the expected type.

      if Scope (Entity (N)) /= Standard_Standard then
         T := Etype (First_Entity (Entity (N)));

      else
         T := Find_Unique_Type (L, R);

         if T = Any_Fixed then
            T := Unique_Fixed_Point_Type (L);
         end if;
      end if;

      Set_Etype (N, Base_Type (Typ));
      Generate_Reference (T, N, ' ');

      if T /= Any_Type then
         if T = Any_String
           or else T = Any_Composite
           or else T = Any_Character
         then
            if T = Any_Character then
               Ambiguous_Character (L);
            else
               Error_Msg_N ("ambiguous operands for comparison", N);
            end if;

            Set_Etype (N, Any_Type);
            return;

         else
            Resolve (L, T);
            Resolve (R, T);
            Check_Unset_Reference (L);
            Check_Unset_Reference (R);
            Generate_Operator_Reference (N, T);
            Eval_Relational_Op (N);
         end if;
      end if;
   end Resolve_Comparison_Op;

   ------------------------------------
   -- Resolve_Conditional_Expression --
   ------------------------------------

   procedure Resolve_Conditional_Expression (N : Node_Id; Typ : Entity_Id) is
      Condition : constant Node_Id := First (Expressions (N));
      Then_Expr : constant Node_Id := Next (Condition);
      Else_Expr : constant Node_Id := Next (Then_Expr);

   begin
      Resolve (Condition, Standard_Boolean);
      Resolve (Then_Expr, Typ);
      Resolve (Else_Expr, Typ);

      Set_Etype (N, Typ);
      Eval_Conditional_Expression (N);
   end Resolve_Conditional_Expression;

   -----------------------------------------
   -- Resolve_Discrete_Subtype_Indication --
   -----------------------------------------

   procedure Resolve_Discrete_Subtype_Indication
     (N   : Node_Id;
      Typ : Entity_Id)
   is
      R : Node_Id;
      S : Entity_Id;

   begin
      Analyze (Subtype_Mark (N));
      S := Entity (Subtype_Mark (N));

      if Nkind (Constraint (N)) /= N_Range_Constraint then
         Error_Msg_N ("expect range constraint for discrete type", N);
         Set_Etype (N, Any_Type);

      else
         R := Range_Expression (Constraint (N));

         if R = Error then
            return;
         end if;

         Analyze (R);

         if Base_Type (S) /= Base_Type (Typ) then
            Error_Msg_NE
              ("expect subtype of }", N, First_Subtype (Typ));

            --  Rewrite the constraint as a range of Typ
            --  to allow compilation to proceed further.

            Set_Etype (N, Typ);
            Rewrite (Low_Bound (R),
              Make_Attribute_Reference (Sloc (Low_Bound (R)),
                Prefix =>         New_Occurrence_Of (Typ, Sloc (R)),
                Attribute_Name => Name_First));
            Rewrite (High_Bound (R),
              Make_Attribute_Reference (Sloc (High_Bound (R)),
                Prefix =>         New_Occurrence_Of (Typ, Sloc (R)),
                Attribute_Name => Name_First));

         else
            Resolve (R, Typ);
            Set_Etype (N, Etype (R));

            --  Additionally, we must check that the bounds are compatible
            --  with the given subtype, which might be different from the
            --  type of the context.

            Apply_Range_Check (R, S);

            --  ??? If the above check statically detects a Constraint_Error
            --  it replaces the offending bound(s) of the range R with a
            --  Constraint_Error node. When the itype which uses these bounds
            --  is frozen the resulting call to Duplicate_Subexpr generates
            --  a new temporary for the bounds.

            --  Unfortunately there are other itypes that are also made depend
            --  on these bounds, so when Duplicate_Subexpr is called they get
            --  a forward reference to the newly created temporaries and Gigi
            --  aborts on such forward references. This is probably sign of a
            --  more fundamental problem somewhere else in either the order of
            --  itype freezing or the way certain itypes are constructed.

            --  To get around this problem we call Remove_Side_Effects right
            --  away if either bounds of R are a Constraint_Error.

            declare
               L : constant Node_Id := Low_Bound (R);
               H : constant Node_Id := High_Bound (R);

            begin
               if Nkind (L) = N_Raise_Constraint_Error then
                  Remove_Side_Effects (L);
               end if;

               if Nkind (H) = N_Raise_Constraint_Error then
                  Remove_Side_Effects (H);
               end if;
            end;

            Check_Unset_Reference (Low_Bound  (R));
            Check_Unset_Reference (High_Bound (R));
         end if;
      end if;
   end Resolve_Discrete_Subtype_Indication;

   -------------------------
   -- Resolve_Entity_Name --
   -------------------------

   --  Used to resolve identifiers and expanded names

   procedure Resolve_Entity_Name (N : Node_Id; Typ : Entity_Id) is
      E : constant Entity_Id := Entity (N);

   begin
      --  If garbage from errors, set to Any_Type and return

      if No (E) and then Total_Errors_Detected /= 0 then
         Set_Etype (N, Any_Type);
         return;
      end if;

      --  Replace named numbers by corresponding literals. Note that this is
      --  the one case where Resolve_Entity_Name must reset the Etype, since
      --  it is currently marked as universal.

      if Ekind (E) = E_Named_Integer then
         Set_Etype (N, Typ);
         Eval_Named_Integer (N);

      elsif Ekind (E) = E_Named_Real then
         Set_Etype (N, Typ);
         Eval_Named_Real (N);

      --  Allow use of subtype only if it is a concurrent type where we are
      --  currently inside the body. This will eventually be expanded
      --  into a call to Self (for tasks) or _object (for protected
      --  objects). Any other use of a subtype is invalid.

      elsif Is_Type (E) then
         if Is_Concurrent_Type (E)
           and then In_Open_Scopes (E)
         then
            null;
         else
            Error_Msg_N
               ("invalid use of subtype mark in expression or call", N);
         end if;

      --  Check discriminant use if entity is discriminant in current scope,
      --  i.e. discriminant of record or concurrent type currently being
      --  analyzed. Uses in corresponding body are unrestricted.

      elsif Ekind (E) = E_Discriminant
        and then Scope (E) = Current_Scope
        and then not Has_Completion (Current_Scope)
      then
         Check_Discriminant_Use (N);

      --  A parameterless generic function cannot appear in a context that
      --  requires resolution.

      elsif Ekind (E) = E_Generic_Function then
         Error_Msg_N ("illegal use of generic function", N);

      elsif Ekind (E) = E_Out_Parameter
        and then Ada_Version = Ada_83
        and then (Nkind (Parent (N)) in N_Op
                    or else (Nkind (Parent (N)) = N_Assignment_Statement
                              and then N = Expression (Parent (N)))
                    or else Nkind (Parent (N)) = N_Explicit_Dereference)
      then
         Error_Msg_N ("(Ada 83) illegal reading of out parameter", N);

      --  In all other cases, just do the possible static evaluation

      else
         --  A deferred constant that appears in an expression must have
         --  a completion, unless it has been removed by in-place expansion
         --  of an aggregate.

         if Ekind (E) = E_Constant
           and then Comes_From_Source (E)
           and then No (Constant_Value (E))
           and then Is_Frozen (Etype (E))
           and then not In_Default_Expression
           and then not Is_Imported (E)
         then

            if No_Initialization (Parent (E))
              or else (Present (Full_View (E))
                        and then No_Initialization (Parent (Full_View (E))))
            then
               null;
            else
               Error_Msg_N (
                 "deferred constant is frozen before completion", N);
            end if;
         end if;

         Eval_Entity_Name (N);
      end if;
   end Resolve_Entity_Name;

   -------------------
   -- Resolve_Entry --
   -------------------

   procedure Resolve_Entry (Entry_Name : Node_Id) is
      Loc    : constant Source_Ptr := Sloc (Entry_Name);
      Nam    : Entity_Id;
      New_N  : Node_Id;
      S      : Entity_Id;
      Tsk    : Entity_Id;
      E_Name : Node_Id;
      Index  : Node_Id;

      function Actual_Index_Type (E : Entity_Id) return Entity_Id;
      --  If the bounds of the entry family being called depend on task
      --  discriminants, build a new index subtype where a discriminant is
      --  replaced with the value of the discriminant of the target task.
      --  The target task is the prefix of the entry name in the call.

      -----------------------
      -- Actual_Index_Type --
      -----------------------

      function Actual_Index_Type (E : Entity_Id) return Entity_Id is
         Typ   : constant Entity_Id := Entry_Index_Type (E);
         Tsk   : constant Entity_Id := Scope (E);
         Lo    : constant Node_Id   := Type_Low_Bound  (Typ);
         Hi    : constant Node_Id   := Type_High_Bound (Typ);
         New_T : Entity_Id;

         function Actual_Discriminant_Ref (Bound : Node_Id) return Node_Id;
         --  If the bound is given by a discriminant, replace with a reference
         --  to the discriminant of the same name in the target task.
         --  If the entry name is the target of a requeue statement and the
         --  entry is in the current protected object, the bound to be used
         --  is the discriminal of the object (see apply_range_checks for
         --  details of the transformation).

         -----------------------------
         -- Actual_Discriminant_Ref --
         -----------------------------

         function Actual_Discriminant_Ref (Bound : Node_Id) return Node_Id is
            Typ : constant Entity_Id := Etype (Bound);
            Ref : Node_Id;

         begin
            Remove_Side_Effects (Bound);

            if not Is_Entity_Name (Bound)
              or else Ekind (Entity (Bound)) /= E_Discriminant
            then
               return Bound;

            elsif Is_Protected_Type (Tsk)
              and then In_Open_Scopes (Tsk)
              and then Nkind (Parent (Entry_Name)) = N_Requeue_Statement
            then
               return New_Occurrence_Of (Discriminal (Entity (Bound)), Loc);

            else
               Ref :=
                 Make_Selected_Component (Loc,
                   Prefix => New_Copy_Tree (Prefix (Prefix (Entry_Name))),
                   Selector_Name => New_Occurrence_Of (Entity (Bound), Loc));
               Analyze (Ref);
               Resolve (Ref, Typ);
               return Ref;
            end if;
         end Actual_Discriminant_Ref;

      --  Start of processing for Actual_Index_Type

      begin
         if not Has_Discriminants (Tsk)
           or else (not Is_Entity_Name (Lo)
                     and then not Is_Entity_Name (Hi))
         then
            return Entry_Index_Type (E);

         else
            New_T := Create_Itype (Ekind (Typ), Parent (Entry_Name));
            Set_Etype        (New_T, Base_Type (Typ));
            Set_Size_Info    (New_T, Typ);
            Set_RM_Size      (New_T, RM_Size (Typ));
            Set_Scalar_Range (New_T,
              Make_Range (Sloc (Entry_Name),
                Low_Bound  => Actual_Discriminant_Ref (Lo),
                High_Bound => Actual_Discriminant_Ref (Hi)));

            return New_T;
         end if;
      end Actual_Index_Type;

   --  Start of processing of Resolve_Entry

   begin
      --  Find name of entry being called, and resolve prefix of name
      --  with its own type. The prefix can be overloaded, and the name
      --  and signature of the entry must be taken into account.

      if Nkind (Entry_Name) = N_Indexed_Component then

         --  Case of dealing with entry family within the current tasks

         E_Name := Prefix (Entry_Name);

      else
         E_Name := Entry_Name;
      end if;

      if Is_Entity_Name (E_Name) then
         --  Entry call to an entry (or entry family) in the current task.
         --  This is legal even though the task will deadlock. Rewrite as
         --  call to current task.

         --  This can also be a call to an entry in  an enclosing task.
         --  If this is a single task, we have to retrieve its name,
         --  because the scope of the entry is the task type, not the
         --  object. If the enclosing task is a task type, the identity
         --  of the task is given by its own self variable.

         --  Finally this can be a requeue on an entry of the same task
         --  or protected object.

         S := Scope (Entity (E_Name));

         for J in reverse 0 .. Scope_Stack.Last loop

            if Is_Task_Type (Scope_Stack.Table (J).Entity)
              and then not Comes_From_Source (S)
            then
               --  S is an enclosing task or protected object. The concurrent
               --  declaration has been converted into a type declaration, and
               --  the object itself has an object declaration that follows
               --  the type in the same declarative part.

               Tsk := Next_Entity (S);
               while Etype (Tsk) /= S loop
                  Next_Entity (Tsk);
               end loop;

               S := Tsk;
               exit;

            elsif S = Scope_Stack.Table (J).Entity then

               --  Call to current task. Will be transformed into call to Self

               exit;

            end if;
         end loop;

         New_N :=
           Make_Selected_Component (Loc,
             Prefix => New_Occurrence_Of (S, Loc),
             Selector_Name =>
               New_Occurrence_Of (Entity (E_Name), Loc));
         Rewrite (E_Name, New_N);
         Analyze (E_Name);

      elsif Nkind (Entry_Name) = N_Selected_Component
        and then Is_Overloaded (Prefix (Entry_Name))
      then
         --  Use the entry name (which must be unique at this point) to
         --  find the prefix that returns the corresponding task type or
         --  protected type.

         declare
            Pref : constant Node_Id := Prefix (Entry_Name);
            Ent  : constant Entity_Id :=  Entity (Selector_Name (Entry_Name));
            I    : Interp_Index;
            It   : Interp;

         begin
            Get_First_Interp (Pref, I, It);
            while Present (It.Typ) loop
               if Scope (Ent) = It.Typ then
                  Set_Etype (Pref, It.Typ);
                  exit;
               end if;

               Get_Next_Interp (I, It);
            end loop;
         end;
      end if;

      if Nkind (Entry_Name) = N_Selected_Component then
         Resolve (Prefix (Entry_Name));

      else pragma Assert (Nkind (Entry_Name) = N_Indexed_Component);
         Nam := Entity (Selector_Name (Prefix (Entry_Name)));
         Resolve (Prefix (Prefix (Entry_Name)));
         Index :=  First (Expressions (Entry_Name));
         Resolve (Index, Entry_Index_Type (Nam));

         --  Up to this point the expression could have been the actual
         --  in a simple entry call, and be given by a named association.

         if Nkind (Index) = N_Parameter_Association then
            Error_Msg_N ("expect expression for entry index", Index);
         else
            Apply_Range_Check (Index, Actual_Index_Type (Nam));
         end if;
      end if;
   end Resolve_Entry;

   ------------------------
   -- Resolve_Entry_Call --
   ------------------------

   procedure Resolve_Entry_Call (N : Node_Id; Typ : Entity_Id) is
      Entry_Name  : constant Node_Id    := Name (N);
      Loc         : constant Source_Ptr := Sloc (Entry_Name);
      Actuals     : List_Id;
      First_Named : Node_Id;
      Nam         : Entity_Id;
      Norm_OK     : Boolean;
      Obj         : Node_Id;
      Was_Over    : Boolean;

   begin
      --  We kill all checks here, because it does not seem worth the
      --  effort to do anything better, an entry call is a big operation.

      Kill_All_Checks;

      --  Processing of the name is similar for entry calls and protected
      --  operation calls. Once the entity is determined, we can complete
      --  the resolution of the actuals.

      --  The selector may be overloaded, in the case of a protected object
      --  with overloaded functions. The type of the context is used for
      --  resolution.

      if Nkind (Entry_Name) = N_Selected_Component
        and then Is_Overloaded (Selector_Name (Entry_Name))
        and then Typ /= Standard_Void_Type
      then
         declare
            I  : Interp_Index;
            It : Interp;

         begin
            Get_First_Interp (Selector_Name (Entry_Name), I, It);
            while Present (It.Typ) loop
               if Covers (Typ, It.Typ) then
                  Set_Entity (Selector_Name (Entry_Name), It.Nam);
                  Set_Etype  (Entry_Name, It.Typ);

                  Generate_Reference (It.Typ, N, ' ');
               end if;

               Get_Next_Interp (I, It);
            end loop;
         end;
      end if;

      Resolve_Entry (Entry_Name);

      if Nkind (Entry_Name) = N_Selected_Component then

         --  Simple entry call

         Nam := Entity (Selector_Name (Entry_Name));
         Obj := Prefix (Entry_Name);
         Was_Over := Is_Overloaded (Selector_Name (Entry_Name));

      else pragma Assert (Nkind (Entry_Name) = N_Indexed_Component);

         --  Call to member of entry family

         Nam := Entity (Selector_Name (Prefix (Entry_Name)));
         Obj := Prefix (Prefix (Entry_Name));
         Was_Over := Is_Overloaded (Selector_Name (Prefix (Entry_Name)));
      end if;

      --  We cannot in general check the maximum depth of protected entry
      --  calls at compile time. But we can tell that any protected entry
      --  call at all violates a specified nesting depth of zero.

      if Is_Protected_Type (Scope (Nam)) then
         Check_Restriction (Max_Entry_Queue_Length, N);
      end if;

      --  Use context type to disambiguate a protected function that can be
      --  called without actuals and that returns an array type, and where
      --  the argument list may be an indexing of the returned value.

      if Ekind (Nam) = E_Function
        and then Needs_No_Actuals (Nam)
        and then Present (Parameter_Associations (N))
        and then
          ((Is_Array_Type (Etype (Nam))
             and then Covers (Typ, Component_Type (Etype (Nam))))

            or else (Is_Access_Type (Etype (Nam))
                      and then Is_Array_Type (Designated_Type (Etype (Nam)))
                      and then Covers (Typ,
                        Component_Type (Designated_Type (Etype (Nam))))))
      then
         declare
            Index_Node : Node_Id;

         begin
            Index_Node :=
              Make_Indexed_Component (Loc,
                Prefix =>
                  Make_Function_Call (Loc,
                    Name => Relocate_Node (Entry_Name)),
                Expressions => Parameter_Associations (N));

            --  Since we are correcting a node classification error made by
            --  the parser, we call Replace rather than Rewrite.

            Replace (N, Index_Node);
            Set_Etype (Prefix (N), Etype (Nam));
            Set_Etype (N, Typ);
            Resolve_Indexed_Component (N, Typ);
            return;
         end;
      end if;

      --  The operation name may have been overloaded. Order the actuals
      --  according to the formals of the resolved entity, and set the
      --  return type to that of the operation.

      if Was_Over then
         Normalize_Actuals (N, Nam, False, Norm_OK);
         pragma Assert (Norm_OK);
         Set_Etype (N, Etype (Nam));
      end if;

      Resolve_Actuals (N, Nam);
      Generate_Reference (Nam, Entry_Name);

      if Ekind (Nam) = E_Entry
        or else Ekind (Nam) = E_Entry_Family
      then
         Check_Potentially_Blocking_Operation (N);
      end if;

      --  Verify that a procedure call cannot masquerade as an entry
      --  call where an entry call is expected.

      if Ekind (Nam) = E_Procedure then
         if Nkind (Parent (N)) = N_Entry_Call_Alternative
           and then N = Entry_Call_Statement (Parent (N))
         then
            Error_Msg_N ("entry call required in select statement", N);

         elsif Nkind (Parent (N)) = N_Triggering_Alternative
           and then N = Triggering_Statement (Parent (N))
         then
            Error_Msg_N ("triggering statement cannot be procedure call", N);

         elsif Ekind (Scope (Nam)) = E_Task_Type
           and then not In_Open_Scopes (Scope (Nam))
         then
            Error_Msg_N ("task has no entry with this name", Entry_Name);
         end if;
      end if;

      --  After resolution, entry calls and protected procedure calls
      --  are changed into entry calls, for expansion. The structure
      --  of the node does not change, so it can safely be done in place.
      --  Protected function calls must keep their structure because they
      --  are subexpressions.

      if Ekind (Nam) /= E_Function then

         --  A protected operation that is not a function may modify the
         --  corresponding object, and cannot apply to a constant.
         --  If this is an internal call, the prefix is the type itself.

         if Is_Protected_Type (Scope (Nam))
           and then not Is_Variable (Obj)
           and then (not Is_Entity_Name (Obj)
                       or else not Is_Type (Entity (Obj)))
         then
            Error_Msg_N
              ("prefix of protected procedure or entry call must be variable",
               Entry_Name);
         end if;

         Actuals := Parameter_Associations (N);
         First_Named := First_Named_Actual (N);

         Rewrite (N,
           Make_Entry_Call_Statement (Loc,
             Name                   => Entry_Name,
             Parameter_Associations => Actuals));

         Set_First_Named_Actual (N, First_Named);
         Set_Analyzed (N, True);

      --  Protected functions can return on the secondary stack, in which
      --  case we must trigger the transient scope mechanism.

      elsif Expander_Active
        and then Requires_Transient_Scope (Etype (Nam))
      then
         Establish_Transient_Scope (N, Sec_Stack => True);
      end if;
   end Resolve_Entry_Call;

   -------------------------
   -- Resolve_Equality_Op --
   -------------------------

   --  Both arguments must have the same type, and the boolean context
   --  does not participate in the resolution. The first pass verifies
   --  that the interpretation is not ambiguous, and the type of the left
   --  argument is correctly set, or is Any_Type in case of ambiguity.
   --  If both arguments are strings or aggregates, allocators, or Null,
   --  they are ambiguous even though they carry a single (universal) type.
   --  Diagnose this case here.

   procedure Resolve_Equality_Op (N : Node_Id; Typ : Entity_Id) is
      L : constant Node_Id   := Left_Opnd (N);
      R : constant Node_Id   := Right_Opnd (N);
      T : Entity_Id := Find_Unique_Type (L, R);

      function Find_Unique_Access_Type return Entity_Id;
      --  In the case of allocators, make a last-ditch attempt to find a single
      --  access type with the right designated type. This is semantically
      --  dubious, and of no interest to any real code, but c48008a makes it
      --  all worthwhile.

      -----------------------------
      -- Find_Unique_Access_Type --
      -----------------------------

      function Find_Unique_Access_Type return Entity_Id is
         Acc : Entity_Id;
         E   : Entity_Id;
         S   : Entity_Id;

      begin
         if Ekind (Etype (R)) =  E_Allocator_Type then
            Acc := Designated_Type (Etype (R));
         elsif Ekind (Etype (L)) =  E_Allocator_Type then
            Acc := Designated_Type (Etype (L));
         else
            return Empty;
         end if;

         S := Current_Scope;
         while S /= Standard_Standard loop
            E := First_Entity (S);
            while Present (E) loop
               if Is_Type (E)
                 and then Is_Access_Type (E)
                 and then Ekind (E) /= E_Allocator_Type
                 and then Designated_Type (E) = Base_Type (Acc)
               then
                  return E;
               end if;

               Next_Entity (E);
            end loop;

            S := Scope (S);
         end loop;

         return Empty;
      end Find_Unique_Access_Type;

   --  Start of processing for Resolve_Equality_Op

   begin
      Set_Etype (N, Base_Type (Typ));
      Generate_Reference (T, N, ' ');

      if T = Any_Fixed then
         T := Unique_Fixed_Point_Type (L);
      end if;

      if T /= Any_Type then
         if T = Any_String
           or else T = Any_Composite
           or else T = Any_Character
         then
            if T = Any_Character then
               Ambiguous_Character (L);
            else
               Error_Msg_N ("ambiguous operands for equality", N);
            end if;

            Set_Etype (N, Any_Type);
            return;

         elsif T = Any_Access
           or else Ekind (T) = E_Allocator_Type
           or else Ekind (T) = E_Access_Attribute_Type
         then
            T := Find_Unique_Access_Type;

            if No (T) then
               Error_Msg_N ("ambiguous operands for equality", N);
               Set_Etype (N, Any_Type);
               return;
            end if;
         end if;

         Resolve (L, T);
         Resolve (R, T);

         --  If the unique type is a class-wide type then it will be expanded
         --  into a dispatching call to the predefined primitive. Therefore we
         --  check here for potential violation of such restriction.

         if Is_Class_Wide_Type (T) then
            Check_Restriction (No_Dispatching_Calls, N);
         end if;

         if Warn_On_Redundant_Constructs
           and then Comes_From_Source (N)
           and then Is_Entity_Name (R)
           and then Entity (R) = Standard_True
           and then Comes_From_Source (R)
         then
            Error_Msg_N ("?comparison with True is redundant!", R);
         end if;

         Check_Unset_Reference (L);
         Check_Unset_Reference (R);
         Generate_Operator_Reference (N, T);

         --  If this is an inequality, it may be the implicit inequality
         --  created for a user-defined operation, in which case the corres-
         --  ponding equality operation is not intrinsic, and the operation
         --  cannot be constant-folded. Else fold.

         if Nkind (N) = N_Op_Eq
           or else Comes_From_Source (Entity (N))
           or else Ekind (Entity (N)) = E_Operator
           or else Is_Intrinsic_Subprogram
             (Corresponding_Equality (Entity (N)))
         then
            Eval_Relational_Op (N);
         elsif Nkind (N) = N_Op_Ne
           and then Is_Abstract_Subprogram (Entity (N))
         then
            Error_Msg_NE ("cannot call abstract subprogram &!", N, Entity (N));
         end if;

         --  Ada 2005:  If one operand is an anonymous access type, convert
         --  the other operand to it, to ensure that the underlying types
<<<<<<< HEAD
         --  match in the back-end.
         --  We apply the same conversion in the case one of the operands is
         --  a private subtype of the type of the other.

         if Expander_Active
           and then (Ekind (T) =  E_Anonymous_Access_Type
                       or else Is_Private_Type (T))
         then
            if Etype (L) /= T then
               Rewrite (L,
                 Make_Unchecked_Type_Conversion (Sloc (L),
                   Subtype_Mark => New_Occurrence_Of (T, Sloc (L)),
                   Expression   => Relocate_Node (L)));
               Analyze_And_Resolve (L, T);
            end if;

            if (Etype (R)) /= T then
               Rewrite (R,
                  Make_Unchecked_Type_Conversion (Sloc (R),
                    Subtype_Mark => New_Occurrence_Of (Etype (L), Sloc (R)),
                    Expression   => Relocate_Node (R)));
               Analyze_And_Resolve (R, T);
            end if;
         end if;
      end if;
   end Resolve_Equality_Op;
=======
         --  match in the back-end. Same for access_to_subprogram, and the
         --  conversion verifies that the types are subtype conformant.
>>>>>>> 60a98cce

         --  We apply the same conversion in the case one of the operands is
         --  a private subtype of the type of the other.

         --  Why the Expander_Active test here ???

         if Expander_Active
           and then
             (Ekind (T) =  E_Anonymous_Access_Type
               or else Ekind (T) = E_Anonymous_Access_Subprogram_Type
               or else Is_Private_Type (T))
         then
            if Etype (L) /= T then
               Rewrite (L,
                 Make_Unchecked_Type_Conversion (Sloc (L),
                   Subtype_Mark => New_Occurrence_Of (T, Sloc (L)),
                   Expression   => Relocate_Node (L)));
               Analyze_And_Resolve (L, T);
            end if;

            if (Etype (R)) /= T then
               Rewrite (R,
                  Make_Unchecked_Type_Conversion (Sloc (R),
                    Subtype_Mark => New_Occurrence_Of (Etype (L), Sloc (R)),
                    Expression   => Relocate_Node (R)));
               Analyze_And_Resolve (R, T);
            end if;
         end if;
      end if;
   end Resolve_Equality_Op;

   ----------------------------------
   -- Resolve_Explicit_Dereference --
   ----------------------------------

   procedure Resolve_Explicit_Dereference (N : Node_Id; Typ : Entity_Id) is
      Loc   : constant Source_Ptr := Sloc (N);
      New_N : Node_Id;
      P     : constant Node_Id := Prefix (N);
      I     : Interp_Index;
      It    : Interp;

   begin
      Check_Fully_Declared_Prefix (Typ, P);

      if Is_Overloaded (P) then

         --  Use the context type to select the prefix that has the correct
         --  designated type.

         Get_First_Interp (P, I, It);
         while Present (It.Typ) loop
            exit when Is_Access_Type (It.Typ)
              and then Covers (Typ, Designated_Type (It.Typ));
            Get_Next_Interp (I, It);
         end loop;

         if Present (It.Typ) then
            Resolve (P, It.Typ);
         else
            --  If no interpretation covers the designated type of the prefix,
            --  this is the pathological case where not all implementations of
            --  the prefix allow the interpretation of the node as a call. Now
            --  that the expected type is known, Remove other interpretations
            --  from prefix, rewrite it as a call, and resolve again, so that
            --  the proper call node is generated.

            Get_First_Interp (P, I, It);
            while Present (It.Typ) loop
               if Ekind (It.Typ) /= E_Access_Subprogram_Type then
                  Remove_Interp (I);
               end if;

               Get_Next_Interp (I, It);
            end loop;

            New_N :=
              Make_Function_Call (Loc,
                Name =>
                  Make_Explicit_Dereference (Loc,
                    Prefix => P),
                Parameter_Associations => New_List);

            Save_Interps (N, New_N);
            Rewrite (N, New_N);
            Analyze_And_Resolve (N, Typ);
            return;
         end if;

         Set_Etype (N, Designated_Type (It.Typ));

      else
         Resolve (P);
      end if;

      if Is_Access_Type (Etype (P)) then
         Apply_Access_Check (N);
      end if;

      --  If the designated type is a packed unconstrained array type, and the
      --  explicit dereference is not in the context of an attribute reference,
      --  then we must compute and set the actual subtype, since it is needed
      --  by Gigi. The reason we exclude the attribute case is that this is
      --  handled fine by Gigi, and in fact we use such attributes to build the
      --  actual subtype. We also exclude generated code (which builds actual
      --  subtypes directly if they are needed).

      if Is_Array_Type (Etype (N))
        and then Is_Packed (Etype (N))
        and then not Is_Constrained (Etype (N))
        and then Nkind (Parent (N)) /= N_Attribute_Reference
        and then Comes_From_Source (N)
      then
         Set_Etype (N, Get_Actual_Subtype (N));
      end if;

      --  Note: there is no Eval processing required for an explicit deference,
      --  because the type is known to be an allocators, and allocator
      --  expressions can never be static.

   end Resolve_Explicit_Dereference;

   -------------------------------
   -- Resolve_Indexed_Component --
   -------------------------------

   procedure Resolve_Indexed_Component (N : Node_Id; Typ : Entity_Id) is
      Name       : constant Node_Id := Prefix  (N);
      Expr       : Node_Id;
      Array_Type : Entity_Id := Empty; -- to prevent junk warning
      Index      : Node_Id;

   begin
      if Is_Overloaded (Name) then

         --  Use the context type to select the prefix that yields the correct
         --  component type.

         declare
            I     : Interp_Index;
            It    : Interp;
            I1    : Interp_Index := 0;
            P     : constant Node_Id := Prefix (N);
            Found : Boolean := False;

         begin
            Get_First_Interp (P, I, It);
            while Present (It.Typ) loop
               if (Is_Array_Type (It.Typ)
                     and then Covers (Typ, Component_Type (It.Typ)))
                 or else (Is_Access_Type (It.Typ)
                            and then Is_Array_Type (Designated_Type (It.Typ))
                            and then Covers
                              (Typ, Component_Type (Designated_Type (It.Typ))))
               then
                  if Found then
                     It := Disambiguate (P, I1, I, Any_Type);

                     if It = No_Interp then
                        Error_Msg_N ("ambiguous prefix for indexing",  N);
                        Set_Etype (N, Typ);
                        return;

                     else
                        Found := True;
                        Array_Type := It.Typ;
                        I1 := I;
                     end if;

                  else
                     Found := True;
                     Array_Type := It.Typ;
                     I1 := I;
                  end if;
               end if;

               Get_Next_Interp (I, It);
            end loop;
         end;

      else
         Array_Type := Etype (Name);
      end if;

      Resolve (Name, Array_Type);
      Array_Type := Get_Actual_Subtype_If_Available (Name);

      --  If prefix is access type, dereference to get real array type.
      --  Note: we do not apply an access check because the expander always
      --  introduces an explicit dereference, and the check will happen there.

      if Is_Access_Type (Array_Type) then
         Array_Type := Designated_Type (Array_Type);
      end if;

      --  If name was overloaded, set component type correctly now
      --  If a misplaced call to an entry family (which has no index typs)
      --  return. Error will be diagnosed from calling context.

      if Is_Array_Type (Array_Type) then
         Set_Etype (N, Component_Type (Array_Type));
      else
         return;
      end if;

      Index := First_Index (Array_Type);
      Expr  := First (Expressions (N));

      --  The prefix may have resolved to a string literal, in which case its
      --  etype has a special representation. This is only possible currently
      --  if the prefix is a static concatenation, written in functional
      --  notation.

      if Ekind (Array_Type) = E_String_Literal_Subtype then
         Resolve (Expr, Standard_Positive);

      else
         while Present (Index) and Present (Expr) loop
            Resolve (Expr, Etype (Index));
            Check_Unset_Reference (Expr);

            if Is_Scalar_Type (Etype (Expr)) then
               Apply_Scalar_Range_Check (Expr, Etype (Index));
            else
               Apply_Range_Check (Expr, Get_Actual_Subtype (Index));
            end if;

            Next_Index (Index);
            Next (Expr);
         end loop;
      end if;

      --  Do not generate the warning on suspicious index if we are analyzing
      --  package Ada.Tags; otherwise we will report the warning with the
      --  Prims_Ptr field of the dispatch table.

      if Scope (Etype (Prefix (N))) = Standard_Standard
        or else not
          Is_RTU (Cunit_Entity (Get_Source_Unit (Etype (Prefix (N)))),
                  Ada_Tags)
      then
         Warn_On_Suspicious_Index (Name, First (Expressions (N)));
         Eval_Indexed_Component (N);
      end if;
   end Resolve_Indexed_Component;

   -----------------------------
   -- Resolve_Integer_Literal --
   -----------------------------

   procedure Resolve_Integer_Literal (N : Node_Id; Typ : Entity_Id) is
   begin
      Set_Etype (N, Typ);
      Eval_Integer_Literal (N);
   end Resolve_Integer_Literal;

   --------------------------------
   -- Resolve_Intrinsic_Operator --
   --------------------------------

   procedure Resolve_Intrinsic_Operator  (N : Node_Id; Typ : Entity_Id) is
      Btyp : constant Entity_Id := Base_Type (Underlying_Type (Typ));
      Op   : Entity_Id;
      Arg1 : Node_Id;
      Arg2 : Node_Id;

   begin
      Op := Entity (N);
      while Scope (Op) /= Standard_Standard loop
         Op := Homonym (Op);
         pragma Assert (Present (Op));
      end loop;

      Set_Entity (N, Op);
      Set_Is_Overloaded (N, False);

      --  If the operand type is private, rewrite with suitable conversions on
      --  the operands and the result, to expose the proper underlying numeric
      --  type.

      if Is_Private_Type (Typ) then
         Arg1 := Unchecked_Convert_To (Btyp, Left_Opnd  (N));

         if Nkind (N) = N_Op_Expon then
            Arg2 := Unchecked_Convert_To (Standard_Integer, Right_Opnd (N));
         else
            Arg2 := Unchecked_Convert_To (Btyp, Right_Opnd (N));
         end if;

         Save_Interps (Left_Opnd (N),  Expression (Arg1));
         Save_Interps (Right_Opnd (N), Expression (Arg2));

         Set_Left_Opnd  (N, Arg1);
         Set_Right_Opnd (N, Arg2);

         Set_Etype (N, Btyp);
         Rewrite (N, Unchecked_Convert_To (Typ, N));
         Resolve (N, Typ);

      elsif Typ /= Etype (Left_Opnd (N))
        or else Typ /= Etype (Right_Opnd (N))
      then
         --  Add explicit conversion where needed, and save interpretations
         --  in case operands are overloaded.

         Arg1 := Convert_To (Typ, Left_Opnd  (N));
         Arg2 := Convert_To (Typ, Right_Opnd (N));

         if Nkind (Arg1) = N_Type_Conversion then
            Save_Interps (Left_Opnd (N), Expression (Arg1));
         else
            Save_Interps (Left_Opnd (N), Arg1);
         end if;

         if Nkind (Arg2) = N_Type_Conversion then
            Save_Interps (Right_Opnd (N), Expression (Arg2));
         else
            Save_Interps (Right_Opnd (N), Arg2);
         end if;

         Rewrite (Left_Opnd  (N), Arg1);
         Rewrite (Right_Opnd (N), Arg2);
         Analyze (Arg1);
         Analyze (Arg2);
         Resolve_Arithmetic_Op (N, Typ);

      else
         Resolve_Arithmetic_Op (N, Typ);
      end if;
   end Resolve_Intrinsic_Operator;

   --------------------------------------
   -- Resolve_Intrinsic_Unary_Operator --
   --------------------------------------

   procedure Resolve_Intrinsic_Unary_Operator
     (N   : Node_Id;
      Typ : Entity_Id)
   is
      Btyp : constant Entity_Id := Base_Type (Underlying_Type (Typ));
      Op   : Entity_Id;
      Arg2 : Node_Id;

   begin
      Op := Entity (N);
      while Scope (Op) /= Standard_Standard loop
         Op := Homonym (Op);
         pragma Assert (Present (Op));
      end loop;

      Set_Entity (N, Op);

      if Is_Private_Type (Typ) then
         Arg2 := Unchecked_Convert_To (Btyp, Right_Opnd (N));
         Save_Interps (Right_Opnd (N), Expression (Arg2));

         Set_Right_Opnd (N, Arg2);

         Set_Etype (N, Btyp);
         Rewrite (N, Unchecked_Convert_To (Typ, N));
         Resolve (N, Typ);

      else
         Resolve_Unary_Op (N, Typ);
      end if;
   end Resolve_Intrinsic_Unary_Operator;

   ------------------------
   -- Resolve_Logical_Op --
   ------------------------

   procedure Resolve_Logical_Op (N : Node_Id; Typ : Entity_Id) is
      B_Typ : Entity_Id;
      N_Opr : constant Node_Kind := Nkind (N);

   begin
      --  Predefined operations on scalar types yield the base type. On the
      --  other hand, logical operations on arrays yield the type of the
      --  arguments (and the context).

      if Is_Array_Type (Typ) then
         B_Typ := Typ;
      else
         B_Typ := Base_Type (Typ);
      end if;

      --  The following test is required because the operands of the operation
      --  may be literals, in which case the resulting type appears to be
      --  compatible with a signed integer type, when in fact it is compatible
      --  only with modular types. If the context itself is universal, the
      --  operation is illegal.

      if not Valid_Boolean_Arg (Typ) then
         Error_Msg_N ("invalid context for logical operation", N);
         Set_Etype (N, Any_Type);
         return;

      elsif Typ = Any_Modular then
         Error_Msg_N
           ("no modular type available in this context", N);
         Set_Etype (N, Any_Type);
         return;
      elsif Is_Modular_Integer_Type (Typ)
        and then Etype (Left_Opnd (N)) = Universal_Integer
        and then Etype (Right_Opnd (N)) = Universal_Integer
      then
         Check_For_Visible_Operator (N, B_Typ);
      end if;

      Resolve (Left_Opnd (N), B_Typ);
      Resolve (Right_Opnd (N), B_Typ);

      Check_Unset_Reference (Left_Opnd  (N));
      Check_Unset_Reference (Right_Opnd (N));

      Set_Etype (N, B_Typ);
      Generate_Operator_Reference (N, B_Typ);
      Eval_Logical_Op (N);
<<<<<<< HEAD
=======

      --  Check for violation of restriction No_Direct_Boolean_Operators
      --  if the operator was not eliminated by the Eval_Logical_Op call.

      if Nkind (N) = N_Opr
        and then Root_Type (Etype (Left_Opnd (N))) = Standard_Boolean
      then
         Check_Restriction (No_Direct_Boolean_Operators, N);
      end if;
   end Resolve_Logical_Op;
>>>>>>> 60a98cce

      --  Check for violation of restriction No_Direct_Boolean_Operators
      --  if the operator was not eliminated by the Eval_Logical_Op call.

      if Nkind (N) = N_Opr
        and then Root_Type (Etype (Left_Opnd (N))) = Standard_Boolean
      then
         Check_Restriction (No_Direct_Boolean_Operators, N);
      end if;
   end Resolve_Logical_Op;

   ---------------------------
   -- Resolve_Membership_Op --
   ---------------------------

   --  The context can only be a boolean type, and does not determine
   --  the arguments. Arguments should be unambiguous, but the preference
   --  rule for universal types applies.

   procedure Resolve_Membership_Op (N : Node_Id; Typ : Entity_Id) is
      pragma Warnings (Off, Typ);

      L : constant Node_Id   := Left_Opnd (N);
      R : constant Node_Id   := Right_Opnd (N);
      T : Entity_Id;

   begin
      if L = Error or else R = Error then
         return;
      end if;

      if not Is_Overloaded (R)
        and then
          (Etype (R) = Universal_Integer or else
           Etype (R) = Universal_Real)
        and then Is_Overloaded (L)
      then
         T := Etype (R);

      --  Ada 2005 (AI-251): Give support to the following case:

      --      type I is interface;
      --      type T is tagged ...

      --      function Test (O : I'Class) is
      --      begin
      --         return O in T'Class.
      --      end Test;

      --  In this case we have nothing else to do; the membership test will be
      --  done at run-time.

      elsif Ada_Version >= Ada_05
        and then Is_Class_Wide_Type (Etype (L))
        and then Is_Interface (Etype (L))
        and then Is_Class_Wide_Type (Etype (R))
        and then not Is_Interface (Etype (R))
      then
         return;

      else
         T := Intersect_Types (L, R);
      end if;

      Resolve (L, T);
      Check_Unset_Reference (L);

      if Nkind (R) = N_Range
        and then not Is_Scalar_Type (T)
      then
         Error_Msg_N ("scalar type required for range", R);
      end if;

      if Is_Entity_Name (R) then
         Freeze_Expression (R);
      else
         Resolve (R, T);
         Check_Unset_Reference (R);
      end if;

      Eval_Membership_Op (N);
   end Resolve_Membership_Op;

   ------------------
   -- Resolve_Null --
   ------------------

   procedure Resolve_Null (N : Node_Id; Typ : Entity_Id) is
   begin
      --  Handle restriction against anonymous null access values This
      --  restriction can be turned off using -gnatdh.

      --  Ada 2005 (AI-231): Remove restriction

      if Ada_Version < Ada_05
        and then not Debug_Flag_J
        and then Ekind (Typ) = E_Anonymous_Access_Type
        and then Comes_From_Source (N)
      then
         --  In the common case of a call which uses an explicitly null
         --  value for an access parameter, give specialized error msg

         if Nkind (Parent (N)) = N_Procedure_Call_Statement
              or else
            Nkind (Parent (N)) = N_Function_Call
         then
            Error_Msg_N
              ("null is not allowed as argument for an access parameter", N);

         --  Standard message for all other cases (are there any?)

         else
            Error_Msg_N
              ("null cannot be of an anonymous access type", N);
         end if;
      end if;

      --  In a distributed context, null for a remote access to subprogram
      --  may need to be replaced with a special record aggregate. In this
      --  case, return after having done the transformation.

      if (Ekind (Typ) = E_Record_Type
           or else Is_Remote_Access_To_Subprogram_Type (Typ))
        and then Remote_AST_Null_Value (N, Typ)
      then
         return;
      end if;

      --  The null literal takes its type from the context

      Set_Etype (N, Typ);
   end Resolve_Null;

   -----------------------
   -- Resolve_Op_Concat --
   -----------------------

   procedure Resolve_Op_Concat (N : Node_Id; Typ : Entity_Id) is
      Btyp : constant Entity_Id := Base_Type (Typ);
      Op1  : constant Node_Id := Left_Opnd (N);
      Op2  : constant Node_Id := Right_Opnd (N);

      procedure Resolve_Concatenation_Arg (Arg : Node_Id; Is_Comp : Boolean);
      --  Internal procedure to resolve one operand of concatenation operator.
      --  The operand is either of the array type or of the component type.
      --  If the operand is an aggregate, and the component type is composite,
      --  this is ambiguous if component type has aggregates.

      -------------------------------
      -- Resolve_Concatenation_Arg --
      -------------------------------

      procedure Resolve_Concatenation_Arg (Arg : Node_Id; Is_Comp : Boolean) is
      begin
         if In_Instance then
            if Is_Comp
              or else (not Is_Overloaded (Arg)
               and then Etype (Arg) /= Any_Composite
               and then Covers (Component_Type (Typ), Etype (Arg)))
            then
               Resolve (Arg, Component_Type (Typ));
            else
               Resolve (Arg, Btyp);
            end if;

         elsif Has_Compatible_Type (Arg, Component_Type (Typ)) then

            if Nkind (Arg) = N_Aggregate
              and then Is_Composite_Type (Component_Type (Typ))
            then
               if Is_Private_Type (Component_Type (Typ)) then
                  Resolve (Arg, Btyp);

               else
                  Error_Msg_N ("ambiguous aggregate must be qualified", Arg);
                  Set_Etype (Arg, Any_Type);
               end if;

            else
               if Is_Overloaded (Arg)
                 and then Has_Compatible_Type (Arg, Typ)
                 and then Etype (Arg) /= Any_Type
               then

                  declare
                     I    : Interp_Index;
                     It   : Interp;
                     Func : Entity_Id;

                  begin
                     Get_First_Interp (Arg, I, It);
                     Func := It.Nam;
                     Get_Next_Interp (I, It);

                     --  Special-case the error message when the overloading
                     --  is caused by a function that yields and array and
                     --  can be called without parameters.

                     if It.Nam = Func then
                        Error_Msg_Sloc := Sloc (Func);
<<<<<<< HEAD
                        Error_Msg_N ("\ambiguous call to function#", Arg);
=======
                        Error_Msg_N ("ambiguous call to function#", Arg);
>>>>>>> 60a98cce
                        Error_Msg_NE
                          ("\\interpretation as call yields&", Arg, Typ);
                        Error_Msg_NE
                          ("\\interpretation as indexing of call yields&",
                            Arg, Component_Type (Typ));

                     else
                        Error_Msg_N
                          ("ambiguous operand for concatenation!", Arg);
                        Get_First_Interp (Arg, I, It);
                        while Present (It.Nam) loop
                           Error_Msg_Sloc := Sloc (It.Nam);

                           if Base_Type (It.Typ) = Base_Type (Typ)
                             or else Base_Type (It.Typ) =
                               Base_Type (Component_Type (Typ))
                           then
                              Error_Msg_N ("\\possible interpretation#", Arg);
                           end if;

                           Get_Next_Interp (I, It);
                        end loop;
                     end if;
                  end;
               end if;

               Resolve (Arg, Component_Type (Typ));

               if Nkind (Arg) = N_String_Literal then
                  Set_Etype (Arg, Component_Type (Typ));
               end if;

               if Arg = Left_Opnd (N) then
                  Set_Is_Component_Left_Opnd (N);
               else
                  Set_Is_Component_Right_Opnd (N);
               end if;
            end if;

         else
            Resolve (Arg, Btyp);
         end if;

         Check_Unset_Reference (Arg);
      end Resolve_Concatenation_Arg;

   --  Start of processing for Resolve_Op_Concat

   begin
      --  The parser folds an enormous sequence of concatenations of string
      --  literals into "" & "...", where the Is_Folded_In_Parser flag is set
      --  in the right. If the expression resolves to a predefined "&"
      --  operator, all is well. Otherwise, the parser's folding is wrong, so
      --  we give an error. See P_Simple_Expression in Par.Ch4.

      if Nkind (Op2) = N_String_Literal
        and then Is_Folded_In_Parser (Op2)
        and then Ekind (Entity (N)) = E_Function
      then
         pragma Assert (Nkind (Op1) = N_String_Literal  --  should be ""
               and then String_Length (Strval (Op1)) = 0);
         Error_Msg_N ("too many user-defined concatenations", N);
         return;
      end if;

      Set_Etype (N, Btyp);

      if Is_Limited_Composite (Btyp) then
         Error_Msg_N ("concatenation not available for limited array", N);
         Explain_Limited_Type (Btyp, N);
      end if;

      --  If the operands are themselves concatenations, resolve them as such
      --  directly. This removes several layers of recursion and allows GNAT to
      --  handle larger multiple concatenations.

      if Nkind (Op1) = N_Op_Concat
        and then not Is_Array_Type (Component_Type (Typ))
        and then Entity (Op1) = Entity (N)
      then
         Resolve_Op_Concat (Op1, Typ);
      else
         Resolve_Concatenation_Arg
           (Op1,  Is_Component_Left_Opnd  (N));
      end if;

      if Nkind (Op2) = N_Op_Concat
        and then not Is_Array_Type (Component_Type (Typ))
        and then Entity (Op2) = Entity (N)
      then
         Resolve_Op_Concat (Op2, Typ);
      else
         Resolve_Concatenation_Arg
           (Op2, Is_Component_Right_Opnd  (N));
      end if;

      Generate_Operator_Reference (N, Typ);

      if Is_String_Type (Typ) then
         Eval_Concatenation (N);
      end if;

      --  If this is not a static concatenation, but the result is a
      --  string type (and not an array of strings) insure that static
      --  string operands have their subtypes properly constructed.

      if Nkind (N) /= N_String_Literal
        and then Is_Character_Type (Component_Type (Typ))
      then
         Set_String_Literal_Subtype (Op1, Typ);
         Set_String_Literal_Subtype (Op2, Typ);
      end if;
   end Resolve_Op_Concat;

   ----------------------
   -- Resolve_Op_Expon --
   ----------------------

   procedure Resolve_Op_Expon (N : Node_Id; Typ : Entity_Id) is
      B_Typ : constant Entity_Id := Base_Type (Typ);

   begin
      --  Catch attempts to do fixed-point exponentation with universal
      --  operands, which is a case where the illegality is not caught during
      --  normal operator analysis.

      if Is_Fixed_Point_Type (Typ) and then Comes_From_Source (N) then
         Error_Msg_N ("exponentiation not available for fixed point", N);
         return;
      end if;

      if Comes_From_Source (N)
        and then Ekind (Entity (N)) = E_Function
        and then Is_Imported (Entity (N))
        and then Is_Intrinsic_Subprogram (Entity (N))
      then
         Resolve_Intrinsic_Operator (N, Typ);
         return;
      end if;

      if Etype (Left_Opnd (N)) = Universal_Integer
        or else Etype (Left_Opnd (N)) = Universal_Real
      then
         Check_For_Visible_Operator (N, B_Typ);
      end if;

      --  We do the resolution using the base type, because intermediate values
      --  in expressions always are of the base type, not a subtype of it.

      Resolve (Left_Opnd (N), B_Typ);
      Resolve (Right_Opnd (N), Standard_Integer);

      Check_Unset_Reference (Left_Opnd  (N));
      Check_Unset_Reference (Right_Opnd (N));

      Set_Etype (N, B_Typ);
      Generate_Operator_Reference (N, B_Typ);
      Eval_Op_Expon (N);

      --  Set overflow checking bit. Much cleverer code needed here eventually
      --  and perhaps the Resolve routines should be separated for the various
      --  arithmetic operations, since they will need different processing. ???

      if Nkind (N) in N_Op then
         if not Overflow_Checks_Suppressed (Etype (N)) then
            Enable_Overflow_Check (N);
         end if;
      end if;
   end Resolve_Op_Expon;

   --------------------
   -- Resolve_Op_Not --
   --------------------

   procedure Resolve_Op_Not (N : Node_Id; Typ : Entity_Id) is
      B_Typ : Entity_Id;

      function Parent_Is_Boolean return Boolean;
      --  This function determines if the parent node is a boolean operator
      --  or operation (comparison op, membership test, or short circuit form)
      --  and the not in question is the left operand of this operation.
      --  Note that if the not is in parens, then false is returned.

      -----------------------
      -- Parent_Is_Boolean --
      -----------------------

      function Parent_Is_Boolean return Boolean is
      begin
         if Paren_Count (N) /= 0 then
            return False;

         else
            case Nkind (Parent (N)) is
               when N_Op_And   |
                    N_Op_Eq    |
                    N_Op_Ge    |
                    N_Op_Gt    |
                    N_Op_Le    |
                    N_Op_Lt    |
                    N_Op_Ne    |
                    N_Op_Or    |
                    N_Op_Xor   |
                    N_In       |
                    N_Not_In   |
                    N_And_Then |
                    N_Or_Else  =>

                  return Left_Opnd (Parent (N)) = N;

               when others =>
                  return False;
            end case;
         end if;
      end Parent_Is_Boolean;

   --  Start of processing for Resolve_Op_Not

   begin
      --  Predefined operations on scalar types yield the base type. On the
      --  other hand, logical operations on arrays yield the type of the
      --  arguments (and the context).

      if Is_Array_Type (Typ) then
         B_Typ := Typ;
      else
         B_Typ := Base_Type (Typ);
      end if;

      --  Straigtforward case of incorrect arguments

      if not Valid_Boolean_Arg (Typ) then
         Error_Msg_N ("invalid operand type for operator&", N);
         Set_Etype (N, Any_Type);
         return;

      --  Special case of probable missing parens

      elsif Typ = Universal_Integer or else Typ = Any_Modular then
         if Parent_Is_Boolean then
            Error_Msg_N
              ("operand of not must be enclosed in parentheses",
               Right_Opnd (N));
         else
            Error_Msg_N
              ("no modular type available in this context", N);
         end if;

         Set_Etype (N, Any_Type);
         return;

      --  OK resolution of not

      else
         --  Warn if non-boolean types involved. This is a case like not a < b
         --  where a and b are modular, where we will get (not a) < b and most
         --  likely not (a < b) was intended.

         if Warn_On_Questionable_Missing_Parens
           and then not Is_Boolean_Type (Typ)
           and then Parent_Is_Boolean
         then
            Error_Msg_N ("?not expression should be parenthesized here!", N);
         end if;

         Resolve (Right_Opnd (N), B_Typ);
         Check_Unset_Reference (Right_Opnd (N));
         Set_Etype (N, B_Typ);
         Generate_Operator_Reference (N, B_Typ);
         Eval_Op_Not (N);
      end if;
   end Resolve_Op_Not;

   -----------------------------
   -- Resolve_Operator_Symbol --
   -----------------------------

   --  Nothing to be done, all resolved already

   procedure Resolve_Operator_Symbol (N : Node_Id; Typ : Entity_Id) is
      pragma Warnings (Off, N);
      pragma Warnings (Off, Typ);

   begin
      null;
   end Resolve_Operator_Symbol;

   ----------------------------------
   -- Resolve_Qualified_Expression --
   ----------------------------------

   procedure Resolve_Qualified_Expression (N : Node_Id; Typ : Entity_Id) is
      pragma Warnings (Off, Typ);

      Target_Typ : constant Entity_Id := Entity (Subtype_Mark (N));
      Expr       : constant Node_Id   := Expression (N);

   begin
      Resolve (Expr, Target_Typ);

      --  A qualified expression requires an exact match of the type,
      --  class-wide matching is not allowed. However, if the qualifying
      --  type is specific and the expression has a class-wide type, it
      --  may still be okay, since it can be the result of the expansion
      --  of a call to a dispatching function, so we also have to check
      --  class-wideness of the type of the expression's original node.

      if (Is_Class_Wide_Type (Target_Typ)
           or else
             (Is_Class_Wide_Type (Etype (Expr))
               and then Is_Class_Wide_Type (Etype (Original_Node (Expr)))))
        and then Base_Type (Etype (Expr)) /= Base_Type (Target_Typ)
      then
         Wrong_Type (Expr, Target_Typ);
      end if;

      --  If the target type is unconstrained, then we reset the type of
      --  the result from the type of the expression. For other cases, the
      --  actual subtype of the expression is the target type.

      if Is_Composite_Type (Target_Typ)
        and then not Is_Constrained (Target_Typ)
      then
         Set_Etype (N, Etype (Expr));
      end if;

      Eval_Qualified_Expression (N);
   end Resolve_Qualified_Expression;

   -------------------
   -- Resolve_Range --
   -------------------

   procedure Resolve_Range (N : Node_Id; Typ : Entity_Id) is
      L : constant Node_Id := Low_Bound (N);
      H : constant Node_Id := High_Bound (N);

   begin
      Set_Etype (N, Typ);
      Resolve (L, Typ);
      Resolve (H, Typ);

      Check_Unset_Reference (L);
      Check_Unset_Reference (H);

      --  We have to check the bounds for being within the base range as
      --  required for a non-static context. Normally this is automatic and
      --  done as part of evaluating expressions, but the N_Range node is an
      --  exception, since in GNAT we consider this node to be a subexpression,
      --  even though in Ada it is not. The circuit in Sem_Eval could check for
      --  this, but that would put the test on the main evaluation path for
      --  expressions.

      Check_Non_Static_Context (L);
      Check_Non_Static_Context (H);

      --  Check for an ambiguous range over character literals. This will
      --  happen with a membership test involving only literals.

      if Typ = Any_Character then
         Ambiguous_Character (L);
         Set_Etype (N, Any_Type);
         return;
      end if;

      --  If bounds are static, constant-fold them, so size computations
      --  are identical between front-end and back-end. Do not perform this
      --  transformation while analyzing generic units, as type information
      --  would then be lost when reanalyzing the constant node in the
      --  instance.

      if Is_Discrete_Type (Typ) and then Expander_Active then
         if Is_OK_Static_Expression (L) then
            Fold_Uint  (L, Expr_Value (L), Is_Static_Expression (L));
         end if;

         if Is_OK_Static_Expression (H) then
            Fold_Uint  (H, Expr_Value (H), Is_Static_Expression (H));
         end if;
      end if;
   end Resolve_Range;

   --------------------------
   -- Resolve_Real_Literal --
   --------------------------

   procedure Resolve_Real_Literal (N : Node_Id; Typ : Entity_Id) is
      Actual_Typ : constant Entity_Id := Etype (N);

   begin
      --  Special processing for fixed-point literals to make sure that the
      --  value is an exact multiple of small where this is required. We
      --  skip this for the universal real case, and also for generic types.

      if Is_Fixed_Point_Type (Typ)
        and then Typ /= Universal_Fixed
        and then Typ /= Any_Fixed
        and then not Is_Generic_Type (Typ)
      then
         declare
            Val   : constant Ureal := Realval (N);
            Cintr : constant Ureal := Val / Small_Value (Typ);
            Cint  : constant Uint  := UR_Trunc (Cintr);
            Den   : constant Uint  := Norm_Den (Cintr);
            Stat  : Boolean;

         begin
            --  Case of literal is not an exact multiple of the Small

            if Den /= 1 then

               --  For a source program literal for a decimal fixed-point
               --  type, this is statically illegal (RM 4.9(36)).

               if Is_Decimal_Fixed_Point_Type (Typ)
                 and then Actual_Typ = Universal_Real
                 and then Comes_From_Source (N)
               then
                  Error_Msg_N ("value has extraneous low order digits", N);
               end if;

               --  Generate a warning if literal from source

               if Is_Static_Expression (N)
                 and then Warn_On_Bad_Fixed_Value
               then
                  Error_Msg_N
                    ("?static fixed-point value is not a multiple of Small!",
                     N);
               end if;

               --  Replace literal by a value that is the exact representation
               --  of a value of the type, i.e. a multiple of the small value,
               --  by truncation, since Machine_Rounds is false for all GNAT
               --  fixed-point types (RM 4.9(38)).

               Stat := Is_Static_Expression (N);
               Rewrite (N,
                 Make_Real_Literal (Sloc (N),
                   Realval => Small_Value (Typ) * Cint));

               Set_Is_Static_Expression (N, Stat);
            end if;

            --  In all cases, set the corresponding integer field

            Set_Corresponding_Integer_Value (N, Cint);
         end;
      end if;

      --  Now replace the actual type by the expected type as usual

      Set_Etype (N, Typ);
      Eval_Real_Literal (N);
   end Resolve_Real_Literal;

   -----------------------
   -- Resolve_Reference --
   -----------------------

   procedure Resolve_Reference (N : Node_Id; Typ : Entity_Id) is
      P : constant Node_Id := Prefix (N);

   begin
      --  Replace general access with specific type

      if Ekind (Etype (N)) = E_Allocator_Type then
         Set_Etype (N, Base_Type (Typ));
      end if;

      Resolve (P, Designated_Type (Etype (N)));

      --  If we are taking the reference of a volatile entity, then treat
      --  it as a potential modification of this entity. This is much too
      --  conservative, but is necessary because remove side effects can
      --  result in transformations of normal assignments into reference
      --  sequences that otherwise fail to notice the modification.

      if Is_Entity_Name (P) and then Treat_As_Volatile (Entity (P)) then
         Note_Possible_Modification (P);
      end if;
   end Resolve_Reference;

   --------------------------------
   -- Resolve_Selected_Component --
   --------------------------------

   procedure Resolve_Selected_Component (N : Node_Id; Typ : Entity_Id) is
      Comp  : Entity_Id;
      Comp1 : Entity_Id        := Empty; -- prevent junk warning
      P     : constant Node_Id := Prefix  (N);
      S     : constant Node_Id := Selector_Name (N);
      T     : Entity_Id        := Etype (P);
      I     : Interp_Index;
      I1    : Interp_Index := 0; -- prevent junk warning
      It    : Interp;
      It1   : Interp;
      Found : Boolean;

      function Init_Component return Boolean;
      --  Check whether this is the initialization of a component within an
      --  init proc (by assignment or call to another init proc). If true,
      --  there is no need for a discriminant check.

      --------------------
      -- Init_Component --
      --------------------

      function Init_Component return Boolean is
      begin
         return Inside_Init_Proc
           and then Nkind (Prefix (N)) = N_Identifier
           and then Chars (Prefix (N)) = Name_uInit
           and then Nkind (Parent (Parent (N))) = N_Case_Statement_Alternative;
      end Init_Component;

   --  Start of processing for Resolve_Selected_Component

   begin
      if Is_Overloaded (P) then

         --  Use the context type to select the prefix that has a selector
         --  of the correct name and type.

         Found := False;
         Get_First_Interp (P, I, It);

         Search : while Present (It.Typ) loop
            if Is_Access_Type (It.Typ) then
               T := Designated_Type (It.Typ);
            else
               T := It.Typ;
            end if;

            if Is_Record_Type (T) then
               Comp := First_Entity (T);
               while Present (Comp) loop
                  if Chars (Comp) = Chars (S)
                    and then Covers (Etype (Comp), Typ)
                  then
                     if not Found then
                        Found := True;
                        I1  := I;
                        It1 := It;
                        Comp1 := Comp;

                     else
                        It := Disambiguate (P, I1, I, Any_Type);

                        if It = No_Interp then
                           Error_Msg_N
                             ("ambiguous prefix for selected component",  N);
                           Set_Etype (N, Typ);
                           return;

                        else
                           It1 := It;

                           --  There may be an implicit dereference. Retrieve
                           --  designated record type.

                           if Is_Access_Type (It1.Typ) then
                              T := Designated_Type (It1.Typ);
                           else
                              T := It1.Typ;
                           end if;

                           if Scope (Comp1) /= T then

                              --  Resolution chooses the new interpretation.
                              --  Find the component with the right name.

                              Comp1 := First_Entity (T);
                              while Present (Comp1)
                                and then Chars (Comp1) /= Chars (S)
                              loop
                                 Comp1 := Next_Entity (Comp1);
                              end loop;
                           end if;

                           exit Search;
                        end if;
                     end if;
                  end if;

                  Comp := Next_Entity (Comp);
               end loop;

            end if;

            Get_Next_Interp (I, It);
         end loop Search;

         Resolve (P, It1.Typ);
         Set_Etype (N, Typ);
         Set_Entity_With_Style_Check (S, Comp1);

      else
         --  Resolve prefix with its type

         Resolve (P, T);
      end if;

      --  Generate cross-reference. We needed to wait until full overloading
      --  resolution was complete to do this, since otherwise we can't tell if
      --  we are an Lvalue of not.

      if May_Be_Lvalue (N) then
         Generate_Reference (Entity (S), S, 'm');
      else
         Generate_Reference (Entity (S), S, 'r');
      end if;

      --  If prefix is an access type, the node will be transformed into an
      --  explicit dereference during expansion. The type of the node is the
      --  designated type of that of the prefix.

      if Is_Access_Type (Etype (P)) then
         T := Designated_Type (Etype (P));
         Check_Fully_Declared_Prefix (T, P);
      else
         T := Etype (P);
      end if;

      if Has_Discriminants (T)
        and then (Ekind (Entity (S)) = E_Component
                   or else
                  Ekind (Entity (S)) = E_Discriminant)
        and then Present (Original_Record_Component (Entity (S)))
        and then Ekind (Original_Record_Component (Entity (S))) = E_Component
        and then Present (Discriminant_Checking_Func
                           (Original_Record_Component (Entity (S))))
        and then not Discriminant_Checks_Suppressed (T)
        and then not Init_Component
      then
         Set_Do_Discriminant_Check (N);
      end if;

      if Ekind (Entity (S)) = E_Void then
         Error_Msg_N ("premature use of component", S);
      end if;

      --  If the prefix is a record conversion, this may be a renamed
      --  discriminant whose bounds differ from those of the original
      --  one, so we must ensure that a range check is performed.

      if Nkind (P) = N_Type_Conversion
        and then Ekind (Entity (S)) = E_Discriminant
        and then Is_Discrete_Type (Typ)
      then
         Set_Etype (N, Base_Type (Typ));
      end if;

      --  Note: No Eval processing is required, because the prefix is of a
      --  record type, or protected type, and neither can possibly be static.

   end Resolve_Selected_Component;

   -------------------
   -- Resolve_Shift --
   -------------------

   procedure Resolve_Shift (N : Node_Id; Typ : Entity_Id) is
      B_Typ : constant Entity_Id := Base_Type (Typ);
      L     : constant Node_Id   := Left_Opnd  (N);
      R     : constant Node_Id   := Right_Opnd (N);

   begin
      --  We do the resolution using the base type, because intermediate values
      --  in expressions always are of the base type, not a subtype of it.

      Resolve (L, B_Typ);
      Resolve (R, Standard_Natural);

      Check_Unset_Reference (L);
      Check_Unset_Reference (R);

      Set_Etype (N, B_Typ);
      Generate_Operator_Reference (N, B_Typ);
      Eval_Shift (N);
   end Resolve_Shift;

   ---------------------------
   -- Resolve_Short_Circuit --
   ---------------------------

   procedure Resolve_Short_Circuit (N : Node_Id; Typ : Entity_Id) is
      B_Typ : constant Entity_Id := Base_Type (Typ);
      L     : constant Node_Id   := Left_Opnd  (N);
      R     : constant Node_Id   := Right_Opnd (N);

   begin
      Resolve (L, B_Typ);
      Resolve (R, B_Typ);

      Check_Unset_Reference (L);
      Check_Unset_Reference (R);

      Set_Etype (N, B_Typ);
      Eval_Short_Circuit (N);
   end Resolve_Short_Circuit;

   -------------------
   -- Resolve_Slice --
   -------------------

   procedure Resolve_Slice (N : Node_Id; Typ : Entity_Id) is
      Name       : constant Node_Id := Prefix (N);
      Drange     : constant Node_Id := Discrete_Range (N);
      Array_Type : Entity_Id        := Empty;
      Index      : Node_Id;

   begin
      if Is_Overloaded (Name) then

         --  Use the context type to select the prefix that yields the
         --  correct array type.

         declare
            I      : Interp_Index;
            I1     : Interp_Index := 0;
            It     : Interp;
            P      : constant Node_Id := Prefix (N);
            Found  : Boolean := False;

         begin
            Get_First_Interp (P, I,  It);
            while Present (It.Typ) loop
               if (Is_Array_Type (It.Typ)
                    and then Covers (Typ,  It.Typ))
                 or else (Is_Access_Type (It.Typ)
                           and then Is_Array_Type (Designated_Type (It.Typ))
                           and then Covers (Typ, Designated_Type (It.Typ)))
               then
                  if Found then
                     It := Disambiguate (P, I1, I, Any_Type);

                     if It = No_Interp then
                        Error_Msg_N ("ambiguous prefix for slicing",  N);
                        Set_Etype (N, Typ);
                        return;
                     else
                        Found := True;
                        Array_Type := It.Typ;
                        I1 := I;
                     end if;
                  else
                     Found := True;
                     Array_Type := It.Typ;
                     I1 := I;
                  end if;
               end if;

               Get_Next_Interp (I, It);
            end loop;
         end;

      else
         Array_Type := Etype (Name);
      end if;

      Resolve (Name, Array_Type);

      if Is_Access_Type (Array_Type) then
         Apply_Access_Check (N);
         Array_Type := Designated_Type (Array_Type);

         --  If the prefix is an access to an unconstrained array, we must use
         --  the actual subtype of the object to perform the index checks. The
         --  object denoted by the prefix is implicit in the node, so we build
         --  an explicit representation for it in order to compute the actual
         --  subtype.

         if not Is_Constrained (Array_Type) then
            Remove_Side_Effects (Prefix (N));

            declare
               Obj : constant Node_Id :=
                       Make_Explicit_Dereference (Sloc (N),
                         Prefix => New_Copy_Tree (Prefix (N)));
            begin
               Set_Etype (Obj, Array_Type);
               Set_Parent (Obj, Parent (N));
               Array_Type := Get_Actual_Subtype (Obj);
            end;
         end if;

      elsif Is_Entity_Name (Name)
        or else (Nkind (Name) = N_Function_Call
                  and then not Is_Constrained (Etype (Name)))
      then
         Array_Type := Get_Actual_Subtype (Name);

      --  If the name is a selected component that depends on discriminants,
      --  build an actual subtype for it. This can happen only when the name
      --  itself is overloaded; otherwise the actual subtype is created when
      --  the selected component is analyzed.

      elsif Nkind (Name) = N_Selected_Component
        and then Full_Analysis
        and then Depends_On_Discriminant (First_Index (Array_Type))
      then
         declare
            Act_Decl : constant Node_Id :=
                         Build_Actual_Subtype_Of_Component (Array_Type, Name);
         begin
            Insert_Action (N, Act_Decl);
            Array_Type := Defining_Identifier (Act_Decl);
         end;
      end if;

      --  If name was overloaded, set slice type correctly now

      Set_Etype (N, Array_Type);

      --  If the range is specified by a subtype mark, no resolution is
      --  necessary. Else resolve the bounds, and apply needed checks.

      if not Is_Entity_Name (Drange) then
         Index := First_Index (Array_Type);
         Resolve (Drange, Base_Type (Etype (Index)));

         if Nkind (Drange) = N_Range

            --  Do not apply the range check to nodes associated with the
            --  frontend expansion of the dispatch table. We first check
            --  if Ada.Tags is already loaded to void the addition of an
            --  undesired dependence on such run-time unit.

<<<<<<< HEAD
           and then not
             (RTU_Loaded (Ada_Tags)
              and then Nkind (Prefix (N)) = N_Selected_Component
              and then Present (Entity (Selector_Name (Prefix (N))))
              and then Entity (Selector_Name (Prefix (N)))
                         = RTE_Record_Component (RE_Prims_Ptr))
=======
           and then
             (VM_Target /= No_VM
              or else not
                (RTU_Loaded (Ada_Tags)
                  and then Nkind (Prefix (N)) = N_Selected_Component
                  and then Present (Entity (Selector_Name (Prefix (N))))
                  and then Entity (Selector_Name (Prefix (N))) =
                                        RTE_Record_Component (RE_Prims_Ptr)))
>>>>>>> 60a98cce
         then
            Apply_Range_Check (Drange, Etype (Index));
         end if;
      end if;

      Set_Slice_Subtype (N);

      if Nkind (Drange) = N_Range then
         Warn_On_Suspicious_Index (Name, Low_Bound  (Drange));
         Warn_On_Suspicious_Index (Name, High_Bound (Drange));
      end if;

      Eval_Slice (N);
   end Resolve_Slice;

   ----------------------------
   -- Resolve_String_Literal --
   ----------------------------

   procedure Resolve_String_Literal (N : Node_Id; Typ : Entity_Id) is
      C_Typ      : constant Entity_Id  := Component_Type (Typ);
      R_Typ      : constant Entity_Id  := Root_Type (C_Typ);
      Loc        : constant Source_Ptr := Sloc (N);
      Str        : constant String_Id  := Strval (N);
      Strlen     : constant Nat        := String_Length (Str);
      Subtype_Id : Entity_Id;
      Need_Check : Boolean;

   begin
      --  For a string appearing in a concatenation, defer creation of the
      --  string_literal_subtype until the end of the resolution of the
      --  concatenation, because the literal may be constant-folded away. This
      --  is a useful optimization for long concatenation expressions.

      --  If the string is an aggregate built for a single character (which
      --  happens in a non-static context) or a is null string to which special
      --  checks may apply, we build the subtype. Wide strings must also get a
      --  string subtype if they come from a one character aggregate. Strings
      --  generated by attributes might be static, but it is often hard to
      --  determine whether the enclosing context is static, so we generate
      --  subtypes for them as well, thus losing some rarer optimizations ???
      --  Same for strings that come from a static conversion.

      Need_Check :=
        (Strlen = 0 and then Typ /= Standard_String)
          or else Nkind (Parent (N)) /= N_Op_Concat
          or else (N /= Left_Opnd (Parent (N))
                    and then N /= Right_Opnd (Parent (N)))
          or else ((Typ = Standard_Wide_String
                      or else Typ = Standard_Wide_Wide_String)
                    and then Nkind (Original_Node (N)) /= N_String_Literal);

      --  If the resolving type is itself a string literal subtype, we
      --  can just reuse it, since there is no point in creating another.

      if Ekind (Typ) = E_String_Literal_Subtype then
         Subtype_Id := Typ;

      elsif Nkind (Parent (N)) = N_Op_Concat
        and then not Need_Check
        and then Nkind (Original_Node (N)) /= N_Character_Literal
        and then Nkind (Original_Node (N)) /= N_Attribute_Reference
        and then Nkind (Original_Node (N)) /= N_Qualified_Expression
        and then Nkind (Original_Node (N)) /= N_Type_Conversion
      then
         Subtype_Id := Typ;

      --  Otherwise we must create a string literal subtype. Note that the
      --  whole idea of string literal subtypes is simply to avoid the need
      --  for building a full fledged array subtype for each literal.
      else
         Set_String_Literal_Subtype (N, Typ);
         Subtype_Id := Etype (N);
      end if;

      if Nkind (Parent (N)) /= N_Op_Concat
        or else Need_Check
      then
         Set_Etype (N, Subtype_Id);
         Eval_String_Literal (N);
      end if;

      if Is_Limited_Composite (Typ)
        or else Is_Private_Composite (Typ)
      then
         Error_Msg_N ("string literal not available for private array", N);
         Set_Etype (N, Any_Type);
         return;
      end if;

      --  The validity of a null string has been checked in the
      --  call to  Eval_String_Literal.

      if Strlen = 0 then
         return;

      --  Always accept string literal with component type Any_Character, which
      --  occurs in error situations and in comparisons of literals, both of
      --  which should accept all literals.

      elsif R_Typ = Any_Character then
         return;

      --  If the type is bit-packed, then we always tranform the string literal
      --  into a full fledged aggregate.

      elsif Is_Bit_Packed_Array (Typ) then
         null;

      --  Deal with cases of Wide_Wide_String, Wide_String, and String

      else
         --  For Standard.Wide_Wide_String, or any other type whose component
         --  type is Standard.Wide_Wide_Character, we know that all the
         --  characters in the string must be acceptable, since the parser
         --  accepted the characters as valid character literals.

         if R_Typ = Standard_Wide_Wide_Character then
            null;

         --  For the case of Standard.String, or any other type whose component
         --  type is Standard.Character, we must make sure that there are no
         --  wide characters in the string, i.e. that it is entirely composed
         --  of characters in range of type Character.

         --  If the string literal is the result of a static concatenation, the
         --  test has already been performed on the components, and need not be
         --  repeated.

         elsif R_Typ = Standard_Character
           and then Nkind (Original_Node (N)) /= N_Op_Concat
         then
            for J in 1 .. Strlen loop
               if not In_Character_Range (Get_String_Char (Str, J)) then

                  --  If we are out of range, post error. This is one of the
                  --  very few places that we place the flag in the middle of
                  --  a token, right under the offending wide character.

                  Error_Msg
                    ("literal out of range of type Standard.Character",
                     Source_Ptr (Int (Loc) + J));
                  return;
               end if;
            end loop;

         --  For the case of Standard.Wide_String, or any other type whose
         --  component type is Standard.Wide_Character, we must make sure that
         --  there are no wide characters in the string, i.e. that it is
         --  entirely composed of characters in range of type Wide_Character.

         --  If the string literal is the result of a static concatenation,
         --  the test has already been performed on the components, and need
         --  not be repeated.

         elsif R_Typ = Standard_Wide_Character
           and then Nkind (Original_Node (N)) /= N_Op_Concat
         then
            for J in 1 .. Strlen loop
               if not In_Wide_Character_Range (Get_String_Char (Str, J)) then

                  --  If we are out of range, post error. This is one of the
                  --  very few places that we place the flag in the middle of
                  --  a token, right under the offending wide character.

                  --  This is not quite right, because characters in general
                  --  will take more than one character position ???

                  Error_Msg
                    ("literal out of range of type Standard.Wide_Character",
                     Source_Ptr (Int (Loc) + J));
                  return;
               end if;
            end loop;

         --  If the root type is not a standard character, then we will convert
         --  the string into an aggregate and will let the aggregate code do
         --  the checking. Standard Wide_Wide_Character is also OK here.

         else
            null;
         end if;

         --  See if the component type of the array corresponding to the string
         --  has compile time known bounds. If yes we can directly check
         --  whether the evaluation of the string will raise constraint error.
         --  Otherwise we need to transform the string literal into the
         --  corresponding character aggregate and let the aggregate
         --  code do the checking.

         if R_Typ = Standard_Character
           or else R_Typ = Standard_Wide_Character
           or else R_Typ = Standard_Wide_Wide_Character
         then
            --  Check for the case of full range, where we are definitely OK

            if Component_Type (Typ) = Base_Type (Component_Type (Typ)) then
               return;
            end if;

            --  Here the range is not the complete base type range, so check

            declare
               Comp_Typ_Lo : constant Node_Id :=
                               Type_Low_Bound (Component_Type (Typ));
               Comp_Typ_Hi : constant Node_Id :=
                               Type_High_Bound (Component_Type (Typ));

               Char_Val : Uint;

            begin
               if Compile_Time_Known_Value (Comp_Typ_Lo)
                 and then Compile_Time_Known_Value (Comp_Typ_Hi)
               then
                  for J in 1 .. Strlen loop
                     Char_Val := UI_From_Int (Int (Get_String_Char (Str, J)));

                     if Char_Val < Expr_Value (Comp_Typ_Lo)
                       or else Char_Val > Expr_Value (Comp_Typ_Hi)
                     then
                        Apply_Compile_Time_Constraint_Error
                          (N, "character out of range?", CE_Range_Check_Failed,
                           Loc => Source_Ptr (Int (Loc) + J));
                     end if;
                  end loop;

                  return;
               end if;
            end;
         end if;
      end if;

      --  If we got here we meed to transform the string literal into the
      --  equivalent qualified positional array aggregate. This is rather
      --  heavy artillery for this situation, but it is hard work to avoid.

      declare
         Lits : constant List_Id    := New_List;
         P    : Source_Ptr := Loc + 1;
         C    : Char_Code;

      begin
         --  Build the character literals, we give them source locations that
         --  correspond to the string positions, which is a bit tricky given
         --  the possible presence of wide character escape sequences.

         for J in 1 .. Strlen loop
            C := Get_String_Char (Str, J);
            Set_Character_Literal_Name (C);

            Append_To (Lits,
              Make_Character_Literal (P,
                Chars              => Name_Find,
                Char_Literal_Value => UI_From_CC (C)));

            if In_Character_Range (C) then
               P := P + 1;

            --  Should we have a call to Skip_Wide here ???
            --  ???     else
            --             Skip_Wide (P);

            end if;
         end loop;

         Rewrite (N,
           Make_Qualified_Expression (Loc,
             Subtype_Mark => New_Reference_To (Typ, Loc),
             Expression   =>
               Make_Aggregate (Loc, Expressions => Lits)));

         Analyze_And_Resolve (N, Typ);
      end;
   end Resolve_String_Literal;

   -----------------------------
   -- Resolve_Subprogram_Info --
   -----------------------------

   procedure Resolve_Subprogram_Info (N : Node_Id; Typ : Entity_Id) is
   begin
      Set_Etype (N, Typ);
   end Resolve_Subprogram_Info;

   -----------------------------
   -- Resolve_Type_Conversion --
   -----------------------------

   procedure Resolve_Type_Conversion (N : Node_Id; Typ : Entity_Id) is
      Conv_OK     : constant Boolean := Conversion_OK (N);
      Operand     : constant Node_Id := Expression (N);
      Operand_Typ : constant Entity_Id := Etype (Operand);
      Target_Typ  : constant Entity_Id := Etype (N);
      Rop         : Node_Id;
      Orig_N      : Node_Id;
      Orig_T      : Node_Id;

   begin
      if not Conv_OK
        and then not Valid_Conversion (N, Target_Typ, Operand)
      then
         return;
      end if;

      if Etype (Operand) = Any_Fixed then

         --  Mixed-mode operation involving a literal. Context must be a fixed
         --  type which is applied to the literal subsequently.

         if Is_Fixed_Point_Type (Typ) then
            Set_Etype (Operand, Universal_Real);

         elsif Is_Numeric_Type (Typ)
           and then (Nkind (Operand) = N_Op_Multiply
                      or else Nkind (Operand) = N_Op_Divide)
           and then (Etype (Right_Opnd (Operand)) = Universal_Real
                     or else Etype (Left_Opnd (Operand)) = Universal_Real)
         then
            --  Return if expression is ambiguous

            if Unique_Fixed_Point_Type (N) = Any_Type then
               return;

            --  If nothing else, the available fixed type is Duration

            else
               Set_Etype (Operand, Standard_Duration);
            end if;

            --  Resolve the real operand with largest available precision

            if Etype (Right_Opnd (Operand)) = Universal_Real then
               Rop := New_Copy_Tree (Right_Opnd (Operand));
            else
               Rop := New_Copy_Tree (Left_Opnd (Operand));
            end if;

            Resolve (Rop, Universal_Real);

            --  If the operand is a literal (it could be a non-static and
            --  illegal exponentiation) check whether the use of Duration
            --  is potentially inaccurate.

            if Nkind (Rop) = N_Real_Literal
              and then Realval (Rop) /= Ureal_0
              and then abs (Realval (Rop)) < Delta_Value (Standard_Duration)
            then
               Error_Msg_N
<<<<<<< HEAD
                 ("universal real operand can only " &
                  "be interpreted as Duration?",
                  Rop);
               Error_Msg_N
                 ("\precision will be lost in the conversion", Rop);
=======
                 ("?universal real operand can only " &
                  "be interpreted as Duration!",
                  Rop);
               Error_Msg_N
                 ("\?precision will be lost in the conversion!", Rop);
>>>>>>> 60a98cce
            end if;

         elsif Is_Numeric_Type (Typ)
           and then Nkind (Operand) in N_Op
           and then Unique_Fixed_Point_Type (N) /= Any_Type
         then
            Set_Etype (Operand, Standard_Duration);

         else
            Error_Msg_N ("invalid context for mixed mode operation", N);
            Set_Etype (Operand, Any_Type);
            return;
         end if;
      end if;

      Resolve (Operand);

      --  Note: we do the Eval_Type_Conversion call before applying the
      --  required checks for a subtype conversion. This is important,
      --  since both are prepared under certain circumstances to change
      --  the type conversion to a constraint error node, but in the case
      --  of Eval_Type_Conversion this may reflect an illegality in the
      --  static case, and we would miss the illegality (getting only a
      --  warning message), if we applied the type conversion checks first.

      Eval_Type_Conversion (N);

      --  Even when evaluation is not possible, we may be able to simplify
      --  the conversion or its expression. This needs to be done before
      --  applying checks, since otherwise the checks may use the original
<<<<<<< HEAD
      --  expression and defeat the simplifications. The is specifically
=======
      --  expression and defeat the simplifications. This is specifically
>>>>>>> 60a98cce
      --  the case for elimination of the floating-point Truncation
      --  attribute in float-to-int conversions.

      Simplify_Type_Conversion (N);

<<<<<<< HEAD
      --  If after evaluation, we still have a type conversion, then we
=======
      --  If after evaluation we still have a type conversion, then we
>>>>>>> 60a98cce
      --  may need to apply checks required for a subtype conversion.

      --  Skip these type conversion checks if universal fixed operands
      --  operands involved, since range checks are handled separately for
      --  these cases (in the appropriate Expand routines in unit Exp_Fixd).

      if Nkind (N) = N_Type_Conversion
        and then not Is_Generic_Type (Root_Type (Target_Typ))
        and then Target_Typ  /= Universal_Fixed
        and then Operand_Typ /= Universal_Fixed
      then
         Apply_Type_Conversion_Checks (N);
      end if;

      --  Issue warning for conversion of simple object to its own type
      --  We have to test the original nodes, since they may have been
      --  rewritten by various optimizations.

      Orig_N := Original_Node (N);

      if Warn_On_Redundant_Constructs
        and then Comes_From_Source (Orig_N)
        and then Nkind (Orig_N) = N_Type_Conversion
        and then not In_Instance
      then
         Orig_N := Original_Node (Expression (Orig_N));
         Orig_T := Target_Typ;

         --  If the node is part of a larger expression, the Target_Type
         --  may not be the original type of the node if the context is a
         --  condition. Recover original type to see if conversion is needed.

         if Is_Boolean_Type (Orig_T)
          and then Nkind (Parent (N)) in N_Op
         then
            Orig_T := Etype (Parent (N));
         end if;

         if Is_Entity_Name (Orig_N)
           and then Etype (Entity (Orig_N)) = Orig_T
         then
            Error_Msg_NE
              ("?useless conversion, & has this type!", N, Entity (Orig_N));
         end if;
      end if;

<<<<<<< HEAD
      --  Ada 2005 (AI-251): Handle conversions to abstract interface types
=======
      --  Ada 2005 (AI-251): Handle class-wide interface type conversions.
>>>>>>> 60a98cce
      --  No need to perform any interface conversion if the type of the
      --  expression coincides with the target type.

      if Ada_Version >= Ada_05
        and then Expander_Active
<<<<<<< HEAD
        and then Opnd_Type /= Target_Type
      then
         if Is_Access_Type (Target_Type) then
            Target_Type := Directly_Designated_Type (Target_Type);
         end if;

         if Is_Class_Wide_Type (Target_Type) then
            Target_Type := Etype (Target_Type);
         end if;
=======
        and then Operand_Typ /= Target_Typ
      then
         declare
            Opnd   : Entity_Id := Operand_Typ;
            Target : Entity_Id := Target_Typ;
>>>>>>> 60a98cce

         begin
            if Is_Access_Type (Opnd) then
               Opnd := Directly_Designated_Type (Opnd);
            end if;

            if Is_Access_Type (Target_Typ) then
               Target := Directly_Designated_Type (Target);
            end if;

<<<<<<< HEAD
            --  Handle subtypes

            if Ekind (Opnd_Type) = E_Protected_Subtype
              or else Ekind (Opnd_Type) = E_Task_Subtype
            then
               Opnd_Type := Etype (Opnd_Type);
            end if;

            if not Interface_Present_In_Ancestor
                     (Typ   => Opnd_Type,
                      Iface => Target_Type)
            then
               --  The static analysis is not enough to know if the interface
               --  is implemented or not. Hence we must pass the work to the
               --  expander to generate the required code to evaluate the
               --  conversion at run-time.

               Expand_Interface_Conversion (N, Is_Static => False);

            else
               Expand_Interface_Conversion (N);
            end if;

         --  Ada 2005 (AI-251): Conversion from a class-wide interface to a
         --  tagged type

         elsif Is_Class_Wide_Type (Opnd_Type)
            and then Is_Interface (Opnd_Type)
         then
            Expand_Interface_Conversion (N, Is_Static => False);
         end if;
=======
            if Opnd = Target then
               null;

            --  Conversion from interface type

            elsif Is_Interface (Opnd) then

               --  Ada 2005 (AI-217): Handle entities from limited views

               if From_With_Type (Opnd) then
                  Error_Msg_Qual_Level := 99;
                  Error_Msg_NE ("missing with-clause on package &", N,
                    Cunit_Entity (Get_Source_Unit (Base_Type (Opnd))));
                  Error_Msg_N
                    ("type conversions require visibility of the full view",
                     N);

               elsif From_With_Type (Target)
                 and then not
                   (Is_Access_Type (Target_Typ)
                      and then Present (Non_Limited_View (Etype (Target))))
               then
                  Error_Msg_Qual_Level := 99;
                  Error_Msg_NE ("missing with-clause on package &", N,
                    Cunit_Entity (Get_Source_Unit (Base_Type (Target))));
                  Error_Msg_N
                    ("type conversions require visibility of the full view",
                     N);

               else
                  Expand_Interface_Conversion (N, Is_Static => False);
               end if;

            --  Conversion to interface type

            elsif Is_Interface (Target) then

               --  Handle subtypes

               if Ekind (Opnd) = E_Protected_Subtype
                 or else Ekind (Opnd) = E_Task_Subtype
               then
                  Opnd := Etype (Opnd);
               end if;

               if not Interface_Present_In_Ancestor
                        (Typ   => Opnd,
                         Iface => Target)
               then
                  if Is_Class_Wide_Type (Opnd) then

                     --  The static analysis is not enough to know if the
                     --  interface is implemented or not. Hence we must pass
                     --  the work to the expander to generate code to evaluate
                     --  the conversion at run-time.

                     Expand_Interface_Conversion (N, Is_Static => False);

                  else
                     Error_Msg_Name_1 := Chars (Etype (Target));
                     Error_Msg_Name_2 := Chars (Opnd);
                     Error_Msg_N
                       ("wrong interface conversion (% is not a progenitor " &
                        "of %)", N);
                  end if;

               else
                  Expand_Interface_Conversion (N);
               end if;
            end if;
         end;
>>>>>>> 60a98cce
      end if;
   end Resolve_Type_Conversion;

   ----------------------
   -- Resolve_Unary_Op --
   ----------------------

   procedure Resolve_Unary_Op (N : Node_Id; Typ : Entity_Id) is
      B_Typ : constant Entity_Id := Base_Type (Typ);
      R     : constant Node_Id   := Right_Opnd (N);
      OK    : Boolean;
      Lo    : Uint;
      Hi    : Uint;

   begin
<<<<<<< HEAD
      --  Deal with intrincis unary operators
=======
      --  Deal with intrinsic unary operators
>>>>>>> 60a98cce

      if Comes_From_Source (N)
        and then Ekind (Entity (N)) = E_Function
        and then Is_Imported (Entity (N))
        and then Is_Intrinsic_Subprogram (Entity (N))
      then
         Resolve_Intrinsic_Unary_Operator (N, Typ);
         return;
      end if;

      --  Deal with universal cases

      if Etype (R) = Universal_Integer
           or else
         Etype (R) = Universal_Real
      then
         Check_For_Visible_Operator (N, B_Typ);
      end if;

      Set_Etype (N, B_Typ);
      Resolve (R, B_Typ);

      --  Generate warning for expressions like abs (x mod 2)

      if Warn_On_Redundant_Constructs
        and then Nkind (N) = N_Op_Abs
      then
         Determine_Range (Right_Opnd (N), OK, Lo, Hi);

         if OK and then Hi >= Lo and then Lo >= 0 then
            Error_Msg_N
             ("?abs applied to known non-negative value has no effect", N);
         end if;
      end if;

      --  Deal with reference generation

      Check_Unset_Reference (R);
      Generate_Operator_Reference (N, B_Typ);
      Eval_Unary_Op (N);

      --  Set overflow checking bit. Much cleverer code needed here eventually
      --  and perhaps the Resolve routines should be separated for the various
      --  arithmetic operations, since they will need different processing ???

      if Nkind (N) in N_Op then
         if not Overflow_Checks_Suppressed (Etype (N)) then
            Enable_Overflow_Check (N);
         end if;
      end if;

      --  Generate warning for expressions like -5 mod 3 for integers. No
      --  need to worry in the floating-point case, since parens do not affect
      --  the result so there is no point in giving in a warning.

      declare
         Norig : constant Node_Id := Original_Node (N);
         Rorig : Node_Id;
         Val   : Uint;
         HB    : Uint;
         LB    : Uint;
         Lval  : Uint;
         Opnd  : Node_Id;

      begin
         if Warn_On_Questionable_Missing_Parens
           and then Comes_From_Source (Norig)
           and then Is_Integer_Type (Typ)
           and then Nkind (Norig) = N_Op_Minus
         then
            Rorig := Original_Node (Right_Opnd (Norig));

            --  We are looking for cases where the right operand is not
            --  parenthesized, and is a bianry operator, multiply, divide, or
            --  mod. These are the cases where the grouping can affect results.

            if Paren_Count (Rorig) = 0
              and then (Nkind (Rorig) = N_Op_Mod
                          or else
                        Nkind (Rorig) = N_Op_Multiply
                          or else
                        Nkind (Rorig) = N_Op_Divide)
            then
               --  For mod, we always give the warning, since the value is
               --  affected by the parenthesization (e.g. (-5) mod 315 /=
               --  (5 mod 315)). But for the other cases, the only concern is
               --  overflow, e.g. for the case of 8 big signed (-(2 * 64)
               --  overflows, but (-2) * 64 does not). So we try to give the
               --  message only when overflow is possible.

               if Nkind (Rorig) /= N_Op_Mod
                 and then Compile_Time_Known_Value (R)
               then
                  Val := Expr_Value (R);

                  if Compile_Time_Known_Value (Type_High_Bound (Typ)) then
                     HB := Expr_Value (Type_High_Bound (Typ));
                  else
                     HB := Expr_Value (Type_High_Bound (Base_Type (Typ)));
                  end if;

                  if Compile_Time_Known_Value (Type_Low_Bound (Typ)) then
                     LB := Expr_Value (Type_Low_Bound (Typ));
                  else
                     LB := Expr_Value (Type_Low_Bound (Base_Type (Typ)));
                  end if;

                  --  Note that the test below is deliberately excluding
                  --  the largest negative number, since that is a potentially
                  --  troublesome case (e.g. -2 * x, where the result is the
                  --  largest negative integer has an overflow with 2 * x).

                  if Val > LB and then Val <= HB then
                     return;
                  end if;
               end if;

               --  For the multiplication case, the only case we have to worry
               --  about is when (-a)*b is exactly the largest negative number
               --  so that -(a*b) can cause overflow. This can only happen if
               --  a is a power of 2, and more generally if any operand is a
               --  constant that is not a power of 2, then the parentheses
               --  cannot affect whether overflow occurs. We only bother to
               --  test the left most operand

               --  Loop looking at left operands for one that has known value

               Opnd := Rorig;
               Opnd_Loop : while Nkind (Opnd) = N_Op_Multiply loop
                  if Compile_Time_Known_Value (Left_Opnd (Opnd)) then
                     Lval := UI_Abs (Expr_Value (Left_Opnd (Opnd)));

                     --  Operand value of 0 or 1 skips warning

                     if Lval <= 1 then
                        return;

                     --  Otherwise check power of 2, if power of 2, warn, if
                     --  anything else, skip warning.

                     else
                        while Lval /= 2 loop
                           if Lval mod 2 = 1 then
                              return;
                           else
                              Lval := Lval / 2;
                           end if;
                        end loop;

                        exit Opnd_Loop;
                     end if;
                  end if;

                  --  Keep looking at left operands

                  Opnd := Left_Opnd (Opnd);
               end loop Opnd_Loop;

               --  For rem or "/" we can only have a problematic situation
               --  if the divisor has a value of minus one or one. Otherwise
               --  overflow is impossible (divisor > 1) or we have a case of
               --  division by zero in any case.

               if (Nkind (Rorig) = N_Op_Divide
                    or else
                   Nkind (Rorig) = N_Op_Rem)
                 and then Compile_Time_Known_Value (Right_Opnd (Rorig))
                 and then UI_Abs (Expr_Value (Right_Opnd (Rorig))) /= 1
               then
                  return;
               end if;

               --  If we fall through warning should be issued

               Error_Msg_N
<<<<<<< HEAD
                 ("?unary minus expression should be parenthesized here", N);
=======
                 ("?unary minus expression should be parenthesized here!", N);
>>>>>>> 60a98cce
            end if;
         end if;
      end;
   end Resolve_Unary_Op;

   ----------------------------------
   -- Resolve_Unchecked_Expression --
   ----------------------------------

   procedure Resolve_Unchecked_Expression
     (N   : Node_Id;
      Typ : Entity_Id)
   is
   begin
      Resolve (Expression (N), Typ, Suppress => All_Checks);
      Set_Etype (N, Typ);
   end Resolve_Unchecked_Expression;

   ---------------------------------------
   -- Resolve_Unchecked_Type_Conversion --
   ---------------------------------------

   procedure Resolve_Unchecked_Type_Conversion
     (N   : Node_Id;
      Typ : Entity_Id)
   is
      pragma Warnings (Off, Typ);

      Operand   : constant Node_Id   := Expression (N);
      Opnd_Type : constant Entity_Id := Etype (Operand);

   begin
      --  Resolve operand using its own type

      Resolve (Operand, Opnd_Type);
      Eval_Unchecked_Conversion (N);

   end Resolve_Unchecked_Type_Conversion;

   ------------------------------
   -- Rewrite_Operator_As_Call --
   ------------------------------

   procedure Rewrite_Operator_As_Call (N : Node_Id; Nam : Entity_Id) is
      Loc     : constant Source_Ptr := Sloc (N);
      Actuals : constant List_Id    := New_List;
      New_N   : Node_Id;

   begin
      if Nkind (N) in  N_Binary_Op then
         Append (Left_Opnd (N), Actuals);
      end if;

      Append (Right_Opnd (N), Actuals);

      New_N :=
        Make_Function_Call (Sloc => Loc,
          Name => New_Occurrence_Of (Nam, Loc),
          Parameter_Associations => Actuals);

      Preserve_Comes_From_Source (New_N, N);
      Preserve_Comes_From_Source (Name (New_N), N);
      Rewrite (N, New_N);
      Set_Etype (N, Etype (Nam));
   end Rewrite_Operator_As_Call;

   ------------------------------
   -- Rewrite_Renamed_Operator --
   ------------------------------

   procedure Rewrite_Renamed_Operator
     (N   : Node_Id;
      Op  : Entity_Id;
      Typ : Entity_Id)
   is
      Nam       : constant Name_Id := Chars (Op);
      Is_Binary : constant Boolean := Nkind (N) in N_Binary_Op;
      Op_Node   : Node_Id;

   begin
      --  Rewrite the operator node using the real operator, not its
      --  renaming. Exclude user-defined intrinsic operations of the same
      --  name, which are treated separately and rewritten as calls.

      if Ekind (Op) /= E_Function
        or else Chars (N) /= Nam
      then
         Op_Node := New_Node (Operator_Kind (Nam, Is_Binary), Sloc (N));
         Set_Chars      (Op_Node, Nam);
         Set_Etype      (Op_Node, Etype (N));
         Set_Entity     (Op_Node, Op);
         Set_Right_Opnd (Op_Node, Right_Opnd (N));

         --  Indicate that both the original entity and its renaming are
         --  referenced at this point.

         Generate_Reference (Entity (N), N);
         Generate_Reference (Op, N);

         if Is_Binary then
            Set_Left_Opnd  (Op_Node, Left_Opnd  (N));
         end if;

         Rewrite (N, Op_Node);

         --  If the context type is private, add the appropriate conversions
         --  so that the operator is applied to the full view. This is done
         --  in the routines that resolve intrinsic operators,

         if Is_Intrinsic_Subprogram (Op)
           and then Is_Private_Type (Typ)
         then
            case Nkind (N) is
               when N_Op_Add   | N_Op_Subtract | N_Op_Multiply | N_Op_Divide |
                    N_Op_Expon | N_Op_Mod      | N_Op_Rem      =>
                  Resolve_Intrinsic_Operator (N, Typ);

               when N_Op_Plus | N_Op_Minus    | N_Op_Abs      =>
                  Resolve_Intrinsic_Unary_Operator (N, Typ);

               when others =>
                  Resolve (N, Typ);
            end case;
         end if;

      elsif Ekind (Op) = E_Function
        and then Is_Intrinsic_Subprogram (Op)
      then
         --  Operator renames a user-defined operator of the same name. Use
         --  the original operator in the node, which is the one that Gigi
         --  knows about.

         Set_Entity (N, Op);
         Set_Is_Overloaded (N, False);
      end if;
   end Rewrite_Renamed_Operator;

   -----------------------
   -- Set_Slice_Subtype --
   -----------------------

   --  Build an implicit subtype declaration to represent the type delivered
   --  by the slice. This is an abbreviated version of an array subtype. We
   --  define an index subtype for the slice, using either the subtype name
   --  or the discrete range of the slice. To be consistent with index usage
   --  elsewhere, we create a list header to hold the single index. This list
   --  is not otherwise attached to the syntax tree.

   procedure Set_Slice_Subtype (N : Node_Id) is
      Loc           : constant Source_Ptr := Sloc (N);
      Index_List    : constant List_Id    := New_List;
      Index         : Node_Id;
      Index_Subtype : Entity_Id;
      Index_Type    : Entity_Id;
      Slice_Subtype : Entity_Id;
      Drange        : constant Node_Id := Discrete_Range (N);

   begin
      if Is_Entity_Name (Drange) then
         Index_Subtype := Entity (Drange);

      else
         --  We force the evaluation of a range. This is definitely needed in
         --  the renamed case, and seems safer to do unconditionally. Note in
         --  any case that since we will create and insert an Itype referring
         --  to this range, we must make sure any side effect removal actions
         --  are inserted before the Itype definition.

         if Nkind (Drange) = N_Range then
            Force_Evaluation (Low_Bound (Drange));
            Force_Evaluation (High_Bound (Drange));
         end if;

         Index_Type := Base_Type (Etype (Drange));

         Index_Subtype := Create_Itype (Subtype_Kind (Ekind (Index_Type)), N);

         Set_Scalar_Range (Index_Subtype, Drange);
         Set_Etype        (Index_Subtype, Index_Type);
         Set_Size_Info    (Index_Subtype, Index_Type);
         Set_RM_Size      (Index_Subtype, RM_Size (Index_Type));
      end if;

      Slice_Subtype := Create_Itype (E_Array_Subtype, N);

      Index := New_Occurrence_Of (Index_Subtype, Loc);
      Set_Etype (Index, Index_Subtype);
      Append (Index, Index_List);

      Set_First_Index    (Slice_Subtype, Index);
      Set_Etype          (Slice_Subtype, Base_Type (Etype (N)));
      Set_Is_Constrained (Slice_Subtype, True);
      Init_Size_Align    (Slice_Subtype);

      Check_Compile_Time_Size (Slice_Subtype);

      --  The Etype of the existing Slice node is reset to this slice subtype.
      --  Its bounds are obtained from its first index.

      Set_Etype (N, Slice_Subtype);

      --  In the packed case, this must be immediately frozen

      --  Couldn't we always freeze here??? and if we did, then the above
      --  call to Check_Compile_Time_Size could be eliminated, which would
      --  be nice, because then that routine could be made private to Freeze.

      if Is_Packed (Slice_Subtype) and not In_Default_Expression then
         Freeze_Itype (Slice_Subtype, N);
      end if;

   end Set_Slice_Subtype;

   --------------------------------
   -- Set_String_Literal_Subtype --
   --------------------------------

   procedure Set_String_Literal_Subtype (N : Node_Id; Typ : Entity_Id) is
      Loc        : constant Source_Ptr := Sloc (N);
      Low_Bound  : constant Node_Id :=
                        Type_Low_Bound (Etype (First_Index (Typ)));
      Subtype_Id : Entity_Id;

   begin
      if Nkind (N) /= N_String_Literal then
         return;
      end if;

      Subtype_Id := Create_Itype (E_String_Literal_Subtype, N);
      Set_String_Literal_Length (Subtype_Id, UI_From_Int
                                               (String_Length (Strval (N))));
      Set_Etype          (Subtype_Id, Base_Type (Typ));
      Set_Is_Constrained (Subtype_Id);
      Set_Etype          (N, Subtype_Id);

      if Is_OK_Static_Expression (Low_Bound) then

      --  The low bound is set from the low bound of the corresponding
      --  index type. Note that we do not store the high bound in the
      --  string literal subtype, but it can be deduced if necessary
      --  from the length and the low bound.

         Set_String_Literal_Low_Bound (Subtype_Id, Low_Bound);

      else
         Set_String_Literal_Low_Bound
           (Subtype_Id, Make_Integer_Literal (Loc, 1));
         Set_Etype (String_Literal_Low_Bound (Subtype_Id), Standard_Positive);

<<<<<<< HEAD
         --  Build bona fide subtypes for the string, and wrap it in an
         --  unchecked conversion, because the backend expects  the
=======
         --  Build bona fide subtype for the string, and wrap it in an
         --  unchecked conversion, because the backend expects the
>>>>>>> 60a98cce
         --  String_Literal_Subtype to have a static lower bound.

         declare
            Index_List    : constant List_Id    := New_List;
            Index_Type    : constant Entity_Id := Etype (First_Index (Typ));
            High_Bound    : constant Node_Id :=
                               Make_Op_Add (Loc,
                                  Left_Opnd => New_Copy_Tree (Low_Bound),
                                  Right_Opnd =>
                                    Make_Integer_Literal (Loc,
                                      String_Length (Strval (N)) - 1));
            Array_Subtype : Entity_Id;
            Index_Subtype : Entity_Id;
            Drange        : Node_Id;
            Index         : Node_Id;

         begin
            Index_Subtype :=
              Create_Itype (Subtype_Kind (Ekind (Index_Type)), N);
            Drange := Make_Range (Loc, New_Copy_Tree (Low_Bound), High_Bound);
            Set_Scalar_Range (Index_Subtype, Drange);
            Set_Parent (Drange, N);
            Analyze_And_Resolve (Drange, Index_Type);

            Set_Etype        (Index_Subtype, Index_Type);
            Set_Size_Info    (Index_Subtype, Index_Type);
            Set_RM_Size      (Index_Subtype, RM_Size (Index_Type));

            Array_Subtype := Create_Itype (E_Array_Subtype, N);

            Index := New_Occurrence_Of (Index_Subtype, Loc);
            Set_Etype (Index, Index_Subtype);
            Append (Index, Index_List);

            Set_First_Index    (Array_Subtype, Index);
            Set_Etype          (Array_Subtype, Base_Type (Typ));
            Set_Is_Constrained (Array_Subtype, True);
            Init_Size_Align    (Array_Subtype);

            Rewrite (N,
              Make_Unchecked_Type_Conversion (Loc,
                Subtype_Mark => New_Occurrence_Of (Array_Subtype, Loc),
                Expression => Relocate_Node (N)));
            Set_Etype (N, Array_Subtype);
         end;
      end if;
   end Set_String_Literal_Subtype;

   ------------------------------
   -- Simplify_Type_Conversion --
   ------------------------------

   procedure Simplify_Type_Conversion (N : Node_Id) is
   begin
      if Nkind (N) = N_Type_Conversion then
         declare
            Operand    : constant Node_Id   := Expression (N);
            Target_Typ : constant Entity_Id := Etype (N);
            Opnd_Typ   : constant Entity_Id := Etype (Operand);

         begin
            if Is_Floating_Point_Type (Opnd_Typ)
              and then
                (Is_Integer_Type (Target_Typ)
                   or else (Is_Fixed_Point_Type (Target_Typ)
                              and then Conversion_OK (N)))
              and then Nkind (Operand) = N_Attribute_Reference
              and then Attribute_Name (Operand) = Name_Truncation

            --  Special processing required if the conversion is the expression
            --  of a Truncation attribute reference. In this case we replace:

            --     ityp (ftyp'Truncation (x))

            --  by

            --     ityp (x)

            --  with the Float_Truncate flag set, which is more efficient

            then
               Rewrite (Operand,
                 Relocate_Node (First (Expressions (Operand))));
               Set_Float_Truncate (N, True);
            end if;
         end;
      end if;
   end Simplify_Type_Conversion;

   -----------------------------
   -- Unique_Fixed_Point_Type --
   -----------------------------

   function Unique_Fixed_Point_Type (N : Node_Id) return Entity_Id is
      T1   : Entity_Id := Empty;
      T2   : Entity_Id;
      Item : Node_Id;
      Scop : Entity_Id;

      procedure Fixed_Point_Error;
      --  If true ambiguity, give details

      -----------------------
      -- Fixed_Point_Error --
      -----------------------

      procedure Fixed_Point_Error is
      begin
         Error_Msg_N ("ambiguous universal_fixed_expression", N);
         Error_Msg_NE ("\\possible interpretation as}", N, T1);
         Error_Msg_NE ("\\possible interpretation as}", N, T2);
      end Fixed_Point_Error;

   --  Start of processing for Unique_Fixed_Point_Type

   begin
      --  The operations on Duration are visible, so Duration is always a
      --  possible interpretation.

      T1 := Standard_Duration;

      --  Look for fixed-point types in enclosing scopes

      Scop := Current_Scope;
      while Scop /= Standard_Standard loop
         T2 := First_Entity (Scop);
         while Present (T2) loop
            if Is_Fixed_Point_Type (T2)
              and then Current_Entity (T2) = T2
              and then Scope (Base_Type (T2)) = Scop
            then
               if Present (T1) then
                  Fixed_Point_Error;
                  return Any_Type;
               else
                  T1 := T2;
               end if;
            end if;

            Next_Entity (T2);
         end loop;

         Scop := Scope (Scop);
      end loop;

      --  Look for visible fixed type declarations in the context

      Item := First (Context_Items (Cunit (Current_Sem_Unit)));
      while Present (Item) loop
         if Nkind (Item) = N_With_Clause then
            Scop := Entity (Name (Item));
            T2 := First_Entity (Scop);
            while Present (T2) loop
               if Is_Fixed_Point_Type (T2)
                 and then Scope (Base_Type (T2)) = Scop
                 and then (Is_Potentially_Use_Visible (T2)
                             or else In_Use (T2))
               then
                  if Present (T1) then
                     Fixed_Point_Error;
                     return Any_Type;
                  else
                     T1 := T2;
                  end if;
               end if;

               Next_Entity (T2);
            end loop;
         end if;

         Next (Item);
      end loop;

      if Nkind (N) = N_Real_Literal then
         Error_Msg_NE ("?real literal interpreted as }!", N, T1);

      else
         Error_Msg_NE ("?universal_fixed expression interpreted as }!", N, T1);
      end if;

      return T1;
   end Unique_Fixed_Point_Type;

   ----------------------
   -- Valid_Conversion --
   ----------------------

   function Valid_Conversion
     (N       : Node_Id;
      Target  : Entity_Id;
      Operand : Node_Id) return Boolean
   is
      Target_Type : constant Entity_Id := Base_Type (Target);
      Opnd_Type   : Entity_Id := Etype (Operand);

      function Conversion_Check
        (Valid : Boolean;
         Msg   : String) return Boolean;
      --  Little routine to post Msg if Valid is False, returns Valid value

      function Valid_Tagged_Conversion
        (Target_Type : Entity_Id;
         Opnd_Type   : Entity_Id) return Boolean;
      --  Specifically test for validity of tagged conversions

      function Valid_Array_Conversion return Boolean;
      --  Check index and component conformance, and accessibility levels
      --  if the component types are anonymous access types (Ada 2005)

      ----------------------
      -- Conversion_Check --
      ----------------------

      function Conversion_Check
        (Valid : Boolean;
         Msg   : String) return Boolean
      is
      begin
         if not Valid then
            Error_Msg_N (Msg, Operand);
         end if;

         return Valid;
      end Conversion_Check;

      ----------------------------
      -- Valid_Array_Conversion --
      ----------------------------

      function Valid_Array_Conversion return Boolean
      is
         Opnd_Comp_Type : constant Entity_Id := Component_Type (Opnd_Type);
         Opnd_Comp_Base : constant Entity_Id := Base_Type (Opnd_Comp_Type);

         Opnd_Index      : Node_Id;
         Opnd_Index_Type : Entity_Id;

         Target_Comp_Type : constant Entity_Id :=
                              Component_Type (Target_Type);
         Target_Comp_Base : constant Entity_Id :=
                              Base_Type (Target_Comp_Type);

         Target_Index      : Node_Id;
         Target_Index_Type : Entity_Id;

      begin
         --  Error if wrong number of dimensions

         if
           Number_Dimensions (Target_Type) /= Number_Dimensions (Opnd_Type)
         then
            Error_Msg_N
              ("incompatible number of dimensions for conversion", Operand);
            return False;

         --  Number of dimensions matches

         else
            --  Loop through indexes of the two arrays

            Target_Index := First_Index (Target_Type);
            Opnd_Index   := First_Index (Opnd_Type);
            while Present (Target_Index) and then Present (Opnd_Index) loop
               Target_Index_Type := Etype (Target_Index);
               Opnd_Index_Type   := Etype (Opnd_Index);

               --  Error if index types are incompatible

               if not (Is_Integer_Type (Target_Index_Type)
                       and then Is_Integer_Type (Opnd_Index_Type))
                 and then (Root_Type (Target_Index_Type)
                           /= Root_Type (Opnd_Index_Type))
               then
                  Error_Msg_N
                    ("incompatible index types for array conversion",
                     Operand);
                  return False;
               end if;

               Next_Index (Target_Index);
               Next_Index (Opnd_Index);
            end loop;

            --  If component types have same base type, all set

            if Target_Comp_Base  = Opnd_Comp_Base then
               null;

               --  Here if base types of components are not the same. The only
               --  time this is allowed is if we have anonymous access types.

               --  The conversion of arrays of anonymous access types can lead
               --  to dangling pointers. AI-392 formalizes the accessibility
               --  checks that must be applied to such conversions to prevent
               --  out-of-scope references.

            elsif
              (Ekind (Target_Comp_Base) = E_Anonymous_Access_Type
                 or else
               Ekind (Target_Comp_Base) = E_Anonymous_Access_Subprogram_Type)
              and then Ekind (Opnd_Comp_Base) = Ekind (Target_Comp_Base)
              and then
                Subtypes_Statically_Match (Target_Comp_Type, Opnd_Comp_Type)
            then
               if Type_Access_Level (Target_Type) <
                   Type_Access_Level (Opnd_Type)
               then
                  if In_Instance_Body then
                     Error_Msg_N ("?source array type " &
                       "has deeper accessibility level than target", Operand);
                     Error_Msg_N ("\?Program_Error will be raised at run time",
                         Operand);
                     Rewrite (N,
                       Make_Raise_Program_Error (Sloc (N),
                         Reason => PE_Accessibility_Check_Failed));
                     Set_Etype (N, Target_Type);
                     return False;

                  --  Conversion not allowed because of accessibility levels

                  else
                     Error_Msg_N ("source array type " &
                       "has deeper accessibility level than target", Operand);
                     return False;
                  end if;
               else
                  null;
               end if;

            --  All other cases where component base types do not match

            else
               Error_Msg_N
                 ("incompatible component types for array conversion",
                  Operand);
               return False;
            end if;

            --  Check that component subtypes statically match

            if Is_Constrained (Target_Comp_Type) /=
                 Is_Constrained (Opnd_Comp_Type)
              or else not Subtypes_Statically_Match
                            (Target_Comp_Type, Opnd_Comp_Type)
            then
               Error_Msg_N
                 ("component subtypes must statically match", Operand);
               return False;
            end if;
         end if;

         return True;
      end Valid_Array_Conversion;

      -----------------------------
      -- Valid_Tagged_Conversion --
      -----------------------------

      function Valid_Tagged_Conversion
        (Target_Type : Entity_Id;
         Opnd_Type   : Entity_Id) return Boolean
      is
      begin
         --  Upward conversions are allowed (RM 4.6(22))

         if Covers (Target_Type, Opnd_Type)
           or else Is_Ancestor (Target_Type, Opnd_Type)
         then
            return True;

         --  Downward conversion are allowed if the operand is class-wide
         --  (RM 4.6(23)).

         elsif Is_Class_Wide_Type (Opnd_Type)
           and then Covers (Opnd_Type, Target_Type)
         then
            return True;

         elsif Covers (Opnd_Type, Target_Type)
           or else Is_Ancestor (Opnd_Type, Target_Type)
         then
            return
              Conversion_Check (False,
                "downward conversion of tagged objects not allowed");

         --  Ada 2005 (AI-251): The conversion to/from interface types is
         --  always valid

         elsif Is_Interface (Target_Type) or else Is_Interface (Opnd_Type) then
            return True;

<<<<<<< HEAD
=======
         --  If the operand is a class-wide type obtained through a limited_
         --  with clause, and the context includes the non-limited view, use
         --  it to determine whether the conversion is legal.

         elsif Is_Class_Wide_Type (Opnd_Type)
           and then From_With_Type (Opnd_Type)
           and then Present (Non_Limited_View (Etype (Opnd_Type)))
           and then Is_Interface (Non_Limited_View (Etype (Opnd_Type)))
         then
            return True;

>>>>>>> 60a98cce
         elsif Is_Access_Type (Opnd_Type)
           and then Is_Interface (Directly_Designated_Type (Opnd_Type))
         then
            return True;

         else
            Error_Msg_NE
              ("invalid tagged conversion, not compatible with}",
               N, First_Subtype (Opnd_Type));
            return False;
         end if;
      end Valid_Tagged_Conversion;

   --  Start of processing for Valid_Conversion

   begin
      Check_Parameterless_Call (Operand);

      if Is_Overloaded (Operand) then
         declare
            I   : Interp_Index;
            I1  : Interp_Index;
            It  : Interp;
            It1 : Interp;
            N1  : Entity_Id;

         begin
            --  Remove procedure calls, which syntactically cannot appear
            --  in this context, but which cannot be removed by type checking,
            --  because the context does not impose a type.

            --  When compiling for VMS, spurious ambiguities can be produced
            --  when arithmetic operations have a literal operand and return
            --  System.Address or a descendant of it. These ambiguities are
            --  otherwise resolved by the context, but for conversions there
            --  is no context type and the removal of the spurious operations
            --  must be done explicitly here.

            --  The node may be labelled overloaded, but still contain only
            --  one interpretation because others were discarded in previous
            --  filters. If this is the case, retain the single interpretation
            --  if legal.

            Get_First_Interp (Operand, I, It);
            Opnd_Type := It.Typ;
            Get_Next_Interp (I, It);

            if Present (It.Typ)
              and then Opnd_Type /= Standard_Void_Type
            then
               --  More than one candidate interpretation is available

               Get_First_Interp (Operand, I, It);
               while Present (It.Typ) loop
                  if It.Typ = Standard_Void_Type then
                     Remove_Interp (I);
                  end if;

                  if Present (System_Aux_Id)
                    and then Is_Descendent_Of_Address (It.Typ)
                  then
                     Remove_Interp (I);
                  end if;

                  Get_Next_Interp (I, It);
               end loop;
            end if;

            Get_First_Interp (Operand, I, It);
            I1  := I;
            It1 := It;

            if No (It.Typ) then
               Error_Msg_N ("illegal operand in conversion", Operand);
               return False;
            end if;

            Get_Next_Interp (I, It);

            if Present (It.Typ) then
               N1  := It1.Nam;
               It1 :=  Disambiguate (Operand, I1, I, Any_Type);

               if It1 = No_Interp then
                  Error_Msg_N ("ambiguous operand in conversion", Operand);

                  Error_Msg_Sloc := Sloc (It.Nam);
                  Error_Msg_N ("\\possible interpretation#!", Operand);

                  Error_Msg_Sloc := Sloc (N1);
                  Error_Msg_N ("\\possible interpretation#!", Operand);

                  return False;
               end if;
            end if;

            Set_Etype (Operand, It1.Typ);
            Opnd_Type := It1.Typ;
         end;
      end if;

      --  Numeric types

      if Is_Numeric_Type (Target_Type)  then

         --  A universal fixed expression can be converted to any numeric type

         if Opnd_Type = Universal_Fixed then
            return True;

         --  Also no need to check when in an instance or inlined body, because
         --  the legality has been established when the template was analyzed.
         --  Furthermore, numeric conversions may occur where only a private
         --  view of the operand type is visible at the instanciation point.
         --  This results in a spurious error if we check that the operand type
         --  is a numeric type.

         --  Note: in a previous version of this unit, the following tests were
         --  applied only for generated code (Comes_From_Source set to False),
         --  but in fact the test is required for source code as well, since
         --  this situation can arise in source code.

         elsif In_Instance or else In_Inlined_Body then
               return True;

         --  Otherwise we need the conversion check

         else
            return Conversion_Check
                    (Is_Numeric_Type (Opnd_Type),
                     "illegal operand for numeric conversion");
         end if;

      --  Array types

      elsif Is_Array_Type (Target_Type) then
         if not Is_Array_Type (Opnd_Type)
           or else Opnd_Type = Any_Composite
           or else Opnd_Type = Any_String
         then
            Error_Msg_N
              ("illegal operand for array conversion", Operand);
            return False;
         else
            return Valid_Array_Conversion;
         end if;

      --  Anonymous access types where target references an interface

      elsif (Ekind (Target_Type) = E_General_Access_Type
              or else
             Ekind (Target_Type) = E_Anonymous_Access_Type)
        and then Is_Interface (Directly_Designated_Type (Target_Type))
      then
         --  Check the static accessibility rule of 4.6(17). Note that the
         --  check is not enforced when within an instance body, since the RM
         --  requires such cases to be caught at run time.

         if Ekind (Target_Type) /= E_Anonymous_Access_Type then
            if Type_Access_Level (Opnd_Type) >
               Type_Access_Level (Target_Type)
            then
               --  In an instance, this is a run-time check, but one we know
               --  will fail, so generate an appropriate warning. The raise
               --  will be generated by Expand_N_Type_Conversion.

               if In_Instance_Body then
                  Error_Msg_N
                    ("?cannot convert local pointer to non-local access type",
                     Operand);
                  Error_Msg_N
                    ("\?Program_Error will be raised at run time", Operand);
               else
                  Error_Msg_N
                    ("cannot convert local pointer to non-local access type",
                     Operand);
                  return False;
               end if;

            --  Special accessibility checks are needed in the case of access
            --  discriminants declared for a limited type.

            elsif Ekind (Opnd_Type) = E_Anonymous_Access_Type
              and then not Is_Local_Anonymous_Access (Opnd_Type)
            then
               --  When the operand is a selected access discriminant the check
               --  needs to be made against the level of the object denoted by
               --  the prefix of the selected name. (Object_Access_Level
               --  handles checking the prefix of the operand for this case.)

               if Nkind (Operand) = N_Selected_Component
                 and then Object_Access_Level (Operand) >
                            Type_Access_Level (Target_Type)
               then
                  --  In an instance, this is a run-time check, but one we
                  --  know will fail, so generate an appropriate warning.
                  --  The raise will be generated by Expand_N_Type_Conversion.

                  if In_Instance_Body then
                     Error_Msg_N
                       ("?cannot convert access discriminant to non-local" &
                        " access type", Operand);
                     Error_Msg_N
                       ("\?Program_Error will be raised at run time", Operand);
                  else
                     Error_Msg_N
                       ("cannot convert access discriminant to non-local" &
                        " access type", Operand);
                     return False;
                  end if;
               end if;

               --  The case of a reference to an access discriminant from
               --  within a limited type declaration (which will appear as
               --  a discriminal) is always illegal because the level of the
               --  discriminant is considered to be deeper than any (namable)
               --  access type.

               if Is_Entity_Name (Operand)
                 and then not Is_Local_Anonymous_Access (Opnd_Type)
                 and then (Ekind (Entity (Operand)) = E_In_Parameter
                            or else Ekind (Entity (Operand)) = E_Constant)
                 and then Present (Discriminal_Link (Entity (Operand)))
               then
                  Error_Msg_N
                    ("discriminant has deeper accessibility level than target",
                     Operand);
                  return False;
               end if;
            end if;
         end if;

         return True;

      --  General and anonymous access types

      elsif (Ekind (Target_Type) = E_General_Access_Type
        or else Ekind (Target_Type) = E_Anonymous_Access_Type)
          and then
            Conversion_Check
              (Is_Access_Type (Opnd_Type)
                 and then Ekind (Opnd_Type) /=
                   E_Access_Subprogram_Type
                 and then Ekind (Opnd_Type) /=
                   E_Access_Protected_Subprogram_Type,
               "must be an access-to-object type")
      then
         if Is_Access_Constant (Opnd_Type)
           and then not Is_Access_Constant (Target_Type)
         then
            Error_Msg_N
              ("access-to-constant operand type not allowed", Operand);
            return False;
         end if;

         --  Check the static accessibility rule of 4.6(17). Note that the
         --  check is not enforced when within an instance body, since the RM
         --  requires such cases to be caught at run time.

         if Ekind (Target_Type) /= E_Anonymous_Access_Type
           or else Is_Local_Anonymous_Access (Target_Type)
         then
            if Type_Access_Level (Opnd_Type)
              > Type_Access_Level (Target_Type)
            then
               --  In an instance, this is a run-time check, but one we
               --  know will fail, so generate an appropriate warning.
               --  The raise will be generated by Expand_N_Type_Conversion.

               if In_Instance_Body then
                  Error_Msg_N
                    ("?cannot convert local pointer to non-local access type",
                     Operand);
                  Error_Msg_N
                    ("\?Program_Error will be raised at run time", Operand);

               else
                  Error_Msg_N
                    ("cannot convert local pointer to non-local access type",
                     Operand);
                  return False;
               end if;

            --  Special accessibility checks are needed in the case of access
            --  discriminants declared for a limited type.

            elsif Ekind (Opnd_Type) = E_Anonymous_Access_Type
              and then not Is_Local_Anonymous_Access (Opnd_Type)
            then

               --  When the operand is a selected access discriminant the check
               --  needs to be made against the level of the object denoted by
               --  the prefix of the selected name. (Object_Access_Level
               --  handles checking the prefix of the operand for this case.)

               if Nkind (Operand) = N_Selected_Component
                 and then Object_Access_Level (Operand)
                   > Type_Access_Level (Target_Type)
               then
                  --  In an instance, this is a run-time check, but one we
                  --  know will fail, so generate an appropriate warning.
                  --  The raise will be generated by Expand_N_Type_Conversion.

                  if In_Instance_Body then
                     Error_Msg_N
                       ("?cannot convert access discriminant to non-local" &
                        " access type", Operand);
                     Error_Msg_N
                       ("\?Program_Error will be raised at run time",
                        Operand);

                  else
                     Error_Msg_N
                       ("cannot convert access discriminant to non-local" &
                        " access type", Operand);
                     return False;
                  end if;
               end if;

               --  The case of a reference to an access discriminant from
               --  within a limited type declaration (which will appear as
               --  a discriminal) is always illegal because the level of the
               --  discriminant is considered to be deeper than any (namable)
               --  access type.

               if Is_Entity_Name (Operand)
                 and then (Ekind (Entity (Operand)) = E_In_Parameter
                            or else Ekind (Entity (Operand)) = E_Constant)
                 and then Present (Discriminal_Link (Entity (Operand)))
               then
                  Error_Msg_N
                    ("discriminant has deeper accessibility level than target",
                     Operand);
                  return False;
               end if;
            end if;
         end if;

         declare
            function Full_Designated_Type (T : Entity_Id) return Entity_Id;
            --  Helper function to handle limited views

            --------------------------
            -- Full_Designated_Type --
            --------------------------

            function Full_Designated_Type (T : Entity_Id) return Entity_Id is
               Desig : constant Entity_Id := Designated_Type (T);
            begin
               if From_With_Type (Desig)
                 and then Is_Incomplete_Type (Desig)
                 and then Present (Non_Limited_View (Desig))
               then
                  return Non_Limited_View (Desig);
               else
                  return Desig;
               end if;
            end Full_Designated_Type;

            Target : constant Entity_Id := Full_Designated_Type (Target_Type);
            Opnd   : constant Entity_Id := Full_Designated_Type (Opnd_Type);

            Same_Base : constant Boolean :=
                          Base_Type (Target) = Base_Type (Opnd);

         begin
            if Is_Tagged_Type (Target) then
               return Valid_Tagged_Conversion (Target, Opnd);

            else
               if not Same_Base then
                  Error_Msg_NE
                    ("target designated type not compatible with }",
                     N, Base_Type (Opnd));
                  return False;

               --  Ada 2005 AI-384: legality rule is symmetric in both
               --  designated types. The conversion is legal (with possible
               --  constraint check) if either designated type is
               --  unconstrained.

               elsif Subtypes_Statically_Match (Target, Opnd)
                 or else
                   (Has_Discriminants (Target)
                     and then
                      (not Is_Constrained (Opnd)
                        or else not Is_Constrained (Target)))
               then
                  return True;

               else
                  Error_Msg_NE
                    ("target designated subtype not compatible with }",
                     N, Opnd);
                  return False;
               end if;
            end if;
         end;

      --  Subprogram access types

      elsif (Ekind (Target_Type) = E_Access_Subprogram_Type
               or else
             Ekind (Target_Type) = E_Anonymous_Access_Subprogram_Type)
        and then No (Corresponding_Remote_Type (Opnd_Type))
      then
         if
           Ekind (Base_Type (Opnd_Type)) = E_Anonymous_Access_Subprogram_Type
         then
            Error_Msg_N
              ("illegal attempt to store anonymous access to subprogram",
               Operand);
            Error_Msg_N
              ("\value has deeper accessibility than any master " &
<<<<<<< HEAD
               "('R'M 3.10.2 (13))",
=======
               "(RM 3.10.2 (13))",
>>>>>>> 60a98cce
               Operand);

            if Is_Entity_Name (Operand)
              and then Ekind (Entity (Operand)) = E_In_Parameter
            then
               Error_Msg_NE
                 ("\use named access type for& instead of access parameter",
                  Operand, Entity (Operand));
            end if;
         end if;

         --  Check that the designated types are subtype conformant

         Check_Subtype_Conformant (New_Id  => Designated_Type (Target_Type),
                                   Old_Id  => Designated_Type (Opnd_Type),
                                   Err_Loc => N);

         --  Check the static accessibility rule of 4.6(20)

         if Type_Access_Level (Opnd_Type) >
            Type_Access_Level (Target_Type)
         then
            Error_Msg_N
              ("operand type has deeper accessibility level than target",
               Operand);

         --  Check that if the operand type is declared in a generic body,
         --  then the target type must be declared within that same body
         --  (enforces last sentence of 4.6(20)).

         elsif Present (Enclosing_Generic_Body (Opnd_Type)) then
            declare
               O_Gen : constant Node_Id :=
                         Enclosing_Generic_Body (Opnd_Type);

               T_Gen : Node_Id;

            begin
               T_Gen := Enclosing_Generic_Body (Target_Type);
               while Present (T_Gen) and then T_Gen /= O_Gen loop
                  T_Gen := Enclosing_Generic_Body (T_Gen);
               end loop;

               if T_Gen /= O_Gen then
                  Error_Msg_N
                    ("target type must be declared in same generic body"
                     & " as operand type", N);
               end if;
            end;
         end if;

         return True;

      --  Remote subprogram access types

      elsif Is_Remote_Access_To_Subprogram_Type (Target_Type)
        and then Is_Remote_Access_To_Subprogram_Type (Opnd_Type)
      then
         --  It is valid to convert from one RAS type to another provided
         --  that their specification statically match.

         Check_Subtype_Conformant
           (New_Id  =>
              Designated_Type (Corresponding_Remote_Type (Target_Type)),
            Old_Id  =>
              Designated_Type (Corresponding_Remote_Type (Opnd_Type)),
            Err_Loc =>
              N);
         return True;

      --  Tagged types

      elsif Is_Tagged_Type (Target_Type) then
         return Valid_Tagged_Conversion (Target_Type, Opnd_Type);

      --  Types derived from the same root type are convertible

      elsif Root_Type (Target_Type) = Root_Type (Opnd_Type) then
         return True;

      --  In an instance or an inlined body, there may be inconsistent
      --  views of the same type, or of types derived from a common root.

      elsif (In_Instance or In_Inlined_Body)
        and then
           Root_Type (Underlying_Type (Target_Type)) =
           Root_Type (Underlying_Type (Opnd_Type))
      then
         return True;

      --  Special check for common access type error case

      elsif Ekind (Target_Type) = E_Access_Type
         and then Is_Access_Type (Opnd_Type)
      then
         Error_Msg_N ("target type must be general access type!", N);
         Error_Msg_NE ("add ALL to }!", N, Target_Type);

         return False;

      else
         Error_Msg_NE ("invalid conversion, not compatible with }",
           N, Opnd_Type);

         return False;
      end if;
   end Valid_Conversion;

end Sem_Res;<|MERGE_RESOLUTION|>--- conflicted
+++ resolved
@@ -6,11 +6,7 @@
 --                                                                          --
 --                                 B o d y                                  --
 --                                                                          --
-<<<<<<< HEAD
---          Copyright (C) 1992-2006, Free Software Foundation, Inc.         --
-=======
 --          Copyright (C) 1992-2007, Free Software Foundation, Inc.         --
->>>>>>> 60a98cce
 --                                                                          --
 -- GNAT is free software;  you can  redistribute it  and/or modify it under --
 -- terms of the  GNU General Public License as published  by the Free Soft- --
@@ -73,6 +69,7 @@
 with Snames;   use Snames;
 with Stand;    use Stand;
 with Stringt;  use Stringt;
+with Targparm; use Targparm;
 with Tbuild;   use Tbuild;
 with Uintp;    use Uintp;
 with Urealp;   use Urealp;
@@ -92,13 +89,6 @@
 
    --  Note that Resolve_Attribute is separated off in Sem_Attr
 
-<<<<<<< HEAD
-   procedure Ambiguous_Character (C : Node_Id);
-   --  Give list of candidate interpretations when a character literal cannot
-   --  be resolved.
-
-=======
->>>>>>> 60a98cce
    procedure Check_Discriminant_Use (N : Node_Id);
    --  Enforce the restrictions on the use of discriminants when constraining
    --  a component of a discriminated type (record or concurrent type).
@@ -258,9 +248,6 @@
          --  First the ones in Standard
 
          Error_Msg_N
-<<<<<<< HEAD
-           ("\\possible interpretations: Character, Wide_Character!", C);
-=======
            ("\\possible interpretation: Character!", C);
          Error_Msg_N
            ("\\possible interpretation: Wide_Character!", C);
@@ -273,7 +260,6 @@
          end if;
 
          --  Now any other types that match
->>>>>>> 60a98cce
 
          E := Current_Entity (C);
          while Present (E) loop
@@ -2025,15 +2011,6 @@
                        Nkind (Parent (It.Nam)) = N_Full_Type_Declaration
                      then
                         Error_Msg_N
-<<<<<<< HEAD
-                          ("\\possible interpretation (predefined)#!", N);
-
-                     elsif
-                       Nkind (Parent (It.Nam)) = N_Full_Type_Declaration
-                     then
-                        Error_Msg_N
-=======
->>>>>>> 60a98cce
                           ("\\possible interpretation (inherited)#!", N);
                      else
                         Error_Msg_N ("\\possible interpretation#!", N);
@@ -2306,14 +2283,9 @@
                         Get_First_Interp (Name (N), Index, It);
                         while Present (It.Nam) loop
                            Error_Msg_Sloc := Sloc (It.Nam);
-<<<<<<< HEAD
-                           Error_Msg_Node_2 := It.Typ;
-                           Error_Msg_NE ("\&  declared#, type&", N, It.Nam);
-=======
                            Error_Msg_Node_2 := It.Nam;
                            Error_Msg_NE
                              ("\\  type& for & declared#", N, It.Typ);
->>>>>>> 60a98cce
                            Get_Next_Interp (Index, It);
                         end loop;
                      end;
@@ -2998,12 +2970,6 @@
 
                      --  Ada 2005, AI-162:If the actual is an allocator, the
                      --  innermost enclosing statement is the master of the
-<<<<<<< HEAD
-                     --  created object.
-
-                     if Is_Controlled (DDT)
-                       or else Has_Task (DDT)
-=======
                      --  created object. This needs to be done with expansion
                      --  enabled only, otherwise the transient scope will not
                      --  be removed in the expansion of the wrapped construct.
@@ -3011,15 +2977,12 @@
                      if (Is_Controlled (DDT)
                           or else Has_Task (DDT))
                        and then Expander_Active
->>>>>>> 60a98cce
                      then
                         Establish_Transient_Scope (A, False);
                      end if;
                   end;
                end if;
 
-<<<<<<< HEAD
-=======
                --  (Ada 2005): The call may be to a primitive operation of
                --   a tagged synchronized type, declared outside of the type.
                --   In this case the controlling actual must be converted to
@@ -3033,7 +2996,6 @@
                       (Corresponding_Record_Type (Etype (A)), A));
                end if;
 
->>>>>>> 60a98cce
                Resolve (A, Etype (F));
             end if;
 
@@ -3441,15 +3403,9 @@
          --  Copy the contents of list From into list To, preserving the
          --  order of elements.
 
-<<<<<<< HEAD
-      if Is_Abstract_Type (Typ) then
-         Error_Msg_N ("type of allocator cannot be abstract",  N);
-      end if;
-=======
          function Process_Allocator (Nod : Node_Id) return Traverse_Result;
          --  Recognize an allocator or a rewritten allocator node and add it
          --  allong with its nested coextensions to the list of Root.
->>>>>>> 60a98cce
 
          ---------------
          -- Copy_List --
@@ -3774,13 +3730,8 @@
          declare
             Loc : constant Source_Ptr := Sloc (N);
          begin
-<<<<<<< HEAD
-            Error_Msg_N ("?allocation from empty storage pool", N);
-            Error_Msg_N ("\?Storage_Error will be raised at run time", N);
-=======
             Error_Msg_N ("?allocation from empty storage pool!", N);
             Error_Msg_N ("\?Storage_Error will be raised at run time!", N);
->>>>>>> 60a98cce
             Insert_Action (N,
               Make_Raise_Storage_Error (Loc,
                 Reason => SE_Empty_Storage_Pool));
@@ -4420,11 +4371,7 @@
                then
                   Rtype := Etype (N);
                   Error_Msg_NE
-<<<<<<< HEAD
-                    ("& should not be used in entry body ('R'M C.7(17))?",
-=======
                     ("?& should not be used in entry body (RM C.7(17))",
->>>>>>> 60a98cce
                      N, Nam);
                   Error_Msg_NE
                     ("\Program_Error will be raised at run time?", N, Nam);
@@ -4438,15 +4385,6 @@
          end;
       end if;
 
-<<<<<<< HEAD
-      --  Cannot call thread body directly
-
-      if Is_Thread_Body (Nam) then
-         Error_Msg_N ("cannot call thread body directly", N);
-      end if;
-
-=======
->>>>>>> 60a98cce
       --  Check that a procedure call does not occur in the context of the
       --  entry call statement of a conditional or timed entry call. Note that
       --  the case of a call to a subprogram renaming of an entry will also be
@@ -4629,86 +4567,6 @@
             --  If call is to immediately containing subprogram, then check for
             --  the case of a possible run-time detectable infinite recursion.
 
-<<<<<<< HEAD
-      else
-         Scope_Loop : while Scop /= Standard_Standard loop
-            if Nam = Scop then
-
-               --  Although in general recursion is not statically checkable,
-               --  the case of calling an immediately containing subprogram
-               --  is easy to catch.
-
-               Check_Restriction (No_Recursion, N);
-
-               --  If the recursive call is to a parameterless subprogram, then
-               --  even if we can't statically detect infinite recursion, this
-               --  is pretty suspicious, and we output a warning. Furthermore,
-               --  we will try later to detect some cases here at run time by
-               --  expanding checking code (see Detect_Infinite_Recursion in
-               --  package Exp_Ch6).
-
-               --  If the recursive call is within a handler we do not emit a
-               --  warning, because this is a common idiom: loop until input
-               --  is correct, catch illegal input in handler and restart.
-
-               if No (First_Formal (Nam))
-                 and then Etype (Nam) = Standard_Void_Type
-                 and then not Error_Posted (N)
-                 and then Nkind (Parent (N)) /= N_Exception_Handler
-               then
-                  --  For the case of a procedure call. We give the message
-                  --  only if the call is the first statement in a sequence of
-                  --  statements, or if all previous statements are simple
-                  --  assignments. This is simply a heuristic to decrease false
-                  --  positives, without losing too many good warnings. The
-                  --  idea is that these previous statements may affect global
-                  --  variables the procedure depends on.
-
-                  if Nkind (N) = N_Procedure_Call_Statement
-                    and then Is_List_Member (N)
-                  then
-                     declare
-                        P : Node_Id;
-                     begin
-                        P := Prev (N);
-                        while Present (P) loop
-                           if Nkind (P) /= N_Assignment_Statement then
-                              exit Scope_Loop;
-                           end if;
-
-                           Prev (P);
-                        end loop;
-                     end;
-                  end if;
-
-                  --  Do not give warning if we are in a conditional context
-
-                  declare
-                     K : constant Node_Kind := Nkind (Parent (N));
-                  begin
-                     if (K = N_Loop_Statement
-                          and then Present (Iteration_Scheme (Parent (N))))
-                       or else K = N_If_Statement
-                       or else K = N_Elsif_Part
-                       or else K = N_Case_Statement_Alternative
-                     then
-                        exit Scope_Loop;
-                     end if;
-                  end;
-
-                  --  Here warning is to be issued
-
-                  Set_Has_Recursive_Call (Nam);
-                  Error_Msg_N ("possible infinite recursion?", N);
-                  Error_Msg_N ("\Storage_Error may be raised at run time?", N);
-               end if;
-
-               exit Scope_Loop;
-            end if;
-
-            Scop := Scope (Scop);
-         end loop Scope_Loop;
-=======
          else
             Scope_Loop : while Scop /= Standard_Standard loop
                if Nam = Scop then
@@ -4790,7 +4648,6 @@
                Scop := Scope (Scop);
             end loop Scope_Loop;
          end if;
->>>>>>> 60a98cce
       end if;
 
       --  If subprogram name is a predefined operator, it was given in
@@ -4891,14 +4748,6 @@
          return;
       end if;
 
-<<<<<<< HEAD
-      --  If the subprogram is not global, then kill all checks. This is a bit
-      --  conservative, since in many cases we could do better, but it is not
-      --  worth the effort. Similarly, we kill constant values. However we do
-      --  not need to do this for internal entities (unless they are inherited
-      --  user-defined subprograms), since they are not in the business of
-      --  molesting global values.
-=======
       --  If the subprogram is not global, then kill all saved values and
       --  checks. This is a bit conservative, since in many cases we could do
       --  better, but it is not worth the effort. Similarly, we kill constant
@@ -4911,18 +4760,13 @@
       --  takes care of the case where an access to a local subprogram is
       --  taken, and could be passed directly or indirectly and then called
       --  from almost any context.
->>>>>>> 60a98cce
 
       --  Note: we do not do this step till after resolving the actuals. That
       --  way we still take advantage of the current value information while
       --  scanning the actuals.
 
-<<<<<<< HEAD
-      if not Is_Library_Level_Entity (Nam)
-=======
       if (not Is_Library_Level_Entity (Nam)
             or else Suppress_Value_Tracking_On_Call (Current_Scope))
->>>>>>> 60a98cce
         and then (Comes_From_Source (Nam)
                    or else (Present (Alias (Nam))
                              and then Comes_From_Source (Alias (Nam))))
@@ -5851,37 +5695,8 @@
 
          --  Ada 2005:  If one operand is an anonymous access type, convert
          --  the other operand to it, to ensure that the underlying types
-<<<<<<< HEAD
-         --  match in the back-end.
-         --  We apply the same conversion in the case one of the operands is
-         --  a private subtype of the type of the other.
-
-         if Expander_Active
-           and then (Ekind (T) =  E_Anonymous_Access_Type
-                       or else Is_Private_Type (T))
-         then
-            if Etype (L) /= T then
-               Rewrite (L,
-                 Make_Unchecked_Type_Conversion (Sloc (L),
-                   Subtype_Mark => New_Occurrence_Of (T, Sloc (L)),
-                   Expression   => Relocate_Node (L)));
-               Analyze_And_Resolve (L, T);
-            end if;
-
-            if (Etype (R)) /= T then
-               Rewrite (R,
-                  Make_Unchecked_Type_Conversion (Sloc (R),
-                    Subtype_Mark => New_Occurrence_Of (Etype (L), Sloc (R)),
-                    Expression   => Relocate_Node (R)));
-               Analyze_And_Resolve (R, T);
-            end if;
-         end if;
-      end if;
-   end Resolve_Equality_Op;
-=======
          --  match in the back-end. Same for access_to_subprogram, and the
          --  conversion verifies that the types are subtype conformant.
->>>>>>> 60a98cce
 
          --  We apply the same conversion in the case one of the operands is
          --  a private subtype of the type of the other.
@@ -6300,19 +6115,6 @@
       Set_Etype (N, B_Typ);
       Generate_Operator_Reference (N, B_Typ);
       Eval_Logical_Op (N);
-<<<<<<< HEAD
-=======
-
-      --  Check for violation of restriction No_Direct_Boolean_Operators
-      --  if the operator was not eliminated by the Eval_Logical_Op call.
-
-      if Nkind (N) = N_Opr
-        and then Root_Type (Etype (Left_Opnd (N))) = Standard_Boolean
-      then
-         Check_Restriction (No_Direct_Boolean_Operators, N);
-      end if;
-   end Resolve_Logical_Op;
->>>>>>> 60a98cce
 
       --  Check for violation of restriction No_Direct_Boolean_Operators
       --  if the operator was not eliminated by the Eval_Logical_Op call.
@@ -6513,11 +6315,7 @@
 
                      if It.Nam = Func then
                         Error_Msg_Sloc := Sloc (Func);
-<<<<<<< HEAD
-                        Error_Msg_N ("\ambiguous call to function#", Arg);
-=======
                         Error_Msg_N ("ambiguous call to function#", Arg);
->>>>>>> 60a98cce
                         Error_Msg_NE
                           ("\\interpretation as call yields&", Arg, Typ);
                         Error_Msg_NE
@@ -7347,14 +7145,6 @@
             --  if Ada.Tags is already loaded to void the addition of an
             --  undesired dependence on such run-time unit.
 
-<<<<<<< HEAD
-           and then not
-             (RTU_Loaded (Ada_Tags)
-              and then Nkind (Prefix (N)) = N_Selected_Component
-              and then Present (Entity (Selector_Name (Prefix (N))))
-              and then Entity (Selector_Name (Prefix (N)))
-                         = RTE_Record_Component (RE_Prims_Ptr))
-=======
            and then
              (VM_Target /= No_VM
               or else not
@@ -7363,7 +7153,6 @@
                   and then Present (Entity (Selector_Name (Prefix (N))))
                   and then Entity (Selector_Name (Prefix (N))) =
                                         RTE_Record_Component (RE_Prims_Ptr)))
->>>>>>> 60a98cce
          then
             Apply_Range_Check (Drange, Etype (Index));
          end if;
@@ -7712,19 +7501,11 @@
               and then abs (Realval (Rop)) < Delta_Value (Standard_Duration)
             then
                Error_Msg_N
-<<<<<<< HEAD
-                 ("universal real operand can only " &
-                  "be interpreted as Duration?",
-                  Rop);
-               Error_Msg_N
-                 ("\precision will be lost in the conversion", Rop);
-=======
                  ("?universal real operand can only " &
                   "be interpreted as Duration!",
                   Rop);
                Error_Msg_N
                  ("\?precision will be lost in the conversion!", Rop);
->>>>>>> 60a98cce
             end if;
 
          elsif Is_Numeric_Type (Typ)
@@ -7755,21 +7536,13 @@
       --  Even when evaluation is not possible, we may be able to simplify
       --  the conversion or its expression. This needs to be done before
       --  applying checks, since otherwise the checks may use the original
-<<<<<<< HEAD
-      --  expression and defeat the simplifications. The is specifically
-=======
       --  expression and defeat the simplifications. This is specifically
->>>>>>> 60a98cce
       --  the case for elimination of the floating-point Truncation
       --  attribute in float-to-int conversions.
 
       Simplify_Type_Conversion (N);
 
-<<<<<<< HEAD
-      --  If after evaluation, we still have a type conversion, then we
-=======
       --  If after evaluation we still have a type conversion, then we
->>>>>>> 60a98cce
       --  may need to apply checks required for a subtype conversion.
 
       --  Skip these type conversion checks if universal fixed operands
@@ -7816,33 +7589,17 @@
          end if;
       end if;
 
-<<<<<<< HEAD
-      --  Ada 2005 (AI-251): Handle conversions to abstract interface types
-=======
       --  Ada 2005 (AI-251): Handle class-wide interface type conversions.
->>>>>>> 60a98cce
       --  No need to perform any interface conversion if the type of the
       --  expression coincides with the target type.
 
       if Ada_Version >= Ada_05
         and then Expander_Active
-<<<<<<< HEAD
-        and then Opnd_Type /= Target_Type
-      then
-         if Is_Access_Type (Target_Type) then
-            Target_Type := Directly_Designated_Type (Target_Type);
-         end if;
-
-         if Is_Class_Wide_Type (Target_Type) then
-            Target_Type := Etype (Target_Type);
-         end if;
-=======
         and then Operand_Typ /= Target_Typ
       then
          declare
             Opnd   : Entity_Id := Operand_Typ;
             Target : Entity_Id := Target_Typ;
->>>>>>> 60a98cce
 
          begin
             if Is_Access_Type (Opnd) then
@@ -7853,39 +7610,6 @@
                Target := Directly_Designated_Type (Target);
             end if;
 
-<<<<<<< HEAD
-            --  Handle subtypes
-
-            if Ekind (Opnd_Type) = E_Protected_Subtype
-              or else Ekind (Opnd_Type) = E_Task_Subtype
-            then
-               Opnd_Type := Etype (Opnd_Type);
-            end if;
-
-            if not Interface_Present_In_Ancestor
-                     (Typ   => Opnd_Type,
-                      Iface => Target_Type)
-            then
-               --  The static analysis is not enough to know if the interface
-               --  is implemented or not. Hence we must pass the work to the
-               --  expander to generate the required code to evaluate the
-               --  conversion at run-time.
-
-               Expand_Interface_Conversion (N, Is_Static => False);
-
-            else
-               Expand_Interface_Conversion (N);
-            end if;
-
-         --  Ada 2005 (AI-251): Conversion from a class-wide interface to a
-         --  tagged type
-
-         elsif Is_Class_Wide_Type (Opnd_Type)
-            and then Is_Interface (Opnd_Type)
-         then
-            Expand_Interface_Conversion (N, Is_Static => False);
-         end if;
-=======
             if Opnd = Target then
                null;
 
@@ -7957,7 +7681,6 @@
                end if;
             end if;
          end;
->>>>>>> 60a98cce
       end if;
    end Resolve_Type_Conversion;
 
@@ -7973,11 +7696,7 @@
       Hi    : Uint;
 
    begin
-<<<<<<< HEAD
-      --  Deal with intrincis unary operators
-=======
       --  Deal with intrinsic unary operators
->>>>>>> 60a98cce
 
       if Comes_From_Source (N)
         and then Ekind (Entity (N)) = E_Function
@@ -8153,11 +7872,7 @@
                --  If we fall through warning should be issued
 
                Error_Msg_N
-<<<<<<< HEAD
-                 ("?unary minus expression should be parenthesized here", N);
-=======
                  ("?unary minus expression should be parenthesized here!", N);
->>>>>>> 60a98cce
             end if;
          end if;
       end;
@@ -8407,13 +8122,8 @@
            (Subtype_Id, Make_Integer_Literal (Loc, 1));
          Set_Etype (String_Literal_Low_Bound (Subtype_Id), Standard_Positive);
 
-<<<<<<< HEAD
-         --  Build bona fide subtypes for the string, and wrap it in an
-         --  unchecked conversion, because the backend expects  the
-=======
          --  Build bona fide subtype for the string, and wrap it in an
          --  unchecked conversion, because the backend expects the
->>>>>>> 60a98cce
          --  String_Literal_Subtype to have a static lower bound.
 
          declare
@@ -8805,8 +8515,6 @@
          elsif Is_Interface (Target_Type) or else Is_Interface (Opnd_Type) then
             return True;
 
-<<<<<<< HEAD
-=======
          --  If the operand is a class-wide type obtained through a limited_
          --  with clause, and the context includes the non-limited view, use
          --  it to determine whether the conversion is legal.
@@ -8818,7 +8526,6 @@
          then
             return True;
 
->>>>>>> 60a98cce
          elsif Is_Access_Type (Opnd_Type)
            and then Is_Interface (Directly_Designated_Type (Opnd_Type))
          then
@@ -9233,11 +8940,7 @@
                Operand);
             Error_Msg_N
               ("\value has deeper accessibility than any master " &
-<<<<<<< HEAD
-               "('R'M 3.10.2 (13))",
-=======
                "(RM 3.10.2 (13))",
->>>>>>> 60a98cce
                Operand);
 
             if Is_Entity_Name (Operand)
