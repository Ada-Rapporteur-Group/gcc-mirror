------------------------------------------------------------------------------
--                                                                          --
--                         GNAT COMPILER COMPONENTS                         --
--                                                                          --
--                                  P R J                                   --
--                                                                          --
--                                 S p e c                                  --
--                                                                          --
<<<<<<< HEAD
--          Copyright (C) 2001-2005, Free Software Foundation, Inc.         --
=======
--          Copyright (C) 2001-2006, Free Software Foundation, Inc.         --
>>>>>>> f8383f28
--                                                                          --
-- GNAT is free software;  you can  redistribute it  and/or modify it under --
-- terms of the  GNU General Public License as published  by the Free Soft- --
-- ware  Foundation;  either version 2,  or (at your option) any later ver- --
-- sion.  GNAT is distributed in the hope that it will be useful, but WITH- --
-- OUT ANY WARRANTY;  without even the  implied warranty of MERCHANTABILITY --
-- or FITNESS FOR A PARTICULAR PURPOSE.  See the GNU General Public License --
-- for  more details.  You should have  received  a copy of the GNU General --
-- Public License  distributed with GNAT;  see file COPYING.  If not, write --
-- to  the  Free Software Foundation,  51  Franklin  Street,  Fifth  Floor, --
-- Boston, MA 02110-1301, USA.                                              --
--                                                                          --
-- GNAT was originally developed  by the GNAT team at  New York University. --
-- Extensive contributions were provided by Ada Core Technologies Inc.      --
--                                                                          --
------------------------------------------------------------------------------

--  The following package declares the data types for GNAT project.
--  These data types may be used by GNAT Project-aware tools.

--  Children of these package implements various services on these data types.
--  See in particular Prj.Pars and Prj.Env.

with Casing; use Casing;
with Scans;  use Scans;
with Table;
with Types;  use Types;

with GNAT.Dynamic_HTables; use GNAT.Dynamic_HTables;
with GNAT.Dynamic_Tables;
with GNAT.OS_Lib;           use GNAT.OS_Lib;

with System.HTable;

package Prj is

   All_Packages : constant String_List_Access;
   --  Default value of parameter Packages of procedures Parse, in Prj.Pars and
   --  Prj.Part, indicating that all packages should be checked.

   type Project_Tree_Data;
   type Project_Tree_Ref is access all Project_Tree_Data;
   --  Reference to a project tree.
   --  Several project trees may exist in memory at the same time.

   No_Project_Tree : constant Project_Tree_Ref;

   function Default_Ada_Spec_Suffix return Name_Id;
   pragma Inline (Default_Ada_Spec_Suffix);
   --  The Name_Id for the standard GNAT suffix for Ada spec source file
   --  name ".ads". Initialized by Prj.Initialize.

   function Default_Ada_Body_Suffix return Name_Id;
   pragma Inline (Default_Ada_Body_Suffix);
   --  The Name_Id for the standard GNAT suffix for Ada body source file
   --  name ".adb". Initialized by Prj.Initialize.

   function Slash return Name_Id;
   pragma Inline (Slash);
   --  "/", used as the path of locally removed files

   Project_File_Extension : String := ".gpr";
   --  The standard project file name extension. It is not a constant, because
   --  Canonical_Case_File_Name is called on this variable in the body of Prj.

   type Error_Warning is (Silent, Warning, Error);
   --  Severity of some situations, such as: no Ada sources in a project where
   --  Ada is one of the language.
   --
   --  When the situation occurs, the behaviour depends on the setting:
   --
   --    - Silent:  no action
   --    - Warning: issue a warning, does not cause the tool to fail
   --    - Error:   issue an error, causes the tool to fail

   -----------------------------------------------------
   -- Multi-language Stuff That Will be Modified Soon --
   -----------------------------------------------------

   --  Still should be properly commented ???

   type Language_Index is new Nat;

   No_Language_Index           : constant Language_Index := 0;
   First_Language_Index        : constant Language_Index := 1;
   First_Language_Indexes_Last : constant Language_Index := 5;

   Ada_Language_Index         : constant Language_Index :=
                                  First_Language_Index;
   C_Language_Index           : constant Language_Index :=
                                  Ada_Language_Index + 1;
   C_Plus_Plus_Language_Index : constant Language_Index :=
                                  C_Language_Index + 1;

   Last_Language_Index : Language_Index := No_Language_Index;

   subtype First_Language_Indexes is Language_Index
      range First_Language_Index .. First_Language_Indexes_Last;

   type Header_Num is range 0 .. 2047;

   function Hash is new System.HTable.Hash (Header_Num => Header_Num);

   function Hash (Name : Name_Id) return Header_Num;

   package Language_Indexes is new System.HTable.Simple_HTable
     (Header_Num => Header_Num,
      Element    => Language_Index,
      No_Element => No_Language_Index,
      Key        => Name_Id,
      Hash       => Hash,
      Equal      => "=");
   --  Mapping of language names to language indexes

   package Language_Names is new Table.Table
     (Table_Component_Type => Name_Id,
      Table_Index_Type     => Language_Index,
      Table_Low_Bound      => 1,
      Table_Initial        => 4,
      Table_Increment      => 100,
      Table_Name           => "Prj.Language_Names");
   --  The table for the name of programming languages

   procedure Add_Language_Name (Name : Name_Id);

   procedure Display_Language_Name (Language : Language_Index);

   type Languages_In_Project is array (First_Language_Indexes) of Boolean;
   --  Set of supported languages used in a project

   No_Languages : constant Languages_In_Project := (others => False);
   --  No supported languages are used

   type Supp_Language_Index is new Nat;
   No_Supp_Language_Index  : constant Supp_Language_Index := 0;

   type Supp_Language is record
      Index   : Language_Index := No_Language_Index;
      Present : Boolean := False;
      Next    : Supp_Language_Index := No_Supp_Language_Index;
   end record;

   package Present_Language_Table is new GNAT.Dynamic_Tables
     (Table_Component_Type => Supp_Language,
      Table_Index_Type     => Supp_Language_Index,
      Table_Low_Bound      => 1,
      Table_Initial        => 4,
      Table_Increment      => 100);
   --  The table for the presence of languages with an index that is outside
   --  of First_Language_Indexes.

   type Impl_Suffix_Array is array (First_Language_Indexes) of Name_Id;
   --  Suffixes for the non spec sources of the different supported languages
   --  in a project.

   No_Impl_Suffixes : constant Impl_Suffix_Array := (others => No_Name);
   --  A default value for the non spec source suffixes

   type Supp_Suffix is record
      Index   : Language_Index := No_Language_Index;
      Suffix  : Name_Id := No_Name;
      Next    : Supp_Language_Index := No_Supp_Language_Index;
   end record;

   package Supp_Suffix_Table is new GNAT.Dynamic_Tables
     (Table_Component_Type => Supp_Suffix,
      Table_Index_Type     => Supp_Language_Index,
      Table_Low_Bound      => 1,
      Table_Initial        => 4,
      Table_Increment      => 100);
   --  The table for the presence of languages with an index that is outside
   --  of First_Language_Indexes.

   type Language_Kind is (GNU, other);

   type Name_List_Index is new Nat;
   No_Name_List            : constant Name_List_Index := 0;

   type Name_Node is record
      Name : Name_Id         := No_Name;
      Next : Name_List_Index := No_Name_List;
   end record;

   package Name_List_Table is new GNAT.Dynamic_Tables
     (Table_Component_Type => Name_Node,
      Table_Index_Type     => Name_List_Index,
      Table_Low_Bound      => 1,
      Table_Initial        => 10,
      Table_Increment      => 100);
   --  The table for lists of names used in package Language_Processing

   type Language_Processing_Data is record
      Compiler_Drivers     : Name_List_Index := No_Name_List;
      Compiler_Paths       : Name_Id         := No_Name;
      Compiler_Kinds       : Language_Kind   := GNU;
      Dependency_Options   : Name_List_Index := No_Name_List;
      Compute_Dependencies : Name_List_Index := No_Name_List;
      Include_Options      : Name_List_Index := No_Name_List;
      Binder_Drivers       : Name_Id         := No_Name;
      Binder_Driver_Paths  : Name_Id         := No_Name;
   end record;

   Default_Language_Processing_Data :
     constant Language_Processing_Data :=
       (Compiler_Drivers     => No_Name_List,
        Compiler_Paths       => No_Name,
        Compiler_Kinds       => GNU,
        Dependency_Options   => No_Name_List,
        Compute_Dependencies => No_Name_List,
        Include_Options      => No_Name_List,
        Binder_Drivers       => No_Name,
        Binder_Driver_Paths  => No_Name);

   type First_Language_Processing_Data is
     array (First_Language_Indexes) of Language_Processing_Data;

   Default_First_Language_Processing_Data :
      constant First_Language_Processing_Data :=
                 (others => Default_Language_Processing_Data);

   type Supp_Language_Data is record
      Index : Language_Index := No_Language_Index;
      Data  : Language_Processing_Data := Default_Language_Processing_Data;
      Next  : Supp_Language_Index := No_Supp_Language_Index;
   end record;

   package Supp_Language_Table is new GNAT.Dynamic_Tables
     (Table_Component_Type => Supp_Language_Data,
      Table_Index_Type     => Supp_Language_Index,
      Table_Low_Bound      => 1,
      Table_Initial        => 4,
      Table_Increment      => 100);
   --  The table for language data when there are more languages than
   --  in First_Language_Indexes.

   type Other_Source_Id is new Nat;
   No_Other_Source : constant Other_Source_Id := 0;

   type Other_Source is record
      Language         : Language_Index;       --  language of the source
      File_Name        : Name_Id;              --  source file simple name
      Path_Name        : Name_Id;              --  source full path name
      Source_TS        : Time_Stamp_Type;      --  source file time stamp
      Object_Name      : Name_Id;              --  object file simple name
      Object_Path      : Name_Id;              --  object full path name
      Object_TS        : Time_Stamp_Type;      --  object file time stamp
      Dep_Name         : Name_Id;              --  dependency file simple name
      Dep_Path         : Name_Id;              --  dependency full path name
      Dep_TS           : Time_Stamp_Type;      --  dependency file time stamp
      Naming_Exception : Boolean := False;     --  True if a naming exception
      Next             : Other_Source_Id := No_Other_Source;
   end record;
   --  Data for a source in a language other than Ada

   package Other_Source_Table is new GNAT.Dynamic_Tables
     (Table_Component_Type => Other_Source,
      Table_Index_Type     => Other_Source_Id,
      Table_Low_Bound      => 1,
      Table_Initial        => 200,
      Table_Increment      => 100);
   --  The table for sources of languages other than Ada

   ----------------------------------
   --  End of multi-language stuff --
   ----------------------------------

   type Verbosity is (Default, Medium, High);
   --  Verbosity when parsing GNAT Project Files
   --    Default is default (very quiet, if no errors).
   --    Medium is more verbose.
   --    High is extremely verbose.

   Current_Verbosity : Verbosity := Default;
   --  The current value of the verbosity the project files are parsed with

   type Lib_Kind is (Static, Dynamic, Relocatable);
   type Policy is (Autonomous, Compliant, Controlled, Restricted);
   --  Type to specify the symbol policy, when symbol control is supported.
   --  See full explanation about this type in package Symbols.
   --    Autonomous: Create a symbol file without considering any reference
   --    Compliant:  Try to be as compatible as possible with an existing ref
   --    Controlled: Fail if symbols are not the same as those in the reference
   --    Restricted: Restrict the symbols to those in the symbol file

   type Symbol_Record is record
      Symbol_File   : Name_Id := No_Name;
      Reference     : Name_Id := No_Name;
      Symbol_Policy : Policy  := Autonomous;
   end record;
   --  Type to keep the symbol data to be used when building a shared library

   No_Symbols : constant Symbol_Record :=
     (Symbol_File   => No_Name,
      Reference     => No_Name,
      Symbol_Policy => Autonomous);
   --  The default value of the symbol data

   function Empty_String return Name_Id;
   --  Return the Name_Id for an empty string ""

   type Project_Id is new Nat;
   No_Project : constant Project_Id := 0;
   --  Id of a Project File

   type String_List_Id is new Nat;
   Nil_String : constant String_List_Id := 0;
   type String_Element is record
      Value         : Name_Id        := No_Name;
      Index         : Int            := 0;
<<<<<<< HEAD
      Display_Value : Name_Id   := No_Name;
=======
      Display_Value : Name_Id        := No_Name;
>>>>>>> f8383f28
      Location      : Source_Ptr     := No_Location;
      Flag          : Boolean        := False;
      Next          : String_List_Id := Nil_String;
   end record;
   --  To hold values for string list variables and array elements.
   --  Component Flag may be used for various purposes. For source
   --  directories, it indicates if the directory contains Ada source(s).

   package String_Element_Table is new GNAT.Dynamic_Tables
     (Table_Component_Type => String_Element,
      Table_Index_Type     => String_List_Id,
      Table_Low_Bound      => 1,
      Table_Initial        => 200,
      Table_Increment      => 100);
   --  The table for string elements in string lists

   type Variable_Kind is (Undefined, List, Single);
   --  Different kinds of variables

   subtype Defined_Variable_Kind is Variable_Kind range List .. Single;
   --  The defined kinds of variables

   Ignored : constant Variable_Kind;
   --  Used to indicate that a package declaration must be ignored
   --  while processing the project tree (unknown package name).

   type Variable_Value (Kind : Variable_Kind := Undefined) is record
      Project  : Project_Id := No_Project;
      Location : Source_Ptr := No_Location;
      Default  : Boolean    := False;
      case Kind is
         when Undefined =>
            null;
         when List =>
            Values : String_List_Id := Nil_String;
         when Single =>
            Value : Name_Id := No_Name;
            Index : Int     := 0;
      end case;
   end record;
   --  Values for variables and array elements. Default is True if the
   --  current value is the default one for the variable

   Nil_Variable_Value : constant Variable_Value;
   --  Value of a non existing variable or array element

   type Variable_Id is new Nat;
   No_Variable : constant Variable_Id := 0;
   type Variable is record
      Next  : Variable_Id := No_Variable;
      Name  : Name_Id;
      Value : Variable_Value;
   end record;
   --  To hold the list of variables in a project file and in packages

   package Variable_Element_Table is new GNAT.Dynamic_Tables
     (Table_Component_Type => Variable,
      Table_Index_Type     => Variable_Id,
      Table_Low_Bound      => 1,
      Table_Initial        => 200,
      Table_Increment      => 100);
   --  The table of variable in list of variables

   type Array_Element_Id is new Nat;
   No_Array_Element : constant Array_Element_Id := 0;
   type Array_Element is record
      Index                : Name_Id;
      Src_Index            : Int := 0;
      Index_Case_Sensitive : Boolean := True;
      Value                : Variable_Value;
      Next                 : Array_Element_Id := No_Array_Element;
   end record;
   --  Each Array_Element represents an array element and is linked (Next)
   --  to the next array element, if any, in the array.

   package Array_Element_Table is new GNAT.Dynamic_Tables
     (Table_Component_Type => Array_Element,
      Table_Index_Type     => Array_Element_Id,
      Table_Low_Bound      => 1,
      Table_Initial        => 200,
      Table_Increment      => 100);
   --  The table that contains all array elements

   type Array_Id is new Nat;
   No_Array : constant Array_Id := 0;
   type Array_Data is record
      Name  : Name_Id          := No_Name;
      Value : Array_Element_Id := No_Array_Element;
      Next  : Array_Id         := No_Array;
   end record;
   --  Each Array_Data value represents an array.
   --  Value is the id of the first element.
   --  Next is the id of the next array in the project file or package.

   package Array_Table is new GNAT.Dynamic_Tables
     (Table_Component_Type => Array_Data,
      Table_Index_Type     => Array_Id,
      Table_Low_Bound      => 1,
      Table_Initial        => 200,
      Table_Increment      => 100);
   --  The table that contains all arrays

   type Package_Id is new Nat;
   No_Package : constant Package_Id := 0;
   type Declarations is record
      Variables  : Variable_Id := No_Variable;
      Attributes : Variable_Id := No_Variable;
      Arrays     : Array_Id    := No_Array;
      Packages   : Package_Id  := No_Package;
   end record;
   --  Contains the declarations (variables, single and array attributes,
   --  packages) for a project or a package in a project.

   No_Declarations : constant Declarations :=
     (Variables  => No_Variable,
      Attributes => No_Variable,
      Arrays     => No_Array,
      Packages   => No_Package);
   --  Default value of Declarations: indicates that there is no declarations

   type Package_Element is record
      Name   : Name_Id      := No_Name;
      Decl   : Declarations := No_Declarations;
      Parent : Package_Id   := No_Package;
      Next   : Package_Id   := No_Package;
   end record;
   --  A package (includes declarations that may include other packages)

   package Package_Table is new GNAT.Dynamic_Tables
     (Table_Component_Type => Package_Element,
      Table_Index_Type     => Package_Id,
      Table_Low_Bound      => 1,
      Table_Initial        => 100,
      Table_Increment      => 100);
   --  The table that contains all packages

   function Image (Casing : Casing_Type) return String;
   --  Similar to 'Image (but avoid use of this attribute in compiler)

   function Value (Image : String) return Casing_Type;
   --  Similar to 'Value (but avoid use of this attribute in compiler)
   --  Raises Constraint_Error if not a Casing_Type image.

   --  The following record contains data for a naming scheme

   type Naming_Data is record

      Dot_Replacement : Name_Id := No_Name;
      --  The string to replace '.' in the source file name (for Ada)

      Dot_Repl_Loc : Source_Ptr := No_Location;
      --  The position in the project file source where Dot_Replacement is
      --  defined.

      Casing : Casing_Type := All_Lower_Case;
      --  The casing of the source file name (for Ada)

      Spec_Suffix : Array_Element_Id := No_Array_Element;
      --  The string to append to the unit name for the
      --  source file name of a spec.
      --  Indexed by the programming language.

      Ada_Spec_Suffix : Name_Id := No_Name;
      --  The suffix of the Ada spec sources

      Spec_Suffix_Loc : Source_Ptr := No_Location;
      --  The position in the project file source where
      --  Ada_Spec_Suffix is defined.

      Impl_Suffixes : Impl_Suffix_Array   := No_Impl_Suffixes;
      Supp_Suffixes : Supp_Language_Index := No_Supp_Language_Index;
      --  The source suffixes of the different languages

      Body_Suffix : Array_Element_Id := No_Array_Element;
      --  The string to append to the unit name for the
      --  source file name of a body.
      --  Indexed by the programming language.

      Ada_Body_Suffix : Name_Id := No_Name;
      --  The suffix of the Ada body sources

      Body_Suffix_Loc : Source_Ptr := No_Location;
      --  The position in the project file source where
      --  Ada_Body_Suffix is defined.

      Separate_Suffix : Name_Id := No_Name;
      --  String to append to unit name for source file name of an Ada subunit

      Sep_Suffix_Loc : Source_Ptr := No_Location;
      --  Position in the project file source where Separate_Suffix is defined

      Specs : Array_Element_Id := No_Array_Element;
      --  An associative array mapping individual specs to source file names
      --  This is specific to Ada.

      Bodies : Array_Element_Id := No_Array_Element;
      --  An associative array mapping individual bodies to source file names
      --  This is specific to Ada.

      Specification_Exceptions : Array_Element_Id := No_Array_Element;
      --  An associative array listing spec file names that do not have the
      --  spec suffix. Not used by Ada. Indexed by programming language name.

      Implementation_Exceptions : Array_Element_Id := No_Array_Element;
      --  An associative array listing body file names that do not have the
      --  body suffix. Not used by Ada. Indexed by programming language name.

   end record;

   function Standard_Naming_Data
     (Tree : Project_Tree_Ref := No_Project_Tree) return Naming_Data;
   pragma Inline (Standard_Naming_Data);
   --  The standard GNAT naming scheme when Tree is No_Project_Tree.
   --  Otherwise, return the default naming scheme for the project tree Tree,
   --  which must have been Initialized.

   function Same_Naming_Scheme
     (Left, Right : Naming_Data) return Boolean;
   --  Returns True if Left and Right are the same naming scheme
   --  not considering Specs and Bodies.

   type Project_List is new Nat;
   Empty_Project_List : constant Project_List := 0;
   --  A list of project files

   type Project_Element is record
      Project : Project_Id   := No_Project;
      Next    : Project_List := Empty_Project_List;
   end record;
   --  Element in a list of project files. Next is the id of the next
   --  project file in the list.

   package Project_List_Table is new GNAT.Dynamic_Tables
     (Table_Component_Type => Project_Element,
      Table_Index_Type     => Project_List,
      Table_Low_Bound      => 1,
      Table_Initial        => 100,
      Table_Increment      => 100);
   --  The table that contains the lists of project files

   --  The following record describes a project file representation

   type Project_Data is record
      Externally_Built : Boolean := False;

      Languages      : Languages_In_Project := No_Languages;
      Supp_Languages : Supp_Language_Index  := No_Supp_Language_Index;
      --  Indicate the different languages of the source of this project

      First_Referred_By : Project_Id := No_Project;
      --  The project, if any, that was the first to be known as importing or
      --  extending this project. Set by Prj.Proc.Process.

      Name : Name_Id := No_Name;
      --  The name of the project. Set by Prj.Proc.Process

      Display_Name : Name_Id := No_Name;
      --  The name of the project with the spelling of its declaration.
      --  Set by Prj.Proc.Process.

      Path_Name : Name_Id := No_Name;
      --  The path name of the project file. Set by Prj.Proc.Process

      Display_Path_Name : Name_Id := No_Name;
      --  The path name used for display purposes. May be different from
      --  Path_Name for platforms where the file names are case-insensitive.

      Virtual : Boolean := False;
      --  True for virtual extending projects

      Location : Source_Ptr := No_Location;
      --  The location in the project file source of the reserved word
      --  project. Set by Prj.Proc.Process.

      Mains : String_List_Id := Nil_String;
      --  List of mains specified by attribute Main. Set by Prj.Nmsc.Check

      Directory : Name_Id := No_Name;
      --  Directory where the project file resides. Set by Prj.Proc.Process

      Display_Directory : Name_Id := No_Name;
      --  comment ???

      Dir_Path : String_Access;
      --  Same as Directory, but as an access to String. Set by
      --  Make.Compile_Sources.Collect_Arguments_And_Compile.

      Library : Boolean := False;
      --  True if this is a library project. Set by
      --  Prj.Nmsc.Language_Independent_Check.

      Library_Dir : Name_Id := No_Name;
      --  If a library project, directory where resides the library Set by
      --  Prj.Nmsc.Language_Independent_Check.

      Display_Library_Dir : Name_Id := No_Name;
      --  The name of the library directory, for display purposes. May be
      --  different from Library_Dir for platforms where the file names are
      --  case-insensitive.

      Library_TS : Time_Stamp_Type := Empty_Time_Stamp;
      --  The timestamp of a library file in a library project.
      --  Set by MLib.Prj.Check_Library.

      Library_Src_Dir : Name_Id := No_Name;
      --  If a Stand-Alone Library project, directory where the sources
      --  of the interfaces of the library are copied. By default, if
      --  attribute Library_Src_Dir is not specified, sources of the interfaces
      --  are not copied anywhere. Set by Prj.Nmsc.Check_Stand_Alone_Library.

      Display_Library_Src_Dir : Name_Id := No_Name;
      --  The name of the library source directory, for display purposes.
      --  May be different from Library_Src_Dir for platforms where the file
      --  names are case-insensitive.

      Library_ALI_Dir : Name_Id := No_Name;
      --  In a library project, directory where the ALI files are copied.
      --  If attribute Library_ALI_Dir is not specified, ALI files are
      --  copied in the Library_Dir. Set by Prj.Nmsc.Check_Library_Attributes.

      Display_Library_ALI_Dir : Name_Id := No_Name;
      --  The name of the library ALI directory, for display purposes. May be
      --  different from Library_ALI_Dir for platforms where the file names are
      --  case-insensitive.

      Library_Name : Name_Id := No_Name;
      --  If a library project, name of the library
      --  Set by Prj.Nmsc.Language_Independent_Check.

      Library_Kind : Lib_Kind := Static;
      --  If a library project, kind of library
      --  Set by Prj.Nmsc.Language_Independent_Check.

      Lib_Internal_Name : Name_Id := No_Name;
      --  If a library project, internal name store inside the library Set by
      --  Prj.Nmsc.Language_Independent_Check.

      Standalone_Library : Boolean := False;
      --  Indicate that this is a Standalone Library Project File. Set by
      --  Prj.Nmsc.Check.

      Lib_Interface_ALIs : String_List_Id := Nil_String;
      --  For Standalone Library Project Files, indicate the list of Interface
      --  ALI files. Set by Prj.Nmsc.Check.

      Lib_Auto_Init : Boolean := False;
      --  For non static Standalone Library Project Files, indicate if
      --  the library initialisation should be automatic.

      Symbol_Data : Symbol_Record := No_Symbols;
      --  Symbol file name, reference symbol file name, symbol policy

      Ada_Sources_Present : Boolean := True;
      --  A flag that indicates if there are Ada sources in this project file.
      --  There are no sources if any of the following is true:
      --    1) Source_Dirs is specified as an empty list
      --    2) Source_Files is specified as an empty list
      --    3) Ada is not in the list of the specified Languages

      Other_Sources_Present : Boolean := True;
      --  A flag that indicates that there are non-Ada sources in this project

      Sources : String_List_Id := Nil_String;
      --  The list of all the source file names.
      --  Set by Prj.Nmsc.Check_Ada_Naming_Scheme.

      First_Other_Source : Other_Source_Id := No_Other_Source;
      Last_Other_Source  : Other_Source_Id := No_Other_Source;
      --  Head and tail of the list of sources of languages other than Ada

      Imported_Directories_Switches : Argument_List_Access := null;
      --  List of the -I switches to be used when compiling sources of
      --  languages other than Ada.

      Include_Path : String_Access := null;
      --  Value to be used as CPATH, when using a GCC, instead of a list of
      --  -I switches.

      Include_Data_Set : Boolean := False;
      --  Set True when Imported_Directories_Switches or Include_Path are set

      Source_Dirs : String_List_Id := Nil_String;
      --  The list of all the source directories.
      --  Set by Prj.Nmsc.Language_Independent_Check.

      Known_Order_Of_Source_Dirs : Boolean := True;
      --  False, if there is any /** in the Source_Dirs, because in this case
      --  the ordering of the source subdirs depend on the OS. If True,
      --  duplicate file names in the same project file are allowed.

      Object_Directory : Name_Id := No_Name;
      --  The object directory of this project file.
      --  Set by Prj.Nmsc.Language_Independent_Check.

      Display_Object_Dir : Name_Id := No_Name;
      --  The name of the object directory, for display purposes.
      --  May be different from Object_Directory for platforms where the file
      --  names are case-insensitive.

      Exec_Directory : Name_Id := No_Name;
      --  The exec directory of this project file. Default is equal to
      --  Object_Directory. Set by Prj.Nmsc.Language_Independent_Check.

      Display_Exec_Dir : Name_Id := No_Name;
      --  The name of the exec directory, for display purposes. May be
      --  different from Exec_Directory for platforms where the file names are
      --  case-insensitive.

      Extends : Project_Id := No_Project;
      --  The reference of the project file, if any, that this project file
      --  extends. Set by Prj.Proc.Process.

      Extended_By : Project_Id := No_Project;
      --  The reference of the project file, if any, that extends this project
      --  file. Set by Prj.Proc.Process.

      Naming : Naming_Data := Standard_Naming_Data;
      --  The naming scheme of this project file.
      --  Set by Prj.Nmsc.Check_Naming_Scheme.

      First_Language_Processing : First_Language_Processing_Data :=
                                    Default_First_Language_Processing_Data;
      --  Comment needed ???

      Supp_Language_Processing : Supp_Language_Index := No_Supp_Language_Index;
      --  Comment needed

      Default_Linker      : Name_Id := No_Name;
      Default_Linker_Path : Name_Id := No_Name;

      Decl : Declarations := No_Declarations;
      --  The declarations (variables, attributes and packages) of this
      --  project file. Set by Prj.Proc.Process.

      Imported_Projects : Project_List := Empty_Project_List;
      --  The list of all directly imported projects, if any. Set by
      --  Prj.Proc.Process.

      All_Imported_Projects : Project_List := Empty_Project_List;
      --  The list of all projects imported directly or indirectly, if any.
      --  Set by Make.Initialize.

      Ada_Include_Path : String_Access := null;
      --  The cached value of ADA_INCLUDE_PATH for this project file. Do not
      --  use this field directly outside of the compiler, use
      --  Prj.Env.Ada_Include_Path instead. Set by Prj.Env.Ada_Include_Path.

      Ada_Objects_Path : String_Access := null;
      --  The cached value of ADA_OBJECTS_PATH for this project file. Do not
      --  use this field directly outside of the compiler, use
      --  Prj.Env.Ada_Objects_Path instead. Set by Prj.Env.Ada_Objects_Path

      Include_Path_File : Name_Id := No_Name;
      --  The cached value of the source path temp file for this project file.
      --  Set by gnatmake (Prj.Env.Set_Ada_Paths).

      Objects_Path_File_With_Libs : Name_Id := No_Name;
      --  The cached value of the object path temp file (including library
      --  dirs) for this project file. Set by gnatmake (Prj.Env.Set_Ada_Paths).

      Objects_Path_File_Without_Libs : Name_Id := No_Name;
      --  The cached value of the object path temp file (excluding library
      --  dirs) for this project file. Set by gnatmake (Prj.Env.Set_Ada_Paths).

      Config_File_Name : Name_Id := No_Name;
      --  The name of the configuration pragmas file, if any.
      --  Set by gnatmake (Prj.Env.Create_Config_Pragmas_File).

      Config_File_Temp : Boolean := False;
      --  An indication that the configuration pragmas file is
      --  a temporary file that must be deleted at the end.
      --  Set by gnatmake (Prj.Env.Create_Config_Pragmas_File).

      Config_Checked : Boolean := False;
      --  A flag to avoid checking repetitively the configuration pragmas file.
      --  Set by gnatmake (Prj.Env.Create_Config_Pragmas_File).

      Language_Independent_Checked : Boolean := False;
      --  A flag that indicates that the project file has been checked
      --  for language independent features: Object_Directory,
      --  Source_Directories, Library, non empty Naming Suffixes.

      Checked : Boolean := False;
      --  A flag to avoid checking repetitively the naming scheme of
      --  this project file. Set by Prj.Nmsc.Check_Ada_Naming_Scheme.

      Seen : Boolean := False;
      --  A flag to mark a project as "visited" to avoid processing the same
      --  project several time.

      Need_To_Build_Lib : Boolean := False;
      --  Indicates that the library of a Library Project needs to be built or
      --  rebuilt.

      Depth : Natural := 0;
      --  The maximum depth of a project in the project graph.
      --  Depth of main project is 0.

      Unkept_Comments : Boolean := False;
      --  True if there are comments in the project sources that cannot
      --  be kept in the project tree.

   end record;

   function Empty_Project (Tree : Project_Tree_Ref) return Project_Data;
   --  Return the representation of an empty project in project Tree tree.
   --  The project tree Tree must have been Initialized and/or Reset.

   Project_Error : exception;
   --  Raised by some subprograms in Prj.Attr

   package Project_Table is new GNAT.Dynamic_Tables (
     Table_Component_Type => Project_Data,
     Table_Index_Type     => Project_Id,
     Table_Low_Bound      => 1,
     Table_Initial        => 100,
     Table_Increment      => 100);
   --  The set of all project files

   type Spec_Or_Body is
     (Specification, Body_Part);

   type File_Name_Data is record
      Name         : Name_Id    := No_Name;
      Index        : Int        := 0;
      Display_Name : Name_Id    := No_Name;
      Path         : Name_Id    := No_Name;
      Display_Path : Name_Id    := No_Name;
      Project      : Project_Id := No_Project;
      Needs_Pragma : Boolean    := False;
   end record;
   --  File and Path name of a spec or body

   type File_Names_Data is array (Spec_Or_Body) of File_Name_Data;

   type Unit_Id is new Nat;
   No_Unit : constant Unit_Id := 0;
   type Unit_Data is record
      Name       : Name_Id    := No_Name;
      File_Names : File_Names_Data;
   end record;
   --  Name and File and Path names of a unit, with a reference to its
   --  GNAT Project File(s).

   package Unit_Table is new GNAT.Dynamic_Tables
     (Table_Component_Type => Unit_Data,
      Table_Index_Type     => Unit_Id,
      Table_Low_Bound      => 1,
      Table_Initial        => 100,
      Table_Increment      => 100);
   --  Table of all units in a project tree

   package Units_Htable is new Simple_HTable
     (Header_Num => Header_Num,
      Element    => Unit_Id,
      No_Element => No_Unit,
      Key        => Name_Id,
      Hash       => Hash,
      Equal      => "=");
   --  Mapping of unit names to indexes in the Units table

   type Unit_Project is record
      Unit    : Unit_Id    := No_Unit;
      Project : Project_Id := No_Project;
   end record;

   No_Unit_Project : constant Unit_Project := (No_Unit, No_Project);

   package Files_Htable is new Simple_HTable
     (Header_Num => Header_Num,
      Element    => Unit_Project,
      No_Element => No_Unit_Project,
      Key        => Name_Id,
      Hash       => Hash,
      Equal      => "=");
   --  Mapping of file names to indexes in the Units table

   type Private_Project_Tree_Data is private;
   --  Data for a project tree that is used only by the Project Manager

   type Project_Tree_Data is
      record
         Present_Languages : Present_Language_Table.Instance;
         Supp_Suffixes     : Supp_Suffix_Table.Instance;
         Name_Lists        : Name_List_Table.Instance;
         Supp_Languages    : Supp_Language_Table.Instance;
         Other_Sources     : Other_Source_Table.Instance;
         String_Elements   : String_Element_Table.Instance;
         Variable_Elements : Variable_Element_Table.Instance;
         Array_Elements    : Array_Element_Table.Instance;
         Arrays            : Array_Table.Instance;
         Packages          : Package_Table.Instance;
         Project_Lists     : Project_List_Table.Instance;
         Projects          : Project_Table.Instance;
         Units             : Unit_Table.Instance;
         Units_HT          : Units_Htable.Instance;
         Files_HT          : Files_Htable.Instance;
         Private_Part      : Private_Project_Tree_Data;
      end record;
   --  Data for a project tree

   type Put_Line_Access is access procedure
     (Line    : String;
      Project : Project_Id;
      In_Tree : Project_Tree_Ref);
   --  Use to customize error reporting in Prj.Proc and Prj.Nmsc

   procedure Expect (The_Token : Token_Type; Token_Image : String);
   --  Check that the current token is The_Token. If it is not, then
   --  output an error message.

   procedure Initialize (Tree : Project_Tree_Ref);
   --  This procedure must be called before using any services from the Prj
   --  hierarchy. Namet.Initialize must be called before Prj.Initialize.

   procedure Reset (Tree : Project_Tree_Ref);
   --  This procedure resets all the tables that are used when processing a
   --  project file tree. Initialize must be called before the call to Reset.

   procedure Register_Default_Naming_Scheme
     (Language            : Name_Id;
      Default_Spec_Suffix : Name_Id;
      Default_Body_Suffix : Name_Id;
      In_Tree             : Project_Tree_Ref);
   --  Register the default suffixes for a given language. These extensions
   --  will be ignored if the user has specified a new naming scheme in a
   --  project file.
   --
   --  Otherwise, this information will be automatically added to Naming_Data
   --  when a project is processed, in the lists Spec_Suffix and Body_Suffix.

   generic
      type State is limited private;
      with procedure Action
        (Project    : Project_Id;
         With_State : in out State);
   procedure For_Every_Project_Imported
     (By         : Project_Id;
      In_Tree    : Project_Tree_Ref;
      With_State : in out State);
   --  Call Action for each project imported directly or indirectly by project
   --  By. Action is called according to the order of importation: if A
   --  imports B, directly or indirectly, Action will be called for A before
   --  it is called for B. If two projects import each other directly or
   --  indirectly (using at least one "limited with"), it is not specified
   --  for which of these two projects Action will be called first. Projects
   --  that are extended by other projects are not considered. With_State may
   --  be used by Action to choose a behavior or to report some global result.

   ----------------------------------------------------------
   -- Other multi-language stuff that may be modified soon --
   ----------------------------------------------------------

   function Is_Present
     (Language   : Language_Index;
      In_Project : Project_Data;
      In_Tree    : Project_Tree_Ref) return Boolean;
   --  Return True when Language is one of the languages used in
   --  project In_Project.

   procedure Set
     (Language   : Language_Index;
      Present    : Boolean;
      In_Project : in out Project_Data;
      In_Tree    : Project_Tree_Ref);
   --  Indicate if Language is or not a language used in project In_Project

   function Language_Processing_Data_Of
     (Language   : Language_Index;
      In_Project : Project_Data;
      In_Tree    : Project_Tree_Ref) return Language_Processing_Data;
   --  Return the Language_Processing_Data for language Language in project
   --  In_Project. Return the default when no Language_Processing_Data are
   --  defined for the language.

   procedure Set
     (Language_Processing : Language_Processing_Data;
      For_Language        : Language_Index;
      In_Project          : in out Project_Data;
      In_Tree             : Project_Tree_Ref);
   --  Set the Language_Processing_Data for language Language in project
   --  In_Project.

   function Suffix_Of
     (Language   : Language_Index;
      In_Project : Project_Data;
      In_Tree    : Project_Tree_Ref) return Name_Id;
   --  Return the suffix for language Language in project In_Project. Return
   --  No_Name when no suffix is defined for the language.

   procedure Set
     (Suffix       : Name_Id;
      For_Language : Language_Index;
      In_Project   : in out Project_Data;
      In_Tree      : Project_Tree_Ref);
   --  Set the suffix for language Language in project In_Project

private

   All_Packages : constant String_List_Access := null;

   No_Project_Tree : constant Project_Tree_Ref := null;

   Ignored : constant Variable_Kind := Single;

   Nil_Variable_Value : constant Variable_Value :=
     (Project  => No_Project,
      Kind     => Undefined,
      Location => No_Location,
      Default  => False);

   Virtual_Prefix : constant String := "v$";
   --  The prefix for virtual extending projects. Because of the '$', which is
   --  normally forbidden for project names, there cannot be any name clash.

   Empty_Name : Name_Id;
   --  Name_Id for an empty name (no characters). Initialized by the call
   --  to procedure Initialize.

   procedure Add_To_Buffer
     (S    : String;
      To   : in out String_Access;
      Last : in out Natural);
   --  Append a String to the Buffer

   type Naming_Id is new Nat;

   package Naming_Table is new GNAT.Dynamic_Tables
     (Table_Component_Type => Naming_Data,
      Table_Index_Type     => Naming_Id,
      Table_Low_Bound      => 1,
      Table_Initial        => 5,
      Table_Increment      => 100);
   --  Comment ???

   package Path_File_Table is new GNAT.Dynamic_Tables
     (Table_Component_Type => Name_Id,
      Table_Index_Type     => Natural,
      Table_Low_Bound      => 1,
      Table_Initial        => 50,
      Table_Increment      => 100);
   --  Table storing all the temp path file names.
   --  Used by Delete_All_Path_Files.

   package Source_Path_Table is new GNAT.Dynamic_Tables
     (Table_Component_Type => Name_Id,
      Table_Index_Type     => Natural,
      Table_Low_Bound      => 1,
      Table_Initial        => 50,
      Table_Increment      => 100);
   --  A table to store the source dirs before creating the source path file

   package Object_Path_Table is new GNAT.Dynamic_Tables
     (Table_Component_Type => Name_Id,
      Table_Index_Type     => Natural,
      Table_Low_Bound      => 1,
      Table_Initial        => 50,
      Table_Increment      => 100);
   --  A table to store the object dirs, before creating the object path file

   type Private_Project_Tree_Data is record
      Namings        : Naming_Table.Instance;
      Path_Files     : Path_File_Table.Instance;
      Source_Paths   : Source_Path_Table.Instance;
      Object_Paths   : Object_Path_Table.Instance;
      Default_Naming : Naming_Data;
   end record;
   --  Comment ???
end Prj;<|MERGE_RESOLUTION|>--- conflicted
+++ resolved
@@ -6,11 +6,7 @@
 --                                                                          --
 --                                 S p e c                                  --
 --                                                                          --
-<<<<<<< HEAD
---          Copyright (C) 2001-2005, Free Software Foundation, Inc.         --
-=======
 --          Copyright (C) 2001-2006, Free Software Foundation, Inc.         --
->>>>>>> f8383f28
 --                                                                          --
 -- GNAT is free software;  you can  redistribute it  and/or modify it under --
 -- terms of the  GNU General Public License as published  by the Free Soft- --
@@ -320,11 +316,7 @@
    type String_Element is record
       Value         : Name_Id        := No_Name;
       Index         : Int            := 0;
-<<<<<<< HEAD
-      Display_Value : Name_Id   := No_Name;
-=======
       Display_Value : Name_Id        := No_Name;
->>>>>>> f8383f28
       Location      : Source_Ptr     := No_Location;
       Flag          : Boolean        := False;
       Next          : String_List_Id := Nil_String;
