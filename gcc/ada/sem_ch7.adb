--- conflicted
+++ resolved
@@ -489,18 +489,6 @@
               (L     : List_Id;
                Outer : Boolean) return  Boolean;
             --  Traverse the given list of declarations in reverse order.
-<<<<<<< HEAD
-            --  Return True as soon as a referencer is reached. Return False if
-            --  none is found. The Outer parameter is True for the outer level
-            --  call, and False for inner level calls for nested packages. If
-            --  Outer is True, then any entities up to the point of hitting a
-            --  referencer get their Is_Public flag cleared, so that the
-            --  entities will be treated as static entities in the C sense, and
-            --  need not have fully qualified names. For inner levels, we need
-            --  all names to be fully qualified to deal with the same name
-            --  appearing in parallel packages (right now this is tied to their
-            --  being external).
-=======
             --  Return True if a referencer is present. Return False if none is
             --  found. The Outer parameter is True for the outer level call and
             --  False for inner level calls for nested packages. If Outer is
@@ -513,7 +501,6 @@
             --  levels, we need all names to be fully qualified to deal with
             --  the same name appearing in parallel packages (right now this
             --  is tied to their being external).
->>>>>>> 03d20231
 
             --------------------
             -- Has_Referencer --
@@ -793,15 +780,6 @@
          Indent;
       end if;
 
-      if Debug_Flag_C then
-         Write_Str ("==> package spec ");
-         Write_Name (Chars (Id));
-         Write_Str (" from ");
-         Write_Location (Sloc (N));
-         Write_Eol;
-         Indent;
-      end if;
-
       Generate_Definition (Id);
       Enter_Name (Id);
       Set_Ekind (Id, E_Package);
@@ -864,12 +842,9 @@
          Write_Location (Sloc (N));
          Write_Eol;
       end if;
-<<<<<<< HEAD
-=======
 
       <<Leave>>
          Analyze_Aspect_Specifications (N, Id, Aspect_Specifications (N));
->>>>>>> 03d20231
    end Analyze_Package_Declaration;
 
    -----------------------------------
@@ -2014,23 +1989,11 @@
       Set_Private_Dependents (Id, New_Elmt_List);
 
       if Tagged_Present (Def) then
-<<<<<<< HEAD
-         Set_Ekind                (Id, E_Record_Type_With_Private);
-         Set_Primitive_Operations (Id, New_Elmt_List);
-         Set_Is_Abstract_Type     (Id, Abstract_Present (Def));
-         Set_Is_Limited_Record    (Id, Limited_Present (Def));
-         Set_Has_Delayed_Freeze   (Id, True);
-=======
          Set_Ekind                       (Id, E_Record_Type_With_Private);
          Set_Direct_Primitive_Operations (Id, New_Elmt_List);
          Set_Is_Abstract_Type            (Id, Abstract_Present (Def));
          Set_Is_Limited_Record           (Id, Limited_Present (Def));
          Set_Has_Delayed_Freeze          (Id, True);
-
-         --  Create a class-wide type with the same attributes
-
-         Make_Class_Wide_Type     (Id);
->>>>>>> 03d20231
 
          --  Create a class-wide type with the same attributes
 
@@ -2074,10 +2037,7 @@
          Set_Is_Volatile             (Priv, Is_Volatile                (Full));
          Set_Treat_As_Volatile       (Priv, Treat_As_Volatile          (Full));
          Set_Is_Ada_2005_Only        (Priv, Is_Ada_2005_Only           (Full));
-<<<<<<< HEAD
-=======
          Set_Is_Ada_2012_Only        (Priv, Is_Ada_2012_Only           (Full));
->>>>>>> 03d20231
          Set_Has_Pragma_Unmodified   (Priv, Has_Pragma_Unmodified      (Full));
          Set_Has_Pragma_Unreferenced (Priv, Has_Pragma_Unreferenced    (Full));
          Set_Has_Pragma_Unreferenced_Objects
