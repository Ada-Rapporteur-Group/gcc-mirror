------------------------------------------------------------------------------
--                                                                          --
--                         GNAT COMPILER COMPONENTS                         --
--                                                                          --
--                              S E M . C H 7                               --
--                                                                          --
--                                 B o d y                                  --
--                                                                          --
<<<<<<< HEAD
--          Copyright (C) 1992-2005, Free Software Foundation, Inc.         --
=======
--          Copyright (C) 1992-2006, Free Software Foundation, Inc.         --
>>>>>>> c355071f
--                                                                          --
-- GNAT is free software;  you can  redistribute it  and/or modify it under --
-- terms of the  GNU General Public License as published  by the Free Soft- --
-- ware  Foundation;  either version 2,  or (at your option) any later ver- --
-- sion.  GNAT is distributed in the hope that it will be useful, but WITH- --
-- OUT ANY WARRANTY;  without even the  implied warranty of MERCHANTABILITY --
-- or FITNESS FOR A PARTICULAR PURPOSE.  See the GNU General Public License --
-- for  more details.  You should have  received  a copy of the GNU General --
-- Public License  distributed with GNAT;  see file COPYING.  If not, write --
-- to  the  Free Software Foundation,  51  Franklin  Street,  Fifth  Floor, --
-- Boston, MA 02110-1301, USA.                                              --
--                                                                          --
-- GNAT was originally developed  by the GNAT team at  New York University. --
-- Extensive contributions were provided by Ada Core Technologies Inc.      --
--                                                                          --
------------------------------------------------------------------------------

--  This package contains the routines to process package specifications and
--  bodies. The most important semantic aspects of package processing are the
--  handling of private and full declarations, and the construction of
--  dispatch tables for tagged types.

with Atree;    use Atree;
with Debug;    use Debug;
with Einfo;    use Einfo;
with Elists;   use Elists;
with Errout;   use Errout;
with Exp_Disp; use Exp_Disp;
with Exp_Dbug; use Exp_Dbug;
with Lib;      use Lib;
with Lib.Xref; use Lib.Xref;
with Namet;    use Namet;
with Nmake;    use Nmake;
with Nlists;   use Nlists;
with Opt;      use Opt;
with Output;   use Output;
with Sem;      use Sem;
with Sem_Cat;  use Sem_Cat;
with Sem_Ch3;  use Sem_Ch3;
with Sem_Ch6;  use Sem_Ch6;
with Sem_Ch8;  use Sem_Ch8;
with Sem_Ch10; use Sem_Ch10;
with Sem_Ch12; use Sem_Ch12;
with Sem_Disp; use Sem_Disp;
with Sem_Util; use Sem_Util;
with Sem_Warn; use Sem_Warn;
with Snames;   use Snames;
with Stand;    use Stand;
with Sinfo;    use Sinfo;
with Sinput;   use Sinput;
with Style;

package body Sem_Ch7 is

   -----------------------------------
   -- Handling private declarations --
   -----------------------------------

   --  The principle that each entity has a single defining occurrence clashes
   --  with the presence of two separate definitions for private types: the
   --  first is the private type declaration, and the second is the full type
   --  declaration. It is important that all references to the type point to
   --  the same defining occurrence, namely the first one. To enforce the two
   --  separate views of the entity, the corresponding information is swapped
   --  between the two declarations. Outside of the package, the defining
   --  occurrence only contains the private declaration information, while in
   --  the private part and the body of the package the defining occurrence
   --  contains the full declaration. To simplify the swap, the defining
   --  occurrence that currently holds the private declaration points to the
   --  full declaration. During semantic processing the defining occurrence
   --  also points to a list of private dependents, that is to say access types
   --  or composite types whose designated types or component types are
   --  subtypes or derived types of the private type in question. After the
   --  full declaration has been seen, the private dependents are updated to
   --  indicate that they have full definitions.

   -----------------------
   -- Local Subprograms --
   -----------------------

   procedure Check_Anonymous_Access_Types
     (Spec_Id : Entity_Id;
      P_Body  :  Node_Id);
   --  If the spec of a package has a limited_with_clause, it may declare
   --  anonymous access types whose designated type is a limited view, such
   --  an anonymous access return type for a function. This access type
   --  cannot be elaborated in the spec itself, but it may need an itype
   --  reference if it is used within a nested scope. In that case the itype
   --  reference is created at the beginning of the corresponding package body
   --  and inserted before other body declarations.

   procedure Install_Package_Entity (Id : Entity_Id);
   --  Basic procedure for the previous two. Places one entity on its
   --  visibility chain, and recurses on the visible part if the entity
   --  is an inner package.

   function Is_Private_Base_Type (E : Entity_Id) return Boolean;
   --  True for a private type that is not a subtype

   function Is_Visible_Dependent (Dep : Entity_Id) return Boolean;
   --  If the private dependent is a private type whose full view is derived
   --  from the parent type, its full properties are revealed only if we are in
   --  the immediate scope of the private dependent. Should this predicate be
   --  tightened further???

   procedure Declare_Inherited_Private_Subprograms (Id : Entity_Id);
   --  Called upon entering the private part of a public child package and the
   --  body of a nested package, to potentially declare certain inherited
   --  subprograms that were inherited by types in the visible part, but whose
   --  declaration was deferred because the parent operation was private and
   --  not visible at that point. These subprograms are located by traversing
   --  the visible part declarations looking for non-private type extensions
   --  and then examining each of the primitive operations of such types to
   --  find those that were inherited but declared with a special internal
   --  name. Each such operation is now declared as an operation with a normal
   --  name (using the name of the parent operation) and replaces the previous
   --  implicit operation in the primitive operations list of the type. If the
   --  inherited private operation has been overridden, then it's replaced by
   --  the overriding operation.

   --------------------------
   -- Analyze_Package_Body --
   --------------------------

   procedure Analyze_Package_Body (N : Node_Id) is
      Loc              : constant Source_Ptr := Sloc (N);
      HSS              : Node_Id;
      Body_Id          : Entity_Id;
      Spec_Id          : Entity_Id;
      Last_Spec_Entity : Entity_Id;
      New_N            : Node_Id;
      Pack_Decl        : Node_Id;

      procedure Install_Composite_Operations (P : Entity_Id);
      --  Composite types declared in the current scope may depend on
      --  types that were private at the point of declaration, and whose
      --  full view is now in  scope. Indicate that the corresponding
      --  operations on the composite type are available.

      ----------------------------------
      -- Install_Composite_Operations --
      ----------------------------------

      procedure Install_Composite_Operations (P : Entity_Id) is
         Id : Entity_Id;

      begin
         Id := First_Entity (P);
         while Present (Id) loop
            if Is_Type (Id)
              and then (Is_Limited_Composite (Id)
                         or else Is_Private_Composite (Id))
              and then No (Private_Component (Id))
            then
               Set_Is_Limited_Composite (Id, False);
               Set_Is_Private_Composite (Id, False);
            end if;

            Next_Entity (Id);
         end loop;
      end Install_Composite_Operations;

   --  Start of processing for Analyze_Package_Body

   begin
      --  Find corresponding package specification, and establish the
      --  current scope. The visible defining entity for the package is the
      --  defining occurrence in the spec. On exit from the package body, all
      --  body declarations are attached to the defining entity for the body,
      --  but the later is never used for name resolution. In this fashion
      --  there is only one visible entity that denotes the package.

      if Debug_Flag_C then
         Write_Str ("====  Compiling package body ");
         Write_Name (Chars (Defining_Entity (N)));
         Write_Str (" from ");
         Write_Location (Loc);
         Write_Eol;
      end if;

      --  Set Body_Id. Note that this Will be reset to point to the
      --  generic copy later on in the generic case.

      Body_Id := Defining_Entity (N);

      if Present (Corresponding_Spec (N)) then

         --  Body is body of package instantiation. Corresponding spec
         --  has already been set.

         Spec_Id := Corresponding_Spec (N);
         Pack_Decl := Unit_Declaration_Node (Spec_Id);

      else
         Spec_Id := Current_Entity_In_Scope (Defining_Entity (N));

         if Present (Spec_Id)
           and then Is_Package_Or_Generic_Package (Spec_Id)
         then
            Pack_Decl := Unit_Declaration_Node (Spec_Id);

            if Nkind (Pack_Decl) = N_Package_Renaming_Declaration then
               Error_Msg_N ("cannot supply body for package renaming", N);
               return;

            elsif Present (Corresponding_Body (Pack_Decl)) then
               Error_Msg_N ("redefinition of package body", N);
               return;
            end if;

         else
            Error_Msg_N ("missing specification for package body", N);
            return;
         end if;

         if Is_Package_Or_Generic_Package (Spec_Id)
           and then
             (Scope (Spec_Id) = Standard_Standard
               or else Is_Child_Unit (Spec_Id))
           and then not Unit_Requires_Body (Spec_Id)
         then
            if Ada_Version = Ada_83 then
               Error_Msg_N
                 ("optional package body (not allowed in Ada 95)?", N);
            else
               Error_Msg_N
                 ("spec of this package does not allow a body", N);
            end if;
         end if;
      end if;

      Set_Is_Compilation_Unit (Body_Id, Is_Compilation_Unit (Spec_Id));
      Style.Check_Identifier (Body_Id, Spec_Id);

      if Is_Child_Unit (Spec_Id) then
         if Nkind (Parent (N)) /= N_Compilation_Unit then
            Error_Msg_NE
              ("body of child unit& cannot be an inner package", N, Spec_Id);
         end if;

         Set_Is_Child_Unit (Body_Id);
      end if;

      --  Generic package case

      if Ekind (Spec_Id) = E_Generic_Package then

         --  Disable expansion and perform semantic analysis on copy.
         --  The unannotated body will be used in all instantiations.

         Body_Id := Defining_Entity (N);
         Set_Ekind (Body_Id, E_Package_Body);
         Set_Scope (Body_Id, Scope (Spec_Id));
         Set_Is_Obsolescent (Body_Id, Is_Obsolescent (Spec_Id));
         Set_Body_Entity (Spec_Id, Body_Id);
         Set_Spec_Entity (Body_Id, Spec_Id);

         New_N := Copy_Generic_Node (N, Empty, Instantiating => False);
         Rewrite (N, New_N);

         --  Update Body_Id to point to the copied node for the remainder
         --  of the processing.

         Body_Id := Defining_Entity (N);
         Start_Generic;
      end if;

      --  The Body_Id is that of the copied node in the generic case, the
      --  current node otherwise. Note that N was rewritten above, so we
      --  must be sure to get the latest Body_Id value.

      Set_Ekind (Body_Id, E_Package_Body);
      Set_Body_Entity (Spec_Id, Body_Id);
      Set_Spec_Entity (Body_Id, Spec_Id);

      --  Defining name for the package body is not a visible entity: Only
      --  the defining name for the declaration is visible.

      Set_Etype (Body_Id, Standard_Void_Type);
      Set_Scope (Body_Id, Scope (Spec_Id));
      Set_Corresponding_Spec (N, Spec_Id);
      Set_Corresponding_Body (Pack_Decl, Body_Id);

      --  The body entity is not used for semantics or code generation, but
      --  it is attached to the entity list of the enclosing scope to simplify
      --  the listing of back-annotations for the types it main contain.

      if Scope (Spec_Id) /= Standard_Standard then
         Append_Entity (Body_Id, Scope (Spec_Id));
      end if;

      --  Indicate that we are currently compiling the body of the package

      Set_In_Package_Body (Spec_Id);
      Set_Has_Completion (Spec_Id);
      Last_Spec_Entity := Last_Entity (Spec_Id);

      New_Scope (Spec_Id);

      Set_Categorization_From_Pragmas (N);

      Install_Visible_Declarations (Spec_Id);
      Install_Private_Declarations (Spec_Id);
      Install_Private_With_Clauses (Spec_Id);
      Install_Composite_Operations (Spec_Id);

      Check_Anonymous_Access_Types (Spec_Id, N);

      if Ekind (Spec_Id) = E_Generic_Package then
         Set_Use (Generic_Formal_Declarations (Pack_Decl));
      end if;

      Set_Use (Visible_Declarations (Specification (Pack_Decl)));
      Set_Use (Private_Declarations (Specification (Pack_Decl)));

      --  This is a nested package, so it may be necessary to declare
      --  certain inherited subprograms that are not yet visible because
      --  the parent type's subprograms are now visible.

      if Ekind (Scope (Spec_Id)) = E_Package
        and then Scope (Spec_Id) /= Standard_Standard
      then
         Declare_Inherited_Private_Subprograms (Spec_Id);
      end if;

      if Present (Declarations (N)) then
         Analyze_Declarations (Declarations (N));
      end if;

      HSS := Handled_Statement_Sequence (N);

      if Present (HSS) then
         Process_End_Label (HSS, 't', Spec_Id);
         Analyze (HSS);

         --  Check that elaboration code in a preelaborable package body is
         --  empty other than null statements and labels (RM 10.2.1(6)).

         Validate_Null_Statement_Sequence (N);
      end if;

      Validate_Categorization_Dependency (N, Spec_Id);
      Check_Completion (Body_Id);

      --  Generate start of body reference. Note that we do this fairly late,
      --  because the call will use In_Extended_Main_Source_Unit as a check,
      --  and we want to make sure that Corresponding_Stub links are set

      Generate_Reference (Spec_Id, Body_Id, 'b', Set_Ref => False);

      --  For a generic package, collect global references and mark them on
      --  the original body so that they are not resolved again at the point
      --  of instantiation.

      if Ekind (Spec_Id) /= E_Package then
         Save_Global_References (Original_Node (N));
         End_Generic;
      end if;

      --  The entities of the package body have so far been chained onto the
      --  declaration chain for the spec. That's been fine while we were in the
      --  body, since we wanted them to be visible, but now that we are leaving
      --  the package body, they are no longer visible, so we remove them from
      --  the entity chain of the package spec entity, and copy them to the
      --  entity chain of the package body entity, where they will never again
      --  be visible.

      if Present (Last_Spec_Entity) then
         Set_First_Entity (Body_Id, Next_Entity (Last_Spec_Entity));
         Set_Next_Entity (Last_Spec_Entity, Empty);
         Set_Last_Entity (Body_Id, Last_Entity (Spec_Id));
         Set_Last_Entity (Spec_Id, Last_Spec_Entity);

      else
         Set_First_Entity (Body_Id, First_Entity (Spec_Id));
         Set_Last_Entity  (Body_Id, Last_Entity  (Spec_Id));
         Set_First_Entity (Spec_Id, Empty);
         Set_Last_Entity  (Spec_Id, Empty);
      end if;

      End_Package_Scope (Spec_Id);

      --  All entities declared in body are not visible

      declare
         E : Entity_Id;

      begin
         E := First_Entity (Body_Id);
         while Present (E) loop
            Set_Is_Immediately_Visible (E, False);
            Set_Is_Potentially_Use_Visible (E, False);
            Set_Is_Hidden (E);

            --  Child units may appear on the entity list (for example if
            --  they appear in the context of a subunit) but they are not
            --  body entities.

            if not Is_Child_Unit (E) then
               Set_Is_Package_Body_Entity (E);
            end if;

            Next_Entity (E);
         end loop;
      end;

      Check_References (Body_Id);

      --  For a generic unit, check that the formal parameters are referenced,
      --  and that local variables are used, as for regular packages.

      if Ekind (Spec_Id) = E_Generic_Package then
         Check_References (Spec_Id);
      end if;

      --  The processing so far has made all entities of the package body
      --  public (i.e. externally visible to the linker). This is in general
      --  necessary, since inlined or generic bodies, for which code is
      --  generated in other units, may need to see these entities. The
      --  following loop runs backwards from the end of the entities of the
      --  package body making these entities invisible until we reach a
      --  referencer, i.e. a declaration that could reference a previous
      --  declaration, a generic body or an inlined body, or a stub (which
      --  may contain either of these). This is of course an approximation,
      --  but it is conservative and definitely correct.

      --  We only do this at the outer (library) level non-generic packages.
      --  The reason is simply to cut down on the number of external symbols
      --  generated, so this is simply an optimization of the efficiency
      --  of the compilation process. It has no other effect.

      if (Scope (Spec_Id) = Standard_Standard or else Is_Child_Unit (Spec_Id))
        and then not Is_Generic_Unit (Spec_Id)
        and then Present (Declarations (N))
      then
         Make_Non_Public_Where_Possible : declare

            function Has_Referencer
              (L     : List_Id;
               Outer : Boolean)
               return  Boolean;
            --  Traverse the given list of declarations in reverse order.
            --  Return True as soon as a referencer is reached. Return
            --  False if none is found. The Outer parameter is True for
            --  the outer level call, and False for inner level calls for
            --  nested packages. If Outer is True, then any entities up
            --  to the point of hitting a referencer get their Is_Public
            --  flag cleared, so that the entities will be treated as
            --  static entities in the C sense, and need not have fully
            --  qualified names. For inner levels, we need all names to
            --  be fully qualified to deal with the same name appearing
            --  in parallel packages (right now this is tied to their
            --  being external).

            --------------------
            -- Has_Referencer --
            --------------------

            function Has_Referencer
              (L     : List_Id;
               Outer : Boolean)
               return  Boolean
            is
               D : Node_Id;
               E : Entity_Id;
               K : Node_Kind;
               S : Entity_Id;

            begin
               if No (L) then
                  return False;
               end if;

               D := Last (L);
               while Present (D) loop
                  K := Nkind (D);

                  if K in N_Body_Stub then
                     return True;

                  elsif K = N_Subprogram_Body then
                     if Acts_As_Spec (D) then
                        E := Defining_Entity (D);

                        --  An inlined body acts as a referencer. Note also
                        --  that we never reset Is_Public for an inlined
                        --  subprogram. Gigi requires Is_Public to be set.

                        --  Note that we test Has_Pragma_Inline here rather
                        --  than Is_Inlined. We are compiling this for a
                        --  client, and it is the client who will decide
                        --  if actual inlining should occur, so we need to
                        --  assume that the procedure could be inlined for
                        --  the purpose of accessing global entities.

                        if Has_Pragma_Inline (E) then
                           return True;
                        else
                           Set_Is_Public (E, False);
                        end if;

                     else
                        E := Corresponding_Spec (D);

                        if Present (E)
                          and then (Is_Generic_Unit (E)
                                     or else Has_Pragma_Inline (E)
                                     or else Is_Inlined (E))
                        then
                           return True;
                        end if;
                     end if;

                  --  Processing for package bodies

                  elsif K = N_Package_Body
                    and then Present (Corresponding_Spec (D))
                  then
                     E := Corresponding_Spec (D);

                     --  Generic package body is a referencer. It would
                     --  seem that we only have to consider generics that
                     --  can be exported, i.e. where the corresponding spec
                     --  is the spec of the current package, but because of
                     --  nested instantiations, a fully private generic
                     --  body may export other private body entities.

                     if Is_Generic_Unit (E) then
                        return True;

                     --  For non-generic package body, recurse into body
                     --  unless this is an instance, we ignore instances
                     --  since they cannot have references that affect
                     --  outer entities.

                     elsif not Is_Generic_Instance (E) then
                        if Has_Referencer
                             (Declarations (D), Outer => False)
                        then
                           return True;
                        end if;
                     end if;

                  --  Processing for package specs, recurse into declarations.
                  --  Again we skip this for the case of generic instances.

                  elsif K = N_Package_Declaration then
                     S := Specification (D);

                     if not Is_Generic_Unit (Defining_Entity (S)) then
                        if Has_Referencer
                             (Private_Declarations (S), Outer => False)
                        then
                           return True;
                        elsif Has_Referencer
                               (Visible_Declarations (S), Outer => False)
                        then
                           return True;
                        end if;
                     end if;

                  --  Objects and exceptions need not be public if we have
                  --  not encountered a referencer so far. We only reset
                  --  the flag for outer level entities that are not
                  --  imported/exported, and which have no interface name.

                  elsif K = N_Object_Declaration
                    or else K = N_Exception_Declaration
                    or else K = N_Subprogram_Declaration
                  then
                     E := Defining_Entity (D);

                     if Outer
                       and then not Is_Imported (E)
                       and then not Is_Exported (E)
                       and then No (Interface_Name (E))
                     then
                        Set_Is_Public (E, False);
                     end if;
                  end if;

                  Prev (D);
               end loop;

               return False;
            end Has_Referencer;

         --  Start of processing for Make_Non_Public_Where_Possible

         begin
            declare
               Discard : Boolean;
               pragma Warnings (Off, Discard);

            begin
               Discard := Has_Referencer (Declarations (N), Outer => True);
            end;
         end Make_Non_Public_Where_Possible;
      end if;

      --  If expander is not active, then here is where we turn off the
      --  In_Package_Body flag, otherwise it is turned off at the end of
      --  the corresponding expansion routine. If this is an instance body,
      --  we need to qualify names of local entities, because the body may
      --  have been compiled as a preliminary to another instantiation.

      if not Expander_Active then
         Set_In_Package_Body (Spec_Id, False);

         if Is_Generic_Instance (Spec_Id)
           and then Operating_Mode = Generate_Code
         then
            Qualify_Entity_Names (N);
         end if;
      end if;
   end Analyze_Package_Body;

   ---------------------------------
   -- Analyze_Package_Declaration --
   ---------------------------------

   procedure Analyze_Package_Declaration (N : Node_Id) is
      Id : constant Node_Id := Defining_Entity (N);
      PF : Boolean;

   begin
      --  Ada 2005 (AI-217): Check if the package has been erroneously named
      --  in a limited-with clause of its own context. In this case the error
      --  has been previously notified by Analyze_Context.

      --     limited with Pkg; -- ERROR
      --     package Pkg is ...

      if From_With_Type (Id) then
         return;
      end if;

      Generate_Definition (Id);
      Enter_Name (Id);
      Set_Ekind (Id, E_Package);
      Set_Etype (Id, Standard_Void_Type);

      New_Scope (Id);

      PF := Is_Pure (Enclosing_Lib_Unit_Entity);
      Set_Is_Pure (Id, PF);

      Set_Categorization_From_Pragmas (N);

      if Debug_Flag_C then
         Write_Str ("====  Compiling package spec ");
         Write_Name (Chars (Id));
         Write_Str (" from ");
         Write_Location (Sloc (N));
         Write_Eol;
      end if;

      Analyze (Specification (N));
      Validate_Categorization_Dependency (N, Id);
      End_Package_Scope (Id);

      --  For a compilation unit, indicate whether it needs a body, and
      --  whether elaboration warnings may be meaningful on it.

      if Nkind (Parent (N)) = N_Compilation_Unit then
         Set_Body_Required (Parent (N), Unit_Requires_Body (Id));

         if not Body_Required (Parent (N)) then
            Set_Suppress_Elaboration_Warnings (Id);
         end if;

         Validate_RT_RAT_Component (N);
      end if;
   end Analyze_Package_Declaration;

   -----------------------------------
   -- Analyze_Package_Specification --
   -----------------------------------

   --  Note that this code is shared for the analysis of generic package
   --  specs (see Sem_Ch12.Analyze_Generic_Package_Declaration for details).

   procedure Analyze_Package_Specification (N : Node_Id) is
      Id           : constant Entity_Id  := Defining_Entity (N);
      Orig_Decl    : constant Node_Id    := Original_Node (Parent (N));
      Vis_Decls    : constant List_Id    := Visible_Declarations (N);
      Priv_Decls   : constant List_Id    := Private_Declarations (N);
      E            : Entity_Id;
      L            : Entity_Id;
      Public_Child : Boolean;

      Private_With_Clauses_Installed : Boolean := False;
      --  In Ada 2005, private with_clauses are visible in the private part
      --  of a nested package, even if it appears in the public part of the
      --  enclosing package. This requires a separate step to install these
      --  private_with_clauses, and remove them at the end of the nested
      --  package.

      procedure Clear_Constants (Id : Entity_Id; FE : Entity_Id);
      --  Clears constant indications (Never_Set_In_Source, Constant_Value,
      --  and Is_True_Constant) on all variables that are entities of Id,
      --  and on the chain whose first element is FE. A recursive call is
      --  made for all packages and generic packages.

      procedure Generate_Parent_References;
      --  For a child unit, generate references to parent units, for
      --  GPS navigation purposes.

      function Is_Public_Child (Child, Unit : Entity_Id) return Boolean;
      --  Child and Unit are entities of compilation units. True if Child
      --  is a public child of Parent as defined in 10.1.1

      procedure Inspect_Deferred_Constant_Completion;
      --  Examines the deferred constants in the private part of the package
      --  specification. Emits the error message "constant declaration requires
      --  initialization expression " if not completed by an Import pragma.

      procedure Inspect_Unchecked_Union_Completion (Decls : List_Id);
      --  Detects all incomplete or private type declarations having a known
      --  discriminant part that are completed by an Unchecked_Union. Emits
      --  the error message "Unchecked_Union may not complete discriminated
      --  partial view".

      procedure Install_Parent_Private_Declarations (Inst_Id : Entity_Id);
      --  Given the package entity of a generic package instantiation or
      --  formal package whose corresponding generic is a child unit, installs
      --  the private declarations of each of the child unit's parents.
      --  This has to be done at the point of entering the instance package's
      --  private part rather than being done in Sem_Ch12.Install_Parent
      --  (which is where the parents' visible declarations are installed).

      ---------------------
      -- Clear_Constants --
      ---------------------

      procedure Clear_Constants (Id : Entity_Id; FE : Entity_Id) is
         E : Entity_Id;

      begin
         --  Ignore package renamings, not interesting and they can
         --  cause self referential loops in the code below.

         if Nkind (Parent (Id)) = N_Package_Renaming_Declaration then
            return;
         end if;

         --  Note: in the loop below, the check for Next_Entity pointing
         --  back to the package entity may seem odd, but it is needed,
         --  because a package can contain a renaming declaration to itself,
         --  and such renamings are generated automatically within package
         --  instances.

         E := FE;
         while Present (E) and then E /= Id loop
            if Ekind (E) = E_Variable then
               Set_Never_Set_In_Source (E, False);
               Set_Is_True_Constant    (E, False);
               Set_Current_Value       (E, Empty);
               Set_Is_Known_Null       (E, False);
               Set_Last_Assignment     (E, Empty);

               if not Can_Never_Be_Null (E) then
                  Set_Is_Known_Non_Null (E, False);
               end if;

            elsif Ekind (E) = E_Package
                    or else
                  Ekind (E) = E_Generic_Package
            then
               Clear_Constants (E, First_Entity (E));
               Clear_Constants (E, First_Private_Entity (E));
            end if;

            Next_Entity (E);
         end loop;
      end Clear_Constants;

      --------------------------------
      -- Generate_Parent_References --
      --------------------------------

      procedure Generate_Parent_References is
         Decl : constant Node_Id := Parent (N);

      begin
         if Id = Cunit_Entity (Main_Unit)
           or else Parent (Decl) = Library_Unit (Cunit (Main_Unit))
         then
            Generate_Reference (Id, Scope (Id), 'k', False);

         elsif Nkind (Unit (Cunit (Main_Unit))) /= N_Subprogram_Body
           and then Nkind (Unit (Cunit (Main_Unit))) /= N_Subunit
         then
            --  If current unit is an ancestor of main unit, generate
            --  a reference to its own parent.

            declare
               U         : Node_Id;
               Main_Spec : Node_Id := Unit (Cunit (Main_Unit));

            begin
               if Nkind (Main_Spec) = N_Package_Body then
                  Main_Spec := Unit (Library_Unit (Cunit (Main_Unit)));
               end if;

               U := Parent_Spec (Main_Spec);
               while Present (U) loop
                  if U = Parent (Decl) then
                     Generate_Reference (Id, Scope (Id), 'k',  False);
                     exit;

                  elsif Nkind (Unit (U)) = N_Package_Body then
                     exit;

                  else
                     U := Parent_Spec (Unit (U));
                  end if;
               end loop;
            end;
         end if;
      end Generate_Parent_References;

      ---------------------
      -- Is_Public_Child --
      ---------------------

      function Is_Public_Child (Child, Unit : Entity_Id) return Boolean is
      begin
         if not Is_Private_Descendant (Child) then
            return True;
         else
            if Child = Unit then
               return not Private_Present (
                 Parent (Unit_Declaration_Node (Child)));
            else
               return Is_Public_Child (Scope (Child), Unit);
            end if;
         end if;
      end Is_Public_Child;

      ------------------------------------------
      -- Inspect_Deferred_Constant_Completion --
      ------------------------------------------

      procedure Inspect_Deferred_Constant_Completion is
         Decl   : Node_Id;

      begin
         Decl := First (Priv_Decls);
         while Present (Decl) loop

            --  Deferred constant signature

            if Nkind (Decl) = N_Object_Declaration
              and then Constant_Present (Decl)
              and then No (Expression (Decl))

               --  No need to check internally generated constants

              and then Comes_From_Source (Decl)

               --  The constant is not completed. A full object declaration
               --  or a pragma Import complete a deferred constant.

              and then not Has_Completion (Defining_Identifier (Decl))
            then
               Error_Msg_N
                 ("constant declaration requires initialization expression",
                 Defining_Identifier (Decl));
            end if;

            Decl := Next (Decl);
         end loop;
      end Inspect_Deferred_Constant_Completion;

      ----------------------------------------
      -- Inspect_Unchecked_Union_Completion --
      ----------------------------------------

      procedure Inspect_Unchecked_Union_Completion (Decls : List_Id) is
         Decl : Node_Id;

      begin
         Decl := First (Decls);
         while Present (Decl) loop

            --  We are looking at an incomplete or private type declaration
            --  with a known_discriminant_part whose full view is an
            --  Unchecked_Union.

            if (Nkind (Decl) = N_Incomplete_Type_Declaration
                  or else
                Nkind (Decl) = N_Private_Type_Declaration)
              and then Has_Discriminants (Defining_Identifier (Decl))
              and then Present (Full_View (Defining_Identifier (Decl)))
              and then Is_Unchecked_Union
                (Full_View (Defining_Identifier (Decl)))
            then
               Error_Msg_N ("completion of discriminated partial view" &
                 " cannot be an Unchecked_Union",
                 Full_View (Defining_Identifier (Decl)));
            end if;

            Next (Decl);
         end loop;
      end Inspect_Unchecked_Union_Completion;

      -----------------------------------------
      -- Install_Parent_Private_Declarations --
      -----------------------------------------

      procedure Install_Parent_Private_Declarations (Inst_Id : Entity_Id) is
<<<<<<< HEAD
         Inst_Par  : Entity_Id := Inst_Id;
=======
         Inst_Par  : Entity_Id;
>>>>>>> c355071f
         Gen_Par   : Entity_Id;
         Inst_Node : Node_Id;

      begin
<<<<<<< HEAD
=======
         Inst_Par := Inst_Id;
>>>>>>> c355071f
         Gen_Par :=
           Generic_Parent (Specification (Unit_Declaration_Node (Inst_Par)));
         while Present (Gen_Par) and then Is_Child_Unit (Gen_Par) loop
            Inst_Node := Get_Package_Instantiation_Node (Inst_Par);

            if (Nkind (Inst_Node) = N_Package_Instantiation
                  or else Nkind (Inst_Node) = N_Formal_Package_Declaration)
              and then Nkind (Name (Inst_Node)) = N_Expanded_Name
            then
               Inst_Par := Entity (Prefix (Name (Inst_Node)));

               if Present (Renamed_Entity (Inst_Par)) then
                  Inst_Par := Renamed_Entity (Inst_Par);
               end if;

               Gen_Par :=
                 Generic_Parent
                   (Specification (Unit_Declaration_Node (Inst_Par)));

               --  Install the private declarations and private use clauses
<<<<<<< HEAD
               --  of a parent instance of the child instance.

               if Present (Gen_Par) then
                  Install_Private_Declarations (Inst_Par);
                  Set_Use (Private_Declarations
                             (Specification
                                (Unit_Declaration_Node (Inst_Par))));
=======
               --  of a parent instance of the child instance, unless the
               --  parent instance private declarations have already been
               --  installed earlier in Analyze_Package_Specification, which
               --  happens when a generic child is instantiated, and the
               --  instance is a child of the parent instance.

               --  Installing the use clauses of the parent instance twice is
               --  both unnecessary and wrong, because it would cause the
               --  clauses to be chained to themselves in the use clauses list
               --  of the scope stack entry. That in turn would cause
               --  End_Use_Clauses to get into an endless look upon scope exit.

               if Present (Gen_Par) then
                  if not In_Private_Part (Inst_Par) then
                     Install_Private_Declarations (Inst_Par);
                     Set_Use (Private_Declarations
                                (Specification
                                   (Unit_Declaration_Node (Inst_Par))));
                  end if;
>>>>>>> c355071f

               --  If we've reached the end of the generic instance parents,
               --  then finish off by looping through the nongeneric parents
               --  and installing their private declarations.

               else
                  while Present (Inst_Par)
                    and then Inst_Par /= Standard_Standard
                    and then (not In_Open_Scopes (Inst_Par)
                                or else not In_Private_Part (Inst_Par))
                  loop
                     Install_Private_Declarations (Inst_Par);
                     Set_Use (Private_Declarations
                                (Specification
                                   (Unit_Declaration_Node (Inst_Par))));
                     Inst_Par := Scope (Inst_Par);
                  end loop;

                  exit;
               end if;

            else
               exit;
            end if;
         end loop;
      end Install_Parent_Private_Declarations;

   --  Start of processing for Analyze_Package_Specification

   begin
      if Present (Vis_Decls) then
         Analyze_Declarations (Vis_Decls);
      end if;

      --  Verify that incomplete types have received full declarations

      E := First_Entity (Id);
      while Present (E) loop
         if Ekind (E) = E_Incomplete_Type
           and then No (Full_View (E))
         then
            Error_Msg_N ("no declaration in visible part for incomplete}", E);
         end if;

         Next_Entity (E);
      end loop;

      if Is_Remote_Call_Interface (Id)
         and then Nkind (Parent (Parent (N))) = N_Compilation_Unit
      then
         Validate_RCI_Declarations (Id);
      end if;

      --  Save global references in the visible declarations, before
      --  installing private declarations of parent unit if there is one,
      --  because the privacy status of types defined in the parent will
      --  change. This is only relevant for generic child units, but is
      --  done in all cases for uniformity.

      if Ekind (Id) = E_Generic_Package
        and then Nkind (Orig_Decl) = N_Generic_Package_Declaration
      then
         declare
            Orig_Spec : constant Node_Id    := Specification (Orig_Decl);
            Save_Priv : constant List_Id := Private_Declarations (Orig_Spec);

         begin
            Set_Private_Declarations (Orig_Spec, Empty_List);
            Save_Global_References   (Orig_Decl);
            Set_Private_Declarations (Orig_Spec, Save_Priv);
         end;
      end if;

      --  If package is a public child unit, then make the private declarations
      --  of the parent visible.

      Public_Child := False;

      declare
         Par       : Entity_Id;
         Pack_Decl : Node_Id;
         Par_Spec  : Node_Id;

      begin
         Par := Id;
         Par_Spec := Parent_Spec (Parent (N));

         --  If the package is formal package of an enclosing generic, it is
         --  transformed into a local generic declaration, and compiled to make
         --  its spec available. We need to retrieve the original generic to
         --  determine whether it is a child unit, and install its parents.

         if No (Par_Spec)
           and then
             Nkind (Original_Node (Parent (N))) = N_Formal_Package_Declaration
         then
            Par := Entity (Name (Original_Node (Parent (N))));
            Par_Spec := Parent_Spec (Unit_Declaration_Node (Par));
         end if;

         if Present (Par_Spec) then
            Generate_Parent_References;

            while Scope (Par) /= Standard_Standard
              and then Is_Public_Child (Id, Par)
              and then In_Open_Scopes (Par)
            loop
               Public_Child := True;
               Par := Scope (Par);
               Install_Private_Declarations (Par);
               Install_Private_With_Clauses (Par);
               Pack_Decl := Unit_Declaration_Node (Par);
               Set_Use (Private_Declarations (Specification (Pack_Decl)));
            end loop;
         end if;
      end;

      if Is_Compilation_Unit (Id) then
         Install_Private_With_Clauses (Id);
      else

         --  The current compilation unit may include private with_clauses,
         --  which are visible in the private part of the current nested
         --  package, and have to be installed now.

         declare
            Comp_Unit : constant Entity_Id := Cunit_Entity (Current_Sem_Unit);
         begin
            if (Ekind (Comp_Unit) = E_Package
                 or else Ekind (Comp_Unit) = E_Generic_Package)
              and then not In_Private_Part (Comp_Unit)
            then
               Install_Private_With_Clauses (Comp_Unit);
               Private_With_Clauses_Installed := True;
            end if;
         end;
      end if;

      --  If this is a package associated with a generic instance or formal
      --  package, then the private declarations of each of the generic's
      --  parents must be installed at this point.

<<<<<<< HEAD
      if Is_Generic_Instance (Id)
        or else
          (Nkind (Unit_Declaration_Node (Id)) = N_Generic_Package_Declaration
             and then
           Nkind (Original_Node (Unit_Declaration_Node (Id)))
             = N_Formal_Package_Declaration)
      then
         Install_Parent_Private_Declarations (Id);
      end if;

      --  Analyze private part if present. The flag In_Private_Part is
      --  reset in End_Package_Scope.
=======
      if Is_Generic_Instance (Id) then
         Install_Parent_Private_Declarations (Id);
      end if;

      --  Analyze private part if present. The flag In_Private_Part is reset
      --  in End_Package_Scope.
>>>>>>> c355071f

      L := Last_Entity (Id);

      if Present (Priv_Decls) then
         Set_In_Private_Part (Id);

         --  Upon entering a public child's private part, it may be necessary
         --  to declare subprograms that were derived in the package's visible
         --  part but not yet made visible.

         if Public_Child then
            Declare_Inherited_Private_Subprograms (Id);
         end if;

         Analyze_Declarations (Priv_Decls);

         --  Check the private declarations for incomplete deferred constants

         Inspect_Deferred_Constant_Completion;

         --  The first private entity is the immediate follower of the last
         --  visible entity, if there was one.

         if Present (L) then
            Set_First_Private_Entity (Id, Next_Entity (L));
         else
            Set_First_Private_Entity (Id, First_Entity (Id));
         end if;

      --  There may be inherited private subprograms that need to be declared,
      --  even in the absence of an explicit private part.  If there are any
      --  public declarations in the package and the package is a public child
      --  unit, then an implicit private part is assumed.

      elsif Present (L) and then Public_Child then
         Set_In_Private_Part (Id);
         Declare_Inherited_Private_Subprograms (Id);
         Set_First_Private_Entity (Id, Next_Entity (L));
      end if;

      --  Check rule of 3.6(11), which in general requires waiting till all
      --  full types have been seen.

      E := First_Entity (Id);
      while Present (E) loop
         if Ekind (E) = E_Record_Type or else Ekind (E) = E_Array_Type then
            Check_Aliased_Component_Types (E);
         end if;

         Next_Entity (E);
      end loop;

      --  Ada 2005 (AI-216): The completion of an incomplete or private type
      --  declaration having a known_discriminant_part shall not be an
      --  Unchecked_Union type.

      if Present (Vis_Decls) then
         Inspect_Unchecked_Union_Completion (Vis_Decls);
      end if;

      if Present (Priv_Decls) then
         Inspect_Unchecked_Union_Completion (Priv_Decls);
      end if;

      if Ekind (Id) = E_Generic_Package
        and then Nkind (Orig_Decl) = N_Generic_Package_Declaration
        and then Present (Priv_Decls)
      then
         --  Save global references in private declarations, ignoring the
         --  visible declarations that were processed earlier.

         declare
            Orig_Spec : constant Node_Id := Specification (Orig_Decl);
            Save_Vis  : constant List_Id := Visible_Declarations (Orig_Spec);
            Save_Form : constant List_Id :=
                          Generic_Formal_Declarations (Orig_Decl);

         begin
            Set_Visible_Declarations        (Orig_Spec, Empty_List);
            Set_Generic_Formal_Declarations (Orig_Decl, Empty_List);
            Save_Global_References          (Orig_Decl);
            Set_Generic_Formal_Declarations (Orig_Decl, Save_Form);
            Set_Visible_Declarations        (Orig_Spec, Save_Vis);
         end;
      end if;

      Process_End_Label (N, 'e', Id);

      --  Remove private_with_clauses of enclosing compilation unit, if they
      --  were installed.

      if Private_With_Clauses_Installed then
         Remove_Private_With_Clauses (Cunit (Current_Sem_Unit));
      end if;

      --  For the case of a library level package, we must go through all the
      --  entities clearing the indications that the value may be constant and
      --  not modified. Why? Because any client of this package may modify
      --  these values freely from anywhere. This also applies to any nested
      --  packages or generic packages.

      --  For now we unconditionally clear constants for packages that are
      --  instances of generic packages. The reason is that we do not have the
      --  body yet, and we otherwise think things are unreferenced when they
      --  are not. This should be fixed sometime (the effect is not terrible,
      --  we just lose some warnings, and also some cases of value propagation)
      --  ???

      if Is_Library_Level_Entity (Id)
        or else Is_Generic_Instance (Id)
      then
         Clear_Constants (Id, First_Entity (Id));
         Clear_Constants (Id, First_Private_Entity (Id));
      end if;
   end Analyze_Package_Specification;

   --------------------------------------
   -- Analyze_Private_Type_Declaration --
   --------------------------------------

   procedure Analyze_Private_Type_Declaration (N : Node_Id) is
      PF : constant Boolean   := Is_Pure (Enclosing_Lib_Unit_Entity);
      Id : constant Entity_Id := Defining_Identifier (N);

   begin
      Generate_Definition (Id);
      Set_Is_Pure         (Id, PF);
      Init_Size_Align     (Id);

      if (Ekind (Current_Scope) /= E_Package
          and then Ekind (Current_Scope) /= E_Generic_Package)
        or else In_Private_Part (Current_Scope)
      then
         Error_Msg_N ("invalid context for private declaration", N);
      end if;

      New_Private_Type (N, Id, N);
      Set_Depends_On_Private (Id);
   end Analyze_Private_Type_Declaration;

   ----------------------------------
   -- Check_Anonymous_Access_Types --
   ----------------------------------

   procedure Check_Anonymous_Access_Types
     (Spec_Id : Entity_Id;
      P_Body  : Node_Id)
   is
      E  : Entity_Id;
      IR : Node_Id;

   begin
      --  Itype references are only needed by gigi, to force elaboration of
      --  itypes. In the absence of code generation, they are not needed.

      if not Expander_Active then
         return;
      end if;

      E := First_Entity (Spec_Id);
      while Present (E) loop
         if Ekind (E) = E_Anonymous_Access_Type
           and then From_With_Type (E)
         then
            IR := Make_Itype_Reference (Sloc (P_Body));
            Set_Itype (IR, E);

            if No (Declarations (P_Body)) then
               Set_Declarations (P_Body, New_List);
            end if;

            Insert_Before (First (Declarations (P_Body)), IR);
         end if;

         Next_Entity (E);
      end loop;
   end Check_Anonymous_Access_Types;

   -------------------------------------------
   -- Declare_Inherited_Private_Subprograms --
   -------------------------------------------

   procedure Declare_Inherited_Private_Subprograms (Id : Entity_Id) is
      E              : Entity_Id;
      Op_List        : Elist_Id;
      Op_Elmt        : Elmt_Id;
      Op_Elmt_2      : Elmt_Id;
      Prim_Op        : Entity_Id;
      New_Op         : Entity_Id := Empty;
      Parent_Subp    : Entity_Id;
      Found_Explicit : Boolean;
      Decl_Privates  : Boolean;

      function Is_Primitive_Of (T : Entity_Id; S : Entity_Id) return Boolean;
      --  Check whether an inherited subprogram is an operation of an
      --  untagged derived type.

      ---------------------
      -- Is_Primitive_Of --
      ---------------------

      function Is_Primitive_Of (T : Entity_Id; S : Entity_Id) return Boolean is
         Formal : Entity_Id;

      begin
         if Etype (S) = T then
            return True;

         else
            Formal := First_Formal (S);
            while Present (Formal) loop
               if Etype (Formal) = T then
                  return True;
               end if;

               Next_Formal (Formal);
            end loop;

            return False;
         end if;
      end Is_Primitive_Of;

   --  Start of processing for Declare_Inherited_Private_Subprograms

   begin
      E := First_Entity (Id);
      while Present (E) loop

         --  If the entity is a nonprivate type extension whose parent
         --  type is declared in an open scope, then the type may have
         --  inherited operations that now need to be made visible.
         --  Ditto if the entity is a formal derived type in a child unit.

         if ((Is_Derived_Type (E) and then not Is_Private_Type (E))
               or else
                 (Nkind (Parent (E)) = N_Private_Extension_Declaration
                   and then Is_Generic_Type (E)))
           and then In_Open_Scopes (Scope (Etype (E)))
           and then E = Base_Type (E)
         then
            if Is_Tagged_Type (E) then
               Op_List       := Primitive_Operations (E);
               New_Op        := Empty;
               Decl_Privates := False;

               Op_Elmt := First_Elmt (Op_List);
               while Present (Op_Elmt) loop
                  Prim_Op := Node (Op_Elmt);

                  --  If the primitive operation is an implicit operation
                  --  with an internal name whose parent operation has
                  --  a normal name, then we now need to either declare the
                  --  operation (i.e., make it visible), or replace it
                  --  by an overriding operation if one exists.

                  if Present (Alias (Prim_Op))
                    and then Find_Dispatching_Type (Alias (Prim_Op)) /= E
                    and then not Comes_From_Source (Prim_Op)
                    and then Is_Internal_Name (Chars (Prim_Op))
                    and then not Is_Internal_Name (Chars (Alias (Prim_Op)))
                  then
                     Parent_Subp := Alias (Prim_Op);

                     Found_Explicit := False;
                     Op_Elmt_2 := Next_Elmt (Op_Elmt);
                     while Present (Op_Elmt_2) loop
                        if Chars (Node (Op_Elmt_2)) = Chars (Parent_Subp)
                          and then Type_Conformant (Prim_Op, Node (Op_Elmt_2))
                        then
                           --  The private inherited operation has been
                           --  overridden by an explicit subprogram, so
                           --  change the private op's list element to
                           --  designate the explicit so the explicit
                           --  one will get the right dispatching slot.

                           New_Op := Node (Op_Elmt_2);
                           Replace_Elmt (Op_Elmt, New_Op);
                           Remove_Elmt (Op_List, Op_Elmt_2);
                           Found_Explicit := True;
                           Set_Is_Overriding_Operation (New_Op);
                           Decl_Privates  := True;

                           exit;
                        end if;

                        Next_Elmt (Op_Elmt_2);
                     end loop;

                     if not Found_Explicit then
                        Derive_Subprogram
                          (New_Op, Alias (Prim_Op), E, Etype (E));

                        pragma Assert
                          (Is_Dispatching_Operation (New_Op)
                            and then Node (Last_Elmt (Op_List)) = New_Op);

                        --  Substitute the new operation for the old one
                        --  in the type's primitive operations list. Since
                        --  the new operation was also just added to the end
                        --  of list, the last element must be removed.

                        --  (Question: is there a simpler way of declaring
                        --  the operation, say by just replacing the name
                        --  of the earlier operation, reentering it in the
                        --  in the symbol table (how?), and marking it as
                        --  private???)

                        Replace_Elmt (Op_Elmt, New_Op);
                        Remove_Last_Elmt (Op_List);
                        Decl_Privates := True;
                     end if;
                  end if;

                  Next_Elmt (Op_Elmt);
               end loop;

               --  The type's DT attributes need to be recalculated
               --  in the case where private dispatching operations
               --  have been added or overridden. Normally this action
               --  occurs during type freezing, but we force it here
               --  since the type may already have been frozen (e.g.,
               --  if the type's package has an empty private part).
               --  This can only be done if expansion is active, otherwise
               --  Tag may not be present.

               if Decl_Privates
                 and then Expander_Active
               then
                  Set_All_DT_Position (E);
               end if;

            else
               --   Non-tagged type, scan forward to locate
               --   inherited hidden operations.

               Prim_Op := Next_Entity (E);
               while Present (Prim_Op) loop
                  if Is_Subprogram (Prim_Op)
                    and then Present (Alias (Prim_Op))
                    and then not Comes_From_Source (Prim_Op)
                    and then Is_Internal_Name (Chars (Prim_Op))
                    and then not Is_Internal_Name (Chars (Alias (Prim_Op)))
                    and then Is_Primitive_Of (E, Prim_Op)
                  then
                     Derive_Subprogram (New_Op, Alias (Prim_Op), E, Etype (E));
                  end if;

                  Next_Entity (Prim_Op);
               end loop;
            end if;
         end if;

         Next_Entity (E);
      end loop;
   end Declare_Inherited_Private_Subprograms;

   -----------------------
   -- End_Package_Scope --
   -----------------------

   procedure End_Package_Scope (P : Entity_Id) is
   begin
      Uninstall_Declarations (P);
      Pop_Scope;
   end End_Package_Scope;

   ---------------------------
   -- Exchange_Declarations --
   ---------------------------

   procedure Exchange_Declarations (Id : Entity_Id) is
      Full_Id : constant Entity_Id := Full_View (Id);
      H1      : constant Entity_Id := Homonym (Id);
      Next1   : constant Entity_Id := Next_Entity (Id);
      H2      : Entity_Id;
      Next2   : Entity_Id;

   begin
      --  If missing full declaration for type, nothing to exchange

      if No (Full_Id) then
         return;
      end if;

      --  Otherwise complete the exchange, and preserve semantic links

      Next2 := Next_Entity (Full_Id);
      H2    := Homonym (Full_Id);

      --  Reset full declaration pointer to reflect the switched entities
      --  and readjust the next entity chains.

      Exchange_Entities (Id, Full_Id);

      Set_Next_Entity (Id, Next1);
      Set_Homonym     (Id, H1);

      Set_Full_View   (Full_Id, Id);
      Set_Next_Entity (Full_Id, Next2);
      Set_Homonym     (Full_Id, H2);
   end Exchange_Declarations;

   ----------------------------
   -- Install_Package_Entity --
   ----------------------------

   procedure Install_Package_Entity (Id : Entity_Id) is
   begin
      if not Is_Internal (Id) then
         if Debug_Flag_E then
            Write_Str ("Install: ");
            Write_Name (Chars (Id));
            Write_Eol;
         end if;

         if not Is_Child_Unit (Id) then
            Set_Is_Immediately_Visible (Id);
         end if;

      end if;
   end Install_Package_Entity;

   ----------------------------------
   -- Install_Private_Declarations --
   ----------------------------------

   procedure Install_Private_Declarations (P : Entity_Id) is
      Id        : Entity_Id;
      Priv_Elmt : Elmt_Id;
      Priv      : Entity_Id;
      Full      : Entity_Id;

   begin
      --  First exchange declarations for private types, so that the
      --  full declaration is visible. For each private type, we check
      --  its Private_Dependents list and also exchange any subtypes of
      --  or derived types from it. Finally, if this is a Taft amendment
      --  type, the incomplete declaration is irrelevant, and we want to
      --  link the eventual full declaration with the original private
      --  one so we also skip the exchange.

      Id := First_Entity (P);
      while Present (Id) and then Id /= First_Private_Entity (P) loop
         if Is_Private_Base_Type (Id)
           and then Comes_From_Source (Full_View (Id))
           and then Present (Full_View (Id))
           and then Scope (Full_View (Id)) = Scope (Id)
           and then Ekind (Full_View (Id)) /= E_Incomplete_Type
         then
            --  If there is a use-type clause on the private type, set the
            --  full view accordingly.

            Set_In_Use (Full_View (Id), In_Use (Id));
            Full := Full_View (Id);

            if Is_Private_Base_Type (Full)
              and then Has_Private_Declaration (Full)
              and then Nkind (Parent (Full)) = N_Full_Type_Declaration
              and then In_Open_Scopes (Scope (Etype (Full)))
              and then In_Package_Body (Current_Scope)
              and then not Is_Private_Type (Etype (Full))
            then
               --  This is the completion of a private type by a derivation
               --  from another private type which is not private anymore. This
               --  can only happen in a package nested within a child package,
               --  when the parent type is defined in the parent unit. At this
               --  point the current type is not private either, and we have to
               --  install the underlying full view, which is now visible.

               if No (Full_View (Full))
                 and then Present (Underlying_Full_View (Full))
               then
                  Set_Full_View (Id, Underlying_Full_View (Full));
                  Set_Underlying_Full_View (Full, Empty);
                  Set_Is_Frozen (Full_View (Id));
               end if;
            end if;

            Priv_Elmt := First_Elmt (Private_Dependents (Id));

            Exchange_Declarations (Id);
            Set_Is_Immediately_Visible (Id);

            while Present (Priv_Elmt) loop
               Priv := Node (Priv_Elmt);

               --  Before the exchange, verify that the presence of the
               --  Full_View field. It will be empty if the entity
               --  has already been installed due to a previous call.

               if Present (Full_View (Priv))
                 and then Is_Visible_Dependent (Priv)
               then

                  --  For each subtype that is swapped, we also swap the
                  --  reference to it in Private_Dependents, to allow access
                  --  to it when we swap them out in End_Package_Scope.

                  Replace_Elmt (Priv_Elmt, Full_View (Priv));
                  Exchange_Declarations (Priv);
                  Set_Is_Immediately_Visible
                    (Priv, In_Open_Scopes (Scope (Priv)));
                  Set_Is_Potentially_Use_Visible
                    (Priv, Is_Potentially_Use_Visible (Node (Priv_Elmt)));
               end if;

               Next_Elmt (Priv_Elmt);
            end loop;
         end if;

         Next_Entity (Id);
      end loop;

      --  Next make other declarations in the private part visible as well

      Id := First_Private_Entity (P);
      while Present (Id) loop
         Install_Package_Entity (Id);
         Set_Is_Hidden (Id, False);
         Next_Entity (Id);
      end loop;

      --  Indicate that the private part is currently visible, so it can be
      --  properly reset on exit.

      Set_In_Private_Part (P);
   end Install_Private_Declarations;

   ----------------------------------
   -- Install_Visible_Declarations --
   ----------------------------------

   procedure Install_Visible_Declarations (P : Entity_Id) is
      Id          : Entity_Id;
      Last_Entity : Entity_Id;

   begin
      pragma Assert
        (Is_Package_Or_Generic_Package (P) or else Is_Record_Type (P));
<<<<<<< HEAD

      if Is_Package_Or_Generic_Package (P) then
         Last_Entity := First_Private_Entity (P);
      else
         Last_Entity := Empty;
      end if;

      Id := First_Entity (P);

=======

      if Is_Package_Or_Generic_Package (P) then
         Last_Entity := First_Private_Entity (P);
      else
         Last_Entity := Empty;
      end if;

      Id := First_Entity (P);
>>>>>>> c355071f
      while Present (Id) and then Id /= Last_Entity loop
         Install_Package_Entity (Id);
         Next_Entity (Id);
      end loop;
   end Install_Visible_Declarations;

   --------------------------
   -- Is_Private_Base_Type --
   --------------------------

   function Is_Private_Base_Type (E : Entity_Id) return Boolean is
   begin
      return Ekind (E) = E_Private_Type
        or else Ekind (E) = E_Limited_Private_Type
        or else Ekind (E) = E_Record_Type_With_Private;
   end Is_Private_Base_Type;

   --------------------------
   -- Is_Visible_Dependent --
   --------------------------

   function Is_Visible_Dependent (Dep : Entity_Id) return Boolean
   is
      S : constant Entity_Id := Scope (Dep);

   begin
      --  Renamings created for actual types have the visibility of the
      --  actual.

      if Ekind (S) = E_Package
        and then Is_Generic_Instance (S)
        and then (Is_Generic_Actual_Type (Dep)
                   or else Is_Generic_Actual_Type (Full_View (Dep)))
      then
         return True;

      elsif not (Is_Derived_Type (Dep))
        and then Is_Derived_Type (Full_View (Dep))
      then
         --  When instantiating a package body, the scope stack is empty,
         --  so check instead whether the dependent type is defined in
         --  the same scope as the instance itself.

         return In_Open_Scopes (S)
           or else (Is_Generic_Instance (Current_Scope)
              and then Scope (Dep) = Scope (Current_Scope));
      else
         return True;
      end if;
   end Is_Visible_Dependent;

   ----------------------------
   -- May_Need_Implicit_Body --
   ----------------------------

   procedure May_Need_Implicit_Body (E : Entity_Id) is
      P     : constant Node_Id := Unit_Declaration_Node (E);
      S     : constant Node_Id := Parent (P);
      B     : Node_Id;
      Decls : List_Id;

   begin
      if not Has_Completion (E)
        and then Nkind (P) = N_Package_Declaration
        and then Present (Activation_Chain_Entity (P))
      then
         B :=
           Make_Package_Body (Sloc (E),
             Defining_Unit_Name => Make_Defining_Identifier (Sloc (E),
               Chars => Chars (E)),
             Declarations  => New_List);

         if Nkind (S) = N_Package_Specification then
            if Present (Private_Declarations (S)) then
               Decls := Private_Declarations (S);
            else
               Decls := Visible_Declarations (S);
            end if;
         else
            Decls := Declarations (S);
         end if;

         Append (B, Decls);
         Analyze (B);
      end if;
   end May_Need_Implicit_Body;

   ----------------------
   -- New_Private_Type --
   ----------------------

   procedure New_Private_Type (N : Node_Id; Id : Entity_Id; Def : Node_Id) is
   begin
      Enter_Name (Id);

      if Limited_Present (Def) then
         Set_Ekind (Id, E_Limited_Private_Type);
      else
         Set_Ekind (Id, E_Private_Type);
      end if;

      Set_Etype              (Id, Id);
      Set_Has_Delayed_Freeze (Id);
      Set_Is_First_Subtype   (Id);
      Init_Size_Align        (Id);

      Set_Is_Constrained (Id,
        No (Discriminant_Specifications (N))
          and then not Unknown_Discriminants_Present (N));

      --  Set tagged flag before processing discriminants, to catch
      --  illegal usage.

      Set_Is_Tagged_Type (Id, Tagged_Present (Def));

      Set_Discriminant_Constraint (Id, No_Elist);
      Set_Stored_Constraint (Id, No_Elist);

      if Present (Discriminant_Specifications (N)) then
         New_Scope (Id);
         Process_Discriminants (N);
         End_Scope;

      elsif Unknown_Discriminants_Present (N) then
         Set_Has_Unknown_Discriminants (Id);
      end if;

      Set_Private_Dependents (Id, New_Elmt_List);

      if Tagged_Present (Def) then
         Set_Ekind                (Id, E_Record_Type_With_Private);
         Make_Class_Wide_Type     (Id);
         Set_Primitive_Operations (Id, New_Elmt_List);
         Set_Is_Abstract          (Id, Abstract_Present (Def));
         Set_Is_Limited_Record    (Id, Limited_Present (Def));
         Set_Has_Delayed_Freeze   (Id, True);

      elsif Abstract_Present (Def) then
         Error_Msg_N ("only a tagged type can be abstract", N);
      end if;
   end New_Private_Type;

   ----------------------------
   -- Uninstall_Declarations --
   ----------------------------

   procedure Uninstall_Declarations (P : Entity_Id) is
      Decl      : constant Node_Id := Unit_Declaration_Node (P);
      Id        : Entity_Id;
      Full      : Entity_Id;
      Priv_Elmt : Elmt_Id;
      Priv_Sub  : Entity_Id;

      procedure Preserve_Full_Attributes (Priv, Full : Entity_Id);
      --  Copy to the private declaration the attributes of the full view
      --  that need to be available for the partial view also.

      function Type_In_Use (T : Entity_Id) return Boolean;
      --  Check whether type or base type appear in an active use_type clause

      ------------------------------
      -- Preserve_Full_Attributes --
      ------------------------------

      procedure Preserve_Full_Attributes (Priv, Full : Entity_Id) is
         Priv_Is_Base_Type : constant Boolean := Priv = Base_Type (Priv);

      begin
         Set_Size_Info (Priv, (Full));
         Set_RM_Size (Priv, RM_Size (Full));
         Set_Size_Known_At_Compile_Time (Priv, Size_Known_At_Compile_Time
                                                                      (Full));
         Set_Is_Volatile        (Priv, Is_Volatile        (Full));
         Set_Treat_As_Volatile  (Priv, Treat_As_Volatile  (Full));
<<<<<<< HEAD
         Set_Is_Ada_2005        (Priv, Is_Ada_2005        (Full));
=======
         Set_Is_Ada_2005_Only   (Priv, Is_Ada_2005_Only   (Full));
>>>>>>> c355071f

         if Is_Unchecked_Union (Full) then
            Set_Is_Unchecked_Union (Base_Type (Priv));
         end if;
         --  Why is atomic not copied here ???

         if Referenced (Full) then
            Set_Referenced (Priv);
         end if;

         if Priv_Is_Base_Type then
            Set_Is_Controlled (Priv, Is_Controlled (Base_Type (Full)));
            Set_Finalize_Storage_Only (Priv, Finalize_Storage_Only
                                                           (Base_Type (Full)));
            Set_Has_Task (Priv, Has_Task (Base_Type (Full)));
            Set_Has_Controlled_Component (Priv, Has_Controlled_Component
                                                           (Base_Type (Full)));
         end if;

         Set_Freeze_Node (Priv, Freeze_Node (Full));

         if Is_Tagged_Type (Priv)
           and then Is_Tagged_Type (Full)
           and then not Error_Posted (Full)
         then
            if Priv_Is_Base_Type then

               --  Ada 2005 (AI-345): The full view of a type implementing
               --  an interface can be a task type.

               --    type T is new I with private;
               --  private
               --    task type T is new I with ...

               if Is_Interface (Etype (Priv))
                 and then Is_Concurrent_Type (Base_Type (Full))
               then
                  --  Protect the frontend against previous errors

                  if Present (Corresponding_Record_Type
                               (Base_Type (Full)))
                  then
                     Set_Access_Disp_Table
                       (Priv, Access_Disp_Table
                               (Corresponding_Record_Type (Base_Type (Full))));

                  --  Generic context, or previous errors

                  else
                     null;
                  end if;

               else
                  Set_Access_Disp_Table
                    (Priv, Access_Disp_Table (Base_Type (Full)));
               end if;
            end if;

            Set_First_Entity (Priv, First_Entity (Full));
            Set_Last_Entity  (Priv, Last_Entity (Full));
            Set_Has_Discriminants (Priv, Has_Discriminants (Full));
         end if;
      end Preserve_Full_Attributes;

      -----------------
      -- Type_In_Use --
      -----------------

      function Type_In_Use (T : Entity_Id) return Boolean is
      begin
         return Scope (Base_Type (T)) = P
           and then  (In_Use (T) or else In_Use (Base_Type (T)));
      end Type_In_Use;

   --  Start of processing for Uninstall_Declarations

   begin
      Id := First_Entity (P);
      while Present (Id) and then Id /= First_Private_Entity (P) loop
         if Debug_Flag_E then
            Write_Str ("unlinking visible entity ");
            Write_Int (Int (Id));
            Write_Eol;
         end if;

         --  On  exit from the package scope, we must preserve the visibility
         --  established by use clauses in the current scope. Two cases:

         --  a) If the entity is an operator, it may be a primitive operator of
         --  a type for which there is a visible use-type clause.

         --  b) for other entities, their use-visibility is determined by a
         --  visible use clause for the package itself. For a generic instance,
         --  the instantiation of the formals appears in the visible part,
         --  but the formals are private and remain so.

         if Ekind (Id) = E_Function
           and then  Is_Operator_Symbol_Name (Chars (Id))
           and then not Is_Hidden (Id)
           and then not Error_Posted (Id)
         then
            Set_Is_Potentially_Use_Visible (Id,
              In_Use (P)
              or else Type_In_Use (Etype (Id))
              or else Type_In_Use (Etype (First_Formal (Id)))
              or else (Present (Next_Formal (First_Formal (Id)))
                         and then
                           Type_In_Use
                             (Etype (Next_Formal (First_Formal (Id))))));
         else
            Set_Is_Potentially_Use_Visible (Id,
              In_Use (P) and not Is_Hidden (Id));
         end if;

         --  Local entities are not immediately visible outside of the package

         Set_Is_Immediately_Visible (Id, False);

         --  If this is a private type with a full view (for example a local
         --  subtype of a private type declared elsewhere), ensure that the
         --  full view is also removed from visibility: it may be exposed when
         --  swapping views in an instantiation.

         if Is_Type (Id)
           and then Present (Full_View (Id))
         then
            Set_Is_Immediately_Visible (Full_View (Id), False);
         end if;

         if Is_Tagged_Type (Id) and then Ekind (Id) = E_Record_Type then
            Check_Abstract_Overriding (Id);
            Check_Conventions (Id);
         end if;

         if (Ekind (Id) = E_Private_Type
               or else Ekind (Id) = E_Limited_Private_Type)
           and then No (Full_View (Id))
           and then not Is_Generic_Type (Id)
           and then not Is_Derived_Type (Id)
         then
            Error_Msg_N ("missing full declaration for private type&", Id);

         elsif Ekind (Id) = E_Record_Type_With_Private
           and then not Is_Generic_Type (Id)
           and then No (Full_View (Id))
         then
            if Nkind (Parent (Id)) = N_Private_Type_Declaration then
               Error_Msg_N ("missing full declaration for private type&", Id);
            else
               Error_Msg_N
                 ("missing full declaration for private extension", Id);
            end if;

         elsif Ekind (Id) = E_Constant
           and then No (Constant_Value (Id))
           and then No (Full_View (Id))
           and then not Is_Imported (Id)
           and then (Nkind (Parent (Id)) /= N_Object_Declaration
                      or else not No_Initialization (Parent (Id)))
         then
            if not Has_Private_Declaration (Etype (Id)) then

               --  We assume that the user did not not intend a deferred
               --  constant declaration, and the expression is just missing.

               Error_Msg_N
                 ("constant declaration requires initialization expression",
                   Parent (Id));

               if Is_Limited_Type (Etype (Id)) then
                  Error_Msg_N
                    ("\if variable intended, remove CONSTANT from declaration",
                    Parent (Id));
               end if;

            else
               Error_Msg_N
                  ("missing full declaration for deferred constant ('R'M 7.4)",
                     Id);

               if Is_Limited_Type (Etype (Id)) then
                  Error_Msg_N
                    ("\if variable intended, remove CONSTANT from declaration",
                    Parent (Id));
               end if;
            end if;
         end if;

         Next_Entity (Id);
      end loop;

      --  If the specification was installed as the parent of a public child
      --  unit, the private declarations were not installed, and there is
      --  nothing to do.

      if not In_Private_Part (P) then
         return;
      else
         Set_In_Private_Part (P, False);
      end if;

      --  Make private entities invisible and exchange full and private
      --  declarations for private types.

      while Present (Id) loop
         if Debug_Flag_E then
            Write_Str ("unlinking private entity ");
            Write_Int (Int (Id));
            Write_Eol;
         end if;

         if Is_Tagged_Type (Id) and then Ekind (Id) = E_Record_Type then
            Check_Abstract_Overriding (Id);
            Check_Conventions (Id);
         end if;

         Set_Is_Immediately_Visible (Id, False);

         if Is_Private_Base_Type (Id)
           and then Present (Full_View (Id))
         then
            Full := Full_View (Id);

            --  If the partial view is not declared in the visible part
            --  of the package (as is the case when it is a type derived
            --  from some other private type in the private part of the
            --  current package), no exchange takes place.

            if No (Parent (Id))
              or else List_Containing (Parent (Id))
                /= Visible_Declarations (Specification (Decl))
            then
               goto Next_Id;
            end if;

            --  The entry in the private part points to the full declaration,
            --  which is currently visible. Exchange them so only the private
            --  type declaration remains accessible, and link private and
            --  full declaration in the opposite direction. Before the actual
            --  exchange, we copy back attributes of the full view that
            --  must be available to the partial view too.

            Preserve_Full_Attributes (Id, Full);

            Set_Is_Potentially_Use_Visible (Id, In_Use (P));

            if  Is_Indefinite_Subtype (Full)
              and then not Is_Indefinite_Subtype (Id)
            then
               Error_Msg_N
                 ("full view of type must be definite subtype", Full);
            end if;

            Priv_Elmt := First_Elmt (Private_Dependents (Id));

            --  Swap out the subtypes and derived types of Id that were
            --  compiled in this scope, or installed previously by
            --  Install_Private_Declarations.
            --  Before we do the swap, we verify the presence of the
            --  Full_View field which may be empty due to a swap by
            --  a previous call to End_Package_Scope (e.g. from the
            --  freezing mechanism).

            while Present (Priv_Elmt) loop
               Priv_Sub := Node (Priv_Elmt);

               if Present (Full_View (Priv_Sub)) then

                  if Scope (Priv_Sub) = P
                     or else not In_Open_Scopes (Scope (Priv_Sub))
                  then
                     Set_Is_Immediately_Visible (Priv_Sub, False);
                  end if;

                  if Is_Visible_Dependent (Priv_Sub) then
                     Preserve_Full_Attributes
                       (Priv_Sub, Full_View (Priv_Sub));
                     Replace_Elmt (Priv_Elmt, Full_View (Priv_Sub));
                     Exchange_Declarations (Priv_Sub);
                  end if;
               end if;

               Next_Elmt (Priv_Elmt);
            end loop;

            --  Now restore the type itself to its private view

            Exchange_Declarations (Id);

         elsif Ekind (Id) = E_Incomplete_Type
           and then No (Full_View (Id))
         then
            --  Mark Taft amendment types

            Set_Has_Completion_In_Body (Id);

         elsif not Is_Child_Unit (Id)
           and then (not Is_Private_Type (Id)
                      or else No (Full_View (Id)))
         then
            Set_Is_Hidden (Id);
            Set_Is_Potentially_Use_Visible (Id, False);
         end if;

         <<Next_Id>>
            Next_Entity (Id);
      end loop;
   end Uninstall_Declarations;

   ------------------------
   -- Unit_Requires_Body --
   ------------------------

   function Unit_Requires_Body (P : Entity_Id) return Boolean is
      E : Entity_Id;

   begin
      --  Imported entity never requires body. Right now, only
      --  subprograms can be imported, but perhaps in the future
      --  we will allow import of packages.

      if Is_Imported (P) then
         return False;

      --  Body required if library package with pragma Elaborate_Body

      elsif Has_Pragma_Elaborate_Body (P) then
         return True;

      --  Body required if subprogram

      elsif Is_Subprogram (P) or else Is_Generic_Subprogram (P) then
         return True;

      --  Treat a block as requiring a body

      elsif Ekind (P) = E_Block then
         return True;

      elsif Ekind (P) = E_Package
        and then Nkind (Parent (P)) = N_Package_Specification
        and then Present (Generic_Parent (Parent (P)))
      then
         declare
            G_P : constant Entity_Id := Generic_Parent (Parent (P));
         begin
            if Has_Pragma_Elaborate_Body (G_P) then
               return True;
            end if;
         end;
      end if;

      --  Otherwise search entity chain for entity requiring completion

      E := First_Entity (P);
      while Present (E) loop

         --  Always ignore child units. Child units get added to the entity
         --  list of a parent unit, but are not original entities of the
         --  parent, and so do not affect whether the parent needs a body.

         if Is_Child_Unit (E) then
            null;

         --  Ignore formal packages and their renamings

         elsif Ekind (E) = E_Package
           and then Nkind (Original_Node (Unit_Declaration_Node (E))) =
                                                N_Formal_Package_Declaration
         then
            null;

         --  Otherwise test to see if entity requires a completion

         elsif (Is_Overloadable (E)
               and then Ekind (E) /= E_Enumeration_Literal
               and then Ekind (E) /= E_Operator
               and then not Is_Abstract (E)
               and then not Has_Completion (E))

           or else
             (Ekind (E) = E_Package
               and then E /= P
               and then not Has_Completion (E)
               and then Unit_Requires_Body (E))

           or else
             (Ekind (E) = E_Incomplete_Type and then No (Full_View (E)))

           or else
            ((Ekind (E) = E_Task_Type or else
              Ekind (E) = E_Protected_Type)
               and then not Has_Completion (E))

           or else
             (Ekind (E) = E_Generic_Package and then E /= P
               and then not Has_Completion (E)
               and then Unit_Requires_Body (E))

           or else
             (Is_Generic_Subprogram (E)
               and then not Has_Completion (E))

         then
            return True;

         --  Entity that does not require completion

         else
            null;
         end if;

         Next_Entity (E);
      end loop;

      return False;
   end Unit_Requires_Body;

end Sem_Ch7;<|MERGE_RESOLUTION|>--- conflicted
+++ resolved
@@ -6,11 +6,7 @@
 --                                                                          --
 --                                 B o d y                                  --
 --                                                                          --
-<<<<<<< HEAD
---          Copyright (C) 1992-2005, Free Software Foundation, Inc.         --
-=======
 --          Copyright (C) 1992-2006, Free Software Foundation, Inc.         --
->>>>>>> c355071f
 --                                                                          --
 -- GNAT is free software;  you can  redistribute it  and/or modify it under --
 -- terms of the  GNU General Public License as published  by the Free Soft- --
@@ -923,19 +919,12 @@
       -----------------------------------------
 
       procedure Install_Parent_Private_Declarations (Inst_Id : Entity_Id) is
-<<<<<<< HEAD
-         Inst_Par  : Entity_Id := Inst_Id;
-=======
          Inst_Par  : Entity_Id;
->>>>>>> c355071f
          Gen_Par   : Entity_Id;
          Inst_Node : Node_Id;
 
       begin
-<<<<<<< HEAD
-=======
          Inst_Par := Inst_Id;
->>>>>>> c355071f
          Gen_Par :=
            Generic_Parent (Specification (Unit_Declaration_Node (Inst_Par)));
          while Present (Gen_Par) and then Is_Child_Unit (Gen_Par) loop
@@ -956,15 +945,6 @@
                    (Specification (Unit_Declaration_Node (Inst_Par)));
 
                --  Install the private declarations and private use clauses
-<<<<<<< HEAD
-               --  of a parent instance of the child instance.
-
-               if Present (Gen_Par) then
-                  Install_Private_Declarations (Inst_Par);
-                  Set_Use (Private_Declarations
-                             (Specification
-                                (Unit_Declaration_Node (Inst_Par))));
-=======
                --  of a parent instance of the child instance, unless the
                --  parent instance private declarations have already been
                --  installed earlier in Analyze_Package_Specification, which
@@ -984,7 +964,6 @@
                                 (Specification
                                    (Unit_Declaration_Node (Inst_Par))));
                   end if;
->>>>>>> c355071f
 
                --  If we've reached the end of the generic instance parents,
                --  then finish off by looping through the nongeneric parents
@@ -1127,27 +1106,12 @@
       --  package, then the private declarations of each of the generic's
       --  parents must be installed at this point.
 
-<<<<<<< HEAD
-      if Is_Generic_Instance (Id)
-        or else
-          (Nkind (Unit_Declaration_Node (Id)) = N_Generic_Package_Declaration
-             and then
-           Nkind (Original_Node (Unit_Declaration_Node (Id)))
-             = N_Formal_Package_Declaration)
-      then
-         Install_Parent_Private_Declarations (Id);
-      end if;
-
-      --  Analyze private part if present. The flag In_Private_Part is
-      --  reset in End_Package_Scope.
-=======
       if Is_Generic_Instance (Id) then
          Install_Parent_Private_Declarations (Id);
       end if;
 
       --  Analyze private part if present. The flag In_Private_Part is reset
       --  in End_Package_Scope.
->>>>>>> c355071f
 
       L := Last_Entity (Id);
 
@@ -1687,7 +1651,6 @@
    begin
       pragma Assert
         (Is_Package_Or_Generic_Package (P) or else Is_Record_Type (P));
-<<<<<<< HEAD
 
       if Is_Package_Or_Generic_Package (P) then
          Last_Entity := First_Private_Entity (P);
@@ -1696,17 +1659,6 @@
       end if;
 
       Id := First_Entity (P);
-
-=======
-
-      if Is_Package_Or_Generic_Package (P) then
-         Last_Entity := First_Private_Entity (P);
-      else
-         Last_Entity := Empty;
-      end if;
-
-      Id := First_Entity (P);
->>>>>>> c355071f
       while Present (Id) and then Id /= Last_Entity loop
          Install_Package_Entity (Id);
          Next_Entity (Id);
@@ -1881,11 +1833,7 @@
                                                                       (Full));
          Set_Is_Volatile        (Priv, Is_Volatile        (Full));
          Set_Treat_As_Volatile  (Priv, Treat_As_Volatile  (Full));
-<<<<<<< HEAD
-         Set_Is_Ada_2005        (Priv, Is_Ada_2005        (Full));
-=======
          Set_Is_Ada_2005_Only   (Priv, Is_Ada_2005_Only   (Full));
->>>>>>> c355071f
 
          if Is_Unchecked_Union (Full) then
             Set_Is_Unchecked_Union (Base_Type (Priv));
