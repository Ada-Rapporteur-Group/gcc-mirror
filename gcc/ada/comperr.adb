------------------------------------------------------------------------------
--                                                                          --
--                         GNAT COMPILER COMPONENTS                         --
--                                                                          --
--                              C O M P E R R                               --
--                                                                          --
--                                 B o d y                                  --
--                                                                          --
--          Copyright (C) 1992-2006, Free Software Foundation, Inc.         --
--                                                                          --
-- GNAT is free software;  you can  redistribute it  and/or modify it under --
-- terms of the  GNU General Public License as published  by the Free Soft- --
-- ware  Foundation;  either version 2,  or (at your option) any later ver- --
-- sion.  GNAT is distributed in the hope that it will be useful, but WITH- --
-- OUT ANY WARRANTY;  without even the  implied warranty of MERCHANTABILITY --
-- or FITNESS FOR A PARTICULAR PURPOSE.  See the GNU General Public License --
-- for  more details.  You should have  received  a copy of the GNU General --
-- Public License  distributed with GNAT;  see file COPYING.  If not, write --
-- to  the  Free Software Foundation,  51  Franklin  Street,  Fifth  Floor, --
-- Boston, MA 02110-1301, USA.                                              --
--                                                                          --
-- GNAT was originally developed  by the GNAT team at  New York University. --
-- Extensive contributions were provided by AdaCore.                         --
--                                                                          --
------------------------------------------------------------------------------

--  This package contains routines called when a fatal internal compiler
--  error is detected. Calls to these routines cause termination of the
--  current compilation with appropriate error output.

with Atree;    use Atree;
with Debug;    use Debug;
with Errout;   use Errout;
with Fname;    use Fname;
with Gnatvsn;  use Gnatvsn;
with Lib;      use Lib;
with Namet;    use Namet;
with Osint;    use Osint;
with Output;   use Output;
with Sinput;   use Sinput;
with Sprint;   use Sprint;
with Sdefault; use Sdefault;
with Treepr;   use Treepr;
with Types;    use Types;

with Ada.Exceptions; use Ada.Exceptions;

with System.Soft_Links; use System.Soft_Links;

package body Comperr is

   ----------------
   -- Local Data --
   ----------------

   Abort_In_Progress : Boolean := False;
   --  Used to prevent runaway recursion if something segfaults
   --  while processing a previous abort.

   -----------------------
   -- Local Subprograms --
   -----------------------

   procedure Repeat_Char (Char : Character; Col : Nat; After : Character);
   --  Output Char until current column is at or past Col, and then output
   --  the character given by After (if column is already past Col on entry,
   --  then the effect is simply to output the After character).

   --------------------
   -- Compiler_Abort --
   --------------------

   procedure Compiler_Abort
     (X            : String;
      Code         : Integer := 0;
      Fallback_Loc : String := "")
   is
      --  The procedures below output a "bug box" with information about
      --  the cause of the compiler abort and about the preferred method
      --  of reporting bugs. The default is a bug box appropriate for
      --  the FSF version of GNAT, but there are specializations for
      --  the GNATPRO and Public releases by AdaCore.

      XF : constant Positive := X'First;
      --  Start index, usually 1, but we won't assume this

      procedure End_Line;
      --  Add blanks up to column 76, and then a final vertical bar

      --------------
      -- End_Line --
      --------------

      procedure End_Line is
      begin
         Repeat_Char (' ', 76, '|');
         Write_Eol;
      end End_Line;

<<<<<<< HEAD
      Is_GPL_Version : constant Boolean := Get_Gnat_Build_Type = GPL;
      Is_FSF_Version : constant Boolean := Get_Gnat_Build_Type = FSF;
=======
      Is_GPL_Version : constant Boolean := Gnatvsn.Build_Type = GPL;
      Is_FSF_Version : constant Boolean := Gnatvsn.Build_Type = FSF;
>>>>>>> 1177f497

   --  Start of processing for Compiler_Abort

   begin
      Cancel_Special_Output;

      --  Prevent recursion through Compiler_Abort, e.g. via SIGSEGV

      if Abort_In_Progress then
         Exit_Program (E_Abort);
      end if;

      Abort_In_Progress := True;

      --  If any errors have already occurred, then we guess that the abort
      --  may well be caused by previous errors, and we don't make too much
      --  fuss about it, since we want to let programmer fix the errors first.

      --  Debug flag K disables this behavior (useful for debugging)

      if Serious_Errors_Detected /= 0 and then not Debug_Flag_K then
         Errout.Finalize;

         Set_Standard_Error;
         Write_Str ("compilation abandoned due to previous error");
         Write_Eol;

         Set_Standard_Output;
         Source_Dump;
         Tree_Dump;
         Exit_Program (E_Errors);

      --  Otherwise give message with details of the abort

      else
         Set_Standard_Error;

         --  Generate header for bug box

         Write_Char ('+');
         Repeat_Char ('=', 29, 'G');
         Write_Str ("NAT BUG DETECTED");
         Repeat_Char ('=', 76, '+');
         Write_Eol;

         --  Output GNAT version identification

         Write_Str ("| ");
         Write_Str (Gnat_Version_String);
         Write_Str (" (");

         --  Output target name, deleting junk final reverse slash

         if Target_Name.all (Target_Name.all'Last) = '\'
           or else Target_Name.all (Target_Name.all'Last) = '/'
         then
            Write_Str (Target_Name.all (1 .. Target_Name.all'Last - 1));
         else
            Write_Str (Target_Name.all);
         end if;

         --  Output identification of error

         Write_Str (") ");

         if X'Length + Column > 76 then
            if Code < 0 then
               Write_Str ("GCC error:");
            end if;

            End_Line;

            Write_Str ("| ");
         end if;

         if X'Length > 70 then
            declare
               Last_Blank : Integer := 70;

            begin
               for P in 39 .. 68 loop
                  if X (XF + P) = ' ' then
                     Last_Blank := P;
                  end if;
               end loop;

               Write_Str (X (XF .. XF - 1 + Last_Blank));
               End_Line;
               Write_Str ("|    ");
               Write_Str (X (XF + Last_Blank .. X'Last));
            end;
         else
            Write_Str (X);
         end if;

         if Code > 0 then
            Write_Str (", Code=");
            Write_Int (Int (Code));

         elsif Code = 0 then

            --  For exception case, get exception message from the TSD. Note
            --  that it would be neater and cleaner to pass the exception
            --  message (obtained from Exception_Message) as a parameter to
            --  Compiler_Abort, but we can't do this quite yet since it would
            --  cause bootstrap path problems for 3.10 to 3.11.

            Write_Char (' ');
            Write_Str (Exception_Message (Get_Current_Excep.all.all));
         end if;

         End_Line;

         --  Output source location information

         if Sloc (Current_Error_Node) <= No_Location then
            if Fallback_Loc'Length > 0 then
               Write_Str ("| Error detected around ");
               Write_Str (Fallback_Loc);
            else
               Write_Str ("| No source file position information available");
            end if;

            End_Line;
         else
            Write_Str ("| Error detected at ");
            Write_Location (Sloc (Current_Error_Node));
            End_Line;
         end if;

         --  There are two cases now. If the file gnat_bug.box exists,
         --  we use the contents of this file at this point.

         declare
            Lo  : Source_Ptr;
            Hi  : Source_Ptr;
            Src : Source_Buffer_Ptr;

         begin
            Namet.Unlock;
            Name_Buffer (1 .. 12) := "gnat_bug.box";
            Name_Len := 12;
            Read_Source_File (Name_Enter, 0, Hi, Src);

            --  If we get a Src file, we use it

            if Src /= null then
               Lo := 0;

               Outer : while Lo < Hi loop
                  Write_Str ("| ");

                  Inner : loop
                     exit Inner when Src (Lo) = ASCII.CR
                       or else Src (Lo) = ASCII.LF;
                     Write_Char (Src (Lo));
                     Lo := Lo + 1;
                  end loop Inner;

                  End_Line;

                  while Lo <= Hi
                    and then (Src (Lo) = ASCII.CR
                                or else Src (Lo) = ASCII.LF)
                  loop
                     Lo := Lo + 1;
                  end loop;
               end loop Outer;

            --  Otherwise we use the standard fixed text

            else
               if Is_FSF_Version then
                  Write_Str
                    ("| Please submit a bug report; see" &
                     " http://gcc.gnu.org/bugs.html.");
                  End_Line;

               elsif Is_GPL_Version then

                  Write_Str
                    ("| Please submit a bug report by email " &
                     "to report@adacore.com.");
                  End_Line;

                  Write_Str
                    ("| GAP members can alternatively use GNAT Tracker:");
                  End_Line;

                  Write_Str
                    ("| http://www.adacore.com/ " &
                     "section 'send a report'.");
                  End_Line;

                  Write_Str
                    ("| See gnatinfo.txt for full info on procedure " &
                     "for submitting bugs.");
                  End_Line;

               else
                  Write_Str
                    ("| Please submit a bug report using GNAT Tracker:");
                  End_Line;

                  Write_Str
                    ("| http://www.adacore.com/gnattracker/ " &
                     "section 'send a report'.");
                  End_Line;

                  Write_Str
                    ("| alternatively submit a bug report by email " &
                     "to report@adacore.com,");
                  End_Line;

                  Write_Str
                    ("| including your customer number #nnn " &
                     "in the subject line.");
                  End_Line;
               end if;

               Write_Str
                 ("| Use a subject line meaningful to you" &
                  " and us to track the bug.");
               End_Line;

               Write_Str
                 ("| Include the entire contents of this bug " &
                  "box in the report.");
               End_Line;

               Write_Str
                 ("| Include the exact gcc or gnatmake command " &
                  "that you entered.");
               End_Line;

               Write_Str
                 ("| Also include sources listed below in gnatchop format");
               End_Line;

               Write_Str
                 ("| (concatenated together with no headers between files).");
               End_Line;

               if not Is_FSF_Version then
                  Write_Str
                    ("| Use plain ASCII or MIME attachment.");
                  End_Line;
               end if;
            end if;
         end;

         --  Complete output of bug box

         Write_Char ('+');
         Repeat_Char ('=', 76, '+');
         Write_Eol;

         if Debug_Flag_3 then
            Write_Eol;
            Write_Eol;
            Print_Tree_Node (Current_Error_Node);
            Write_Eol;
         end if;

         Write_Eol;

         Write_Line ("Please include these source files with error report");
         Write_Line ("Note that list may not be accurate in some cases, ");
         Write_Line ("so please double check that the problem can still ");
         Write_Line ("be reproduced with the set of files listed.");
         Write_Eol;

         for U in Main_Unit .. Last_Unit loop
            begin
               if not Is_Internal_File_Name
                        (File_Name (Source_Index (U)))
               then
                  Write_Name (Full_File_Name (Source_Index (U)));
                  Write_Eol;
               end if;

            --  No point in double bug box if we blow up trying to print
            --  the list of file names! Output informative msg and quit.

            exception
               when others =>
                  Write_Str ("list may be incomplete");
                  exit;
            end;
         end loop;

         Write_Eol;
         Set_Standard_Output;

         Tree_Dump;
         Source_Dump;
         raise Unrecoverable_Error;
      end if;

   end Compiler_Abort;

   -----------------
   -- Repeat_Char --
   -----------------

   procedure Repeat_Char (Char : Character; Col : Nat; After : Character) is
   begin
      while Column < Col loop
         Write_Char (Char);
      end loop;

      Write_Char (After);
   end Repeat_Char;

end Comperr;<|MERGE_RESOLUTION|>--- conflicted
+++ resolved
@@ -97,13 +97,8 @@
          Write_Eol;
       end End_Line;
 
-<<<<<<< HEAD
-      Is_GPL_Version : constant Boolean := Get_Gnat_Build_Type = GPL;
-      Is_FSF_Version : constant Boolean := Get_Gnat_Build_Type = FSF;
-=======
       Is_GPL_Version : constant Boolean := Gnatvsn.Build_Type = GPL;
       Is_FSF_Version : constant Boolean := Gnatvsn.Build_Type = FSF;
->>>>>>> 1177f497
 
    --  Start of processing for Compiler_Abort
 
