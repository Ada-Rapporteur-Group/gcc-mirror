--- conflicted
+++ resolved
@@ -6,11 +6,7 @@
 --                                                                          --
 --                                 B o d y                                  --
 --                                                                          --
-<<<<<<< HEAD
---          Copyright (C) 1992-2004 Free Software Foundation, Inc.          --
-=======
 --          Copyright (C) 1992-2005 Free Software Foundation, Inc.          --
->>>>>>> 8c044a9c
 --                                                                          --
 -- GNAT is free software;  you can  redistribute it  and/or modify it under --
 -- terms of the  GNU General Public License as published  by the Free Soft- --
@@ -99,7 +95,6 @@
 
       Is_Public_Version : constant Boolean := Get_Gnat_Build_Type = Public;
       Is_FSF_Version    : constant Boolean := Get_Gnat_Build_Type = FSF;
-      Is_GAP_Version    : constant Boolean := Get_Gnat_Build_Type = GAP;
 
    --  Start of processing for Compiler_Abort
 
@@ -331,33 +326,7 @@
 
                if not Is_FSF_Version then
                   Write_Str
-<<<<<<< HEAD
-                    ("| See gnatinfo.txt for full info on procedure " &
-                     "for submitting bugs.");
-                  End_Line;
-
-               elsif Is_GAP_Version then
-                  Write_Str
-                    ("| (use plain ASCII or MIME attachment, or FTP "
-                     & "to your GAP account.).");
-                  End_Line;
-
-                  Write_Str
-                    ("| Please use your GAP account to report this.");
-                  End_Line;
-
-               elsif not Is_FSF_Version then
-                  Write_Str
-                    ("| (use plain ASCII or MIME attachment, or FTP "
-                     & "to your customer directory).");
-                  End_Line;
-
-                  Write_Str
-                    ("| See README.GNATPRO for full info on procedure " &
-                     "for submitting bugs.");
-=======
                     ("| Use plain ASCII or MIME attachment.");
->>>>>>> 8c044a9c
                   End_Line;
                end if;
             end if;
