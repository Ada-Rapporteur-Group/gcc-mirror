--- conflicted
+++ resolved
@@ -6,11 +6,7 @@
 --                                                                          --
 --                                 B o d y                                  --
 --                                                                          --
-<<<<<<< HEAD
---          Copyright (C) 1992-2006, Free Software Foundation, Inc.         --
-=======
 --          Copyright (C) 1992-2007, Free Software Foundation, Inc.         --
->>>>>>> 751ff693
 --                                                                          --
 -- GNAT is free software;  you can  redistribute it  and/or modify it under --
 -- terms of the  GNU General Public License as published  by the Free Soft- --
@@ -19,14 +15,8 @@
 -- OUT ANY WARRANTY;  without even the  implied warranty of MERCHANTABILITY --
 -- or FITNESS FOR A PARTICULAR PURPOSE.  See the GNU General Public License --
 -- for  more details.  You should have  received  a copy of the GNU General --
-<<<<<<< HEAD
--- Public License  distributed with GNAT;  see file COPYING.  If not, write --
--- to  the  Free Software Foundation,  51  Franklin  Street,  Fifth  Floor, --
--- Boston, MA 02110-1301, USA.                                              --
-=======
 -- Public License  distributed with GNAT; see file COPYING3.  If not, go to --
 -- http://www.gnu.org/licenses for a complete copy of the license.          --
->>>>>>> 751ff693
 --                                                                          --
 -- GNAT was originally developed  by the GNAT team at  New York University. --
 -- Extensive contributions were provided by AdaCore.                         --
@@ -106,13 +96,8 @@
          Write_Eol;
       end End_Line;
 
-<<<<<<< HEAD
-      Is_GPL_Version : constant Boolean := Get_Gnat_Build_Type = GPL;
-      Is_FSF_Version : constant Boolean := Get_Gnat_Build_Type = FSF;
-=======
       Is_GPL_Version : constant Boolean := Gnatvsn.Build_Type = GPL;
       Is_FSF_Version : constant Boolean := Gnatvsn.Build_Type = FSF;
->>>>>>> 751ff693
 
    --  Start of processing for Compiler_Abort
 
@@ -134,12 +119,8 @@
       --  Debug flag K disables this behavior (useful for debugging)
 
       if Serious_Errors_Detected /= 0 and then not Debug_Flag_K then
-<<<<<<< HEAD
-         Errout.Finalize;
-=======
          Errout.Finalize (Last_Call => True);
          Errout.Output_Messages;
->>>>>>> 751ff693
 
          Set_Standard_Error;
          Write_Str ("compilation abandoned due to previous error");
@@ -298,21 +279,12 @@
 
                elsif Is_GPL_Version then
 
-<<<<<<< HEAD
                   Write_Str
                     ("| Please submit a bug report by email " &
                      "to report@adacore.com.");
                   End_Line;
 
                   Write_Str
-=======
-                  Write_Str
-                    ("| Please submit a bug report by email " &
-                     "to report@adacore.com.");
-                  End_Line;
-
-                  Write_Str
->>>>>>> 751ff693
                     ("| GAP members can alternatively use GNAT Tracker:");
                   End_Line;
 
