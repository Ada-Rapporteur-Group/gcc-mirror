--- conflicted
+++ resolved
@@ -6,11 +6,7 @@
 --                                                                          --
 --                                 S p e c                                  --
 --                                                                          --
-<<<<<<< HEAD
---          Copyright (C) 1992-2006, Free Software Foundation, Inc.         --
-=======
 --          Copyright (C) 1992-2007, Free Software Foundation, Inc.         --
->>>>>>> 60a98cce
 --                                                                          --
 -- GNAT is free software;  you can  redistribute it  and/or modify it under --
 -- terms of the  GNU General Public License as published  by the Free Soft- --
@@ -63,11 +59,8 @@
    --    Free statement                      free expr [storage_pool = xxx]
    --    Freeze entity with freeze actions   freeze entityname [ actions ]
    --    Implicit call to run time routine   $routine-name
-<<<<<<< HEAD
-=======
    --    Implicit exportation                $pragma import (...)
    --    Implicit importation                $pragma export (...)
->>>>>>> 60a98cce
    --    Interpretation                      interpretation type [, entity]
    --    Intrinsic calls                     function-name!(arg, arg, arg)
    --    Itype declaration                   [(sub)type declaration without ;]
