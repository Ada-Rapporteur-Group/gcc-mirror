------------------------------------------------------------------------------
--                                                                          --
--                         GNAT COMPILER COMPONENTS                         --
--                                                                          --
--                              I T Y P E S                                 --
--                                                                          --
--                                 B o d y                                  --
--                                                                          --
<<<<<<< HEAD
--          Copyright (C) 1992-2006, Free Software Foundation, Inc.         --
=======
--          Copyright (C) 1992-2007, Free Software Foundation, Inc.         --
>>>>>>> 751ff693
--                                                                          --
-- GNAT is free software;  you can  redistribute it  and/or modify it under --
-- terms of the  GNU General Public License as published  by the Free Soft- --
-- ware  Foundation;  either version 3,  or (at your option) any later ver- --
-- sion.  GNAT is distributed in the hope that it will be useful, but WITH- --
-- OUT ANY WARRANTY;  without even the  implied warranty of MERCHANTABILITY --
-- or FITNESS FOR A PARTICULAR PURPOSE.  See the GNU General Public License --
-- for  more details.  You should have  received  a copy of the GNU General --
<<<<<<< HEAD
-- Public License  distributed with GNAT;  see file COPYING.  If not, write --
-- to  the  Free Software Foundation,  51  Franklin  Street,  Fifth  Floor, --
-- Boston, MA 02110-1301, USA.                                              --
=======
-- Public License  distributed with GNAT; see file COPYING3.  If not, go to --
-- http://www.gnu.org/licenses for a complete copy of the license.          --
>>>>>>> 751ff693
--                                                                          --
-- GNAT was originally developed  by the GNAT team at  New York University. --
-- Extensive contributions were provided by Ada Core Technologies Inc.      --
--                                                                          --
------------------------------------------------------------------------------

<<<<<<< HEAD
with Atree; use Atree;
with Opt;   use Opt;
with Sem;   use Sem;
with Sinfo; use Sinfo;
with Stand; use Stand;
=======
with Atree;    use Atree;
with Opt;      use Opt;
with Sem;      use Sem;
with Sinfo;    use Sinfo;
with Stand;    use Stand;
with Targparm; use Targparm;
>>>>>>> 751ff693

package body Itypes is

   ------------------
   -- Create_Itype --
   ------------------

   function Create_Itype
     (Ekind        : Entity_Kind;
      Related_Nod  : Node_Id;
      Related_Id   : Entity_Id := Empty;
      Suffix       : Character := ' ';
      Suffix_Index : Nat       := 0;
      Scope_Id     : Entity_Id := Current_Scope) return Entity_Id
   is
      Typ : Entity_Id;

   begin
      if Related_Id = Empty then
         Typ := New_Internal_Entity (Ekind, Scope_Id, Sloc (Related_Nod), 'T');
         Set_Public_Status (Typ);

      else
         Typ := New_External_Entity
           (Ekind, Scope_Id, Sloc (Related_Nod), Related_Id, Suffix,
               Suffix_Index, 'T');
      end if;

      Init_Size_Align (Typ);
      Set_Etype (Typ, Any_Type);
      Set_Is_Itype (Typ);
      Set_Associated_Node_For_Itype (Typ, Related_Nod);

      if In_Deleted_Code
        and then not ASIS_Mode
      then
         Set_Is_Frozen (Typ);
      end if;

<<<<<<< HEAD
=======
      if Ekind in Access_Subprogram_Type_Kind then
         Set_Can_Use_Internal_Rep (Typ, not Always_Compatible_Rep_On_Target);
      end if;

>>>>>>> 751ff693
      return Typ;
   end Create_Itype;

   ---------------------------------
   -- Create_Null_Excluding_Itype --
   ---------------------------------

   function Create_Null_Excluding_Itype
      (T           : Entity_Id;
       Related_Nod : Node_Id;
       Scope_Id    : Entity_Id := Current_Scope) return Entity_Id
   is
      I_Typ        : Entity_Id;

   begin
      pragma Assert (Is_Access_Type (T));

      I_Typ := Create_Itype (Ekind       => E_Access_Subtype,
                             Related_Nod => Related_Nod,
                             Scope_Id    => Scope_Id);

      Set_Directly_Designated_Type (I_Typ, Directly_Designated_Type (T));
      Set_Etype                    (I_Typ, T);
      Init_Size_Align              (I_Typ);
      Set_Depends_On_Private       (I_Typ, Depends_On_Private (T));
      Set_Is_Public                (I_Typ, Is_Public          (T));
      Set_From_With_Type           (I_Typ, From_With_Type     (T));
      Set_Is_Access_Constant       (I_Typ, Is_Access_Constant (T));
      Set_Is_Generic_Type          (I_Typ, Is_Generic_Type    (T));
      Set_Is_Volatile              (I_Typ, Is_Volatile        (T));
      Set_Treat_As_Volatile        (I_Typ, Treat_As_Volatile  (T));
      Set_Is_Atomic                (I_Typ, Is_Atomic          (T));
      Set_Is_Ada_2005_Only         (I_Typ, Is_Ada_2005_Only   (T));
      Set_Can_Never_Be_Null        (I_Typ);

      return I_Typ;
   end Create_Null_Excluding_Itype;

end Itypes;<|MERGE_RESOLUTION|>--- conflicted
+++ resolved
@@ -6,11 +6,7 @@
 --                                                                          --
 --                                 B o d y                                  --
 --                                                                          --
-<<<<<<< HEAD
---          Copyright (C) 1992-2006, Free Software Foundation, Inc.         --
-=======
 --          Copyright (C) 1992-2007, Free Software Foundation, Inc.         --
->>>>>>> 751ff693
 --                                                                          --
 -- GNAT is free software;  you can  redistribute it  and/or modify it under --
 -- terms of the  GNU General Public License as published  by the Free Soft- --
@@ -19,34 +15,20 @@
 -- OUT ANY WARRANTY;  without even the  implied warranty of MERCHANTABILITY --
 -- or FITNESS FOR A PARTICULAR PURPOSE.  See the GNU General Public License --
 -- for  more details.  You should have  received  a copy of the GNU General --
-<<<<<<< HEAD
--- Public License  distributed with GNAT;  see file COPYING.  If not, write --
--- to  the  Free Software Foundation,  51  Franklin  Street,  Fifth  Floor, --
--- Boston, MA 02110-1301, USA.                                              --
-=======
 -- Public License  distributed with GNAT; see file COPYING3.  If not, go to --
 -- http://www.gnu.org/licenses for a complete copy of the license.          --
->>>>>>> 751ff693
 --                                                                          --
 -- GNAT was originally developed  by the GNAT team at  New York University. --
 -- Extensive contributions were provided by Ada Core Technologies Inc.      --
 --                                                                          --
 ------------------------------------------------------------------------------
 
-<<<<<<< HEAD
-with Atree; use Atree;
-with Opt;   use Opt;
-with Sem;   use Sem;
-with Sinfo; use Sinfo;
-with Stand; use Stand;
-=======
 with Atree;    use Atree;
 with Opt;      use Opt;
 with Sem;      use Sem;
 with Sinfo;    use Sinfo;
 with Stand;    use Stand;
 with Targparm; use Targparm;
->>>>>>> 751ff693
 
 package body Itypes is
 
@@ -86,13 +68,10 @@
          Set_Is_Frozen (Typ);
       end if;
 
-<<<<<<< HEAD
-=======
       if Ekind in Access_Subprogram_Type_Kind then
          Set_Can_Use_Internal_Rep (Typ, not Always_Compatible_Rep_On_Target);
       end if;
 
->>>>>>> 751ff693
       return Typ;
    end Create_Itype;
 
