------------------------------------------------------------------------------
--                                                                          --
--                         GNAT COMPILER COMPONENTS                         --
--                                                                          --
--                              I T Y P E S                                 --
--                                                                          --
--                                 B o d y                                  --
--                                                                          --
<<<<<<< HEAD
--          Copyright (C) 1992-2005, Free Software Foundation, Inc.         --
=======
--          Copyright (C) 1992-2006, Free Software Foundation, Inc.         --
>>>>>>> c355071f
--                                                                          --
-- GNAT is free software;  you can  redistribute it  and/or modify it under --
-- terms of the  GNU General Public License as published  by the Free Soft- --
-- ware  Foundation;  either version 2,  or (at your option) any later ver- --
-- sion.  GNAT is distributed in the hope that it will be useful, but WITH- --
-- OUT ANY WARRANTY;  without even the  implied warranty of MERCHANTABILITY --
-- or FITNESS FOR A PARTICULAR PURPOSE.  See the GNU General Public License --
-- for  more details.  You should have  received  a copy of the GNU General --
-- Public License  distributed with GNAT;  see file COPYING.  If not, write --
-- to  the  Free Software Foundation,  51  Franklin  Street,  Fifth  Floor, --
-- Boston, MA 02110-1301, USA.                                              --
--                                                                          --
-- GNAT was originally developed  by the GNAT team at  New York University. --
-- Extensive contributions were provided by Ada Core Technologies Inc.      --
--                                                                          --
------------------------------------------------------------------------------

with Atree; use Atree;
with Opt;   use Opt;
with Sem;   use Sem;
with Sinfo; use Sinfo;
with Stand; use Stand;

package body Itypes is

   ------------------
   -- Create_Itype --
   ------------------

   function Create_Itype
     (Ekind        : Entity_Kind;
      Related_Nod  : Node_Id;
      Related_Id   : Entity_Id := Empty;
      Suffix       : Character := ' ';
      Suffix_Index : Nat       := 0;
      Scope_Id     : Entity_Id := Current_Scope) return Entity_Id
   is
      Typ : Entity_Id;

   begin
      if Related_Id = Empty then
         Typ := New_Internal_Entity (Ekind, Scope_Id, Sloc (Related_Nod), 'T');
         Set_Public_Status (Typ);

      else
         Typ := New_External_Entity
           (Ekind, Scope_Id, Sloc (Related_Nod), Related_Id, Suffix,
               Suffix_Index, 'T');
      end if;

      Init_Size_Align (Typ);
      Set_Etype (Typ, Any_Type);
      Set_Is_Itype (Typ);
      Set_Associated_Node_For_Itype (Typ, Related_Nod);

      if In_Deleted_Code
        and then not ASIS_Mode
      then
         Set_Is_Frozen (Typ);
      end if;

      return Typ;
   end Create_Itype;

   ---------------------------------
   -- Create_Null_Excluding_Itype --
   ---------------------------------

   function Create_Null_Excluding_Itype
      (T           : Entity_Id;
       Related_Nod : Node_Id;
       Scope_Id    : Entity_Id := Current_Scope) return Entity_Id
   is
      I_Typ        : Entity_Id;

   begin
      pragma Assert (Is_Access_Type (T));

      I_Typ := Create_Itype (Ekind       => E_Access_Subtype,
                             Related_Nod => Related_Nod,
                             Scope_Id    => Scope_Id);

      Set_Directly_Designated_Type (I_Typ, Directly_Designated_Type (T));
      Set_Etype                    (I_Typ, T);
      Init_Size_Align              (I_Typ);
      Set_Depends_On_Private       (I_Typ, Depends_On_Private (T));
<<<<<<< HEAD
      Set_Is_Public                (I_Typ, Is_Public (T));
      Set_From_With_Type           (I_Typ, From_With_Type (T));
      Set_Is_Access_Constant       (I_Typ, Is_Access_Constant (T));
      Set_Is_Generic_Type          (I_Typ, Is_Generic_Type (T));
      Set_Is_Volatile              (I_Typ, Is_Volatile (T));
      Set_Treat_As_Volatile        (I_Typ, Treat_As_Volatile (T));
      Set_Is_Atomic                (I_Typ, Is_Atomic (T));
      Set_Is_Ada_2005              (I_Typ, Is_Ada_2005 (T));
=======
      Set_Is_Public                (I_Typ, Is_Public          (T));
      Set_From_With_Type           (I_Typ, From_With_Type     (T));
      Set_Is_Access_Constant       (I_Typ, Is_Access_Constant (T));
      Set_Is_Generic_Type          (I_Typ, Is_Generic_Type    (T));
      Set_Is_Volatile              (I_Typ, Is_Volatile        (T));
      Set_Treat_As_Volatile        (I_Typ, Treat_As_Volatile  (T));
      Set_Is_Atomic                (I_Typ, Is_Atomic          (T));
      Set_Is_Ada_2005_Only         (I_Typ, Is_Ada_2005_Only   (T));
>>>>>>> c355071f
      Set_Can_Never_Be_Null        (I_Typ);

      return I_Typ;
   end Create_Null_Excluding_Itype;

end Itypes;<|MERGE_RESOLUTION|>--- conflicted
+++ resolved
@@ -6,11 +6,7 @@
 --                                                                          --
 --                                 B o d y                                  --
 --                                                                          --
-<<<<<<< HEAD
---          Copyright (C) 1992-2005, Free Software Foundation, Inc.         --
-=======
 --          Copyright (C) 1992-2006, Free Software Foundation, Inc.         --
->>>>>>> c355071f
 --                                                                          --
 -- GNAT is free software;  you can  redistribute it  and/or modify it under --
 -- terms of the  GNU General Public License as published  by the Free Soft- --
@@ -97,16 +93,6 @@
       Set_Etype                    (I_Typ, T);
       Init_Size_Align              (I_Typ);
       Set_Depends_On_Private       (I_Typ, Depends_On_Private (T));
-<<<<<<< HEAD
-      Set_Is_Public                (I_Typ, Is_Public (T));
-      Set_From_With_Type           (I_Typ, From_With_Type (T));
-      Set_Is_Access_Constant       (I_Typ, Is_Access_Constant (T));
-      Set_Is_Generic_Type          (I_Typ, Is_Generic_Type (T));
-      Set_Is_Volatile              (I_Typ, Is_Volatile (T));
-      Set_Treat_As_Volatile        (I_Typ, Treat_As_Volatile (T));
-      Set_Is_Atomic                (I_Typ, Is_Atomic (T));
-      Set_Is_Ada_2005              (I_Typ, Is_Ada_2005 (T));
-=======
       Set_Is_Public                (I_Typ, Is_Public          (T));
       Set_From_With_Type           (I_Typ, From_With_Type     (T));
       Set_Is_Access_Constant       (I_Typ, Is_Access_Constant (T));
@@ -115,7 +101,6 @@
       Set_Treat_As_Volatile        (I_Typ, Treat_As_Volatile  (T));
       Set_Is_Atomic                (I_Typ, Is_Atomic          (T));
       Set_Is_Ada_2005_Only         (I_Typ, Is_Ada_2005_Only   (T));
->>>>>>> c355071f
       Set_Can_Never_Be_Null        (I_Typ);
 
       return I_Typ;
