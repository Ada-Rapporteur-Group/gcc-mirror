<<<<<<< HEAD
=======
2015-06-06  Eric Botcazou  <ebotcazou@adacore.com>

	* gcc-interface/utils.c (note_types_used_by_globals): Tweak comment.
	* gcc-interface/decl.c (gnat_to_gnu_entity): Likewise.

2015-06-05  Aldy Hernandez  <aldyh@redhat.com>

	* gcc-interface/gigi.h (note_types_used_by_globals): Rename from
	gnat_write_global_declarations.
	* gcc-interface/misc.c (gnat_parse_file): Call
	note_types_used_by_globals.
	Remove LANG_HOOKS_WRITE_GLOBALS.
	* gcc-interface/utils.c: Rename global_decls to type_decls.
	(gnat_write_global_declarations): Rename
	to note_types_used_by_globals.
	Remove call to finalize_compilation_unit.
	Remove call to debug_hooks->global_decl for globals.
	(gnat_pushdecls): Only insert into type_decls if TYPE_DECL.

2015-06-04  Andrew MacLeod  <amacleod@redhat.com>

	* gcc-interface/cuintp.c: Adjust includes for restructured coretypes.h.
	* gcc-interface/decl.c: Likewise.
	* gcc-interface/misc.c: Likewise.
	* gcc-interface/targtyps.c: Likewise.
	* gcc-interface/trans.c: Likewise.
	* gcc-interface/utils.c: Likewise.
	* gcc-interface/utils2.c: Likewise.

2015-06-04  Pierre-Marie de Rodat  <derodat@adacore.com>

	* gcc-interface/decl.c (gnat_to_gnu_entity) <E_Function>: If
	processing a definition, create definitions for padding types
	around return types.

2015-06-03  Eric Botcazou  <ebotcazou@adacore.com>

	* gcc-interface/utils.c (copy_type): Also set TYPE_CANONICAL.

2015-06-03  Eric Botcazou  <ebotcazou@adacore.com>

	* gcc-interface/trans.c (gnat_to_gnu) <N_Simple_Return_Statement>: Fix
	typo in latest change.

>>>>>>> ad42dbbe
2015-06-01  Eric Botcazou  <ebotcazou@adacore.com>

	* gcc-interface/Makefile.in: Fix ARM/Darwin configuration.

2015-06-01  Pierre-Marie de Rodat  <derodat@adacore.com>

	* gcc-interface/utils.c (scale_by_factor_of): When handling a function
	call expression, process the corresponding function body.  Also handle
	potential addends.

2015-06-01  Pierre-Marie de Rodat  <derodat@adacore.com>

	* gcc-interface/decl.c (gnat_to_gnu_entity): Replace pointer types with
	references ones for functions that return references.

2015-06-01  Eric Botcazou  <ebotcazou@adacore.com>

	* gcc-interface/decl.c (gnat_to_gnu_entity) <E_Incomplete_Type>: For a
	definition of a type coming from a limited_with, get to the full view
	if it is not in the main code unit.

2015-06-01  Eric Botcazou  <ebotcazou@adacore.com>

	* gcc-interface/utils.c (create_var_decl_1): If an assembler name is
	specified, let the target mangle it before settting.
	(create_subprog_decl): Likewise and move this treatment last.

2015-06-01  Eric Botcazou  <ebotcazou@adacore.com>

	* gcc-interface/lang-specs.h (TARGET_VXWORKS_RTP): Move substitution to
	before first -gnatez switch.  Simplify and add trailing space.

2015-06-01  Eric Botcazou  <ebotcazou@adacore.com>

	* gcc-interface/decl.c (gnat_to_gnu_entity) <E_Record_Type>: If the
	record has a parent field and a representation clause, make sure that
	it is properly aligned.

2015-06-01  Eric Botcazou  <ebotcazou@adacore.com>

	* gcc-interface/trans.c (lvalue_required_p) <N_Indexed_Component>: Deal
	with character and enumeration literals as index values.

2015-06-01  Eric Botcazou  <ebotcazou@adacore.com>

	* gcc-interface/gigi.h (build_simple_component_ref): Declare.
	* gcc-interface/decl.c (gnat_to_gnu_entity) <E_Variable>: Deal with
	address clause on aliased object with unconstrained nominal subtype.
	Mark the aligning variable as artificial, do not convert the address
	expression immediately but mark it as constant instead.
	* gcc-interface/utils.c (convert): If the target type contains a
	template, be prepared for an empty array.
	(maybe_unconstrained_array): Likewise.
	* gcc-interface/utils2.c (known_alignment) <POINTER_PLUS_EXPR>: Deal
	with the pattern built for aligning types.
	<INTEGER_CST>: Do not cap the value at BIGGEST_ALIGNMENT.
	(build_simple_component_ref): Make public.
	If the base object is a constructor that contains a template, fold the
	result field by field.

2015-05-31  Eric Botcazou  <ebotcazou@adacore.com>

	* s-oscons-tmplt.c: Add explicit tests for Android alongside Linux.

2015-05-30  Eric Botcazou  <ebotcazou@adacore.com>

	* adaint.c: Test for __linux__ instead of linux and __sun__ instead
	of sun.  Add missing leading underscore to AIX.  Remove #elif 0.
	* adaint.h: Likewise.
	* cio.c: Likewise.
	* cstreams.c: Likewise.
	* env.c: Likewise.
	* gsocket.h: Likewise.
	* init.c: Likewise.  Test for __i386__ instead of i386.
	* link.c: Likewise.
	* s-oscons-tmplt.c: Likewise.
	* sysdep.c: Likewise.
	* terminals.c: Likewise.  Use BSD symbol instead of FREEBSD.
	* tracebak.c: Likewise.  Test for __sparc__ instead of sparc.

2015-05-28  Eric Botcazou  <ebotcazou@adacore.com>

	* gcc-interface/utils.c (max_size) <tcc_binary>: Add special code to
	deal with the subtraction of a "negative" value in an unsigned type.

2015-05-28  Eric Botcazou  <ebotcazou@adacore.com>

	* gcc-interface/decl.c (gnat_to_gnu_entity) <E_Subprogram_Type>: Do
	not error out on a return type which has a size that overflows if the
	return is done by invisible reference.

2015-05-28  Eric Botcazou  <ebotcazou@adacore.com>

	* gcc-interface/utils.c (gnat_pushdecl): Reunify the handling of array
	and pointer types wrt DECL_ORIGINAL_TYPE and adjust left and right.

2015-05-28  Eric Botcazou  <ebotcazou@adacore.com>

	* gcc-interface/gigi.h (gnat_stabilize_reference): Adjust.
	(rewrite_fn): Remove third parameter.
	(type_is_padding_self_referential): New inline predicate.
	(return_type_with_variable_size_p): Likewise.
	* gcc-interface/decl.c (allocatable_size_p): More around.
	(cannot_be_superflat_p): Rename into...
	(cannot_be_superflat ): ...this.
	(initial_value_needs_conversion): New predicate.
	(gnat_to_gnu_entity): Invoke type_is_padding_self_referential,
	initial_value_needs_conversion and adjust to above renaming.
	For a renaming, force the materialization if the inner expression
	is compound.  Adjust calls to elaborate_reference and build a
	compound expression if needed.
	(struct er_dat): Add N field.
	(elaborate_reference_1): Remove N parameter and adjust.
	(elaborate_reference): Add INIT parameter and pass it in the call to
	gnat_rewrite_reference.  Adjust initial expression.
	* gcc-interface/trans.c (Call_to_gnu): Treat renamings the same way as
	regular object declarations when it comes to creating a temporary.
	Adjust call to gnat_stabilize_reference and build a compound expression
 	if needed.  Invoke return_type_with_variable_size_p.
	(gnat_to_gnu): Invoke type_is_padding_self_referential.  In case #4,
	return a call to a function unmodified if it returns with variable size
 	and is also the initial expression in an object declaration.
	* gcc-interface/utils2.c (build_binary_op) <INIT_EXPR>: Use the RHS'
	type if it is a call to a function that returns with variable size.
	(build_unary_op): Invoke type_is_padding_self_referential.
	(gnat_stabilize_reference_1): Remove N parameter and adjust.
	(gnat_stabilize_reference): Add INIT parameter and pass it in the call
	to gnat_rewrite_reference.
	(gnat_rewrite_reference):  Remove N, add INIT parameter and adjust.
	<COMPOUND_EXPR>: New case.

2015-05-28  Ed Schonberg  <schonberg@adacore.com>

	* sem_ch3.adb (Is_Visible_Component): Component is visible
	in a derived type if inherited through an ancestor that has a
	partial view of the original type holding the component, if the
	full view of that original type is in scope.
	* sem_util.ads (Get_Body_From_Stub): Works for all kinds of stubs.

2015-05-28  Bob Duff  <duff@adacore.com>

	* sem_util.adb (Requires_Transient_Scope): For definite untagged
	subtypes, we should never have to use the secondary stack. This moves
	toward that goal. But there are still cases that don't work.
	Here, we move the check for Is_Definite first, but add a
	special-purpose check for Has_Discrim_Dep_Array.

2015-05-28  Bob Duff  <duff@adacore.com>

	* sem_util.adb (Requires_Transient_Scope): Avoid returning
	function results on the secondary stack in so many cases.

2015-05-28  Ed Schonberg  <schonberg@adacore.com>

	* sem_util.adb (Wrong_Type): In any instance, do not emit error
	if type of expression is the partial view of the expected type.

2015-05-28  Ed Schonberg  <schonberg@adacore.com>

	* sem_res.adb (Resolve_Actuals): a)  The replacement of formal
	names in named associations only needs to be done within an
	instance, on a call to a primitive of a formal derived type,
	where the actual subprogram may have different formal names than
	those of the primitive operation of the formal type.
	b) Defaulted parameters must be taken into account when obtaining
	the names of the formals of the actual subprogram being called.

2015-05-28  Robert Dewar  <dewar@adacore.com>

	* sem_ch13.adb, sem_disp.ads: Minor reformatting.

2015-05-28  Ed Schonberg  <schonberg@adacore.com>

	* sem_util.adb (Set_Debug_Info_Needed): For a private type
	whose full view is itself a derived private type, set flag on
	underlying full view as well, for proper gdb display.

2015-05-28  Bob Duff  <duff@adacore.com>

	* exp_tss.ads: Minor comment fix.
	* exp_ch3.adb (Build_Array_Init_Proc, Build_Record_Init_Proc):
	Inline init_procs when the type has controlled parts. Remove
	obsolete comments about those init_procs -- init_procs for
	such types are no longer complex. A typical init_proc just
	initializes the 'Tag field, and calls the parent init_proc
	(e.g. for Limited_Controlled), which calls the grandparent
	(for Root_Controlled), which does nothing. This all boils down
	to one instruction when inlined.
	* exp_ch7.adb (Create_Finalizer): Inline the finalizer.

2015-05-28  Ed Schonberg  <schonberg@adacore.com>

	* sem_ch4.adb (Analyze_Selected_Component): If the type to use
	is a derived type and is a generic actual, the selected component
	appears within an instance body, and the check over the type
	has failed, examine ancestor types for the desired component.
	(Find_Component_In_Instance): If record type is a derived type,
	examine all ancestors in order to locate desired component.

2015-05-27  H.J. Lu  <hongjiu.lu@intel.com>

	* gcc-interface/Makefile.in (TOOLS_LIBS): Add @NO_PIE_FLAG@.

2015-05-27  Eric Botcazou  <ebotcazou@adacore.com>

	* gcc-interface/trans.c (elaborate_all_entities): Do not elaborate an
	incomplete type coming from a limited_with and whose non-limited view
	comes from the main unit.

2015-05-27  Eric Botcazou  <ebotcazou@adacore.com>

	* gcc-interface/decl.c (gnat_to_gnu_entity) <E_Variable>: Move down
	code applying atomic checks to the object.

2015-05-27  Robert Dewar  <dewar@adacore.com>

	* sem_aux.adb: Minor rewording.

2015-05-27  Bob Duff  <duff@adacore.com>

	* exp_prag.adb (Expand_Pragma_Abort_Defer): Make
	pragma Abort_Defer do nothing if Abort_Allowed is False.

2015-05-27  Arnaud Charlet  <charlet@adacore.com>

	* exp_ch9.adb, sem_util.adb, sem_util.ads, s-stposu.adb, s-spsufi.ads,
	sem_elab.ads, g-comlin.ads, errout.ads, exp_ch6.adb, sem_ch4.adb,
	opt.ads, s-bignum.adb, output.ads, sem_ch13.adb, erroutc.ads,
	sem_disp.ads, exp_ch3.adb: Minor fixes of duplicate words in comments.

2015-05-27  Doug Rupp  <rupp@adacore.com>

	* adaint.c (__gnat_tmp_name) [vxworks]: Robustify and use for rtp as
	well as kernel.

2015-05-27  Pierre-Marie de Rodat  <derodat@adacore.com>

	* par_sco.adb (Process_Decision): Store sloc to
	condition/pragmas SCOs associations into a temporary table before
	moving them to the SCO_Raw_Hash_Table so that we can back them
	out just like we do for SCO entries that are simple decisions
	in an expression context.

2015-05-27  Ed Schonberg  <schonberg@adacore.com>

	* sem_ch6.adb (Process_Formals): A non-private formal type that
	is a limited view does not have a list of private dependents.

2015-05-27  Ed Schonberg  <schonberg@adacore.com>

	* exp_ch5.adb (Expand_N_Case_Statement): If the expression in
	the case statement is a compile-time known value, we look for a
	corresponding alternative to optimize the case statement into a
	single case. If the type has a static predicate and the expression
	does not satisfy the predicate, there is no legal alternative and
	this optimization is not applicable.  Excecution is erroneous,
	or else if assertions are enabled, an exception will be raised
	earlier, at the point the expression is elaborated.

2015-05-27  Robert Dewar  <dewar@adacore.com>

	* sem_elab.adb (Check_Internal_Call_Continue): Suppress
	warning on Finalize, Adjust, or Initialize if type involved has
	Warnings_Off set.

2015-05-27  Ed Schonberg  <schonberg@adacore.com>

	* sem_aux.adb, sem_aux.ads (First_Discriminant): Return empty when
	applied to a type with no known discriminants.

2015-05-26  Robert Dewar  <dewar@adacore.com>

	* errout.ads, sem_ch4.adb, sem_ch6.adb: Minor reformatting.

2015-05-26  Bob Duff  <duff@adacore.com>

	* sem_elab.adb (Check_A_Call): In the case where we're
	calling something in an instance of a generic package that is
	within this same unit (as the call), make sure we treat it
	as a call to an entity within the same unit. That is, call
	Check_Internal_Call, rather than putting "Elaborate_All(X)"
	on X, which would necessarily result in an elaboration cycle in
	static-elaboration mode.

2015-05-26  Eric Botcazou  <ebotcazou@adacore.com>

	* freeze.ads (Is_Atomic_VFA_Aggregate): Adjust profile.
	* freeze.adb (Is_Atomic_VFA_Aggregate): Change Entity
	parameter into Node parameter and remove Type parameter.
	Look at Is_Atomic_Or_VFA both on the type and on the object.
	(Freeze_Entity): Adjust call to Is_Atomic_VFA_Aggregate.
	* exp_aggr.adb (Expand_Record_Aggregate): Likewise.
	(Process_Atomic_Independent_Shared_Volatile): Remove code
	propagating Atomic or VFA from object to locally-defined type.

2015-05-26  Bob Duff  <duff@adacore.com>

	* exp_ch7.adb: Minor comment fix.

2015-05-26  Eric Botcazou  <ebotcazou@adacore.com>

	* gcc-interface/trans.c (Attribute_to_gnu) <Attr_Min/Attr_Max>: Do not
	bother about NaN's if Machine_Overflows is true.

2015-05-26  Eric Botcazou  <ebotcazou@adacore.com>

	* gcc-interface/trans.c (gnat_to_gnu) <N_Object_Declaration>: Really
	force evaluation of the expression, if any, when the object has its
	elaboration delayed.  Do not create a variable at global level.

2015-05-26  Eric Botcazou  <ebotcazou@adacore.com>

	* gcc-interface/trans.c (Attribute_to_gnu) <Attr_Machine>: Do not apply
	extra-precision trick to literals.  Build SAVE_EXPR manually.

	* gcc-interface/misc.c (enumerate_modes): Add bypass for x86/x86-64.

2015-05-26  Eric Botcazou  <ebotcazou@adacore.com>

	* gcc-interface/ada-tree.h (DECL_GLOBAL_NONCONSTANT_RENAMING_P): Delete
	(DECL_RENAMED_OBJECT): Adjust comment.
	* gcc-interface/gigi.h (record_global_nonconstant_renaming): Delete.
	(invalidate_global_nonconstant_renamings): Likewise.
	(gnat_constant_reference_p): Likewise.
	(rewrite_fn): New function type.
	(gnat_rewrite_reference): Declare.
	(call_is_atomic_load): New inline predicate.
	* gcc-interface/decl.c (elaborate_reference_1): New function.
	(elaborate_reference): Likewise.
	(gnat_to_gnu_entity): Call elaborate_reference to elaborate renamings
	and simplify associated code.  Set const_flag to true consistently in
 	conjunction with used_by_ref.
	* gcc-interface/trans.c (Identifier_to_gnu): Always replace renaming
	pointers by renamed objects.
	(outer_atomic_access_required_p): Deal with renamings.
	(Compilation_Unit_to_gnu): Do not call
	invalidate_global_nonconstant_renamings.
	(gnat_to_gnu) <N_Object_Renaming_Declaration>: Adjust comment.
	(gnat_gimplify_expr): Deal with atomic loads.
	* gcc-interface/utils.c (global_nonconstant_renamings): Delete.
	(destroy_gnat_utils): Do not call
	invalidate_global_nonconstant_renamings.
	(record_global_nonconstant_renaming): Delete.
	(invalidate_global_nonconstant_renamings): Likewise.
	* gcc-interface/utils2.c (call_is_atomic_load): Move to gigi.h.
	(build_load_modify_store): Build a copy of the destination.
	(gnat_stabilize_reference_1): Adjust.
	(gnat_stabilize_reference): Call gnat_stabilize_reference_1 through
	gnat_rewrite_reference and move bulk of code to...
	(gnat_rewrite_reference): ...here.  New global function.
	(gnat_constant_reference_p): Delete.

2015-05-26  Eric Botcazou  <ebotcazou@adacore.com>

	* gcc-interface/gigi.h (gnat_stabilize_reference): Adjust prototype.
	* gcc-interface/decl.c (gnat_to_gnu_entity): Do not rely on const_flag
 	to detect constant renamings.  Be prepared for specific pattern of
	renamed object based on function calls.  Create a constant object
	for the renaming of a NULL_EXPR or of a CONSTRUCTOR.  Adjust calls
	to gnat_stabilize_reference and tidy up.  Remove redundant tests.
	(elaborate_expression_1): Remove obsolete test and tidy up.
	* gcc-interface/trans.c (Call_to_gnu): Do not stabilize In/Out or Out
	parameters passed by reference.
	(gnat_to_gnu) <N_Selected_Component>: Remove redundant protection again
	side-effects.
	Use gnat_protect_expr instead of gnat_stabilize_reference for general
	protection against side-effects.
	* gcc-interface/utils2.c (gnat_stable_expr_p): New predicate.
	(gnat_save_expr): Invoke it.
	(gnat_protect_expr): Likewise.
	(gnat_stabilize_reference_1): Likewise.  Remove useless propagation
	of TREE_THIS_NOTRAP.
	(gnat_stabilize_reference): Remove parameter and adjust throughout.
	Delete ADDR_EXDR, COMPOUND_EXPR and CONSTRUCTOR cases.
	Restrict CALL_EXPR case to atomic loads and tweak ERROR_MARK case.

2015-05-26  Ed Schonberg  <schonberg@adacore.com>

	* sinfo.ads: Minor reformatting.
	* sem_aux.ads: Clarify use of First_Discriminant.
	* sem_ch4.adb (Analyze_Explicit_Dereference): The use of a limited
	view is replaced with the non-limited view in an instance body,
	where the enclosing unit must have a regular with_clause on the
	relevant unit.
	* sem_ch12.adb (Install_Body): Freeze instantation after its
	body. Remove useless freeze nodes for incomplete actuals to
	prevent multiple generation of internal operations.
	(Instantiate_Package_Body): Set sloc of body appropriately when
	there are incomplete actuals and the instance body is placed in
	the body of the enclosing unit.
	* errout.ads: Consistent punctuation, better alignment and trivial
	typos in comments.
	* err_vars.ads: Fix typo.

2015-05-26  Eric Botcazou  <ebotcazou@adacore.com>

	* sem_ch8.adb (Analyze_Object_Renaming): Lift restriction on
	components of Volatile_Full_Access objects.

2015-05-26  Ed Schonberg  <schonberg@adacore.com>

	* sem_ch6.adb (Is_Non_Overriding_Operation,
	Get_Generic_Parent_Type): Handle properly the case of a derived
	scalar type by using the first subtype rather than its generated
	anonymous base type.

2015-05-26  Eric Botcazou  <ebotcazou@adacore.com>

	* einfo.adb (Write_Field17_Name): Move E_Incomplete_Subtype
	case to...
	(Write_Field19_Name): ...here.

2015-05-26  Ed Schonberg  <schonberg@adacore.com>

	* sem_ch13.adb: sem_ch13.adb (Add_Predicates): Undo analysis
	of original expression in ASIS mode: does not solve the ASIS
	problem of a usable type information, and crashes the back-end
	when performing type annotations.

2015-05-26  Robert Dewar  <dewar@adacore.com>

	* sem_disp.adb (Inherited_Subprograms): Add One_Only parameter.
	(Is_Overriding_Subprogram): Use One_Only_Parameter.
	* sem_disp.ads (Inherited_Subprograms): Add One_Only parameter.

2015-05-26  Robert Dewar  <dewar@adacore.com>

	* exp_prag.adb, sem_ch3.adb, sem_ch5.adb, exp_ch11.adb, ghost.adb,
	exp_ch6.adb, sem_ch6.adb, sem_ch8.adb, sem_ch11.adb, sem_ch13.adb,
	exp_ch3.adb: Minor reformatting.

2015-05-26  Bob Duff  <duff@adacore.com>

	* treepr.adb: Minor improvement to debugging routines (pp, pn)
	robustness.  Rearrange the code so passing a nonexistent Node_Id
	prints "No such node" rather than crashing, and causing gdb to
	generate confusing messages.

2015-05-26  Gary Dismukes  <dismukes@adacore.com>

	* sem_util.adb: Minor typo fix.

2015-05-26  Yannick Moy  <moy@adacore.com>

	* sem_aux.adb (Subprogram_Body_Entity): Deal with subprogram stubs.

2015-05-26  Hristian Kirtchev  <kirtchev@adacore.com>

	* exp_ch3.adb (Expand_N_Full_Type_Declaration): Capture, set and
	restore the Ghost mode.
	(Expand_N_Object_Declaration): Capture, set and restore the Ghost mode.
	(Freeze_Type): Update the call to Set_Ghost_Mode.
	(Restore_Globals): New routine.
	* exp_ch5.adb Add with and use clauses for Ghost.
	(Expand_N_Assignment_Statement): Capture, set and restore the
	Ghost mode.
	(Restore_Globals): New routine.
	* exp_ch6.adb Add with and use clauses for Ghost.
	(Expand_N_Procedure_Call_Statement): Capture, set and
	restore the Ghost mode.
	(Expand_N_Subprogram_Body):
	Code cleanup. Capture, set and restore the Ghost mode.
	(Expand_N_Subprogram_Declaration): Capture, set and restore the
	Ghost mode.
	(Restore_Globals): New routine.
	* exp_ch7.adb Add with and use clauses for Ghost.
	(Expand_N_Package_Body): Capture, set and restore the Ghost mode.
	(Expand_N_Package_Declaration): Capture, set and restore the
	Ghost mode.
	(Wrap_HSS_In_Block): Create a proper identifier for the block.
	* exp_ch8.adb Add with and use clauses for Ghost.
	(Expand_N_Exception_Renaming_Declaration): Code
	cleanup. Capture, set and restore the Ghost mode.
	(Expand_N_Object_Renaming_Declaration): Capture, set and restore
	the Ghost mode.
	(Expand_N_Package_Renaming_Declaration): Capture, set and restore the
	Ghost mode.
	(Expand_N_Subprogram_Renaming_Declaration): Capture, set and
	restore the Ghost mode.
	* exp_ch11.adb (Expand_N_Exception_Declaration): Code
	cleanup. Capture, set and restore the Ghost mode.
	* exp_disp.adb (Make_DT): Update the call to Set_Ghost_Mode. Do
	not initialize the dispatch table slot of a Ghost subprogram.
	* exp_prag.adb Add with and use clauses for Ghost.
	(Expand_Pragma_Check): Capture, set and restore the Ghost mode.
	(Expand_Pragma_Contract_Cases): Capture, set and restore the
	Ghost mode.
	(Expand_Pragma_Initial_Condition): Capture, set and
	restore the Ghost mode.
	(Expand_Pragma_Loop_Variant): Capture,
	set and restore the Ghost mode.
	(Restore_Globals): New routine.
	* exp_util.adb Add with and use clauses for Ghost.
	(Make_Predicate_Call): Code cleanup. Capture, set and restore
	the Ghost mode.
	(Restore_Globals): New routine.
	* freeze.adb (Freeze_Entity): Code cleanup. Update the call
	to Set_Ghost_Mode.
	* ghost.adb Add with and use clause for Sem_Prag.
	(Check_Ghost_Completion): Code cleanup.
	(Check_Ghost_Overriding): New routine.
	(Check_Ghost_Policy): Code cleanup.
	(Ghost_Entity): New routine.
	(Is_Ghost_Declaration): Removed.
	(Is_Ghost_Statement_Or_Pragma): Removed.
	(Is_OK_Context): Reimplemented.
	(Is_OK_Declaration): New routine.
	(Is_OK_Pragma): New routine.
	(Is_OK_Statement): New routine.
	(Mark_Full_View_As_Ghost): New routine.
	(Mark_Pragma_As_Ghost): New routine.
	(Mark_Renaming_As_Ghost): New routine.
	(Propagate_Ignored_Ghost_Code): Update the comment on usage.
	(Set_From_Entity): New routine.
	(Set_From_Policy): New routine.
	(Set_Ghost_Mode): This routine now handles pragmas and freeze nodes.
	(Set_Ghost_Mode_For_Freeze): Removed.
	(Set_Ghost_Mode_From_Entity): New routine.
	(Set_Ghost_Mode_From_Policy): Removed.
	* ghost.ads (Check_Ghost_Overriding): New routine.
	(Mark_Full_View_As_Ghost): New routine.
	(Mark_Pragma_As_Ghost): New routine.
	(Mark_Renaming_As_Ghost): New routine.
	(Set_Ghost_Mode): Update the parameter profile. Update the
	comment on usage.
	(Set_Ghost_Mode_For_Freeze): Removed.
	(Set_Ghost_Mode_From_Entity): New routine.
	* sem_ch3.adb (Analyze_Full_Type_Declaration):
	Capture and restore the Ghost mode. Mark a type
	as Ghost regardless of whether it comes from source.
	(Analyze_Incomplete_Type_Decl): Capture, set and restore the
	Ghost mode.
	(Analyze_Number_Declaration): Capture and restore the Ghost mode.
	(Analyze_Object_Declaration): Capture and restore the Ghost mode.
	(Analyze_Private_Extension_Declaration): Capture and
	restore the Ghost mode.
	(Analyze_Subtype_Declaration): Capture and restore the Ghost mode.
	(Process_Full_View): The full view inherits all Ghost-related
	attributes from the private view.
	(Restore_Globals): New routine.
	* sem_ch5.adb (Analyze_Assignment): Capture and restore the
	Ghost mode.
	(Restore_Globals): New routine.
	* sem_ch6.adb (Analyze_Abstract_Subprogram_Declaration):
	Code cleanup. Capture and restore the Ghost mode. Mark a
	subprogram as Ghost regarless of whether it comes from source.
	(Analyze_Procedure_Call): Capture and restore the Ghost mode.
	(Analyze_Subprogram_Body_Helper): Capture and restore the Ghost mode.
	(Analyze_Subprogram_Declaration): Capture and restore the Ghost mode.
	(New_Overloaded_Entity): Ensure that a
	parent subprogram and an overriding subprogram have compatible
	Ghost policies.
	* sem_ch7.adb (Analyze_Package_Body_Helper): Capture and restore
	the Ghost mode.
	(Analyze_Package_Declaration): Capture and
	restore the Ghost mode. Mark a package as Ghost when it is
	declared in a Ghost region.
	(Analyze_Private_Type_Declaration): Capture and restore the Ghost mode.
	(Restore_Globals): New routine.
	* sem_ch8.adb (Analyze_Exception_Renaming): Code
	reformatting. Capture and restore the Ghost mode. A renaming
	becomes Ghost when its name references a Ghost entity.
	(Analyze_Generic_Renaming): Capture and restore the Ghost mode. A
	renaming becomes Ghost when its name references a Ghost entity.
	(Analyze_Object_Renaming): Capture and restore the Ghost mode. A
	renaming becomes Ghost when its name references a Ghost entity.
	(Analyze_Package_Renaming): Capture and restore the Ghost mode. A
	renaming becomes Ghost when its name references a Ghost entity.
	(Analyze_Subprogram_Renaming): Capture and restore the Ghost
	mode. A renaming becomes Ghost when its name references a
	Ghost entity.
	* sem_ch11.adb (Analyze_Exception_Declaration): Capture, set
	and restore the Ghost mode.
	* sem_ch12.adb (Analyze_Generic_Package_Declaration): Capture and
	restore the Ghost mode.
	(Analyze_Generic_Subprogram_Declaration):
	Capture and restore the Ghost mode.
	* sem_ch13.adb Add with and use clauses for Ghost.
	(Add_Invariant): New routine.
	(Add_Invariants): Factor out code.
	(Add_Predicate): New routine.
	(Add_Predicates): Factor out code.
	(Build_Invariant_Procedure_Declaration): Code cleanup. Capture,
	set and restore the Ghost mode.
	(Build_Invariant_Procedure): Code cleanup.
	(Build_Predicate_Functions): Capture, set and
	restore the Ghost mode. Mark the generated functions as Ghost.
	* sem_prag.adb (Analyze_Contract_Cases_In_Decl_Part):
	Capture, set and restore the Ghost mode.
	(Analyze_External_Property_In_Decl_Part): Capture, set and restore
	the Ghost mode.
	(Analyze_Initial_Condition_In_Decl_Part):
	Capture, set and restore the Ghost mode.
	(Analyze_Pragma):
	Code cleanup. Capture, set and restore the Ghost mode. Flag
	pragmas Linker_Section, No_Return, Unmodified, Unreferenced and
	Unreferenced_Objects as illegal when it applies to both Ghost
	and living arguments. Pragma Ghost cannot apply to synchronized
	objects.
	(Check_Kind): Moved to the spec of Sem_Prag.
	(Process_Inline): Flag the pragma as illegal when it applies to
	both Ghost and living arguments.
	(Restore_Globals): New routine.
	* sem_prag.ads Add pragma Default_Initial_Condition
	to table Assertion_Expression_Pragma. Add new table
	Is_Aspect_Specifying_Pragma.
	(Check_Kind): Moved from body of Sem_Prag.
	* sem_util.adb Add with and use clauses for Ghost.
	(Build_Default_Init_Cond_Procedure_Body): Capture, set and restore
	the Ghost mode.
	(Build_Default_Init_Cond_Procedure_Declaration):
	Capture, set and restore the Ghost mode. Mark the default
	initial condition procedure as Ghost when it is declared
	in a Ghost region.
	(Is_Renaming_Declaration): New routine.
	(Policy_In_List): Account for the single argument version of
	Check_Pragma.
	* sem_util.ads (Is_Renaming_Declaration): New routine.
	* sinfo.adb (Is_Ghost_Pragma): New routine.
	(Set_Is_Ghost_Pragma): New routine.
	* sinfo.ads New attribute Is_Ghost_Pragma.
	(Is_Ghost_Pragma): New routine along with pragma Inline.
	(Set_Is_Ghost_Pragma): New routine along with pragma Inline.

2015-05-26  Robert Dewar  <dewar@adacore.com>

	* sem_ch3.adb, sem_aux.adb, sem_aux.ads, exp_ch6.adb, sprint.adb:
	Minor reformatting.

2015-05-26  Gary Dismukes  <dismukes@adacore.com>

	* gnat1drv.adb, targparm.adb, targparm.ads, restrict.adb: Minor
	reformatting and typo fixes in comments.

2015-05-26  Ed Schonberg  <schonberg@adacore.com>

	* sem_ch7.adb (Swap_Private_Dependets): Set visibility of
	the two views of a private dependent in two separate steps,
	to ensure proper visibility in parent units analyzed for inlining.

2015-05-26  Yannick Moy  <moy@adacore.com>

	* sem_aux.adb, sem_aux.ads (Get_Low_Bound): Use Type_Low_Bound.
	(Package_Body, Package_Spec): New queries moved
	here from GNATprove.
	(Package_Specification): Simplify query to remove use of loop.
	* sem_util.adb, sem_util.ads (Enclosing_Declaration,
	Enclosing_Package_Or_Subprogram, Is_Attribute_Update): New
	queries moved here from GNATprove.

2015-05-26  Bob Duff  <duff@adacore.com>

	* einfo.adb, einfo.ads, sprint.adb, lib-xref.ads: Minor cleanup: Remove
	obsolete Entity_Kinds E_String_Type and E_String_Subtype. Update
	redundant assertions.

2015-05-26  Gary Dismukes  <dismukes@adacore.com>

	* sem_util.adb, sem_util.ads, sem_ch13.adb: Minor typo fixes.

2015-05-26  Doug Rupp  <rupp@adacore.com>

	* init.c [vxworks]: Refine previous checkin.

2015-05-26  Robert Dewar  <dewar@adacore.com>

	* exp_ch4.adb (Wrap_MA): New function.
	(Expand_N_Op_Expon): Use Wrap_MA.

2015-05-26  Bob Duff  <duff@adacore.com>

	* exp_ch6.adb (Make_Build_In_Place_Call_In_Object_Declaration):
	Do not use secondary stack to return limited records with
	defaulted discriminants. This is an efficiency improvement.
	* exp_ch6.adb, exp_dist.adb, sem_attr.adb, sem_aux.adb, sem_aux.ads,
	sem_ch12.adb, sem_ch3.adb, sem_ch4.adb, sem_ch6.adb, sem_ch7.adb,
	sem_util.adb: Change the sense of Is_Indefinite_Subtype to be
	Is_Definite_Subtype. This is an improvement to readability (the double
	negative in "not Is_Indefinite_Subtype" was slightly confusing). Also
	disallow passing non-[sub]type entities, an unnecessary and slightly
	bug-prone flexibility.

2015-05-26  Robert Dewar  <dewar@adacore.com>

	* sem_aggr.adb (Resolve_Array_Aggregate): Defend against
	bad bounds.
	* debug.adb: Document -gnatd.k.
	* erroutc.adb (Set_Msg_Insertion_Line_Number): Implement -gnatd.k.

2015-05-26  Robert Dewar  <dewar@adacore.com>

	* gnat1drv.adb (Gnat1drv): Provide new arguments for
	Get_Target_Parameters.
	* restrict.adb (Set_Restriction_No_Specification_Of_Aspect):
	new procedure.
	(Set_Restriction_No_Use_Of_Attribute): new procedure.
	* restrict.ads (Set_Restriction_No_Specification_Of_Aspect):
	new procedure.
	(Set_Restriction_No_Use_Of_Attribute): new procedure.
	* s-rident.ads (Integer_Parameter_Restrictions): New subtype.
	* targparm.adb (Get_Target_Parameters): Allow new restriction
	pragmas No_Specification_Of_Aspect No_Use_Of_Attribute
	No_Use_Of_Pragma.
	* targparm.ads: New parameters for Get_Target_Parameters.
	* tbuild.adb (Set_NOD): New name for Set_RND.
	(Set_NSA): New procedure.
	(Set_NUA): New procedure.
	(Set_NUP): New procedure.
	* tbuild.ads (Make_SC): Minor reformatting.
	(Set_NOD): New name for Set_RND.
	(Set_NSA, Set_NUA, Set_NUP): New procedure.

2015-05-26  Ed Schonberg  <schonberg@adacore.com>

	* a-stwise.adb (Find_Token): If source'first is not positive,
	an exception must be raised, as specified by RM 2005 A.4.3
	(68/1). This must be checked explicitly, given that run-time
	files are normally compiled without constraint checks.
	* a-stzsea.adb (Find_Token): Ditto.

2015-05-26  Ed Schonberg  <schonberg@adacore.com>

	* sem_util.ads sem_util.adb (Is_Current_Instance):  New predicate
	to fully implement RM 8.6 (17/3). which earlier only applied
	to synchronized types. Used to preanalyze aspects that include
	current instances of types, such as Predicate and Invariant.
	* sem_res.adb (Resolve_Entity_Name): Use Is_Current_Instance.
	* sem_ch13.adb (Add_Predicates): In ASIS mode, preserve original
	expression of aspect and analyze it to provide proper type
	information.

2015-05-26  Robert Dewar  <dewar@adacore.com>

	* rtsfind.ads: Add entries for RE_Exn[_Long]_Float.
	* s-exnllf.adb (Exn_Float): New function.
	(Exn_Long_Float): New function.
	(Exn_Long_Long_Float): Rewritten interface.
	(Exp): New name for what used to be Exn_Long_Long_Float.
	* s-exnllf.ads (Exn_Float): New function.
	(Exn_Long_Float): New function.

2015-05-26  Ed Schonberg  <schonberg@adacore.com>

	* sem_ch8.adb (Find_Selected_Component): Do not emit an error
	on a selected component when the prefix is a type name that is
	a Current_Instance.
	* einfo.ads: Minor grammar fix.

2015-05-26  Doug Rupp  <rupp@adacore.com>

	* init.c [vxworks] (sysLib.h): Only for x86.

2015-05-26  Doug Rupp  <rupp@adacore.com>

	* init-vxsim.c (CPU): define as __VXSIM_CPU__
	* sigtramp-vxworks-vxsim.c (CPU): Likewise.
	sigtramp-vxworks-target.inc: Add check for SIMLINUX.
	* sigtramp.h: Likewise.

2015-05-26  Robert Dewar  <dewar@adacore.com>

	* sem_aux.adb, sem_disp.adb, sem_util.ads: Add comment.
	* sem_util.adb: Minor reformatting

2015-05-26  Yannick Moy  <moy@adacore.com>

	* inline.adb (Has_Initialized_Type): Adapt to new names.
	* sem_aux.adb, sem_aux.ads (Get_Low_Bound, Number_Components,
	Subprogram_Body, Subprogram_Body_Entity, Subprogram_Spec,
	Subprogram_Specification): New query functions used in GNATprove.
	* sem_disp.adb, sem_disp.ads (Is_Overriding_Subprogram): New
	query functions used in GNATprove.
	* sem_util.adb, sem_util.adso (Enclosing_Lib_Unit_Node,
	Get_Cursor_Type, Get_Return_Object, Get_User_Defined_Eq,
	Is_Double_Precision_Floating_Point_Type,
	Is_Single_Precision_Floating_Point_Type): New query functions
	used in GNATprove.

2015-05-26  Bob Duff  <duff@adacore.com>

	* s-rpc.ads (Partition_ID): Increase maximum Partition_ID to
	some huge number.
	* a-except-2005.adb, a-except-2005.ads, a-except.adb,
	a-except.ads, a-exexda.adb, a-exstat.adb: Minor comment fixes.

2015-05-26  Robert Dewar  <dewar@adacore.com>

	* sinfo.adb: Minor comment addition.
	* einfo.adb: Minor whitespace and punctuation fix.
	* sem_util.adb: Minor editing of comments.

2015-05-26  Ed Schonberg  <schonberg@adacore.com>

	* sem_ch7.adb (Install_Private_Declarations,
	Swap_Private_Dependents): Ensure that both views of the dependent
	subtype are immediately visible if we are within their scope. This
	may be needed when a procedure body is both the parent of an
	instantiated child unit, and is itself used to inline a local
	function.

2015-05-26  Gary Dismukes  <dismukes@adacore.com>

	* exp_prag.adb, gnat1drv.adb: Minor reformatting.

2015-05-26  Eric Botcazou  <ebotcazou@adacore.com>

	* exp_ch4.adb (Expand_N_Indexed_Component): In the circuit
	detecting exceptions to the rewriting, deal with implicit
	dereferences in the selected component case.

2015-05-26  Bob Duff  <duff@adacore.com>

	* sem_ch13.adb (Analyze_One_Aspect): Do not
	require the expression of the Disable_Controlled aspect to be
	static in a generic template, because 'Enabled is not known
	until the instance.

2015-05-26  Doug Rupp  <rupp@adacore.com>

	* init-vxsim.c: New file for vxsim ZCX
	* sigtramp-vxworks-vxsim.c: Likewise.
	* sigtramp-vxworks.c: Factor out target dependent bits into ...
	* sigtramp-vxworks-target.inc: ... here.
	* sigtramp.h: Add vxsim zcx protos.
	* init.c [vxworks...] (sysLib.h): Include.
	(__gnat_map_signal): Make global.
	 [...i386] (__gnat_error_handler): Call __gnat_vxsim_error_handler if
	on vxsim.
	[...i386] (__gnat_install_handler): Test if on vxsim.

2015-05-26  Ed Schonberg  <schonberg@adacore.com>

	* sem_ch5.adb (Analyze_Iterator_Specification): For an element
	iterator over an array, if the component is aliased, the loop
	variable is aliased as well.

2015-05-26  Ed Schonberg  <schonberg@adacore.com>

	* exp_ch6.adb (Expand_Actuals): For a function call with in-out
	parameters that is rewritten as an expression_with_actions,
	we preserve the original function call node for further use by
	the caller (typically Expand_Call). In the presence of validity
	checks, that function call, though it is labelled Analyzed to
	prevent an infinite recursion, may be rewritten as a temporary
	by Remove_Side_Effects.  Ensure that the caller has access to
	the original function call to continue expansion.
	* atree.ads: Minor typo in comment.

2015-05-26  Javier Miranda  <miranda@adacore.com>

	* sem_util.adb (Check_Function_Writable_Actuals):
	Add missing support to check the violation of writable actuals
	in array aggregates that have a nonstatic range.

2015-05-26  Hristian Kirtchev  <kirtchev@adacore.com>

	* exp_ch6.adb (Process_Contract_Cases_For): Update the call to
	Expand_Pragma_Contract_Cases.
	* exp_prag.ads, exp_prag.adb (Expand_Contract_Cases): Rename to
	Expand_Pragma_Contract_Cases.
	* sem_ch13.adb (Add_Invariants): Use the original aspect name
	when creating the arguments of pragma Check. This ensures that
	'Class is properly recognized and handled.

2015-05-26  Arnaud Charlet  <charlet@adacore.com>

	* gnat1drv.adb: Minor adjustments.
	(Adjust_Global_Switches): Disable some related flags in CodePeer mode.
	* sem_ch4.adb (Has_Arbitrary_Evaluation_Order,
	Stop_Subtree_Climbind): Code cleanup.
	* einfo.ads: Minor comment change.

2015-05-26  Javier Miranda  <miranda@adacore.com>

	* sem_aggr.adb (Resolve_Aggregate, Resolve_Extension_Aggregate):
	Code cleanup.
	* sem_ch3.adb (Build_Derived_Record_Type,
	Record_Type_Declaration): Code cleanup.
	* sem_ch4.adb (Has_Arbitrary_Evaluation_Order,
	Stop_Subtree_Climbind): Tables which speed up the identification
	of dangerous calls to Ada 2012 functions with writable actuals
	(AI05-0144).
	(Analyze_Arithmetic_Op, Analyze_Call, Analyze_Comparison_Op,
	Analyze_Equality_Op, Analyze_Logical_Op, Analyze_Membership_Op,
	Analyze_Range): Code cleanup.
	(Is_Arbitrary_Evaluation_Order_Construct): Removed.
	(Check_Writable_Actuals): Code cleanup using the added tables.
	* sem_util.adb (Check_Function_Writable_Actuals): Return
	immediately if the node does not have the flag Check_Actuals
	set to True.

2015-05-26  Eric Botcazou  <ebotcazou@adacore.com>

	* exp_ch6.adb (Add_Call_By_Copy_Code): Remove restrictive
	condition in the detection of the effects of Remove_Side_Effects.
	* exp_util.ads (Remove_Side_Effects): Add general and historical note.
	* exp_util.adb (Is_Name_Reference): New predicate.
	(Remove_Side_Effects): Use it in lieu of Is_Object_Reference
	in order to decide whether to use the renaming to capture the
	side effects of the subexpression.
	(Side_Effect_Free): Remove obsolete test.

2015-05-26  Robert Dewar  <dewar@adacore.com>

	* aspects.ads, aspects.adb: Add aspect Disable_Controlled.
	* einfo.ads, einfo.adb (Disable_Controlled): New flag.
	(Is_Controlled_Active): New function.
	* exp_ch3.adb (Expand_Freeze_Record_Type): Use
	Is_Controlled_Active.
	* exp_util.adb (Needs_Finalization): Finalization not needed
	if Disable_Controlled set.
	* freeze.adb (Freeze_Array_Type): Do not set
	Has_Controlled_Component if the component has Disable_Controlled.
	(Freeze_Record_Type): ditto.
	* sem_ch13.adb (Decorate): Minor reformatting.
	(Analyze_Aspect_Specifications): Implement Disable_Controlled.
	* sem_ch3.adb (Analyze_Object_Declaration): Handle
	Disable_Controlled.
	(Array_Type_Declaration): ditto.
	(Build_Derived_Private_Type): ditto.
	(Build_Derived_Type): ditto.
	(Record_Type_Definition): ditto.
	* snames.ads-tmpl: Add Name_Disable_Controlled.

2015-05-26  Eric Botcazou  <ebotcazou@adacore.com>

	* exp_ch6.adb (Expand_Actuals): Use a constant declaration instead
	of a renaming to capture the return value of a function call.
	(Expand_Simple_Function_Return): Call Remove_Side_Effects
	instead of removing side effects manually before the call to
	_Postconditions.

2015-05-26  Robert Dewar  <dewar@adacore.com>

	* exp_ch4.adb (Expand_N_Op_Expon): Deal with problem of wrong
	order in calling Duplicate_Subexpr.
	* einfo.ads: Fix documentation of Object/Value size for scalar types.

2015-05-26  Ed Schonberg  <schonberg@adacore.com>

	* exp_aggr.adb (Build_Array_Aggr_Code, Gen_Assign):
	If a component is default-initialized and its type has an
	invariant procedure, insert an invariant test after code for
	default-initialization of the component.

2015-05-26  Gary Dismukes  <dismukes@adacore.com>

	* einfo.ads, sem_util.adb, sem_ch4.adb: Minor reformatting.

2015-05-26  Robert Dewar  <dewar@adacore.com>

	* exp_unst.adb, exp_unst.ads: Change to using Subps table index for
	making AREC entity names unique.

2015-05-26  Ed Schonberg  <schonberg@adacore.com>

	* sem_cat.adb (Has_Stream_Attribute_Definition): If the type
	has aspect specifications, examine the corresponding list of
	representation items to determine whether there is a visible
	stream operation. The attribute definition clause generated from
	the aspect will be inserted at the freeze point of the type,
	which may be in the private part and not directly visible,
	but the aspect makes the operation available to a client.

2015-05-26  Robert Dewar  <dewar@adacore.com>

	* sem_util.adb: Minor code reorganization.
	* sem_ch6.adb: Minor reformatting.

2015-05-25  Eric Botcazou  <ebotcazou@adacore.com>

	* gcc-interface/utils.c (maybe_pad_type): Do not apply adjustment to
	original size for elementary types before issuing the size warning.

2015-05-25  Eric Botcazou  <ebotcazou@adacore.com>

	* get_targ.adb (C_Get_Float_Words_BE): Adjust import name.
	(C_Get_Words_BE): Likewise.
	(C_Get_Bytes_BE): Likewise.
	(C_Get_Bits_BE): Likewise.
	(Width_From_Size): Remove superfluous space.
	* gcc-interface/targtyps.c (get_float_words_be): Rename into...
	(get_target_float_words_be): ...this.
	(get_words_be): Rename into...
	(get_target_words_be): ...this.
	(get_bytes_be): Rename into...
	(get_target_bytes_be): ...this.
	(get_bits_be): Rename into...
	(get_target_bits_be): ...this.
	* gcc-interface/gigi.h (standard_datatypes): Remove ADT_ptr_void_type.
	(ptr_void_type_node): Delete.
	(get_target_float_size): Likewise.
	(get_target_double_size): Likewise.
	(get_target_long_double_size): Likewise.
	(get_float_words_be): Likewise.
	(get_words_be): Likewise.
	(get_bytes_be): Likewise.
	(get_bits_be): Likewise.
	(get_target_float_words_be): Declare.
	(get_target_words_be): Likewise.
	(get_target_bytes_be): Likewise.
	(get_target_bits_be): Likewise.
	* gcc-interface/decl.c (gnat_to_gnu_entity): Replace ptr_void_type_node
	with ptr_type_node.
	(intrin_return_compatible_p): Likewise.
	* gcc-interface/trans.c (gigi): Likewise.
	* gcc-interface/utils2.c (maybe_wrap_malloc): Likewise.
	(maybe_wrap_free): Likewise.
	* gcc-interface/utils.c (maybe_pad_type): Remove superfluous space.
	* gcc-interface/misc.c (gnat_init): Do not set ptr_void_type_node.

2015-05-25  Eric Botcazou  <ebotcazou@adacore.com>

	* gcc-interface/decl.c (elaborate_expression): Take a const string
	suffix instead of a tree.
	(elaborate_expression_1): Likewise.
	(elaborate_expression_2): Likewise.
	(gnat_to_gnu_entity): Adjust to above changes.
	(build_subst_list): Likewise.
	(get_entity_char): New static function.

2015-05-25  Eric Botcazou  <ebotcazou@adacore.com>

	* gcc-interface/decl.c (gnat_to_gnu_entity) <E_Constant>: Move around.
	<E_Exception>: Merge with E_Variable case.
	<E_Variable>: Remove 'object' label.

2015-05-25  Eric Botcazou  <ebotcazou@adacore.com>

	* gcc-interface/decl.c (gnat_to_gnu_entity): Minor tweak.
	* gcc-interface/trans.c (finalize_nrv_unc_r): Use CONSTRUCTOR_ELT.
	* gcc-interface/utils.c (convert): Likewise and simplify.
	(remove_conversions): Likewise.
	* gcc-interface/utils2.c (compare_fat_pointers): Likewise.
	(build_unary_op): Likewise and simplify.

2015-05-25  Eric Botcazou  <ebotcazou@adacore.com>

	* gcc-interface/gigi.h (build_atomic_load): Adjust prototype.
	(build_atomic_store): Likewise.
	(build_load_modify_store): Declare.
	(VECTOR_TYPE_P): Delete.
	* gcc-interface/decl.c (gnat_to_gnu_entity): Replace Is_Atomic with
	Is_Atomic_Or_VFA throughout.
	<E_Array_Type>: Build a variant of the XUA type instead of forcing
	TYPE_VOLATILE on it.
	<E_Array_Subtype>: Use the main variant of the base type.
	Do not force TYPE_VOLATILE on the type being built.
	<E_Record_Type>: Likewise.
	<E_Array_Subtype>: Likewise.
	<E_Subprogram_Type>: Rename local variable.
	Add Atomic qualifier in conjunction with Volatile on types if needed.
	Force BLKmode for by-ref types only at the end of the processing.
	Change qualifiers only after changing the mode of the type.  Set
	TYPE_UNIVERSAL_ALIASING_P on the type directly.
	(check_ok_for_atomic_type): Issue specific error message for VFA.
	(gnat_to_gnu_component_type): Replace Is_Atomic with
	Is_Atomic_Or_VFA throughout.
	* gcc-interface/misc.c (gnat_get_alias_set): Test
	TYPE_UNIVERSAL_ALIASING_P on the type directly.
	* gcc-interface/trans.c (lvalue_required_p): Replace Is_Atomic with
	Is_Atomic_Or_VFA throughout.  Add missing guard.
	(node_is_atomic): New predicate.
	(node_has_volatile_full_access): Likewise.
	(gnat_strip_type_conversion): New function.
	(outer_atomic_access_required_p): New predicate.
	(atomic_sync_required_p): Rename into...
	(atomic_access_required_p): ...this.  Add SYNC parameter, scan the
	parent node first and then look for the atomic setting.  Add support
	for Volatile_Full_Access.
	(Call_to_gnu): Add atomic_access and outer_atomic_access parameters
	and adjusts calls to above functions.  Use load-modify-store sequence
	for updates of In/Out and Out parameters if required, as well as for
	moving the result to the target if required.  Add couple of missing
	guards.
	(gnat_to_gnu): Adjust calls to above functions.
	<N_Object_Renaming_Declaration>: If the renamed object has side-effects
	evaluate only its address.
	<N_Assignment_Statement>: Adjust call to Call_to_gnu.  Use load-modify
	store sequence if required.
	<N_Function_Call>: Adjust call to Call_to_gnu.
	(extract_values): Adjust comment.
	* gcc-interface/utils2.c (build_atomic_load): Add SYNC parameter and
	use relaxed memory model if it is not set.
	(build_atomic_store): Likewise.
	(call_is_atomic_load): New predicate.
	(build_load_modify_store): New function.
	(build_binary_op) <MODIFY_EXPR>: Accept SAVE_EXPR on the LHS.
	(gnat_stabilize_reference) <CALL_EXPR>: Deal with atomic loads.

2015-05-25  Eric Botcazou  <ebotcazou@adacore.com>

	* gcc-interface/ada-tree.h (DECL_RENAMING_GLOBAL_P): Rename into...
	(DECL_GLOBAL_NONCONSTANT_RENAMING_P): ...this.
	* gcc-interface/gigi.h (record_global_renaming_pointer): Delete.
	(invalidate_global_renaming_pointers): Likewise.
	(record_global_nonconstant_renaming): New.
	(invalidate_global_nonconstant_renamings): Likewise.
	(get_inner_constant_reference): Likewise.
	(gnat_constant_reference_p): Likewise.
	* gcc-interface/decl.c (gnat_to_gnu_entity) <object>: Adjust to above
	and register the renaming pointer only if the object is non-constant.
	(elaborate_expression_1): Call get_inner_constant_reference instead
	of get_inner_reference.
	* gcc-interface/trans.c (fold_constant_decl_in_expr): Minor tweak.
	(Identifier_to_gnu): Adjust to above and do not recheck the renamed
	object before substituting it.
	(Compilation_Unit_to_gnu): Adjust to above renaming.  Minor tweaks.
	(gnat_to_gnu) <N_Object_Renaming_Declaration>: Do not return the
	result at the global level.
	(N_Exception_Renaming_Declaration): Likewise.
	* gcc-interface/utils.c (global_renaming_pointers): Rename into...
	(global_nonconstant_renamings): ...this.
	(destroy_gnat_utils): Adjust to above renaming.
	(record_global_renaming_pointer): Rename into...
	(record_global_nonconstant_renaming): ...this.
	(invalidate_global_renaming_pointers): Rename into...
	(invalidate_global_nonconstant_renamings): ...this and do not recheck
	the renamed object before invalidating.
	* gcc-interface/utils2.c (gnat_stabilize_reference): Minor tweak.
	(get_inner_constant_reference): New public function.
	(gnat_constant_reference_p): New predicate.

2015-05-25  Javier Miranda  <miranda@adacore.com>

	* einfo.ads, einfo.adb (Has_Out_Or_In_Out_Parameter): This attribute
	is now present in subprograms, generic subprograms, entries and
	entry families.
	* sem_ch6.adb (Set_Formal_Mode): Set As_Out_Or_In_Out_Parameter
	on entries, entry families, subprograms and generic subprograms.
	* sem_ch12.adb (Analyze_Generic_Subprogram_Declaration):
	Minor code reorganization to ensure that the Ekind attribute
	of the subprogram entity is set before its formals are
	processed. Required to allow the use of the attribute
	Has_Out_Or_In_Out_Parameter on the subprogram entity.
	* sem_aggr.adb (Resolve_Aggregate, Resolve_Extension_Aggregate):
	Perform the check on writable actuals only if the value of some
	component of the aggregate involves calling a function with
	out-mode parameters.
	(Resolve_Record_Aggregate): Propagate the Check_Actuals flag to the
	internally built aggregate.
	* sem_ch3.adb (Build_Derived_Record_Type, Record_Type_Declaration):
	Perform the check on writable actuals only if the initialization of
	some component involves calling a function with out-mode parameters.
	* sem_ch4.adb (Analyze_Arithmetic_Op, Analyze_Comparison_Op,
	Analyze_Equality_Op, Analyze_Logical_Op, Analyze_Membership_Op,
	Analyze_Range): Check writable actuals only if the
	subtrees have a call to a function with out-mode parameters
	(Analyze_Call.Check_Writable_Actuals): New subprogram. If the call
	has out or in-out parameters then mark its outermost enclosing
	construct as a node on which the writable actuals check must
	be performed.
	(Analyze_Call): Check if the flag must be set and if the outermost
	enclosing construct.
	* sem_util.adb (Check_Function_Writable_Actuals): Code cleanup
	and reorganization. We skip processing aggregate discriminants
	since their precise analysis involves two phases traversal.
	* sem_res.adb (Resolve_Actuals, Resolve_Arithmetic_Op,
	Resolve_Logical_Op, Resolve_Membership_Op): Remove call to
	check_writable_actuals.

2015-05-22  Ed Schonberg  <schonberg@adacore.com>

	* sem_ch3.adb (Constrain_Concurrent): If the context is a
	type declaration, generate an Itype_Reference for the anonymous
	subtype, to force elaboration at this point in gigi.

2015-05-22  Gary Dismukes  <dismukes@adacore.com>

	* layout.adb, einfo.ads, sem_ch12.adb, freeze.adb, sem_util.ads,
	exp_ch4.adb, sem_ch6.adb: Minor reformatting and typo fixes.

2015-05-22  Ed Schonberg  <schonberg@adacore.com>

	* sem_res.adb (Resolve_Actuals): If the call is to an overridden
	operation, replace the names of the actuals in named associations
	with the names of the actuals of the subprogram that is eventually
	executed. The names of the formals and the defaults can differ
	between the two operations when they are operations of a formal
	derived type.

2015-05-22  Bob Duff  <duff@adacore.com>

	* a-convec.ads, a-convec.adb (Append): Check for fast path. Split
	out slow path into separate procedure. Inline Append. Fast path
	now avoids calling Insert.
	(Finalize): Do the busy checking last, so the container gets emptied.
	(Insert, Insert_Space): Remove redundancy.

2015-05-22  Robert Dewar  <dewar@adacore.com>

	* switch-c.adb (Scan_Front_End_Switches): Insist on -gnatc
	for -gnatd.V.

2015-05-22  Arnaud Charlet  <charlet@adacore.com>

	* gnatvsn.ads: Minor code reorg to remember more easily to update
	variables.

2015-05-22  Ed Schonberg  <schonberg@adacore.com>

	* sem_ch10.adb (Analyze_With_Clause): In ASIS_Mode, a
	limited_with clause on a predefined unit is not transformed into
	a regular with_clause, to preserve the original tree structure.
	* sinfo.ads (N_With_Clause): Add comment on handling of
	Limited_With.
	* sem_ch10.adb: Minor reformatting.

2015-05-22  Ed Schonberg  <schonberg@adacore.com>

	* sem_ch8.adb (Freeze_Profile): A limited view of a type in
	the profile of a subprogram renaming does not require freezing,
	because it is declared in a different unit.

2015-05-22  Ed Schonberg  <schonberg@adacore.com>

	* exp_aggr.adb (Get_Constraint_Association): If type (of ancestor
	composite type) is private, go to full view. This was previously
	done only in an instance context, but is happen whenever a chain
	of private extensions includes one inherited discriminant.

2015-05-22  Robert Dewar  <dewar@adacore.com>

	* einfo.ads: Minor comment updates.
	* exp_unst.adb: Move Subps table to spec Don't remove old entries
	from table Add Last field to record last entry used.
	* exp_unst.ads: Move Subps table here from body So that Cprint
	can access saved values.

2015-05-22  Bob Duff  <duff@adacore.com>

	* a-cdlili.adb, a-cdlili.ads, a-cohama.adb, a-cohama.ads,
	* a-cohase.adb, a-cohase.ads, a-convec.adb, a-convec.ads,
	* a-coorma.adb, a-coorma.ads, a-coorse.adb, a-coorse.ads:
	(Pseudo_Reference, Element_Access, Get_Element_Access): New
	declarations added for use by performance improvements in exp_ch5.adb.
	* snames.ads-tmpl: New names referenced by exp_ch5.adb.
	* exp_ch5.adb: Speed up "for ... of" loops for predefined containers.
	Instead of doing literally what the RM calls for, we do something
	equivalent that avoids expensive operations inside the loop. If the
	container package has appropriate Next, Pseudo_Reference,
	Element_Access, Get_Element_Access declarations, we invoke the
	optimization.
	* snames.ads-tmpl: Note speed improvement.

2015-05-22  Eric Botcazou  <ebotcazou@adacore.com>

	* einfo.ads (Is_Atomic_Or_VFA): Move to XEINFO INLINES section.
	* xeinfo.adb: Replace a-einfo.h with einfo.h throughout.
	Add pattern to translate "or else" into "||".

2015-05-22  Eric Botcazou  <ebotcazou@adacore.com>

	* einfo.ads (Has_Volatile_Full_Access): Rename into...
	(Is_Volatile_Full_Access): ...this.
	(Set_Has_Volatile_Full_Access): Rename into...
	(Set_Is_Volatile_Full_Access): ...this.
	* einfo.adb (Has_Volatile_Full_Access): Rename into...
	(Is_Volatile_Full_Access): ...this.
	(Set_Has_Volatile_Full_Access): Rename into...
	(Set_Is_Volatile_Full_Access): ...this.
	(Is_Atomic_Or_VFA): Adjust to above renaming.
	* errout.adb (Special_Msg_Delete): Likewise.
	* exp_pakd.adb (Install_PAT): Likewise.
	* freeze.adb (Freeze_Array_Type): Likewise.
	* sem_ch8.adb (Analyze_Object_Renaming): Likewise.
	* sem_ch13.adb (Inherit_Delayed_Rep_Aspects): Likewise.
	(Inherit_Aspects_At_Freeze_Point): Likewise.
	* sem_prag.adb (Set_Atomic_VFA): Likewise.
	(Process_Atomic_Independent_Shared_Volatile): Likewise.
	* sem_util.adb (Is_Atomic_Or_VFA_Object): Likewise.

2015-05-22  Robert Dewar  <dewar@adacore.com>

	* exp_ch5.adb, layout.adb, einfo.adb, einfo.ads, sem_prag.adb,
	freeze.adb, freeze.ads, sem_util.adb, sem_util.ads, exp_ch2.adb,
	exp_ch4.adb, errout.adb, exp_aggr.adb, sem_ch13.adb: This is a general
	change that deals with the fact that most of the special coding for
	Atomic should also apply to the case of Volatile_Full_Access.
	A new attribute Is_Atomic_Or_VFA is introduced, and many of the
	references to Is_Atomic now use this new attribute.

2015-05-22  Robert Dewar  <dewar@adacore.com>

	* exp_ch4.adb (Expand_N_Op_Eq): Introduce 'Machine for 'Result
	comparison.

2015-05-22  Eric Botcazou  <ebotcazou@adacore.com>

	* sprint.adb (Source_Dump): When generating debug files, deal
	with the case of a stand-alone package instantiation by dumping
	together the spec and the body in the common debug file.

2015-05-22  Robert Dewar  <dewar@adacore.com>

	* sem_ch13.adb (Minimum_Size): Size is zero for null range
	discrete subtype.

2015-05-22  Hristian Kirtchev  <kirtchev@adacore.com>

	* einfo.adb (Anonymous_Master): This attribute now applies
	to package and subprogram bodies.
	(Set_Anonymous_Master): This attribute now applies to package and
	subprogram bodies.
	(Write_Field36_Name): Add output for package and subprogram bodies.
	* einfo.ads Update the documentation on attribute Anonymous_Master
	along with occurrences in entities.
	* exp_ch4.adb (Create_Anonymous_Master): Reimplemented to
	handle spec and body anonymous masters of the same unit.
	(Current_Anonymous_Master): Reimplemented. Handle a
	package instantiation that acts as a compilation unit.
	(Insert_And_Analyze): Reimplemented.

2015-05-22  Ed Schonberg  <schonberg@adacore.com>

	* sem_ch10.adb (Analyze_With_Clause): A limited_with_clause on a
	predefined unit is treated as a regular with_clause.

2015-05-22  Robert Dewar  <dewar@adacore.com>

	* sem_ch12.adb, prj.ads, makeutl.ads, sem_ch6.adb, prj-nmsc.adb,
	prj-conf.adb, sem_disp.adb: Minor reformatting.

2015-05-22  Vincent Celier  <celier@adacore.com>

	* clean.adb (Parse_Cmd_Line): For native gnatclean, check
	for switch -P and, if found and gprclean is available, invoke
	silently gprclean.
	* make.adb (Initialize): For native gnatmake, check for switch -P
	and, if found and gprbuild is available, invoke silently gprbuild.

2015-05-22  Eric Botcazou  <ebotcazou@adacore.com>

	* sem_ch13.adb (Validate_Unchecked_Conversions): Also issue
	specific warning for discrete types when the source is larger
	than the target.

2015-05-22  Ed Schonberg  <schonberg@adacore.com>

	* einfo.ads, einfo.adb (Incomplete_Actuals): New attribute of
	package instantiations. Holds the list of actuals in the instance
	that are incomplete types, to determine where the corresponding
	instance body must be placed.
	* sem_ch6.adb (Conforming_Types): An incomplete type used as an
	actual in an instance matches an incomplete formal.
	* sem_disp.adb (Check_Dispatching_Call): Handle missing case of
	explicit dereference.
	(Inherited_Subprograms): In the presence of a limited view there
	are no subprograms to inherit.
	* sem_ch12.adb (Preanalyze_Actuals): Build list of incomplete
	actuals of instance, for later placement of instance body and
	freeze nodes for actuals.
	(Install_Body): In the presence of actuals that incomplete types
	from a limited view, the instance body cannot be placed after
	the declaration because full views have not been seen yet. Any
	use of the non-limited views in the instance body requires
	the presence of a regular with_clause in the enclosing unit,
	and will fail if this with_clause is missing.  We place the
	instance body at the beginning of the enclosing body, which is
	the unit being compiled, and ensure that freeze nodes for the
	full views of the incomplete types appear before the instance.

2015-05-22  Pascal Obry  <obry@adacore.com>

	* makeutl.ads, prj-conf.adb, prj-nmsc.adb, prj.ads
	(In_Place_Option): Removed.
	(Relocate_Build_Tree_Option): New constant.
	(Root_Dir_Option): New constant.
	(Obj_Root_Dir): Removed.
	(Build_Tree_Dir): New variable.
	(Root_Src_Tree): Removed.
	(Root_Dir): New variable.
	* prj-conf.adb (Get_Or_Create_Configuration_File): Add check
	for improper relocation.
	* prj-nmsc.adb (Locate_Directory): Add check for improper
	relocation.

2015-05-22  Hristian Kirtchev  <kirtchev@adacore.com>

	* einfo.adb (Default_Init_Cond_Procedure): Code cleanup. The
	attribute now applies to the base type.
	(Has_Default_Init_Cond): Now applies to the base type.
	(Has_Inherited_Default_Init_Cond): Now applies to the base type.
	(Set_Default_Init_Cond_Procedure): Code cleanup. The attribute now
	applies to the base type.
	(Set_Has_Default_Init_Cond): Now applies to the base type.
	(Set_Has_Inherited_Default_Init_Cond): Now applies to the base type.
	* exp_ch3.adb (Expand_N_Object_Declaration): No need to use the
	base type when adding a call to the Default_Initial_Condition.

2015-05-22  Hristian Kirtchev  <kirtchev@adacore.com>

	* einfo.adb: Node36 is now used as Anonymous_Master. Flag253
	is now unused.
	(Anonymous_Master): New routine.
	(Has_Anonymous_Master): Removed.
	(Set_Anonymous_Master): New routine.
	(Set_Has_Anonymous_Master): Removed.
	(Write_Entity_Flags): Remove the output for Has_Anonymous_Maser.
	(Write_Field36_Name): Add output for Anonymous_Master.
	* einfo.ads Add new attribute Anonymous_Master along with
	occurrences in nodes. Remove attribute Has_Anonymous_Master along
	with occurrences in nodes.
	(Anonymous_Master): New routine along with pragma Inline.
	(Has_Anonymous_Master): Removed along with pragma Inline.
	(Set_Anonymous_Master): New routine along with pragma Inline.
	(Set_Has_Anonymous_Master): Removed along with pragma Inline.
	* exp_ch4.adb (Create_Anonymous_Master): New routine.
	(Current_Anonymous_Master): Reimplemented.

2015-05-22  Bob Duff  <duff@adacore.com>

	* freeze.adb (Freeze_Profile): Suppress warning if imported
	subprogram is not at library level.

2015-05-22  Robert Dewar  <dewar@adacore.com>

	* sem_ch8.adb (Analyze_Object_Renaming): Check for renaming
	component of an object to which Volatile_Full_Access applies.

2015-05-22  Jerome Guitton  <guitton@adacore.com>

	* exp_dbug.ads: Add note about non bit-packed arrays.

2015-05-22  Eric Botcazou  <ebotcazou@adacore.com>

	* sem_prag.adb: Fix typo.
	* einfo.ads: Grammar fixes in comments.

2015-05-22  Bob Duff  <duff@adacore.com>

	* a-cborma.ads, a-cidlli.ads, a-cimutr.ads, a-ciormu.ads,
	* a-cihase.ads, a-cohama.ads, a-coorse.ads, a-cbhama.ads,
	* a-cborse.ads, a-comutr.ads, a-ciorma.ads, a-cobove.ads,
	* a-coormu.ads, a-convec.ads, a-cohase.ads, a-coinho.ads,
	* a-cbdlli.ads, a-cbmutr.ads, a-cbhase.ads, a-cdlili.ads,
	* a-cihama.ads, a-coinve.ads, a-ciorse.ads, a-coorma.ads,
	* a-coinho-shared.ads (Constant_Reference_Type, Reference_Type):
	Add an initialization expression "raise Program_Error". See,
	for example, RM-A.18.2(148.4).

2015-05-22  Robert Dewar  <dewar@adacore.com>

	* debug.adb: Update documentation.
	* einfo.ads, einfo.adb (Needs_Typedef): New flag
	* exp_unst.adb (Unnest_Subprogram): Mark AREC types as needing
	typedef's in C.
	* frontend.adb: Update comments.
	* gnat1drv.adb (Adjust_Global_Switches): Set all needed flags
	for -gnatd.V
	* opt.ads (Generate_C_Code): New switch.
	* osint-c.adb (Write_C_File_Info): Removed, not used
	(Write_H_File_Info): Removed, not used
	* osint-c.ads (Write_C_File_Info): Removed, not used
	(Write_H_File_Info): Removed, not used
	* osint.ads (Write_Info): Minor comment updates.
	(Output_FD): Moved from private part to public part of spec.
	* sem.adb (Semantics): Force expansion on if in Generate_C_Code
	mode.
	* atree.ads: minor typo in comment.
	* sem_prag.adb (Process_Atomic_Independent_Shared_Volatile):
	Do not allow VFA on composite object with aliased component.

2015-05-22  Arnaud Charlet  <charlet@adacore.com>

	* osint-c.adb, osint-c.ads (Set_File_Name): Move back to spec.

2015-05-22  Pascal Obry  <obry@adacore.com>

	* prj-util.adb: Minor comment editing.

2015-05-22  Pascal Obry  <obry@adacore.com>

	* makeutl.ads (In_Place_Option): New constant.
	* prj.ads (Obj_Root_Dir): New variable (absolute path to relocate
	objects).
	(Root_Src_Tree): New variable (absolute path of root source tree).
	* prj-conf.adb (Do_Autoconf): Take into account the object root
	directory (if defined) to generate configuration project.
	* prj-nmsc.adb (Get_Directories): Handle case where Obj_Root_Dir
	is defined.
	(Locate_Directory): Likewise.

2015-05-22  Pascal Obry  <obry@adacore.com>

	* prj-util.ads, prj-util.adb (Relative_Path): New routine.

2015-05-22  Bob Duff  <duff@adacore.com>

	* exp_utils.ads, exp_utils.adb (Find_Optional_Prim_Op): New
	interface to return Empty when not found, so we can avoid handling
	Program_Error in that case.
	(Find_Prim_Op): Fix latent bug: raise Program_Error when there are no
	primitives.
	* exp_ch7.adb, sem_util.adb: Use Find_Optional_Prim_Op when the
	code is expecting Empty.
	* sem_ch8.adb: Use Find_Optional_Prim_Op to avoid handling
	Program_Error.

2015-05-22  Robert Dewar  <dewar@adacore.com>

	* sem_ch3.adb, sem_intr.adb, exp_ch4.adb, s-rannum.adb,
	sem_eval.adb, s-fatgen.adb, s-expmod.ads: Remove incorrect hyphen in
	non-binary.
	* exp_util.adb: Add comment.
	* osint-c.ads, osint-c.adb (Set_Library_Info_Name): Move from spec to
	body.
	(Set_File_Name): New name for the above.
	(Create_C_File, Create_H_File, Write_C_File_Info, Write_H_File_Info,
	Close_C_File, Close_H_File): New procedure.
	* osint.adb: Minor reformatting.
	* osint.ads: Minor comment updates.

2015-05-22  Robert Dewar  <dewar@adacore.com>

	* exp_ch4.adb: Minor rewording.
	* exp_util.ads: Clarify that Find_Prim_Op is only for
	tagged types.

2015-05-22  Robert Dewar  <dewar@adacore.com>

	* atree.adb, atree.ads, treepr.adb: Change name Needs_Actuals_Check to
	Check_Actuals.
	* exp_ch4.adb (Expand_N_Op_Expon): Optimize 2**x in modular
	and overflow cases.

2015-05-22  Eric Botcazou  <ebotcazou@adacore.com>

	* exp_pakd.adb (Install_PAT): Propagate representation aspects
	from the original array type to the PAT.

2015-05-22  Robert Dewar  <dewar@adacore.com>

	* treepr.adb (Print_Node_Header): Add output of Needs_Actuals_Check.

2015-05-22  Robert Dewar  <dewar@adacore.com>

	* atree.adb, atree.ads (Needs_Actuals_Check): New flag.

2015-05-22  Hristian Kirtchev  <kirtchev@adacore.com>

	* sem_prag.adb (Analyze_Pragma): Remove the detection
	of a useless Part_Of indicator when the related item is a constant.
	(Check_Matching_Constituent): Do not emit an error on a constant.
	(Check_Missing_Part_Of): Do not check for a missing Part_Of indicator
	when the related item is a constant.
	(Collect_Body_States): Code cleanup.
	(Collect_Visible_States): Code cleanup.
	(Report_Unused_States): Do not emit an error on a constant.
	* sem_util.ads, sem_util.adb (Has_Variable_Input): Removed.

2015-05-22  Eric Botcazou  <ebotcazou@adacore.com>

	* sem_ch8.adb (Analyze_Object_Renaming): Copy
	Has_Volatile_Full_Access from renamed to renaming entities.
	* sem_prag.adb (Process_Atomic_Independent_Shared_Volatile):
	Tidy up and remove redundant setting of Has_Volatile_Full_Access.

2015-05-22  Hristian Kirtchev  <kirtchev@adacore.com>

	* ghost.adb (Check_Ghost_Completion): Update references to SPARK
	RM 6.9 rules.
	(Check_Ghost_Policy): Update references to SPARK RM 6.9 rules.
	* sem_ch3.adb (Analyze_Object_Declaration): Update references
	to SPARK RM 6.9 rules.
	(Check_Completion): Ghost entities do not require a special form of
	completion.
	* sem_ch6.adb (Analyze_Generic_Subprogram_Body): Update references
	to SPARK RM 6.9 rules.
	(Analyze_Subprogram_Body_Helper): Update references to SPARK RM 6.9
	rules.
	* sem_ch7.adb (Analyze_Package_Body_Helper): Update references
	to SPARK RM 6.9 rules.
	(Requires_Completion_In_Body): Ghost entities do not require a special
	form of completion.

2015-05-22  Robert Dewar  <dewar@adacore.com>

	* a-csquin.ads: Use Ada 2012 notation.
	* sem_ch8.adb: Minor reformatting.

2015-05-22  Hristian Kirtchev  <kirtchev@adacore.com>

	* sem_ch13.adb (Analyze_Aspect_Specifications): Aspect Import
	acts as a completion.

2015-05-22  Ed Schonberg  <schonberg@adacore.com>

	* sem_ch13.adb: Minor reformatting.

2015-05-22  Jose Ruiz  <ruiz@adacore.com>

	* a-reatim.adb: Minor change, fix typo.

2015-05-22  Robert Dewar  <dewar@adacore.com>

	* sem_util.ads: Minor addition of ??? comment.
	* sem_prag.adb, sem_util.adb: Minor reformatting.
	* sem_ch13.adb: minor reformatting.

2015-05-22  Robert Dewar  <dewar@adacore.com>

	* a-reatim.ads: Add Compile_Time_Error to ensure Duration
	is 64-bits.
	* sem_ch13.adb: Improve error message.
	* exp_ch4.adb: Minor reformatting.

2015-05-22  Hristian Kirtchev  <kirtchev@adacore.com>

	* sem_prag.adb (Analyze_Pragma): Constants without variable
	input do not require indicator Part_Of.
	(Check_Missing_Part_Of): Constants without variable input do not
	requrie indicator Part_Of.
	(Collect_Visible_States): Constants without variable input are
	not part of the hidden state of a package.
	* sem_util.ads, sem_util.adb (Has_Variable_Input): New routine.

2015-05-22  Robert Dewar  <dewar@adacore.com>

	* exp_util.adb (Activate_Atomic_Synchronization): Do not set
	Atomic_Sync_Required for an object renaming declaration.
	* sem_ch8.adb (Analyze_Object_Renaming): Copy Is_Atomic and
	Is_Independent to renaming object.

2015-05-22  Ed Schonberg  <schonberg@adacore.com>

	* sem_ch5.adb (Analyze_Iterator_Specification): Diagnose
	various illegalities in iterators over arrays and containers:
	a) New function Get_Cursor_Type, to verify that the cursor is
	not a limited type at the point of iteration.
	b) If the container is a constant, an element_iterator is illegal
	if the container type does not have a Constant_Indexing aspect.
	c) If the iterate function has an in-out controlling parameter,
	the container cannot be a constant object.
	d) Reject additional cases of iterators over a
	discriminant-dependent component of a mutable object.

2015-05-21  Hristian Kirtchev  <kirtchev@adacore.com>

	* einfo.adb (Contract): This attribute now applies to constants.
	(Set_Contract): This attribute now applies to constants.
	(Write_Field34_Name): Add output for constants.
	* einfo.ads Attribute Contract now applies to constants.
	* sem_ch3.adb (Analyze_Object_Contract): Constants now have
	their Part_Of indicator verified.
	* sem_prag.adb (Analyze_Constituent): A constant is now a valid
	constituent.
	(Analyze_Global_Item): A constant cannot act as an output.
	(Analyze_Initialization_Item): Constants are now a valid
	initialization item.
	(Analyze_Initializes_In_Decl_Part): Rename
	global variable States_And_Vars to States_And_Objs and update
	all its occurrences.
	(Analyze_Input_Item): Constants are now a
	valid initialization item. Remove SPARM RM references from error
	messages.
	(Analyze_Pragma): Indicator Part_Of can now apply to a constant.
	(Collect_Body_States): Collect both source constants
	and variables.
	(Collect_States_And_Objects): Collect both source constants and
	variables.
	(Collect_States_And_Variables): Rename
	to Collect_States_And_Objects and update all its occurrences.
	(Collect_Visible_States): Do not collect constants and variables
	used to map generic formals to actuals.
	(Find_Role): The role of a constant is that of an input. Separate the
	role of a variable from that of a constant.
	(Report_Unused_Constituents): Add specialized wording for constants.
	(Report_Unused_States): Add specialized wording for constants.
	* sem_util.adb (Add_Contract_Item): Add processing for constants.
	* sem_util.ads (Add_Contract_Item): Update the comment on usage.
	(Find_Placement_In_State_Space): Update the comment on usage.

2015-05-21  Ed Schonberg  <schonberg@adacore.com>

	* sem_ch5.adb: minor reformatting.

2015-05-21  Robert Dewar  <dewar@adacore.com>

	* freeze.adb (Freeze_Entity): Properly tag -gnatw.z messages.

2015-05-21  Robert Dewar  <dewar@adacore.com>

	* freeze.adb: Minor reformatting.
	* cstand.adb (Print_Standard): Fix bad printing of Duration
	low bound.
	* a-reatim.adb (Time_Of): Complete rewrite to properly detect
	out of range args.

2015-05-21  Ed Schonberg  <schonberg@adacore.com>

	* sem_ch5.adb: add (useless) initial value.
	* sem_ch3.adb (Replace_Anonymous_Access_To_Protected_Subprogram):
	Check whether the procedure has parameters before processing
	formals in ASIS mode.

2015-05-21  Ed Schonberg  <schonberg@adacore.com>

	* sem_ch13.adb (Check_Iterator_Functions): Emit error on Iterator
	aspect as well when indexing function is illegal.
	(Valid_Default_Iterator): Handle properly somme illegal cases
	to prevent compilation abandoned messages.
	(Check_Primitive_Function): Verify that type and indexing function
	are in the same scope.
	* freeze.adb (Freeze_Record): Extend patch on the presence of
	indexing aspects to aspect Default_Iterator.

2015-05-19  David Malcolm  <dmalcolm@redhat.com>

	* gcc-interface/trans.c (Sloc_to_locus1): Strenghthen local "map"
	from line_map * to line_map_ordinary *.

2015-05-12  Jason Merrill  <jason@redhat.com>

	* sigtramp-vxworks.c: Add space between string literal and macro
	name.

2015-05-12  Arnaud Charlet  <charlet@adacore.com>

	* gnat_rm.texi, gnat_ugn.texi, doc: Documentation updates and clean ups

2015-05-12  Ed Schonberg  <schonberg@adacore.com>

	* sem_ch5.adb (Analyze_Iterator_Specifications): Additional
	legality checks for array and container iterators:
	a) The domain of iteration cannot be a component that depends
	on discriminants of a mutable object. The check was recently
	added for element iterators.
	b) The cursor type cannot be a limited type at the point of the
	iteration, because the cursor will be assigned to in the body
	of the loop.

2015-05-12  Robert Dewar  <dewar@adacore.com>

	* freeze.adb (Freeze_Record_Type): Make sure that if we have
	aspect Iterator_Element, then we have either Constant_Indexing
	or Variable_Indexing.

2015-05-12  Ed Schonberg  <schonberg@adacore.com>

	* a-coormu.ads, a-coormu.adb: Add Indexing aspect, Reference_Type,
	and Reference_Control_Type to support element iterators over
	ordered multisets.
	* a-ciormu.ads, a-ciormu.adb: Ditto for
	indefinite_ordered_multisets.

2015-05-12  Hristian Kirtchev  <kirtchev@adacore.com>

	* exp_ch4.adb (Expand_N_Expression_With_Actions): Force
	the evaluation of the EWA expression.  Code cleanup.
	(Process_Transient_Object): Code cleanup.
	* exp_util.adb (Is_Aliased): Controlled transient objects found
	within EWA nodes are not aliased.
	(Is_Finalizable_Transient): Iterators are not finalizable transients.

2015-05-12  Robert Dewar  <dewar@adacore.com>

	* sem_prag.adb (Process_Atomic_Independent_Shared_Volatile):
	Don't allow Atomic and Volatile_Full_Access for the same entity.

2015-05-12  Ed Schonberg  <schonberg@adacore.com>

	* sem_ch5.adb (Analyze_Iterator_Specification): Implement new
	semantics and safety checks specified in AI12-0151.

2015-05-12  Pierre-Marie de Rodat  <derodat@adacore.com>

	* sem_ch10.adb (Sem_Ch10.Analyze_Proper_Body): Generate SCOs
	for subunit in generic units.

2015-05-12  Robert Dewar  <dewar@adacore.com>

	* sem_elab.adb (Check_A_Call): Avoid checking internal call
	from Valid_Scalars

2015-05-12  Ed Schonberg  <schonberg@adacore.com>

	* sem_ch6.adb (Process_Formals): An untagged incomplete type
	is legal in the profile of a null procedure.

2015-05-12  Ed Schonberg  <schonberg@adacore.com>

	* sem_ch12.adb (Validate_Derived_Type_Instance): Handle properly
	the checks on a derived formal whose parent type is a previous
	formal that is not a derived type.

2015-05-12  Robert Dewar  <dewar@adacore.com>

	* aspects.ads, aspects.adb: Add entries for aspect Volatile_Full_Access
	* einfo.adb (Has_Volatile_Full_Access): New flag.
	(Has_Volatile_Full_Access): New flag.
	* einfo.ads (Has_Volatile_Full_Access): New flag.
	* par-prag.adb: Add dummy entry for Volatile_Full_Access.
	* sem_prag.adb (Analyze_Pragma, case Volatile_Full_Access):
	Implement new pragma.
	* snames.ads-tmpl: Add entries for pragma Volatile_Full_Access.

2015-05-12  Robert Dewar  <dewar@adacore.com>

	* targparm.ads: Minor reformatting.

2015-05-12  Robert Dewar  <dewar@adacore.com>

	* a-reatim.adb (Time_Of): Properly detect overflow when TS = 0.0.
	* a-reatim.ads: Minor reformatting.

2015-05-12  Hristian Kirtchev  <kirtchev@adacore.com>

	* einfo.ads: Update the documentation of flags
	Has_Inherited_Default_Init_Cond and Has_Default_Init_Cond.

2015-05-12  Robert Dewar  <dewar@adacore.com>

	* impunit.adb: Add entry for a-dhfina.ads
	* a-dhfina.ads: New file.

2015-05-12  Ed Schonberg  <schonberg@adacore.com>

	* exp_ch5.adb (Expand_Iterator_Loop_Over_Array): if the array
	type has convention Fortran, a multidimensional iterator varies
	the first dimension fastest.

2015-05-12  Hristian Kirtchev  <kirtchev@adacore.com>

	* einfo.adb: Node32 is now used as Encapsulating_State.
	Node37 is now used as Associated_Entity.
	(Associated_Entity): New routine.
	(Encapsulating_State): Update the assertion guard to include constants.
	(Set_Associated_Entity): New routine.
	(Set_Encapsulating_State): Update the assertion guard to
	include constants.
	(Write_Field10_Name): Remove the output for Encapsulating_State.
	(Write_Field32_Name): Add output for Encapsulating_State.
	(Write_Field37_Name): Add output for Associated_Entity.
	* einfo.ads New attribute Associated_Entity along with placement
	in entities. Attribute Encapsulating_State now uses Node32.
	(Associated_Entity): New routine along with pragma Inline.
	(Set_Associated_Entity): New routine along with pragma Inline.
	* inline.ads Code reformatting.
	* sem_attr.adb (Analyze_Attribute): Correct the prefix of
	attribute 'Result when the context is a generic instantiation.
	(Analyze_Attribute_Old_Result): Pragmas Depends and
	Refined_Depends are a valid context for attribute 'Result.
	(Denote_Same_Function): Allow attribute 'Result to denote
	generic functions.
	* sem_ch3.adb Add with and use clauses for Sem_Ch12.
	(Analyze_Declarations): Capture global references within the
	contracts of packages, subprograms and their respective bodies.
	* sem_ch6.adb (Analyze_Aspects_On_Body_Or_Stub): Removed.
	(Analyze_Completion_Contract): Removed.
	(Analyze_Generic_Subprogram_Body): Enchange the aspects after
	creating the generic copy. Create a generic contract for the
	template. Analyze the aspects of the generic body. Analyze the
	contract of the generic body when it is a compilation unit and
	capture global references.
	(Analyze_Subprogram_Body_Contract): Code cleanup.
	(Analyze_Subprogram_Contract): Do not save global references here.
	(Save_Global_References_In_List): Removed.
	* sem_ch7.adb (Analyze_Package_Body_Contract): Code cleanup.
	(Analyze_Package_Body_Helper): Create a generic contract for
	the template.
	(Analyze_Package_Contract): Code cleanup.
	* sem_ch10.adb Add with and use clauses for Sem_Ch12.
	(Analyze_Compilation_Unit): Capture global references in a
	generic subprogram declaration that acts as a compilation unit.
	* sem_ch12.adb Add with and use clauses for Sem_Prag. Illustrate
	the implementation of generic contracts. Alphabetize various
	subprograms.
	(Analyze_Generic_Package_Declaration):
	Create a generic contract for the template.
	(Analyze_Generic_Subprogram_Declaration): Create a generic
	contract for the template.
	(Analyze_Subprogram_Instantiation): Instantiate the contract of the
	subprogram.
	(Copy_Generic_Node): Link defining entities of the generic template
	with the corresponding defining entities of the generic copy. Update
	the processing of pragmas.
	(Instantiate_Contract): Removed.
	(Instantiate_Subprogram_Contract): New routine.
	(Requires_Delayed_Save): New routine.
	(Save_Global_References): Rename formal parameter N to Templ. Various
	cleanups.
	(Save_Global_References_In_Aspects): Moved from the spec.
	(Save_Global_References_In_Contract): New routine.
	(Save_References_In_Aggregate): New routine.
	(Save_References_In_Char_Lit_Or_Op_Symbol): New routine.
	(Save_References_In_Descendants): New routine.
	(Save_References_In_Identifier): New routine.
	(Save_References_In_Operator): New routine.
	(Save_References_In_Pragma): New routine.
	* sem_ch12.ads (Save_Global_References): Rename formal
	parameter N to Templ. Update the comment on usage.
	(Save_Global_References_In_Aspects): Moved to the body.
	(Save_Global_References_In_Contract): New routine.
	* sem_ch13.adb (Analyze_Aspect_Specifications_On_Body_Or_Stub):
	New routine.
	* sem_ch13.ads (Analyze_Aspect_Specifications_On_Body_Or_Stub):
	New routine.
	* sem_prag.adb (Add_Item_To_Name_Buffer): Add support for
	generic parameters.
	(Analyze_Contract_Cases_In_Decl_Part): Code cleanup.
	(Analyze_Depends_Global): New routine.
	(Analyze_Depends_In_Decl_Part): Code cleanup.
	(Analyze_Global_In_Decl_Part): Code cleanup.
	(Analyze_Global_Item): Constants are now valid global items. Do
	not perform state-related checks in an instance. Change the way
	renamings are handled.	(Analyze_Initial_Condition_In_Decl_Part):
	Code cleanup.
	(Analyze_Initializes_In_Decl_Part): Code cleanup.
	(Analyze_Input_Output): The analysis of attribute 'Result in
	the context of pragmas Depends or Refined_Depends now reuses
	the existing attribute analysis machinery. Constants and
	generic parameters are now valid dependency items. Do not
	perform state-related checks in an instance. Change the way
	renamings are handled.	(Analyze_Pragma): Add a "characteristics"
	section for pragmas Abstract_State, Contract_Cases, Depends,
	Extensions_Visible, Global, Initial_Condition, Initializes,
	Post, Post_Class, Postcondition, Pre, Pre_Class, Precondition,
	Refined_Depends, Refined_Global, Refined_Post, Refined_State, Test_Case.
	(Analyze_Pre_Post_Condition): Do not create a generic
	template here.
	(Analyze_Pre_Post_Condition_In_Decl_Part): Code cleanup.
	(Analyze_Refined_Depends_Global_Post): New routine.
	(Analyze_Refined_Depends_In_Decl_Part): Code cleanup.
	(Analyze_Refined_Global_In_Decl_Part): Code cleanup.
	(Analyze_Refined_Pragma): Removed.
	(Analyze_Refined_State_In_Decl_Part): Code cleanup.
	(Analyze_Test_Case_In_Decl_Part): Code cleanup.
	(Check_Dependency_Clause): Do not perform this check in an instance.
	(Check_Function_Return): Add support for generic functions.
	(Check_In_Out_States): Do not perform this check in an instance.
	(Check_Input_States): Do not perform this check in an instance.
	(Check_Mode_Restriction_In_Function): Add support for generic functions.
	(Check_Output_States): Do not perform this check in an instance.
	(Check_Postcondition_Use_In_Inlined_Subprogram): Rename
	parameter Subp_Id to Spec_Id and update comment on usage.
	(Check_Proof_In_States): Do not perform this check in an instance.
	(Check_Refined_Global_Item): Add support for constants.
	(Check_Refined_Global_List): Do not perform this check in an instance.
	(Collect_Global_Items): Reimplemented.
	(Collect_Subprogram_Inputs_Outputs): Add support for generic parameters.
	(Create_Generic_Template): Removed.
	(Find_Related_Package_Or_Body): Moved to spec.
	(Find_Role): Add support for generic parameters and constants.
	(Get_Argument): Moved to spec. Rename parameter Spec_Id to Context_Id.
	(Match_Item): Add support for constants.
	(Preanalyze_Test_Case_Arg): Reimplemented.
	(Report_Extra_Clauses): Do not perform this check in an instance.
	(Report_Extra_Constituents): Do not perform this check in an instance.
	* sem_prag.ads (Collect_Subprogram_Inputs_Outputs): Update
	the comment on usage.
	(Find_Related_Package_Or_Body): Moved from body.
	(Get_Argument): Moved from body.
	* sem_util.adb Add with and use clauses for Sem_Ch12.
	(Corresponding_Spec_Of): Add support for packages and package bodies.
	(Create_Generic_Contract): New routine.
	(Is_Contract_Annotation): Reimplemented.
	(Is_Generic_Declaration_Or_Body): New routine.
	(Is_Package_Contract_Annotation): New routine.
	(Is_Subprogram_Contract_Annotation): New routine.
	* sem_util.ads (Corresponding_Spec_Of): Update the comment on usage.
	(Create_Generic_Contract): New routine.
	(Is_Generic_Declaration_Or_Body): New routine.
	(Is_Package_Contract_Annotation): New routine.
	(Is_Subprogram_Contract_Annotation): New routine.
	* sinfo.adb (Is_Generic_Contract_Pragma): New routine.
	(Set_Is_Generic_Contract_Pragma): New routine.
	* sinfo.ads Add new attribute Is_Generic_Contract_Pragma along
	with occurrences in nodes.
	(Is_Generic_Contract_Pragma): New routine along with pragma Inline.
	(Set_Is_Generic_Contract_Pragma): New routine along with pragma Inline.
	* treepr.adb (Print_Entity_Info): Output fields 36 to 41.

2015-05-12  Robert Dewar  <dewar@adacore.com>

	* a-taster.ads: Minor comment fix: fix bad header, this is a
	pure RM unit.

2015-05-12  Robert Dewar  <dewar@adacore.com>

	* sem_intr.adb: (Check_Shift): Diagnose bad modulus value.

2015-05-12  Robert Dewar  <dewar@adacore.com>

	* gnat1drv.adb (Adjust_Global_Switches): Default to suppressing
	Alignment_Checks on non-strict alignment machine.
	* sem_ch13.adb (Validate_Address_Clauses): Don't give
	compile-time alignment warnings if run time Alignment_Check
	is suppressed.

2015-05-12  Thomas Quinot  <quinot@adacore.com>

	* g-sercom.ads, g-sercom-linux.adb (GNAT.Serial_Communications.
	Data_Rate): New literals B75, B110, B150, B300, B600.

2015-05-12  Doug Rupp  <rupp@adacore.com>

	* init.c (__gnat_init_float) [vxworks]: For e500v2,
	do nothing and leave the responsibility to install the handler
	and enable the exceptions to the BSP.

2015-05-12  Robert Dewar  <dewar@adacore.com>

	* sem_ch9.adb, einfo.ads, exp_intr.adb: Minor reformatting.
	* sem_disp.adb: Minor code reorganization (remove junk redundant
	null statement).
	* exp_unst.adb (Unnest_Subprogram.Uplev_Refs): Ignore uplevel
	references to bounds of types coming from original type reference.
	* checks.ads: Minor reformatting.
	* checks.adb: Minor reformatting.
	* sem_prag.adb (Analyze_Pragma, case Check): If in ignored
	assertion, then make sure we do not drag in bignum stuff.

2015-05-12  Ed Schonberg  <schonberg@adacore.com>

	* sem_ch9.adb (Collect_Interfaces): Initialize
	Direct_Primitive_Operations for a tagged synchronized type,
	so it can used in ASIS mode.
	* sem_disp.adb (Check_Dispatching_Operation): If expansion is
	disabled, attach subprogram to list of Direct_Primitive_Operations
	of synchronized type itself, for ASIS use, because in this case
	Corresponding_Record_Type is not built.
	* einfo.ads: Indicate use of Direct_Primitive_Operations on
	synchronized type.

2015-05-12  Pierre-Marie de Rodat  <derodat@adacore.com>

	* exp_pakd.adb: Make clearer the comment in exp_pakd.adb about
	___XP suffixes.

2015-05-12  Robert Dewar  <dewar@adacore.com>

	* sem_ch3.adb, sem_util.adb, sem_ch6.adb: Minor reformatting.

2015-05-12  Robert Dewar  <dewar@adacore.com>

	* exp_unst.adb (Visit_Node): Deal with subprogram and package stubs.

2015-05-12  Ed Schonberg  <schonberg@adacore.com>

	* exp_intr.adb (Expand_Dispatching_Constructor_Call): The
	tag to be retrieved for the generated call is the first entry
	in the dispatch table for the return type of the instantiated
	constructor.

2015-05-12  Bob Duff  <duff@adacore.com>

	* exp_ch7.adb, exp_ch7.ads, exp_intr.adb, exp_util.adb,
	exp_util.ads: Update comments.

2015-05-12  Ed Schonberg  <schonberg@adacore.com>

	* sem_ch3.adb (Add_Internal_Interface_Entities): Do no generate
	freeze nodes for these in ASIS mode, because they lead to
	elaoration order issues in gigi.

2015-05-12  Hristian Kirtchev  <kirtchev@adacore.com>

	* sem_ch6.adb (Analyze_Expression_Function): Code
	cleanup. Use Copy_Subprogram_Spec to create a proper spec.
	(Analyze_Subprogram_Body_Helper): Code cleanup. Do not
	prepare a stand alone body for inlining in GNATprove mode
	when inside a generic.	(Body_Has_Contract): Reimplemented.
	(Build_Subprogram_Declaration): New routine.
	* sem_ch10.adb (Analyze_Compilation_Unit): Capture global
	references within generic bodies by loading them.
	* sem_util.adb (Copy_Parameter_List): Code cleanup.
	(Copy_Subprogram_Spec): New routine.
	(Is_Contract_Annotation): New routine.
	* sem_util.ads (Copy_Subprogram_Spec): New routine.
	(Is_Contract_Annotation): New routine.

2015-05-12  Hristian Kirtchev  <kirtchev@adacore.com>

	* sem_attr.adb (Resolve_Attribute): Do not analyze the generated
	body of an expression function when the prefix of attribute
	'Access is the body.

2015-05-12  Ed Schonberg  <schonberg@adacore.com>

	* sem_ch3.adb (Build_Derived_Enumeration_Type): The anonymous base
	created for a derived enumeration type is not a first subtype,
	even though it is defined through a full type declaration.
	* sem_ch13.adb (Analyze_Aspects_At_Freeze_Point): Do not process
	aspects for the anonymous base type constructed for a derived
	scalar type, because they will be set when the first subtype
	is frozen.
	(Inherit_Aspects_At_Freeze_Point): Fix typos on handling of
	Default_Value and Default_Component_Value, that prevented the
	proper inheritance of these aspects.

2015-05-12  Gary Dismukes  <dismukes@adacore.com>

	* exp_ch6.adb, exp_unst.adb: Minor typo fixes.

2015-05-12  Robert Dewar  <dewar@adacore.com>

	* sem_ch3.adb: Minor reformatting.

2015-05-12  Vincent Celier  <celier@adacore.com>

	* gnatcmd.adb: If we want to invoke gnatmake (gnatclean) with
	-P, then check if gprbuild (gprclean) is available; if it is,
	use gprbuild (gprclean) instead of gnatmake (gnatclean).

2015-05-12  Robert Dewar  <dewar@adacore.com>

	* debug.adb: Add flag -gnatd.3 to output diagnostic info from
	Exp_Unst.
	* einfo.ad, einfo.adb: Reorganize (and remove most of) flags used by
	Exp_Unst.
	* exp_ch6.adb (Unest_Bodies): Table for delayed calls to
	Unnest_Subprogram (Expand_N_Subprogram_Body): Add entry to table
	for later call instead of calling Unnest_Subprogram directly
	(Initialize): New procedure (Unnest_Subprograms): New procedure
	* exp_ch6.ads (Add_Extra_Actual_To_Call): Move into proper
	alpha order.
	(Initialize): New procedure.
	(Unnest_Subprograms): New procedure.
	* exp_unst.adb (Unnest_Subprogram): Major rewrite, moving
	all processing to this routine which is now called late
	after instantiating bodies. Fully handles the case of generic
	instantiations now.
	* exp_unst.ads: Major rewrite, moving all processing to
	Unnest_Subprogram.
	* frontend.adb (Frontend): Add call to Exp_Ch6.Initialize.
	(Frontend): Add call to Unnest_Subprograms.
	* sem_ch8.adb (Find_Direct_Name): Back to old calling sequence
	for Check_Nested_Access.
	* sem_util.adb (Build_Default_Subtype): Minor reformatting
	(Check_Nested_Access): Back to original VM-only form (we
	now do all the processing for Unnest_Subprogram at the time
	it is called.
	(Denotes_Same_Object): Minor reformatting
	(Note_Possible_Modification): Old calling sequence for
	Check_Nested_Access.
	* sem_util.ads (Check_Nested_Access): Back to original VM-only
	form (we now do all the processing for Unnest_Subprogram at the
	time it is called.

2015-05-12  Robert Dewar  <dewar@adacore.com>

	* sem_ch3.adb, freeze.adb, sem_ch6.adb: Minor reformatting.

2015-05-12  Ed Schonberg  <schonberg@adacore.com>

	* sem_ch3.adb (Analyze_Object_Declaration): New function
	Has_Delayed_Aspect, used to defer resolution of an aggregate
	expression when the object declaration carries aspects Address
	and/or Alignment.
	* freeze.adb (Freeze_Object_Declaration): New subsidiary procedure
	to Freeze_Entity.  In addition to the previous processing steps
	at the freeze point of an object, this procedure also handles
	aggregates in object declarations, when the declaration carries
	delayed aspects that require that the initialization of the
	object be attached to its freeze actions.

2015-05-12  Ed Schonberg  <schonberg@adacore.com>

	* sem_ch6.adb (Analyze_Subprogram_Declaration): Following
	AI12-0147, null procedures and expression functions are allowed
	in protected bodies.

2015-05-12  Tristan Gingold  <gingold@adacore.com>

	* i-cpoint.adb (Copy_Terminated_Array): Copy nothing if Length is 0.

2015-05-12  Ed Schonberg  <schonberg@adacore.com>

	* sem_ch3.adb (Complete_Private_Subtype): Propagate
	Has_Delayed_Aspects flag from private to full view, to ensure
	that predicate functions are constructed.

2015-05-12  Ed Schonberg  <schonberg@adacore.com>

	* sem_ch6.adb (Process_Formals): If a tagged formal is an
	incomplete class-wide type, the subprogram must have a delayed
	freeze even though the opertation is not a primitive of the
	type. THis ensures that the backend can recover the full view
	when elaborating the subprogram declaration.

2015-05-12  Ed Schonberg  <schonberg@adacore.com>

	* exp_util.adb (Get_Current_Value_Condition): Nothing to be
	done if an elsif part has been rewritten so that it is not part
	of an enclosing if_statement.

2015-05-12  Robert Dewar  <dewar@adacore.com>

	* sem_type.adb, sem_ch10.adb, freeze.adb, sem_ch6.adb, exp_disp.adb:
	Minor reformatting.

2015-05-12  Bob Duff  <duff@adacore.com>

	* exp_attr.adb (Size): Remove unnecessary check for types with
	unknown discriminants.	That was causing the compiler to build
	a function call _size(T), where T is a type, not an object.

2015-05-12  Ed Schonberg  <schonberg@adacore.com>

	* sem_ch4.adb (Extended_Primitive_Ops): Exclude overriding
	primitive operations of a type extension declared in the package
	body, to prevent duplicates in extended list.

2015-05-12  Ed Schonberg  <schonberg@adacore.com>

	* sem_ch3.adb (Analyze_Component_Declaration): If the component is
	an unconstrained synchronized type with discriminants, create a
	constrained default subtype for it, so that the enclosing record
	can be given the proper size.
	* sem_util.adb (Build_Default_Subtype): If the subtype is created
	for a record discriminant, do not analyze the declarztion at
	once because it is added to the freezing actions of the enclosing
	record type.

2015-05-12  Robert Dewar  <dewar@adacore.com>

	* exp_prag.adb (Expand_N_Pragma): Rewrite ignored pragma as
	Null statements.
	* namet.ads (Boolean3): Document this flag used for Ignore_Pragma.
	* par-prag.adb (Prag): Implement Ignore_Pragma.
	* sem_prag.adb: Implement Ignore_Pragma.
	* snames.ads-tmpl: Add entries for pragma Ignore_Pragma.

2015-05-12  Javier Miranda  <miranda@adacore.com>

	* sem_ch10.adb (Build_Shadow_Entity): Link the class-wide shadow
	entity with its corresponding real entity.
	(Decorate_Type): Unconditionally build the class-wide shadow entity of
	tagged types.
	* einfo.ads, einfo.adb (Has_Non_Limited_View): New synthesized
	attribute.
	(Non_Limited_View): Moved from field 17 to field 19 be available
	in class-wide entities.
	* exp_attr.adb (Access_Cases): Code cleanup.
	* exp_disp.adb (Expand_Interface_Actuals): Ditto.
	* exp_util.adb (Non_Limited_Designated_Type): Ditto.
	* freeze.adb (Build_Renamed_Bdody): Ditto.
	* sem_aux.adb (Available_View): Ditto.
	* sem_ch4.adb (Analyze_Selected_Component): Ditto.
	(Try_One_Prefix_Interpretation): Ditto.
	* sem_ch5.adb (Analyze_Assignment): Ditto.
	* sem_ch6.adb (Detect_And_Exchange): Ditto.
	* sem_ch8.adb (Find_Expanded_Name): Ditto.
	* sem_disp.adb (Check_Controlling_Type): Ditto.
	* sem_res.adb (Resolve_Type_Conversion): Ditto.
	(Full_Designated_Type): Ditto.
	* sem_type.adb (Covers): Ditto.
	* sem_util.adb: Fix typo in comment.

2015-05-12  Robert Dewar  <dewar@adacore.com>

	* exp_unst.adb (Get_Real_Subp): New subprogram.
	(Unnest_Subprogram): Use Get_Real_Subp.
	(Uplev_Refs_For_One_Subp): Skip if no ARECnU entity.
	(Uplev_Refs_For_One_Subp): Use actual subtype in unconstrained case.

2015-05-12  Robert Dewar  <dewar@adacore.com>

	* a-reatim.adb ("/"): Add explicit check for Time_Span_First / -1.

2015-05-12  Ed Schonberg  <schonberg@adacore.com>

	* sem_ch4.adb (Extended_Primitive_Ops): New subprogram,
	auxiliary to Try_Primitive_Operation to handle properly prefixed
	calls where the operation is not a primitive of the type, but
	is declared in the package body that is in the immediate scope
	of the type.

2015-05-12  Robert Dewar  <dewar@adacore.com>

	* sem_util.adb (Is_Variable): Allow X'Deref(Y) as a variable.

2015-05-12  Ed Schonberg  <schonberg@adacore.com>

	* sem_ch8.adb (Find_Expanded_Name): Handle properly a fully
	qualified name for an instance of a generic grand-child unit in
	the body its parent.

2015-05-12  Robert Dewar  <dewar@adacore.com>

	* exp_unst.adb (Upref_Name): New subprogram.
	(Unnest_Subprogram): Use Upref_Name.
	(Unnest_Subprogram): Use new Deref attribute.
	* exp_unst.ads: Doc updates.

2015-05-12  Thomas Quinot  <quinot@adacore.com>

	* adaint.c: Enable Large File Support in adaint so that __gnat_readdir
	can access files on filesystems mounted from servers that use large
	NFS file handles.

2015-05-09  Eric Botcazou  <ebotcazou@adacore.com>

	* gcc-interface/utils.c (gnat_write_global_declarations): Use type_decl
	method instead of global_decl for TYPE_DECLs.

2015-04-27  Jim Wilson  <jim.wilson@linaro.org>

	* gcc-interface/Makefile-lan.in (ada.mostlyclean): Remove gnatbind
	and gnat1.

2015-04-13  Eric Botcazou  <ebotcazou@adacore.com>

	* gnatvsn.ads (Library_Version): Bump to 6.

2015-04-09  Iain Sandoe  <iain@codesourcery.com>

	* gcc-interface/Makefile.in (darwin, powerpc): Enable atomics.

2015-04-08  Eric Botcazou  <ebotcazou@adacore.com>

	* gcc-interface/decl.c (gnat_to_gnu_entity) <E_Function>: Do not make
	a function returning an unconstrained type 'const' for the middle-end.

	* gcc-interface/trans.c (Pragma_to_gnu) <case Pragma_Warning>: Use
	exact condition to detect Reason => "..." pattern.

2015-03-31  Tom de Vries  <tom@codesourcery.com>

	PR ada/65490
	* terminals.c (child_setup_tty): Fix warning 'argument to sizeof in
	bzero call is the same expression as the destination'.

2015-03-26  Eric Botcazou  <ebotcazou@adacore.com>

	* gcc-interface/trans.c (Attribute_to_gnu) <Attr_Deref>: New case.

2015-03-24  Gary Dismukes  <dismukes@adacore.com>

	* sem_ch3.adb: Minor typo fix (missing paren).

2015-03-24  Robert Dewar  <dewar@adacore.com>

	* sinfo.ads: Update comment.

2015-03-24  Robert Dewar  <dewar@adacore.com>

	* exp_attr.adb: Add entry for typ'Deref.
	* sem_attr.adb (Deref): New GNAT attribute.
	* sem_attr.ads: Add entry for new GNAT attribute Deref.
	* snames.ads-tmpl: Add entries for new attribute Deref.

2015-03-24  Ed Schonberg  <schonberg@adacore.com>

	* sem_ch13.adb (Rep_Item_Too_Early): allow pragma Convention
	on generic type.

2015-03-24  Gary Dismukes  <dismukes@adacore.com>

	* inline.adb: Minor typo fix.

2015-03-24  Arnaud Charlet  <charlet@adacore.com>

	* doc/gnat_ugn/building_executable_programs_with_gnat.rst,
	doc/gnat_ugn/gnat_utility_programs.rst
	doc/gnat_rm/implementation_defined_attributes.rst
	doc/gnat_rm/implementation_defined_pragmas.rst
	doc/gnat_rm/representation_clauses_and_pragmas.rst
	doc/gnat_rm/about_this_guide.rst
	doc/gnat_rm/implementation_of_ada_2012_features.rst: Doc improvements.
	* gnat_rm.texi, gnat_ugn.texi: Regenerate.

2015-03-23  Jakub Jelinek  <jakub@redhat.com>

	PR bootstrap/65522
	* adadecode.c (ada_demangle): Guard with IN_RTS instead of IN_GCC.

2015-03-20  Eric Botcazou  <ebotcazou@adacore.com>

	PR ada/65451
	* gcc-interface/utils.c (gnat_pushdecl): Tidy up and improve comment.
	Make sure to chain only main variants through TYPE_NEXT_PTR_TO.

	* gcc-interface/trans.c (Attribute_to_gnu): Revert latest change.

2015-03-16  Eric Botcazou  <ebotcazou@adacore.com>

	* gcc-interface/utils2.c (gnat_invariant_expr): Return null if the type
	of the expression ends up being composite.

2015-03-16  Eric Botcazou  <ebotcazou@adacore.com>

	* gcc-interface/decl.c (is_from_limited_with_of_main): New predicate.
	(gnat_to_gnu_entity) <E_Subprogram_Type>: Invoke it on return and
	parameter types to detect circularities in ASIS mode.
	* gcc-interface/trans.c (Attribute_to_gnu): Mention AI05-0151.

2015-03-16  Eric Botcazou  <ebotcazou@adacore.com>

	* gcc-interface/decl.c (gnat_to_gnu_entity) <E_Abstract_State>: Do not
	short-circuit the regular handling.

2015-03-13  Robert Dewar  <dewar@adacore.com>

	* exp_unst.adb (Note_Uplevel_Reference): Eliminate duplicate
	references.
	(Actual_Ref): New function.
	(AREC_String): Minor reformatting.
	(Unnest_Subprogram): Use Actual_Ref.
	* frontend.adb (Frontend): Turn off Unnest_Subprogram_Mode
	before call to Instantiate_Bodies.

2015-03-13  Ed Schonberg  <schonberg@adacore.com>

	* freeze.adb (Freeze_Profile): If the return type of a function
	being frozen is an untagged limited view and the function is
	abstract, mark the type as frozen because there is no later
	point at which the profile of the subprogram will be elaborated.

2015-03-13  Robert Dewar  <dewar@adacore.com>

	* einfo.adb, einfo.ads, atree.adb, atree.ads, atree.h: Add seventh
	component to entities. Add new fields Field36-41 and Node36-41.

2015-03-13  Claire Dross  <dross@adacore.com>

	* inline.adb (Can_Be_Inlined_In_GNATprove_Mode): Rewrite after review.

2015-03-13  Robert Dewar  <dewar@adacore.com>

	* exp_util.adb (Is_Volatile_Reference): Compile time known
	value is never considered to be a volatile reference.

2015-03-13  Robert Dewar  <dewar@adacore.com>

	* sem_ch3.adb (Analyze_Object_Contract): Suppress "constant
	cannot be volatile" for internally generated object (such as
	FIRST and LAST constants).

2015-03-13  Ed Schonberg  <schonberg@adacore.com>

	* sem_ch12.adb (Validate_Access_Subprogram_Instance): If a
	convention is specified for the formal parameter, verify that
	the actual has the same convention.
	* sem_prag.adb (Set_Convention_From_Pragma): Allow convention
	pragma to be set on a generic formal type.
	* sem_util.adb (Set_Convention): Ignore within an instance,
	as it has already been verified in the generic unit.

2015-03-13  Claire Dross  <dross@adacore.com>

	* inline.adb (Can_Be_Inlined_In_GNATprove_Mode): Do not inline
	subprograms with unconstrained record parameters containing
	Itype declarations.
	* sinfo.ads Document GNATprove assumption that type should match
	in the AST.
	* sem_ch6.adb (Analyze_Subprogram_Body_Contract):
	Do not check for Refined_Depends and Refined_Globals contracts
	as they are optional.

2015-03-13  Ed Schonberg  <schonberg@adacore.com>

	* sem_ch12.adb (Instantiate_Type): For a floating-point type,
	capture dimension info if any, because the generated subtype
	declaration does not come from source and will not process dimensions.
	* sem_dim,adb (Analyze_Dimension_Extension_Or_Record_Aggregate):
	Do not analyze expressions with an initialization procedure
	because aggregates will have been checked at the point of record
	declaration.

2015-03-13  Robert Dewar  <dewar@adacore.com>

	* aspects.ads, aspects.adb: Add entries for aspect Unimplemented.
	* einfo.ads, einfo.adb (Is_Unimplemented): New flag.
	* sem_ch13.adb: Add dummy entry for aspect Unimplemented.
	* snames.ads-tmpl: Add entry for Name_Unimplemented.

2015-03-13  Gary Dismukes  <dismukes@adacore.com>

	* style.adb (Missing_Overriding): Apply the
	Comes_From_Source test to the Original_Node of the subprogram
	node, to handle the case of a null procedure declaration that
	has been rewritten as an empty procedure body.

2015-03-13  Robert Dewar  <dewar@adacore.com>

	* exp_util.ads: Minor fix to comment.
	* sem_ch3.adb (Constrain_Index): Correct pasto from previous
	change.

2015-03-13  Robert Dewar  <dewar@adacore.com>

	* exp_util.ads, exp_util.adb (Force_Evaluation): Add Related_Id and
	Is_Low/High_Bound params.
	* sem_ch3.adb (Constrain_Index): Use new Force_Evaluation calling
	sequence to simplify generation of FIRST/LAST temps for bounds.

2015-03-12  Olivier Hainque  <hainque@adacore.com>

	* gcc-interface/trans.c (Attribute_to_gnu) <Code_Address case>:
	On targets where a function symbol designates a function descriptor,
	fetch the function code address from the descriptor.
	(USE_RUNTIME_DESCRIPTORS): Provide a default definition.

2015-03-04  Robert Dewar  <dewar@adacore.com>

	* sem_warn.adb: Minor reformatting.
	* init.c: Minor tweaks.

2015-03-04  Dmitriy Anisimko  <anisimko@adacore.com>

	* a-coinho-shared.adb: Fix clear of already empty holder.

2015-03-04  Robert Dewar  <dewar@adacore.com>

	* exp_unst.adb (Check_Dynamic_Type): Ignore library level types.
	(Check_Uplevel_Reference_To_Type): Ignore call inside generic.
	(Note_Uplevel_Reference): Ignore call inside generic.
	(Note_Uplevel_Reference): Fix check for no entity field.
	(Unnest_Subprogram): Ignore call inside generic.
	(Find_Current_Subprogram): Use Defining_Entity, not Defining_Unit_Name.
	(Visit_Node): Ignore calls to Imported subprograms.
	(Visit_Node): Fix problem in finding subprogram body in some cases.
	(Add_Form_To_Spec): Use Defining_Entity, not Defining_Unit_Name.

2015-03-04  Robert Dewar  <dewar@adacore.com>

	* einfo.adb (Is_ARECnF_Entity): Removed.
	(Last_Formal): Remove special handling of Is_ARECnF_Entity.
	(Next_Formal): Remove special handling of Is_ARECnF_Entity.
	(Next_Formal_With_Extras): Remove special handling of Is_ARECnF_Entity.
	(Number_Entries): Minor reformatting.
	* einfo.ads (Is_ARECnF_Entity): Removed.
	* exp_unst.adb (Unnest_Subprogram): Remove setting of
	Is_ARECnF_Entity.
	(Add_Extra_Formal): Use normal Extra_Formal circuit.
	* sprint.adb (Write_Param_Specs): Properly handle case where
	there are no source formals, but we have at least one Extra_Formal
	present.

2015-03-04  Ed Schonberg  <schonberg@adacore.com>

	* sem_aggr.adb (Resolve_Record_Aggregate,
	Add_Discriminant_Values): If the value is a reference to the
	current instance of an enclosing type, use its base type to check
	against prefix of attribute reference, because the target type
	may be otherwise constrained.

2015-03-04  Robert Dewar  <dewar@adacore.com>

	* atree.h: Add entries for Flag287-Flag309.
	* einfo.adb: Add (unused) flags Flag287-Flag309.

2015-03-04  Ed Schonberg  <schonberg@adacore.com>

	* sem_util.adb (Collect_Interfaces, Collect): When gathering
	interfaces of ancestors, handle properly a subtype of a private
	extension.

2015-03-04  Robert Dewar  <dewar@adacore.com>

	* einfo.adb (Is_ARECnF_Entity): New flag (ARECnF is an extra formal).
	(Next_Formal): Don't return ARECnF formal.
	(Last_Formal): Don't consider ARECnF formal.
	(Next_Formal_With_Extras): Do consider ARECnF formal.
	* einfo.ads (Is_ARECnF_Entity): New flag (ARECnF is an extra formal).
	* exp_unst.adb (Create_Entities): Set Is_ARECnF_Entity flag.

2015-03-04  Javier Miranda  <miranda@adacore.com>

	* exp_ch6.adb (Expand_Simple_Function_Return): When the returned
	object is a class-wide interface object and we generate the
	accessibility described in RM 6.5(8/3) then displace the pointer
	to the object to reference the base of the object (to get access
	to the TSD of the object).

2015-03-04  Hristian Kirtchev  <kirtchev@adacore.com>

	* sem_prag.adb (Analyze_Abstract_State): Use routine
	Malformed_State_Error to issue general errors.
	(Analyze_Pragma): Diagnose a syntax error related to a state
	declaration with a simple option.
	(Malformed_State_Error): New routine.

2015-03-04  Robert Dewar  <dewar@adacore.com>

	* a-strsup.adb (Super_Slice): Deal with super flat case.
	* einfo.ads: Minor reformatting.
	* s-imgdec.adb (Set_Decimal_Digits): Add comment about possibly
	redundant code.

2015-03-04  Claire Dross  <dross@adacore.com>

	* a-cfdlli.ads, a-cfhase.ads, a-cforma.ads, a-cfhama.ads,
	a-cforse.ads, a-cofove.ads: Use Default_Initial_Condition on formal
	containers.

2015-03-04  Ed Schonberg  <schonberg@adacore.com>

	* sem_warn.adb (Check_References): When checking for an unused
	in-out parameter of a class- wide type, use its type to determine
	whether it is private, in order to avoid a spurious warning when
	subprogram spec and body are in different units.

2015-03-04  Yannick Moy  <moy@adacore.com>

	* sem_attr.adb: Improve warning messages.

2015-03-04  Robert Dewar  <dewar@adacore.com>

	* exp_ch6.adb (Expand_N_Subprogram_Body): Avoid trying to unnest
	generic subprograms.
	* exp_unst.adb (Check_Dynamic_Type): Handle record types properly
	(Note_Uplevel_Reference): Ignore uplevel references to non-types
	(Get_Level): Consider only subprograms, not blocks.
	(Visit_Node): Set proper condition for generating ARECnF entity.
	Ignore indirect calls. Ignore calls to subprograms
	outside our nest.
	(Unnest_Subprogram): Minor changes in dealing with ARECnF entity.
	(Add_Form_To_Spec): Properly set Last_Entity field.
	(Unnest_Subprogram): Set current subprogram scope for analyze calls.
	Handle case of no uplevel refs in outer subprogram
	Don't mark uplevel entities as aliased.
	Don't deal with calls with no ARECnF requirement.

2015-03-04  Robert Dewar  <dewar@adacore.com>

	* s-valrea.adb (Scan_Real): Remove redundant tests from scaling loops.
	* s-imgdec.adb (Set_Decimal_Digits): Remove redundant Max
	operation in computing LZ.
	* sem_attr.adb: Minor typo fix

2015-03-04  Robert Dewar  <dewar@adacore.com>

	* exp_ch7.adb: Minor reformatting.
	* exp_unst.adb (Build_Tables): Fix minor glitch for no separate
	spec case.
	* erroutc.adb (Delete_Msg): add missing decrement of info msg counter.

2015-03-04  Hristian Kirtchev  <kirtchev@adacore.com>

	* exp_ch6.adb (Build_Pragma_Check_Equivalent): Suppress
	references to formal parameters subject to pragma Unreferenced.
	(Suppress_Reference): New routine.
	* sem_attr.adb (Analyze_Attribute): Reimplement the analysis
	of attribute 'Old. Attributes 'Old and 'Result now share
	common processing.
	(Analyze_Old_Result_Attribute): New routine.
	(Check_Placement_In_Check): Removed.
	(Check_Placement_In_Contract_Cases): Removed.
	(Check_Placement_In_Test_Case): Removed.
	(Check_Use_In_Contract_Cases): Removed.
	(Check_Use_In_Test_Case): Removed.
	(In_Refined_Post): Removed.
	(Is_Within): Removed.
	* sem_warn.adb (Check_Low_Bound_Tested): Code cleanup.
	(Check_Low_Bound_Tested_For): New routine.

2015-03-04  Hristian Kirtchev  <kirtchev@adacore.com>

	* exp_ch3.adb (Expand_N_Object_Declaration):
	Generate a runtime check to test the expression of pragma
	Default_Initial_Condition when the object is default initialized.

2015-03-02  Robert Dewar  <dewar@adacore.com>

	* scng.adb (Scan): Ignore illegal character in relaxed
	semantics mode.

2015-03-02  Ed Schonberg  <schonberg@adacore.com>

	* sem_ch4.adb (Analyze_Set_Membership); Retain Overloaded flag
	on left operand, so it can be properly resolved with type of
	alternatives of right operand.
	* sem_res.adb (Resolve_Set_Membership): Handle properly an
	overloaded left-hand side when the alternatives on the right
	hand side are literals of some universal type.	Use first
	non-overloaded alternative to find expected type.

2015-03-02  Ed Schonberg  <schonberg@adacore.com>

	* exp_ch7.adb (Make_Set_Finalize_Address_Call): Use underlying
	type to retrieve designated type, because the purported access
	type may be a partial (private) view, when it is declared in
	the private part of a nested package, and finalization actions
	are generated when completing compilation of enclosing unit.

2015-03-02  Robert Dewar  <dewar@adacore.com>

	* back_end.adb (Call_Back_End): Remove previous patch,
	the back end now gets to see the result of -gnatd.1
	(Unnest_Subprogram_Mode) processing.
	* elists.ads, elists.adb (List_Length): New function.
	* exp_unst.ads, exp_unst.adb: Major changes, first complete version.
	* sem_util.adb (Check_Nested_Access): Handle formals in
	Unnest_Subprogram_Mode.
	(Adjust_Named_Associations): Minor reformatting.
	* sprint.adb (Sprint_Node_Actual): Fix failure to print aliased
	for parameters.

2015-03-02  Robert Dewar  <dewar@adacore.com>

	* atree.ads, atree.adb (Uint24): New function
	(Set_Uint24): New procedure.
	* atree.h (Uint24): New macro for field access.
	* back_end.adb (Call_Back_End): For now, don't call back end
	if unnesting subprogs.
	* einfo.adb (Activation_Record_Component): New field
	(Subps_Index): New field.
	* einfo.ads (Activation_Record_Component): New field
	(Subps_Index): New field Minor reordering of comments into alpha order.
	* exp_unst.ads, exp_unst.adb: Continued development.

2015-03-02  Gary Dismukes  <dismukes@adacore.com>

	* exp_disp.ads: Minor reformatting.

2015-03-02  Ed Schonberg  <schonberg@adacore.com>

	* sem_ch8.adb (Chain_Use_Clause): Do not chain use clause from
	ancestor to list of use clauses active in descendant unit if we
	are within the private part of an intervening parent, to prevent
	circularities in use clause list.

2015-03-02  Javier Miranda  <miranda@adacore.com>

	* exp_ch9.adb (Build_Corresponding_Record): Propagate type
	invariants to the corresponding record type.
	* exp_disp.ad[sb] (Set_DT_Position_Value): New subprogram
	which sets the value of the DTC_Entity associated with a given
	primitive of a tagged type and propagates the value to the
	wrapped subprogram.
	(Set_DTC_Entity_Value): Propagate the DTC
	value to the wrapped entity.
	* sem_ch13.adb (Build_Invariant_Procedure): Append the code
	associated with invariants of progenitors.
	* sem_ch3.adb (Build_Derived_Record_Type): Inherit type invariants
	of parents and progenitors.
	(Process_Full_View): Check hidden inheritance of class-wide type
	invariants.
	* sem_ch7.adb (Analyze_Package_Specification): Do not generate
	the invariant procedure for interface types; build the invariant
	procedure for tagged types inheriting invariants from their
	progenitors.
	* sem_prag.adb (Pragma_Invariant) Allow invariants in interface
	types but do not build their invariant procedure since their
	invariants will be propagated to the invariant procedure of
	types covering the interface.
	* exp_ch6.adb, exp_disp.adb, sem_ch3.adb, sem_ch7.adb,
	sem_ch8.adb, sem_disp.adb: Replace all calls to Set_DT_Position
	by calls to Set_DT_Position_Value.

2015-03-02  Hristian Kirtchev  <kirtchev@adacore.com>

	* sem_attr.adb (Analyze_Attribute): Factor out heavily indented
	code in Denote_Same_Function.  Do not analyze attribute 'Result
	when it is inside procedure _Postconditions.  Remove a misplaced
	warning diagnostic. Code cleanup.
	(Denote_Same_Function): New routine.
	* sem_prag.adb (Analyze_Contract_Cases_In_Decl_Part): Code
	cleanup. Warn on pre/postconditions on an inlined subprogram.
	(Analyze_Pragma, Refined_Post case): Warn on pre/postconditions on
	an inlined subprogram.
	(Analyze_Pre_Post_Condition_In_Decl_Part): Code cleanup. Warn on
	pre/post condition on an inlined subprogram.
	(Analyze_Test_Case_In_Decl_Part): Code cleanup. Warn on
	pre/postconditions on an inlined subprogram.
	(Check_Postcondition_Use_In_Inlined_Subprogram): New routine.

2015-03-02  Hristian Kirtchev  <kirtchev@adacore.com>

	* sem_prag.adb (Ensure_Aggregate_Form):
	Ensure that the name denoted by the Chars of a pragma argument
	association has the proper Sloc when converted into an aggregate.

2015-03-02  Bob Duff  <duff@adacore.com>

	* sem_ch6.adb (Check_Private_Overriding): Capture
	Incomplete_Or_Partial_View in a constant. This is cleaner and
	more efficient.

2015-03-02  Gary Dismukes  <dismukes@adacore.com>

	* einfo.ads, exp_unst.ads: Minor reformatting.

2015-03-02  Ed Schonberg  <schonberg@adacore.com>

	* a-strsea.adb (Find_Token): Ensure that the range of iteration
	does not perform any improper character access. This prevents
	erroneous access in the unusual case of an empty string target
	and a From parameter less than Source'First.

2015-03-02  Robert Dewar  <dewar@adacore.com>

	* elists.adb (List_Length): Fix incorrect result.

2015-03-02  Bob Duff  <duff@adacore.com>

	* sem_ch6.adb (Check_Private_Overriding): Refine the legality
	checks here. It used to check that the function is merely
	overriding SOMEthing. Now it checks that the function is
	overriding a corresponding public operation. This is a correction
	to the implementation of the rule in RM-3.9.3(10).

2015-03-02  Robert Dewar  <dewar@adacore.com>

	* debug.adb: Document new debug flag -gnatd.1.
	* einfo.ads, einfo.adb (Has_Nested_Subprogram): New flag.
	(Has_Uplevel_Reference): New flag (Is_Static_Type): New flag.
	(Uplevel_Reference_Noted):New flag (Uplevel_References): New field.
	* elists.ads elists.adb (List_Length): New function.
	* exp_ch6.adb (Expand_N_Subprogram_Body): Call Unnest_Subprogram
	when appropriate (Process_Preconditions): Minor code
	reorganization and reformatting
	* exp_unst.ads, exp_unst.adb: New files.
	* gnat1drv.adb (Adjust_Global_Switches): Set
	Unnest_Subprogram_Mode if -gnatd.1
	* namet.ads, namet.adb (Name_Find_Str): New version of Name_Find with
	string argument.
	* opt.ads (Unnest_Subprogram_Mode): New flag.
	* par-ch3.adb (P_Identifier_Declarations): Fixes to -gnatd.2 handling.
	* sem_ch6.adb (Analyze_Subprogram_Body_Helper): Set
	Has_Nested_Subprogram flag.
	* sem_ch8.adb (Find_Direct_Name): New calling sequence for
	Check_Nested_Access.
	(Find_Selected_Component): Minor comment addition.
	* sem_util.adb (Check_Nested_Access): New version for use with Exp_Unst.
	(Note_Possible_Modification): New calling sequence for
	Check_Nested_Access.
	* sem_util.ads (Check_Nested_Access): New version for use with Exp_Unst.
	* gcc-interface/Make-lang.in (GNAT1_OBJS): Add exp_unst.o

2015-03-02  Pierre-Marie de Rodat  <derodat@adacore.com>

	* gcc-interface/utils.c (gnat_pushdecl): For non-artificial pointer
	types, preserve the original type and create copies just like the C
	front-end does.  For artificial ones, do not define a name for
	the original type.
	(create_type_decl): When gnat_pushdecl made the input type the
	original type for the new declaration, do not define a stub
	declaration for it.
	* gcc-interface/utils2.c (build_binary_op): Accept two different
	pointer types when they point to the same type.

2015-03-02  Hristian Kirtchev  <kirtchev@adacore.com>

	* exp_util.adb (Possible_Bit_Aligned_Component): Do not process
	an unanalyzed node.
	* sem_util.adb (Kill_Current_Values): Do not invalidate and
	de-null a constant.

2015-03-02  Robert Dewar  <dewar@adacore.com>

	* sem_ch3.adb, exp_attr.adb, checks.adb, exp_aggr.adb: Minor
	reformatting.

2015-03-02  Ed Schonberg  <schonberg@adacore.com>

	* sem_ch8.adb: extend use of Available_Subtype.

2015-03-02  Hristian Kirtchev  <kirtchev@adacore.com>

	* sem_prag.adb (Duplication_Error): Remove the special handling
	of 'Class or _Class in the context of pre/postconditions.
	(Process_Class_Wide_Condition): Remove the special handling of
	'Class or _Class in the context of pre/postconditions.
	* sem_util.adb (Original_Aspect_Pragma_Name): Names Pre_Class
	and Post_Class no longer need to be converted to _Pre and _Post.
	* sem_util.ads (Original_Aspect_Pragma_Name): Update the comment
	on usage.

2015-03-02  Hristian Kirtchev  <kirtchev@adacore.com>

	* exp_ch6.adb (Process_Preconditions): Modify the
	mechanism that find the first source declaration to correct exit
	the loop once it has been found.

2015-03-02  Gary Dismukes  <dismukes@adacore.com>

	* a-strsea.adb: Minor typo fix.

2015-03-02  Bob Duff  <duff@adacore.com>

	* einfo.ads: Minor comment fixes.

2015-03-02  Gary Dismukes  <dismukes@adacore.com>

	* einfo.adb, checks.adb: Minor reformatting and typo fixes.

2015-03-02  Ed Schonberg  <schonberg@adacore.com>

	* exp_aggr.adb (Get_Assoc_Expr): If the Default_Component_Value
	is defined for the array type, use it instead of a Default_Value
	specified for the component type itself.

2015-03-02  Thomas Quinot  <quinot@adacore.com>

	* exp_attr.adb (Expand_N_Attribute_Reference, case Input): When
	expanding a 'Input attribute reference for a class-wide type,
	do not generate a separate object declaration for the controlling
	tag dummy object; instead, generate the expression inline in the
	dispatching call. Otherwise, the declaration (which involves a
	call to String'Input, returning a dynamically sized value on the
	secondary stack) will be expanded outside of proper secondary
	stack mark/release operations, and will thus cause a secondary
	stack leak.

2015-03-02  Hristian Kirtchev  <kirtchev@adacore.com>

	* checks.adb (Add_Validity_Check): Change the names of all
	formal parameters to better illustrate their purpose. Update
	the subprogram documentation. Update all occurrences of the
	formal parameters. Generate a pre/postcondition pragma by
	calling Build_Pre_Post_Condition.
	(Build_PPC_Pragma): Removed.
	(Build_Pre_Post_Condition): New routine.
	* einfo.adb Node8 is no longer used as Postcondition_Proc. Node14
	is now used as Postconditions_Proc. Flag240 is now renamed to
	Has_Expanded_Contract.	(First_Formal): The routine can now
	operate on generic subprograms.
	(First_Formal_With_Extras): The routine can now operate on generic
	subprograms.
	(Has_Expanded_Contract): New routine.
	(Has_Postconditions): Removed.
	(Postcondition_Proc): Removed.
	(Postconditions_Proc): New routine.
	(Set_Has_Expanded_Contract): New routine.
	(Set_Has_Postconditions): Removed.
	(Set_Postcondition_Proc): Removed.
	(Set_Postconditions_Proc): New routine.
	(Write_Entity_Flags): Remove the output of Has_Postconditions. Add
	the output of Has_Expanded_Contract.
	(Write_Field8_Name): Remove the output of Postcondition_Proc.
	(Write_Field14_Name): Add the output of Postconditions_Proc.
	* einfo.ads New attributes Has_Expanded_Contract and
	Postconditions_Proc along with occurrences in entities.
	Remove attributes Has_Postconditions and Postcondition_Proc
	along with occurrences in entities.
	(Has_Expanded_Contract): New routine along with pragma Inline.
	(Has_Postconditions): Removed along with pragma Inline.
	(Postcondition_Proc): Removed along with pragma Inline.
	(Postconditions_Proc): New routine along with pragma Inline.
	(Set_Has_Expanded_Contract): New routine along with pragma Inline.
	(Set_Has_Postconditions): Removed along with pragma Inline.
	(Set_Postcondition_Proc): Removed along with pragma Inline.
	(Set_Postconditions_Proc): New routine along with pragma Inline.
	* exp_ch6.adb (Add_Return): Code cleanup. Update the
	generation of the call to the _Postconditions routine of
	the procedure.	(Expand_Non_Function_Return): Reformat the
	comment on usage. Code cleanup.  Update the generation of
	the call to the _Postconditions routine of the procedure or
	entry [family].
	(Expand_Simple_Function_Return): Update the
	generation of the _Postconditions routine of the function.
	(Expand_Subprogram_Contract): Reimplemented.
	* exp_ch6.ads (Expand_Subprogram_Contract): Update the parameter
	profile along the comment on usage.
	* exp_ch9.adb (Build_PPC_Wrapper): Code cleanup.
	(Expand_N_Task_Type_Declaration): Generate pre/postconditions
	wrapper when the entry [family] has a contract with
	pre/postconditions.
	* exp_prag.adb (Expand_Attributes_In_Consequence): New routine.
	(Expand_Contract_Cases): This routine and its subsidiaries now
	analyze all generated code.
	(Expand_Old_In_Consequence): Removed.
	* sem_attr.adb Add with and use clause for Sem_Prag.
	(Analyze_Attribute): Reimplment the analysis of attribute 'Result.
	(Check_Use_In_Test_Case): Use routine Test_Case_Arg to obtain
	"Ensures".
	* sem_ch3.adb (Analyze_Declarations): Analyze the contract of
	a generic subprogram.
	(Analyze_Object_Declaration): Do not create a contract node.
	(Derive_Subprogram): Do not create a contract node.
	* sem_ch6.adb (Analyze_Abstract_Subprogram_Declaration): Do
	not create a contract node.
	(Analyze_Completion_Contract): New routine.
	(Analyze_Function_Return): Alphabetize.
	(Analyze_Generic_Subprogram_Body): Alphabetize. Do not create a
	contract node.	Do not copy pre/postconditions to the original
	generic template.
	(Analyze_Null_Procedure): Do not create a contract node.
	(Analyze_Subprogram_Body_Contract): Reimplemented.
	(Analyze_Subprogram_Body_Helper): Do not mark the enclosing scope
	as having postconditions. Do not create a contract node. Analyze
	the subprogram body contract of a body that acts as a compilation
	unit. Expand the subprogram contract after the declarations have
	been analyzed.
	(Analyze_Subprogram_Contract): Reimplemented.
	(Analyze_Subprogram_Specification): Do not create a contract node.
	(List_Inherited_Pre_Post_Aspects): Code cleanup.
	* sem_ch6.adb (Analyze_Subprogram_Body_Contract): Update the
	comment on usage.
	(Analyze_Subprogram_Contract): Update the
	parameter profile and the comment on usage.
	* sem_ch7.adb (Analyze_Package_Body_Helper): Do not create a
	contract node.
	(Analyze_Package_Declaration): Do not create a
	contract node.
	(Is_Subp_Or_Const_Ref): Ensure that the prefix has an entity.
	* sem_ch8.adb (Analyze_Subprogram_Renaming): Do not create a
	contract node.
	* sem_ch9.adb (Analyze_Entry_Declaration): Do not create a
	contract node.
	* sem_ch10.adb (Analyze_Compilation_Unit): Move local variables to
	their proper section and alphabetize them. Analyze the contract of
	a [generic] subprogram after all Pragmas_After have been analyzed.
	(Analyze_Subprogram_Body_Stub_Contract): Alphabetize.
	* sem_ch12.adb (Analyze_Generic_Package_Declaration): Do not
	create a contract node.
	(Analyze_Generic_Subprogram_Declaration):
	Alphabetize local variables. Do not create a contract
	node. Do not generate aspects out of pragmas for ASIS.
	(Analyze_Subprogram_Instantiation): Instantiate
	the contract of the subprogram.  Do not create a
	contract node.	(Instantiate_Contract): New routine.
	(Instantiate_Subprogram_Body): Alphabetize local variables.
	(Save_Global_References_In_Aspects): New routine.
	(Save_References): Do not save the global references found within
	the aspects of a generic subprogram.
	* sem_ch12.ads (Save_Global_References_In_Aspects): New routine.
	* sem_ch13.adb (Analyze_Aspect_Specifications): Do not use
	Original_Node for establishing linkages.
	(Insert_Pragma): Insertion in a subprogram body takes precedence over
	the case where the subprogram body is also a compilation unit.
	* sem_prag.adb (Analyze_Contract_Cases_In_Decl_Part): Use
	Get_Argument to obtain the proper expression. Install the generic
	formals when the related context is a generic subprogram.
	(Analyze_Depends_In_Decl_Part): Use Get_Argument to obtain
	the proper expression. Use Corresponding_Spec_Of to obtain
	the spec. Install the generic formal when the related context
	is a generic subprogram.
	(Analyze_Global_In_Decl_Part): Use Get_Argument to obtain the proper
	expression. Use Corresponding_Spec_Of to obtain the spec. Install the
	generic formal when the related context is a generic subprogram.
	(Analyze_Initial_Condition_In_Decl_Part): Use Get_Argument
	to obtain the proper expression. Remove the call to
	Check_SPARK_Aspect_For_ASIS as the analysis is now done
	automatically.
	(Analyze_Pragma): Update all occurrences
	to Original_Aspect_Name. Pragmas Contract_Cases, Depends,
	Extensions_Visible, Global, Postcondition, Precondition and
	Test_Case now carry generic templates when the related context
	is a generic subprogram. The same pragmas are no longer
	forcefully fully analyzed when the context is a subprogram
	that acts as a compilation unit. Pragmas Abstract_State,
	Initial_Condition, Initializes and Refined_State have been clean
	up. Pragmas Post, Post_Class, Postcondition, Pre, Pre_Class
	and Precondition now use the same routine for analysis. Pragma
	Refined_Post does not need to check the use of 'Result or
	the lack of a post-state in its expression. Reimplement the
	analysis of pragma Test_Case.
	(Analyze_Pre_Post_Condition): New routine.
	(Analyze_Pre_Post_Condition_In_Decl_Part):
	Reimplemented.
	(Analyze_Refined_Depends_In_Decl_Part): Use Get_Argument to obtain the
	proper expression.
	(Analyze_Refined_Global_In_Decl_Part): Use Get_Argument to obtain
	the proper expression.
	(Analyze_Test_Case_In_Decl_Part): Reimplemented.
	(Check_Pre_Post): Removed.
	(Check_Precondition_Postcondition): Removed.
	(Check_SPARK_Aspect_For_ASIS): Removed.
	(Check_Test_Case): Removed.
	(Collect_Subprogram_Inputs_Outputs): Use Get_Argument
	to obtain the proper expression. Use Corresponding_Spec_Of to
	find the proper spec.
	(Create_Generic_Template): New routine.
	(Duplication_Error): New routine.
	(Expression_Function_Error): New routine.
	(Find_Related_Subprogram_Or_Body): Moved to the spec
	of Sem_Prag. Emit precise error messages. Account for cases of
	rewritten expression functions, generic instantiations, handled
	sequence of statements and pragmas from aspects.
	(Get_Argument): New routine.
	(Make_Aspect_For_PPC_In_Gen_Sub_Decl): Removed.
	(Preanalyze_CTC_Args): Removed.
	(Process_Class_Wide_Condition): New routine.
	* sem_prag.ads (Analyze_Test_Case_In_Decl_Part): Update
	the parameter profile along with the comment on usage.
	(Find_Related_Subprogram_Or_Body): Moved from the body of Sem_Prag.
	(Make_Aspect_For_PPC_In_Gen_Sub_Decl): Removed.
	(Test_Case_Arg): New routine.
	* sem_util.adb Add with and use clauses for Sem_Ch6.
	(Add_Contract_Item): This routine now creates a contract
	node the first time an item is added. Remove the duplicate
	aspect/pragma checks.
	(Check_Result_And_Post_State): Reimplemented.
	(Corresponding_Spec_Of): New routine.
	(Get_Ensures_From_CTC_Pragma): Removed.
	(Get_Requires_From_CTC_Pragma): Removed.
	(Has_Significant_Contract): New routine.
	(Inherit_Subprogram_Contract): Inherit only if the source
	has a contract.
	(Install_Generic_Formals): New routine.
	(Original_Aspect_Name): Removed.
	(Original_Aspect_Pragma_Name): New routine.
	* sem_util.ads (Check_Result_And_Post_State): Reimplemented.
	(Corresponding_Spec_Of): New routine.
	(Get_Ensures_From_CTC_Pragma): Removed.
	(Get_Requires_From_CTC_Pragma): Removed.
	(Has_Significant_Contract): New routine.
	(Install_Generic_Formals): New routine.
	(Original_Aspect_Name): Removed.
	(Original_Aspect_Pragma_Name): New routine.
	* sem_warn.adb Add with and use clauses for Sem_Prag.
	(Within_Postcondition): Use Test_Case_Arg to extract "Ensures".

2015-03-02  Ed Schonberg  <schonberg@adacore.com>

	* sem_ch8.adb (Available_Subtype): Optimization in
	Find_Selected_Component: when safe, use existing subtype of
	array component, possibly discriminant-dependent, rather than
	creating new subtype declaration for it. In this fashion different
	occurrences of the component have the same subtype, rather than
	just equivalent ones. Simplifies value tracing in GNATProve.

2015-03-01  Arnaud Charlet  <charlet@adacore.com>

	PR ada/65259

	* doc/gnat_ugn/gnat_project_manager.rst,
	doc/gnat_ugn/platform_specific_information.rst: Remove reference to
	image, too troublesome with texi format.
	* gnat_ugn.texi: Regenerate.

2015-02-24  Thomas Schwinge  <thomas@codesourcery.com>

	PR libgomp/64625
	* gcc-interface/utils.c (DEF_FUNCTION_TYPE_VAR_8): Remove.
	(DEF_FUNCTION_TYPE_VAR_12): Likewise.
	(DEF_FUNCTION_TYPE_VAR_7, DEF_FUNCTION_TYPE_VAR_11): New macros.

2015-02-23  Thomas Schwinge  <thomas@codesourcery.com>

	* gcc-interface/utils.c (DEF_FUNCTION_TYPE_VAR_8): Fix number of
	arguments parameter.
	(DEF_FUNCTION_TYPE_VAR_12): Likewise.

2015-02-22  Arnaud Charlet  <charlet@adacore.com>

	* doc/Makefile: postprocess texinfo files to update @dircategory
	and update texi files under gcc/ada.
	* gnat_ugn.texi, gnat_rm.texi: Regenerated.

2015-02-22  Arnaud Charlet  <charlet@adacore.com>

	* doc/gnat_ugn/project-manager-figure.png,
	doc/gnat_ugn/rtlibrary-structure.png: New.

2015-02-22  Tom de Vries  <tom@codesourcery.com>

	PR ada/65100
	* gnat-style.texi (@subsection Loop Statements): Replace @noindent by
	@item, and fix warning '@itemize has text but no @item'.

2015-02-20  Ed Schonberg  <schonberg@adacore.com>

	* sem_prag.adb (Analyze_Pragma, case Obsolescent): Pragma
	legally applies to an abstract subprogram declaration.
	* freeze.adb: Minor comment addition.

2015-02-20  Robert Dewar  <dewar@adacore.com>

	* errout.ads: Document replacement of Name_uPre/Post/Type_Invariant.
	* erroutc.adb (Set_Msg_Str): Replace _xxx.
	(Pre/Post/Type_Invariant) by xxx'Class.
	* erroutc.ads (Set_Msg_Str): Replace _xxx.
	(Pre/Post/Type_Invariant) by xxx'Class.
	* sem_prag.adb (Fix_Error): Remove special casing of
	Name_uType_Invariant.
	(Analyze_Pre_Post_Condition_In_Decl_Part): Remove special casing of
	Name_uPre and Name_uPost in aspect case (done in Errout now).

2015-02-20  Robert Dewar  <dewar@adacore.com>

	* g-alveop.adb: Minor style fixes.

2015-02-20  Robert Dewar  <dewar@adacore.com>

	* freeze.adb (Warn_Overlay): Guard against blow up with address
	clause.

2015-02-20  Bob Duff  <duff@adacore.com>

	* exp_attr.adb (May_Be_External_Call): Remove this. There is no need
	for the compiler to guess whether the call is internal or external --
	it is always external.
	(Expand_Access_To_Protected_Op): For P'Access, where P
	is a protected subprogram, always create a pointer to the
	External_Subprogram.

2015-02-20  Robert Dewar  <dewar@adacore.com>

	* a-dispat.adb, a-stcoed.ads: Minor reformatting.

2015-02-20  Robert Dewar  <dewar@adacore.com>

	* sem_ch13.adb (Build_Discrete_Static_Predicate): Allow static
	predicate for non-static subtype.
	(Build_Predicate_Functions): Do not assume subtype associated with a
	static predicate must be static.

2015-02-20  Robert Dewar  <dewar@adacore.com>

	* errout.adb (Set_Msg_Node): Better handling of internal names
	(Set_Msg_Node): Kill message when we cannot eliminate internal name.
	* errout.ads: Document additional case of message deletion.
	* namet.adb (Is_Internal_Name): Refined to consider wide
	strings in brackets notation and character literals not to be
	internal names.
	* sem_ch8.adb (Find_Selected_Component): Give additional error
	when selector name is a subprogram whose first parameter has
	the same type as the prefix, but that type is untagged.

2015-02-20  Robert Dewar  <dewar@adacore.com>

	* g-allein.ads, g-alveop.adb, g-alveop.ads, opt.ads: Minor reformatting

2015-02-20  Tristan Gingold  <gingold@adacore.com>

	* opt.ads (GNAT_Mode_Config): New variable.
	* opt.adb (Set_Opt_Config_Switches): Consider GNAT_Mode_Config
	to set Assertions_Enabled.
	* switch-c.adb (Scan_Front_End_Switches): Set GNAT_Mode_Config
	for -gnatg.

2015-02-20  Robert Dewar  <dewar@adacore.com>

	* s-valllu.ads (Scan_Raw_Long_Long_Unsigned): Add an additional
	comment regarding the handling of unterminated fixed-point
	constants.
	* s-valuns.ads (Scan_Raw_Unsigned): Add comments
	corresponding to those previously added for
	System.Val_LLU.Scan_Raw_Long_Long_Unsigned.

2015-02-20  Olivier Hainque  <hainque@adacore.com>

	* g-allein.ads, g-alveop.ads, g-alveop.adb: Code clean ups.

2015-02-20  Robert Dewar  <dewar@adacore.com>

	* sem_prag.adb: Minor comment clarification.

2015-02-20  Olivier Hainque  <hainque@adacore.com>

	* g-allein.ads (vec_ctf, vec_vcsfx, vec_vcfux): Remove.
	* g-alleve.ads, g-alleva.adb (vcfux): Likewise.
	* g-alveop.ads (vec_vcfsx, vec_vcfux): Just rename the ll versions.
	(vec_ctf): Now renamings as well.

2015-02-20  Robert Dewar  <dewar@adacore.com>

	* switch-c.adb, bindgen.adb: Minor reformatting.

2015-02-20  Ed Schonberg  <schonberg@adacore.com>

	* sem_prag.adb (Analyze_Pragma, case Type_Invariant):
	Invariant'class is allowed on an abstract type.

2015-02-20  Ed Schonberg  <schonberg@adacore.com>

	* sem_ch3.adb (Access_Definition): If the access definition is
	for a protected component and defines an access to protected
	subprogram, do not create an itype reference for it because a
	full type declaration will be built in order to generate the
	proper equivalent type.
	(Analyze_Subtype_Declaration): Add information of incomplete
	subtypes, for Ada 2012 extended uses of incomplete types.

2015-02-20  Gary Dismukes  <dismukes@adacore.com>

	* sem_res.adb: Minor reformatting.

2015-02-20  Vincent Celier  <celier@adacore.com>

	* switch-c.adb (Scan_Front_End_Switches): When comparing runtime
	path name for several switches --RTS, use the normalized path
	names.

2015-02-20  Vincent Celier  <celier@adacore.com>

	* bindgen.adb: Minor reformatting and code reorganization.

2015-02-20  Jose Ruiz  <ruiz@adacore.com>

	* a-stcoed.ads: Add spec for this package (Unimplemented_Unit).
	* impunit.adb (Non_Imp_File_Names_12): Mark unit a-stcoed.ads as
	defined by Ada 2012.

2015-02-20  Arnaud Charlet  <charlet@adacore.com>

	* sysdep.c, expect.c, s-oscons-tmplt.c, gsocket.h, adaint.c: Remove
	obsolete references to RTX, nucleus, VMS.

2015-02-20  Ed Schonberg  <schonberg@adacore.com>

	* sem_prag.adb (Fix_Error): For an illegal Type_Invariant'Class
	aspect, use name that mentions Class explicitly, rather than
	compiler-internal name.

2015-02-20  Robert Dewar  <dewar@adacore.com>

	* debug.adb: Add documentation for -gnatd.2 (allow statements
	in decl sequences).
	* par-ch3.adb (P_Identifier_Declarations): Handle
	statement appearing where declaration expected more cleanly.
	(Statement_When_Declaration_Expected): Implement debug flag
	-gnatd.2.

2015-02-20  Jose Ruiz  <ruiz@adacore.com>

	* a-dinopr.ads: Add spec for this package (Unimplemented_Unit).
	* a-dispat.ads (Yield): Include procedure added in Ada 2012.
	* a-dispat.adb (Yield): Implement procedure added in Ada 2012.
	* impunit.adb (Non_Imp_File_Names_05): Mark unit a-dinopr.ads as
	defined by Ada 2005.
	* snames.ads-tmpl (Name_Non_Preemptive_FIFO_Within_Priorities):
	This is the correct name for the dispatching policy (FIFO was
	missing).

2015-02-20  Javier Miranda  <miranda@adacore.com>

	* sem_res.adb (Resolve_Type_Conversion): If the type of the
	operand is the limited-view of a class-wide type then recover
	the class-wide type of the non-limited view.

2015-02-20  Arnaud Charlet  <charlet@adacore.com>

	* gcc-interface/Makefile.in: Remove references to nucleus.
	* gcc-interface/decl.c (gnat_to_gnu_entity, case E_Procedure): Set
	extern_flag to true for Inline_Always subprograms with
	Intrinsic convention.

2015-02-20  Yannick Moy  <moy@adacore.com>

	* sem_prag.ads: Minor typo in comment.

2015-02-20  Pascal Obry  <obry@adacore.com>

	* s-osprim-mingw.adb: Fix Get_Base_Time parameter mode.

2015-02-20  Vincent Celier  <celier@adacore.com>

	* makeutl.adb (Get_Directories.Add_Dir): Add a directory only
	if it exists.

2015-02-20  Robert Dewar  <dewar@adacore.com>

	* sem_eval.ads: Minor reformatting.

2015-02-20  Eric Botcazou  <ebotcazou@adacore.com>

	* freeze.adb (Size_Known): Do not set the packed size for
	independent type or component.
	(Freeze_Array_Type): Check for Independent[_Components] with packing
	or explicit component size clause.
	* gnat1drv.adb (Post_Compilation_Validation_Checks): Do the validation
	of independence pragmas only for non-GCC back-ends.
	* sem_ch13.adb (Initialize): Likewise for the initialization.
	* sem_prag.adb (Record_Independence_Check): New procedure to record an
	independence check in the table.
	(Analyze_Pragma): Use it throughout instead of doing it manually.
	* gcc-interface/decl.c (gnat_to_gnu_field): Add support for
	independent type or component.

2015-02-20  Thomas Quinot  <quinot@adacore.com>

	* adaint.c (__gnat_readdir): For Solaris, use 64 bit variants of
	struct direct and readdir. This is required for NFS filesystems
	mounted from servers that use 64-bit cookies.

2015-02-20  Ed Schonberg  <schonberg@adacore.com>

	* sem_ch12.adb (Analyze_Subprogram_Instantiaion): New subprogram
	Build_Subprogram_Renaming, to create renaming of subprogram
	instance in the the declaration of the wrapper package rather
	than in its body, so that it is available for analysis of aspects
	propagated from generic to instantiation.
	(Check_Mismatch): An actual for a formal package that is an
	incomplete type matches a formal type that is incomplete.
	(Instantiate_Package_Body): Move code that builds subprogram
	renaming to Analyze_Subprogram_Instantiation.
	(Instantiate_Type): The generated subtype is a limited view if
	the actual is a limited view.
	(Load_Parent_Of_Generic): Retrieve instance declaration from
	its new position within wrapper package.

2015-02-20  Arnaud Charlet  <charlet@adacore.com>

	* s-parame-vxworks.adb, s-os_lib.ads: Update comments.

2015-02-20  Robert Dewar  <dewar@adacore.com>

	* s-osinte-vxworks.ads (To_Timespec): Add comment about the
	issue of negative arguments.

2015-02-20  Eric Botcazou  <ebotcazou@adacore.com>

	* gnat1drv.adb: Minor consistency fix.

2015-02-20  Pascal Obry  <obry@adacore.com>

	* s-osprim-mingw.adb (Get_Base_Time): Properly release lock in all
	paths.

2015-02-20  Eric Botcazou  <ebotcazou@adacore.com>

	* inline.adb (Expand_Inlined_Call): Skip again calls to subprogram
	renamings.
	* exp_ch6.adb (Expand_Call): Use back-end inlining
	instead of expansion for simple subprogram renamings.

2015-02-20  Robert Dewar  <dewar@adacore.com>

	* exp_util.adb: Minor reformatting.

2015-02-20  Vincent Celier  <celier@adacore.com>

	* switch-c.adb (Scan_Front_End_Switches): Do not fail when --RTS=
	is specified several times with different values that indicates
	the same runtime directory.

2015-02-20  Ed Schonberg  <schonberg@adacore.com>

	* sem_attr.adb (Check_Not_Incomplete_Type): Clean up code to
	handle properly illegal uses of attributes on prefixes on an
	incomplete type, both when the type of the prefix is locally
	incomplete, and when it is a limited view of a type whose
	non-limited view is not available.
	(Analyze_Attribute): Add calls to Check_Not_Incomplete_Type for
	'Address and others.

2015-02-20  Eric Botcazou  <ebotcazou@adacore.com>

	* exp_ch6.adb: Fix minor typo in comment.

2015-02-20  Eric Botcazou  <ebotcazou@adacore.com>

	* sinfo.ads: Add comment.

2015-02-20  Olivier Hainque  <hainque@adacore.com>

	* opt.ads: Replace Opt.Suppress_All_Inlining by two separate
	flags controlling the actual FE inlining out of pragma Inline
	and pragma Inline_Always.
	* adabkend.adb (Scan_Compiler_Arguments): Set both flags to True
	on -fno-inline, which disables all inlining in compilers with
	an Ada back-end and without back-end inlining support.
	* back_end.adb (Scan_Back_End_Switches): Set the Inline related
	flag to True on -fno-inline and leave Inline_Always alone for
	gcc back-ends.
	* back_end.ads (Scan_Compiler_Arguments): Adjust spec wrt the
	names of the Opt flags it sets.
	* gnat1drv.adb (Adjust_Global_Switches): Remove test on
	Opt.Suppress_All_Inlining in the Back_End_Inlining computation.
	* sem_prag.adb (Make_Inline): Remove early return conditioned
	on Opt.Suppress_All_Inlining.
	* sem_ch6.adb (Analyze_Subprogram_Body_Helper): Use the flags to
	disable the calls to Build_Body_To_Inline otherwise triggered
	by pragma Inline or Inline_Always. This will prevent actual
	front-end inlining of the subprogram on calls.

2015-02-20  Eric Botcazou  <ebotcazou@adacore.com>

	* exp_ch3.adb (Default_Initialize_Object): Call Add_Inlined_Body on the
	Abort_Undefer_Direct function.
	* exp_ch5.adb (Expand_N_Assignment_Statement): Likewise.
	* exp_intr.adb (Expand_Unc_Deallocation): Likewise.
	* exp_prag.adb (Expand_Pragma_Abort_Defer): Likewise.
	* exp_ch4.adb (Expand_N_Selected_Component): Adjust call to
	Add_Inlined_Body.
	* exp_ch6.adb (Expand_Call): Adjust calls to Add_Inlined_Body.
	 Remove call to Register_Backend_Call and move code resetting
	Needs_Debug_Info on inlined subprograms to...
	* inline.ads (Add_Inlined_Body): Add N parameter.
	(Register_Backend_Call): Delete.
	* inline.adb (Add_Inlined_Body): ...here and simplify.
	 Register the call with Backend_Calls directly.
	(Register_Backend_Call): Delete.
	* s-stalib.ads (Abort_Undefer_Direct): Restore pragma Inline.

2015-02-20  Eric Botcazou  <ebotcazou@adacore.com>

	* s-stalib.ads: Fix typo.

2015-02-20  Ed Schonberg  <schonberg@adacore.com>

	* exp_ch3.adb (Default_Initialize_Object): If the object has a
	delayed freeze, the actions associated with default initialization
	must be part of the freeze actions, rather that being inserted
	directly after the object declaration.

2015-02-20  Robert Dewar  <dewar@adacore.com>

	* lib-load.adb: Minor comment update.

2015-02-20  Vincent Celier  <celier@adacore.com>

	* prj-proc.adb (Process_Case_Construction): When there are
	incomplete withed projects and the case variable is unknown,
	skip the case construction.

2015-02-20  Ed Schonberg  <schonberg@adacore.com>

	* exp_ch6.adb (Expand_Actuals): Add caller-side invariant checks
	when an actual is a view conversion, either because the call is
	to an inherited operation, or because the actual is an explicit
	type conversion to an ancestor type.  Fixes ACATS 4.0D: C732001

2015-02-20  Robert Dewar  <dewar@adacore.com>

	* einfo.ads: Minor comment updates Fix missing pragma Inline
	for Set_Partial_View_Has_Unknown_Discr.
	* einfo.adb (Write_Entity_Flags): Add missing entry for
	Partial_View_Has_Unknown_Discr.
	* sem_ch3.adb: Minor reformatting.

2015-02-20  Vincent Celier  <celier@adacore.com>

	* opt.ads: Minor cleanup: remove mention of gprmake.
	* s-stalib.ads (Abort_Undefer_Direct): Do not inline.
	* s-tataat.adb: Do not call System.Tasking.Self but directly
	System.Task_Primitives.Operations.Self.

2015-02-20  Arnaud Charlet  <charlet@adacore.com>

	* gnat_rm.texi, gnat_ugn.texi: Now automatically generated from
	sphinx in the doc directory.
	* doc: New directory containing sphinx versions of gnat_rm and gnat_ugn

2015-02-20  Robert Dewar  <dewar@adacore.com>

	* sem_res.adb: Minor reformatting.
	* exp_ch9.adb (Build_Protected_Spec): Copy Aliased setting when
	building spec.
	* sem_ch13.adb (Analyze_Aspect_Specifications): Exclude Boolean
	aspects from circuitry setting delay required to false if the
	argument is an integer literal.

2015-02-20  Ed Schonberg  <schonberg@adacore.com>

	* einfo.ads. einfo.adb (Partial_View_Has_Unknown_Discr):  New flag
	on type entities, to enforce AI12-0133: default initialization
	of types whose partial view has unknown discriminants does not
	get an invariant check, because clients of the unit can never
	declare objects of such types.
	* sem_ch3.adb (Find_Type_Name); Set new flag
	Partial_View_Has_Unknown_Discr when needed.
	* exp_ch3.adb (Expand_N_Object_Declaration): Use flag to suppress
	generation of invariant call on default-initialized object.

2015-02-08  Eric Botcazou  <ebotcazou@adacore.com>

	* gcc-interface/decl.c (gnat_to_gnu_param): Do not strip the padding
	if the parameter either is passed by reference or if the alignment
	would be lowered.

2015-02-08  Eric Botcazou  <ebotcazou@adacore.com>

	* gcc-interface/decl.c (is_cplusplus_method): Use Is_Primitive flag to
	detect primitive operations of tagged and untagged types.

2015-02-08  Eric Botcazou  <ebotcazou@adacore.com>

	* gcc-interface/decl.c (gnat_to_gnu_entity): Do not bother about alias
	sets in presence of derivation for subprogram types.

2015-02-08  Eric Botcazou  <ebotcazou@adacore.com>

	* gcc-interface/utils.c (begin_subprog_body): Assert that the body is
	present in the same context as the declaration.

2015-02-07  Jakub Jelinek  <jakub@redhat.com>

	PR middle-end/64340
	* gcc-interface/trans.c (gigi): Recreate optimization_default_node
	and optimization_current_node after tweaking global_options.

2015-02-05  Robert Dewar  <dewar@adacore.com>

	* prj-proc.adb, sem_aux.adb, exp_ch9.adb, errout.adb, prj-dect.adb,
	prj-nmsc.adb: Minor reformatting.

2015-02-05  Ed Schonberg  <schonberg@adacore.com>

	* sem_type.adb (Covers): In ASIS_Mode the Corresponding_Record
	of a protected type may not be available, so to check conformance
	with an interface type, examine the interface list in the type
	declaration directly.
	(Write_Overloads): Improve information for indirect calls,
	for debugger use.

2015-02-05  Ed Schonberg  <schonberg@adacore.com>

	* exp_ch3.adb (Make_Tag_Assignment): Do not perform this
	expansion activity in ASIS mode.

2015-02-05  Javier Miranda  <miranda@adacore.com>

	* errout.adb (Error_Msg_PT): Add missing error.
	* sem_ch6.adb (Check_Synchronized_Overriding): Check the missing
	RM rule.  Code cleanup.
	* exp_ch9.adb (Build_Wrapper_Spec): Propagate "constant" in
	anonymous access types.  Found working on the tests. Code cleanup.

2015-02-05  Vincent Celier  <celier@adacore.com>

	* prj-dect.adb (Parse_Attribute_Declaration): Continue scanning
	when there are incomplete withs.
	* prj-nmsc.adb (Process_Naming): Do not try to get the value
	of an element when it is nil.
	(Check_Naming): Do not check a nil suffix for illegality
	* prj-proc.adb (Expression): Do not process an empty term.
	* prj-strt.adb (Attribute_Reference): If attribute cannot be
	found, parse a possible index to avoid cascading errors.

2015-02-05  Ed Schonberg  <schonberg@adacore.com>

	* sem_aux.adb (Is_Derived_Type): A subprogram_type generated
	for an access_to_subprogram declaration is not a derived type.

2015-02-05  Robert Dewar  <dewar@adacore.com>

	* errout.adb (Error_Msg_Internal): For non-serious error set
	Fatal_Error to Ignored.
	* lib-load.adb (Load_Unit): Minor comment updates.
	* sem_ch10.adb (Analyze_With_Clause): Propagate Fatal_Error
	setting from with'ed unit to with'ing unit.
	* sem_prag.adb (Analyze_Pragma, case Warnings): Document handling
	of ambiguity.

2015-02-05  Yannick Moy  <moy@adacore.com>

	* sem_prag.adb, par-prag.adb: Minor code clean up.

2015-02-05  Yannick Moy  <moy@adacore.com>

	* par-prag.adb (Pragma_Warnings): Update for extended form
	of pragma Warnings. The "one" argument case may now have 2 or
	3 arguments.
	* sem_prag.adb (Analyze_Pragma/Pragma_Warnings): Update for
	extended form of pragma Warnings. Pragma with tool name is either
	rewritten as null or as an equivalent form without tool name,
	before reanalysis.
	* snames.ads-tmpl (Name_Gnatprove): New name.

2015-02-05  Robert Dewar  <dewar@adacore.com>

	* sem_ch13.adb (Add_Invariants): Don't assume invariant is
	standard Boolean.
	* sem_prag.adb (Analyze_Pragma, case Check): Don't assume
	condition is standard Boolean, it can be non-standard derived
	Boolean.

2015-02-05  Robert Dewar  <dewar@adacore.com>

	* checks.adb (Enable_Range_Check): Disconnect attempted
	optimization for the case of range check for subscript of
	unconstrained array.

2015-02-05  Robert Dewar  <dewar@adacore.com>

	* par-ch13.adb (With_Present): New function
	(Aspect_Specifications_Present): Handle WHEN in place of WITH
	(Get_Aspect_Specifications): Comment update.
	* par.adb: Comment updates.

2015-02-05  Robert Dewar  <dewar@adacore.com>

	* errout.adb (Handle_Serious_Error): New setting of Fatal_Error.
	* frontend.adb (Frontend): New setting of Fatal_Error.
	* lib-load.adb (Create_Dummy_Package_Unit): New setting of
	Fatal_Error.
	(Load_Main_Source): New setting of Fatal_Error
	(Load_Unit): New setting of Fatal_Error.
	* lib-writ.adb (Add_Preprocessing_Dependency): New setting of
	Fatal_Error.
	(Ensure_System_Dependency): New setting of Fatal_Error.
	* lib.adb (Fatal_Error): New setting of Fatal_Error
	(Set_Fatal_Error): New setting of Fatal_Error.
	* lib.ads: New definition of Fatal_Error and associated routines.
	* par-ch10.adb (P_Compilation_Unit): New setting of Fatal_Error.
	* par-load.adb (Load): New setting of Fatal_Error.
	* rtsfind.adb (Load_RTU): New setting of Fatal_Error.
	* sem_ch10.adb (Analyze_Compilation_Unit): New setting of
	Fatal_Error.
	(Optional_Subunit): New setting of Fatal_Error.
	(Analyze_Proper_Body): New setting of Fatal_Error.
	(Load_Needed_Body): New setting of Fatal_Error.

2015-02-05  Ed Schonberg  <schonberg@adacore.com>

	* sem_res.adb (Resolve_Call): If the function being called has
	out parameters do not check for language version if the function
	comes from a predefined unit, as those are always compiled in
	Ada 2012 mode.

2015-02-05  Ed Schonberg  <schonberg@adacore.com>

	* sem_ch3.adb (Process_Full_View): Verify that the full view
	of a type extension must carry an explicit limited keyword if
	the partial view does (RM 7.3 (10.1)).

2015-02-05  Robert Dewar  <dewar@adacore.com>

	* g-rannum.adb, g-rannum.ads, s-rannum.adb, s-rannum.ads,
	sem_warn.ads: Minor reformatting.
	* exp_ch13.adb (Expand_N_Freeze_Entity): Add guard for aspect
	deleted by -gnatI.
	* sem_prag.adb (Analyze_Pragma, case Type_Invariant): Give
	error for abstract type.

2015-02-05  Yannick Moy  <moy@adacore.com>

	* opt.ads (Warn_On_Suspicious_Contract): Update comment
	describing use.
	* sem_attr.adb (Analyze_Attribute/Attribute_Update): Warn on
	suspicious uses of 'Update.
	* sem_warn.adb, sem_warn.ads (Warn_On_Suspicious_Update): New
	function issues warning on suspicious uses of 'Update.
	* g-rannum.adb, g-rannum.ads, s-rannum.adb, s-rannum.ads: Mark
	package spec and body as SPARK_Mode Off.

2015-02-05  Robert Dewar  <dewar@adacore.com>

	* sem_prag.adb (Set_Elab_Unit_Name): New name for Set_Unit_Name
	(Analyze_Pragma): Change Set_Unit_Name to Set_Elab_Unit_Name
	(Set_Elab_Unit_Name): Generate reference for Elaborate[_All]
	* sem_warn.adb (Warn_On_Unreferenced_Entity): Suppress warning
	for exported entity.

2015-02-05  Hristian Kirtchev  <kirtchev@adacore.com>

	* sem_prag.adb (Check_Pragma_Conformance): Add
	local variable Arg. Ensure that all errors are associated with
	the pragma if it appears without an argument. Add comments on
	various cases.

2015-02-05  Robert Dewar  <dewar@adacore.com>

	* lib-xref.adb: Minor reformatting.

2015-02-05  Tristan Gingold  <gingold@adacore.com>

	PR ada/64349
	* env.c: Fix thinko: handle Darwin case before default one.

2015-01-30  Robert Dewar  <dewar@adacore.com>

	* a-assert.adb: Minor reformatting.
	* sem_ch13.adb: Minor comment clarification.
	* types.ads: Minor comment update.
	* sem_eval.adb (Real_Or_String_Static_Predicate_Matches): Avoid blow up
	when we have a predicate that is nothing but an inherited dynamic
	predicate.

2015-01-30  Jerome Guitton  <guitton@adacore.com>

	* gcc-interface/Makefile.in (x86-vxworks): Update GCC_SPEC_FILES to
	include cert link spec.

2015-01-30  Robert Dewar  <dewar@adacore.com>

	* einfo.ads: Minor comment fix.
	* freeze.adb (Freeze_Profile): Add test for suspicious import
	in pure unit.
	* sem_prag.adb (Process_Import_Or_Interface): Test for suspicious
	use in Pure unit is now moved to Freeze (to properly catch
	Pure_Function exemption).

2015-01-30  Bob Duff  <duff@adacore.com>

	* sem_res.ads: Minor comment fix.
	* sem_type.adb: sem_type.adb (Remove_Conversions): Need to
	check both operands of an operator.

2015-01-30  Yannick Moy  <moy@adacore.com>

	* a-assert.ads, a-assert.adb: Mark package spec in SPARK. Set assertion
	policy for Pre to Ignore.
	(Assert): Add precondition.

2015-01-30  Robert Dewar  <dewar@adacore.com>

	* sem_prag.adb (Process_Import_Or_Interface): Warn if used in
	Pure unit.
	* s-valllu.ads (Scan_Raw_Long_Long_Unsigned): Clarify
	documentation for some special cases of invalid attempts at
	based integers.

2015-01-30  Gary Dismukes  <dismukes@adacore.com>

	* errout.ads: Minor reformatting.

2015-01-30  Yannick Moy  <moy@adacore.com>

	* inline.adb (Process_Formals): Use the sloc of
	the inlined node instead of the sloc of the actual parameter,
	when replacing formal parameters by the actual one.

2015-01-30  Arnaud Charlet  <charlet@adacore.com>

	* g-expect.adb (Get_Command_Output): Use infinite timeout when
	calling Expect.

2015-01-30  Ed Schonberg  <schonberg@adacore.com>

	* sem_ch12.adb (Analyze_Associations): If an in-parameter is
	defaulted in an instantiation, add an entry in the list of actuals
	to indicate the default value of the formal (as is already done
	for defaulted subprograms).

2015-01-30  Javier Miranda  <miranda@adacore.com>

	* errout.adb (Error_Msg_PT): Minor error phrasing update.

2015-01-30  Robert Dewar  <dewar@adacore.com>

	* sem_warn.adb (Warn_On_Known_Condition): Improve error message
	for object case.

2015-01-30  Pierre-Marie de Rodat  <derodat@adacore.com>

	* exp_dbug.adb (Get_Encoded_Name): When
	-fgnat-encodings=minimal, do not generate names for biased types.

2015-01-30  Tristan Gingold  <gingold@adacore.com>

	PR ada/64349
	* env.c: Move vxworks and darwin includes out of #ifdef IN_RTS.

2015-01-30  Gary Dismukes  <dismukes@adacore.com>

	* freeze.adb: Minor reformatting.

2015-01-30  Javier Miranda  <miranda@adacore.com>

	* errout.ads (Error_Msg_PT): Replace Node_Id by Entity_Id and
	improve its documentation.
	* errout.adb (Error_Msg_PT): Improve the error message.
	* sem_ch6.adb (Check_Conformance): Update call to Error_Msg_PT.
	(Check_Synchronized_Overriding): Update call to Error_Msg_PT.
	* sem_ch3.adb (Check_Abstract_Overriding): Code cleanup.

2015-01-30  Robert Dewar  <dewar@adacore.com>

	* sem_warn.adb (Warn_On_Known_Condition): Do special casing of
	message for False case.

2015-01-30  Doug Rupp  <rupp@adacore.com>

	* s-vxwext-kernel.ads (Task_Cont): Remove imported subprogram body.
	* s-vxwext-kernel.adb (Task_Cont): New subpprogram body specialized for
	kernel.

2015-01-30  Gary Dismukes  <dismukes@adacore.com>

	* sem_attr.adb (Declared_Within_Generic_Unit):
	New function to test whether an entity is declared within the
	declarative region of a given generic unit.
	(Resolve_Attribute): For checking legality of subprogram'Access within
	a generic unit, call new Boolean function Declared_Within_Generic_Unit
	instead of simply comparing the results of Enclosing_Generic_Unit on
	the prefix and access type.  Correct minor comment typos.

2015-01-30  Robert Dewar  <dewar@adacore.com>

	* freeze.adb, exp_util.ads: Update comment.
	* exp_util.adb, exp_ch3.adb: Minor code reorganization and reformatting.
	* sem_util.adb: Minor: fix typo.

2015-01-30  Hristian Kirtchev  <kirtchev@adacore.com>

	* sem_attr.adb (Analyze_Attribute): Ensure that
	the check concerning Refined_Post takes precedence over the
	other cases.

2015-01-30  Gary Dismukes  <dismukes@adacore.com>

	* sem_prag.adb: Minor typo fixes and reformatting.

2015-01-30  Yannick Moy  <moy@adacore.com>

	* sem_attr.adb: Code clean up.

2015-01-30  Robert Dewar  <dewar@adacore.com>

	* ali.adb (Scan_ALI): Set Serious_Errors flag in Unit record.
	* ali.ads (Unit_Record): Add new field Serious_Errors.
	* lib-writ.adb (Write_Unit_Information): Set SE (serious errors)
	attribute in U line.
	* lib-writ.ads: New attribute SE (serious erors) in unit line.

2015-01-30  Hristian Kirtchev  <kirtchev@adacore.com>

	* einfo.adb Update the usage of attributes Entry_Bodies_Array,
	Lit_Indexes, Scale_Value, Storage_Size_Variable,
	String_Literal_Low_Bound along associated routines and
	Write_FieldX_Name.
	(Pending_Access_Types): New routine.
	(Set_Pending_Access_Types): New routine.
	(Write_Field15_Name): Add an entry for Pending_Access_Types.
	* einfo.ads Add new attribute Pending_Access_Types along
	with usage in nodes.  Update the usage of attributes
	Entry_Bodies_Array, Lit_Indexes, Scale_Value,
	Storage_Size_Variable, String_Literal_Low_Bound.
	(Pending_Access_Types): New routine along with pragma Inline.
	(Set_Pending_Access_Types): New routine along with pragma Inline.
	* exp_ch3.adb (Expand_Freeze_Array_Type): Add new local variable
	Ins_Node. Determine the insertion node for anonynous access type
	that acts as a component type of an array. Update the call to
	Build_Finalization_Master.
	(Expand_Freeze_Record_Type): Update
	the calls to Build_Finalization_Master.
	(Freeze_Type): Remove
	local variable RACW_Seen. Factor out the code that deals with
	remote access-to-class-wide types. Create a finalization master
	when the designated type contains a private component. Fully
	initialize all pending access types.
	(Process_RACW_Types): New routine.
	(Process_Pending_Access_Types): New routine.
	* exp_ch4.adb (Expand_Allocator_Expression): Allocation no longer
	needs to set primitive Finalize_Address.
	(Expand_N_Allocator): Allocation no longer sets primitive
	Finalize_Address.
	* exp_ch6.adb (Add_Finalization_Master_Actual_To_Build_In_Place_Call):
	Update the call to Build_Finalization_Master.
	(Make_Build_In_Place_Call_In_Allocator): Allocation no longer
	needs to set primitive Finalize_Address.
	* exp_ch7.adb (Add_Pending_Access_Type): New routine.
	(Build_Finalization_Master): New parameter profile. Associate
	primitive Finalize_Address with the finalization master if the
	designated type has been frozen, otherwise treat the access
	type as pending. Simplify the insertion of the master and
	related initialization code.
	(Make_Finalize_Address_Body): Allow Finalize_Address for class-wide
	abstract types.
	(Make_Set_Finalize_Address_Call): Remove forlam parameter Typ.
	Simplify the implementation.
	* exp_ch7.ads (Build_Finalization_Master): New parameter profile
	along with comment on usage.
	(Make_Set_Finalize_Address_Call): Remove formal parameter Typ. Update
	the comment on usage.
	* exp_util.adb (Build_Allocate_Deallocate_Proc): Use routine
	Finalize_Address to retrieve the primitive.
	(Finalize_Address): New routine.
	(Find_Finalize_Address): Removed.
	* exp_util.ads (Finalize_Address): New routine.
	* freeze.adb (Freeze_All): Remove the generation of finalization
	masters.
	* sem_ch3.adb (Analyze_Full_Type_Declaration): Propagate any
	pending access types from the partial to the full view.

2015-01-30  Robert Dewar  <dewar@adacore.com>

	* sem_disp.adb: Minor reformatting.
	* sem_disp.ads: Documentation update.

2015-01-30  Ed Schonberg  <schonberg@adacore.com>

	* sem_disp.adb (Is_Dynamically_Tagged): when applied to an entity
	or a function call, return True if type is class-wide.
	* sem_res.adb (Resolve_Case_Expression, Resolve_If_Expression);
	Apply RM 4.5.7 (17/3): all or none of the dependent expression
	of a conditional expression must be dynamically tagged.

2015-01-30  Ed Schonberg  <schonberg@adacore.com>

	* sem_ch6.adb (Analyze_Function_Return): In an extended return
	statement, apply accessibility check to result object when there
	is no initializing expression (Ada 2012 RM 6.5 (5.4/3))

2015-01-30  Robert Dewar  <dewar@adacore.com>

	* sem_ch4.adb (Analyze_If_Expression): Allow for non-standard
	Boolean for case where ELSE is omitted.
	* sem_res.adb: Minor reformatting.

2015-01-27  Bernd Edlinger  <bernd.edlinger@hotmail.de>

	Fix build under cygwin/64.
	* adaint.h: Add check for __CYGWIN__.
	* mingw32.h: Prevent windows.h from including x86intrin.h in GCC.

2015-01-19  Bernd Edlinger  <bernd.edlinger@hotmail.de>

	PR ada/64640
	* adaint.c: Handle __CYGWIN__ like __MINGW32__ here.
	* mingw32.h: Don't include <tchar.h> under cygwin.
	(_O_U8TEXT, _O_U16TEXT, _O_WTEXT): Set to _O_TEXT if not yet defined.

2015-01-15  Thomas Schwinge  <thomas@codesourcery.com>

	* gcc-interface/utils.c (DEF_FUNCTION_TYPE_VAR_8)
	(DEF_FUNCTION_TYPE_VAR_12): New macros.

2015-01-09  Michael Collison  <michael.collison@linaro.org>

	* gcc-interface/cuintp.c: Include hash-set.h, machmode.h,
	vec.h, double-int.h, input.h, alias.h, symtab.h,
	fold-const.h, wide-int.h, and inchash.h due to
	flattening of tree.h.
	* gcc-interface/decl.c: Ditto.
	* gcc-interface/misc.c: Ditto.
	* gcc-interface/targtyps.c: Include hash-set.h, machmode.h,
	vec.h, double-int.h, input.h, alias.h, symtab.h, options.h,
	fold-const.h, wide-int.h, and inchash.h due to
	flattening of tree.h.
	* gcc-interface/trans.c: Include hash-set.h, machmode.h,
	vec.h, double-int.h, input.h, alias.h, symtab.h, real.h,
	fold-const.h, wide-int.h, inchash.h due to
	flattening of tree.h.
	* gcc-interface/utils.c: Include hash-set.h, machmode.h,
	vec.h, double-int.h, input.h, alias.h, symtab.h,
	fold-const.h, wide-int.h, and inchash.h due to
	flattening of tree.h.
	* gcc-interface/utils2.c: Ditto.

2015-01-07  Robert Dewar  <dewar@adacore.com>

	* sem_warn.adb (Check_One_Unit): Don't give unused entities
	warning for a package which is used as a generic parameter.

2015-01-07  Bob Duff  <duff@adacore.com>

	* usage.adb (Usage): Correct documentation of
	-gnatw.f switches.

2015-01-07  Robert Dewar  <dewar@adacore.com>

	* s-fileio.adb: Minor reformatting.

2015-01-07  Ed Schonberg  <schonberg@adacore.com>

	* sem_ch12.adb (Instantiate_Object): If formal is an anonymous
	access to subprogram, replace its formals with new entities when
	building the object declaration, both if actual is present and
	when it is defaulted.

2015-01-07  Ed Schonberg  <schonberg@adacore.com>

	* sem_ch5.adb (Analyze_Assignment): If left-hand side is a view
	conversion and type of expression has invariant, apply invariant
	check on expression.

2015-01-07  Ed Schonberg  <schonberg@adacore.com>

	* sem_ch3.adb (Create_Constrained_Components): A call to
	Gather_Components may detect an error if an inherited discriminant
	that controls a variant is non-static.
	* sem_aggr.adb (Resolve_Record_Aggregate, Step 5): The call to
	Gather_Components may report an error if an inherited discriminant
	in a variant in non-static.
	* sem_util.adb (Gather_Components): If a non-static discriminant
	is inherited do not report error here, but let caller handle it.
	(Find_Actual): Small optimization.

2015-01-07  Bob Duff  <duff@adacore.com>

	* usage.adb (Usage): Document -gnatw.f switch.

2015-01-07  Ed Schonberg  <schonberg@adacore.com>

	* sem_ch12.adb: Code clean up and minor reformatting.

2015-01-07  Robert Dewar  <dewar@adacore.com>

	* exp_ch4.adb (Expand_N_Type_Conversion): Add guard for
	Raise_Accessibility_Error call.
	* s-valllu.ads (Scan_Raw_Long_Long_Unsigned): Add documentation
	on handling of invalid digits in based constants.
	* s-fatgen.ads: Minor reformatting.
	* sem_attr.adb (Analyze_Attribute, case Unrestricted_Access):
	Avoid noting bogus modification for Valid test.
	* snames.ads-tmpl (Name_Attr_Long_Float): New Name.
	* einfo.ads: Minor reformatting.
	* sem_warn.adb: Minor comment clarification.
	* sem_ch12.adb: Minor reformatting.

2015-01-07  Ed Schonberg  <schonberg@adacore.com>

	* exp_ch5.adb (Expand_Predicated_Loop): Handle properly loops
	over static predicates when the loop parameter specification
	carries a Reverse indicator.

2015-01-07  Ed Schonberg  <schonberg@adacore.com>

	* sem_ch12.adb (Instantiate_Object): If formal has a default,
	actual is missing and formal has an anonymous access type, copy
	access definition in full so that tree for instance is properly
	formatted for ASIS use.

2015-01-07  Bob Duff  <duff@adacore.com>

	* sem_elab.adb (Check_Internal_Call_Continue): Give a warning
	for P'Access, where P is a subprogram in the same package as
	the P'Access, and the P'Access is evaluated at elaboration
	time, and occurs before the body of P. For example, "X : T :=
	P'Access;" would allow a subsequent call to X.all to be an
	access-before-elaboration error; hence the warning. This warning
	is enabled by the -gnatw.f switch.
	* opt.ads (Warn_On_Elab_Access): New flag for warning switch.
	* warnsw.adb (Set_Dot_Warning_Switch): Set Warn_On_Elab_Access.
	* gnat_ugn.texi: Document the new warning.

2015-01-07  Johannes Kanig  <kanig@adacore.com>

	* lib-xref-spark_specific.adb (Collect_SPARK_Xrefs): Skip unneeded
	cross ref files.

2015-01-07  Robert Dewar  <dewar@adacore.com>

	* s-taprop-linux.adb, clean.adb: Minor reformatting.

2015-01-07  Arnaud Charlet  <charlet@adacore.com>

	* s-tassta.adb: Relax some overzealous assertions.

2015-01-07  Ed Schonberg  <schonberg@adacore.com>

	* sem_ch6.adb (Analyze_Return_Type): An call that returns a limited
	view of a type is legal when context is a thunk generated for
	operation inherited from an interface.
	* exp_ch6.adb (Expand_Simple_Function_Return): If context is
	a thunk and return type is an incomplete type do not continue
	expansion; thunk will be fully elaborated when generating code.

2015-01-07  Doug Rupp  <rupp@adacore.com>

	* s-osinte-mingw.ads (LARGE_INTEGR): New subtype.
	(QueryPerformanceFrequency): New imported procedure.
	* s-taprop-mingw.adb (RT_Resolution): Call above and return
	resolution vice a hardcoded value.
	* s-taprop-solaris.adb (RT_Resolution): Call clock_getres and return
	resolution vice a hardcoded value.
	* s-linux-android.ads (clockid_t): New subtype.
	* s-osinte-aix.ads (clock_getres): New imported subprogram.
	* s-osinte-android.ads (clock_getres): Likewise.
	* s-osinte-freebsd.ads (clock_getres): Likewise.
	* s-osinte-solaris-posix.ads (clock_getres): Likewise.
	* s-osinte-darwin.ads (clock_getres): New subprogram.
	* s-osinte-darwin.adb (clock_getres): New subprogram.
	* thread.c (__gnat_clock_get_res) [__APPLE__]: New function.
	* s-taprop-posix.adb (RT_Resolution): Call clock_getres to
	calculate resolution vice hard coded value.

2015-01-07  Ed Schonberg  <schonberg@adacore.com>

	* exp_util.adb (Make_CW_Equivalent_Type): If root type is a
	limited view, use non-limited view when available to create
	equivalent record type.

2015-01-07  Vincent Celier  <celier@adacore.com>

	* gnatcmd.adb: Remove command Sync and any data and processing
	related to this command. Remove project processing for gnatstack.
	* prj-attr.adb: Remove package Synchonize and its attributes.

2015-01-07  Vincent Celier  <celier@adacore.com>

	* clean.adb: Minor error message change.

2015-01-07  Tristan Gingold  <gingold@adacore.com>

	PR ada/64349  
	* env.c (__gnat_environ): Adjust for darwin9/darwin10.

2015-01-07  Javier Miranda  <miranda@adacore.com>

	* sem_ch10.adb (Analyze_With_Clause): Compiling under -gnatq
	protect the frontend against never ending recursion caused by
	circularities in the sources.

2015-01-07  Robert Dewar  <dewar@adacore.com>

	* a-reatim.adb, make.adb, exp_pakd.adb, i-cpoint.adb, sem_ch8.adb,
	exp_ch3.adb: Minor reformatting.

2015-01-07  Doug Rupp  <rupp@adacore.com>

	* s-linux.ads (clockid_t): New subtype.
	* s-osinte-linux.ads (pragma Linker Options): Add -lrt.
	(clockid_t): New subtype.
	(clock_getres): Import system call.
	* s-taprop-linux.adb (System.OS_Constants): With and rename.
	(RT_Resolution): Remove
	hardcoded value and call clock_getres.
	* s-linux-sparc.ads, s-linux-mipsel.ads, s-linux-hppa.ads,
	s-linux-alpha.ads, s-linux-x32.ads (clockid_t): Add new subtype.

2015-01-07  Robert Dewar  <dewar@adacore.com>

	* sem_warn.adb (Check_One_Unit): Guard against context item
	with no Entity field.

2015-01-07  Vincent Celier  <celier@adacore.com>

	* clean.adb (Gnatclean): Warn that 'gnatclean -P' is obsolete.
	* make.adb (Initialize): Warn that 'gnatmake -P' is obsolete.

2015-01-07  Vincent Celier  <celier@adacore.com>

	* prj-conf.adb (Parse_Project_And_Apply_Config): Always finalize
	errors/warnings in the first parsing of the project files,
	to display the warnings when there is no errors.

2015-01-07  Tristan Gingold  <gingold@adacore.com>

	* i-cpoint.adb (Copy_Terminated_Array): Nicely handle null target.

2015-01-07  Doug Rupp  <rupp@adacore.com>

	* s-taprop-vxworks.adb (Stop_All_Tasks): Pass return
	value from Int_Lock as parameter to Int_Unlock.
	* s-osinte-vxworks.ads (Int_Unlock): Add parameter.
	* s-vxwext.ads (Int_Unlock): Likewise.
	* s-vxwext-kernel.adb (intUnlock, Int_Unlock): Likewise.
	* s-vxwext-kernel.ads (Int_Unlock): Likewise.
	* s-vxwext-rtp.adb (Int_Unlock): Likewise.
	* s-vxwext-rtp.ads (Int_Unlock): Likewise.

2015-01-07  Pierre-Marie de Rodat  <derodat@adacore.com>

	* exp_pakd.adb: Add a comment in exp_pakd.adb to explain why we
	keep ___XP suffixes

2015-01-07  Tristan Gingold  <gingold@adacore.com>

	* i-cpoint.adb (Copy_Terminated_Array): Use Copy_Array to
	handle overlap.

2015-01-07  Eric Botcazou  <ebotcazou@adacore.com>

	* sem_ch3.adb (Analyze_Full_Type_Declaration): Do not
	automatically set No_Strict_Aliasing on access types.
	* fe.h (No_Strict_Aliasing_CP): Declare.
	* gcc-interface/trans.c (gigi): Force flag_strict_aliasing to 0 if
	No_Strict_Aliasing_CP is set.

2015-01-07  Johannes Kanig  <kanig@adacore.com>

	* sem_ch8.adb (Analyze_Subprogram_Renaming) do
	not build function wrapper in gnatprove mode when the package
	is externally axiomatized.

2015-01-07  Jose Ruiz  <ruiz@adacore.com>

	* a-reatim.adb (Time_Of): Reduce the number of spurious overflows in
	intermediate computations when the parameters have different signs.

2015-01-07  Javier Miranda  <miranda@adacore.com>

	* exp_ch3.adb (Build_Init_Procedure): For derived types,
	improve the code which takes care of identifying and moving to
	the beginning of the init-proc the call to the init-proc of the
	parent type.

2015-01-07  Olivier Hainque  <hainque@adacore.com>

	* gcc-interface/trans.c (gnat_to_gnu, <N_Expression_With_Action>):
	Elaborate the expression as part of the same stmt group as the actions.

2015-01-07  Robert Dewar  <dewar@adacore.com>

	* sem_ch3.adb: Minor error message change.

2015-01-07  Ed Schonberg  <schonberg@adacore.com>

	* sem_prag.adb (Analyze_Pragma, case Preelaborable_Initialization):
	Following AI05-028, the pragam applies legally to any composite type.

2015-01-07  Arnaud Charlet  <charlet@adacore.com>

	* s-osinte-vxworks.adb, s-osinte-vxworks.ads
	(sigwait, sigwaitinfo): Removed, not needed after all on any
	VxWorks configurations.

2015-01-07  Robert Dewar  <dewar@adacore.com>

	* sem_ch3.adb, freeze.adb, exp_disp.adb: Minor reformatting.

2015-01-07  Javier Miranda  <miranda@adacore.com>

	* exp_disp.adb (Expand_Interface_Conversion): Adding missing
	generation of accessibility check.

2015-01-07  Ed Schonberg  <schonberg@adacore.com>

	* sem_ch3.adb (Derived_Type_Declaration): In the case of an
	illegal completion from a class- wide type, set etype of the
	derived type properly to prevent cascaded errors.

2015-01-07  Robert Dewar  <dewar@adacore.com>

	* prj.ads, i-cpoint.adb, freeze.adb, ghost.adb, prj-err.adb: Minor
	reformatting.

2015-01-07  Robert Dewar  <dewar@adacore.com>

	* restrict.adb (Check_Restriction_No_Use_Of_Attribute):
	New procedure.
	(OK_No_Use_Of_Entity_Name): New function.
	(Set_Restriction_No_Use_Of_Entity): New procedure.
	* restrict.ads (Check_Restriction_No_Use_Of_Attribute):
	New procedure.
	(OK_No_Use_Of_Entity_Name): New function.
	(Set_Restriction_No_Use_Of_Entity): New procedure.
	* sem_ch8.adb (Find_Direct_Name): Add check for violation of
	No_Use_Of_Entity.
	* sem_prag.adb (Process_Restrictions_Or_Restriction_Warnings):
	Add processing for new restriction No_Use_Of_Entity.

2015-01-07  Eric Botcazou  <ebotcazou@adacore.com>

	* freeze.adb (Freeze_Array_Type): Apply same handling to Is_Atomic
	component type as to Has_Atomic_Components type.  Remove useless
	test on Is_Aliased component type.

2015-01-07  Hristian Kirtchev  <kirtchev@adacore.com>

	* alloc.ads Alphabetize several declarations. Add constants
	Ignored_Ghost_Units_Initial and Ignored_Ghost_Units_Increment.
	* atree.adb Add with and use clauses for Opt.
	(Allocate_Initialize_Node): Mark a node as ignored Ghost
	if it is created in an ignored Ghost region.
	(Ekind_In): New variant.
	(Is_Ignored_Ghost_Node): New routine.
	(Set_Is_Ignored_Ghost_Node): New routine.
	* atree.adb Aplhabetize several subprograms declarations. Flag
	Spare0 is now known as Is_Ignored_Ghost_Node.
	(Ekind_In): New variant.
	(Is_Ignored_Ghost_Node): New routine.
	(Set_Is_Ignored_Ghost_Node): New routine.
	* einfo.adb: Flag 279 is now known as Contains_Ignored_Ghost_Code.
	(Contains_Ignored_Ghost_Code): New routine.
	(Set_Contains_Ignored_Ghost_Code): New routine.
	(Set_Is_Checked_Ghost_Entity, Set_Is_Ignored_Ghost_Entity):
	It is now possible to set this property on an unanalyzed entity.
	(Write_Entity_Flags): Output the status of flag
	Contains_Ignored_Ghost_Code.
	* einfo.ads New attribute Contains_Ignored_Ghost_Code along with
	usage in nodes.
	(Contains_Ignored_Ghost_Code): New routine
	along with pragma Inline.
	(Set_Contains_Ignored_Ghost_Code): New routine along with pragma Inline.
	* exp_ch3.adb Add with and use clauses for Ghost.
	(Freeze_Type): Capture/restore the value of Ghost_Mode on entry/exit.
	Set the Ghost_Mode in effect.
	(Restore_Globals): New routine.
	* exp_ch7.adb (Process_Declarations): Do not process a context
	that invoves an ignored Ghost entity.
	* exp_dbug.adb (Qualify_All_Entity_Names): Skip an ignored Ghost
	construct that has been rewritten as a null statement.
	* exp_disp.adb Add with and use clauses for Ghost.
	(Make_DT): Capture/restore the value of Ghost_Mode on entry/exit. Set
	the Ghost_Mode in effect.
	(Restore_Globals): New routine.
	* exp_util.adb (Requires_Cleanup_Actions): An ignored Ghost entity
	does not require any clean up. Add two missing cases that deal
	with block statements.
	* freeze.adb Add with and use clauses for Ghost.
	(Freeze_Entity): Capture/restore the value of Ghost_Mode on entry/exit.
	Set the Ghost_Mode in effect.
	(Restore_Globals): New routine.
	* frontend.adb Add with and use clauses for Ghost. Remove any
	ignored Ghost code from all units that qualify.
	* ghost.adb New unit.
	* ghost.ads New unit.
	* gnat1drv.adb Add with clause for Ghost. Initialize and lock
	the table in package Ghost.
	* lib.ads: Alphabetize several subprogram declarations.
	* lib-xref.adb (Output_References): Do not generate reference
	information for ignored Ghost entities.
	* opt.ads Add new type Ghost_Mode_Type and new global variable
	Ghost_Mode.
	* rtsfind.adb (Load_RTU): Provide a clean environment when
	loading a runtime unit.
	* sem.adb (Analyze): Capture/restore the value of Ghost_Mode on
	entry/exit as the node may set a different mode.
	(Do_Analyze):
	Capture/restore the value of Ghost_Mode on entry/exit as the
	unit may be withed from a unit with a different Ghost mode.
	* sem_ch3.adb Add with and use clauses for Ghost.
	(Analyze_Full_Type_Declaration, Analyze_Incomplete_Type_Decl,
	Analyze_Number_Declaration, Analyze_Private_Extension_Declaration,
	Analyze_Subtype_Declaration): Set the Ghost_Mode in effect. Mark
	the entity as Ghost when there is a Ghost_Mode in effect.
	(Array_Type_Declaration): The implicit base type inherits the
	"ghostness" from the array type.
	(Derive_Subprogram): The
	alias inherits the "ghostness" from the parent subprogram.
	(Make_Implicit_Base): The implicit base type inherits the
	"ghostness" from the parent type.
	* sem_ch5.adb Add with and use clauses for Ghost.
	(Analyze_Assignment): Set the Ghost_Mode in effect.
	* sem_ch6.adb Add with and use clauses for Ghost.
	(Analyze_Abstract_Subprogram_Declaration, Analyze_Procedure_Call,
	Analyze_Subprogram_Body_Helper, Analyze_Subprogram_Declaration):
	Set the Ghost_Mode in effect. Mark the entity as Ghost when
	there is a Ghost_Mode in effect.
	* sem_ch7.adb Add with and use clauses for Ghost.
	(Analyze_Package_Body_Helper, Analyze_Package_Declaration,
	Analyze_Private_Type_Declaration): Set the Ghost_Mode in
	effect. Mark the entity as Ghost when there is a Ghost_Mode
	in effect.
	* sem_ch8.adb Add with and use clauses for Ghost.
	(Analyze_Exception_Renaming, Analyze_Generic_Renaming,
	Analyze_Object_Renaming, Analyze_Package_Renaming,
	Analyze_Subprogram_Renaming): Set the Ghost_Mode in effect. Mark
	the entity as Ghost when there is a Ghost_Mode in effect.
	(Find_Type): Check the Ghost context of a type.
	* sem_ch11.adb Add with and use clauses for Ghost.
	(Analyze_Exception_Declaration): Set the Ghost_Mode in
	effect. Mark the entity as Ghost when there is a Ghost_Mode
	in effect.
	* sem_ch12.adb Add with and use clauses for Ghost.
	(Analyze_Generic_Package_Declaration,
	Analyze_Generic_Subprogram_Declaration): Set the Ghost_Mode in effect.
	Mark the entity as Ghost when there is a Ghost_Mode in effect.
	* sem_prag.adb Add with and use clauses for Ghost.
	(Analyze_Pragma): Ghost-related checks are triggered when there
	is a Ghost mode in effect.
	(Create_Abstract_State): Mark the
	entity as Ghost when there is a Ghost_Mode in effect.
	* sem_res.adb Add with and use clauses for Ghost.
	(Check_Ghost_Context): Removed.
	* sem_util.adb (Check_Ghost_Completion): Removed.
	(Check_Ghost_Derivation): Removed.
	(Incomplete_Or_Partial_View):
	Add a guard in case the entity has not been analyzed yet
	and does carry a scope.
	(Is_Declaration): New routine.
	(Is_Ghost_Entity): Removed.
	(Is_Ghost_Statement_Or_Pragma):
	Removed.
	(Is_Subject_To_Ghost): Removed.
	(Set_Is_Ghost_Entity):
	Removed.
	(Within_Ghost_Scope): Removed.
	* sem_util.adb (Check_Ghost_Completion): Removed.
	(Check_Ghost_Derivation): Removed.
	(Is_Declaration): New routine.
	(Is_Ghost_Entity): Removed.
	(Is_Ghost_Statement_Or_Pragma): Removed.
	(Is_Subject_To_Ghost): Removed.
	(Set_Is_Ghost_Entity): Removed.
	(Within_Ghost_Scope): Removed.
	* sinfo.ads Add a section on Ghost mode.
	* treepr.adb (Print_Header_Flag): New routine.
	(Print_Node_Header): Factor out code. Output flag
	Is_Ignored_Ghost_Node.
	* gcc-interface/Make-lang.in: Add dependency for unit Ghost.

2015-01-06  Eric Botcazou  <ebotcazou@adacore.com>

	* freeze.adb (Freeze_Array_Type) <Complain_CS>: Remove always
	true test and unreachable 'else' arm.

2015-01-06  Vincent Celier  <celier@adacore.com>

	* prj-conf.adb (Check_Target): Improve error message when
	there are mismatched targets between the on in the configuration
	project file and the specified one, either in the main project
	file or in the --target= switch.

2015-01-06  Pascal Obry  <obry@adacore.com>

	* prj-attr.adb, projects.texi, snames.ads-tmpl: Add Mode and
	Install_Name attribute definitions.

2015-01-06  Ed Schonberg  <schonberg@adacore.com>

	* freeze.adb (Wrap_Imported_Subprogram): Indicate that the
	generated Import pragma for the internal imported procedure does
	not come from an aspect, so that Is_Imported can be properly
	set for it.

2015-01-06  Gary Dismukes  <dismukes@adacore.com>

	* sem_ch12.adb (Might_Inline_Subp): Record whether
	any subprograms in the generic package are marked with
	pragma Inline_Always (setting flag Has_Inline_Always).
	(Analyze_Package_Instantiation): Add test of Has_Inline_Always
	alongside existing test of Front_End_Inlining as alternative
	conditions for setting Inline_Now. Also add test of
	Has_Inline_Always along with Front_End_Inlining test as an
	alternative condition for setting Needs_Body to False.

2015-01-06  Tristan Gingold  <gingold@adacore.com>

	* i-cpoint.adb (Copy_Array): Handle overlap.

2015-01-06  Pascal Obry  <obry@adacore.com>

	* bindgen.adb: Minor style fix.

2015-01-06  Robert Dewar  <dewar@adacore.com>

	* sem_util.ads, sem_util.adb: Minor reformatting.

2015-01-06  Vincent Celier  <celier@adacore.com>

	* prj-conf.adb (Parse_Project_And_Apply_Config): Reset incomplete
	with flags before parsing the projects.
	* prj-err.adb (Error_Msg): Do nothing if there are incomplete withs.
	* prj-part.adb (Post_Parse_Context_Clause): Set Incomplete_Withs
	to True in the flags, when Ignore_Missing_With is True and an
	imported project cannot be found.
	* prj-proc.adb (Expression): When there are incomplete withs and
	a variable or attribute is not found, set the variable/attribute
	to unknown.
	* prj.ads (Processing_Flags): New flag Incomplete_Withs,
	defaulted to False.

2015-01-06  Vasiliy Fofanov  <fofanov@adacore.com>

	* prj-proc.adb, prj-part.adb, prj.adb, prj.ads, prj-conf.adb,
	prj-err.adb: Add new switch --no-command-line.

2015-01-06  Ed Schonberg  <schonberg@adacore.com>

	* sem_ch12.adb: Sloc of wrapper is that of instantiation.

2015-01-06  Robert Dewar  <dewar@adacore.com>

	* sem_ch11.adb: Minor reformatting.

2015-01-06  Ed Schonberg  <schonberg@adacore.com>

	* exp_aggr.adb (Get_Assoc_Expr): New routine internal to
	Build_Array_Aggr_Code, used to initialized components covered
	by a box association. If the component type is scalar and has
	a default aspect, use it to initialize such components.

2015-01-06  Pascal Obry  <obry@adacore.com>

	* rtinit.c (__gnat_runtime_initialize): Add a parameter to
	control the setup of the exception handler.
	* initialize.c: Remove unused declaration.
	* bindgen.adb: Always call __gnat_runtime_initialize and pass
	whether the exeception handler must be set or not.

2015-01-06  Thomas Quinot  <quinot@adacore.com>

	* freeze.adb (Set_SSO_From_Defaults): When setting scalar storage
	order to native from default, make sure to also adjust bit order.
	* exp_aggr.adb: Minor reformatting.

2015-01-06  Robert Dewar  <dewar@adacore.com>

	* s-valllu.adb, s-valllu.ads, s-valuti.ads, s-valuns.adb, s-valuns.ads,
	s-valrea.adb, s-valrea.ads: Add some additional guards for
	Str'Last = Positive'Last.

2015-01-06  Ed Schonberg  <schonberg@adacore.com>

	* sem_ch12.adb, sem_ch8.adb: Ongoing work for wrappers for actual
	subprograms.

2015-01-06  Javier Miranda  <miranda@adacore.com>

	* exp_disp.adb (Expand_Interface_Conversion): Reapply patch.

2015-01-06  Thomas Quinot  <quinot@adacore.com>

	* sem_util.ads: Minor reformatting.
	* sem_cat.adb (In_RCI_Visible_Declarations): Change back to...
	(In_RCI_Declaration) Return to old name, as proper checking of
	entity being in the visible part depends on entity kind and must
	be done by the caller.

2015-01-06  Ed Schonberg  <schonberg@adacore.com>

	* sem_ch12.adb, sem_ch12.ads, sem_ch8.adb: Ongoing work for wrappers
	for operators in SPARK.

2015-01-06  Ed Schonberg  <schonberg@adacore.com>

	* sem_aggr.adb (Get_Value): In ASIS mode, preanalyze the
	expression in an others association before making copies for
	separate resolution and accessibility checks. This ensures that
	the type of the expression is available to ASIS in all cases,
	in particular if the expression is itself an aggregate.

2015-01-06  Eric Botcazou  <ebotcazou@adacore.com>

	* einfo.ads (Has_Independent_Components): Document extended
	usage.
	* einfo.adb (Has_Independent_Components): Remove obsolete assertion.
	(Set_Has_Independent_Components): Adjust assertion.
	* sem_prag.adb (Analyze_Pragma): Also set Has_Independent_Components
	for pragma Atomic_Components.  Set Has_Independent_Components
	on the object instead of the type for an object declaration with
	pragma Independent_Components.

2015-01-06  Olivier Hainque  <hainque@adacore.com>

	* set_targ.adb (Read_Target_Dependent_Values): Set
	Long_Double_Index when "long double" is read.
	(elaboration code): Register_Back_End_Types only when not reading from
	config files. Doing otherwise is pointless and error prone.

2015-01-06  Robert Dewar  <dewar@adacore.com>

	* s-valrea.adb (Value_Real): Check for Str'Last = Positive'Last

2015-01-06  Robert Dewar  <dewar@adacore.com>

	* a-wtgeau.adb, a-ztgeau.adb, a-tigeau.adb (String_Skip): Raise PE if
	Str'Last = Positive'Last.

2015-01-06  Ed Schonberg  <schonberg@adacore.com>

	* sem_ch6.adb (Matches_Limited_View): Handle properly the case
	where the non-limited type is a generic actual and appears as
	a subtype of the non-limited view of the other.
	* freeze.adb (Build_Renamed_Body): If the return type of the
	declaration that is being completed is a limited view and the
	non-limited view is available, use it in the specification of
	the generated body.

2015-01-06  Ed Schonberg  <schonberg@adacore.com>

	* sem_ch3.adb (Find_Type_Name): If there is a previous tagged
	incomplete view, the type of the classwide type common to both
	views is the type being declared.

2015-01-06  Eric Botcazou  <ebotcazou@adacore.com>

	* einfo.ads (Is_Independent): Further document extended usage.

2015-01-06  Eric Botcazou  <ebotcazou@adacore.com>

	* einfo.ads (Is_Independent): Document extended usage.
	* einfo.adb (Is_Independent): Remove obsolete assertion.
	(Set_Is_Independent): Likewise.
	* sem_prag.adb (Process_Atomic_Shared_Volatile): Rename into...
	(Process_Atomic_Independent_Shared_Volatile): ...this.
	Deal with pragma Independent here.
	(Analyze_Pragma): Adjust
	to above renaming and also invoke it for pragma Independent.
	Adjust comment for Independent_Components.

2015-01-06  Robert Dewar  <dewar@adacore.com>

	* snames.ads-tmpl: Remove entries for attribute Enum_Image.
	* exp_attr.adb: Remove reference to Attribute_Enum_Image.

2015-01-06  Robert Dewar  <dewar@adacore.com>

	* s-vallli.adb (Value_Long_Long_Integer): Handle case of Str'Last
	= Positive'Last.
	* s-valllu.adb (Value_Long_Long_Unsigned): Handle case of
	Str'Last = Positive'Last.

2015-01-06  Robert Dewar  <dewar@adacore.com>

	* sem_prag.adb (Process_Inline): Remove redundant construct
	warning (-gnatw.r) for an ineffective pragma Inline.

2015-01-06  Robert Dewar  <dewar@adacore.com>

	* s-valint.adb: Fix typo in last checkin.
	* s-valuns.adb (Value_Unsigned): More efficient fix for
	Positive'Last case.
	* sem_attr.adb (Analyze_Attribute): Minor reformatting
	(Eval_Attribute): Static ervaluation of 'Img for enumeration types.

2015-01-06  Robert Dewar  <dewar@adacore.com>

	* s-valint.adb, s-valuns.adb (Value_Integer): Deal with case where
	Str'Last = Positive'Last

2015-01-06  Thomas Quinot  <quinot@adacore.com>

	* xoscons.adb: Display exception information and return non-zero
	exit status in top level exception handler.

2015-01-06  Ed Schonberg  <schonberg@adacore.com>

	* sem_ch8.adb: Code clean up.

2015-01-06  Tristan Gingold  <gingold@adacore.com>

	* targparm.ads: Remove obsolete comment.

2015-01-06  Olivier Hainque  <hainque@adacore.com>

        * gcc-interface/decl.c (gnat_to_gnu_entity, case E_Variable): When
        constructing a ref to variable, update inner_const_flag from the
        variable TREE_READONLY attribute.
        * gcc-interface/targtyps.c (WIDEST_HARDWARE_FP_SIZE): Remove default
        definition.
        (get_target_float_size): Remove.
        (get_target_double_size): Remove.
        (get_target_long_double_size): Remove.

2015-01-06  Pascal Obry  <obry@adacore.com>

	* adaint.c (ProcListEvt): Set to NULL.
	* rtinit.c: New file.
	(__gnat_rt_init_count): New reference counter set to 0.
	(__gnat_runtime_initialize): Move code here from __gnat_initialize when
	this code is actually needed for the runtime initialization. This
	routine returns immediately if the initialization has already been done.
	* final.c: Revert previous change.
	* rtfinal.c: New file.
	(__gnat_runtime_finalize)[Win32]: Add finalization of the critical
	section and event. The default version of this routine is empty (except
	for the reference counting code). This routine returns immediately if
	some others libraries are referencing the runtime.
	* bindgen.adb (Gen_Adainit): Generate call to Runtime_Initialize
	remove circuitry to initialize the signal handler as this is
	now done by the runtime initialization routine.
	(Gen_Adafinal): Generate call to Runtime_Finalize.
	* gnat_ugn.texi: Update documentation about concurrency and
	initialization/finalization of the run-time.
	* gcc-interface/Makefile.in, gcc-interface/Make-lang.in: Add
	references to rtfinal.o and rtinit.o

2015-01-06  Robert Dewar  <dewar@adacore.com>

	* exp_attr.adb (Expand_N_Attribute_Reference): Add dummy entry
	for Enum_Image.
	* sem_attr.adb: Implement Enum_Image attribute.
	* snames.ads-tmpl: Add entries for Enum_Image attribute.

2015-01-06  Robert Dewar  <dewar@adacore.com>

	* namet.ads: Document use of Boolean2 for No_Use_Of_Entity.
	* restrict.ads (No_Use_Of_Entity): New table.
	* sem_prag.adb (Process_Restrictions_Or_Restriction_Warnings):
	Ignore No_Use_Of_Entity (will be processed in parser).
	* snames.ads-tmpl: Add entry for Name_No_Use_Of_Entity.

2015-01-06  Vincent Celier  <celier@adacore.com>

	* prj-tree.adb (Imported_Or_Extended_Project_Of): Do not try
	to check for an extended project, if a project does not have
	yet a project declaration.

2015-01-06  Pierre-Marie Derodat  <derodat@adacore.com>

	* scos.ads: Update documentation about the SCO table build
	process and about table records format.
	* par_sco.ads (SCO_Record): Rename to SCO_Record_Raw.
	(SCO_Record_Filtered): New procedure.
	(Set_SCO_Logical_Operator): New procedure.
	(dsco): Update documentation.
	* par_sco.adb: Update library-level comments.
	(SCO_Generation_State_Type): New type.
	(SCO_Generation_State): New variable.
	(SCO_Raw_Table): New package instanciation.
	(Condition_Pragma_Hash_Table): Rename to SCO_Raw_Hash_Table.
	("<"): New.
	(Tristate): New type.
	(Is_Logical_Operator): Return Tristate and update documentation.
	(Has_Decision): Update call to Is_Logical_Operator and complete
	documentation.
	(Set_Table_Entry): Rename to Set_Raw_Table_Entry, update
	comment, add an assertion for state checking and change
	references to SCO_Table into SCO_Raw_Table.
	(dsco): Refactor to dump the raw and the filtered tables.
	(Process_Decisions.Output_Decision_Operand): Handle putative
	short-circuit operators.
	(Process_Decisions.Output_Element): Update references
	to Set_Table_Entry and to Condition_Pragma_Hash_Table.
	(Process_Decisions.Process_Decision_Operand): Update call
	to Is_Logical_Operator.
	(Process_Decisions.Process_Node): Handle putative short-circuit
	operators and change references to
	SCO_Table into SCO_Raw_Table.
	(SCO_Output): Add an assertion
	for state checking and remove code that used to stamp out SCO entries.
	(SCO_Pragma_Disabled): Change reference to SCO_Table
	into SCO_Raw_Table.
	(SCO_Record): Rename to SCO_Record_Raw,
	add an assertion for state checking and change references
	to SCO_Table into SCO_Raw_Table.
	(Set_SCO_Condition): Add an assertion for state checking, update
	references to Condition_Pragma_Hash_Table and change references to
	SCO_Table into SCO_Raw_Table.
	(Set_SCO_Pragma_Enabled): Add an assertion for state checking and
	change references to SCO_Table into SCO_Raw_Table.
	(Set_SCO_Logical_Operator): New procedure.
	(Traverse_Declarations_Or_Statements.Set_Statement_Entry): Update
	references to Set_Table_Entry and to Condition_Pragma_Hash_Table.
	(SCO_Record_Fildered): New procedure.
	* gnat1drv.adb (Gnat1drv): Invoke the SCO filtering pass.
	* lib-writ.adb (Write_ALI): Invoke the SCO filtering pass and
	output SCOs.
	* par-load.adb (Load): Update reference to SCO_Record.
	* par.adb (Par): Update reference to SCO_Record.
	* put_scos.adb (Put_SCOs): Add an assertion to check that no
	putative SCO condition reaches this end.
	* sem_ch10.adb (Analyze_Proper_Body): Update reference to SCO_Record.
	* sem_res.adb (Resolve_Logical_Op): Validate putative SCOs
	when corresponding to an "and"/"or" operator affected by the
	Short_Circuit_And_Or pragma.

2015-01-06  Robert Dewar  <dewar@adacore.com>

	* sem_ch8.adb (Analyze_Use_Package): Give more specific error
	msg for attempted USE of generic subprogram or subprogram.

2015-01-06  Robert Dewar  <dewar@adacore.com>

	* s-valllu.adb, a-tiinau.adb, a-timoau.adb, a-ztinau.adb, a-ztmoau.adb,
	s-valuns.adb, s-valrea.adb, a-wtflau.adb, a-tiflau.adb, a-ztflau.adb,
	a-wtinau.adb, a-wtmoau.adb: Document recognition of : in place of #.

2015-01-06  Ed Schonberg  <schonberg@adacore.com>

	* sem_ch13.adb (Analyze_Aspect_Specifications): For aspects
	that specify stream subprograms, if the prefix is a class-wide
	type then the generated attribute definition clause must apply
	to the same class-wide type.
	(Default_Iterator): An iterator defined by an aspect of some
	container type T must have a first parameter of type T, T'class,
	or an access to such (from code reading RM 5.5.1 (2/3)).

2015-01-06  Arnaud Charlet  <charlet@adacore.com>

	* gnat1drv.adb: Minor: complete previous change.

2015-01-06  Olivier Hainque  <hainque@adacore.com>

	* set_targ.ads (C_Type_For): New function. Return the name of
	a C type supported by the back-end and suitable as a basis to
	construct the standard Ada floating point type identified by
	the T parameter. This is used as a common ground to feed both
	ttypes values and the GNAT tree nodes for the standard floating
	point types.
	* set_targ.adb (Long_Double_Index): The index at which "long
	double" gets registered in the FPT_Mode_Table. This is useful to
	know whether we have a "long double" available at all and get at
	it's characteristics without having to search the FPT_Mode_Table
	when we need to decide which C type should be used as the
	basis for Long_Long_Float in Ada.
	(Register_Float_Type): Fill Long_Double_Index.
	(FPT_Mode_Index_For): New function. Return the index in
	FPT_Mode_Table that designates the entry corresponding to the
	provided C type name.
	(FPT_Mode_Index_For): New function. Return the index in
	FPT_Mode_Table that designates the entry for a back-end type
	suitable as a basis to construct the standard Ada floating point
	type identified by the input T parameter.
	(elaboration code): Register_Back_End_Types unconditionally,
	so C_Type_For can operate regardless of -gnateT. Do it
	early so we can query it for the floating point sizes, via
	FPT_Mode_Index_For. Initialize Float_Size, Double_Size and
	Long_Double_Size from the FPT_Mode_Table, as cstand will do.
	* cstand.adb (Create_Float_Types): Use C_Type_For to determine
	which C type should be used as the basis for the construction
	of the Standard Ada floating point types.
	* get_targ.ads (Get_Float_Size, Get_Double_Size,
	Get_Long_Double_Size): Remove.
	* get_targ.adb: Likewise.

2015-01-06  Thomas Quinot  <quinot@adacore.com>

	* sem_cat.adb (In_RCI_Declaration): Remove unnecessary
	parameter and rename to...
	(In_RCI_Visible_Declarations): Fix handling of private part of nested
	package.
	(Validate_RCI_Subprogram_Declaration): Reject illegal function
	returning anonymous access in RCI unit.

2015-01-06  Ed Schonberg  <schonberg@adacore.com>

	* sem_ch6.adb (New_Overloaded_Entity): In GNATprove mode, a
	function wrapper may be a homonym of another local declaration.
	* sem_ch8.adb (Analyze_Subprogram_Renaming): In GNATprove mode,
	build function and operator wrappers after the actual subprogram
	has been resolved, and replace the standard renaming declaration
	with the declaration of wrapper.
	* sem_ch12.ads (Build_Function_Wrapper, Build_Operator_Wraooer):
	make public for use elsewhere.
	* sem_ch12.adb (Build_Function_Wrapper, Build_Operator_Wraooer):
	rewrite, now that actual is fully resolved when wrapper is
	constructed.

2015-01-06  Javier Miranda  <miranda@adacore.com>

	* exp_disp.adb: Revert previous change.

2015-01-06  Robert Dewar  <dewar@adacore.com>

	* exp_util.adb: Change name Name_Table_Boolean to
	Name_Table_Boolean1.
	* namet.adb: Change name Name_Table_Boolean to Name_Table_Boolean1
	Introduce Name_Table_Boolean2/3.
	* namet.ads: Change name Name_Table_Boolean to Name_Table_Boolean1
	Introduce Name_Table_Boolean2/3.
	* par-ch13.adb: Change name Name_Table_Boolean to
	Name_Table_Boolean1.

2015-01-06  Bob Duff  <duff@adacore.com>

	* gnat_rm.texi: Improve documentation regarding No_Task_Termination.

2015-01-06  Ed Schonberg  <schonberg@adacore.com>

	* sem_aggr.adb (Resolve_Record_Aggregte, Get_Value): For an
	others choice that covers multiple components, analyze each
	copy with the type of the component even in compile-only mode,
	to detect potential accessibility errors.

2015-01-06  Hristian Kirtchev  <kirtchev@adacore.com>

	* sem_res.adb (Is_Assignment_Or_Object_Expression): New routine.
	(Resolve_Actuals): An effectively volatile out
	parameter cannot act as an in or in out actual in a call.
	(Resolve_Entity_Name): An effectively volatile out parameter
	cannot be read.

2015-01-06  Ed Schonberg  <schonberg@adacore.com>

	* sem_ch6.adb (Analyze_Subprogram_Body_Helper): If the body is
	the expansion of an expression function it may be pre-analyzed
	if a 'access attribute is applied to the function, in which case
	last_entity may have been assigned already.

2015-01-06  Ed Schonberg  <schonberg@adacore.com>

	* sem_ch4.adb (Analyze_One_Call): If formal has an incomplete
	type and actual has the corresponding full view, there is no
	error, but a case of use of incomplete type in a predicate or
	invariant expression.

2015-01-06  Vincent Celier  <celier@adacore.com>

	* makeutl.adb (Insert_No_Roots): Make sure that the same source
	in two different project tree is checked in both trees, if they
	are sources of two different projects, extended or not.

2015-01-06  Arnaud Charlet  <charlet@adacore.com>

	* gnat1drv.adb: Minor code clean up.
	(Adjust_Global_Switches): Ignore gnatprove_mode in codepeer_mode.

2015-01-06  Bob Duff  <duff@adacore.com>

	* osint.adb (Read_Source_File): Don't print out
	file name unless T = Source.

2015-01-06  Ed Schonberg  <schonberg@adacore.com>

	* sem_util.adb (Is_Variable, Is_OK_Variable_For_Out_Formal):
	recognize improper uses of constant_reference types as actuals
	for in-out parameters.
	(Check_Function_Call): Do not collect identifiers if function
	name is missing because of previous error.

2015-01-06  Robert Dewar  <dewar@adacore.com>

	* ali-util.adb, sem_prag.adb, rtsfind.adb, sem_util.adb, sem_res.adb,
	ali.adb, binde.adb, namet.adb, namet.ads, gnatls.adb, bcheck.adb:
	Minor change of name Name_Table_Info => Name_Table_Int.

2015-01-06  Robert Dewar  <dewar@adacore.com>

	* exp_strm.adb (Build_Elementary_Input_Call): Clarify comments
	in previous checkin.
	* freeze.adb (Freeze_Fixed_Point_Type): Add warning for shaving
	of bounds.
	* sem_prag.adb, sem_ch10.adb, sem_ch6.adb: Minor reformatting.

2015-01-06  Vincent Celier  <celier@adacore.com>

	* a-strsup.adb (Times (Natural;String;Positive)): Raise
	Length_Error, not Index_Error, when the result is too long.

2015-01-06  Thomas Quinot  <quinot@adacore.com>

	* a-direct.adb (Create_Path): Minor error handling and
	performance improvement.

2015-01-06  Robert Dewar  <dewar@adacore.com>

	* checks.ads, sem_ch12.adb: Minor reformatting.
	* exp_ch4.adb (Expand_N_Op_Divide): Generate explicit divide by
	zero check for fixed-point case if Backend_Divide_Checks_On_Target
	is False.

2015-01-06  Robert Dewar  <dewar@adacore.com>

	* sem_prag.adb (Analyze_Pragma, case No_Elaboration_Code_All):
	Do not set restriction No_Elaboration_Code unless the pragma
	appears in the main unit).

2015-01-06  Ed Schonberg  <schonberg@adacore.com>

	* sem_ch10.adb (Is_Regular_With_Clause): Add guard to verify
	that with clause has already been analyzed before checking kind
	of with_clause.

2015-01-06  Robert Dewar  <dewar@adacore.com>

	* exp_strm.adb (Build_Elementary_Input_Call): Return base type
	(as required by RM).

2015-01-06  Arnaud Charlet  <charlet@adacore.com>

	* a-reatim.adb ("/"): Add explicit pragma Unsuppress (Division_Check).

2015-01-06  Robert Dewar  <dewar@adacore.com>

	* sem_prag.adb (Process_Suppress_Unsuppress): Add extra warning
	for ignoring pragma Suppress (Elaboration_Check) in SPARK mode.

2015-01-06  Javier Miranda  <miranda@adacore.com>

	* exp_disp.adb (Expand_Interface_Conversion): No displacement
	of the pointer to the object needed when the type of the operand
	is not an interface type and the interface is one of its parent
	types (since they share the primary dispatch table).

2015-01-06  Vincent Celier  <celier@adacore.com>

	* prj-env.adb: Minor comment update.

2015-01-06  Javier Miranda  <miranda@adacore.com>

	* sem_res.adb (Valid_Conversion): Restrict the checks on anonymous
	access types whose target type is an interface type to operands
	that are access types; required to report an error when the
	operand is not an access type.

2015-01-06  Bob Duff  <duff@adacore.com>

	* a-cfinve.adb (Copy): Set the discriminant to the Length when
	Capacity = 0.
	* a-cofove.ads (Capacity): Add a postcondition.
	* a-cfinve.ads (Capacity): Add a postcondition.
	(Reserve_Capacity): Correct the postcondition in the case where
	Capacity = 0; that means "Capacity => Length (Container)".
	* a-cofove.adb (Elems[c]): Add a comment
	explaining the dangers and how to avoid them.

2015-01-06  Ed Schonberg  <schonberg@adacore.com>

	* sem_ch12.adb: Code clean up.

2015-01-06  Arnaud Charlet  <charlet@adacore.com>

	* gnatvsn.ads: Bump copyright year.

2015-01-06  Robert Dewar  <dewar@adacore.com>

	* s-taskin.ads, s-traces.ads: Minor reformatting.
	* exp_util.adb: Minor typo fix.

2015-01-06  Vincent Celier  <celier@adacore.com>

	* gnatls.adb (Search_RTS): Invoke Initialize_Default_Project_Path
	with the runtime name.
	* prj-env.adb (Initialize_Default_Project_Path): When both
	Target_Name and Runtime_Name are not empty string, add to the
	project path the two directories .../lib/gnat and .../share/gpr
	related to the runtime.
	* prj-env.ads (Initialize_Default_Project_Path): New String
	parameter Runtime_Name, defaulted to the empty string.

2015-01-06  Hristian Kirtchev  <kirtchev@adacore.com>

	* frontend.adb: Guard against the case where a configuration
	pragma may be split into multiple pragmas and the original
	rewritten as a null statement.
	* sem_prag.adb (Analyze_Pragma): Insert a brand new Check_Policy
	pragma using Insert_Before rather than Insert_Action. This
	takes care of the configuration pragma case where Insert_Action
	would fail.

2015-01-06  Bob Duff  <duff@adacore.com>

	* a-coboho.ads (Element_Access): Add "pragma
	No_Strict_Aliasing (Element_Access);". This is needed because
	we are unchecked-converting from Address to Element_Access.
	* a-cofove.ads, a-cofove.adb (Elems,Elemsc): Fix bounds of the
	result to be 1.

2015-01-06  Hristian Kirtchev  <kirtchev@adacore.com>

	* sem_res.adb (Resolve_Actuals): Remove the
	restriction which prohibits volatile actual parameters with
	enabled external propery Async_Writers to act appear in procedure
	calls where the corresponding formal is of mode OUT.

2015-01-05  Jakub Jelinek  <jakub@redhat.com>

	* gnat_ugn.texi: Bump @copying's copyright year.

2015-01-05  Eric Botcazou  <ebotcazou@adacore.com>

	PR ada/64492
	* gcc-interface/Makefile.in (../stamp-tools): Reinstate dropped code.

2015-01-04  Uros Bizjak  <ubizjak@gmail.com>

	* gcc-interface/misc.c (internal_error_function): Use xasprintf instead
	of unchecked asprintf.


Copyright (C) 2015 Free Software Foundation, Inc.

Copying and distribution of this file, with or without modification,
are permitted in any medium without royalty provided the copyright
notice and this notice are preserved.<|MERGE_RESOLUTION|>--- conflicted
+++ resolved
@@ -1,5 +1,3 @@
-<<<<<<< HEAD
-=======
 2015-06-06  Eric Botcazou  <ebotcazou@adacore.com>
 
 	* gcc-interface/utils.c (note_types_used_by_globals): Tweak comment.
@@ -44,7 +42,6 @@
 	* gcc-interface/trans.c (gnat_to_gnu) <N_Simple_Return_Statement>: Fix
 	typo in latest change.
 
->>>>>>> ad42dbbe
 2015-06-01  Eric Botcazou  <ebotcazou@adacore.com>
 
 	* gcc-interface/Makefile.in: Fix ARM/Darwin configuration.
