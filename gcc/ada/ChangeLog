--- conflicted
+++ resolved
@@ -1,8 +1,3 @@
-<<<<<<< HEAD
-2010-06-30  Jakub Jelinek  <jakub@redhat.com>
-
-	* gnat-style.texi: Change dircategory to GNU Ada tools.
-=======
 2017-01-19  Javier Miranda  <miranda@adacore.com>
 
 	* ghost.adb (Propagate_Ignored_Ghost_Code): Protect access to the
@@ -1399,7 +1394,10 @@
 	Change name to Pragma_Name_Unmapped.
 	(Pragma_Name_Mapped): Change name to Pragma_Name.
 	This is because the "mapped" version should be the usual case.
->>>>>>> 0ce4024a
+
+2010-06-30  Jakub Jelinek  <jakub@redhat.com>
+
+	* gnat-style.texi: Change dircategory to GNU Ada tools.
 
 2017-01-09  Hristian Kirtchev  <kirtchev@adacore.com>
 
