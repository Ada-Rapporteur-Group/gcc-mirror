<<<<<<< HEAD
2010-06-30  Jakub Jelinek  <jakub@redhat.com>

	* gnat-style.texi: Change dircategory to GNU Ada tools.
=======
2020-10-18  Alexandre Oliva  <oliva@adacore.com>

	* Makefile.rtl (GNATRTL_NONTASKING_OBJS): Compile Ada.Numerics
	child units Aux_Generic_Float, Aux_Long_Long_Float, Aux_Long_Float,
	Aux_Float, Aux_Short_Float, Aux_Compat, and Aux_Linker_Options.
	(X86_TARGET_PAIRS): Drop dummy body for Aux.  Use x86 version
	of Aux_Compat.
	(X86_64_TARGET_PAIRS): Likewise.
	(LIBGNAT_TARGET_PAIRS): On VxWorks, select the nolibm
	variants.  Drop the darwin version of Aux.  Drop the redundant
	libc-x86 numaux variants on x86* kfreebsd variants.
	* libgnat/a-nagefl.ads: New Aux_Generic_Float.
	* libgnat/a-naliop.ads: New Aux_Linker_Options.
	* libgnat/a-naliop__nolibm.ads: New.
	* libgnat/a-nallfl.ads: New Aux_Long_Long_Float.
	* libgnat/a-nalofl.ads: New Aux_Long_Float.
	* libgnat/a-nuaufl.ads: New Aux_Float.
	* libgnat/a-nashfl.ads: New Aux_Short_Float.
	* libgnat/a-ngcefu.adb (Exp): Factor out the Im (X) passed to
	Sin and Cos in the Complex variant too.
	* libgnat/a-ngcoty.adb: Switch to Aux_Generic_Float.  Drop
	redundant conversions.
	* libgnat/a-ngelfu.adb: Likewise.
	* libgnat/a-nuauco.ads: New Aux_Compat.
	* libgnat/a-nuauco__x86.ads: New.
	* libgnat/a-numaux.ads: Replace with Compat wrapper.
	* libgnat/a-numaux__darwin.adb: Remove.
	* libgnat/a-numaux__darwin.ads: Remove.
	* libgnat/a-numaux__dummy.adb: Remove.
	* libgnat/a-numaux__libc-x86.ads: Remove.
	* libgnat/a-numaux__vxworks.ads: Remove.

2020-10-16  Piotr Trojanek  <trojanek@adacore.com>

	* checks.adb, exp_aggr.adb, exp_attr.adb, exp_ch6.adb,
	freeze.adb, sem_aggr.adb, sem_attr.adb, sem_ch13.adb,
	sem_ch13.ads, sem_ch6.adb, sem_eval.adb, sem_util.adb: Fix style
	and typos.

2020-10-16  Arnaud Charlet  <charlet@adacore.com>

	* sem_cat.adb (Is_Primary): Handle N_Range properly.

2020-10-16  Ghjuvan Lacambre  <lacambre@adacore.com>

	* elists.ads (New_Elmt_List): New functions.
	* elists.adb (New_Elmt_List): New functions.
	* exp_prag.adb: Add dependency on Elists.
	(Expand_Pragma_CUDA_Execute): New function.
	(Expand_N_Pragma): Add call to Expand_Pragma_CUDA_Execute.
	* rtsfind.ads: Add CUDA.Internal, CUDA.Runtime, System.C
	packages and RE_Push_Call_Configuration,
	RE_Pop_Call_Configuration, RE_Launch_Kernel, RO_IC_Unsigned,
	RO_IC_Unsigned_Long_Long entities.
	* rtsfind.adb: Extend Interfaces_Descendant to include
	Interfaces_C.

2020-10-16  Bob Duff  <duff@adacore.com>

	* par-ch4.adb (P_Name): Allow Tok_Left_Bracket in two places to
	call P_Qualified_Expression. We don't need to modify other
	places that call P_Qualified_Expression, because a
	qualified_expression is a name in Ada 2012 and higher, so P_Name
	is the right place.  The parser already parses aggregates with
	brackets; we just need to allow that in qualified expressions.

2020-10-16  Javier Miranda  <miranda@adacore.com>

	* sem_ch12.adb (Check_Generic_Child_Unit): When the child unit
	is a renaming of a generic child unit then traverse the scope
	containing the renaming declaration to locate the instance of
	its parent.  Otherwise the parent is not installed and the
	frontend cannot process the instantiation.

2020-10-16  Bob Duff  <duff@adacore.com>

	* libgnat/a-numeri.ads: Remove the greek letter.

2020-10-16  Ed Schonberg  <schonberg@adacore.com>

	* exp_imgv.adb (Expand_Image_Attribute): Refine previous patch
	to use root type (and not base type) on enumeration types.

2020-10-16  Ed Schonberg  <schonberg@adacore.com>

	* exp_imgv.adb (Expand_Image_Attribute): Use the base type
	instead of the root type when type of object is private. Remove
	Ada_2020 guard, because it has been checked during prior
	analysis. Use Underlying_Type in all cases, as it is a no-op on
	types that are not private.

2020-10-16  Arnaud Charlet  <charlet@adacore.com>

	* aspects.ads, snames.ads-tmpl: Add support for
	Exclusive_Functions aspect.
	* sem_ch13.adb (Analyze_Aspect_Specifications): Ditto.
	* exp_ch9.adb (Build_Protected_Subprogram_Body): Take aspect
	Exclusive_Functions into account.

2020-10-16  Arnaud Charlet  <charlet@adacore.com>

	* gcc-interface/Make-lang.in: Update dependencies on system.ads,
	add gnatbind switch -t to avoid timestamp inconsistencies during
	build.
	* libgnat/system.ads: Move...
	* gcc-interface/system.ads: ... here.

2020-10-16  Gary Dismukes  <dismukes@adacore.com>

	* sem_eval.adb (Subtypes_Statically_Match): Retrieve
	discriminant constraints from the two types via new function
	Original_Discriminant_Constraint rather than
	Discriminant_Constraint.
	(Original_Discriminant_Constraint): New function to locate the
	nearest explicit discriminant constraint associated with a type
	that may possibly have inherited a constraint from an ancestor
	type.

2020-10-16  Bob Duff  <duff@adacore.com>

	* exp_ch6.adb (Expand_Simple_Function_Return): Remove obsolete
	comment and code.

2020-10-16  Arnaud Charlet  <charlet@adacore.com>

	PR ada/95953
	* libgnat/a-suenco.adb (Convert): Fix handling of third UTF-8
	byte.

2020-10-16  Steve Baird  <baird@adacore.com>

	* exp_util.adb (Is_Related_To_Func_Return): Cope with the case
	where the FE introduces a type conversion.

2020-10-16  Chris Martin  <cmartin@adacore.com>

	* sem_util.ads, sem_util.adb (Is_Access_Variable): New function.
	(Is_Synchronized_Object): Call new function when determining if
	a constant can be regarded as synchronized.

2020-10-16  Arnaud Charlet  <charlet@adacore.com>

	* exp_ch6.adb (Make_Build_In_Place_Call_In_Object_Declaration):
	Call Set_BIP_Initialization_Call systematically.
	* exp_ch7.adb (Process_Transient_In_Scope): Take
	BIP_Initialization_Call into account to decide where to insert
	the Hook.

2020-10-16  Piotr Trojanek  <trojanek@adacore.com>

	* sem_util.adb (Is_View_Conversion): Detect qualified types.
	* sem_util.ads (Is_Actual_In_Out_Parameter): Fix style in
	comment.

2020-10-16  Arnaud Charlet  <charlet@adacore.com>

	* scil_ll.adb, sem_scil.adb: Update assertions.

2020-10-16  Ed Schonberg  <schonberg@adacore.com>

	* sem_attr.adb (Min_Max): Handle the case where attribute
	name (qualified by required type) appears as the reducer of a
	'Reduce attribute reference.
	(Resolve_Attribute) <Reduce>: Handle properly the presence of a
	procedure or an attribute reference Min/Max as a reducer.
	* exp_attr.adb (Expand_Attribute_Reference) <Reduce>: New
	subprogram Build_Stat, to construct the combining statement
	which appears in the generated loop for Reduce, and which is
	either a function call when the reducer is a function or an
	attribute, or a procedure call when reducer is an appropriate
	procedure.  BuilD_Stat is used both when the prefix of 'Reduce
	is a value sequence and when it is an object

2020-10-16  Arnaud Charlet  <charlet@adacore.com>

	* exp_ch4.adb (Expand_Concatenate): Allocate result of string
	concatenation on secondary stack when relevant.

2020-10-16  Ed Schonberg  <schonberg@adacore.com>

	* sem_res.adb (Resolve_Declare_Expression): Retrieve the created
	block entity that is the scope of the local declarations, from
	either a local object declaration or an object renaming
	declaration. The block entity does not have an explicit
	declaration, but appears as the scope of all locally declared
	objects.

2020-10-16  Eric Botcazou  <ebotcazou@adacore.com>

	* libgnat/system-aix.ads: Likewise.
	* libgnat/system-darwin-arm.ads: Likewise.
	* libgnat/system-darwin-ppc.ads: Likewise.
	* libgnat/system-darwin-x86.ads: Likewise.
	* libgnat/system-djgpp.ads: Likewise.
	* libgnat/system-dragonfly-x86_64.ads: Likewise.
	* libgnat/system-freebsd.ads: Likewise.
	* libgnat/system-hpux-ia64.ads: Likewise.
	* libgnat/system-hpux.ads: Likewise.
	* libgnat/system-linux-alpha.ads: Likewise.
	* libgnat/system-linux-arm.ads: Likewise.
	* libgnat/system-linux-hppa.ads: Likewise.
	* libgnat/system-linux-ia64.ads: Likewise.
	* libgnat/system-linux-m68k.ads: Likewise.
	* libgnat/system-linux-mips.ads: Likewise.
	* libgnat/system-linux-ppc.ads: Likewise.
	* libgnat/system-linux-riscv.ads: Likewise.
	* libgnat/system-linux-s390.ads: Likewise.
	* libgnat/system-linux-sh4.ads: Likewise.
	* libgnat/system-linux-sparc.ads: Likewise.
	* libgnat/system-linux-x86.ads: Likewise.
	* libgnat/system-lynxos178-ppc.ads: Likewise.
	* libgnat/system-lynxos178-x86.ads: Likewise.
	* libgnat/system-mingw.ads: Likewise.
	* libgnat/system-qnx-aarch64.ads: Likewise.
	* libgnat/system-rtems.ads: Likewise.
	* libgnat/system-solaris-sparc.ads: Likewise.
	* libgnat/system-solaris-x86.ads: Likewise.
	* libgnat/system-vxworks-arm-rtp-smp.ads: Likewise.
	* libgnat/system-vxworks-arm-rtp.ads: Likewise.
	* libgnat/system-vxworks-arm.ads: Likewise.
	* libgnat/system-vxworks-e500-kernel.ads: Likewise.
	* libgnat/system-vxworks-e500-rtp-smp.ads: Likewise.
	* libgnat/system-vxworks-e500-rtp.ads: Likewise.
	* libgnat/system-vxworks-e500-vthread.ads: Likewise.
	* libgnat/system-vxworks-ppc-kernel.ads: Likewise.
	* libgnat/system-vxworks-ppc-ravenscar.ads: Likewise.
	* libgnat/system-vxworks-ppc-rtp-smp.ads: Likewise.
	* libgnat/system-vxworks-ppc-rtp.ads: Likewise.
	* libgnat/system-vxworks-ppc-vthread.ads: Likewise.
	* libgnat/system-vxworks-ppc.ads: Likewise.
	* libgnat/system-vxworks-x86-kernel.ads: Likewise.
	* libgnat/system-vxworks-x86-rtp-smp.ads: Likewise.
	* libgnat/system-vxworks-x86-rtp.ads: Likewise.
	* libgnat/system-vxworks-x86-vthread.ads: Likewise.
	* libgnat/system-vxworks-x86.ads: Likewise.
	* libgnat/system-vxworks7-aarch64-rtp-smp.ads: Likewise.
	* libgnat/system-vxworks7-aarch64.ads: Likewise.
	* libgnat/system-vxworks7-arm-rtp-smp.ads: Likewise.
	* libgnat/system-vxworks7-arm.ads: Likewise.
	* libgnat/system-vxworks7-e500-kernel.ads: Likewise.
	* libgnat/system-vxworks7-e500-rtp-smp.ads: Likewise.
	* libgnat/system-vxworks7-e500-rtp.ads: Likewise.
	* libgnat/system-vxworks7-ppc-kernel.ads: Likewise.
	* libgnat/system-vxworks7-ppc-rtp-smp.ads: Likewise.
	* libgnat/system-vxworks7-ppc-rtp.ads: Likewise.
	* libgnat/system-vxworks7-ppc64-kernel.ads: Likewise.
	* libgnat/system-vxworks7-ppc64-rtp-smp.ads: Likewise.
	* libgnat/system-vxworks7-x86-kernel.ads: Likewise.
	* libgnat/system-vxworks7-x86-rtp-smp.ads: Likewise.
	* libgnat/system-vxworks7-x86-rtp.ads: Likewise.
	* libgnat/system-vxworks7-x86_64-kernel.ads: Likewise.
	* libgnat/system-vxworks7-x86_64-rtp-smp.ads: Likewise.

2020-10-16  Arnaud Charlet  <charlet@adacore.com>

	* Makefile.rtl, gnat1drv.adb, expander.adb
	doc/gnat_rm/implementation_defined_pragmas.rst,
	doc/gnat_ugn/building_executable_programs_with_gnat.rst,
	doc/gnat_ugn/the_gnat_compilation_model.rst, exp_ch5.ads,
	exp_ch5.adb, exp_ch6.adb, exp_ch7.adb, exp_util.adb,
	exp_util.ads, libgnarl/s-osinte__aix.adb,
	libgnarl/s-osinte__android.adb, libgnarl/s-osinte__darwin.adb,
	libgnarl/s-osinte__gnu.adb, libgnarl/s-osinte__hpux-dce.adb,
	libgnarl/s-osinte__lynxos178.adb, libgnarl/s-osinte__posix.adb,
	libgnarl/s-osinte__qnx.adb, libgnarl/s-osinte__rtems.adb,
	libgnarl/s-osinte__solaris.adb, libgnarl/s-osinte__vxworks.adb,
	libgnarl/s-osinte__x32.adb, libgnarl/s-solita.adb,
	libgnarl/s-taasde.adb, libgnarl/s-taprob.adb,
	libgnarl/s-taprop__dummy.adb, libgnarl/s-taprop__hpux-dce.adb,
	libgnarl/s-taprop__linux.adb, libgnarl/s-taprop__mingw.adb,
	libgnarl/s-taprop__posix.adb, libgnarl/s-taprop__qnx.adb,
	libgnarl/s-taprop__solaris.adb, libgnarl/s-taprop__vxworks.adb,
	libgnarl/s-tarest.adb, libgnarl/s-tasini.adb,
	libgnarl/s-taskin.adb, libgnarl/s-taspri__dummy.ads,
	libgnarl/s-taspri__hpux-dce.ads, libgnarl/s-taspri__lynxos.ads,
	libgnarl/s-taspri__mingw.ads,
	libgnarl/s-taspri__posix-noaltstack.ads,
	libgnarl/s-taspri__posix.ads, libgnarl/s-taspri__solaris.ads,
	libgnarl/s-taspri__vxworks.ads, libgnarl/s-tassta.adb,
	libgnarl/s-tasuti.adb, libgnarl/s-tposen.adb,
	libgnat/a-except.adb, libgnat/a-except.ads,
	libgnat/s-dwalin.adb, libgnat/s-dwalin.ads,
	libgnat/s-mastop.ads, libgnat/s-soflin.adb,
	libgnat/s-stalib.adb, libgnat/s-stalib.ads,
	libgnat/s-stchop.adb, libgnat/s-stchop.ads,
	libgnat/s-stchop__limit.ads, libgnat/s-traceb.ads,
	libgnat/s-traent.adb, libgnat/s-traent.ads,
	libgnat/s-trasym.adb, libgnat/s-trasym.ads,
	libgnat/s-trasym__dwarf.adb, opt.adb, opt.ads, par-prag.adb,
	sem_prag.adb, snames.ads-tmpl, switch-c.adb, targparm.adb,
	targparm.ads, usage.adb: Remove support for -gnatP and pragma
	Polling.
	* gnat_ugn.texi: Regenerate.
	* libgnat/a-excpol.adb, libgnat/a-excpol__abort.adb: Removed.

2020-10-16  Piotr Trojanek  <trojanek@adacore.com>

	* sem_ch3.adb (Array_Type_Declaration): Create itype with unique
	name.

2020-10-16  Piotr Trojanek  <trojanek@adacore.com>

	* sem_ch3.adb (Analyze_Object_Declaration): Limit scope of a
	local object by hiding it from local subprograms; simplify
	nested if-then-if-then condition for an Ada 83 restriction.
	(Array_Type_Declaration): Confirm with assertion when the else
	branch is executed.
	(Find_Type_Of_Object): Simplify membership test with a subtype
	range.

2020-10-16  Yannick Moy  <moy@adacore.com>

	* sem_prag.adb (Analyze_Global_In_Decl_Part): Update check to
	reject volatile object for reading.
	* sem_res.adb (Resolve_Actuals, Resolve_Entity_Name): Update
	check to reject volatile object for reading.
	* sem_util.adb, sem_util.ads
	(Check_Nonvolatile_Function_Profile,
	Has_Effectively_Volatile_Profile): Detect use of volatile object
	for reading.
	(Has_Enabled_Property): Accept constants as well.
	(Is_Effectively_Volatile_For_Reading): New function based on
	existing Is_Effectively_Volatile.
	(Is_Effectively_Volatile_Object_For_Reading): Adapted from the
	existing Is_Effectively_Volatile_Object, using a shared
	implementation in Is_Effectively_Volatile_Object_Shared.

2020-10-16  Gary Dismukes  <dismukes@adacore.com>

	* exp_ch7.adb (Check_Unnesting_In_Decls_Or_Stmts): In the case
	of an if-statement, call Unnest_If_Statement to determine
	whether there are nested subprograms in any of the statement
	lists of the "if" parts that require a wrapping procedure to
	handle possible up-level refeferences.
	(Unnest_Block): Call Check_Unnesting_In_Handlers to do unnesting
	of subprograms in exception handlers of the block statement.
	(Unnest_If_Statement): New procedure to traverse the parts of an
	if-statement and create wrapper procedures as needed to
	encapsulate nested subprograms that may make up-level
	references.
	(Check_Stmts_For_Subp_Unnesting): New support procedure in
	Unnest_If_Statement to traverse a statement list looking for
	top-level subprogram bodies that require wrapping inside a
	procedure (via Unnest_Statement_List) as well as possibly having
	other statements (block, loop, if) that may themselves require
	an unnesting transformation (via
	Check_Unnesting_In_Decls_Or_Stmts).
	(Unnest_Statement_List): New support procedure to traverse the
	statements of a statement list that contains subprogram bodies
	at the top level and replace the statement list with a wrapper
	procedure body encapsulating the statements and a call to the
	procedure.

2020-10-16  Arnaud Charlet  <charlet@adacore.com>

	* sem_prag.adb (Check_OK_Stream_Convert_Function): Check for
	abstract subprograms.

2020-10-16  Piotr Trojanek  <trojanek@adacore.com>

	* doc/gnat_rm/standard_and_implementation_defined_restrictions.rst
	(No_Local_Timing_Events): Package Timing_Events is a child of
	Ada.Real_Time, not of Ada.
	* gnat_rm.texi: Regenerate.

2020-10-16  Eric Botcazou  <ebotcazou@adacore.com>

	* doc/gnat_rm/implementation_defined_attributes.rst: Document the
	new Max_Integer_Size attribute.
	* gnat_rm.texi: Regenerate.
	* exp_attr.adb (Get_Integer_Type): Call Small_Integer_Type_For.
	(Expand_N_Attribute_Reference) <Attribute_Pred>: Replace selection
	code with call to Integer_Type_For.
	<Attribute_Succ>: Likewise.
	<Attribute_Val>: Likewise.
	<Attribute_Valid>: Likewise.
	<Attribute_Max_Integer_Size>: Raise Program_Error.
	* exp_ch3.adb (Expand_Freeze_Enumeration_Type): Replace selection
	code with call to Integer_Type_For.
	(Simple_Init_Initialize_Scalars_Type): Use Long_Long_Unsigned and
	System_Max_Integer_Size to size the largest integer type.
	* exp_pakd.adb (Compute_Linear_Subscript): Minor tweak.
	(Create_Packed_Array_Impl_Type): Use Small_Integer_Type_For.
	* exp_util.ads (Integer_Type_For): New function.
	(Small_Integer_Type_For): Likewise.
	* exp_util.adb (Adjust_Condition): Use Integer_Type_For.
	(Component_May_Be_Bit_Aligned): Use System_Max_Integer_Size.
	(Integer_Type_For): New function.
	(Small_Integer_Type_For): Likewise.
	(Matching_Standard_Type): Use Small_Integer_Type_For.
	(Needs_Constant_Address): Replace 64 with System_Max_Integer_Size.
	* freeze.adb (Set_Small_Size): Likewise.
	(Size_Known): Likewise.
	(Check_Suspicious_Modulus): Likewise.
	(Check_Large_Modular_Array): Likewise.
	(Freeze_Entity): Likewise.
	* layout.adb (Layout_Type): Likewise.
	* sem_aggr.adb: Add with and use clauses for Ttypes.
	(Resolve_Aggregate): Replace 64 with System_Max_Integer_Size.
	* sem_attr.ads (Attribute_Impl_Def): Add Attribute_Max_Integer_Size.
	* sem_attr.adb (Analyze_Attribute) <Attribute_Max_Integer_Size>: New
	(Eval_Attribute): Likewise.
	* sem_ch13.adb (Adjust_Record_For_Reverse_Bit_Order): Change max
	scalar size to System_Max_Integer_Size.
	(Check_Array_Type): Replace 64 with System_Max_Integer_Size and
	remove superfluous test.
	(OK_Component): Likewise.
	* sem_ch5.adb: Add with and use clauses for Ttypes.
	(Analyze_Assignment): Replace 64 with System_Max_Integer_Size.
	* snames.ads-tmpl (Name_Max_Integer_Size): New attribute name.
	(Attribute_Id): Add Attribute_Max_Integer_Size.
	* ttypes.ads (System_Max_Integer_Size): New constant.

2020-10-15  Arnaud Charlet  <charlet@adacore.com>

	* sem_ch10.adb (Install_With_Clause): Fix implementation of Ada
	2005 AI-262 by taking into account generic packages.  Minor
	reformatting.
	* libgnat/a-cbhase.ads, libgnat/a-cbhase.adb: Remove use clause
	on runtime unit spec.

2020-10-15  Arnaud Charlet  <charlet@adacore.com>

	* einfo.ads, einfo.adb (Scope_Depth_Value,
	Set_Scope_Depth_Value): Add assertions on valid nodes and update
	documentation accordingly.
	(Write_Field22_Name): Sync with change in Scope_Depth_Value.
	* sem_ch8.adb (Find_Direct_Name): Fix call to Scope_Depth_Value.

2020-10-15  Javier Miranda  <miranda@adacore.com>

	* sem_prag.adb (Analyze_Pragma): Adding semantic support of
	Standard to Default_Storage_Pool.
	* freeze.adb (Freeze_Entity): If pragma Default_Storage_Pool
	applies and it is set to Standard then use the global pool as
	the associated storage pool of the access type.

2020-10-15  Javier Miranda  <miranda@adacore.com>

	* exp_ch6.ads (Might_Have_Tasks): Update documentation.
	* exp_ch6.adb (Might_Have_Tasks): Return also true when the type
	has tasks.
	(Make_Build_In_Place_Call_In_Allocator): Code cleanup.
	* exp_ch3.adb (Ensure_Activation_Chain_And_Master,
	Expand_N_Full_Type_Declaration, Expand_N_Object_Declaration):
	Code cleanup.

2020-10-15  Steve Baird  <baird@adacore.com>

	* checks.adb (Apply_Predicate_Check): Generate "infinite
	recursion" warning message even if run-time predicate checking
	is disabled.
	* exp_ch6.adb (Expand_Simple_Function_Return): In testing
	whether the returned expression is a function call, look for the
	case where the call has been transformed into a dereference of
	an access value that designates the result of a function call.
	* sem_ch3.adb (Analyze_Object_Declaration): Legality checking
	for a static expression is unaffected by assertion policy (and,
	in particular, enabling/disabling of subtype predicates.  To get
	the right legality checking, we need to call
	Check_Expression_Against_Static_Predicate for a static
	expression even if predicate checking is disabled for the given
	predicate-bearing subtype.  On the other hand, we don't want to
	call Make_Predicate_Check unless predicate checking is enabled.
	* sem_ch7.adb (Uninstall_Declarations.Preserve_Full_Attributes):
	Preserve the Predicates_Ignored attribute.
	* sem_eval.adb (Check_Expression_Against_Static_Predicate):
	Previously callers ensured that this procedure was only called
	if predicate checking was enabled; that is no longer the case,
	so predicates-disabled case must be handled.
	* sem_prag.adb (Analyze_Pragma): Fix bug in setting
	Predicates_Ignored attribute in Predicate pragma case.

2020-10-15  Ed Schonberg  <schonberg@adacore.com>

	* freeze.adb (Freeze_Fixed_Point_Type): Do not scale the bounds
	of a declared subtype using the 'Small of the type;  this is
	done during resolution of the bound itself, unlike what is done
	for the bounds of the base type, which are used to determine its
	required size. Previous code performed this scaling twice,
	leading to meaningless values for such a subtype.

2020-10-15  Piotr Trojanek  <trojanek@adacore.com>

	* sem_util.adb (Bad_Predicated_Subtype_Use): Emit an
	unconditional error, not a conditional warning.

2020-10-15  Piotr Trojanek  <trojanek@adacore.com>

	* sem_ch3.adb (Process_Subtype): Combine guards for
	Null_Exclusion_Present in May_Have_Null_Exclusion; use this
	combined guard when checking AI-231.

2020-10-15  Piotr Trojanek  <trojanek@adacore.com>

	* sem_ch3.adb (Process_Subtype): Sync May_Have_Null_Exclusion
	with assertion in Null_Exclusion_Present; clarify the scope of
	local variables.

2020-10-15  Piotr Trojanek  <trojanek@adacore.com>

	* sem_ch3.adb (Analyze_Subtype_Declaration): Fix style.
	(Make_Index): Refactor to avoid repeated detection of subtype
	indication; add comment.

2020-10-15  Piotr Trojanek  <trojanek@adacore.com>

	* sem_prag.adb (Is_Acceptable_Dim3): Use Is_RTE to not pull CUDA
	package unless necessary; rename local Tmp variable; iterate
	with procedural Next.

2020-10-15  Piotr Trojanek  <trojanek@adacore.com>

	* sem_ch3.adb (Array_Type_Declaration): Refine type of a local
	variable.
	(Make_Index): Simplify to avoid assignment with a type entity
	and then backtracking by reassigning to Empty; remove excessive
	whitespace.
	* sem_ch9.adb (Analyze_Entry_Body): Remove extra parens.

2020-10-15  Piotr Trojanek  <trojanek@adacore.com>

	* sem_ch3.adb (Access_Subprogram_Declaration): Remove extra
	parens.
	(Make_Index): Remove excessive calls to Is_Type.

2020-10-15  Arnaud Charlet  <charlet@adacore.com>

	* sem_util.adb (Enter_Name): Remove unnecessary conditions in
	Enter_Name that come from the beginning of times.

2020-10-15  Bob Duff  <duff@adacore.com>

	* exp_ch6.adb (Expand_Simple_Function_Return): Remove DSP part
	of comment, and reformat.

2020-10-15  Boris Yakobowski  <yakobowski@adacore.com>

	* exp_attr.adb (Expand_N_Attribute_Reference): Do not expand
	'Initialized in CodePeer mode.

2020-10-15  Arnaud Charlet  <charlet@adacore.com>

	* sem_ch12.adb (Reset_Entity): Protect against malformed tree.

2020-10-15  Arnaud Charlet  <charlet@adacore.com>

	* sem_ch13.adb (Add_Predicates): Prevent analyzing twice the
	same pragma in case an inner package references the type with a
	predicate (as opposed to defining the type).

2020-10-15  Eric Botcazou  <ebotcazou@adacore.com>

	* libgnat/a-cfinve.adb (Int): Use subtype of Long_Long_Integer.
	* libgnat/a-cofove.adb (Int): Likewise.
	* libgnat/a-cgcaso.adb (T): Likewise.
	* libgnat/a-cogeso.adb (T): Likewise.
	* libgnat/g-debpoo.ads (Byte_Count): Use Long_Long_Integer'Size.

2020-10-15  Piotr Trojanek  <trojanek@adacore.com>

	* sem_ch12.adb: Replace list of N_Defining_... enumerations with
	N_Entity.

2020-10-15  Piotr Trojanek  <trojanek@adacore.com>

	* sem_ch3.ads, sem_ch3.adb (Make_Index): Refined type of
	parameter.
	(Constrain_Index): Likewise.
	(Array_Type_Declaration): Refine type of a local counter
	variable; remove a trivially useless initialization.

2020-10-15  Piotr Trojanek  <trojanek@adacore.com>

	* sem_ch3.adb (Analyze_Subtype_Declaration): Recognize both
	identifiers and expanded names; use high-level Is_Scalar_Type
	instead of low-level membership test.

2020-10-15  Arnaud Charlet  <charlet@adacore.com>

	* sem_eval.adb (Eval_Intrinsic_Call, Fold_Shift): Add support
	for Shift_Right_Arithmetic and for signed integers.
	* exp_ch4.adb (Expand_N_Op_Rotate_Left,
	Expand_N_Op_Rotate_Right, Expand_N_Op_Shift_Left,
	Expand_N_Op_Shift_Right_Arithmetic): Minor reformatting and code
	cleanup to ensure a consistent handling. Update comments and add
	assertion.

2020-10-15  Bob Duff  <duff@adacore.com>

	* sem_ch13.adb (Visible_Component): Enable this code for task
	and protected types, as well as record and private types.
	* sem_ch13.ads (Replace_Type_References_Generic): Update
	comment.  Move the efficiency comment into the body, because
	it's about the implementation.

2020-10-15  Arnaud Charlet  <charlet@adacore.com>

	* par-ch13.adb (Get_Aspect_Specifications): Generate a warning
	rather than an error on unknown aspects unless -gnatd2 is used.
	(Aspect_Specifications_Present): Improve detection of unknown
	aspects.
	* debug.adb (Debug_Flag_2): Update document.

2020-10-15  Arnaud Charlet  <charlet@adacore.com>

	* sem_res.adb (Resolve_Call): Do not try to inline intrinsic
	calls.

2020-10-15  Ed Schonberg  <schonberg@adacore.com>

	* exp_aggr.adb (Expand_N_Aggregate): A record aggregate requires
	a non-private type.
	* sem_ch13.adb (Valid_Assign_Indexed): New subprogram local to
	Resolve_Aspect_Aggregate, to handle the case when the
	corresponding name appearing in the aspect specification for an
	indexed aggregate is an overloaded operation.
	* libgnat/a-convec.ads, libgnat/a-convec.adb,
	libgnat/a-coinve.ads, libgnat/a-coinve.adb,
	libgnat/a-cobove.ads, libgnat/a-cobove.adb,
	libgnat/a-cdlili.ads, libgnat/a-cdlili.adb,
	libgnat/a-cbdlli.ads, libgnat/a-cbdlli.adb,
	libgnat/a-cohama.ads, libgnat/a-cihama.ads,
	libgnat/a-cbhama.ads, libgnat/a-cborma.ads,
	libgnat/a-ciorma.ads, libgnat/a-coorma.ads,
	libgnat/a-cihase.ads, libgnat/a-cohase.ads,
	libgnat/a-cbhase.ads, libgnat/a-cborse.ads,
	libgnat/a-ciorse.ads, libgnat/a-coorse.ads: Add Ada_2020 aspect
	Aggregate to types declared in standard containers, as well as
	new subprograms where required.

2020-10-15  Arnaud Charlet  <charlet@adacore.com>

	* libgnat/g-arrspl.ads, libgnat/g-arrspl.adb (Create,
	First_Cursor, Advance, Has_Element): New.

2020-10-15  Arnaud Charlet  <charlet@adacore.com>

	* Makefile.rtl: Add target pair for interfac.ads.
	* libgnat/interfac.ads: Add a comment.
	* libgnat/interfac__2020.ads: New, used for bootstrap purposes.
	* sem_util.adb (Is_Static_Function): Always return False for pre
	Ada 2020 to e.g. ignore the Static aspect in Interfaces for
	Ada < 2020.

2020-10-15  Piotr Trojanek  <trojanek@adacore.com>

	* exp_util.adb (Remove_Side_Effects): Move special-casing for
	GNATprove to be applied to all object declarations.
>>>>>>> 5abe05b4

2020-10-12  Alexandre Oliva  <oliva@adacore.com>

	* libgnat/a-ngelfu.ads (Sin, Cos): Make the single-argument
	functions inline.

2020-10-11  Alexandre Oliva  <oliva@adacore.com>

	* libgnat/a-numaux.ads: Make all imports Intrinsic.
	* libgnat/a-numaux__darwin.ads: Likewise.
	* libgnat/a-numaux__libc-x86.ads: Likewise.
	* libgnat/a-numaux__vxworks.ads: Likewise.

2020-09-28  Eric Botcazou  <ebotcazou@adacore.com>

	* gcc-interface/trans.c (Subprogram_Body_to_gnu): Set the end locus
	of body and declaration earlier.

2020-09-28  Eric Botcazou  <ebotcazou@adacore.com>

	* gcc-interface/decl.c (maybe_saturate_size): Add ALIGN parameter
	and round down the result to ALIGN.
	(gnat_to_gnu_entity): Adjust calls to maybe_saturate_size.

2020-09-14  Jakub Jelinek  <jakub@redhat.com>

	* gcc-interface/trans.c (gigi): Adjust build_optimization_node
	caller.

2020-09-12  Eric Botcazou  <ebotcazou@adacore.com>

	* fe.h: Fix pilot error in previous change.
	* gcc-interface/gigi.h (enum standard_datatypes): Add ADT_mulv128_decl.
	(mulv128_decl): New macro.
	(get_target_long_long_long_size): Declare.
	* gcc-interface/decl.c (gnat_to_gnu_entity): Use a maximum size of
	128 bits for discrete types if Enable_128bit_Types is true.
	* gcc-interface/targtyps.c: Include target.h.
	(get_target_long_long_long_size): New function.
	* gcc-interface/trans.c (gigi): Initialize mulv128_decl if need be.
	(build_binary_op_trapv): Call it for 128-bit multiplication.
	* gcc-interface/utils.c (make_type_from_size): Enforce a maximum
	size of 128 bits if Enable_128bit_Types is true.

2020-09-12  Eric Botcazou  <ebotcazou@adacore.com>

	* gcc-interface/trans.c (lvalue_for_aggr_p) <N_Object_Declaration>:
	Return false unconditionally.

2020-09-12  Eric Botcazou  <ebotcazou@adacore.com>

	* gcc-interface/trans.c (gnat_to_gnu) <N_Object_Declaration>: Clear
	the SLOC of the expression of a tag.

2020-09-12  Eric Botcazou  <ebotcazou@adacore.com>

	* gcc-interface/decl.c (gnat_to_gnu_entity) <E_Variable>: Only give
	a warning for the overlay of an aliased array with an unconstrained
	nominal subtype if the address is absolute.

2020-09-11  Eric Botcazou  <ebotcazou@adacore.com>

	* gcc-interface/utils.c (type_has_variable_size): New function.
	(create_field_decl): In the packed case, also force byte alignment
	when the type of the field has variable size.

2020-09-11  Eric Botcazou  <ebotcazou@adacore.com>

	* gcc-interface/misc.c (get_array_bit_stride): Return TYPE_ADA_SIZE
	for record and union types.

2020-09-11  Eric Botcazou  <ebotcazou@adacore.com>

	* gcc-interface/misc.c (gnat_get_fixed_point_type): Bail out only
	when the GNAT encodings are specifically used.

2020-09-11  Eric Botcazou  <ebotcazou@adacore.com>

	* gcc-interface/decl.c (gnat_to_gnu_entity) <E_Array_Subtype>: Only
	create extra subtypes for discriminants if the RM size of the base
	type of the index type is lower than that of the index type.

2020-09-10  Eric Botcazou  <ebotcazou@adacore.com>

	* gcc-interface/decl.c (set_rm_size): Do not take into account the
	Value_Size clause if it is not for the entity itself.

2020-09-10  Eric Botcazou  <ebotcazou@adacore.com>

	* gcc-interface/decl.c (build_subst_list): For a definition, make
	sure to instantiate the SAVE_EXPRs generated by the elaboration of
	the constraints in front of the elaboration of the type itself.

2020-09-10  Eric Botcazou  <ebotcazou@adacore.com>

	* gcc-interface/misc.c: Include tree-pass.h.
	(internal_error_function): Call emergency_dump_function.

2020-09-03  Arnaud Charlet  <charlet@adacore.com>

	* fe.h, opt.ads (Enable_128bit_Types): New.
	* stand.ads (Standard_Long_Long_Long_Integer,
	S_Long_Long_Long_Integer): New.

2020-09-03  Arnaud Charlet  <charlet@adacore.com>

	* sem_util.ads, sem_util.adb (Get_Fullest_View): New procedure.
	* exp_unst.adb (Check Static_Type): Do all processing on fullest
	view of specified type.

2020-08-27  Martin Liska  <mliska@suse.cz>

	* gcc-interface/trans.c (gigi): Set exact argument of a vector
	growth function to true.
	(Attribute_to_gnu): Likewise.

2020-07-27  Alexandre Oliva  <oliva@adacore.com>

	* switch.adb (Is_Internal_GCC_Switch): Revert accidental
	reintroduction of auxbase and auxbase-strip.

2020-07-27  Javier Miranda  <miranda@adacore.com>

	* sem_res.adb (Resolve_Actuals): Restrict the check on matching
	aliased components to view conversions of array types that are
	not placed in an instance. In such case at runtime an object is
	created.
	* sem_util.ads (Is_Actual_In_Out_Parameter, Is_View_Conversion):
	New subprograms.
	* sem_util.adb (Is_Actual_In_Out_Parameter, Is_View_Conversion):
	New subprograms.

2020-07-27  Arnaud Charlet  <charlet@adacore.com>

	* lib-xref.adb (Generate_Reference): Protect against malformed
	tree in case of severe errors.
	* sem_ch8.adb (Add_Implicit_Operator): Ditto.

2020-07-27  Arnaud Charlet  <charlet@adacore.com>

	* opt.ads (Ada_Version_Runtime): Set to Ada_2020.
	* sem_ch3.adb (Analyze_Subtype_Declaration): Propagate
	Is_Independent flag to subtypes.
	* libgnarl/s-taprop__linux.adb: Adapt to Ada 2020 warning.
	* libgnat/a-nbnbin.adb, libgnat/a-nbnbin.ads,
	libgnat/a-nbnbin__gmp.adb, libgnat/a-nbnbre.adb,
	libgnat/a-nbnbre.ads, libgnat/a-stobbu.adb,
	libgnat/a-stobbu.ads, libgnat/a-stobfi.adb,
	libgnat/a-stobfi.ads, libgnat/a-stoubu.adb,
	libgnat/a-stoubu.ads, libgnat/a-stoufi.adb,
	libgnat/a-stoufi.ads, libgnat/a-stoufo.adb,
	libgnat/a-stoufo.ads, libgnat/a-stouut.adb,
	libgnat/a-stouut.ads, libgnat/a-strsto.ads,
	libgnat/a-ststbo.adb, libgnat/a-ststbo.ads,
	libgnat/a-ststun.adb, libgnat/a-ststun.ads,
	libgnat/a-stteou.ads, libgnat/s-aoinar.ads,
	libgnat/s-aomoar.ads, libgnat/s-atopex.ads,
	libgnat/s-putaim.adb, libgnat/s-putaim.ads,
	libgnat/s-putima.adb, libgnat/s-putima.ads: Remove pragma
	Ada_2020, now redundant.

2020-07-27  Justin Squirek  <squirek@adacore.com>

	* exp_ch6.adb (Expand_Call_Helper): Modify addition of the extra
	accessibility parameter to take into account the extra
	accessibility of formals within the calling subprogram.

2020-07-27  Bob Duff  <duff@adacore.com>

	* exp_imgv.adb (Expand_Image_Attribute): Add Root_Type, so
	constrained subtypes work.

2020-07-27  Ghjuvan Lacambre  <lacambre@adacore.com>

	* exp_prag.adb (Arg1, Arg2, Arg3): Removed.
	(Arg_N): New function.

2020-07-27  Arnaud Charlet  <charlet@adacore.com>

	* sem_ch8.adb (Analyze_Object_Renaming): Allow values in Ada
	2020 mode.

2020-07-27  Arnaud Charlet  <charlet@adacore.com>

	* sem_res.adb (Resolve_Actuals): Refine 6.4.1 rules as per
	AI12-0377.

2020-07-27  Bob Duff  <duff@adacore.com>

	* errout.ads, errout.adb (Error_Msg_Ada_2020_Feature): New
	procedure analogous to Error_Msg_Ada_2012_Feature.
	* sem_attr.adb (Analyze_Image_Attribute): Use
	Error_Msg_Ada_2012_Feature and Error_Msg_Ada_2020_Feature to
	indicate that Object'Image is allowed in Ada 2012, and that
	'Image is allowed for any type in Ada 2020.

2020-07-27  Dmitriy Anisimkov  <anisimko@adacore.com>

	* libgnat/a-strunb.adb (Sum, Mul, Saturated_Sum, Saturated_Mul):
	New routines.  Use them when resulting string size more that
	length of the strings in parameters.
	(Unbounded_Slice): Use "- 1" instead of "+ 1" in opposite side
	of condition to avoid overflow.
	* libgnat/a-strunb__shared.adb (Sum, Mul): New routines.
	(Allocate): New routine with 2 parameters.  Use routine above
	when resulting string size more that length of the strings in
	parameters.
	(Aligned_Max_Length): Do not try to align to more than Natural'Last.
	(Unbounded_Slice): Use "- 1" instead of "+ 1" in opposite side
	of condition to avoid overflow.

2020-07-27  Arnaud Charlet  <charlet@adacore.com>

	* sem_attr.adb (Resolve_Attribute): Remove dead code.

2020-07-27  Arnaud Charlet  <charlet@adacore.com>

	* aspects.adb, atree.adb, atree.ads, checks.adb, contracts.adb,
	einfo.adb, errout.adb, exp_aggr.adb, exp_attr.adb, exp_cg.adb,
	exp_ch11.adb, exp_ch2.adb, exp_ch3.adb, exp_ch4.adb,
	exp_ch5.adb, exp_ch6.adb, exp_ch7.adb, exp_ch8.adb, exp_ch9.adb,
	exp_dbug.adb, exp_disp.adb, exp_intr.adb, exp_pakd.adb,
	exp_prag.adb, exp_put_image.adb, exp_smem.adb, exp_tss.adb,
	exp_unst.adb, exp_util.adb, freeze.adb, ghost.adb, gnat1drv.adb,
	inline.adb, lib-writ.adb, lib-xref-spark_specific.adb,
	lib-xref.adb, namet.adb, namet.ads, nlists.adb, par-ch10.adb,
	par-ch2.adb, par-ch3.adb, par-ch4.adb, par-ch5.adb, par-ch6.adb,
	par-prag.adb, par-util.adb, par_sco.adb, pprint.adb,
	repinfo.adb, restrict.adb, rtsfind.adb, scil_ll.adb, sem.adb,
	sem_aggr.adb, sem_attr.adb, sem_aux.adb, sem_cat.adb,
	sem_ch10.adb, sem_ch11.adb, sem_ch12.adb, sem_ch13.adb,
	sem_ch3.adb, sem_ch4.adb, sem_ch5.adb, sem_ch6.adb, sem_ch7.adb,
	sem_ch8.adb, sem_ch9.adb, sem_dim.adb, sem_disp.adb,
	sem_dist.adb, sem_elab.adb, sem_elim.adb, sem_eval.adb,
	sem_intr.adb, sem_mech.adb, sem_prag.adb, sem_res.adb,
	sem_scil.adb, sem_type.adb, sem_util.adb, sem_warn.adb,
	sinfo.adb, sinfo.ads, sprint.adb, styleg.adb, tbuild.adb,
	treepr.adb (Nkind_In, Nam_In, Ekind_In): Removed, replaced by
	membership tests.

2020-07-27  Gary Dismukes  <dismukes@adacore.com>

	* sem_prag.adb (Analyze_Pragma, Pragma_Max_Entry_Queue_Length):
	Refine error message to indicate that the pragma must apply to
	an entry declaration, not just an entry.

2020-07-27  Javier Miranda  <miranda@adacore.com>

	* exp_ch6.adb (Make_Build_In_Place_Iface_Call_In_Allocator):
	Revert previous patch, and add a missing type conversion to
	displace the pointer to the allocated object to reference the
	target dispatch table.

2020-07-27  Javier Miranda  <miranda@adacore.com>

	* sem_res.adb (Resolve_Actuals): Restore restrictive check on
	view conversions which required matching value of
	Has_Aliased_Components of formals and actuals. Required to avoid
	the regression of ACATS b460005.

2020-07-27  Eric Botcazou  <ebotcazou@adacore.com>

	* sem_ch12.adb (Instantiate_Package_Body): Add commentary for a
	nesting issue with parent handling and private view switching.
	(Switch_View): Do not skip specific private-dependent subtypes.

2020-07-27  Patrick Bernardi  <bernardi@adacore.com>

	* Makefile.rtl: Remove X86_TARGET_PAIRS for x86-lynx178elf.

2020-07-27  Ed Schonberg  <schonberg@adacore.com>

	* sem_ch13.adb (Analyze_Address_Specification_Clause): Do not
	emit a warning when a constant declaration in a generic unit
	overlays a generic In_Parameter.

2020-07-27  Gary Dismukes  <dismukes@adacore.com>

	* sem_ch3.adb (Check_Abstract_Overriding): Remove Scope
	comparison test from test related to initial implementation of
	AI12-0042, plus remove the related ??? comment.
	(Derive_Subprogram): Add test requiring that the type extension
	appear in the visible part of its enclosing package when
	checking the overriding requirement of 7.3.2(6.1/4), as
	clarified by AI12-0382.

2020-07-27  Piotr Trojanek  <trojanek@adacore.com>

	* exp_spark.adb (Expand_SPARK_N_Attribute_Reference) Extend
	existing workaround to 'Pos.

2020-07-27  Bob Duff  <duff@adacore.com>

	* libgnat/s-rannum.ads, libgnat/s-rannum.adb: Add Put_Image.
	This will be inherited by the language-defined packages
	Ada.Numerics.Discrete_Random and Ada.Numerics.Float_Random.
	* libgnat/a-convec.ads, libgnat/a-convec.adb: Add Put_Image.
	* libgnat/s-putima.ads: Add pragma Preelaborate, so this can be
	imported into containers packages.
	* libgnat/s-putima.adb: Move Digit to private part; otherwise
	reference to Base is illegal in Preelaborate generic.
	* exp_put_image.adb (Build_Record_Put_Image_Procedure): Use the
	base type.

2020-07-23  Arnaud Charlet  <charlet@adacore.com>

	* aspects.ads: Declare CUDA_Global as aspect.
	* einfo.ads: Use Flag118 for the Is_CUDA_Kernel flag.
	(Set_Is_CUDA_Kernel): New function.
	(Is_CUDA_Kernel): New function.
	* einfo.adb (Set_Is_CUDA_Kernel): New function.
	(Is_CUDA_Kernel): New function.
	* par-prag.adb (Prag): Ignore Pragma_CUDA_Execute and
	Pragma_CUDA_global.
	* rtsfind.ads: Define CUDA.Driver_Types.Stream_T and
	CUDA.Vector_Types.Dim3 entities
	* rtsfind.adb: Define CUDA_Descendant subtype.
	(Get_Unit_Name): Handle CUDA_Descendant packages.
	* sem_prag.ads: Mark CUDA_Global as aspect-specifying pragma.
	* sem_prag.adb (Analyze_Pragma): Validate Pragma_CUDA_Execute and
	Pragma_CUDA_Global.
	* snames.ads-tmpl: Define Name_CUDA_Execute and Name_CUDA_Global.

2020-07-23  Arnaud Charlet  <charlet@adacore.com>

	* sem_ch13.ads (Same_Representation): Renamed as
	Has_Compatible_Representation because now the order of the arguments
	are taken into account; its formals are also renamed as Target_Type
	and Operand_Type.
	* sem_ch13.adb (Same_Representation): Renamed and moved to place the
	routine in alphabetic order.
	* sem_attr.adb (Prefix_With_Safe_Accessibility_Level): New subprogram.
	(Resolve_Attribute): Check that the prefix of attribute Access
	does not have a value conversion of an array type.
	* sem_res.adb (Resolve_Actuals): Remove restrictive check on view
	conversions which required matching value of Has_Aliased_Components of
	formals and actuals.
	* exp_ch4.adb (Handle_Changed_Representation): Update call to
	Same_Representation.
	(Expand_N_Type_Conversion): Update call to Same_Representation.
	* exp_ch5.adb (Change_Of_Representation): Update call to
	Same_Representation.
	* exp_ch6.adb (Add_Call_By_Copy_Code): Update call to
	Same_Representation.
	(Expand_Actuals): Update call to Same_Representation.
	(Expand_Call_Helper): Update call to Same_Representation.

2020-07-23  Arnaud Charlet  <charlet@adacore.com>

	* output.ads (Push_Output, Pop_Output): New procedures.
	* output.adb (FD_Array, FD_Stack, FD_Stack_Idx): New type and vars.
	(Push_Output, Pop_Output): New procedures.

2020-07-16  Javier Miranda  <miranda@adacore.com>

	* exp_ch3.adb (Expand_N_Full_Type_Declaration): Ensure a _master
	declaration on limited types that might have tasks.
	* exp_ch9.adb (Build_Master_Renaming): For private types, if we
	are processing declarations in the private part, ensure that
	master is inserted before its full declaration; otherwise the
	master renaming may be inserted in the public part of the
	package (and hence before the declaration of its _master
	variable).

2020-07-16  Arnaud Charlet  <charlet@adacore.com>

	* sem_ch8.adb (Analyze_Subprogram_Renaming): A renames-as-body
	freezes the expression of any expression function that it
	renames.

2020-07-16  Ed Schonberg  <schonberg@adacore.com>

	* sem_aggr.adb (Resolve_Container_Aggregate): Add semantic
	checks for indexed aggregates, including component associations
	and iterated component associations.
	* exp_aggr.adb (Expand_Iterated_Component): New subprogram,
	subsidiary of Expand_Container_Aggreggate, used for positional,
	named, and indexed aggregates.
	(Aggregate_Size): New subprogram to precompute the size of an
	indexed aggregate prior to call to allocate it.
	(Expand_Range_Component): New subprogram so generate loop for a
	component association given by a range or a subtype name in an
	indexed aggregate.

2020-07-16  Bob Duff  <duff@adacore.com>

	* bindo-diagnostics.adb (Output_Invocation_Related_Suggestions):
	Use Cumulative_Restrictions.Set, because Restriction_Active only
	works at compile time.

2020-07-16  Bob Duff  <duff@adacore.com>

	* gnatbind.adb (Gnatbind): For No_Tasks_Unassigned_To_CPU, check
	that CPU has been set on the main subprogram.
	(Restriction_Could_Be_Set): Don't print
	No_Tasks_Unassigned_To_CPU if it would violate the
	above-mentioned rule. Up to now, all restrictions were checked
	by the compiler, with the binder just checking for consistency.
	But the compiler can't know which subprogram is the main, so
	it's impossible to check this one at compile time.
	* restrict.ads, restrict.adb: Misc refactoring. Change Warning
	to Warn, for consistency, since most already use Warn.
	(Set_Restriction): New convenience routine.
	* sem_ch13.adb (Attribute_CPU): Check
	No_Tasks_Unassigned_To_CPU.
	* sem_prag.adb (Pragma_CPU): Check No_Tasks_Unassigned_To_CPU.
	Misc refactoring.
	* tbuild.ads, tbuild.adb (Sel_Comp): New functions for building
	selected components.

2020-07-16  Eric Botcazou  <ebotcazou@adacore.com>

	* impunit.adb (Non_Imp_File_Names_95): Remove duplicate entry.

2020-07-16  Arnaud Charlet  <charlet@adacore.com>

	* Makefile.rtl: replace a-numaux__x86.ads by
	a-numaux__libc-x86.ads and a-numaux__x86.adb by
	a-numaux__dummy.adb.
	* libgnat/a-numaux__x86.ads, libgnat/a-numaux__x86.adb: Removed.
	* libgnat/a-numaux__dummy.adb: New.

2020-07-16  Ed Schonberg  <schonberg@adacore.com>

	* sem_ch12.adb (Load_Parent_Of_Generic): If an ancestor is an
	instance whose source appears within a formal package of the
	current unit, there is no body of the ancestor needed to
	complete the current generic compilation.

2020-07-16  Doug Rupp  <rupp@adacore.com>

	* libgnat/s-thread__ae653.adb (taskVarAdd): Defunct, so remove.
	(Current_ATSD):  Make it a TLS variable.
	(OK): Move to package scope.
	(System.Storage_Elements): Import and Use.

2020-07-16  Eric Botcazou  <ebotcazou@adacore.com>

	* exp_ch9.adb (Expand_N_Accept_Statement): Set Parent of the
	created block entity to the created block statement.

2020-07-16  Arnaud Charlet  <charlet@adacore.com>

	* scng.adb (Scan): Detect wide characters not in NFKC.
	* libgnat/a-chahan.adb, libgnat/a-chahan.ads,
	libgnat/a-wichha.adb, libgnat/a-wichha.ads,
	libgnat/a-wichun.adb, libgnat/a-wichun.ads,
	libgnat/a-zchhan.adb, libgnat/a-zchhan.ads,
	libgnat/a-zchuni.adb, libgnat/a-zchuni.ads (Is_NFKC): New.
	* libgnat/s-utf_32.ads, libgnat/s-utf_32.adb (Is_UTF_32_NFKC):
	New.

2020-07-16  Bob Duff  <duff@adacore.com>

	* libgnat/s-rident.ads (Restriction_Id): Add
	No_Tasks_Unassigned_To_CPU.

2020-07-16  Bob Duff  <duff@adacore.com>

	* exp_aggr.adb (Max_Aggregate_Size): Use the small size of 64
	when copying is needed (for example, for the initialization of a
	local variable, and for assignment statements). Use the larger
	size when static allocation can be done without copying.

2020-07-16  Bob Duff  <duff@adacore.com>

	* libgnat/s-rident.ads (No_Dynamic_CPU_Assignment): New
	restriction. Add it to all relevant profiles.
	* sem_ch13.adb (Attribute_CPU): Check No_Dynamic_CPU_Assignment
	restriction.
	(Attribute_CPU, Attribute_Dispatching_Domain,
	Attribute_Interrupt_Priority): Remove error checks -- these are
	checked in the parser.
	* sem_prag.adb (Pragma_CPU): Check No_Dynamic_CPU_Assignment
	restriction.  We've got a little violation of DRY here.
	* sem.ads, sem_ch3.ads: Minor comment fix.

2020-07-16  Gary Dismukes  <dismukes@adacore.com>

	* sem_ch4.adb (Try_Container_Indexing): When the prefix type is
	an access type, change it to the designated type, change the
	prefix to an explicit dereference, and emit a ?d? warning for
	the implicit dereference. Include a ??? comment questioning
	whether this is the right context in which to perform the
	implicit dereferencing.

2020-07-16  Arnaud Charlet  <charlet@adacore.com>

	* sem_ch13.adb (Validate_Literal_Aspect): Ensure that the
	parameter is not aliased. Minor reformatting.
	* sem_util.adb (Statically_Names_Object): Update comment.

2020-07-16  Ghjuvan Lacambre  <lacambre@adacore.com>

	* sem_case.adb (Build_Choice): Set Is_Static_Expression flag.
	(Lit_Of): Update specification to mention Is_Static_Expression
	flag.
	* sem_ch13.adb (Membership_Entry): Check for N_Others_Choice.

2020-07-16  Bob Duff  <duff@adacore.com>

	* sem_ch6.adb (Null_Exclusions_Match): New function to check
	that the null exclusions match, including in the case addressed
	by this AI.
	(Check_Conformance): Remove calls to Comes_From_Source
	when calling Null_Exclusions_Match. These are not
	needed, as indicated by an ancient "???" comment.

2020-07-16  Justin Squirek  <squirek@adacore.com>

	* exp_ch4.adb (Expand_N_Type_Conversion): Remove flawed test for
	whether "statically deeper" accessibility rules apply to a given
	target type and instead use the new routine
	Statically_Deeper_Relation_Applies.
	(Statically_Deeper_Relation_Applies): Created to centralize the
	calculation of whether a target type within a conversion must
	have static accessibility checks.
	* sem_ch13.adb (Check_One_Function): Minor comment revision.

2020-07-16  Eric Botcazou  <ebotcazou@adacore.com>

	* fe.h (Is_OK_Static_Expression): Delete.
	* sem_eval.ads (Is_OK_Static_Expression): Remove WARNING note.

2020-07-16  Justin Squirek  <squirek@adacore.com>

	* einfo.adb, einfo.ads (Is_Named_Access_Type): Created for
	readability.
	* sem_ch6.adb (Check_Return_Construct_Accessibility): Add
	special cases for formals.
	* sem_util.adb (Object_Access_Level): Add handling of access
	attributes and named access types in the general case.

2020-07-16  Piotr Trojanek  <trojanek@adacore.com>

	* sem_case.adb (Build_Choice): Simplify.

2020-07-16  Arnaud Charlet  <charlet@adacore.com>

	* frontend.adb: Disable Initialize_Scalars on runtime files.

2020-07-16  Ghjuvan Lacambre  <lacambre@adacore.com>

	* sem_ch3.adb (Analyze_Object_Declaration): Add
	Comes_From_Source call.

2020-07-16  Javier Miranda  <miranda@adacore.com>

	* exp_attr.adb (Expand_Access_To_Protected_Op): Initialize
	variable Sub to Empty to avoid false positive reported by
	Codepeer.

2020-07-16  Arnaud Charlet  <charlet@adacore.com>

	* sem_ch8.adb (Note_Redundant_Use): Add missing warning tag.
	Do not check for redundant use clauses in predefined units to avoid
	misleading warnings that may occur as part of a rtsfind load.

2020-07-16  Javier Miranda  <miranda@adacore.com>

	* exp_attr.adb (Has_By_Protected_Procedure_Prefixed_View): New
	subprogram.
	(Expand_Access_To_Protected_Op): Adding support for prefixed
	class-wide view with By_Protected_Procedure convention.
	* sem_attr.adb (Get_Convention): New subprogram.
	(Get_Kind): Adapted to use Get_Convention.
	* sem_ch4.adb (Try_By_Protected_Procedure_Prefixed_View): New
	subprogram.
	(Analyze_Selected_Component): Invoke
	Try_By_Protected_Procedure_Prefixed_View.
	* sem_util.ads (Is_By_Protected_Procedure): New subprogram.
	* sem_util.adb (Is_By_Protected_Procedure): New subprogram.

2020-07-16  Arnaud Charlet  <charlet@adacore.com>

	* libgnat/s-ststop.ads: Fix typo.
	* libgnat/s-ststop.adb (Read, Write): Fix block number
	computation to avoid overflows in case of large strings.

2020-07-16  Arnaud Charlet  <charlet@adacore.com>

	* libgnat/s-genbig.adb ("**"): Remove capacity limit check.
	Improve code by using an extended return.
	(Normalize): Perform capacity limit check here instead which is
	the centralized place where (potentially large) big integers are
	allocated.

2020-07-16  Gary Dismukes  <dismukes@adacore.com>

	* exp_ch4.adb (Expand_N_Type_Conversion): Handle the case of
	applying an invariant check for a conversion to a class-wide
	type whose root type has a type invariant, when the conversion
	appears within the immediate scope of the type and the
	expression is of a specific tagged type.
	* sem_ch3.adb (Is_Private_Primitive): New function to determine
	whether a primitive subprogram is a private operation.
	(Check_Abstract_Overriding): Enforce the restriction imposed by
	AI12-0042 of requiring overriding of an inherited nonabstract
	private operation when the ancestor has a class-wide type
	invariant and the ancestor's private operation is visible.
	(Derive_Subprogram): Set Requires_Overriding on a subprogram
	inherited from a visible private operation of an ancestor to
	which a Type_Invariant'Class expression applies.

2020-07-15  Piotr Trojanek  <trojanek@adacore.com>

	* sem_util.adb (Find_Overlaid_Entity): Fix style in comment.
	(Note_Possible_Modification): Simplify repeated calls to Ekind.

2020-07-15  Eric Botcazou  <ebotcazou@adacore.com>

	* exp_aggr.adb (Flatten): Adjust description.
	(Convert_To_Positional): Remove obsolete ??? comment and use
	Compile_Time_Known_Value in the final test.

2020-07-15  Arnaud Charlet  <charlet@adacore.com>

	* par-ch4.adb (P_Iterated_Component_Association): Extended to
	recognzize the similar Iterated_Element_Association. This node
	is only generated when an explicit Key_Expression is given.
	Otherwise the distinction between the two iterated forms is done
	during semantic analysis.
	* sinfo.ads: New node N_Iterated_Element_Association, for
	Ada202x container aggregates.  New field Key_Expression.
	* sinfo.adb: Subprograms for new node and newn field.
	* sem_aggr.adb (Resolve_Iterated_Component_Association): Handle
	the case where the Iteration_Scheme is an
	Iterator_Specification.
	* exp_aggr.adb (Wxpand_Iterated_Component): Handle a component
	with an Iterated_Component_Association, generate proper loop
	using given Iterator_Specification.
	* exp_util.adb (Insert_Axtions): Handle new node as other
	aggregate components.
	* sem.adb, sprint.adb: Handle new node.
	* tbuild.adb (Make_Implicit_Loop_Statement): Handle properly a
	loop with an Iterator_ specification.

2020-07-15  Arnaud Charlet  <charlet@adacore.com>

	* libgnat/s-stposu.adb (Allocate_Any_Controlled): Fix logic in
	lock/unlock.

2020-07-15  Piotr Trojanek  <trojanek@adacore.com>

	* sem_util.adb (Is_Object_Reference): Return True on
	N_Target_Name.

2020-07-15  Arnaud Charlet  <charlet@adacore.com>

	* sem_ch13.adb (Check_Aspect_At_End_Of_Declarations): Add proper
	handling of Aspect_Predicate_Failure, consistent with
	Check_Aspect_At_Freeze_Point.

2020-07-15  Arnaud Charlet  <charlet@adacore.com>

	* sem_ch13.adb (Check_Aspect_Too_Late): Mention -gnat2020 switch
	in error message.

2020-07-15  Eric Botcazou  <ebotcazou@adacore.com>

	* einfo.ads (Delayed Freezing and Elaboration): Adjust description.
	* freeze.adb (Freeze_Object_Declaration): Likewise.
	* sem_ch3.adb (Delayed_Aspect_Present): Likewise.  Do not return
	true for Alignment.
	* sem_ch13.adb (Analyze_Aspect_Specifications): Do not always delay
	for Alignment.  Moreover, for Alignment and various Size aspects,
	do not delay if the expression is an attribute whose prefix is the
	Standard package.

2020-07-15  Eric Botcazou  <ebotcazou@adacore.com>

	* exp_ch6.adb (Requires_Atomic_Or_Volatile_Copy): Return false
	inside an initialization procedure.

2020-07-15  Ghjuvan Lacambre  <lacambre@adacore.com>

	* sem_util.adb (Is_Renaming): Add ekind checks.

2020-07-15  Arnaud Charlet  <charlet@adacore.com>

	* doc/gnat_ugn/gnat_utility_programs.rst: Remove doc on obsolete
	tools.
	* gnat_ugn.texi: Regenerate.

2020-07-15  Arnaud Charlet  <charlet@adacore.com>

	* sem_res.adb (Resolve_Type_Conversion): Protect against null
	entity.  Add proper tag for -gnatwr warning.

2020-07-15  Arnaud Charlet  <charlet@adacore.com>

	* sem_ch6.adb (Analyze_Procedure_Call): Detect use of operators
	in a procedure call.
	* sem_util.adb: Minor edit.

2020-07-15  Piotr Trojanek  <trojanek@adacore.com>

	* exp_spark.adb (Expand_SPARK_Delta_Or_Update): Apply scalar
	range checks against the base type of an index type, not against
	the index type itself.

2020-07-15  Eric Botcazou  <ebotcazou@adacore.com>

	* einfo.ads (Delayed Freezing and Elaboration): Minor tweaks.
	Document the discrepancy between the aspect and the non-aspect
	cases for alignment settings in object declarations.

2020-07-15  Arnaud Charlet  <charlet@adacore.com>

	* exp_ch3.adb (Freeze_Type): Remove warning in expander,
	replaced by a corresponding error in sem_ch13.adb. Replace
	RTE_Available by RTU_Loaded to avoid adding unnecessary
	dependencies.
	* sem_ch13.adb (Associate_Storage_Pool): New procedure.
	(Analyze_Attribute_Definition_Clause
	[Attribute_Simple_Storage_Pool| Attribute_Storage_Pool]): Call
	Associate_Storage_Pool to add proper legality checks on
	subpools.

2020-07-15  Yannick Moy  <moy@adacore.com>

	* libgnat/a-cbdlli.adb, libgnat/a-cbdlli.ads,
	libgnat/a-cbhama.adb, libgnat/a-cbhama.ads,
	libgnat/a-cbhase.adb, libgnat/a-cbhase.ads,
	libgnat/a-cbmutr.adb, libgnat/a-cbmutr.ads,
	libgnat/a-cborma.adb, libgnat/a-cborma.ads,
	libgnat/a-cborse.adb, libgnat/a-cborse.ads,
	libgnat/a-cbprqu.adb, libgnat/a-cbprqu.ads,
	libgnat/a-cbsyqu.adb, libgnat/a-cbsyqu.ads,
	libgnat/a-cdlili.adb, libgnat/a-cdlili.ads,
	libgnat/a-cidlli.adb, libgnat/a-cidlli.ads,
	libgnat/a-cihama.adb, libgnat/a-cihama.ads,
	libgnat/a-cihase.adb, libgnat/a-cihase.ads,
	libgnat/a-cimutr.adb, libgnat/a-cimutr.ads,
	libgnat/a-ciorma.adb, libgnat/a-ciorma.ads,
	libgnat/a-ciormu.adb, libgnat/a-ciormu.ads,
	libgnat/a-ciorse.adb, libgnat/a-ciorse.ads,
	libgnat/a-cohama.adb, libgnat/a-cohama.ads,
	libgnat/a-cohase.adb, libgnat/a-cohase.ads,
	libgnat/a-coinve.adb, libgnat/a-coinve.ads,
	libgnat/a-comutr.adb, libgnat/a-comutr.ads,
	libgnat/a-convec.adb, libgnat/a-convec.ads,
	libgnat/a-coorma.adb, libgnat/a-coorma.ads,
	libgnat/a-coormu.adb, libgnat/a-coormu.ads,
	libgnat/a-coorse.adb, libgnat/a-coorse.ads: Add SPARK_Mode =>
	Off.

2020-07-15  Eric Botcazou  <ebotcazou@adacore.com>

	* sem_ch3.adb (Delayed_Aspect_Present): Fix oversight in loop.
	* freeze.adb (Freeze_Object_Declaration): Use Declaration_Node
	instead of Parent for the sake of consistency.

2020-07-15  Javier Miranda  <miranda@adacore.com>

	* sem_attr.adb (Resolve_Attribute): Resolve overloaded
	N_Selected_Component prefix of 'Access. Required to handle
	overloaded prefixed view of protected subprograms.

2020-07-15  Arnaud Charlet  <charlet@adacore.com>

	* doc/gnat_ugn/about_this_guide.rst: Remove old section and
	update for Ada 202x.
	* doc/gnat_ugn/getting_started_with_gnat.rst: Add a system
	requirements section. Remove obsolete section and minimal
	rewording on the getting started section.
	* gnat_ugn.texi: Regenerate.

2020-07-15  Piotr Trojanek  <trojanek@adacore.com>

	* exp_ch5.adb (Expand_Assign_Array): Use short-circuit operator
	(style).
	* sem_res.adb (Resolve_Indexed_Component): Fix style in comment.
	* sem_util.adb (Is_Effectively_Volatile_Object): Handle slices
	just like indexed components; handle qualified expressions and
	type conversions lie in Is_OK_Volatile_Context.
	(Is_OK_Volatile_Context): Handle qualified expressions just like
	type conversions.

2020-07-15  Piotr Trojanek  <trojanek@adacore.com>

	* sem_prag.adb (Atomic_Components): Simplify with Ekind_In.
	(Complex_Representation): Fix type of E_Id, which just like when
	for pragma Atomic_Components will hold an N_Identifier node, not
	an entity.
	* sem_util.adb (Is_Effectively_Volatile): Refactor to avoid
	unnecessary computation.

2020-07-15  Arnaud Charlet  <charlet@adacore.com>

	* inline.adb, inline.ads
	(Inline_Static_Expression_Function_Call): Renamed
	Inline_Static_Function_Call.
	* sem_ch13.adb (Analyze_Aspect_Static): Allow static intrinsic
	imported functions under -gnatX.
	* sem_util.ads, sem_util.adb (Is_Static_Expression_Function):
	Renamed Is_Static_Function.
	(Is_Static_Expression_Function_Call): Renamed
	Is_Static_Function_Call.
	* sem_ch6.adb, sem_elab.adb, sem_res.adb: Update calls to
	Is_Static_Function*.
	* sem_eval.adb (Fold_Dummy, Eval_Intrinsic_Call, Fold_Shift):
	New.
	(Eval_Call): Add support for intrinsic calls, code refactoring.
	(Eval_Entity_Name): Code refactoring.
	(Eval_Logical_Op): Update comment.
	(Eval_Shift): Call Fold_Shift. Update comments.
	* par-prag.adb (Par [Pragma_Extensions_Allowed]): Set
	Ada_Version to Ada_Version_Type'Last to handle
	Extensions_Allowed (On) consistently.
	* opt.ads (Extensions_Allowed): Update documentation.
	* sem_attr.adb: Update comment.
	* doc/gnat_rm/implementation_defined_pragmas.rst: Update
	documentation of Extensions_Allowed.
	* gnat_rm.texi: Regenerate.

2020-07-15  Arnaud Charlet  <charlet@adacore.com>

	* sem_aggr.adb (Resolve_Iterated_Component_Association): Ensure
	Typ is never accessed uninitialized.

2020-07-15  Piotr Trojanek  <trojanek@adacore.com>

	* doc/gnat_rm/representation_clauses_and_pragmas.rst: Fix typo.
	* gnat_rm.texi: Regenerate.
	* libgnat/s-secsta.ads (Memory_Alignment): Likewise.

2020-07-15  Gary Dismukes  <dismukes@adacore.com>

	* exp_ch6.adb: Add a comma and fix a typo (machinary =>
	machinery) in comment.
	* exp_aggr.adb: Reformat, fix capitalization, and add a couple
	of commas in a comment. Adjust columns in several code
	fragments.
	* sem_aggr.adb: Reformat and add a comma in a comment.

2020-07-15  Eric Botcazou  <ebotcazou@adacore.com>

	* exp_ch9.adb (Expand_N_Timed_Entry_Call): Use the Sloc of
	the delay statement in the expansion.

2020-07-15  Ed Schonberg  <schonberg@adacore.com>

	* sem_aggr.adb (Resolve_Iterated_Component_Association): New
	procedure, internal to Resolve_Container_Aggregate, to complete
	semantic analysis of Iterated_Component_Associations.
	* exp_aggr.adb (Expand_Iterated_Component): New procedure,
	internal to Expand_Container_Aggregate, to expand the construct
	into an implicit loop that performs individual insertions into
	the target aggregate.

2020-07-15  Justin Squirek  <squirek@adacore.com>

	* exp_ch6.adb (Make_Build_In_Place_Call_Allocator): Normalize
	the associated node for internally generated objects to be like
	their SOAAT counter-parts.

2020-07-15  Arnaud Charlet  <charlet@adacore.com>

	* libgnat/g-socket.adb (Wait_On_Socket): Fix potentially
	uninitialized variable.

2020-07-10  Piotr Trojanek  <trojanek@adacore.com>

	* sem_ch8.adb (Find_Direct_Name): Fix code to match the comment.

2020-07-10  Eric Botcazou  <ebotcazou@adacore.com>

	* sem_ch13.adb (Analyze_Attribute_Definition_Clause) <Address>:
	Issue an unconditional warning for an overlay that changes the
	scalar storage order.

2020-07-10  Piotr Trojanek  <trojanek@adacore.com>

	* sem_ch8.adb (Is_Actual_Parameter): Fix processing when parent
	is a procedure call statement; extend comment.

2020-07-10  Bob Duff  <duff@adacore.com>

	* sem_res.adb (Resolve_Expression_With_Actions): Check the rules
	of AI12-0368, and mark the declare expression as static or known
	at compile time as appropriate.
	* sem_ch4.adb: Minor reformatting.
	* libgnat/a-stoufo.ads, libgnat/a-stoufo.adb: Allow up to 9
	replacement parameters. I'm planning to use this in the test
	case for this ticket.

2020-07-10  Ed Schonberg  <schonberg@adacore.com>

	* exp_ch3.adb (Build_Access_Subprogram_Wrapper_Body): Create a
	proper signature when the access type denotes a parameterless
	subprogram.
	* exp_ch6.adb (Expand_Call): Handle properly a  parameterless
	indirect call when the corresponding access type has contracts.

2020-07-10  Eric Botcazou  <ebotcazou@adacore.com>

	* exp_aggr.adb
	(Convert_To_Positional): Add Dims local variable
	and pass it in calls to Is_Flat and Flatten.
	(Check_Static_Components): Pass Dims in call to
	Is_Static_Element.
	(Nonflattenable_Next_Aggr): New predicate.
	(Flatten): Add Dims parameter and Expr local variable.  Call
	Nonflattenable_Next_Aggr in a couple of places.  In the case
	when an Others choice is present, check that the element is
	either static or a nested aggregate that can be flattened,
	before disregarding the replication limit for elaboration
	purposes.  Check that a nested array is flattenable in the case
	of a multidimensional array in any position.  Remove redundant
	check in the Others case and pass Dims in call to
	Is_Static_Element.  Use Expr variable.
	(Is_Flat): Change type of Dims parameter from Int to Nat.
	(Is_Static_Element): Add Dims parameter.  Replace tests on
	literals with call to Compile_Time_Known_Value.  If everything
	else failed and the dimension is 1, preanalyze the expression
	before calling again Compile_Time_Known_Value on it.  Return
	true for null.
	(Late_Expansion): Do not expand further if the assignment to the
	target can be done directly by the back end.

2020-07-10  Arnaud Charlet  <charlet@adacore.com>

	* osint-c.adb (Set_File_Name): Preserve casing of file.
	* osint.adb (File_Names_Equal): New.
	(Executable_Name): Use File_Equal instead of
	Canonical_Case_File_Name.

2020-07-10  Pascal Obry  <obry@adacore.com>

	* libgnat/g-socket.adb (Wait_On_Socket): Fix memory leaks and
	file descriptor leaks.  A memory leak was created each time the
	routine was called without a selector (Selector = Null). Also,
	in case of exception in the routine a memory leak and descriptor
	leak was created as the created file selector was not closed.

2020-07-10  Pascal Obry  <obry@adacore.com>

	* libgnat/g-socket.adb: Minor style fixes.

2020-07-10  Javier Miranda  <miranda@adacore.com>

	* sem_util.adb
	(Immediate_Context_Implies_Is_Potentially_Unevaluated): New
	subprogram.
	(Is_Potentially_Unevaluated): Do not stop climbing the tree on
	the first candidate subexpression; required to handle nested
	expressions.

2020-07-10  Gary Dismukes  <dismukes@adacore.com>

	* exp_aggr.adb, exp_spark.adb, sem_ch13.ads, sem_ch13.adb,
	snames.ads-tmpl: Minor reformatting and typo fixes.

2020-07-10  Yannick Moy  <moy@adacore.com>

	* sem_util.adb (Has_Enabled_Property): Add handling of
	non-variable objects.

2020-07-10  Piotr Trojanek  <trojanek@adacore.com>

	* sem_ch3.adb (Check_Completion): Refactor chained
	if-then-elsif-...  statement to be more like a case
	statement (note: we can't simply use case statement because of
	Is_Intrinsic_Subprogram in the first condition).

2020-07-10  Piotr Trojanek  <trojanek@adacore.com>

	* einfo.ads (E_Protected_Object): Enumeration literal removed.
	* lib-xref.ads (Xref_Entity_Letters): Remove reference to
	removed literal.
	* sem_ch3.adb (Check_Completion): Likewise.
	* sem_util.adb (Has_Enabled_Property): Likewise.

2020-07-10  Arnaud Charlet  <charlet@adacore.com>

	* exp_aggr.adb (Max_Aggregate_Size): Use small limit for
	aggregate inside subprograms.
	* sprint.adb (Sprint_Node_Actual [N_Object_Declaration]): Do not
	print the initialization expression if the No_Initialization
	flag is set.
	* sem_util.ads, sem_util.adb (Predicate_Enabled): New.
	* exp_ch4.adb (Expand_N_Type_Conversion): Code cleanup and apply
	predicate check consistently.
	* exp_ch6.adb (Expand_Actuals.By_Ref_Predicate_Check): Ditto.
	* sem_ch3.adb (Analyze_Object_Declaration): Ditto.
	* exp_ch3.adb (Build_Assignment): Revert handling of predicate
	check for allocators with qualified expressions, now handled in
	Freeze_Expression directly.
	* sem_aggr.adb: Fix typos.
	* checks.adb: Code refactoring: use Predicate_Enabled.
	(Apply_Predicate_Check): Code cleanup.
	* freeze.adb (Freeze_Expression): Freeze the subtype mark before
	a qualified expression on an allocator.
	* exp_util.ads, exp_util.adb (Within_Internal_Subprogram):
	Renamed Predicate_Check_In_Scope to clarify usage, refine
	handling of predicates within init procs which should be enabled
	when the node comes from source.
	* sem_ch13.adb (Freeze_Entity_Checks): Update call to
	Predicate_Check_In_Scope.

2020-07-10  Eric Botcazou  <ebotcazou@adacore.com>

	* exp_ch4.adb (Expand_Array_Comparison): Reformat.
	(Expand_Concatenate): Use standard size values directly and use
	Standard_Long_Long_Unsigned instead of RE_Long_Long_Unsigned.
	(Expand_Modular_Op): Use Standard_Long_Long_Integer in case the
	modulus is larger than Integer.
	(Expand_N_Op_Expon): Use standard size value directly.
	(Narrow_Large_Operation): Use Uint instead of Nat for sizes and
	use a local variable for the size of the type.
	(Get_Size_For_Range): Return Uint instead of Nat.
	(Is_OK_For_Range): Take Uint instead of Nat.

2020-07-10  Javier Miranda  <miranda@adacore.com>

	* exp_ch6.adb (Make_Build_In_Place_Iface_Call_In_Allocator):
	Build the internal anonymous access type using as a reference
	the designated type imposed by the context (instead of using the
	return type of the called function).

2020-07-10  Yannick Moy  <moy@adacore.com>

	* sem_res.adb (Resolve_Actuals): Protect call to
	Is_Valued_Procedure.

2020-07-10  Piotr Trojanek  <trojanek@adacore.com>

	* sem_ch3.adb (Process_Discriminants): Revert recent change to
	location of Set_Ekind; detect effectively volatile discriminants
	by their type only.

2020-07-10  Joffrey Huguet  <huguet@adacore.com>

	* libgnat/a-nbnbin.ads, libgnat/a-nbnbre.ads: Add global
	contract (Global => null) to all functions.

2020-07-10  Ed Schonberg  <schonberg@adacore.com>

	* aspects.ads: Add Aspect_Aggregate.
	* exp_aggr.adb (Expand_Container_Aggregate): Expand positional
	container aggregates into separate initialization and insertion
	operations.
	* sem_aggr.ads (Resolve_Container_Aggregate): New subprogram.
	* sem_aggr.adb (Resolve_Container_Aggregate): Parse aspect
	aggregate, establish element types and key types if present, and
	resolve aggregate components.
	* sem_ch13.ads (Parse_Aspect_Aggregate): Public subprogram used
	in validation, resolution and expansion of container aggregates
	* sem_ch13.adb
	(Parse_Aspect_Aggregate): Retrieve names of primitives specified
	in aspect specification.
	(Validate_Aspect_Aggregate): Check legality of specified
	operations given in aspect specification, before nane
	resolution.
	(Resolve_Aspect_Aggregate): At freeze point resolve operations
	and verify that given operations have the required profile.
	* sem_res.adb (Resolve): Call Resolve_Aspect_Aggregate if aspect
	is present for type.
	* snames.ads-tmpl: Add names used in aspect Aggregate: Empty,
	Add_Named, Add_Unnamed, New_Indexed, Assign_Indexed.

2020-07-10  Arnaud Charlet  <charlet@adacore.com>

	* Makefile.rtl (GNATRTL_NONTASKING_OBJS): Add s-shabig.o.
	* libgnat/s-shabig.ads: New file to share definitions.
	* libgnat/s-genbig.ads, libgnat/s-genbig.adb: Reorganized to
	make it more generic and flexible in terms of memory allocation
	and data structure returned.
	(To_String): Moved to System.Generic_Bignums to allow sharing
	this code.
	(Big_And, Big_Or, Big_Shift_Left, Big_Shift_Right): New.
	* libgnat/s-bignum.adb, libgnat/s-bignum.ads: Adapt to new
	System.Generic_Bignums spec.
	* libgnat/a-nbnbin.adb: Likewise.
	(To_String): Moved to System.Generic_Bignums to allow sharing
	this code.
	* libgnat/a-nbnbre.adb (Normalize): Fix handling of Num = 0
	leading to an exception.

2020-07-10  Eric Botcazou  <ebotcazou@adacore.com>

	* freeze.adb (Freeze_Expr_Types): Replace call to Find_Aspect
	with call to Find_Value_Of_Aspect and adjust accordingly.

2020-07-10  Eric Botcazou  <ebotcazou@adacore.com>

	* einfo.adb (Write_Field24_Name): Handle E_Loop_Parameter.
	* freeze.adb (Freeze_Expr_Types): Freeze the iterator type used as
	Default_Iterator of the name of an N_Iterator_Specification node.

2020-07-10  Eric Botcazou  <ebotcazou@adacore.com>

	* checks.adb (Determine_Range): Deal with Min and Max attributes.
	* exp_ch6.adb (Expand_Call_Helper): When generating code to pass
	the accessibility level to the caller in the case of an actual
	which is an if-expression, also remove the nodes created after
	the declaration of the dummy temporary.
	* sem_ch6.adb (Analyze_Subprogram_Body_Helper): Use Natural as
	the type of the minimum accessibility level object.

2020-07-10  Piotr Trojanek  <trojanek@adacore.com>

	* sem_ch3.adb (Process_Discriminants): Set Ekind of the
	processed discriminant entity before passing to
	Is_Effectively_Volatile, which was crashing on a failed
	assertion.
	* sem_prag.adb (Analyze_External_Property_In_Decl_Part): Prevent
	call to No_Caching_Enabled with entities other than variables,
	which was crashing on a failed assertion.
	(Analyze_Pragma): Style cleanups.
	* sem_util.adb (Is_Effectively_Volatile): Enforce comment with
	an assertion; prevent call to No_Caching_Enabled with entities
	other than variables.
	(Is_Effectively_Volatile_Object): Only call
	Is_Effectively_Volatile on objects, not on types.
	(No_Caching_Enabled): Enforce comment with an assertion.

2020-07-10  Yannick Moy  <moy@adacore.com>

	* debug.adb: Update comments to free usage of -gnatdF.

2020-07-10  Piotr Trojanek  <trojanek@adacore.com>

	* exp_spark.adb (Expand_SPARK_Delta_Or_Update): Refactored from
	Expand_SPARK_N_Attribute_Reference; rewrite into N_Aggregate or
	N_Delta_Aggregate depending on what is being rewritten.
	(Expand_SPARK_N_Delta_Aggregate): New routine to expand
	delta_aggregate.
	(Expand_SPARK_N_Attribute_Reference): Call the refactored
	routine.

2020-07-10  Piotr Trojanek  <trojanek@adacore.com>

	* exp_spark.adb (Expand_SPARK_N_Attribute_Reference): Fix
	expansion of attribute Update.

2020-07-10  Arnaud Charlet  <charlet@adacore.com>

	* sem.adb (Walk_Library_Items): Fix handling of Ghost units.

2020-07-08  Eric Botcazou  <ebotcazou@adacore.com>

	* tracebak.c [generic implementation]: Add pragma GCC diagnostic
	to disable warning about __builtin_frame_address.

2020-07-08  Dmitriy Anisimkov  <anisimko@adacore.com>

	* socket.c [_WIN32] (__gnat_minus_500ms): Parentheses around &&
	operations.  Remove notes about TN in comment.

2020-07-08  Eric Botcazou  <ebotcazou@adacore.com>

	* adaint.h (__gnat_expect_portable_execvp): Fix prototype.
	(__gnat_expect_poll): Likewise.
	* expect.c [_WIN32]: Include adaint.h file.
	(__gnat_waitpid): Remove useless variable.
	(__gnat_expect_portable_execvp): Add ATTRIBUTE_UNUSED on parameter.
	* raise-gcc.c [SEH] (__gnat_personality_v0): Add ATTRIBUTE_UNUSED.
	* socket.c [_WIN32] (__gnat_getservbyport): Add ATTRIBUTE_UNUSED on
	a couple of parameters.
	(__gnat_gethostbyname): Likewise.
	(__gnat_gethostbyaddr): Likewise.
	(__gnat_getservbyname): Likewise.
	(__gnat_last_socket_in_set): Use variables local to loops.
	(__gnat_socket_ioctl): Cast 3rd parameter to proper type if _WIN32.
	(__gnat_inet_pton): Cast 2nd parameter to proper type if _WIN32.
	* sysdep.c (__gnat_localtime_tzoff): Remove superfluous test.
	* terminals.c [_WIN32]: Include io.h file.
	(is_gui_app): Remove useless variables and fix unsigned comparison.
	(nt_spawnve): Add ATTRIBUTE_UNUSED on first parameter.  Initialize a
	local variable and remove others that are useless.  Add missing cast
	(__gnat_setup_child_communication): Remove useless variable and call
	Use proper formatting string in call to sprintf.
	(__gnat_setup_parent_communication): Cast to proper type.
	(find_child_console): Fix prototype and remove useless variable.
	(find_process_handle): Likewise.
	(_gnat_interrupt_process): Move to after __gnat_interrupt_pid.
	(__gnat_reset_tty): Add ATTRIBUTE_UNUSED on parameter, remove return
	(__gnat_setup_winsize): Add ATTRIBUTE_UNUSED on all parameters.

2020-07-08  Eric Botcazou  <ebotcazou@adacore.com>

	* exp_ch4.adb (Expand_N_Allocator): In the subtype mark case, do
	not apply constraint checks if the No_Initialization flag is set.

2020-07-08  Javier Miranda  <miranda@adacore.com>

	* exp_ch9.adb
	(Build_Class_Wide_Master): Insert the declaration of _Master
	before its use; required to avoid assertion failure in the
	backend.

2020-07-08  Arnaud Charlet  <charlet@adacore.com>

	* libgnat/i-cexten.ads (long_long, unsigned_long_long): Now
	subtypes of Interfaces.C types.
	* libgnat/a-calcon.ads, libgnat/a-calcon.adb
	(To_Unix_Nano_Time): Use Interfaces.C.long_long instead of
	Interfaces.C.Extensions.long_long.

2020-07-08  Vasiliy Fofanov  <fofanov@adacore.com>

	* debug.adb: Document new switch.
	* exp_ch6.adb (Warn_BIP): New function that warns if the switch
	is on.  Call it from Make_Build_In_Place_* functions.  Warn_BIP
	is not needed in Make_Build_In_Place_Iface_*, because those call
	Make_Build_In_Place_Call_In_Object_Declaration or similar.

2020-07-08  Piotr Trojanek  <trojanek@adacore.com>

	* erroutc.adb (Matches): Fix comments.

2020-07-08  Eric Botcazou  <ebotcazou@adacore.com>

	* freeze.adb (Has_Decl_In_List): New predicate to check that an
	entity is declared in a list of nodes.
	(Freeze_Expression): Use it to deal with Expression_With_Actions,
	short-circuit expression, if- and case-expression and ensure that
	the freeze node is put onto their Actions list if the entity is
	declared locally.

2020-07-08  Eric Botcazou  <ebotcazou@adacore.com>

	* freeze.adb (In_Expanded_Body): Return true for the body of a
	generated predicate function.

2020-07-08  Gary Dismukes  <dismukes@adacore.com>

	* sem_attr.adb: Remove hyphens in comments, plus minor code
	reformatting.
	* sem_ch13.adb: Fix typo (that => than).
	* sem_util.adb: Add hyphen in comment ("class-wide").

2020-07-08  Eric Botcazou  <ebotcazou@adacore.com>

	* freeze.adb (Freeze_Array_Type): Add comment on implementation
	choice for byte-packed array types.

2020-07-08  Piotr Trojanek  <trojanek@adacore.com>

	* sem_attr.adb (Analyze_Attribute): Correct prefix of 'Result
	this prefix is a generic function but the enclosing aspect or
	pragma is attached to its instance.
	* sem_ch12.adb (Analyze_Generic_Subprogram_Declaration): Analyze
	generic subprogram formal parameters (including the implicit
	result of a generic function) and only then analyse its aspects,
	because with Relaxed_Initialization the aspect expression might
	refer to those formal parameters.
	* sem_ch13.adb (Analyze_Aspect_Relaxed_Initialization): Accept
	aspect on generic subprograms; install formal parameters of a
	generic subprogram but not formal parameters of the generic unit
	itself (the previous code was inspired by aspects Post and
	Depends, where both kinds of formals are allowed).
	* sem_util.ads (Enter_Name): Fix name of a subprogram referenced
	in comment.

2020-07-08  Piotr Trojanek  <trojanek@adacore.com>

	* sem_ch12.adb (Analyze_Generic_Subprogram_Declaration): Call
	Analyze_Aspect_Specifications after setting Ekind of the
	analyzed entity.
	* sem_ch13.adb (Analyze_Aspect_Yield): Remove minimal decoration
	of generic subprograms.

2020-07-08  Arnaud Charlet  <charlet@adacore.com>

	* sem_prag.adb (Process_Inline): Check for duplicate
	pragma+aspect Inline. Minor code cleanup.
	(Check_Duplicate_Pragma): Add warning for duplicate
	pragma [No_]Inline under -gnatwr.
	* sinfo.ads, sinfo.adb (Next_Rep_Item): Allow N_Null_Statement
	which can appear when a pragma is rewritten.
	* sem_util.ads, sem_util.adb, bindo-writers.adb: Fix bad
	copy/paste now flagged.
	* libgnat/s-mmap.ads: Remove redundant pragma Inline.

2020-07-08  Ed Schonberg  <schonberg@adacore.com>

	* sem_util.adb (Build_Class_Wide_Clone_Body): Update entities to
	refer to the right spec.

2020-07-08  Bob Duff  <duff@adacore.com>

	* sem_ch13.adb (Predicate_Failure): Check that the type has
	predicates.  Remove the setting of Has_Delayed_Aspects and
	Freeze_Node, because (if the code is legal) it should have
	already been done by the predicate aspect.

2020-07-08  Gary Dismukes  <dismukes@adacore.com>

	* par-ch4.adb (P_Iterated_Component_Association): Typo
	corrections.

2020-07-08  Ed Schonberg  <schonberg@adacore.com>

	* par.adb (P_Iterator_Specification): Make public for use in
	other parser subprograms.
	* par-ch4.adb (P_Iterated_Component_Association): In Ada_2020,
	recognize use of Iterator_Specification in an element iterator.
	To simplify disambiguation between the two iterator forms, mark
	the component association as carrying an Iterator_Specification
	only when the element iterator (using "OF") is used.
	* par-ch5.adb (P_Loop_Parameter_Specification): In Ada_2020,
	parse iterator filter when present.
	(P_Iterator_Specification): Ditto.  Remove declaration of
	P_Iterator_Specification, now in parent unit.
	* exp_ch5.adb (Expand_N_Loop_Statement): Apply Iterator filter
	when present.
	(Expand_Iterator_Loop_Over_Array): Ditto.
	(Expand_Iterator_Loop_Over_Container): Ditto.
	* sem_aggr.adb (Resolve_Array_Aggregate): Emit error nessage if
	an iterated component association includes a iterator
	specificcation with an element iterator, i.e. one that uses the
	OF keyword.
	* sem_ch5.adb (Analyze_Iterator_Specification): Analyze Iterator
	filter when present.
	(Analyze_Loop_Parameter_Specification): Ditto.
	* sinfo.adb: Suprogram bodies for new syntactic element
	Iterator_Filter.
	* sinfo.ads: Add Iterator_Filter to relevant nodes.  Structure
	of Component_Association and Iteroted_Component_Association
	nodes is modified to take into account the possible  presence of
	an iterator specification in the latter.

2020-07-08  Yannick Moy  <moy@adacore.com>

	* sem_util.ads, sem_util.adb (Is_Attribute_Loop_Entry): New
	function for GNATProve.

2020-07-08  Ghjuvan Lacambre  <lacambre@adacore.com>

	* sem_ch13.adb (Analyze_Record_Representation_Clause,
	Check_Record_Representation_Clause): Add expected and actual
	size to error message.

2020-07-08  Piotr Trojanek  <trojanek@adacore.com>

	* sem_util.ads, sem_util.adb (Safe_To_Capture_Value): Return
	True for in-parameters.

2020-07-08  Justin Squirek  <squirek@adacore.com>

	* exp_attr.adb (Expand_Attribute): Set
	Stores_Attribute_Old_Prefix to generated renamings of 'Old
	constants for later use in generating finalization routines.
	* exp_ch7.adb (Build_Finalizer): Minor reformatting. Use "or
	else" operators.

2020-07-08  Gary Dismukes  <dismukes@adacore.com>

	* exp_ch6.adb (Expand_Simple_Function_Return): Remove ugly code
	that was copying the return expression, resetting Analyzed
	flags, etc. for the return expression of static expression
	functions.
	* inline.adb (Inline_Static_Expression_Function_Call): Set the
	Parent of the copied expression to that of the call. This avoids
	a blowup in Insert_Actions when GNATprove_Mode is set and there
	are nested SEF calls. Add ??? comment.
	* sem_ch6.adb (Analyze_Expression_Function): In the case of a
	static expression function, create a new copy of the expression
	and replace the function's expression with the copy; the
	original expression is used in the expression function's body
	and will be analyzed and rewritten, and we need to save a clean
	copy for later use in processing static calls to the function.
	This allows removing the kludgy code that was in
	Expand_Simple_Function_Return.
	* sem_eval.adb (Eval_Qualified_Expression): Return immediately
	if any errors have been posted on the qualified expression, to
	avoid blowups when GNATprove_Mode is enabled (or with -gnatd.F),
	since illegal static expressions are handled differently in that
	case and attempting to fold such expressions would fail.

2020-07-08  Eric Botcazou  <ebotcazou@adacore.com>

	* repinfo.adb (Compute_Max_Length): Skip hidden discriminants.
	(List_Record_Layout): Likewise.
	(List_Structural_Record_Layout): Use First_Discriminant instead
	of First_Stored_Discriminant and Next_Discriminant instead of
	Next_Stored_Discriminant to walk the list of discriminants.

2020-07-08  Piotr Trojanek  <trojanek@adacore.com>

	* sem_ch13.adb (Analyze_Aspect_Relaxed_Initialization): Analyze
	optional boolean expressions.
	* sem_util.ads, sem_util.adb (Has_Relaxed_Initialization): Adapt
	query; update comment.

2020-07-08  Piotr Trojanek  <trojanek@adacore.com>

	* einfo.ads (Current_Value): Fix typo in comment.
	* exp_ch2.adb (Expand_Current_Value): Remove unnecessary "Start
	of processing ..." comment.
	* exp_util.adb (Set_Entity_Current_Value): Fix unbalanced paren
	in comment.
	(Get_Current_Value_Condition): Fix layout in comment.
	* sem_ch5.adb (Analyze_Cond_Then): Replace commented condition
	with pragma Assert.

2020-07-08  Piotr Trojanek  <trojanek@adacore.com>

	* exp_ch5.adb (Expand_N_If_Statement): Detect True/False
	prefixed with Standard.

2020-07-08  Bob Duff  <duff@adacore.com>

	* sem_ch13.adb (Analyze_Aspect_Specifications): Add freeze node
	for the Underlying_Full_View if it exists. The freeze node is
	what triggers the generation of the predicate function.
	* freeze.adb: Minor reformatting.

2020-07-08  Eric Botcazou  <ebotcazou@adacore.com>

	* exp_ch4.adb (Narrow_Large_Operation): Use the base type instead
	of the first subtype of standard integer types as narrower type.

2020-07-07  Eric Botcazou  <ebotcazou@adacore.com>

	* freeze.adb (Freeze_Array_Type): Use Ctyp more consistently.
	Move code setting the alignment in the non-packed case to...
	* layout.adb (Layout_Type): ...here.

2020-07-07  Bob Duff  <duff@adacore.com>

	* treepr.adb (Print_Node): Add code to test Is_Extension.

2020-07-07  Arnaud Charlet  <charlet@adacore.com>

	* sem_ch4.adb (Try_Container_Indexing): Add ??? comment. Protect
	against malformed tree in case of errors.

2020-07-07  Piotr Trojanek  <trojanek@adacore.com>

	* einfo.adb, sem_ch10.adb, sem_ch12.adb, sem_ch8.adb: Use
	Is_Generic_Subprogram.

2020-07-07  Piotr Trojanek  <trojanek@adacore.com>

	* sem_ch8.adb (Analyze_Use_Package): Replace low-level,
	error-prone Ekind_In tests with high-level Is_Generic_Subprogram
	and Is_Subprogram.

2020-07-07  Arnaud Charlet  <charlet@adacore.com>

	* sem_ch6.adb (Check_Formal_Subprogram_Conformance): New
	subprogram to handle checking without systematically emitting an
	error.
	(Check_Conformance): Update call to
	Check_Formal_Subprogram_Conformance and fix handling of Conforms
	and Errmsg parameters.

2020-07-07  Arnaud Charlet  <charlet@adacore.com>

	* exp_ch4.adb (Tagged_Membership): Generate a call to
	CW_Membership instead of using Build_CW_Membership.
	(Expand_N_In): Remove wrong handling of null access types and
	corresponding comment.
	* exp_intr.adb (Expand_Dispatching_Constructor_Call): Generate a
	call to CW_Membership instead of using Build_CW_Membership.
	* rtsfind.ads: Add CW_Membership.
	* exp_atag.ads, exp_atag.adb (Build_CW_Membership): Removed.
	* einfo.ads: Fix typo.
	* libgnat/a-tags.ads, libgnat/a-tags.adb (CW_Membership): Moved
	back to spec.

2020-07-07  Ed Schonberg  <schonberg@adacore.com>

	* exp_ch3.adb (Build_Access_Subprogram_Wrapper_Body): Create
	proper subprogram specification for body, using names in the
	subprogram declaration but distinct entities.
	* exp_ch6.adb (Expand_Call): If this is an indirect call
	involving a subprogram wrapper, insert pointer parameter in list
	of actuals with a parameter association, not as a positional
	parameter.

2020-07-07  Justin Squirek  <squirek@adacore.com>

	* exp_ch6.adb (Expand_Branch): Verify the original node is a
	conditional expression before recursing further.
	(Insert_Level_Assign): Transform assertion into an explicit
	raise.

2020-07-07  Steve Baird  <baird@adacore.com>

	* sem_attr.adb (Eval_Attribute): Generalize static evaluation of
	Size attribute references to also handle
	Max_Size_In_Storage_Elements references.

2020-07-07  Javier Miranda  <miranda@adacore.com>

	* sem_util.adb (Is_Potentially_Unevaluated): Code cleanup.

2020-07-07  Eric Botcazou  <ebotcazou@adacore.com>

	* checks.ads (Expander Routines): Update the description of the
	Do_Range_Check mechanism.
	* checks.adb (Selected_Range_Checks): Fix typo.
	* exp_ch9.adb: Add with and use clause for Checks.
	(Actual_Index_Expression): Generate a range check if requested.
	(Entry_Index_Expression): Likewise.
	* sem_attr.adb (Resolve_Attribute) <Attribute_Count>: Call
	Apply_Scalar_Range_Check instead of Apply_Range_Check.
	* sem_ch9.adb (Analyze_Accept_Statement): Likewise.
	* sem_res.adb (Resolve_Entry): Likewise, after having set the
	actual index type on the prefix of the indexed component.
	(Resolve_Indexed_Component): Remove useless conditional construct.

2020-07-07  Piotr Trojanek  <trojanek@adacore.com>

	* contracts.adb (Analyze_Entry_Or_Subprogram_Contract,
	Process_Preconditions_For): Freeze expression that has been
	relocated to pragma Precondition, not the expression which is
	still in the aspect.

2020-07-07  Arnaud Charlet  <charlet@adacore.com>

	* sem_ch6.adb (Check_Conformance): Remove unnecessary (and
	wrong) code.
	* sem_ch8.adb (Check_Null_Exclusion): Post error at proper
	location.  Introduce new helper Null_Exclusion_Mismatch and fix
	implementation wrt formal subprograms used in generic bodies.
	(Analyze_Subprogram_Renaming): Fix missing setting of
	Error_Msg_Sloc.
	(Analyze_Object_Renaming): Replace "in Anonymous_Access_Kind" by
	Is_Anonymous_Access_Type.
	* sem_util.adb (Has_Null_Exclusion): Fix handling of
	N_Parameter_Specification.
	* sem_ch12.adb (Instantiate_Object): Replace "in
	Anonymous_Access_Kind" by Is_Anonymous_Access_Type.

2020-07-07  Ed Schonberg  <schonberg@adacore.com>

	* freeze.adb (Freeze_Expr_Types): Freeze the designated type of
	the explicit dereference.

2020-07-07  Javier Miranda  <miranda@adacore.com>

	* sem_util.adb (Is_Potentially_Unevaluated): Protect reading
	attribute Etype.

2020-07-07  Bob Duff  <duff@adacore.com>

	* libgnat/g-catiio.adb (Value, Parse_ISO_8601): Unsuppress
	checks, and don't rely on 'Valid.

2020-07-07  Arnaud Charlet  <charlet@adacore.com>

	* Makefile.rtl: Remove dead code.
	* doc/gnat_ugn/building_executable_programs_with_gnat.rst:
	Document gnatbind -xdr switch.
	* gnat_ugn.texi: Regenerate.

2020-07-07  Piotr Trojanek  <trojanek@adacore.com>

	* doc/gnat_ugn/building_executable_programs_with_gnat.rst
	(Validity Checking): Add "p" to the list of switches enabled by
	-gnatVa.
	* gnat_ugn.texi: Regenerate.

2020-07-07  Ghjuvan Lacambre  <lacambre@adacore.com>

	* sem_ch13.adb (Analyze_Attribute_Definition_Clause): Add call
	to Check_Restriction_No_Specification_Of_Aspect.
	* sem_prag.adb (Analyze_Pragma): Likewise.
	* restrict.ads (Check_Restriction_No_Specification_Of_Aspect):
	Mention possible new node kinds in documentation.
	* restrict.adb (Check_Restriction_No_Specification_Of_Aspect):
	Retrieve aspect id from different fields if given node is an
	N_Pragma or an N_Attribute_Definition_Clause.

2020-07-07  Gary Dismukes  <dismukes@adacore.com>

	* contracts.adb (Add_Invariant_And_Predicate_Checks): Relax the
	condition for doing invariant checks so that in-mode parameters
	of procedures are also checked (required by AI05-0289, and
	restricted to procedures by AI12-0044). This is done in a
	procedure's nested postconditions procedure.
	* exp_ch6.adb (Expand_Actuals): Also perform postcall invariant
	checks for in parameters of procedures (but not functions).
	Moved invariant-checking code to end of Expand_Actuals
	(including the nested function Is_Public_Subp).

2020-07-07  Piotr Trojanek  <trojanek@adacore.com>

	* sem_aggr.adb (Resolve_Delta_Array_Aggregate): Make Index_Type
	a constant.

2020-07-07  Piotr Trojanek  <trojanek@adacore.com>

	* exp_aggr.adb (Expand_N_Delta_Aggregate): Use type of the delta
	base expression for the anonymous object of the delta aggregate.

2020-07-07  Javier Miranda  <miranda@adacore.com>

	* sem_util.ads (Interval_Lists): Reordering routine.
	* sem_util.adb (Interval_Lists): Reordering routines to keep
	them alphabetically ordered.

2020-07-07  Piotr Trojanek  <trojanek@adacore.com>

	* sem_attr.adb (Resolve_Attribute): Do not call
	Check_Non_Static_Context.

2020-07-07  Arnaud Charlet  <charlet@adacore.com>

	* sem_elab.adb (Is_Guaranteed_ABE): Take into account null
	procedures.

2020-07-07  Piotr Trojanek  <trojanek@adacore.com>

	* sem_ch5.adb (Analyze_Assignment): Reuse Is_Assignable.

2020-07-07  Piotr Trojanek  <trojanek@adacore.com>

	* exp_spark.adb (Expand_SPARK_N_Attribute_Reference): Add scalar
	range checks for 'Update on arrays just like for 'Update on
	records.
	* sem_attr.adb (Analyze_Array_Component_Update): Do not set
	range checks for single-dimensional arrays.
	(Resolve_Attribute): Do not set range checks for both single-
	and multi- dimensional arrays.

2020-07-07  Piotr Trojanek  <trojanek@adacore.com>

	* sem.ads (Sem): Fix description.

2020-07-07  Piotr Trojanek  <trojanek@adacore.com>

	* sem_ch13.adb (Analyze_Relaxed_Parameter): Fix for protected
	entries.

2020-07-06  Piotr Trojanek  <trojanek@adacore.com>

	* checks.adb (Apply_Scalar_Range_Check): Use Is_RTE.

2020-07-06  Bob Duff  <duff@adacore.com>

	* libgnat/g-catiio.ads: Document newly supported format.  Add
	ISO_Time constant, for convenience.
	* libgnat/g-catiio.adb (Image_Helper): New helper function to do
	all the formatting work, called by the two exported Image
	functions.  Add support for "%:::z" here. Add a Time_Zone
	parameter used by the "%:::z" processing. This parameter is not
	used for the actual time zone computations; local time is always
	used for that, for ease of implementation reasons.  It would
	make sense to use Append throughout this function, but that's a
	cleanup for another day.
	(Image): Modify these to pass the local time zone, or the
	specified time zone, as appropriate.

2020-07-06  Bob Duff  <duff@adacore.com>

	* libgnat/g-catiio.ads: Change the regular expression that
	documents the allowed format to match what ISO-8601 allows.
	* libgnat/g-catiio.adb (Scan_Subsecond): Rewrite so it doesn't
	assume the subsecond comes last.
	(Parse_ISO_8601): Parse an optional subsecond, followed by an
	optional time zone, rather than making these alternatives to
	each other.

2020-07-06  Bob Duff  <duff@adacore.com>

	* libgnat/g-catiio.adb (Parse_ISO_8601): Minor cleanups:
	Give some objects clearer names.
	Make some objects more local to where they are used.
	Remove some validity checks that can't fail, because some of
	the variables tested have been moved so they're not visible here.
	Anyway, Wrong_Syntax is about errors in the input, not data
	validity.
	Use Time_Zone_Seen instead of Local_Sign = ' ' to determine
	that a time zone indication was seen.
	We don't need to distinguish two different kinds of
	syntax error (End_Of_Source_Reached and Wrong_Syntax),
	so use Wrong_Syntax always.
	Remove comment, "Certain scanning scenarios may handle
	this exception on their own."; there are no such scenarios.

2020-07-06  Bob Duff  <duff@adacore.com>

	* libgnat/g-catiio.ads, libgnat/g-catiio.adb (Image): New
	function. It might seem like the local-time Image should be
	implemented in terms of the Time_Zone Image, but that would be
	far harder to implement, so we do it the other way around.

2020-07-06  Thomas Quinot  <quinot@adacore.com>

	* libgnat/g-sechas.ads, libgnat/g-sechas.adb: Refactor to use
	Stream_Element_Array as the internal buffer type.
	* libgnat/g-shshco.adb: Adjust to use Stream_Element_Offset
	instead of Integer as the index in the internal state buffer.

2020-07-06  Gary Dismukes  <dismukes@adacore.com>

	* doc/gnat_rm/implementation_defined_pragmas.rst, errout.ads,
	erroutc.adb, exp_ch4.adb, exp_ch6.adb, freeze.adb: Comment
	rewording/reformatting/typo fixes.  Replace "ie." with "that is"
	in comment; "can not" -> "cannot", and remove an extraneous
	underscore in another comment.
	* gnat_rm.texi, gnat_ugn.texi: Regenerate.

2020-07-06  Javier Miranda  <miranda@adacore.com>

	* sem_util.ads (Interval_Lists.Aggregate_Intervals): New
	subprogram.
	* sem_util.adb (Has_Null_Others_Choice,
	Non_Static_Or_Null_Range, Interval_Lists.Aggregate_Intervals):
	New subprograms.
	(Is_Potentially_Unevaluated): Adding support to detect
	potentially unevaluated components of array aggregates.

2020-07-06  Bob Duff  <duff@adacore.com>

	* libgnat/g-catiio.adb (Parse_ISO_8601): New name for
	Parse_ISO_8861_UTC.  8601 is the correct ISO standard number.
	Also, "UTC" was confusing. All Time values are represented in
	UTC, but the ISO 8601 date strings include a time zone.
	If a time zone was specified, call
	Ada.Calendar.Formatting.Time_Of instead of
	GNAT.Calendar.Time_Of, because the latter adjusts to the current
	time zone, whereas we want to use (just) the time zone specified
	in the ISO string.  This allows us to pass Time_Zone instead to
	Time_Of, instead of adjusting by Local_Disp by hand.
	If no time zone was specified, call GNAT.Calendar.Time_Of as
	before.
	Use expanded names to clarify which Time_Of is being called.
	Remove redundant comment, and move nonredundant part of the
	commment to the spec.
	(Value): Minor: use "not in" instead of "or else".
	* libgnat/g-catiio.ads: Comment moved here. Correct the ISO
	standard number.
	* libgnat/g-calend.adb: Add ??? comments.
	* libgnat/a-calend.ads, libgnat/a-calend.adb: Update obsolete
	comments regarding the representation of type Time. Move the
	information about the epoch (year 2150) to the spec, and avoid
	uttering "2150" more than once.
	* libgnat/a-catizo.ads (Time_Offset): Add comment.

2020-07-06  Ed Schonberg  <schonberg@adacore.com>

	* exp_ch5.adb (Find_Component): If the target type is a derived
	record type and the required component is a discriminant that is
	renamed in the derived type declaration, use the name of the
	original discriminant to locate the intended target component.

2020-07-06  Justin Squirek  <squirek@adacore.com>

	* sem_ch12.adb (Analyze_Associations): Add check for errors on
	the generic formal before continuing with instantiation.

2020-07-06  Arnaud Charlet  <charlet@adacore.com>

	* libgnat/a-nbnbin.ads, libgnat/a-nbnbin.adb,
	libgnat/a-nbnbin__gmp.adb: Use more Valid_Big_Integer.

2020-07-06  Piotr Trojanek  <trojanek@adacore.com>

	* exp_util.ads (Get_Index_Subtype): Fix duplicate "Last".

2020-07-06  Ed Schonberg  <schonberg@adacore.com>

	* sinfo.ads: Indicate that Field 1 of an N_Delta_Aggregate is
	unused. Previously it was erroneously labelled as holding an
	Expressions list, in analogy with other aggregate constructs,
	but there are no Expressions attached to this node syntactically
	or semantically.

2020-07-06  Piotr Trojanek  <trojanek@adacore.com>

	* sem_attr.adb (Eval_Attribute): Check if constant has an
	initialization expression.

2020-07-06  Piotr Trojanek  <trojanek@adacore.com>

	* exp_spark.adb (Expand_SPARK_N_Attribute_Reference): Apply
	scalar range checks.
	* sem_attr.adb (Resolve_Attribute): Do not set scalar range
	checks when resolving attribute Update.

2020-07-06  Gary Dismukes  <dismukes@adacore.com>

	* sem_attr.adb (Analyze_Attribute, Attribute_Constrained): Issue
	a warning if the attribute prefix is a current instance
	reference within an aspect of a type or subtype.
	(Address_Checks): Replace test of Is_Object (Ent) with
	Is_Object_Reference (P) so that testing for current instances
	will be done.
	(Eval_Attribute): Add test for current instance reference, to
	ensure that we still fold array attributes when current
	instances are involved, since value prefixes are allowed for
	array attributes, and will now be excluded by
	Is_Object_Reference.
	* sem_util.ads (Is_Current_Instance_Reference_In_Type_Aspect):
	New exported query function.
	* sem_util.adb (Is_Object_Reference): Return False for the case
	where N is a current instance reference within an
	aspect_specification of a type or subtype (basically if the
	reference occurs within a predicate, invariant, or DIC aspect
	expression).
	(Is_Current_Instance_Reference_In_Type_Aspect): New function
	that tests whether a node is a reference to a current instance
	formal of a predicate, invariant, or
	Default_Initial_Condition (DIC) subprogram.

2020-07-06  Ed Schonberg  <schonberg@adacore.com>

	* sem_res.adb (Resolve_Declare_Expression): New subprogram, to
	install the scope holding local declarations of the expression,
	before completing its resolution.
	(Resolve): For an Expression_With_Actions that comes from a
	source occurrence of a Declare_Expression, call new subprogram.

2020-07-06  Piotr Trojanek  <trojanek@adacore.com>

	* sem_attr.adb (Analyze_Attribute): Reuse SPARK_Implicit_Load.

2020-07-06  Piotr Trojanek  <trojanek@adacore.com>

	* sem_ch5.adb (Analyze_Loop_Parameter_Specification): Propagate
	exception when switch -gnatdk is used and no previous errors are
	present.
	* sem_eval.adb (Compile_Time_Known_Value, Is_In_Range):
	Likewise.
	* sem_warn.adb (Operand_Has_Warnings_Suppressed): Likewise.

2020-07-06  Richard Kenner  <kenner@adacore.com>

	* exp_unst.adb (Needs_Fat_Pointer): Don't check for formal.
	(Unnest_Subprogram): Use 'Unchecked_Access instead of 'Access
	when populating activation record.

2020-07-06  Eric Botcazou  <ebotcazou@adacore.com>

	* exp_ch6.adb (Add_Simple_Call_By_Copy_Code): Rename parameter
	from Bit_Packed_Array to Force.
	(Expand_Actuals): Do not apply BIP processing if the subprogram
	is intrinsic.  Adjust calls to Add_Simple_Call_By_Copy_Code and
	add one for In parameters whose actual is a CPP constructor call.

2020-07-06  Eric Botcazou  <ebotcazou@adacore.com>

	* sem_attr.adb (Eval_Attribute): Do not apply range checks in
	the case of 'Pos applied to an integer type here.

2020-07-06  Ed Schonberg  <schonberg@adacore.com>

	* sem_ch3.adb (Analyze_Object_Declaration): If the type is an
	Unchecked_Union, and the expression is an aggregate. complete
	the analysis and resolution of the aggregate, and treat like a
	regular object declaration, instead of as a renaming
	declarattion.

2020-07-06  Eric Botcazou  <ebotcazou@adacore.com>

	* exp_ch9.adb (Is_Potentially_Large_Family): Add documentation.
	(Actual_Index_Expression): Use Entry_Index_Type.
	(Build_Entry_Count_Expression): Likewise.
	(Build_Find_Body_Index): Likewise.
	(Collect_Entry_Families): Likewise. Use directly the bounds of
	the index type to find out whether the family is large.
	(Entry_Index_Expression): Likewise.

2020-07-06  Piotr Trojanek  <trojanek@adacore.com>

	* sem_res.adb (Resolve_Range): Resolve both low and high bounds
	with the range type.

2020-07-06  Arnaud Charlet  <charlet@adacore.com>

	* aspects.ads (Is_Representation_Aspect):
	Default_Component_Value is a representation aspect.
	* sem_ch13.adb (Check_Aspect_Too_Late, Rep_Item_Too_Late): Relax
	RM 13.1(10) rule wrt primitive operations for Ada 202x.

2020-07-06  Eric Botcazou  <ebotcazou@adacore.com>

	* exp_aggr.adb (Aggr_Assignment_OK_For_Backend): Move to library
	level and use a new predicate Is_OK_Aggregate to recognize the
	aggregates suitable for direct assignment by the back-end.
	(Convert_Array_Aggr_In_Allocator): If neither in CodePeer mode nor
	generating C code, generate a direct assignment instead of further
	expanding if Aggr_Assignment_OK_For_Backend returns true.

2020-07-06  Gary Dismukes  <dismukes@adacore.com>

	* sem_aux.adb: Add a with clause for Nlists.
	(Nearest_Ancestor): Test for the case of concurrent
	types (testing for both Is_Concurrent_Type and
	Is_Concurrent_Record_Type), and return the first ancestor in the
	Interfaces list if present (otherwise will return Empty if no
	interfaces).
	* sem_ch13.adb (Build_Predicate_Functions): Add a ??? comment
	about missing handling for adding predicates when they can be
	inherited from multiple progenitors.

2020-07-06  Arnaud Charlet  <charlet@adacore.com>

	* par-ch6.adb (P_Return_Object_Declaration): Set
	Has_Init_Expression flag.

2020-07-02  Eric Botcazou  <ebotcazou@adacore.com>

	* debug.adb (d.K): Document new usage.
	* fe.h (Debug_Flag_Dot_KK): Declare.
	* gcc-interface/decl.c (gnat_to_gnu_field): Give an error when the
	component overlaps with the parent subtype, except with -gnatd.K.

2020-06-26  Eric Botcazou  <ebotcazou@adacore.com>

	* exp_ch4.adb (Expand_Set_Membership): Expand the membership test
	using left associativity instead of right associativity.

2020-06-23  Eric Botcazou  <ebotcazou@adacore.com>

	* gcc-interface/utils2.c (build_binary_op): Remove space.

2020-06-23  Eric Botcazou  <ebotcazou@adacore.com>

	* gcc-interface/trans.c (gnat_to_gnu) <N_Allocator>: Minor tweaks.
	Call Has_Constrained_Partial_View on base type of designated type.

2020-06-23  Eric Botcazou  <ebotcazou@adacore.com>

	* gcc-interface/utils.c (gnat_write_global_declarations): Output
	integral global variables first and the imported functions later.

2020-06-23  Eric Botcazou  <ebotcazou@adacore.com>

	* gcc-interface/decl.c (elaborate_expression_1): When GNAT encodings
	are not used, do not create a variable for debug info purposes if
	the expression is itself a user-declared variable.

2020-06-23  Eric Botcazou  <ebotcazou@adacore.com>

	* gcc-interface/ada-tree.h (DECL_RENAMED_OBJECT): Delete.
	* gcc-interface/decl.c (gnat_to_gnu_entity) <E_Variable>: Always use
	the stabilized reference directly for renaming and create a variable
	pointing to it separately if requested.
	* gcc-interface/misc.c (gnat_print_decl): Adjust for deletion.
	* gcc-interface/trans.c (Identifier_to_gnu): Likewise.
	(gnat_to_gnu) <N_Object_Renaming_Declaration>:
	Do not deal with side-effects here.
	<N_Exception_Renaming_Declaration>: Likewise.

2020-06-23  Eric Botcazou  <ebotcazou@adacore.com>

	* gcc-interface/decl.c (elaborate_expression): Replace calls to
	Is_OK_Static_Expression with Compile_Time_Known_Value.

2020-06-23  Eric Botcazou  <ebotcazou@adacore.com>

	* gcc-interface/decl.c (gnat_to_gnu_entity) <E_Record_Subtype>: Set
	debug type to the base type and only if the subtype is artificial.

2020-06-23  Eric Botcazou  <ebotcazou@adacore.com>

	* gcc-interface/trans.c (gnat_to_gnu) <N_Assignment_Statement>: Do
	not test Is_Bit_Packed_Array in the memset path.

2020-06-19  Eric Botcazou  <ebotcazou@adacore.com>

	* gcc-interface/trans.c (lvalue_required_for_attribute_p): Do not deal
	with 'Pos or 'Val.
	(Attribute_to_gnu): Likewise.
	* gcc-interface/utils.c (create_field_decl): Small formatting fix.

2020-06-19  Eric Botcazou  <ebotcazou@adacore.com>

	* gcc-interface/trans.c (adjust_for_implicit_deref): Delete.
	(maybe_implicit_deref): Likewise.
	(Attribute_to_gnu): Replace calls to maybe_implicit_deref by calls
	to maybe_padded_object.
	(Call_to_gnu): Likewise.
	(gnat_to_gnu) <N_Indexed_Component>: Likewise.
	<N_Slice>: Likewise.
	<N_Selected_Component>: Likewise.
	<N_Free_Statement>: Remove call to adjust_for_implicit_deref and
	manually make sure that the designated type is complete.
	* gcc-interface/utils2.c (build_simple_component_ref): Add comment.

2020-06-19  Eric Botcazou  <ebotcazou@adacore.com>

	* gcc-interface/decl.c (gnat_to_gnu_param): Tidy up.
	(gnat_to_gnu_subprog_type): For a variadic C function, do not
	build unnamed parameters and do not add final void node.
	* gcc-interface/misc.c: Include snames.h.
	* gcc-interface/trans.c (Attribute_to_gnu): Tidy up.
	(Call_to_gnu): Implement support for unnamed parameters in a
	variadic C function.
	* gcc-interface/utils.c: Include snames.h.
	(copy_type): Tidy up.

2020-06-19  Eric Botcazou  <ebotcazou@adacore.com>

	* exp_ch5.adb (Expand_N_Assignment_Statement): Do not apply
	range checks to allocators here.

2020-06-19  Justin Squirek  <squirek@adacore.com>

	* lib.adb (Check_Same_Extended_Unit): Add check to determine if
	the body for the subunits exist in the same file as their
	specifications.

2020-06-19  Eric Botcazou  <ebotcazou@adacore.com>

	* exp_aggr.adb (In_Place_Assign_OK): In an allocator context,
	check the bounds of an array aggregate against those of the
	designated type, except if the latter is unconstrained.

2020-06-19  Eric Botcazou  <ebotcazou@adacore.com>

	* sem_ch3.adb (Is_Visible_Component): Reason only on the private
	status of the original type in an instance body.

2020-06-19  Eric Botcazou  <ebotcazou@adacore.com>

	* sem_res.adb (Resolve_Qualified_Expression): Do not override the
	type of the node when it is unconstrained if it is for an allocator.

2020-06-19  Eric Botcazou  <ebotcazou@adacore.com>

	* sem_res.adb (Resolve_Allocator): Call Resolve_Qualified_Expression
	on the qualified expression, if any, instead of doing an incomplete
	type resolution manually.
	(Resolve_Qualified_Expression): Apply predicate check to operand.

2020-06-19  Eric Botcazou  <ebotcazou@adacore.com>

	* sem_ch4.adb (Analyze_Selected_Component): In an instance body,
	also invoke Find_Component_In_Instance on the parent subtype of
	a derived tagged type immediately visible.  Remove obsolete case.

2020-06-19  Eric Botcazou  <ebotcazou@adacore.com>

	* exp_attr.adb (Get_Integer_Type): Return the largest supported
	unsigned integer type if need be.

2020-06-19  Justin Squirek  <squirek@adacore.com>

	* sem_warn.adb (Warn_On_Known_Condition): Add general sanity
	check that asserts the original source node being checked
	contains an entity. If not, it could be the result of special
	case expansion for type conversions.

2020-06-19  Ed Schonberg  <schonberg@adacore.com>

	* sem_ch6.adb (Analyze_Expression_Function): Do not indicate
	that the function has a completion if it appears within a Ghost
	generic package.

2020-06-19  Bob Duff  <duff@adacore.com>

	* libgnat/a-ststbo.adb (Write): Replace pragma Assert with "if
	... raise Constraint_Error".

2020-06-19  Justin Squirek  <squirek@adacore.com>

	* widechar.adb, widechar.ads (Skip_Wide): Catch validity check
	failure when skipping over characters, and update comment to
	reflect Skip_Wide's usage in error printing.

2020-06-19  Javier Miranda  <miranda@adacore.com>

	* exp_ch3.ads (Ensure_Activation_Chain_And_Master): New
	subprogram.
	* exp_ch3.adb (Ensure_Activation_Chain_And_Master): New
	subprogram that factorizes code.
	(Expand_N_Object_Declaration): Call new subprogram.
	* sem_ch6.adb (Analyze_Function_Return): Returning a
	build-in-place unconstrained array type defer the full analysis
	of the returned object to avoid generating the corresponding
	constrained subtype; otherwise the bounds would be created in
	the stack and a dangling reference would be returned pointing to
	the bounds.

2020-06-19  Arnaud Charlet  <charlet@adacore.com>

	* libgnat/a-nbnbin.adb, libgnat/a-nbnbin.ads,
	libgnat/a-nbnbin__gmp.adb, libgnat/a-nbnbre.adb,
	libgnat/a-nbnbre.ads: Update spec according to AI12-0366.

2020-06-19  Piotr Trojanek  <trojanek@adacore.com>

	* checks.ads: Remove excessive whitespace in declarations of
	functions for check suppression.

2020-06-19  Eric Botcazou  <ebotcazou@adacore.com>

	* sem_ch7.adb (Hide_Public_Entities): Split handling of objects
	and subprograms, and do not reject the latter upfront in nested
	instance specs if there are no referencer subprograms at all.
	(Analyze_Package_Body_Helper): Also call Hide_Public_Entities on
	nested generic instances.

2020-06-19  Piotr Trojanek  <trojanek@adacore.com>

	* sem_attr.adb (Analyze_Attribute): Reject illegal positional
	component associations; fix syntax in comment about named
	component associations.

2020-06-19  Piotr Trojanek  <trojanek@adacore.com>

	* sem_aggr.adb (Resolve_Delta_Record_Aggregate): Modify a nested
	Get_Component_Type routine to return a component and not just
	its type; use this routine to decorate the identifier within the
	delta aggregate.

2020-06-19  Arnaud Charlet  <charlet@adacore.com>

	* sem_ch4.adb (Find_Equality_Types.Check_Access_Attribute): New.
	(Find_Equality_Types): Move universal_access related checks at
	the end of the processing and add call to
	Check_Access_Attribute.

2020-06-19  Eric Botcazou  <ebotcazou@adacore.com>

	* sem_prag.adb (Process_Convention): Revert previous change.

2020-06-19  Eric Botcazou  <ebotcazou@adacore.com>

	* checks.ads (Apply_Static_Length_Check): Move up.
	(Apply_Range_Check): Add parameter Insert_Node.
	* checks.adb (Apply_Selected_Range_Checks): Merge into...
	(Apply_Range_Check): ...this.  Add parameter Insert_Node,
	pass it as Warn_Node to Selected_Range_Checks and use it
	as insertion point for the checks.
	* sem_ch3.adb (Analyze_Subtype_Declaration): Rewrite block
	dealing with the range checks for the subtype indication.
	Use local variable and call Apply_Range_Check in both cases.

2020-06-19  Piotr Trojanek  <trojanek@adacore.com>

	* exp_attr.adb (Expand_N_Attribute_Reference): Call Ensure_Valid
	on the expression of an object declaration that captures the
	value of 'Old prefix.

2020-06-19  Piotr Trojanek  <trojanek@adacore.com>

	* exp_attr.adb (Expand_N_Attribute_Reference): Add comment.
	* sem_attr.adb (Analyze_Attribute): Add ??? comment.
	* sem_util.ads (Valid_Scalars): This routine is only used for
	'Valid_Scalars and not for 'Valid.

2020-06-19  Piotr Trojanek  <trojanek@adacore.com>

	* exp_attr.adb (Expand_N_Attribute_Reference): Do not call
	Scalar_Part_Present on the array component's type.
	(Build_Array_VS_Func): Remove Comp_Typ parameter, because it can
	be easily computed from the Array_Top parameter *and redundant
	parameters are confusing and error-prone).

2020-06-19  Piotr Trojanek  <trojanek@adacore.com>

	* exp_attr.adb (Build_Record_VS_Func): Strip privacy and type
	derivation from the root type when 'Valid_Scalars is applied to
	a class-wide type.

2020-06-19  Piotr Trojanek  <trojanek@adacore.com>

	* checks.adb (Apply_Parameter_Validity_Checks): Remove testing
	of Check_Validity_Of_Parameters for every formal parameter and
	function result.

2020-06-19  Arnaud Charlet  <charlet@adacore.com>

	* sem_warn.adb (Warn_On_Overlapping_Actuals): Add missing
	warning tag.

2020-06-18  Eric Botcazou  <ebotcazou@adacore.com>

	* exp_ch4.adb (Get_Size_For_Range): Only make sure to return a
	size lower than that of the original type if possible.
	* libgnat/s-rannum.adb (Random_Discrete): Back out optimization
	added for 32-bit types.

2020-06-18  Arnaud Charlet  <charlet@adacore.com>

	* sem_ch6.ads, sem_ch6.adb (Check_Formal_Conformance): New
	subprogram.
	(Check_Conformance): Move code to Check_Formal_Conformance.
	* sem_ch8.adb (Analyze_Subprogram_Renaming): Check for formal
	conformance when needed.

2020-06-18  Eric Botcazou  <ebotcazou@adacore.com>

	* exp_ch4.adb (Narrow_Large_Operation): New procedure to try
	and narrow large arithmetic and comparison operations.
	(Expand_N_In): Call it.
	(Expand_N_Op_Abs): Likewise.
	(Expand_N_Op_Add): Likewise.
	(Expand_N_Op_Divide): Likewise.
	(Expand_N_Op_Eq): Likewise.
	(Expand_N_Op_Ge): Likewise.
	(Expand_N_Op_Gt): Likewise.
	(Expand_N_Op_Le): Likewise.
	(Expand_N_Op_Lt): Likewise.
	(Expand_N_Op_Minus): Likewise.
	(Expand_N_Op_Mod): Likewise.
	(Expand_N_Op_Multiply): Likewise.
	(Expand_N_Op_Ne): Likewise.
	(Expand_N_Op_Plus): Likewise.
	(Expand_N_Op_Rem): Likewise.
	(Expand_N_Op_Subtract): Likewise.
	(Expand_N_Type_Conversion): Use Convert_To procedure.
	* exp_ch9.adb (Is_Pure_Barrier) <N_Identifier>: Skip all
	numeric types.
	<N_Type_Conversion>: Use explicit criterion.

2020-06-18  Eric Botcazou  <ebotcazou@adacore.com>

	* exp_ch4.adb (Expand_Allocator_Expression): Apply constraint
	and predicate checks for the qualified expression on entry,
	followed by constraint and predicate checks for the allocator
	itself, and return early if this results in a static error.
	(Expand_N_Allocator): Do not do the same here.  Instead apply
	constraint and predicate checks for arrays in the subtype
	indication case.
	* exp_ch5.adb (Expand_N_Assignment_Statement): Do not apply
	range checks to allocators here.

2020-06-18  Javier Miranda  <miranda@adacore.com>

	* exp_ch6.adb (BIP_Suffix_Kind, Is_Build_In_Place_Entity): Move
	declarations...
	* exp_ch6.ads: Here.
	* exp_util.adb (Is_Secondary_Stack_BIP_Func_Call): Do not rely
	on the name of the scope to locate the extra formal BIPalloc
	since they are copied when the pointer type associated with
	dispatching calls is built; rely on routines
	Is_Build_In_Place_Entity and BIP_Suffix_Kind.
	* exp_disp.adb (Expand_Dispatching_Call): Set the scope of the
	first extra formal of the internally built pointer type.
	* sem_ch3.adb (Derive_Subprogram): Do not inherit extra formals
	from a limited interface parent since limitedness is not
	inherited in such case (AI-419) and this affects the extra
	formals.
	* sprint.adb (Write_Itype): Output extra formals of subprogram
	types.

2020-06-18  Ghjuvan Lacambre  <lacambre@adacore.com>

	* errout.adb (Write_Error_Summary): Display number of warnings
	treated as errors.
	* errutil.ads: Update comment.

2020-06-18  Eric Botcazou  <ebotcazou@adacore.com>

	* exp_attr.adb (Analyze_Attribute) <Asm_{In,Out}put>: Alphabetize.
	<Component_Size>: Add check for universal integer attribute.
	<Aft>, <Bit_Order>, <Definite>, <Max_Alignment_For_Allocation>,
	<Scalar_Storage_Order>: Raise Program_Error on them.
	* sem_attr.adb (Eval_Attribute) <Component_Size>: Add comment on
	the packed array case.

2020-06-18  Steve Baird  <baird@adacore.com>

	* sem_util.adb (Object_Access_Level): Treat a 'Old attribute
	reference like an aggregate in determining its static
	accessibility level; after the evaluation of the relevant
	post-condition, the implicitly declared constant associated with
	an Old attribute reference ceases to exist. Similarly for
	Loop_Entry attribute.
	* exp_ch6.adb (Expand_Call_Helper): For an attribute reference
	that is expanded into a reference to an implicitly declared
	constant (e.g., a 'Old or 'Loop_Entry attribute), compute the
	dynamic accessibility level of that constant by looking at the
	declaration of the constant (as opposed to looking at the
	attribute reference).

2020-06-18  Steve Baird  <baird@adacore.com>

	* exp_ch3.adb (Expand_N_Object_Declaration): Do not generate a
	default initial condition check for the declaration of an
	imported object.

2020-06-18  Arnaud Charlet  <charlet@adacore.com>

	* Makefile.rtl: Add s-statxd.o.
	* bindgen.adb (Gen_Adainit): Add support for XDR_Stream.
	* bindusg.adb (Display): Add mention of -xdr.
	* gnatbind.adb: Process -xdr switch.
	* init.c (__gl_xdr_stream): New.
	* opt.ads (XDR_Stream): New.
	* libgnat/s-stratt__xdr.adb: Rename to...
	* libgnat/s-statxd.adb: this and adjust.
	* libgnat/s-statxd.ads: New.
	* libgnat/s-stratt.ads, libgnat/s-stratt.adb: Choose between
	default and XDR implementation at runtime.
	* libgnat/s-ststop.ads: Update comments.
	* doc/gnat_rm/implementation_advice.rst: Update doc on XDR
	streaming.
	* gnat_rm.texi: Regenerate.

2020-06-18  Eric Botcazou  <ebotcazou@adacore.com>

	* sem_attr.adb (Analyze_Attribute) <To_Address>: Use the address
	size of the target instead of the host when checking the value of
	a static expression.  Also use standard idiom for exponentiation.

2020-06-18  Eric Botcazou  <ebotcazou@adacore.com>

	* sem_prag.adb (Process_Convention): Give a warning on C_Variadic_n
	being applied to a subprogram with exactly n parameters.

2020-06-18  Arnaud Charlet  <charlet@adacore.com>

	* libgnarl/s-osinte__linux.ads, libgnat/g-io.adb,
	libgnat/g-socket.adb, libgnat/g-socthi.adb,
	libgnat/g-socthi.ads, libgnat/g-socthi__vxworks.adb,
	libgnat/g-socthi__vxworks.ads, libgnat/g-sothco.ads,
	libgnat/s-io.adb, libgnat/a-except.adb: Fix function profile
	mismatch with imported C functions.

2020-06-18  Eric Botcazou  <ebotcazou@adacore.com>

	* exp_ch6.adb (Expand_Call_Helper): Remove superfluous calls
	to Relocate_Node and merge calls to Analyze and Resolve in a
	couple of places.  Do not attempt to generate a range check
	for an actual parameter against the formal's type of a derived
	subprogram after generating a conversion to the formal's type
	of the parent subprogram.

2020-06-18  Eric Botcazou  <ebotcazou@adacore.com>

	* checks.adb (Compute_Range_For_Arithmetic_Op): New procedure to
	compute a range for an arithmetical operation extracted from...
	(Minimize_Eliminate_Overflows): ...here.  Call it.
	(Determine_Range_Cache_O): New cache for Original_Node nodes.
	(Determine_Range): Call Compute_Range_For_Arithmetic_Op for all
	arithmetic expressions. Use Attribute_Id in lieu of Attribute_Name
	for attributes. Add handling for Range_Length alongside Length.
	Add specific handling for Alignment, Bit, First_Bit, Last_Bit,
	Max_Size_In_Storage_Elements, Position, Bit_Position,
	Component_Size, Object_Size, Size, Value_Size, Descriptor_Size.
	(Enable_Overflow_Check): Omit the check for Abs and Minus if the
	operand cannot be the largest negative number.
	(Selected_Length_Checks): Use Pos for Number_Dimensions.
	* exp_attr.adb (Expand_N_Attribute_Reference): Move compile-time
	handling of Bit_Position, Descriptor_Size, First_Bit, Last_Bit
	and Position to...
	* sem_attr.adb (Eval_Attribute): ...here.  Move up Alignment for
	objects and use Compile_Time_Known_Attribute in this case too.

2020-06-18  Ghjuvan Lacambre  <lacambre@adacore.com>

	* erroutc.ads: Declare new Is_Compile_Time_Msg boolean,
	add new Compile_Time_Pragma field to Error_Msg_Object type.
	(Count_Compile_Time_Pragma_Warnings): New function.
	* erroutc.adb (Count_Compile_Time_Pragma_Warnings): New
	function.
	(Compilation_Errors): Take Compile_Time warnings into account
	when tallying Errors/Warnings.
	* errout.ads (Error_Msg): New procedure.
	* errout.adb (Error_Msg): New procedure.
	(Error_Msg_Internal): Set new Compile_Time_Pragma field in
	Error_Msg_Object.
	* errutil.adb (Error_Msg): Set new Compile_Time_Pragma field in
	Error_Msg_Object.
	* sem_prag.adb (Validate_Compile_Time_Warning_Or_Error): Pass
	True to new Error_Msg procedure.
	* doc/gnat_rm/implementation_defined_pragmas.rst: Update doc for
	the Compile_Time_Warning pragma.
	* gnat_rm.texi: Regenerate.
	* opt.ads: Update comment.

2020-06-18  Arnaud Charlet  <charlet@adacore.com>

	* sem_ch4.adb (Check_Compatible_Profiles): Add explicit
	initialization.

2020-06-18  Piotr Trojanek  <trojanek@adacore.com>

	* checks.adb (Generate_Index_Checks): Handle
	N_Subtype_Indication returned from Scalar_Range.

2020-06-18  Piotr Trojanek  <trojanek@adacore.com>

	* checks.adb, sem_ch3.adb: Minor refactorings.
	* sem_eval.adb (Eval_Qualified_Expression): Fix reference to RM
	rule in comment; only set a local variable Hex in the branch
	where it is used.

2020-06-18  Piotr Trojanek  <trojanek@adacore.com>

	* sem_eval.adb (Check_Non_Static_Context): Use Is_RTE.

2020-06-18  Arnaud Charlet  <charlet@adacore.com>

	* sem_ch4.adb (Find_Equality_Types.Check_Access_Object_Types):
	New function, used to implement RM 4.5.2 (9.6/2).
	(Find_Equality_Types.Check_Compatible_Profiles): New function,
	used to implement RM 4.5.2(9.7/2).
	(Find_Equality_Types.Reference_Anonymous_Access_Type): New
	function.
	(Find_Equality_Types.Try_One_Interp): Fix handling of anonymous
	access types which was accepting both too much and too little.
	Remove accumulated special and incomplete cases for
	instantiations, replaced by Has_Compatible_Type.
	(Analyze_Overloaded_Selected_Component): Use
	Is_Anonymous_Access_Type instead of Ekind_In.
	* sem_res.adb: Code cleanup and bug fix: use
	Is_Anonymous_Access_Type instead of Ekind_In.  Relax checking of
	anonymous access parameter when universal_access "=" is
	involved.
	* sem_type.adb: Likewise.
	(Find_Unique_Type): Move code from here...
	(Specific_Type): ...to here. Also add missing handling of access
	to class wide types.
	* einfo.ads, einfo.adb (Is_Access_Object_Type): New.

2020-06-18  Bob Duff  <duff@adacore.com>

	* libgnat/a-strsto.ads, libgnat/a-ststbo.adb,
	libgnat/a-ststbo.ads, libgnat/a-ststun.adb,
	libgnat/a-ststun.ads: New files, containing packages
	Ada.Streams.Storage, Ada.Streams.Storage.Bounded, and
	Ada.Streams.Storage.Unbounded.
	* impunit.adb, Makefile.rtl: Add new file names.

2020-06-18  Javier Miranda  <miranda@adacore.com>

	* sem_ch13.adb (Has_Good_Profile): Enforce strictness in the
	check. Required to detect wrong profiles for Input and Output.
	(Analyze_Stream_TSS_Definition): Minor enhancement in the text
	of the error for class-wide attributes.

2020-06-18  Eric Botcazou  <ebotcazou@adacore.com>

	* exp_attr.adb (Get_Integer_Type): Pick an unsigned type based
	on the Esize of the base type of the input type.

2020-06-18  Eric Botcazou  <ebotcazou@adacore.com>

	* exp_ch4.adb (Expand_Array_Equality): For the optimization of
	the 2-element case, build new expression lists for the indices.

2020-06-18  Richard Kenner  <kenner@adacore.com>

	* sem_util.adb (Enclosing_Subprogram): No longer need
	Convention_Protected.

2020-06-18  Claire Dross  <dross@adacore.com>

	* sem_util.adb (Is_OK_Volatile_Context): Return False on
	definitions of constants declared in declare expressions.

2020-06-18  Piotr Trojanek  <trojanek@adacore.com>

	* doc/gnat_rm/implementation_defined_aspects.rst
	(Relaxed_Initialization): New implementation-defined aspect.
	* doc/gnat_rm/implementation_defined_attributes.rst
	(Initialized): New implementation-defined attribute.
	* gnat_rm.texi: Regenerate.

2020-06-18  Javier Miranda  <miranda@adacore.com>

	* exp_disp.adb (Expand_Dispatching_Call): Add missing decoration
	of attribute Extra_Accessibility_Of_Result.
	* freeze.adb (Check_Extra_Formals): No check required if
	expansion is disabled; Adding check on
	Extra_Accessibilty_Of_Result.
	(Freeze_Subprogram): Fix decoration of
	Extra_Accessibility_Of_Result.
	* sem_ch3.adb (Derive_Subprogram): Fix decoration of
	Extra_Accessibility_Of_Result

2020-06-18  Eric Botcazou  <ebotcazou@adacore.com>

	* exp_ch4.adb (Optimize_Length_Comparison): Accept 32-bit values
	in the full unsigned range.

2020-06-17  Eric Botcazou  <ebotcazou@adacore.com>

	* checks.adb (Apply_Universal_Integer_Attribute_Checks): Do not do
	anything when the type of the node is already Universal_Integer.

2020-06-17  Arnaud Charlet  <charlet@adacore.com>

	* sem_ch10.adb (Expand_With_Clause): Add missing handling of
	N_Generic_Subprogram_Declaration, N_Subprogram_Declaration,
	N_Subprogram_Body.

2020-06-17  Ed Schonberg  <schonberg@adacore.com>

	* sem_ch13.adb: (Check_Inherited_Indexing): Check that a type
	derived from an indexable container type cannot specify an
	indexing aspect if the same aspect is not specified for the
	parent type (RM 4.1.6 (6/5), AI12-160). Add a check that a
	specified indexing aspect for a derived type is confirming.

2020-06-17  Gary Dismukes  <dismukes@adacore.com>

	* exp_ch9.adb (Build_Protected_Subp_Specification): Add ???
	comment about the flag Has_Nested_Subprogram not being set here.
	(Expand_N_Protected_Body): If the original body for a protected
	subprogram has the flag Has_Nested_Subprogram set, then set that
	flag on the new unprotected subprogram body that's created for
	it, and reset the Scope fields of its top level declarations,
	which have been effectively taken from the original protected
	subprogram body. Add ??? comment about unclear testing of
	Corresponding_Spec.

2020-06-17  Javier Miranda  <miranda@adacore.com>

	* aspects.ads (type Aspect_Id): Add Aspect_Yield as a Boolean
	aspect, and update the Is_Representation_Aspect, Aspect_Names,
	and Aspect_Delay arrays.
	* einfo.ads, einfo.adb (Has_Yield_Aspect, Yield_Aspect): New
	subprograms.
	* exp_ch6.adb (Add_Return, Expand_Non_Function_Return,
	Expand_Simple_Function_Return): Add calls to Yield.
	* exp_ch9.adb (Build_Accept_Body, Expand_N_Accept_Statement):
	Add calls to Yield.
	* rtsfind.ads (RE_Yield): Adding support to generate calls to
	the runtime service Ada.Dispatching.Yield
	* sem_ch13.adb (Analyze_Aspect_Yield): New subprogram.
	* sem_ch3.adb (Derive_Subprogram): Inherit attribute
	Has_Yield_Aspect.
	* sem_ch8.adb (Analyze_Subprogram_Renaming): Check consistency
	of Has_Yield in the actual subprogram of a generic
	instantiation.
	* sem_disp.adb (Check_Dispatching_Operation): Check that if the
	Yield aspect is specified for a dispatching subprogram that
	inherits the aspect, the specified value shall be confirming.
	* sem_prag.adb (Analyze_Pragma [Pragma_Implemented]): Check that
	the implementation kind By_Protected_Procedure cannot be applied
	to a procedure that has aspect Yield.

2020-06-17  Eric Botcazou  <ebotcazou@adacore.com>

	* exp_ch4.adb (Expand_N_Op_Expon): Replace all occurrences of
	the original right operand with the relocated version.

2020-06-17  Javier Miranda  <miranda@adacore.com>

	* exp_ch6.adb (Has_BIP_Extra_Formal): New subprogram.
	(Needs_BIP_Task_Actuals): Add support for the subprogram type
	internally generated for dispatching calls.
	* exp_disp.adb (Expand_Dispatching_Call): Adding code to
	explicitly duplicate the extra formals of the target subprogram.
	* freeze.adb (Check_Extra_Formals): New subprogram.
	(Freeze_Subprogram): Fix decoration of Extra_Formals.
	* sem_ch3.adb (Derive_Subprogram): Fix decoration of
	Extra_Formals.

2020-06-17  Bob Duff  <duff@adacore.com>

	* par.adb (P_Basic_Declarative_Items): Update comment about
	Declare_Expression.
	* par-ch3.adb (P_Declarative_Items): Pass in Declare_Expression
	flag, and if True, skip the call to Style.Check_Indentation.
	* par-ch4.adb (P_Declare_Expression): Fix incorrect comment.

2020-06-17  Arnaud Charlet  <charlet@adacore.com>

	* sem_res.adb (Valid_Conversion): Change error message to make
	it more user-friendly.

2020-06-17  Eric Botcazou  <ebotcazou@adacore.com>

	* checks.ads (Apply_Length_Check_On_Assignment): Declare.
	* checks.adb (Apply_Length_Check_On_Assignment): New procedure
	to apply a length check to an expression in an assignment.
	* exp_ch5.adb (Expand_Assign_Array): Call it instead of calling
	Apply_Length_Check to generate a length check.
	* sem_ch5.adb (Analyze_Assignment): Likewise.

2020-06-17  Piotr Trojanek  <trojanek@adacore.com>

	* einfo.adb (Is_Relaxed_Initialization_State): Add reference to
	SPARK RM.
	* sem_attr.adb (Analyze_Attribute_Old_Result): Likewise.
	* sem_ch13.adb (Analyze_Aspect_Relaxed_Initialization): Reject
	aspect on completions of private types and deferred constants.
	* sem_util.ads, sem_util.adb (Has_Relaxed_Initialization):
	Adjust comments; support queries for constants.

2020-06-17  Eric Botcazou  <ebotcazou@adacore.com>

	* cstand.adb (Stloc): Change to a renaming.
	(Staloc): Likewise.
	(Build_Unsigned_Integer_Type): Remove Nam parameter, use local
	constants and do not call Make_Name.
	(Make_Dummy_Index): Use local constants.
	(Create_Standard): Pass the name of entities as parameter in
	calls to New_Standard_Entity and remove calls to Make_Name.
	Adjust calls to Build_Unsigned_Integer_Type.
	(Identifier_For): Use local constant.
	(Make_Component): Pass the name of the component as parameter
	in call to New_Standard_Entity and remove call to Make_Name.
	(Make_Formal): Likewise.  Rename Formal_Name parameter into
	Nam and use local constant.
	(Make_Name): Delete.
	(New_Operator): Use local constant.
	(New_Standard_Entity): Rename S parameter into Nam and build
	the name here.  Remove call to Make_Name.
	(Register_Float_Type): Pass the name of the type as parameter
	in call to New_Standard_Entity and remove call to Make_Name.

2020-06-17  Eric Botcazou  <ebotcazou@adacore.com>

	* exp_attr.adb (Expand_N_Attribute_Reference) <Attribute_First>:
	Remove condition added for scalar types.

2020-06-17  Gary Dismukes  <dismukes@adacore.com>

	* exp_ch3.ads (Build_Access_Subprogram_Wrapper_Body): Adjust
	colon columns; reformat comment.
	* exp_ch3.adb
	(Build_Access_Subprogram_Wrapper_Body): Likewise.
	* sem_ch3.adb (Build_Access_Subprogram_Wrapper): Reformat spec
	comment and reformat comment in body.
	(Analyze_Full_Type_Declaration): Reformat comment.
	(Replace_Type_Name): Fixed three typos, plus reformatting of
	comment.
	* sem_prag.adb (Analyze_Pre_Post_Condition): Fix typos.
	* sem_warn.adb (Warn_On_Overlapping_Actuals): Edit comments:
	remove hyphen, add missing word.

2020-06-17  Bob Duff  <duff@adacore.com>

	* libgnat/a-cbdlli.adb, libgnat/a-cbhama.adb,
	libgnat/a-cbhase.adb, libgnat/a-cbmutr.adb,
	libgnat/a-cborma.adb, libgnat/a-cborse.adb,
	libgnat/a-cdlili.adb, libgnat/a-chtgbk.adb,
	libgnat/a-chtgke.adb, libgnat/a-cidlli.adb,
	libgnat/a-cihama.adb, libgnat/a-cihase.adb,
	libgnat/a-cimutr.adb, libgnat/a-ciorma.adb,
	libgnat/a-ciorse.adb, libgnat/a-cobove.adb,
	libgnat/a-cohama.adb, libgnat/a-cohase.adb,
	libgnat/a-coinve.adb, libgnat/a-comutr.adb,
	libgnat/a-convec.adb, libgnat/a-coorma.adb,
	libgnat/a-coorse.adb, libgnat/a-crbtgk.adb,
	libgnat/a-crbtgo.adb, libgnat/a-rbtgso.adb: Move tampering
	checks earlier.

2020-06-17  Eric Botcazou  <ebotcazou@adacore.com>

	* exp_attr.adb (Get_Integer_Type): Use standard types without
	a specific size.
	* sem_res.adb (Resolve_Unchecked_Type_Conversion): Remove a
	redundant intermediate conversion to Universal_Integer.

2020-06-17  Piotr Trojanek  <trojanek@adacore.com>

	* sem_util.ads, sem_util.adb (Get_Iterable_Type_Primitive): Fix
	comment and enforce it with an assertion in the body.

2020-06-17  Ed Schonberg  <schonberg@adacore.com>

	* sem_ch3.adb (Analyze_Full_Type_Declaration): For an
	access_to_subprogram declaration that has aspect specifications,
	call Build_Access_ Subprogram_Wrapper at once, so that pre- and
	postcondition aspects are analyzed in the context of a
	subprogram declaration.
	(Build_Access_Subprogram_Wrapper): Examine aspect specifications
	of an Access_To_Subprogram declaration. If pre- or
	postconditions are declared for it, create declaration for
	subprogram wrapper and add the corresponding aspect
	specifications to it. Replace occurrences of the type name by
	that of the generated subprogram, so that attributes 'Old and
	'Result can appear in a postcondition.
	* exp_ch3.adb (Build_Access_Subprogram_Wrapper_Body): Moved
	here from sem_prag.adb.
	* exp_ch3.ads (Build_Access_Subprogram_Wrapper_Body): Visible
	subprogram.
	* sem_prag.adb (Build_Access_Subprogram_Wrapper / _Body): Moved
	to sem_ch3.adb and exp_ch3.adb.

2020-06-17  Piotr Trojanek  <trojanek@adacore.com>

	* atree.adb (Preserve_Comes_From_Source): Rewrite using
	Set_Comes_From_Source and Comes_From_Source, which enforce that
	the parameters are valid.
	* exp_ch4.adb, exp_ch5.adb, sem_ch12.adb, sem_ch6.adb,
	sem_res.adb: Rewrite using Preserve_Comes_From_Source.

2020-06-17  Arnaud Charlet  <charlet@adacore.com>

	* libgnat/a-nbnbin.ads, libgnat/a-nbnbre.ads: Remove obsolete
	comments.

2020-06-17  Gary Dismukes  <dismukes@adacore.com>

	* aspects.ads (type Aspect_Id): Add Aspect_Static as a Boolean
	aspect, and update the Is_Representation_Aspect, Aspect_Names,
	and Aspect_Delay arrays.
	* exp_ch6.adb (Expand_Simple_Function_Return): In the case of a
	return for a static expression function, capture a copy of the
	expression of the return statement before it's expanded and
	reset its Analyzed flags. Then, just before leaving this
	procedure, if the expression was rewritten, set the
	Original_Node of the rewritten expression to the new copy and
	also set the Expression of the associated static expression
	function to designate that copy. This ensures that later copies
	of the expression made via New_Copy_Tree will fully copy all
	nodes of the expression tree.
	* inline.ads (Inline_Static_Expression_Function_Call): New
	procedure to evaluate and produce the result of a static call to
	a static expression function.
	* inline.adb: Add with and use for Sem_Res.
	(Establish_Actual_Mapping_For_Inlined_Call): New procedure
	extracted from code in Expand_Inlined_Call that traverses the
	actuals and formals of an inlined call and in some cases creates
	temporaries for holding the actuals, plus establishes an
	association between formals and actuals (via the Renamed_Object
	fields of the formals).
	(Formal_Is_Used_Once): Function removed from Expand_Inlined_Call
	and now nested in the above procedure.
	(Expand_Inlined_Call): Code for doing the formal/actual
	traversal is moved to Create_Actual_Temporaries and replaced
	with a call to that new procedure.
	(Inline_Static_Expression_Function_Call): New procedure to
	evaluate a static call to a static expression function,
	substituting actuals for their corresponding formals and
	producing a fully folded and static result expression. The
	function has subsidiary functions Replace_Formal and Reset_Sloc
	that take care of doing the mapping of formals to actuals and
	resetting the Slocs of subnodes of the mapped expression to that
	of the call so errors will be flagged on the call rather than
	function.
	* sem_ch6.adb (Analyze_Expression_Function): In the case of a
	static expression function, perform an additional preanalysis of
	the function's expression to ensure that it's a potentially
	static expression (according to the requirements of
	6.8(3.2/5-3.4/5)), and issue an error if it's not. The global
	flag Checking_Potentially_Static_Expression is set and unset
	around this checking.
	* sem_ch13.adb (Analyze_Aspect_Static): New procedure to enforce
	selected requirements of the new aspect Static on expression
	functions, including checking that the language version is
	Ada_2020 and that the entity to which it applies is an
	expression function whose formal parameters are of a static
	subtype and have mode 'in', its result subtype is a static
	subtype, and it has no pre- or postcondition aspects. A ???
	comment is added to indicate the need for adding checking that
	type invariants don't apply to the result type if the function
	is a boundary entity.
	(Analyze_One_Aspect): Call Analyze_Aspect_Static for aspect
	Static.
	* sem_elab.adb (Build_Call_Marker): Return without creating a
	call marker when the subprogram is a static expression function,
	since no ABE checking is needed for such functions.
	* sem_eval.ads (Checking_Potentially_Static_Expression): New
	function to return whether the checking for potentially static
	expressions is enabled.
	(Set_Checking_Potentially_Static_Expression): New procedure to
	enable or disable checking of potentially static expressions.
	* sem_eval.adb (Checking_For_Potentially_Static_Expression): New
	global flag for determining whether preanalysis of potentially
	static expression is being done, which affects the behavior of
	certain static evaluation routines.
	(Checking_Potentially_Static_Expression): New function to return
	whether the checking for potentially static expressions is
	enabled.
	(Eval_Call): When evaluating a call within a static expression
	function with checking of potentially static expression
	functions enabled, substitutes a static value in place of the
	call to allow folding of the expression.
	(Eval_Entity_Name): When evaluating a formal parameter of a
	static expression function with checking of potentially static
	expression functions enabled, substitutes a static value in
	place of the reference to the formal to allow folding of the
	expression.
	(Set_Checking_Potentially_Static_Expression): New procedure to
	enable or disable checking of potentially static expressions.
	* sem_res.adb (Resolve_Call): Test for a recursive call
	occurring within a static expression function and issue an error
	for such a call. Prevent the establishment of a transient scope
	in the case this is a call to a (string-returning) static
	expression function. When calling a static expression function,
	if no error has been posted on the function, call
	Inline_Static_Expression_Function_Call to convert the call into
	its equivalent static value.
	* sem_util.ads (Is_Static_Expression_Function): New function
	returning whether the subprogram entity passed to it is a static
	expression function.
	(Is_Static_Expression_Function_Call): New function to determine
	whether the call node passed to it is a static call to a static
	expression function.
	* sem_util.adb (Compile_Time_Constraint_Error): Suppress
	compile-time Constraint_Error reporting when checking for a
	potentially static expression.
	(Is_Static_Expression_Function): New function returning whether
	the subprogram entity passed to it is a static expression
	function by testing for the presence of aspect Static.
	(Has_All_Static_Actuals): New function in
	Is_Static_Expression_Function_Call that traverses the actual
	parameters of a function call and returns True only when all of
	the actuals are given by static expressions. In the case of a
	string-returning function, we call Resolve on each actual to
	ensure that their Is_Static_Expression flag properly reflects
	whether they're static, to allow suppressing creation of a
	transient scope within Resolve_Call. A prominent ??? comment is
	added to explain this rather unconventional call to Resolve.
	(Is_Static_Expression_Function_Call): New function that
	determines whether a node passed to it is a call to a static
	expression function all of whose actual parameters are given by
	static expressions.

2020-06-17  Eric Botcazou  <ebotcazou@adacore.com>

	* exp_ch4.adb (Optimize_Length_Comparison): New local variable to
	record whether this may be a dynamic superflat case.
	(Is_Optimizable): Accept 0 as lower bound and set it in this case,
	but return false if the operand is not a length too.
	(Rewrite_For_Equal_Lengths): New procedure.
	Optimize the comparison of two lengths in the superflat case when
	the arrays have the same bounds.

2020-06-17  Eric Botcazou  <ebotcazou@adacore.com>

	* doc/gnat_rm/implementation_defined_attributes.rst (Bit): Sharpen
	the comparison with System.Storage_Unit.
	(Descriptor_Size): Clear confusion about alignment and padding.
	* gnat_rm.texi: Regenerate.

2020-06-17  Eric Botcazou  <ebotcazou@adacore.com>

	* exp_attr.adb (Expand_N_Attribute_Reference) <Attribute_First>:
	Do not replace the bound for an array type if it is public.

2020-06-17  Eric Botcazou  <ebotcazou@adacore.com>

	* exp_ch4.adb (Optimize_Length_Comparison): Make sure the base
	types are the same when comparing Y'Last and X'Last directly.

2020-06-17  Eric Botcazou  <ebotcazou@adacore.com>

	* exp_attr.adb (Expand_N_Attribute_Reference) <Attribute_First>:
	Replace it with a direct reference to an entity which is not a
	discriminant for constrained array types.  Add same condition
	for scalar types.
	<Attribute_Last>: Merge with above implementation.
	* exp_ch4.adb (Optimize_Length_Comparison): Be prepared for a
	second entity whose length is compared.  Rename Prepare_64 to
	Convert_To_Long_Long_Integer.  If the second entity is present,
	compute the difference of the 'First attributes and compare the
	sum of 'Last of the second entity with this difference against
	'Last of the first entity.  Add a special case when the 'First
	attributes are equal.  Suppress overflow checks in all cases.

2020-06-17  Piotr Trojanek  <trojanek@adacore.com>

	* doc/gnat_rm/implementation_defined_pragmas.rst, lib-writ.ads,
	par-prag.adb, sem_ch12.adb, sem_ch8.adb, sem_prag.adb: Fix
	casing of GNATprove.
	* gnat_rm.texi: Regenerate.

2020-06-17  Piotr Trojanek  <trojanek@adacore.com>

	* checks.adb (Generate_Range_Check): Simplify redundant
	condition.
	* sem_ch3.adb (Check_Initialization, Process_Discriminants):
	Likewise.
	* sem_ch6.adb (Analyze_Subprogram_Body_Helper): Likewise.

2020-06-17  Eric Botcazou  <ebotcazou@adacore.com>

	* exp_fixd.adb (Build_Conversion): Also preserve the
	Conversion_OK flag of an inner conversion.

2020-06-17  Piotr Trojanek  <trojanek@adacore.com>

	* sem_ch5.adb (Analyze_Iterator_Specification): Enable expansion
	that creates a renaming that removes side effects from the
	iterated object in the GNATprove mode; then analyze reference to
	this renaming (it is required for GNATprove and harmless for
	GNAT).

2020-06-16  Eric Botcazou  <ebotcazou@adacore.com>

	* sinfo.ads (Conversion_OK): Document use for 'Pos and 'Val.
	* exp_attr.adb (Get_Integer_Type): New function returning a
	small integer type appropriate for an enumeration type.
	(Expand_N_Attribute_Reference) <Attribute_Enum_Rep>: Call it.
	<Attribute_Pos>: For an enumeration type with a standard
	representation, expand to a conversion with Conversion_OK.
	<Attribute_Val>: Likewise.
	* exp_ch4.adb (Expand_N_Type_Conversion): Do not expand when
	the target is an enumeration type and Conversion_OK is set.

2020-06-16  Eric Botcazou  <ebotcazou@adacore.com>

	* sem_ch4.adb (Common_Type): Go to Underlying_Full_View, if any.

2020-06-16  Richard Kenner  <kenner@adacore.com>

	* exp_unst.adb (Subp_Index): Change way we detect internal
	protected subprograms.

2020-06-16  Richard Kenner  <kenner@adacore.com>

	* comperr.adb (Compiler_Abort): Clarify message displayed to
	customers.

2020-06-16  Piotr Trojanek  <trojanek@adacore.com>

	* checks.adb, doc/gnat_ugn/the_gnat_compilation_model.rst,
	einfo.ads, exp_ch5.adb, exp_ch7.adb, lib-xref.ads,
	libgnat/g-spitbo.ads, make.adb, sem_aux.adb, sem_ch3.adb,
	sem_ch4.adb, sem_ch5.adb, urealp.adb: Fix wrong casing.
	* gnat_ugn.texi: Regenerate.

2020-06-16  Piotr Trojanek  <trojanek@adacore.com>

	* einfo.adb, exp_spark.adb, exp_util.adb, sem_eval.adb: Replace
	"Ekind ... in Object_Kind" with "Is_Object (...)".

2020-06-16  Piotr Trojanek  <trojanek@adacore.com>

	* sem_warn.adb (Warn_On_Overlapping_Actuals): Fix typo in
	comment.

2020-06-16  Piotr Trojanek  <trojanek@adacore.com>

	* exp_util.adb (Evaluate_Name): Force evaluation of aggregates;
	recursively evaluate expression of a qualified expression; fix
	location of the comment for an attribute referenced and an
	indexed component.

2020-06-16  Eric Botcazou  <ebotcazou@adacore.com>

	* freeze.adb (Freeze_Expression): Use consistent style and
	formatting in a couple of cases.

2020-06-16  Steve Baird  <baird@adacore.com>

	* libgnat/a-nbnbin.ads, libgnat/a-nbnbre.ads: Uncomment the
	commented-out Integer_Literal aspect specification for type
	Big_Integer.

2020-06-16  Javier Miranda  <miranda@adacore.com>

	* exp_ch6.adb (BIP_Suffix_Kind, Check_BIP_Actuals,
	Is_Build_In_Place_Entity): New subprograms.
	(Make_Build_In_Place_Call_In_Allocator,
	Make_Build_In_Place_Call_In_Anonymous_Context,
	Make_Build_In_Place_Call_In_Assignment,
	Make_Build_In_Place_Call_In_Object_Declaration): Add assertions.
	(Needs_BIP_Task_Actuals): Add missing support for thunks.
	(Expand_Actuals): Ensure that the BIP call has available an
	activation chain and the _master variable.
	* exp_ch9.adb (Find_Enclosing_Context): Initialize the list of
	declarations of empty blocks when the _master variable must be
	declared and the list was not available.

2020-06-16  Bob Duff  <duff@adacore.com>

	* par-ch4.adb (P_Case_Expression): Move to be local.
	(P_Declare_Expression): New parsing routine.
	(P_Unparen_Cond_Expr_Etc): New name for
	P_Unparen_Cond_Case_Quant_Expression which was missing one case
	in its name (iterated component association), and we're adding a
	new case (declare expression), so lets use "Etc" instead of
	trying to pack all those things into the name.  Add call to
	P_Declare_Expression, and check for missing parens.
	(P_Expression_If_OK, P_Expression_Or_Range_Attribute_If_OK): Add
	Tok_Declare.
	* par.adb (P_Basic_Declarative_Items): Add parameter
	Declare_Expression so we can tailor the error message about
	incorrect bodies.
	(P_Case_Expression): Move to body.
	* par-ch3.adb (P_Basic_Declarative_Items): Tailor the error
	message about incorrect bodies.
	* par-ch7.adb (P_Package): Pass Declare_Expression => False to
	P_Basic_Declarative_Items.
	* sem.ads (In_Declare_Expr): Counter used to determine whether
	we are analyzing a declare_expression. Needed to give errors
	about things that are not allowed in declare_expression, such as
	the 'Access attribute.
	* sem.adb (Do_Analyze): Save/restore In_Declare_Expr.
	* sem_ch4.adb (Analyze_Expression_With_Actions): Give this node
	its own scope.  That seems better in general, but it is
	necessary for declare_expressions.  For example, an identifier
	declared in a declare_expression should not clash with the same
	identifier in an outer scope.  If this is a declare_expression,
	indicated by Comes_From_Source, then check legality rules, and
	incr/decr In_Declare_Expr.
	* sem_aggr.adb (Resolve_Aggregate): Allow an applicable index
	constraint for a declare_expression, so if its expression is an
	array aggregate, it can have "others => ...".
	* sem_attr.adb (Analyze_Access_Attribute): Disallow these
	attributes in declare_expressions. Add comment to make it clear
	that Unrestricted_Access is included.
	* sinfo.ads, sinfo.adb, atree.ads, atree.adb: Remove the
	now-incorrect comment in sinfo.ads that says
	N_Expression_With_Actions has no proper scope.  Add 17-parameter
	versions of Nkind_In.  Remove the 16-parameter versions of
	Nkind_In.

2020-06-16  Arnaud Charlet  <charlet@adacore.com>

	* sem_aux.ads, sem_aux.adb (Is_Record_Or_Limited_Type): New
	function.
	* exp_ch4.adb, sem_ch4.adb (Analyze_Membership_Op,
	Expand_Set_Membership.Make_Cond): Choose between primitive and
	predefined equality for membership tests.

2020-06-16  Ed Schonberg  <schonberg@adacore.com>

	* sem_warn.adb (Warn_On_Overlapping_Actuals): Simplify code and
	implement AI12-0216 which clarifies the conditions under which
	overlapping actuals in a call are illegal. If proper warnings
	are enabled, GNAT also emits warnings in legal cases of
	overlopping actuals.

2020-06-16  Eric Botcazou  <ebotcazou@adacore.com>

	* freeze.adb (Freeze_Expression): Stop climbing the parent chain
	at a N_{Case,If}_Expression node for a type or an entity that
	does not come from source.

2020-06-16  Steve Baird  <baird@adacore.com>

	* snames.ads-tmpl: Define names of the three new aspects.
	* aspects.ads: Define the three new aspects.
	* sem_util.ads, sem_util.adb, sem_dim.adb: Move the function
	String_From_Numeric_Literal from being declared in the body of
	package Sem_Dim to being declared in the visible part of package
	Sem_Util.
	* sem_ch13.ads, sem_ch13.adb: Declare new visible procedure
	Validate_Literal_Aspect. This is where most of the legality
	checking occurs for an aspect specification for one of the three
	new aspects, as well as resolution of the subprogram named in
	the aspect specification. Follow example of other aspects (e.g.,
	Validate_Literal_Aspect is called in much the same way as
	Validate_Iterable_Aspect in Analyze_Aspects_At_Freeze_Point; a
	small amount of legality checking is performed in
	Analyze_One_Aspect in much the same way as for Default_Value or
	Default_Component_Value aspects). Most of the work is done in
	Validate_Literal_Aspect.
	* contracts.adb (Add_Contract_Item): Call
	Validate_Literal_Aspect in much the same way that
	Validate_Iterable_Aspect was already being called.
	* sem_res.adb (Resolve): Rewrite a literal as a call if it is a
	user-defined literal.  This is where the dynamic semantics of
	the 3 new aspects are implemented.
	* sem_ch6.adb (Fully_Conformant_Expressions): Two numeric
	literals that have different text but the same value (e.g.,
	12345 and 12_345) do not conform if they are user-defined
	literals. Introduce a new function
	User_Defined_Numeric_Literal_Mismatch to avoid duplication in
	making this check.
	* sem_type.adb (Has_Compatible_Type): A numeric literal can be
	compatible with a non-numeric type (and a string literal can be
	compatible with a non-string type) if it can be interpreted as a
	user-defined literal.

2020-06-16  Arnaud Charlet  <charlet@adacore.com>

	* sem_aggr.adb (Resolve_Extension_Aggregate): Fix implementation
	of AI05-0115 by checking the correct type.

2020-06-16  Arnaud Charlet  <charlet@adacore.com>

	* sem_ch6.adb (Analyze_Subprogram_Specification): Generate error
	message for functions returning interfaces.

2020-06-16  Piotr Trojanek  <trojanek@adacore.com>

	* sem_ch13.adb (Membership_Entry): Relax assertion to also
	recognize qualified identifiers.

2020-06-16  Piotr Trojanek  <trojanek@adacore.com>

	* exp_util.adb (Evaluate_Name): Force evaluation of operators.

2020-06-16  Arnaud Charlet  <charlet@adacore.com>

	* sem_ch4.adb (Analyze_Membership_Op): Reset entity of equality
	nodes for membership tests with singletons.
	(Analyze_User_Defined_Binary_Op): Always perform the analysis
	since nodes coming from the expander also may refer to non
	standard operators as part of membership expansion.
	* exp_ch4.adb (Expand_Set_Membership.Make_Cond): Reset entity of
	equality node.
	* sem_type.ads: Fix typo in comment.

2020-06-16  Ghjuvan Lacambre  <lacambre@adacore.com>

	* sem_attr.adb (Analyze_Attribute): Add
	Check_Not_Incomplete_Type call.

2020-06-16  Gary Dismukes  <dismukes@adacore.com>

	* sem_ch6.adb: Add closing paren in a comment.
	* sem_util.adb: Correct comment typo (aggreate => aggregate).

2020-06-16  Javier Miranda  <miranda@adacore.com>

	* sem_prag.adb (Process_Restrictions_Or_Restriction_Warnings):
	Code cleanup.

2020-06-16  Eric Botcazou  <ebotcazou@adacore.com>

	* freeze.adb (In_Expanded_Body): Remove unreachable code.
	(Freeze_Expression): Rename a couple of local variables.
	In the case of an expanded body, also freeze locally the
	entities declared in a nested block.

2020-06-16  Eric Botcazou  <ebotcazou@adacore.com>

	* sem_ch4.adb (Transform_Object_Operation): Document that it
	may be partially destructive for the parent of the node.
	(Try_Object_Operation): Undo the changes made above on failure.

2020-06-16  Javier Miranda  <miranda@adacore.com>

	* restrict.adb (Global_No_Tasking): Adding
	Targparm.Restrictions_On_Target Fixes regressions with zfp.

2020-06-16  Ed Schonberg  <schonberg@adacore.com>

	* freeze.adb: (Freeze_Expression, In_Expanded_Body): Treat the
	generated body of an expression function like other bodies
	generated during expansion (e.g. stream subprograms) so that
	those bodies are not treated as freezing points. Handle properly
	other global references in such completions.

2020-06-16  Piotr Trojanek  <trojanek@adacore.com>

	* sem_ch8.adb (Analyze_Object_Renaming): Remove trivially
	useless initialization of Is_Object_Reference.
	* sem_util.adb (Is_Object_Reference): Simplify detection of
	binary and unary operators; literally implement rules about
	aggregates and qualified expressions; recognize string literals
	as object references.

2020-06-16  Eric Botcazou  <ebotcazou@adacore.com>

	* sem_ch12.adb (Validate_Derived_Type_Instance): Reword error
	message for 12.5.1(8) subclause and add secondary message if
	the incompatibility comes from the predicates.
	* sem_ch3.adb (Check_Constraining_Discriminant): New procedure
	to give the error required by the 3.7(15) subclause.  Mention
	"statically" in the error message and add secondary message
	if the incompatibility comes from the predicates.
	(Build_Derived_Concurrent_Type): Call it when a new discriminant
	constrains an old one.
	(Build_Derived_Record_Type): Likewise.
	* sem_eval.ads (Predicates_Compatible): Declare.
	* sem_eval.adb (Predicates_Compatible): New function to implement
	the compatibility of predicates specified by the 4.9.1 clause.
	(Subtypes_Statically_Compatible): Call it.

2020-06-15  Eric Botcazou  <ebotcazou@adacore.com>

	* sem_eval.ads (Predicates_Match): Fix description.
	* sem_eval.adb (Predicates_Match): Rewrite.

2020-06-15  Ed Falis  <falis@adacore.com>

	* Makefile.rtl: Change name of hie/g-io__vxworks-ppc-cert.adb.

2020-06-15  Arnaud Charlet  <charlet@adacore.com>

	* sem_ch8.adb (Premature_Usage): Add support for subtype
	references and replace set of if-then-else by a case statement.

2020-06-15  Piotr Trojanek  <trojanek@adacore.com>

	* sem_prag.adb (Analyze_Depends_In_Decl_Part,
	Analyze_Global_In_Decl_Part): Bring back task discriminants for
	analysis of the Global/Depends contracts; add comments.

2020-06-15  Eric Botcazou  <ebotcazou@adacore.com>

	* einfo.ads (Return_Applies_To): Document special usage for E_Block.
	* einfo.adb (Write_Field8_Name): Write it for E_Block too.
	* exp_ch4.adb (Expand_N_Type_Conversion): Remove implementation of
	the check prescribed by AI05-0073.
	* exp_ch6.adb (Apply_CW_Accessibility_Check): New procedure to apply
	the check prescribed by AI95-344 extracted from...
	(Expand_N_Extended_Return_Statement): Apply the check prescribed by
	AI95-344 to the expression, if present.  Suppress only access checks
	when analyzing the rewritten result.
	(Expand_Simple_Function_Return): ...here.  Rename local variable.
	Call Apply_CW_Accessibility_Check to apply the check prescribed by
	AI95-344, but do not do it for the simple return statement generated
	by the expansion of an extended return statement.  Apply the check
	prescribed by AI05-0073 to all functions returning anonymous access
	type designating a specific tagged type, but not if the expression
	was null or tag checks are suppressed for the type, and use Not In
	operator rather than comparing the tags explicitly.
	* sem.adb (Analyze): Handle all Suppress values.
	* sem_ch6.adb (Analyze_Function_Return): Do not explicitly apply
	predicate checks in the case of an extended return statement.
	Do not apply an implicit conversion to the anonymous access result
	type in the case of the simple return statement generated by the
	expansion of an extended return statement.
	(New_Overloaded_Entity): Small comment tweak.
	* treepr.adb (Print_Node): Fix typo in flag string.

2020-06-15  Bob Duff  <duff@adacore.com>

	* exp_put_image.ads, exp_put_image.adb
	(Image_Should_Call_Put_Image): New function to determine whether
	the call to Put_Image should be generated.
	(Build_Image_Call): New procedure to generate the call to
	Put_Image.
	* exp_imgv.adb (Expand_Image_Attribute): Use underlying types to
	bypass privacy (only in Ada 2020). If
	Image_Should_Call_Put_Image is True (which happens only in Ada
	2020), then call Build_Image_Call.
	* rtsfind.ads, rtsfind.adb: Add the necessary declarations in
	Ada.Strings.Text_Output.Buffers.
	* sem_attr.adb (Check_Image_Type): Enable the Ada 2020 case.
	* libgnat/a-stoufo.ads, libgnat/a-stoufo.adb: Use the less
	restrictive type that allows newline characters.

2020-06-15  Gary Dismukes  <dismukes@adacore.com>

	* exp_ch9.ads (Build_Master_Declaration): Add commas.
	* exp_ch9.adb (Build_Master_Entity): Spelling fix ("build" =>
	"built").
	(Build_Task_Activation_Call): Fix word order.

2020-06-15  Arnaud Charlet  <charlet@adacore.com>

	* libgnat/a-nbnbin.ads (Big_Positive, Big_Natural): Fix
	predicate.

2020-06-15  Piotr Trojanek  <trojanek@adacore.com>

	* sem_ch13.adb (Analyze_Aspect_Relaxed_Initialization): Fix
	dealing with scopes on subprogram bodies that act as specs.
	* sem_util.adb (Has_Relaxed_Initialization): Fix trivial
	mistake.

2020-06-15  Javier Miranda  <miranda@adacore.com>

	* restrict.ads (Set_Global_No_Tasking, Global_No_Tasking): New
	subprograms.
	* restrict.adb (Set_Global_No_Tasking, Global_No_Tasking): New
	subprograms.
	* sem_ch3.adb (Access_Definition): Do not skip building masters
	since they may be required for BIP calls.
	(Analyze_Subtype_Declaration): Propagate attribute
	Is_Limited_Record in class-wide subtypes and subtypes with
	cloned subtype attribute; propagate attribute
	Is_Limited_Interface.
	* sem_ch6.adb (Check_Anonymous_Return): Do not skip building
	masters since they may be required for BIP calls. Use
	Build_Master_Declaration to declare the _master variable.
	(Create_Extra_Formals): Add decoration of Has_Master_Entity when
	the _master formal is added.
	* exp_ch3.adb (Init_Formals): Adding formal to decorate it with
	attribute Has_Master_Entity when the _master formal is added.
	(Build_Master): Do not skip building masters since they may be
	required for BIP calls.
	(Expand_N_Object_Declaration): Ensure activation chain and
	master entity for objects initialized with BIP function calls.
	* sem_prag.adb (Process_Restrictions_Or_Restriction_Warnings):
	Adding support to detect and save restriction No_Tasking when
	set in the run-time package System or in a global configuration
	pragmas file.
	* sem_util.adb (Current_Entity_In_Scope): Overload this
	subprogram to allow searching for an entity by its Name.
	* sem_util.ads (Current_Entity_In_Scope): Update comment.
	* exp_ch4.adb (Expand_N_Allocator): Do not skip building masters
	since they may be required for BIP calls.
	* exp_ch6.ads (Might_Have_Tasks): New subprogram.
	* exp_ch6.adb (Make_Build_In_Place_Call_In_Allocator): Add
	support for BIP calls returning objects that may have tasks.
	(Make_Build_In_Place_Call_In_Allocator): Build the activation
	chain if the result might have tasks.
	(Make_Build_In_Place_Iface_Call_In_Allocator): Build the class
	wide master for the result type.
	(Might_Have_Tasks): New subprogram.
	(Needs_BIP_Task_Actuals): Returns False when restriction
	No_Tasking is globally set.
	* exp_ch9.ads (Build_Master_Declaration): New subprogram.
	* exp_ch9.adb (Build_Activation_Chain_Entity): No action
	performed when restriction No_Tasking is globally set.
	(Build_Class_Wide_Master): No action performed when restriction
	No_Tasking is globally set; use Build_Master_Declaration to
	declare the _master variable.
	(Build_Master_Declaration): New subprogram.
	(Build_Master_Entity): No action performed when restriction
	No_Tasking is globally set; added support to handle transient
	scopes and _finalizer routines.
	(Build_Master_Renaming): No action performed when restriction
	No_Tasking is globally set.
	(Build_Task_Activation_Call): Skip generating the call when
	the chain is an ignored ghost entity.
	(Find_Master_Scope): Generalize the code that detects transient
	scopes with master entity.
	* einfo.ads (Has_Nested_Subprogram): Minor comment reformatting.

2020-06-15  Arnaud Charlet  <charlet@adacore.com>

	* sem_attr.adb (Eval_Attribute): Protect against previous
	errors.
	* sem_ch13.adb (Analyze_Aspect_Default_Value): Remove redundant
	error checking, handling in Analyze_Aspect_Specifications.
	(Analyze_Aspect_Specifications): Refine error messages on
	Default_[Component_]Value.
	(Check_Aspect_Too_Late): New procedure.
	(Rep_Item_Too_Late.Is_Derived_Type_With_Constraint): Remove,
	dead code.
	* aspects.ads (Is_Representation_Aspect): Default_Value is a
	representation aspect.

2020-06-15  Arnaud Charlet  <charlet@adacore.com>

	* libgnat/a-wichha.ads, libgnat/a-wichha.adb,
	libgnat/a-wichun.ads, libgnat/a-wichun.adb (Is_Basic, To_Basic):
	New.
	* libgnat/s-utf_32.ads, libgnat/s-utf_32.adb (Is_UTF_32_Basic,
	To_UTF_32_Basic, Decomposition_Search): New subprograms.
	(Unicode_Decomposition): New table.

2020-06-15  Gary Dismukes  <dismukes@adacore.com>

	* exp_ch6.adb (Add_Call_By_Copy_Code): In the case of a view
	conversion passed to a scalar out-mode parameter where the
	formal has Default_Value set, declare the copy temp with the
	base type of the formal's subtype and initialize the copy temp
	with the actual's value.

2020-06-15  Justin Squirek  <squirek@adacore.com>

	* exp_ch4.adb (Expand_N_Case_Expression): Set default value for
	Target to silence potential warnings.
	(Expand_N_If_Expression): Add calculation to check when the if
	expression is used directly in the context of an actual of an
	anonymous access type and add a special path to force expansion
	of the if expression in this case.
	* exp_ch6.adb (Expand_Branch): Generate an assignment to the
	level temporary for a given branch.
	(Expand_Call_Helper): Add expansion to allow for creating a
	temporary to store associated accessiblity levels on each branch
	of the conditional expression.  Also perform expansion of
	function calls into expressions with actions, and fixup
	references to N with Call_Node.
	(Insert_Level_Assign): Move through nested conditional
	expressions to each branch.
	* sem_util.ads, sem_util.adb (Is_Anonymous_Access_Actual): Added
	to detect when to force expansion of if expressions.

2020-06-15  Piotr Trojanek  <trojanek@adacore.com>

	* sem_prag.adb (Analyze_Depends_In_Decl_Part,
	Analyze_Global_In_Decl_Part): Do not install task discriminants
	for analysis of the Global/Depends contracts.

2020-06-15  Piotr Trojanek  <trojanek@adacore.com>

	* contracts.adb (Analyze_Object_Contract): Do not expect
	Global/Depends on single protected units.

2020-06-15  Justin Squirek  <squirek@adacore.com>

	* sem_res.adb (Valid_Conversion): Add missing condition to
	trigger proper static accessiblity failiures when the target
	type is an anonymous access.

2020-06-15  Piotr Trojanek  <trojanek@adacore.com>

	* exp_ch6.adb (Expand_Call_Helper): Replace repeated Ekind with
	Ekind_In.

2020-06-15  Piotr Trojanek  <trojanek@adacore.com>

	* exp_ch6.adb, sem_util.adb: Remove excessive parents,
	especially since they don't make the code any easier to read.

2020-06-15  Piotr Trojanek  <trojanek@adacore.com>

	* aspects.ads (Aspect_Id): Add Aspect_Relaxed_Initialization.
	(Implementation_Defined_Aspect): Add new aspect.
	(Aspect_Argument): Add new aspect with Optional_Expression
	argument.
	(Is_Representation_Aspect): Add new aspect as a
	non-representation one.
	(Aspect_Names): Add name for the new aspect.
	(Aspect_Delay): Add new aspect as a non-delayed one.
	* sem_ch3.adb: Minor reformatting.
	* einfo.ads, einfo.adb (Is_Relaxed_Initialization_State): New
	query; reuses existing code for querying abstract state options.
	* exp_attr.adb (Expand_N_Attribute_Reference): For now ignore
	attribute 'Initialized.
	* sem_attr.adb (Analyze_Attribute_Old_Result): Allow attribute
	'Result to be used in the aspect Relaxed_Initialization
	expression.
	(Analyze_Attribute): Analyze attribute 'Initialized; based on
	existing code for attribute 'Valid_Scalars.
	(Eval_Attribute): Do not expect attribute 'Initialized, just
	like attribute 'Valid_Scalars is not expected.
	* sem_ch13.adb (Analyze_Aspect_Relaxed_Initialization): New
	routine.
	(Analyze_Aspect_Specifications): Analyze new aspect in a
	dedicated routine.
	(Check_Aspect_At_Freeze_Point): Do not expect new aspect.
	* sem_prag.adb (Analyze_Abstract_State): Support option
	Relaxed_Initialization on abstract states.
	* sem_util.ads, sem_util.adb (Has_Relaxed_Initialization): New
	query for the GNATprove backend.
	* snames.ads-tmpl (Snames): Add Name_Ids for the new aspect and
	attribute; add an Attribute_Id for the new attribute.

2020-06-15  Bob Duff  <duff@adacore.com>

	* exp_put_image.adb, libgnat/s-putima.adb, libgnat/s-putima.ads,
	rtsfind.ads: Enable Put_Image if Is_Access_Subprogram_Type (Typ).
	Remove comment saying it's disabled in that case.  Rename
	Put_Image_Access_Prot to be Put_Image_Access_Prot_Subp to
	clarify that we're talking about access-to-subprogram, not
	access-to-protected-object.

2020-06-15  Bob Duff  <duff@adacore.com>

	* sem_attr.adb (Check_Image_Type): New procedure for checking
	the type, depending on language version. Disable the Ada 2020
	support until the corresponding expander work is done.
	(Analyze_Image_Attribute): Call Check_Image_Type.  Rearrange the
	code to be simplier and more logical.  When P_Type is modified,
	modify P_Base_Type accordingly.
	* sem_util.adb (Is_Object_Image): Do not return False if the
	prefix is a type. X'Image should be considered an image of an
	object iff X is an object (albeit illegal pre-2020 if
	nonscalar).

2020-06-15  Bob Duff  <duff@adacore.com>

	* libgnat/s-putima.ads, libgnat/s-putima.adb
	(Put_Image_Access_Subp, Put_Image_Access_Prot): New procedures
	for printing access-to-subprogram objects.  Remove an explicit
	" ", because Put_Image includes the annoying leading blank.
	* rtsfind.ads: Add new procedures in s-putima.
	* exp_put_image.adb: Call new procedures as appropriate.

2020-06-15  Bob Duff  <duff@adacore.com>

	* exp_imgv.adb (Expand_Image_Attribute): Allow private types.
	Put_Image generates Image for numeric types, and private types
	whose full type is numeric. This requires the Conversion_OK flag
	for integer and floating-point types. For fixed point, we need
	the extra conversion.
	* exp_put_image.adb (Build_Elementary_Put_Image_Call): Remove
	special handling of real types.
	(Enable_Put_Image): Enable for reals.

2020-06-15  Bob Duff  <duff@adacore.com>

	* exp_attr.adb (Put_Image): Use underlying type for strings.
	Remove unchecked union processing.
	* exp_put_image.adb (Tagged_Put_Image_Enabled): Use -gnatd_z to
	enable default Put_Image for tagged types.  This allows testing
	that feature.
	(Build_String_Put_Image_Call): Set Conversion_OK flag.
	(Make_Component_List_Attributes): Remove unchecked union
	processing.
	(Enable_Put_Image): Disable for unchecked unions.  Enable for
	nonscalar types (which were mistakenly disabled in earlier
	changes).
	* debug.adb: Document -gnatd_z switch.
	* libgnat/s-putima.adb (Put_Image_String, Put_Image_Wide_String,
	Put_Image_Wide_Wide_String): Double double-quote characters.
	Forget about special handling of control characters for now --
	that's rare enough to not be a priority, and it's not clear what
	the right thing to do is anyway.
	* namet.adb: Minor: Improve debugger-friendliness.
	* sinfo.ads: Minor: Add "???" comment.

2020-06-15  Piotr Trojanek  <trojanek@adacore.com>

	* sem_util.ads, sem_util.adb (Is_Renaming_Declaration): Remove.

2020-06-15  Ed Schonberg  <schonberg@adacore.com>

	* freeze.adb (Freeze_Expression): When traversing the tree
	looking for the proper insertion point for the freeze node of an
	entity that is declared in an outer scope, set the candidate
	subprogram body node properly.  Previous code has an off-by-one
	error.

2020-06-15  Eric Botcazou  <ebotcazou@adacore.com>

	* exp_attr.adb (Expand_N_Attribute_Reference) <Has_Same_Storage>:
	Do not do superfluous work.  Add the condition (X'Size /= 0) on
	both paths and turn binary AND into short-circuit AND THEN.

2020-06-15  Steve Baird  <baird@adacore.com>

	* sem_attr.adb (Analyze_Attribute): In the Loop_Entry case,
	replace a call to Statically_Denotes_Object with a call to
	Statically_Names_Object and clean up the preceding comment.

2020-06-15  Eric Botcazou  <ebotcazou@adacore.com>

	* sem_res.adb (Resolve_Set_Membership): Remove local variable.
	In the non-overloaded case, call Intersect_Types on the left
	operand and the first alternative to get the resolution type.
	But test the subtype of the left operand to give the warning.

2020-06-12  Steve Baird  <baird@adacore.com>

	* sem_res.adb (Valid_Conversion): The simpler cases of
	violations of the aforementioned 8.6 rule are already handled
	correctly. These include cases where the operand of the type
	conversion is an access parameter or a stand-alone object of an
	anonymous access type. Add code to detect violations where the
	operand of the type conversion is an access discriminant whose
	accessibility level is tied to one of the other simpler cases.
	This is implemented in a new function,
	Valid_Conversion.Is_Discrim_Of_Bad_Access_Conversion_Argument,
	which is called in place of the previous test.

2020-06-12  Bob Duff  <duff@adacore.com>

	* exp_attr.adb (Put_Image): Remove assertion. This assertion is
	False in mixed-Ada-version programs.
	* exp_put_image.adb (Tagged_Put_Image_Enabled): New flag to make
	it easy to experiment with Put_Image on tagged types. False in
	this version.
	(Enable_Put_Image): Enable in pre-2020.  Workarounds: Disable
	for tagged types if Tagged_Put_Image_Enabled is False. Disable
	for access-to-subprogram types.  Disable if errors have been
	detected, or Sink is unavailable.
	(Preload_Sink): Move all conditionals here, from Sem_Ch10, so
	they can be nearby related code in Enable_Put_Image.  Load Sink
	only if we have seen a tagged type.  This removes the dilemma
	about calling Preload_Sink when compiling the compiler, which
	caused unwanted dependences.
	* exp_put_image.ads (Preload_Sink): New formal Compilation_Unit,
	needed to move all conditionals here, from Sem_Ch10.
	* libgnat/a-stouut.adb (Put_UTF_8): Make this suitable for
	inlining, so we don't get warnings about inlining in some tests.
	And so it can be inlined!
	* opt.ads (Tagged_Seen): New flag (see Preload_Sink).
	* scng.adb (Scan): Set new Tagged_Seen flag.
	* sem_ch10.adb (Analyze_Compilation_Unit): Move conditionals and
	comments regarding Preload_Sink into Preload_Sink.

2020-06-12  Arnaud Charlet  <charlet@adacore.com>

	* sem_res.adb (Resolve_Actuals): Check for AI12-0074.

2020-06-12  Olivier Hainque  <hainque@adacore.com>

	* libgnat/s-secsta.ads (Memory_Alignment): New constant, memory
	alignment for chunks and allocated blocks. Initialize to
	Standard'Maximum_Alignment * 2.
	(Chunk_Memory): Use it.
	* libgnat/s-secsta.adb (Round_Up): Likewise.

2020-06-12  Piotr Trojanek  <trojanek@adacore.com>

	* par-prag.adb: Fix ordering.
	* snames.ads-tmpl (Name_Test_Case, Pragma_Test_Case): Likewise.
	* sem_prag.adb (Sig_Flags): Likewise.

2020-06-12  Arnaud Charlet  <charlet@adacore.com>

	* sem_res.adb (Resolve_Entity_Name): Fix handling of expressions
	containing array attributes wrt Ada 83 detection.

2020-06-12  Steve Baird  <baird@adacore.com>

	* sem_util.ads, sem_util.adb: Define 3 new Boolean-valued
	functions - Statically_Denotes_Entity,
	Statically_Denotes_Object, and Statically_Names_Object. The
	first two were taken from sem_attr.adb. The term "statically
	names" is defined in the Ada RM and the new function
	Statically_Names_Object is intended to reflect that definition,
	or more precisely, as described in a comment in the code, to
	reflect the expected future definition of that term.
	* sem_attr.adb: Delete functions Statically_Denotes_Object and
	Statically_Denotes_Entity; these two functions have been moved
	to package Sem_Util. Replace call to Statically_Denotes_Object
	with a call to Statically_Names_Object as per AI12-0217 (a
	binding interpretation, so no Ada_Version check).
	* exp_ch9.adb (Expand_Entry_Barrier.Is_Simple_Barrier): Change
	name of function (it was previously Is_Simple_Barrier_Name)
	because the function should return True in the case of a static
	expression; implement this requirement.  Change function to
	include a call to Statically_Names_Object so that, for Ada_2020
	and later, it will return True for appropriate subcomponent
	names.
	(Expand_Entry_Barrier.Is_Pure_Barrier): Handle
	N_Indexed_Component and N_Selected_Component cases by calling
	Statically_Names_Object.
	(Expand_Entry_Barrier): Reorganize to treat Simple_Barriers and
	Pure_Barriers more uniformly.  Prevent cascaded errors.

2020-06-12  Ed Schonberg  <schonberg@adacore.com>

	* sem_ch12.adb (Find_Matching_Actual): Add guard on search loops
	to detect a compilation error when using a compiler built
	without assertions.
	(Instantiate_Formal_Subprogram): Create a new subprogram name
	for the actual only if formal has contract aspects and expansion
	is enabled.

2020-06-12  Eric Botcazou  <ebotcazou@adacore.com>

	* exp_aggr.adb: Add with and use clauses for Sem_Mech.
	(Get_Base_Object): New function to get the base object of a node.
	(In_Place_Assign_OK): Add Target_Object parameter.  Deal with a
	qualified expression on entry.  Remove short-circuit for array
	aggregates with a single "others" choice.  Do not look into the
	components of the aggregate if the parent is an allocator.
	(Check_Component): Add T_OK parameter and rewrite.
	(Safe_Component): Invoke Check_Component with T_OK set to False.
	(Convert_To_Assignments): Try to use an in-place assignment for
	any target; for that, call Get_Base_Object on the target and pass
	the result to In_Place_Assign_OK.
	(Expand_Array_Aggregate): Use Parent_Kind and Parent_Node more
	consistently.  For an assignment, call Get_Base_Object on the
	target and pass the result to In_Place_Assign_OK.

2020-06-12  Dmitriy Anisimkov  <anisimko@adacore.com>

	* socket.c (__gnat_minus_500ms): Use GetVersionEx to detect
	Windows Server version.
	* libgnat/g-sothco.ads (Minus_500ms_Windows_Timeout): Remade to
	Boolean constant.
	* libgnat/g-socket.adb (Set_Socket_Option): Use
	Minus_500ms_Windows_Timeout constant instead of function call.

2020-06-12  Arnaud Charlet  <charlet@adacore.com>

	* libgnat/a-coinho.ads, libgnat/a-coinho.adb,
	libgnat/a-coinho__shared.ads, libgnat/a-coinho__shared.adb
	(Swap): New procedure.

2020-06-12  Arnaud Charlet  <charlet@adacore.com>

	* exp_ch6.adb (Expand_N_Subprogram_Declaration): Do nothing for
	a subprogram declared in a protected body.
	* exp_ch9.ads, exp_ch9.adb
	(Build_Private_Protected_Declaration): Moved to sem_ch6.adb.
	(Expand_N_Protected_Body): Do nothing for a subprogram declared
	in a protected body.
	* sem_ch6.adb (Build_Internal_Protected_Declaration): Moved from
	exp_ch9.adb and renamed and fixed to ensure in particular that
	such subprograms have convention Intrinsic and have no protected
	version.
	(Analyze_Subprogram_Body_Helper): Call
	Build_Internal_Protected_Declaration.
	(Move_Pragmas): Moved up and merged with the more general
	version from Build_Private_Protected_Declaration. We only want
	to copy selected pragmas, most pragmas are not suitable for a
	copy on the spec.

2020-06-12  Ed Schonberg  <schonberg@adacore.com>

	* sem_ch6.adb (Check_Overriding_Indicatior): Reject an
	overriding indicator on a subprogram declared within a protected
	body.

2020-06-12  Piotr Trojanek  <trojanek@adacore.com>

	* contracts.adb, einfo.adb, sem_ch4.adb, sem_ch6.adb,
	sem_res.adb, sem_util.adb: Replace Ekind_In with Is_Entry.

2020-06-12  Piotr Trojanek  <trojanek@adacore.com>

	* sem_res.adb (Resolve_Entry_Call): Add call to
	Warn_On_Overlapping_Actuals.

2020-06-12  Arnaud Charlet  <charlet@adacore.com>

	* aspects.ads (Is_Representation_Aspect): New array.
	* sem_ch13.adb (Analyze_Aspect_Specifications): Check
	13.1(9.2/5) for representation aspects.

2020-06-12  Bob Duff  <duff@adacore.com>

	* exp_put_image.ads, exp_put_image.adb (Preload_Sink): Procedure
	for preloading type Sink.  This has the side effect of loading
	various dependents, including Ada.Strings.UTF_Encoding.
	(Enable_Put_Image): Disable Put_Image in pre-2020 versions of
	Ada.  This limitation can probably be lifted later.  Enable for
	tagged types except in predefined units.  Disable for CPP types;
	Put_Image is legal, just prints the type name.
	* sem_attr.adb (Check_Put_Image_Attribute): Don't complain about
	Put_Image of CPP types; instead call the "unknown" version of
	Put_Image.
	* sem_ch10.adb (Analyze_Compilation_Unit): Call Preload_Sink.

2020-06-12  Piotr Trojanek  <trojanek@adacore.com>

	* sem_warn.adb (Warn_On_Overlapping_Actuals): Simplify.

2020-06-12  Piotr Trojanek  <trojanek@adacore.com>

	* sem_warn.adb (Warn_On_Overlapping_Actuals): Remove suppression
	for internal units.

2020-06-12  Arnaud Charlet  <charlet@adacore.com>

	* exp_strm.adb (Build_Elementary_Input_Call): Add support for 24
	bits elementary types.
	* rtsfind.ads: Add 24 bits integer streaming routines.
	* sem_ch13.adb (Analyze_Attribute_Definition_Clause
	[Attribute_Stream_Size]): Add support for 24 bits elementary
	types.
	* libgnat/s-stratt.ads, libgnat/s-stratt.adb,
	libgnat/s-stratt__xdr.adb: Add support for signed and unsigned
	24 bits integers.

2020-06-12  Piotr Trojanek  <trojanek@adacore.com>

	* sem_ch3.adb (Get_Discr_Value): Cleanup.

2020-06-12  Eric Botcazou  <ebotcazou@adacore.com>

	* rtsfind.ads (RTU_Id): Add System_Address_To_Access_Conversions.
	* sem_elab.adb (Elaboration_Phase_Active): Alphabetize.
	(Finalize_All_Data_Structures): Likewise.
	(Error_Preelaborated_Call): New procedure.
	(Build_Call_Marker): Set Is_Preelaborable_Call flag in marker.
	(Build_Access_Marker): Likewise.
	(Build_Subprogram_Invocation): Likewise.
	(Build_Task_Activation): Likewise.
	(Check_Preelaborated_Call): Return when the call is preelaborable.
	Call Error_Preelaborated_Call to give the error otherwise.
	(Check_Elab_Call): Likewise.
	* sem_util.adb (Is_Preelaborable_Function): New predicate.
	(Is_Non_Preelaborable_Construct.Visit): Recurse on the
	Explicit_Actual_Parameter field of N_Parameter_Association.
	(Is_Non_Preelaborable_Construct.Visit_Subexpression): In Ada 2020,
	for a call to a preelaborable function, visit the parameter list;
	otherwise, raise Non_Preelaborable exception.
	(Is_Preelaborable_Construct): Likewise, but recursively check the
	parameters instead and return false upon failure, otherwise true.
	* sinfo.ads (Is_Preelaborable_Call): New flag in call marker nodes.
	(Is_Preelaborable_Call): New inline function.
	(Set_Is_Preelaborable_Call): New inline procedure.
	* sinfo.adb (Is_Preelaborable_Call): New inline function.
	(Set_Is_Preelaborable_Call): New inline procedure.

2020-06-12  Bob Duff  <duff@adacore.com>

	* stringt.ads: Remove "use System;".

2020-06-12  Eric Botcazou  <ebotcazou@adacore.com>

	* sem_ch4.adb (Try_Container_Indexing): Replace call to
	First_Discriminant by Get_Reference_Discriminant to get the
	reference discriminant.
	* sem_ch13.adb (Check_Indexing_Functions): Likewise.
	* sem_ch5.adb (Preanalyze_Range): Call Get_Reference_Discriminant
	to get the reference discriminant.
	* sem_util.adb (Is_OK_Variable_For_Out_Formal): Treat all
	Ada 2012 implicit dereferences in only one place.
	(Is_Variable): Minor tweak.

2020-06-12  Ed Schonberg  <schonberg@adacore.com>

	* sem_ch12.adb (Has_Contracts): New predicate to check whether a
	formal subprogram carries an aspect specification for a pre- or
	postcondition.
	(Build_Subprogram_Wrappers): If actual is overloaded, create a
	new name to be used in call inside wrapper body. This names
	carries the interpretations of the actual, and is resolved when
	the body is analyzed.
	(Build_Subprogram_Body_Wrapper): Use this generated name in
	call.
	(Build_Subprogram_Decl_Wrapper): Build profile of wrapper from
	the profile of formal, and reset type entities for subsequent
	analysis.

2020-06-12  Bob Duff  <duff@adacore.com>

	* debug.adb: Remove usage of -gnatd_z.
	* exp_attr.adb, exp_put_image.ads, exp_put_image.adb: Clean up
	the enable/disable code. If Put_Image is disabled for a type,
	systematically call the "unknown" version.  Improve comments.
	Consolidate workarounds.  Remove usage of -gnatd_z.

2020-06-12  Eric Botcazou  <ebotcazou@adacore.com>

	* sem_elab.adb: Fix typos in comments.

2020-06-12  Justin Squirek  <squirek@adacore.com>

	* sem_util.adb (Object_Access_Level): Add processing of implicit
	dereferences.

2020-06-12  Bob Duff  <duff@adacore.com>

	* libgnat/a-nbnbin.adb, libgnat/a-nbnbin.ads,
	libgnat/a-nbnbin__gmp.adb, libgnat/a-nbnbre.adb,
	libgnat/a-nbnbre.ads: Update Put_Image, and uncomment the aspect
	specification.  Add pragmas Ada_2020.
	* libgnat/a-stouut.ads, libgnat/a-stteou.ads: Add Preelaborate,
	because the Big_Numbers packages have Preelaborate, and now
	depend on these Text_Output packages.

2020-06-12  Eric Botcazou  <ebotcazou@adacore.com>

	* einfo.ads (No_Return): Document it for all subprograms.
	* einfo.adb (Set_No_Return): Adjust assertion accordingly.
	* sem_ch3.adb (Check_Abstract_Overriding): Implement the
	check prescribed by RM 6.5.1(6/2) here instead of...
	(Derive_Subprogram): Adjust comment accordingly.
	* sem_disp.adb (Override_Dispatching_Operation): ...here.
	Remove superfluous return statement.
	* sem_ch6.adb (Check_No_Return_Expression): New procedure.
	(Analyze_Function_Return): Call it to implement the check
	prescribed by AI12-0269 for simple return statements of
	No_Return functions, and also checks extended statements.
	(Analyze_Return_Statement): Only give an error on a return
	statement in No_Return procedures.  Use idiomatic form.
	* sem_ch8.adb (Analyze_Subprogram_Renaming): Adjust error
	message for No_Return renaming subprogram.
	* sem_prag.adb (Analyze_Pragma) <Pragma_No_Return>: Accept
	it on functions and generic functions in Ada 2020.

2020-06-11  Eric Botcazou  <ebotcazou@adacore.com>

	* sem_res.adb (Resolve_Implicit_Dereference): In an instance,
	reset the type of the prefix if it is private before building
	the dereference.

2020-06-11  Eric Botcazou  <ebotcazou@adacore.com>

	* exp_util.adb (Safe_Unchecked_Type_Conversion): Add missing
	Is_Type guard before calling Has_Discriminants on Etype.

2020-06-11  Bob Duff  <duff@adacore.com>

	* libgnat/a-nbnbin__gmp.adb: There's no Optional_Big_Integer
	anymore.  Invalid_Big_Integer is not used.
	Greatest_Common_Divisor returns Big_Positive.

2020-06-11  Piotr Trojanek  <trojanek@adacore.com>

	* sem_aggr.adb (Get_Value): Refine type of the Compon parameter.

2020-06-11  Piotr Trojanek  <trojanek@adacore.com>

	* sem_aggr.adb (Resolve_Record_Aggregate): Refine type of
	Others_Box.

2020-06-11  Piotr Trojanek  <trojanek@adacore.com>

	* checks.adb, exp_ch7.adb, exp_ch9.adb, exp_smem.adb, lib.adb,
	nlists.adb, sem.adb, sem_aggr.adb, sem_ch3.adb, sem_ch6.adb,
	sem_ch8.adb, sem_dim.adb, sem_res.adb, sem_util.adb,
	sem_warn.adb: Replace uses of Next function with procedure.

2020-06-11  Eric Botcazou  <ebotcazou@adacore.com>

	* exp_pakd.ads: Add paragraph about scalar storage order.
	* exp_pakd.adb (Install_PAT): Do not set the scalar storage
	order of the PAT here but...
	(Set_PB_Type): ...here instead and...
	(Create_Packed_Array_Impl_Type): ...here as well.
	* rtsfind.ads (RE_Id): Add RE_Rev_Packed_Bytes{1,2,4}.
	(RE_Unit_Table): Likewise.
	* libgnat/s-unstyp.ads (Rev_Packed_Bytes1): New derived type.
	(Rev_Packed_Bytes2): Likewise.
	(Rev_Packed_Bytes4): Likewise.

2020-06-11  Piotr Trojanek  <trojanek@adacore.com>

	* sem_ch4.adb, sem_ch6.adb, sem_res.adb, sem_util.ads: Fix
	references to SPARK RM 7.1.3 rule numbers.

2020-06-11  Ed Schonberg  <schonberg@adacore.com>

	* sem_warn.adb (Warn_On_Overlapping_Actuals): Simplify code,
	remove inner predicate Is_Covered_Formal, preserve warning for
	two overlapping composite types when only one is writable, and
	for two overlapping and writable elementary types.

2020-06-11  Steve Baird  <baird@adacore.com>

	* contracts.adb (Add_Contract_Item): Support specifying
	volatility refinement aspects for types.
	(Analyze_Contracts): Add call to Analyze_Type_Contract in the
	case of a contract for a type.
	(Freeze_Contracts): Add call to Analyze_Type_Contract in the
	case of a contract for a type.
	(Check_Type_Or_Object_External_Properties): A new procedure
	which performs the work that needs to be done for both object
	declarations and types.
	(Analyze_Object_Contract): Add a call to
	Check_Type_Or_Object_External_Properties and remove the code in
	this procedure which did much of the work that is now performed
	by that call.
	(Analyze_Type_Contract): Implement this new routine as nothing
	more than a call to Check_Type_Or_Object_External_Properties.
	* contracts.ads: Update comment for Add_Contract_To_Item because
	types can have contracts.  Follow (questionable) precedent and
	declare new routine Analyze_Type_Contract as visible (following
	example of Analyze_Object_Contract), despite the fact that it is
	never called from outside of the package where it is declared.
	* einfo.adb (Contract, Set_Contract): Id argument can be a type;
	support this case.
	(Write_Field34_Name): Field name is "contract" for a type.
	* einfo.ads: Update comment describing Contract attribute.
	* sem_ch3.adb (Build_Derived_Numeric_Type): Is_Volatile should
	return same answer for all subtypes of a given type. Thus, when
	building the base type for something like type Volatile_1_To_10
	is range 1 .. 10 with Volatile; that basetype should be marked
	as being volatile.
	(Access_Type_Declaration): Add SPARK-specific legality check
	that the designated type of an access type shall be compatible
	with respect to volatility with the access type.
	* sem_ch12.adb (Check_Shared_Variable_Control_Aspects): Add
	SPARK-specific legality check that an actual type parameter in
	an instantiation shall be compatible with respect to volatility
	with the corresponding formal type.
	* sem_ch13.adb (Analyze_Aspect_Specifications): Perform checks
	for aspect specs for the 4 volatility refinement aspects that
	were already being performed for all language-defined aspects.
	* sem_prag.adb (Analyze_External_Property_In_Decl_Part,
	Analyze_Pragma): External properties (other than No_Caching) may
	be specified for a type, including a generic formal type.
	* sem_util.ads: Declare new subprograms - Async_Readers_Enabled,
	Async_Writers_Enabled, Effective_Reads, Effective_Writes, and
	Check_Volatility_Compatibility.
	* sem_util.adb (Async_Readers_Enabled, Async_Writers_Enabled,
	Effective_Reads, Effective_Writes): Initial implementation of
	new functions for querying aspect values.
	(Check_Volatility_Compatibility): New procedure intended for use
	in checking all SPARK legality rules of the form "<> shall be
	compatible with respect to volatility with <>".
	(Has_Enabled_Property): Update comment because Item_Id can be a
	type.  Change name of nested Variable_Has_Enabled_Property
	function to Type_Or_Variable_Has_Enabled_Property; add a
	parameter to that function because recursion may be needed,
	e.g., in the case of a derived typ).  Cope with the case where
	the argument to Has_Enabled_Property is a type.

2020-06-11  Piotr Trojanek  <trojanek@adacore.com>

	* sem_aggr.adb (Add_Association): Add assertion about the formal
	parameters.
	(Propagate_Discriminants): Always add an explicit component
	association, so that an "others => <>" association is never
	needed.

2020-06-11  Bob Duff  <duff@adacore.com>

	* exp_put_image.adb (Build_Elementary_Put_Image_Call): If the
	underlying type is real, call Put_Image_Unknown.
	(Build_Unknown_Put_Image_Call): Pass the type name to
	Put_Image_Unknown.
	* libgnat/s-putima.ads, libgnat/s-putima.adb
	(Put_Image_Unknown): Add Type_Name parameter.  Remove
	overly-detailed documentation of what it does; better to leave
	it open.

2020-06-11  Piotr Trojanek  <trojanek@adacore.com>

	* sem_ch3.adb (Build_Constrained_Array_Type,
	Build_Constrained_Discriminated_Type): Skip unnecessary loop
	iterations.

2020-06-11  Piotr Trojanek  <trojanek@adacore.com>

	* sem_aggr.adb (Build_Constrained_Itype): Move to Sem_Util.
	* sem_ch3.adb (Build_Subtype, Inherit_Predicate_Flags): Move...
	* sem_util.adb (Build_Subtype): Here.  Add parameters for
	references to objects previously declared in enclosing scopes.
	(Inherit_Predicate_Flags): And here, because it is called by
	Build_Subtype.
	* sem_util.ads (Build_Overriding_Spec): Reorder alphabetically.
	(Build_Subtype): Moved from Sem_Ch3; comments updated.
	(Build_Constrained_Itype): Moved from Sem_Aggr; comments
	updated.

2020-06-11  Piotr Trojanek  <trojanek@adacore.com>

	* sem_aggr.adb (Case_Table_Type): Change index type from Nat to
	Pos.

2020-06-11  Piotr Trojanek  <trojanek@adacore.com>

	* sem_aggr.adb (Build_Constrained_Itype): Previously a declare
	block, now a separate procedure; the only change is that now
	New_Assoc_List might include components and an others clause,
	which we ignore (while we deal with discriminants exactly as we
	did before); extend a ??? comment about how this routine is
	different from the Build_Subtype
	(Resolve_Record_Aggregate): Create a constrained itype not just
	for the outermost record aggregate, but for its inner record
	aggregates as well.

2020-06-11  Eric Botcazou  <ebotcazou@adacore.com>

	* checks.adb (Build_Discriminant_Checks): Build an explicit
	dereference when the type is an access type.
	* exp_atag.adb (Build_CW_Membership): Add explicit dereferences.
	(Build_Get_Access_Level): Likewise.
	(Build_Get_Alignment): Likewise.
	(Build_Inherit_Prims): Likewise.
	(Build_Get_Transportable): Likewise.
	(Build_Set_Size_Function): Likewise.
	* exp_ch3.adb (Build_Offset_To_Top_Function): Likewise.
	* exp_ch4.adb (Expand_Allocator_Expression): Likewise.
	(Expand_N_Indexed_Component ): Remove code dealing with implicit
	dereferences.
	(Expand_N_Selected_Component): Likewise.
	(Expand_N_Slice): Likewise.
	* exp_ch9.adb (Add_Formal_Renamings): Add explicit dereference.
	(Expand_Accept_Declarations): Likewise.
	(Build_Simple_Entry_Call): Remove code dealing with implicit
	dereferences.
	(Expand_N_Requeue_Statement): Likewise.
	* exp_disp.adb (Expand_Dispatching_Call): Build an explicit
	dereference when the controlling type is an access type.
	* exp_spark.adb (Expand_SPARK_N_Selected_Component): Delete.
	(Expand_SPARK_N_Slice_Or_Indexed_Component): Likewise.
	(Expand_SPARK): Do not call them.
	* sem_ch4.adb (Process_Implicit_Dereference_Prefix): Delete.
	(Process_Indexed_Component): Call Implicitly_Designated_Type
	to get the designated type for an implicit dereference.
	(Analyze_Overloaded_Selected_Component): Do not insert an
	explicit dereference here.
	(Analyze_Selected_Component): Likewise.
	(Analyze_Slice): Call Implicitly_Designated_Type to get the
	designated type for an implicit dereference.
	* sem_ch8.adb (Has_Components): New predicate extracted from...
	(Is_Appropriate_For_Record): ...this.  Delete.
	(Is_Appropriate_For_Entry_Prefix): Likewise.
	(Analyze_Renamed_Entry): Deal with implicit dereferences.
	(Find_Selected_Component): Do not insert an explicit dereference
	here.  Call Implicitly_Designated_Type to get the designated type
	for an implicit dereference.  Call Has_Components, Is_Task_Type
	and Is_Protected_Type directly.  Adjust test for error.
	* sem_res.adb (Resolve_Implicit_Dereference): New procedure.
	(Resolve_Call): Call Resolve_Indexed_Component last.
	(Resolve_Entry): Call Resolve_Implicit_Dereference on the prefix.
	(Resolve_Indexed_Component): Call Implicitly_Designated_Type to
	get the designated type for an implicit dereference and
	Resolve_Implicit_Dereference on the prefix at the end.
	(Resolve_Selected_Component): Likewise.
	(Resolve_Slice): Likewise.  Do not apply access checks here.
	* sem_util.ads (Implicitly_Designated_Type): Declare.
	* sem_util.adb (Copy_And_Maybe_Dereference): Simplify.
	(Implicitly_Designated_Type): New function.
	(Object_Access_Level): Fix typo.
	* sem_warn.adb (Check_Unset_Reference): Test Comes_From_Source
	on the original node.

2020-06-11  Piotr Trojanek  <trojanek@adacore.com>

	* exp_disp.adb: Minor reformatting.
	* exp_aggr.adb (Is_Static_Dispatch_Table_Aggregate): Recognize
	aggregates of the Ada.Tags.Object_Specific_Data type as static.
	* sem_aggr.adb (Check_Static_Discriminated_Subtype): Deconstruct
	and do not call it from Build_Constrained_Itype.

2020-06-11  Piotr Trojanek  <trojanek@adacore.com>

	* exp_disp.adb (Make_Secondary_DT): Internally generated OSD
	tables are now constant.

2020-06-11  Piotr Trojanek  <trojanek@adacore.com>

	* exp_aggr.adb (Backend_Processing_Possible): Remove useless
	call.

2020-06-11  Piotr Trojanek  <trojanek@adacore.com>

	* opt.ads (Building_Static_Dispatch_Tables): Fix punctuation in
	comment.

2020-06-11  Arnaud Charlet  <charlet@adacore.com>

	* libgnat/s-stposu.ads (Root_Storage_Pool_With_Subpools,
	Root_Subpool): Mark with Preelaborable_Initialization.

2020-06-11  Javier Miranda  <miranda@adacore.com>

	* exp_ch9.adb (Expand_N_Conditional_Entry_Call): Replace call to
	New_Copy_List by calls to the new routine
	New_Copy_Separate_List.
	* sem_util.ads (New_Copy_Separate_List, New_Copy_Separate_Tree):
	New routines.
	* sem_util.adb (New_Copy_Separate_List, New_Copy_Separate_Tree):
	New routines.
	(New_Copy_Tree): Extend the machinery that detects syntactic
	nodes to handle lists of indentifiers with field More_Ids;
	otherwise such nodes are erroneously handled as semantic nodes.
	Copy aspect specifications attached to nodes.
	* sem_ch12.adb (Copy_Generic_Node): Protect reading attribute
	Etype.

2020-06-11  Bob Duff  <duff@adacore.com>

	* sem_ch13.adb (Analyze_Aspect_Specifications): Do not set the
	Has_Predicates flag when the Predicate_Failure aspect is seen.
	It is legal (but pointless) to use this aspect without a
	predicate.  If we set the flag, we generate a half-baked
	Predicate procedure, and if that procedure is nested, it causes
	unnesting to crash.

2020-06-11  Bob Duff  <duff@adacore.com>

	* exp_put_image.adb (Build_Record_Put_Image_Procedure): Remove
	special processing of protected types, because those are handled
	by Build_Protected_Put_Image_Call.
	(Enable_Put_Image): Use the switch -gnatd_z to control enabling
	of Put_Image. Disable Put_Image for types in Remote_Types
	packages.
	* debug.adb: Document -gnatd_z switch.
	* exp_imgv.adb, libgnat/a-stteou.ads, opt.ads: Minor cleanups.

2020-06-11  Piotr Trojanek  <trojanek@adacore.com>

	* sem_warn.adb (Warn_On_Overlapping_Actuals): Add label to the
	outer loop and use it in the exit statement.

2020-06-11  Ghjuvan Lacambre  <lacambre@adacore.com>

	* exp_ch3.adb (Build_Assignment): Generate predicate check if
	subtype mark has predicate.

2020-06-11  Justin Squirek  <squirek@adacore.com>

	* sem_util.adb (Expand_N_Attribute_Reference): Use original
	nodes where required to avoid looking at the expanded tree.

2020-06-11  Arnaud Charlet  <charlet@adacore.com>

	* libgnat/a-catizo.ads, libgnat/a-nbnbin.ads,
	libgnat/a-nbnbre.ads, libgnat/a-nubinu.ads,
	libgnat/s-aoinar.ads, libgnat/s-aomoar.ads,
	libgnat/s-aotase.ads, libgnat/s-stopoo.ads: Remove aspects that
	we will not implement.

2020-06-11  Arnaud Charlet  <charlet@adacore.com>

	* libgnat/s-aoinar.adb (Atomic_Fetch_And_Add,
	Atomic_Fetch_And_Subtract): Add fallback using
	compare-and-exchange, in case the integer type does not map to a
	machine type.

2020-06-10  Arnaud Charlet  <charlet@adacore.com>

	* libgnat/s-aomoar.ads, libgnat/s-aomoar.adb: New files.
	* libgnat/s-atopar.ads: Move...
	* libgnat/s-aoinar.ads: Here.
	* libgnat/s-atopar.adb: Move...
	* libgnat/s-aoinar.adb: Here.
	* impunit.adb: Update list of runtime files.
	* Makefile.rtl (GNATRTL_NONTASKING_OBJS=): Adjust.

2020-06-10  Arnaud Charlet  <charlet@adacore.com>

	* snames.ads-tmpl (Name_Characters_Assertion_Check,
	Name_Containers_Assertion_Check,
	Name_Interfaces_Assertion_Check, Name_IO_Assertion_Check,
	Name_Numerics_Assertion_Check, Name_Strings_Assertion_Check,
	Name_System_Assertion_Check): New constants.
	* types.ads (Characters_Assertion_Check,
	Containers_Assertion_Check, Interfaces_Assertion_Check,
	IO_Assertion_Check, Numerics_Assertion_Check,
	Strings_Assertion_Check, System_Assertion_Check): New constants.
	(All_Checks): Update accordingly.

2020-06-10  Ghjuvan Lacambre  <lacambre@adacore.com>

	* exp_ch3.adb (Build_Equivalent_Record_Aggregate): Return Empty
	if Etype of record component has predicates.

2020-06-10  Arnaud Charlet  <charlet@adacore.com>

	* exp_ch3.adb (Build_Init_Statements): Implement the notion of
	"require late initialization".

2020-06-10  Eric Botcazou  <ebotcazou@adacore.com>

	* sem_util.adb (Copy_And_Maybe_Dereference): Temporarily copy
	the parent node of the original tree when dereferencing.

2020-06-10  Ed Schonberg  <schonberg@adacore.com>

	* sem_warn.adb (Warn_On_Overlapping_Actuals): Add a warning when
	two actuals in a call overlap, both are composite types that may
	be passed by reference, and only one of them is writable.

2020-06-10  Eric Botcazou  <ebotcazou@adacore.com>

	* exp_ch4.adb (Expand_N_In): Use an expression with actions to
	insert the PE raise statement for the Unchecked_Union case.

2020-06-10  Eric Botcazou  <ebotcazou@adacore.com>

	* sem_ch4.adb (Analyze_Call): Use idiomatic condition.
	* sem_res.adb (Resolve_Call): Remove obsolete code.

2020-06-10  Eric Botcazou  <ebotcazou@adacore.com>

	* sem_util.adb (Copy_And_Maybe_Dereference): New function.
	(Build_Access_Record_Constraint): Use it to copy the prefix.
	(Build_Actual_Array_Constraint): Likewise.
	(Build_Actual_Record_Constraint): Likewise.

2020-06-10  Bob Duff  <duff@adacore.com>

	* sem_prag.adb (Invariant): Remove the pragma removing code.  It
	doesn't work to remove the pragma, because various flags are set
	during Build_Invariant_Procedure_Declaration and
	Build_Invariant_Procedure_Body that need to be set to avoid the
	spurious warnings.
	* exp_util.adb (Make_Invariant_Call): Avoid calling the
	invariant-checking procedure if the body is empty. This is an
	optimization.

2020-06-10  Vasiliy Fofanov  <fofanov@adacore.com>

	* doc/gnat_ugn/gnat_utility_programs.rst: Fix gnatmetric
	switches description.

2020-06-10  Arnaud Charlet  <charlet@adacore.com>

	* repinfo-input.ads, repinfo-input.adb, repinfo.adb,
	repinfo.ads: Update header.

2020-06-10  Eric Botcazou  <ebotcazou@adacore.com>

	* exp_aggr.adb (In_Place_Assign_OK): Do not necessarily return
	false for a type with discriminants.
	(Convert_To_Assignments): Use Parent_Node and Parent_Kind more
	consistently.  In the in-place assignment case, first apply a
	discriminant check if need be, and be prepared for a rewritten
	aggregate as a result.

2020-06-10  Arnaud Charlet  <charlet@adacore.com>

	* atree.adb, contracts.adb, debug.adb, freeze.adb,
	repinfo-input.adb, repinfo.adb, sem_attr.adb, sem_ch10.adb,
	sem_ch13.adb, sem_ch3.adb, sem_ch5.adb, sem_ch6.adb,
	sem_ch8.adb, sem_ch9.adb, sem_disp.adb, sem_eval.adb,
	sem_prag.adb: Remove more references to ASIS.

2020-06-10  Arnaud Charlet  <charlet@adacore.com>

	* libgnat/s-secsta.adb (Round_Up): Fix typo in exception
	message.

2020-06-10  Piotr Trojanek  <trojanek@adacore.com>

	* par-ch4.adb (P_Membership_Test): Fix typo in a grammar rule.

2020-06-10  Piotr Trojanek  <trojanek@adacore.com>

	* exp_spark.adb (Expand_SPARK_N_Attribute_Reference): Remove
	expansion of First and Last attributes.

2020-06-10  Piotr Trojanek  <trojanek@adacore.com>

	* exp_attr.adb (Expand_N_Attribute_Reference): Remove folding
	for Enum_Rep attribute.
	* exp_spark.adb (Expand_SPARK_N_Attribute_Reference): Remove
	duplicated code for folding Enum_Rep attribute.
	* sem_attr.adb (Eval_Attribute): Relax condition for folding
	Enum_Rep attribute; previously dead code is now executed when
	the attribute prefix is an enumeration literal; refine type in
	processing of Enum_Val.

2020-06-10  Javier Miranda  <miranda@adacore.com>

	* sem_ch3.adb (Analyze_Declarations): Adjust the machinery that
	takes care of late body overriding of initialize, adjust,
	finalize.  Remove ASIS mode code.

2020-06-10  Ed Schonberg  <schonberg@adacore.com>

	* einfo.ads (Access_Subprogram_Wrapper): New attribute of
	Subprogram_Type entities. Denotes subprogram constructed for
	Access_To_Subprogram types that include pre- and postconditions.
	* einfo.adb: Subprogram bodies for Access_Subprogram_Wrapper.
	* exp_ch6.adb (Expand_Call): An indirect call through an
	Access_To_subprogram that includes contracts is rewritten as a
	call to the corresponding Access_ ubprogram_Wrapper. Handle
	derived types that inherit contract from parent.
	* sem_prag.adb (Build_Access_Subprogram_Wrapper): Build
	subprogram declaration for subprogram that incorporates the
	contracts of an Access_To_Subprogram type declaration. Build
	corresponding body and attach it to freeze actions for type.
	* sem_util.ads, sem_util.adb (Is_Access_Subprogram_Wrapper):
	Utility that uses signature of the subprogram to determine
	whether it is a generated wrapper for an Access_To_Subprogram
	type.

2020-06-10  Ghjuvan Lacambre  <lacambre@adacore.com>

	* par-ch6.adb (P_Subprogram): Make sure the specification
	belongs to a procedure.

2020-06-10  Piotr Trojanek  <trojanek@adacore.com>

	* sem_ch13.adb (All_Membership_Choices_Static): Assert an AST
	property documented in sinfo.ads and simplify an excessive
	condition.

2020-06-10  Piotr Trojanek  <trojanek@adacore.com>

	* exp_attr.adb (Expand_N_Attribute_Reference): Fix a copy-paste
	mistake in comment.
	* sem_res.adb (Flag_Effectively_Volatile_Objects): Fix a type in
	the SPARK RM rule number.
	* exp_ch4.adb, sem_util.adb: Fix style in single line comments.

2020-06-10  Piotr Trojanek  <trojanek@adacore.com>

	* sem_aux.ads, sem_aux.adb (Get_Low_Bound): Remove.

2020-06-10  Arnaud Charlet  <charlet@adacore.com>

	* scn.adb (Determine_License): Remove.

2020-06-10  Justin Squirek  <squirek@adacore.com>

	* exp_ch3.adb (Expand_N_Object_Declaration): Add condition to
	handle processing of objects initialized by a call to a function
	return an anonymous access type.
	* exp_ch6.adb, exp_ch6.ads
	(Has_Unconstrained_Access_Discriminants): Moved to sem_util.adb
	(Needs_Result_Accessibility_Level): Moved to sem_util.adb
	* sem_util.adb, sem_util.ads
	(Has_Unconstrained_Access_Discriminants): Moved from exp_ch6.adb
	(Needs_Result_Accessibility_Level): Moved from exp_ch6.adb
	* sem_res.adb (Valid_Conversion): Add condition for the special
	case where the operand of a conversion is the result of an
	anonymous access type

2020-06-10  Ghjuvan Lacambre  <lacambre@adacore.com>

	* par-ch6.adb (P_Subprogram): Reject duplicate subprogram
	declarations.

2020-06-10  Eric Botcazou  <ebotcazou@adacore.com>

	* exp_ch6.adb (Insert_Post_Call_Actions): Deal with the context
	of an if-expression and with a call written in prefixed notation.

2020-06-10  Gary Dismukes  <dismukes@adacore.com>

	* einfo.ads: Minor reformatting of a comment.
	* exp_aggr.adb: Minor reformatting and a grammar correction.
	* exp_attr.adb: Minor reformatting and a typo fix in some
	comments.
	* sem_ch12.adb: Fix three typos in comments.

2020-06-09  Javier Miranda  <miranda@adacore.com>

	* sem_ch6.adb (New_Overloaded_Entity): Add missing call to check
	subtype conformance of overriding dispatching primitive.
	* sem_eval.adb (Subtypes_Statically_Match): Handle derivations
	of private subtypes.
	* libgnat/g-exptty.adb, libgnat/g-exptty.ads
	(Set_Up_Communications): Fix the profile since null-exclusion is
	missing in the access type formals.
	* sem_disp.ads (Check_Operation_From_Private_View): Adding
	documentation.

2020-06-09  Eric Botcazou  <ebotcazou@adacore.com>

	* einfo.ads (XEINFO section): Update format description.
	(Is_Subprogram_Or_Entry): Move pragma to regular section.
	(Is_Subprogram_Or_Generic_Subprogram): Likewise.
	* xeinfo.adb (Get_B4): Rename to...
	(Get_B0): ...this.
	(Translate_Expr): New procedure extracted from...
	(XEinfo): ...here.  Try to apply Get_B0 first and then
	call Translate_Expr to translate supported constructs.

2020-06-09  Eric Botcazou  <ebotcazou@adacore.com>

	* exp_ch6.adb (Freeze_Subprogram): Deal with convention C_Family.
	* freeze.adb (Freeze_Profile): Likewise.  Add missing guard.
	* sem_mech.adb (Set_Mechanisms): Likewise.
	* lib-xref.adb (Output_Import_Export_Info): Ditto for C_Variadic.
	* repinfo.adb (List_Subprogram_Info): Likewise.
	* sem_prag.adb (Set_Convention_From_Pragma): Move main checks for
	Stdcall to...
	(Process_Convention): ...here.  Add checks for C_Variadic.
	* snames.ads-tmpl: Add Name_C_Variadic_0 .. Name_C_Variadic_16.
	Use consistent format for subtype declarations.
	(Convention_Id): Add Convention_C_Variadic_0 .. C_Variadic_16
	and move Convention_CPP up.
	(Convention_C_Family): New subtype of Convention_Id.
	(Convention_C_Variadic): Likewise.
	(Foreign_Convention): Use explicit upper bound.
	Add pragma Inline for Is_Configuration_Pragma_Name,
	Is_Function_Attribute_Name, Is_Internal_Attribute_Name
	and Is_Procedure_Attribute_Name.
	* snames.adb-tmpl (Get_Convention_Id): Deal with Name_Variadic_n.
	(Get_Convention_Name): Deal with Convention_Variadic_n.
	* types.h (Convention_Id): New typedef.
	* xsnamest.adb (Name2): New variable.
	(Is_Conv): New pattern.
	(Get_Subt1): Likewise.
	(Get_Subt2): Likewise.
	Output subtypes of Convention_Id into the C header file.

2020-06-09  Arnaud Charlet  <charlet@adacore.com>

	* exp_ch3.adb, exp_ch4.adb, exp_ch6.adb, exp_ch9.adb,
	exp_disp.adb, exp_util.adb: Add comments related to errors that
	should be moved to semantic analysis. Also replace "?" with "??"
	in warning messages.

2020-06-09  Arnaud Charlet  <charlet@adacore.com>

	* libgnat/a-strunb__shared.ads, libgnat/a-strunb__shared.adb
	(Reference, Unreference): No-op for Empty_Shared_String.
	Remove unneeded calls to Reference.

2020-06-09  Arnaud Charlet  <charlet@adacore.com>

	* exp_ch5.adb (Expand_N_Assignment): Remove kludge for
	AI05-0087.
	* sem_ch12.adb (Validate_Derived_Type_Instance): Implement
	AI05-0087 retroactively since it's a binding interpretation.

2020-06-09  Eric Botcazou  <ebotcazou@adacore.com>

	* einfo.ads (Has_Foreign_Convention): Fix description.
	(Component_Alignment): Move around.
	(Has_DIC): Likewise.
	(Has_Interrupt_Handler): Likewise.
	(Has_Invariants): Likewise.
	(Is_Atomic_Or_VFA): Likewise.
	(Next_Index): Likewise.
	(Scope_Depth): Likewise.
	(Init_Component_Size): Likewise.
	(Init_Component_Location): Likewise.
	(Init_Size): Likewise.
	(Inline Pragmas for functions): Add Corresponding_Function,
	Corresponding_Procedure, Entry_Max_Queue_Lengths_Array,
	Finalize_Storage_Only, Has_DIC, Has_Invariants,
	Initialization_Statements, Is_Anonymous_Access_Type,
	Next_Stored_Discriminant, Address_Clause, Alignment_Clause,
	Float_Rep, Has_Foreign_Convention, Has_Non_Limited_View,
	Is_Constant_Object, Is_Discriminal, Is_Finalizer, Is_Null_State,
	Is_Prival, Is_Protected_Component, Is_Protected_Record_Type,
	Is_Subprogram_Or_Entry, Is_Task_Record_Type, Size_Clause,
	Stream_Size_Clause, Type_High_Bound, Type_Low_Bound, Known_*,
	Unknown_*.
	(Inline Pragmas for procedures): Add Set_Corresponding_Function,
	Set_Corresponding_Procedure, Set_Finalize_Storage_Only,
	Set_Float_Rep, Set_Initialization_Statements,
	Init_Normalized_First_Bit, Init_Normalized_Position,
	Init_Normalized_Position_Max.
	* einfo.adb (Was_Hidden): Move around.
	(Is_Packed_Array): Likewise.
	(Model_Emin_Value): Likewise.
	(Model_Epsilon_Value): Likewise.
	(Model_Mantissa_Value): Likewise.
	(Model_Small_Value): Likewise.

2020-06-09  Ed Schonberg  <schonberg@adacore.com>

	* sem_ch12.adb (Check_Shared_Variable_Control_Aspects): Require
	exact match between formal and actual for aspects Atomic and
	Volatile only for formal derived types.

2020-06-09  Arnaud Charlet  <charlet@adacore.com>

	* exp_util.adb (Side_Effect_Free): Improve handling of
	N_Aggregate.

2020-06-09  Ghjuvan Lacambre  <lacambre@adacore.com>

	* sem_res.adb (Resolve_Qualified_Expression): Use Subtype_Mark
	type.

2020-06-09  Arnaud Charlet  <charlet@adacore.com>

	* exp_aggr.adb (Max_Aggregate_Size): New function to factorize
	code.
	(Convert_To_Positional, Aggr_Size_OK): Use Max_Aggregate_Size.

2020-06-09  Arnaud Charlet  <charlet@adacore.com>

	* sem_util.ads, sem_util.adb (Set_Debug_Info_Defining_Id): New.
	* exp_ch3.adb, exp_ch8.adb: Call Set_Debug_Info_Defining_Id when
	relevant.

2020-06-09  Justin Squirek  <squirek@adacore.com>

	* einfo.ads (Returns_By_Ref): Modify documentation to reflect
	that Returns_By_Ref can be applied to E_Subprogram_Type
	entities.

2020-06-09  Justin Squirek  <squirek@adacore.com>

	* exp_attr.adb (Expand_N_Attribute_Reference): Modify expansion
	of 'Overlaps_Storage to take into account zero sized arrays.

2020-06-09  Bob Duff  <duff@adacore.com>

	* bindo-graphs.adb, bindo-graphs.ads: For each invocation graph,
	record the corresponding library graph.
	* bindo-writers.adb (Write_Invocation_Graph_Vertex): Print the
	lib item name. Remove library graph parameters.
	* bindo-augmentors.adb, bindo-augmentors.ads,
	bindo-builders.adb, bindo-diagnostics.adb,
	bindo-diagnostics.ads, bindo-elaborators.adb: Remove library
	graph parameters.

2020-06-09  Eric Botcazou  <ebotcazou@adacore.com>

	* checks.adb (Apply_Predicate_Check): Extend trick used for
	aggregates to qualified aggregates and object declarations
	* einfo.ads (Has_Own_DIC): Mention the underlying full view.
	(Has_Own_Invariants): Likewise.
	(Has_Predicates): Likewise.
	* exp_util.adb (Build_DIC_Procedure_Declaration): Do not deal
	with base types explicitly but with underlying full views.
	(Build_Invariant_Procedure_Declaration): Likewise.
	* sem_ch13.adb (Build_Predicate_Functions): Do not deal with
	the full view manually but call Propagate_Predicate_Attributes
	to propagate attributes to views.
	(Build_Predicate_Function_Declaration): Likewise.
	* sem_ch3.adb (Build_Assertion_Bodies_For_Type): Build bodies
	for private full views with an underlying full view.
	(Build_Derived_Private_Type): Small comment tweak.
	(Complete_Private_Subtype): Call Propagate_Predicate_Attributes.
	(Process_Full_View): Do not deal with base types explicitly for
	DIC and Invariant attributes.  Deal with underlying full views
	for them.  Call Propagate_Predicate_Attributes and deal with
	underlying full views for them.
	* sem_ch7.adb (Preserve_Full_Attributes): Do not cross propagate
	DIC and Invariant attributes between full type and its base type.
	Propagate Predicate attributes from the full to the private view.
	* sem_ch9.adb (Analyze_Protected_Type_Declaration): Likewise.
	(Analyze_Task_Type_Declaration): Likewise.
	* sem_util.ads (Get_Views): Remove Full_Base parameter and add
	UFull_Typ parameter.
	(Propagate_Predicate_Attributes): New procedure.
	* sem_util.adb (Get_Views): Remove Full_Base parameter and add
	UFull_Typ parameter.  Retrieve the Corresponding_Record_Type
	from the underlying full view, if any.
	(Propagate_DIC_Attributes): Remove useless tests.
	(Propagate_Invariant_Attributes): Likewise.
	(Propagate_Predicate_Attributes): New procedure.

2020-06-09  Justin Squirek  <squirek@adacore.com>

	* exp_ch5.adb (Expand_Predicated_Loop): Perserve the original
	loop identifier within the expansion.

2020-06-09  Bob Duff  <duff@adacore.com>

	* bindo-graphs.ads (Library_Graph_Edge_Kind): Reorder enumerals
	to reflect the order of adding edges. Clarify comments.
	* bindo-graphs.adb (Add_Edge_Kind_Check): Correct the
	assertions.  Reorder the "when"s to match the order of adding
	edges, and therefore the order of enumerals in type
	Library_Graph_Edge_Kind.  Change names to "Old_" and "New_" to
	clarify what's what.  Combine Invocation_Edge into the "<="
	test.  Fix the "raise Program_Error" message, which was
	backwards.

2020-06-09  Bob Duff  <duff@adacore.com>

	* bindo-graphs.adb (Add_Edge_Kind_Check): Add the Image of the
	old and new Kinds to the raise Program_Error message.

2020-06-09  Eric Botcazou  <ebotcazou@adacore.com>

	* sem_ch3.adb (Is_Visible_Component): Do not special-case
	bodies of instances.

2020-06-09  Arnaud Charlet  <charlet@adacore.com>

	* exp_ch4.adb (Expand_N_In): Fix handling of null exclusion.

2020-06-09  Ed Schonberg  <schonberg@adacore.com>

	* sem_ch12.adb (Check_Shared_Variable_Control_Aspects): Require
	exact match between formal and actual for aspects Atomic,
	Atomic_Component, Volatile, and Volatile_Components.

2020-06-09  Bob Duff  <duff@adacore.com>

	* doc/gnat_ugn/gnat_utility_programs.rst: Add documentation for
	the --no-separate-return switch of gnatpp.

2020-06-09  Arnaud Charlet  <charlet@adacore.com>

	* sem_warn.adb (Warn_On_Constant_Valid_Condition): Add proper
	warning tag.

2020-06-09  Arnaud Charlet  <charlet@adacore.com>

	* sem_type.adb (Covers): Fix implementation of AI05-0149.
	* sem_res.adb: Fix typo.

2020-06-09  Ed Schonberg  <schonberg@adacore.com>

	* exp_ch9.adb (Build_Master_Renaming): Make name in renaming
	declaration unique by adding a numeric suffix, to prevent
	accidental name conflict when several instantiations of a
	package containing an access_to_incomplete type that designate
	tasks appear in the same scope.

2020-06-09  Piotr Trojanek  <trojanek@adacore.com>

	* libgnarl/a-synbar.ads, libgnarl/a-synbar.adb,
	libgnarl/a-synbar__posix.ads, libgnarl/a-synbar__posix.adb
	(Ada.Synchronous_Barriers): Annotate with SPARK_Mode => Off.

2020-06-09  Arnaud Charlet  <charlet@adacore.com>

	* sem_eval.adb (Eval_Relational_Op, Eval_String_Literal,
	Eval_Type_Conversion): Relax rules on relational operators and
	type conversions of static string types.

2020-06-09  Arnaud Charlet  <charlet@adacore.com>

	* sem_util.ads, sem_util.adb (Is_Partially_Initialized_Type):
	Take Default_Value and Default_Component_Value into account.
	* sem_ch3.adb (Analyze_Object_Declaration): Update comment.

2020-06-09  Bob Duff  <duff@adacore.com>

	* bindo-graphs.adb (Add_Edge_Kind_Check): Disable failing part
	of the assertion.

2020-06-08  Steve Baird  <baird@adacore.com>

	* sem_prag.adb (Analyze_Pragma.Set_Ravenscar_Profile): Add
	appropriate call to Set_Restriction_No_Dependence if Ada_Version
	>= Ada2012 and Profile is either Ravenscar or a GNAT-defined
	Ravenscar variant (i.e., not Jorvik).

2020-06-08  Arnaud Charlet  <charlet@adacore.com>

	* sem_ch5.adb: Fix typo.
	* sem_ch8.adb (Analyze_Renamed_Primitive_Operation): Check that
	the prefix of a prefixed view must be renamable as an object.

2020-06-08  Arnaud Charlet  <charlet@adacore.com>

	* sem_cat.ads: Fix typo.
	* sem_cat.adb (Validate_Remote_Access_To_Class_Wide_Type): Add
	handling of N_Attribute_Definition_Clause.
	* sem_ch13.adb (Analyze_Attribute_Definition_Clause): Call
	Validate_Remote_Access_To_Class_Wide_Type for Storage_Size and
	Storage_Pool.
	* sem_attr.adb, exp_ch4.adb: Update comments.

2020-06-08  Justin Squirek  <squirek@adacore.com>

	* sem_ch4.adb (Analyze_One_Call): Add extra condition to the
	predicate for deciding when a given controlled call is visible.

2020-06-08  Piotr Trojanek  <trojanek@adacore.com>

	* exp_spark.adb (Expand_SPARK_N_Attribute_Reference): Port
	changes in frontend expander.

2020-06-08  Piotr Trojanek  <trojanek@adacore.com>

	* sem_ch13.adb (All_Membership_Choices_Static): Fix style.

2020-06-08  Steve Baird  <baird@adacore.com>

	* libgnat/s-rident.ads: Add Jorvik to the Profile_Name
	enumeration type.  Add an element for Jorvik to the array
	aggregate that is the initial value of the constant
	Profile_Info.
	* targparm.adb (Get_Target_Parameters): Handle "pragma Profile
	(Jorvik);" similarly to "pragma Profile (Ravenscar);".
	* snames.ads-tmpl: Declare Name_Jorvik Name_Id. Unlike
	Ravenscar, Jorvik is not a pragma name and has no corresponding
	element in the Pragma_Id enumeration type; this means that its
	declaration must not occur between those of First_Pragma_Name
	and Last_Pragma_Name.
	* sem_prag.adb (Analyze_Pragma): Add call to
	Set_Ravenscar_Profile for Jorvik, similar to the existing calls
	for Ravenscar and the GNAT Ravenscar variants.

2020-06-08  Arnaud Charlet  <charlet@adacore.com>

	* sem_ch8.adb (Analyze_Object_Renaming): Update Get_Object_Name
	to go through N_Qualified_Expression and N_Type_Conversion.  Fix
	another case of wrong usage of E_Anonymous_Access_Type instead
	of Anonymous_Access_Kind.
	* sem_util.adb (Is_Dependent_Component_Of_Mutable_Object): Work
	on the original node.
	(Is_Aliased_View): Take into account N_Qualified_Expression.

2020-06-08  Arnaud Charlet  <charlet@adacore.com>

	* sem_eval.adb (Eval_Type_Conversion): Fix handling of
	enumeration to integer conversions.
	* exp_attr.adb (Expand_N_Attribute_Reference
	[Attribute_Enum_Rep]): Remove special casing for first-level
	renaming, best left to the general folding mechanism via
	Eval_Type_Conversion.

2020-06-08  Eric Botcazou  <ebotcazou@adacore.com>

	* atree.adb (New_Copy): Do not clear Has_Dynamic_Range_Check.
	* checks.ads (Append_Range_Checks): Remove Flag_Node parameter.
	(Insert_Range_Checks): Likewise and remove default value of
	Static_Loc parameter.
	* checks.adb (Append_Range_Checks): Remove Flag_Node parameter.
	Do not test and set Has_Dynamic_Range_Check.
	(Insert_Range_Checks): Likewise and remove default value of
	Static_Loc parameter.
	* csinfo.adb (CSinfo): Remove 'L' from [NEUB]_Fields pattern and
	do not handle Has_Dynamic_Range_Check.
	* exp_ch5.adb (Expand_N_Assignment_Statement): Remove argument
	in call to Insert_Range_Checks.
	* sem_ch3.adb (Analyze_Subtype_Declaration): Do not fiddle
	with Has_Dynamic_Range_Check.
	(Process_Range_Expr_In_Decl): Remove argument in calls to
	Insert_Range_Checks and Append_Range_Checks.
	* sinfo.ads (Has_Dynamic_Range_Check): Delete.
	(Set_Has_Dynamic_Range_Check): Likewise.
	* sinfo.adb (Has_Dynamic_Range_Check): Delete.
	(Set_Has_Dynamic_Range_Check): Likewise.
	* treepr.adb (Print_Node): Do not print Has_Dynamic_Range_Check.

2020-06-08  Steve Baird  <baird@adacore.com>

	* sem_ch13.ads: Export new function
	All_Membership_Choices_Static.
	* sem_ch13.adb: Implement new function
	All_Membership_Choices_Static.  This involves moving the
	functions Is_Static_Choice and All_Membership_Choices_Static,
	which were previously declared within the function
	Is_Predicate_Static, out to library level so that they can be
	called by the new function. The already-exisiting code in
	Is_Predicate_Static which became the body of
	All_Membership_Choices_Static is replaced with a call to the new
	function in order to avoid duplication.
	* exp_ch9.adb (Is_Pure_Barrier): Several changes needed to
	implement rules of AI12-0290 and RM D.7's definition of
	"pure-barrier-eligible". These changes include adding a call to
	the new function Sem_13.All_Membership_Choices_Static, as per
	the "see 4.9" in RM D.7(1.6/5).

2020-06-08  Richard Kenner  <kenner@adacore.com>

	* exp_unst.adb (Visit_Node): When visiting array attribute
	nodes, in addition to checking the type of Get_Referenced_Object
	of the prefix, also check the actual type of the prefix.

2020-06-08  Gary Dismukes  <dismukes@adacore.com>

	* checks.adb (Apply_Predicate_Check): Refine test for being in a
	subprogram body to account for no Corresponding_Body case,
	avoiding blowups arising due to other changes here.
	* exp_ch4.adb (Expand_N_Qualified_Expression): Apply predicate
	checks, if any, after constraint checks are applied.
	* sem_eval.ads (Check_Expression_Against_Static_Predicate): Add
	Check_Failure_Is_Error formal for conditionalizing warning vs.
	error messages.
	* sem_eval.adb (Check_Expression_Against_Static_Predicate):
	Issue an error message rather than a warning when the new
	Check_Failure_Is_Error formal is True. In the nonstatic or
	Dynamic_Predicate case where the predicate is known to fail,
	emit the check to ensure that folded cases get checks applied.
	* sem_res.adb (Resolve_Qualified_Expression): Call
	Check_Expression_Against_Static_Predicate, passing True for
	Check_Failure_Is_Error, to ensure we reject static predicate
	violations. Remove code that was conditionally calling
	Apply_Predicate_Check, which is no longer needed, and that check
	procedure shouldn't be called from a resolution routine in any
	case. Also remove associated comment about preventing infinite
	recursion and consistency with Resolve_Type_Conversion, since
	that handling was already similarly removed from
	Resolve_Type_Convesion at some point.
	(Resolve_Type_Conversion): Add passing of True for
	Check_Failure_Is_Error parameter on call to
	Check_Expression_Against_Static_Predicate, to ensure that static
	conversion cases that violate a predicate are rejected as
	errors.

2020-06-08  Piotr Trojanek  <trojanek@adacore.com>

	* snames.ads-tmpl (Name_SPARK): Restore after being deleted.

2020-06-08  Arnaud Charlet  <charlet@adacore.com>

	* exp_aggr.adb, exp_ch6.adb, par-ch11.adb, par-ch6.adb,
	par-ch7.adb, par-prag.adb, restrict.adb, restrict.ads,
	scans.ads, scng.adb, sem_aggr.adb, sem_attr.adb, sem_ch11.adb,
	sem_ch12.adb, sem_ch3.adb, sem_ch3.ads, sem_ch4.adb,
	sem_ch5.adb, sem_ch6.adb, sem_ch7.adb, sem_ch8.adb, sem_ch9.adb,
	sem_res.adb, sem_util.adb, sem_util.ads, snames.ads-tmpl,
	gnatbind.adb, libgnat/s-rident.ads,
	doc/gnat_rm/standard_and_implementation_defined_restrictions.rst:
	Remove processing of SPARK_05 restriction.
	* gnat_rm.texi: Regenerate.
	* opt.ads: Remove processing of old checksum which is now
	handled by gprbuild directly.

2020-06-08  Arnaud Charlet  <charlet@adacore.com>

	* sem_ch12.adb (Instantiate_Object): Relax rules related to null
	exclusions and generic objects. Handle all anonymous types
	consistently and not just E_Anonymous_Access_Type.
	* sem_ch8.adb (Analyze_Object_Renaming): Change wording so that
	it applies to both renamings and instantiations to avoid
	confusion.

2020-06-08  Arnaud Charlet  <charlet@adacore.com>

	* libgnat/a-textio.ads (File_Mode): Fix typo in comment.

2020-06-08  Eric Botcazou  <ebotcazou@adacore.com>

	* sem_res.adb (Resolve_Indexed_Component): Do not give a warning
	for a nonatomic component of an atomic array which is subject to
	an address clause in Ada 2020 mode.
	(Resolve_Selected_Component): Likewise for an atomic record.

2020-06-08  Philippe Gil  <gil@adacore.com>

	* doc/gnat_ugn/the_gnat_compilation_model.rst: in "Handling
	Files with Multiple Units" part documents gnatname use for
	unmodified files handling and gnatchop use for files
	refactoring.
	* gnat_ugn.texi: Regenerate.

2020-06-08  Arnaud Charlet  <charlet@adacore.com>

	* doc/gnat_rm/implementation_defined_attributes.rst:
	Enum_Rep/Enum_Val are standard Ada 202x attributes.
	* gnat_rm.texi: Regenerate.

2020-06-08  Javier Miranda  <miranda@adacore.com>

	* exp_aggr.adb (Safe_Component): Remove code that considers as
	unsafe components that are aggregates; such removal allows the
	frontend to proceed and evaluate if they are safe by means of
	invoking Safe_Aggregate.

2020-06-08  Piotr Trojanek  <trojanek@adacore.com>

	* exp_spark.adb (Expand_SPARK_N_Attribute_Reference): Apply
	standard expansion to attributes First and Last.

2020-06-08  Piotr Trojanek  <trojanek@adacore.com>

	* exp_attr.adb, exp_util.ads, exp_util.adb (Get_Index_Subtype):
	Move from the body of Exp_Attr to Exp_Util and expose from the
	spec.
	* exp_spark.adb (Expand_SPARK_N_Attribute_Reference): Replace
	duplicated code with a call to Get_Index_Subtype.

2020-06-08  Arnaud Charlet  <charlet@adacore.com>

	* sem_ch8.adb (Analyze_Object_Renaming): Simplify code by moving
	many special cases to Is_Object_Reference and removing others by
	only checking renamings coming from sources.
	* sem_util.adb (Is_Object_Reference): Update for AI12-0226 and
	add more regular handling of 'Priority. Remove special cases no
	longer needed now that we are only checking renamings coming
	from sources.

2020-06-08  Claire Dross  <dross@adacore.com>

	* libgnat/a-cofove.adb (Insert_Space): The computation of Index
	generates a spurious compiler warning about a value not being in
	range for a statically dead branch.  Silence it using pragma
	Warnings.

2020-06-08  Bob Duff  <duff@adacore.com>

	* bindo-graphs.adb (function Add_Edge): Rename
	Add_Edge_With_Return to Add_Edge; we can tell it returns because
	it's a function, and overloading seems appropriate in this case.
	If Activates_Task=True, and we're not going to add a new edge
	because an existing Pred-->Succ edge already exists, then set
	Activates_Task to True on the preexisting edge.  This ensures
	that the message:
	info: use pragma Restrictions (No_Entry_Calls_In_Elaboration_Code)
	appears when appropriate, no matter in what order the edges
	happened to be processed.
	(procedure Add_Edge): Remove redundant assertions.
	(Activates_Task): Other kinds of edges can have
	Activates_Task=True.  For example, if we had a With_Edge and
	then an Invocation_Edge with Activates_Task=True, then the
	With_Edge has Activates_Task set to True.
	(Add_Edge_Kind_Check): New procedure to prevent other bugs of
	this nature. For example, if we were to sometimes call Add_Edge
	for a Spec_Before_Body_Edge followed by Add_Edge for a
	With_Edge, and sometimes in the other order, that would cause a
	similar bug to what we're fixing here.
	(Set_Is_Recorded_Edge): Val parameter is not used. Get rid of
	it.
	(Set_Activates_Task): New procedure to set the Activates_Task flag.
	* bindo-graphs.ads (Library_Graph_Edge_Kind): Reorder the
	enumeration literals to facilitate Add_Edge_Kind_Check.
	* ali.adb (Known_ALI_Lines): The comment about "still available"
	was wrong. Fix that by erasing the comment, and encoding the
	relevant information in real code. Take advantage of Ada's full
	coverage rules by removing "others =>".  Also DRY.

2020-06-08  Ed Schonberg  <schonberg@adacore.com>

	* par-ch12.adb (P_Formal_Derived_Type_Definition): Handle
	properly formal derived types that include aspect
	specifications, so that the "with" keyword appears twice in the
	formal type declaration.
	* sem_ch13.adb (Has_Generic_Parent): Return true if the type
	itself is a generic formal.

2020-06-08  Dmitriy Anisimkov  <anisimko@adacore.com>

	* socket.c (__gnat_minus_500ms): Remove
	IsWindowsVersionOrGreater from condition.

2020-06-08  Claire Dross  <dross@adacore.com>

	* libgnat/a-cfdlli.ads, libgnat/a-cfhama.ads,
	libgnat/a-cfhase.ads, libgnat/a-cforma.ads, libgnat/a-cforse.ads
	(Delete): Add Depends contract.

2020-06-08  Arnaud Charlet  <charlet@adacore.com>

	* snames.ads-tmpl (Name_Program_Error_Check,
	Name_Tasking_Check): New constants.
	* types.ads (Program_Error_Check, Tasking_Check): New constants.
	(All_Checks): Update accordingly.

2020-06-05  Arnaud Charlet  <charlet@adacore.com>

	* sem_prag.adb (Validate_Compile_Time_Warning_Or_Error): Use ??.

2020-06-05  Arnaud Charlet  <charlet@adacore.com>

	* cstand.adb (Create_Standard): Update comments.

2020-06-05  Arnaud Charlet  <charlet@adacore.com>

	* scng.adb (Scan): Fix typo to take into account all future
	versions of Ada.
	* sem_attr.ads (Attribute_Impl_Def): Add Attribute_Reduce for
	now.
	* sem_attr.adb (Analyze_Attribute): Only allow 'Reduce under
	-gnatX.
	* snames.ads-tmpl (Name_Reduce): Update comment.

2020-06-05  Thomas Quinot  <quinot@adacore.com>

	* exp_disp.adb (Expand_Interface_Thunk): Add comment about
	gnatcov reliance on specific name used for thunks.

2020-06-05  Ed Schonberg  <schonberg@adacore.com>

	* sem_ch3.adb (Analyze_Subtype_Declaration): For scalar types,
	and for subtype declarations without a constraint, subtype
	inherits Atomic flag from base type.

2020-06-05  Piotr Trojanek  <trojanek@adacore.com>

	* doc/gnat_rm/implementation_defined_attributes.rst (Enum_Rep):
	Remove extra colon.
	* gnat_rm.texi: Regenerate.

2020-06-05  Eric Botcazou  <ebotcazou@adacore.com>

	* atree.adb (New_Copy): Clear Has_Dynamic_Range_Check on
	subexpression nodes.
	* checks.adb (Append_Range_Checks): Assert that the node
	doesn't have the Has_Dynamic_Range_Check flag set.
	(Insert_Range_Checks): Likewise.
	* exp_ch3.adb (Expand_N_Subtype_Indication): Do not apply
	range checks for a full type or object declaration.
	* sem_ch3.ads: Move with and use clauses for Nlists to...
	(Process_Range_Expr_In_Decl): Change default to No_List for
	the Check_List parameter.
	* sem_ch3.adb: ...here.
	(Process_Range_Expr_In_Decl): Likewise.  When the insertion
	node is a declaration, only insert on the list if is present
	when the declaration involves discriminants, and only insert
	on the node when there is no list otherwise.

2020-06-05  Piotr Trojanek  <trojanek@adacore.com>

	* sem_aggr.adb (Resolve_Record_Aggregate): Create the
	N_Aggregate node with its Expressions field set to No_List and
	not to an empty list.

2020-06-05  Dmitriy Anisimkov  <anisimko@adacore.com>

	* libgnat/s-os_lib.adb (Is_Dirsep): Moved from Build_Path to
	package level to reuse.
	(Normalize_Pathname.Final_Value): Reduce 2 'if' statements to
	one.
	(Normalize_Pathname.Fill_Directory): New procedure instead of
	function Get_Directory. Remove slash to backslash conversion and
	drive letter uppercasing on Windows.

2020-06-05  Arnaud Charlet  <charlet@adacore.com>

	* sem.adb (Assert_Done): Relax check for main unit, as it was
	overzealous in the case of the main unit itself.

2020-06-05  Piotr Trojanek  <trojanek@adacore.com>

	* exp_ch3.adb, sem_ch8.adb, sem_util.adb: Use Is_Incomplete_Type
	to make the code easier to read.

2020-06-05  Piotr Trojanek  <trojanek@adacore.com>

	* einfo.adb: Minor reformatting.
	* sem_util.adb (Has_Full_Default_Initialization,
	Is_Partially_Initialized_Type, Caller_Known_Size_Record,
	Large_Max_Size_Mutable): Iterate with
	First_Component/Next_Component; rename Ent to Comp.

2020-06-05  Eric Botcazou  <ebotcazou@adacore.com>

	* exp_aggr.adb (Aggr_Assignment_OK_For_Backend): Use
	Expr_Rep_Value instead of Expr_Value to obtain the equivalent
	integer value.
	* sem_eval.ads (Expr_Value): Document more supported cases.
	* sem_eval.adb (Expr_Rep_Value): Copy missing cases from
	Exp_Value.

2020-06-05  Bob Duff  <duff@adacore.com>

	* rtsfind.adb, rtsfind.ads: Move subtypes of RTU_Id into package
	body, because they are not needed by clients. Change "Child_" to
	"Descendant", because grandchildren and great grandchildren are
	involved.  Replace all the repetitive comments with a single
	concise one.  Change the parent subtypes to be more consistent;
	use the most specific parent.

2020-06-05  Piotr Trojanek  <trojanek@adacore.com>

	* rtsfind.ads, rtsfind.adb (Is_Text_IO_Special_Package): Moved
	from the GNATprove backend to the frontend.

2020-06-05  Yannick Moy  <moy@adacore.com>

	* sem_util.ads: Add comment about function only used in
	CodePeer.

2020-06-05  Ed Schonberg  <schonberg@adacore.com>

	* sem_ch9.adb, (Analyze_Task_Body): After analying the task
	body, indicate that all local variables have no delayed aspects.
	This prevents improper later calls to
	Check_Aspect_At_End_Of_Declarations, that would happen when the
	constructed task_procedure body (generated during expansion) is
	analyzed. The legality of aspect specifications that may appear
	on local declarations has already been established, and it is in
	general not possible to recheck them properly during expansion,
	when visibility may not be fully established.

2020-06-05  Piotr Trojanek  <trojanek@adacore.com>

	* libgnat/a-cofuve.ads (First): Add Global contract.

2020-06-05  Arnaud Charlet  <charlet@adacore.com>

	* sem_prag.adb (Set_Convention_From_Pragma): Set the convention
	of anonymous access array components.

2020-06-05  Arnaud Charlet  <charlet@adacore.com>

	* libgnat/a-calfor.ads, libgnat/a-catizo.ads,
	libgnat/a-catizo.adb (Local_Time_Offset, Local_Image): New.
	(UTC_Time_Offset): Now a renaming of Local_Time_Offset.

2020-06-05  Eric Botcazou  <ebotcazou@adacore.com>

	* sem_ch3.adb (Available_Full_View): New function returning
	either the full or the underlying full view.
	(Build_Full_Derivation): Add guard for the full view.
	(Copy_And_Build): Retrieve the underlying full view, if any,
	also if deriving a completion.
	(Build_Derived_Private_Type): Use Available_Full_View throughout
	to decide whether a full derivation must be done.

2020-06-05  Bob Duff  <duff@adacore.com>

	* exp_attr.adb, exp_ch11.adb, exp_imgv.adb, exp_tss.ads,
	par-ch4.adb, sem_attr.adb, sem_util.ads: Misc cleanup.

2020-06-05  Arnaud Charlet  <charlet@adacore.com>

	* libgnat/a-nudira.ads, libgnat/a-nudira.adb (Random): New
	function.

2020-06-05  Arnaud Charlet  <charlet@adacore.com>

	* sem_attr.ads (Attribute_Impl_Def): Remove Enum_Rep/Val.
	* sem_attr.adb (Attribute_20): New, move Enum_Rep/Val here.
	(Analyze_Attribute): Take Attribute_20 into account.

2020-06-05  Arnaud Charlet  <charlet@adacore.com>

	* restrict.ads (Unit_Array): Add a-direct.

2020-06-05  Arnaud Charlet  <charlet@adacore.com>

	* libgnat/s-stopoo.ads: Mark package Pure and leave room for
	Nonblocking once this aspect is supported.

2020-06-05  Eric Botcazou  <ebotcazou@adacore.com>

	* exp_attr.adb (Expand_N_Attribute_Reference) <Valid_Scalars>:
	Set the No_Truncation flag on the unchecked conversion built for
	scalar types.

2020-06-05  Bob Duff  <duff@adacore.com>

	* einfo.adb, einfo.ads, exp_util.adb: Remove Invariants_Ignored
	flag.
	* sem_prag.adb (Invariant): Instead of setting a flag to be
	checked elsewhere, remove the pragma as soon as it is analyzed
	and checked for legality.

2020-06-05  Eric Botcazou  <ebotcazou@adacore.com>

	* checks.ads (Apply_Length_Check): Rename Ck_Node parameter to
	Expr.
	(Apply_Range_Check): Likewise.
	(Get_Range_Checks): Likewise.
	* checks.adb (Apply_Float_Conversion_Check): Likewise.
	(Apply_Selected_Length_Checks): Likewise.
	(Apply_Selected_Range_Checks): Likewise.
	(Guard_Access): Likewise.
	(Selected_Length_Checks): Likewise.  Also avoid shadowing in
	child procedures.
	(Selected_Range_Checks): Likewise.

2020-06-05  Arnaud Charlet  <charlet@adacore.com>

	* par-ch3.adb, par-ch4.adb, scng.adb, sem_aggr.adb,
	sem_ch10.adb, sem_ch12.adb, sem_prag.adb: Update wording: change
	Ada_2020 to Ada 2020 in comments and mention -gnat2020 instead
	of -gnatX switch.

2020-06-04  Arnaud Charlet  <charlet@adacore.com>

	* libgnat/i-c.ads (long_long, unsigned_long_long): New
	definitions.

2020-06-04  Arnaud Charlet  <charlet@adacore.com>

	* Makefile.rtl: add a-tasini object
	* impunit.adb (Non_Imp_File_Names_95): Add s-tasini.
	* libgnarl/a-tasini.ads, libgnarl/a-tasini.adb: New files.
	* libgnarl/s-taskin.ads (Global_Initialization_Handler): New.
	* libgnarl/s-tassta.adb (Task_Wrapper): Call
	Global_Initialization_Handler if non null.

2020-06-04  Ed Schonberg  <schonberg@adacore.com>

	* sem_ch12.adb (Build_Suprogram_Body_Wrapper,
	Build_Subprogram_Decl_Wrapper): New suprograms, to create the
	wrappers needed to implement contracts on formsl subprograms at
	the point of instantiation.
	(Build_Subprogram_Wrappers): New subprogram within
	Analyze_Associations, calls the above when the formal subprogram
	has contracts, and expansion is enabled.
	(Instantiate_Formal_Subprogram): If the actual is not an entity,
	such as a function attribute, or a synchronized operation,
	create a function with an internal name and call it within the
	wrapper.
	(Analyze_Generic_Formal_Part): Analyze contracts at the end of
	the list of formal declarations.
	* sem_prag.adb (Analyze_Pre_Post_Condtion): In Ada_2020 the
	aspect and corresponding pragma can appear on a formal
	subprogram declaration.
	(Find_Related_Declaration_Or_Body): Ditto.

2020-06-04  Eric Botcazou  <ebotcazou@adacore.com>

	* exp_ch7.adb (Make_Final_Call): Set the type of the object, if
	it is unanalyzed, before calling Convert_View on it.

2020-06-04  Arnaud Charlet  <charlet@adacore.com>

	* adabkend.adb, back_end.ads, opt.ads, sem_ch6.adb: Get rid of
	Disable_FE_Inline_Always.

2020-06-04  Eric Botcazou  <ebotcazou@adacore.com>

	* exp_ch7.adb (Make_Final_Call): Add missing guard.
	* sem_ch3.adb (Copy_And_Build): Adjust recursive call for
	private types.
	(Build_Derived_Private_Type): Deal with underlying full views.

2020-06-04  Bob Duff  <duff@adacore.com>

	* libgnat/a-stobbu.adb, libgnat/a-stobbu.ads,
	libgnat/a-stobfi.adb, libgnat/a-stobfi.ads,
	libgnat/a-stoubu.adb, libgnat/a-stoubu.ads,
	libgnat/a-stoufi.adb, libgnat/a-stoufi.ads,
	libgnat/a-stoufo.adb, libgnat/a-stoufo.ads,
	libgnat/a-stouut.adb, libgnat/a-stouut.ads,
	libgnat/a-stteou.ads, libgnat/s-putaim.adb,
	libgnat/s-putaim.ads, libgnat/s-putima.adb, libgnat/s-putima.ads
	(Ada.Strings.Text_Output and children, System.Put_Images): New
	runtime support for Put_Image.
	* gcc-interface/Make-lang.in (GNAT_ADA_OBJS): Add
	exp_put_image.o.
	* exp_put_image.adb, exp_put_image.ads: New compiler package
	that generates calls to runtime routines that implement
	Put_Image.
	* Makefile.rtl: Add object files for Ada.Strings.Text_Output and
	children and System.Put_Images.
	* aspects.adb: Simplify initialization of Canonical_Aspect.
	* aspects.ads: Improve documentation. Add Aspect_Put_Image.
	* exp_attr.adb: Add support for Put_Image, by calling routines
	in Exp_Put_Image.
	* sem_util.adb (Is_Predefined_Dispatching_Operation): Return
	True for new TSS_Put_Image operation.
	* exp_ch3.adb: For tagged types, build a dispatching
	TSS_Put_Image operation by calling routines in Exp_Put_Image.
	* exp_disp.adb, exp_disp.ads: Make TSS_Put_Image be number 10,
	adjusting other operations' numbers after 10. We choose 10
	because that's the last number shared by all runtimes.
	* exp_strm.adb: Use named notation as appropriate.
	* exp_cg.adb, exp_tss.ads: Add TSS_Put_Image.
	* libgnat/a-tags.ads: Modify Max_Predef_Prims for the new
	TSS_Put_Image.
	* impunit.adb: Add new runtime packages.
	* rtsfind.adb, rtsfind.ads: Add support for
	Ada.Strings.Text_Output, Ada.Strings.Text_Output.Utils, and
	System.Put_Images.
	* sem_attr.adb: Error checking for Put_Image calls.
	* sem_ch12.adb (Valid_Default_Attribute): Support for passing
	Put_Image as a generic formal parameter.
	* sem_ch13.adb: Analysis of Put_Image aspect. Turn it into a
	Put_Image attribute definition clause.
	* sem_ch8.adb (Analyze_Subprogram_Renaming): Support for
	renaming of the Put_Image attribute.
	* snames.adb-tmpl: Fix comments.
	* snames.ads-tmpl (Name_Put_Image): New Name_Id.
	(Attribute_Put_Image): New Attribute_Id.
	* tbuild.adb, tbuild.ads (Make_Increment): New utility.

2020-06-04  Eric Botcazou  <ebotcazou@adacore.com>

	* exp_attr.adb (xpand_N_Attribute_Reference) <Input>: Call
	Find_Inherited_TSS to look up the Stream_Read TSS.
	<Output>: Likewise for the Stream_Write TSS.
	* exp_ch7.adb (Make_Final_Call): Call Underlying_Type on
	private types to account for underlying full views.
	* exp_strm.ads  (Build_Record_Or_Elementary_Input_Function):
	Remove Use_Underlying parameter.
	* exp_strm.adb (Build_Record_Or_Elementary_Input_Function):
	Likewise and adjust accordingly.
	* exp_tss.adb (Find_Inherited_TSS): Deal with full views.
	Call Find_Inherited_TSS recursively on the parent type if
	the base type is a derived type.
	* sem_ch13.adb (Analyze_Attribute_Definition_Clause): Take
	into account underlying full views for derived types.
	* sem_ch3.adb (Copy_And_Build): Look up the underlying full
	view only for a completion.  Be prepared for private types.
	(Build_Derived_Private_Type): Build an underlying full view
	for a completion in the general case too.

2020-06-04  Arnaud Charlet  <charlet@adacore.com>

	* back_end.adb, opt.ads, par-prag.adb, sem_ch5.adb,
	sem_prag.adb, sinfo.adb, sinfo.ads, snames.ads-tmpl,
	doc/gnat_rm/implementation_defined_pragmas.rst: Remove
	experimental support for OpenACC.
	* gcc-interface/misc.c, gcc-interface/trans.c,
	gcc-interface/lang.opt: Ditto.
	* gnat_rm.texi: Regenerate.

2020-06-04  Eric Botcazou  <ebotcazou@adacore.com>

	* checks.adb (Generate_Discriminant_Check): Remove obsolete
	comment.

2020-06-04  Gary Dismukes  <dismukes@adacore.com>

	* par-ch3.adb (P_Identifier_Declarations): Add parsing of object
	renamings that have neither a subtype_mark nor an
	access_definition. Issue an error if the version is earlier than
	Ada_2020, and suggest using -gnatX.
	* sem_ch8.adb (Analyze_Object_Renaming): Handle
	object_renaming_declarations that don't have an explicit
	subtype. Errors are issued when the name is inappropriate or
	ambiguous, and otherwise the Etype of the renaming entity is set
	from the Etype of the renamed object.
	* sem_util.adb (Has_Null_Exclusion): Allow for the case of no
	subtype given in an N_Object_Renaming_Declaration.
	* sprint.adb (Sprint_Node_Actual): Handle printing of
	N_Object_Renaming_Declarations that are specified without an
	explicit subtype.

2020-06-04  Eric Botcazou  <ebotcazou@adacore.com>

	* sinfo.ads (N_Delta_Aggregate): Document Etype field.
	(N_Case_Expression): Likewise.
	(Is_Syntactic_Field) <N_Quantified_Expression>: Adjust.
	<N_Case_Expression>: Likewise.

2020-06-04  Arnaud Charlet  <charlet@adacore.com>

	* adaint.c: Avoid redefining IS_DIR_SEPARATOR macro.

2020-06-04  Arnaud Charlet  <charlet@adacore.com>

	* sem.adb (Walk_Library_Items): Defer processing of main spec
	after all other specs and before processing bodies.

2020-06-04  Arnaud Charlet  <charlet@adacore.com>

	* bindgen.adb (Gen_Adafinal): Adafinal is convention Ada, not C.

2020-06-04  Ed Schonberg  <schonberg@adacore.com>

	* sinput.adb (Sloc_Range): Ignore node in the tree if it appears
	in a unit different from that of the node whose Sloc range we
	are computing. This is necessary when computing the source range
	of a subprogram body whose declaration includes a pre- or
	postcondition, because declaration and body may appear in
	different units, and the expanded code for the body includes
	copies of the contract code.

2020-06-04  Alexandre Oliva  <oliva@adacore.com>

	* switch.adb (Is_Internal_GCC_Switch): Recognize dumpdir and
	dumpbase-ext.  Mark auxbase and auxbase-strip for removal.

2020-06-04  Eric Botcazou  <ebotcazou@adacore.com>

	* sem_attr.adb (Resolve_Attribute) <Access>: Do not generate
	the secondary message about a missing pragma if the convention
	of the prefix is Intrinsic.
	* sem_ch12.adb (Instantiate_Formal_Subprogram): Only set the
	Convention and the Is_Inlined flag on a null procedure.

2020-06-04  Justin Squirek  <squirek@adacore.com>

	* sem_ch6.adb (Check_Return_Obj_Accessibility): Change to
	Check_Return_Construct_Accessibility to better reflect its
	purpose.  Add loop to properly obtain the object declaration
	from an expanded extended return statement and add calls to get
	the original node for associated values. Also, avoid checks when
	the return statement being examined comes from an internally
	generated function.

2020-06-04  Dmitriy Anisimkov  <anisimko@adacore.com>

	* adaint.c (__gnat_is_absolute_path): Check for directory
	separator after drive and colon.
	(IS_DIR_SEPARATOR): Define new inline substitution.

2020-06-04  Eric Botcazou  <ebotcazou@adacore.com>

	* checks.ads: Update documentation about range checks and fix
	minor other things.

2020-06-04  Eric Botcazou  <ebotcazou@adacore.com>

	* sem_ch3.adb (Array_Type_Declaration): Apply special handling
	of private index types to generic packages and restrict it to
	index types defined in the current scope.

2020-06-04  Arnaud Charlet  <charlet@adacore.com>

	* libgnat/a-exextr.adb (Global_Unhandled_Action): New global
	variable.
	(Notify_Exception): Take into account Global_Unhandled_Action
	and fix latent race condition.
	(Exception_Action): Mark Favor_Top_Level so that variables can
	be atomic.
	(Global_Action): Mark atomic to remove the need for a lock.
	* libgnat/g-excact.ads, libgnat/g-excact.adb
	(Register_Global_Unhandled_Action): New procedure.
	(Register_Global_Action): Remove lock.
	* libgnat/s-stalib.ads (Raise_Action): Mark Favor_Top_Level to
	be compatible with Exception_Action.
	* sem_warn.adb (Warn_On_Unreferenced_Entity): Fix logic wrt
	Volatile entities and entities with an address clause: the code
	did not match the comment/intent.

2020-06-04  Arnaud Charlet  <charlet@adacore.com>

	* comperr.adb (Compiler_Abort): Update URL and bug report
	instructions.

2020-06-04  Steve Baird  <baird@adacore.com>

	* libgnat/s-imgrea.ads: Declare a named number
	Max_Real_Image_Length with value 5200.  Provide a comment
	explaining why this value was chosen.
	* libgnat/s-imgrea.adb (Set_Image_Real): Increase the upper
	bound of the local String variable Digs to
	Max_Real_Image_Length.
	* libgnat/a-tiflau.adb (Put): Increase the upper bound of the
	local String variable Buf to Max_Real_Image_Length.
	(Puts): Increase the upper bound of the local String variable
	Buf to Max_Real_Image_Length.

2020-06-04  Arnaud Charlet  <charlet@adacore.com>

	* libgnarl/a-dynpri.adb, libgnarl/a-taside.adb,
	libgnarl/a-taster.adb, libgnarl/s-interr.adb,
	libgnarl/s-interr__sigaction.adb, libgnarl/s-taasde.adb,
	libgnarl/s-taenca.adb, libgnarl/s-taenca.ads,
	libgnarl/s-taprop.ads, libgnarl/s-taprop__hpux-dce.adb,
	libgnarl/s-taprop__linux.adb, libgnarl/s-taprop__mingw.adb,
	libgnarl/s-taprop__posix.adb, libgnarl/s-taprop__qnx.adb,
	libgnarl/s-taprop__solaris.adb, libgnarl/s-taprop__vxworks.adb,
	libgnarl/s-tarest.adb, libgnarl/s-tasini.adb,
	libgnarl/s-tasque.adb, libgnarl/s-tasque.ads,
	libgnarl/s-tasren.adb, libgnarl/s-tasren.ads,
	libgnarl/s-tassta.adb, libgnarl/s-tasuti.adb,
	libgnarl/s-tasuti.ads, libgnarl/s-tpoben.adb,
	libgnarl/s-tpobop.adb, libgnarl/s-tpopmo.adb,
	libgnarl/s-tposen.adb, libgnat/s-parame.ads,
	libgnat/s-parame__ae653.ads, libgnat/s-parame__hpux.ads,
	libgnat/s-parame__vxworks.ads: Remove references to Single_Lock
	and Global_Lock.

2020-06-04  Arnaud Charlet  <charlet@adacore.com>

	* libgnat/s-atopar.adb, libgnat/s-atopex.adb: Use Object_Size
	instead of Size, otherwise many derived types will be rejected
	(e.g. a type with a 14 bits 'Size and a 16 bits 'Object_Size).

2020-06-04  Eric Botcazou  <ebotcazou@adacore.com>

	* sem_ch12.adb (Copy_Generic_Node): Add special handling for a
	conversion between access types.

2020-06-04  Eric Botcazou  <ebotcazou@adacore.com>

	* sem_ch12.adb (Check_Generic_Actuals): Also restore the proper
	views of the actuals of the parent instances if the formals are
	used as actuals of the children.
	(Instantiate_Type): Add comment.

2020-06-04  Gary Dismukes  <dismukes@adacore.com>

	* sem_ch12.adb: Minor editorial fixes.

2020-06-03  Eric Botcazou  <ebotcazou@adacore.com>

	* sem_ch12.adb (Denotes_Previous_Actual): Delete.
	(Check_Generic_Actuals): Do not special case array types whose
	component type denotes a previous actual.  Do not special case
	access types whose base type is private.
	(Check_Private_View): Remove code dealing with secondary types.
	Do not switch the views of an array because of its component.
	(Copy_Generic_Node): Add special handling for a comparison
	operator on array types.
	(Instantiate_Type): Do not special case access types whose
	designated type is private.
	(Set_Global_Type): Do not special case array types whose
	component type is private.

2020-06-03  Justin Squirek  <squirek@adacore.com>

	* sem_ch10.adb (Process_Body_Clauses): Add loop to interate
	through all prefixes in a use_type clause so that all packages
	in the expanded name get examined for effectiveness.

2020-06-03  Eric Botcazou  <ebotcazou@adacore.com>

	* sem_ch12.adb (Check_Private_View): Clean up implementation of
	second main case, when the generic sees the private declaration.

2020-06-03  Arnaud Charlet  <charlet@adacore.com>

	* libgnat/a-nbnbin.ads: Minor reformatting.
	* libgnat/a-nbnbre.ads, libgnat/a-nbnbre.adb (Is_Valid): Add
	convention Intrinsic. Add detection of uninitialized big reals.

2020-06-03  Arnaud Charlet  <charlet@adacore.com>

	* sem_util.ads, sem_util.adb (Side_Effect_Free_Statements,
	Side_Effect_Free_Loop): New functions.
	(Has_Non_Null_Statements): Consider N_Call_Marker as a null
	statement.
	* sem_ch5.adb (Analyze_Loop_Parameter_Specification): Call
	Set_Is_Null_Loop even inside a generic instantiation.
	(Analyze_Loop_Statement): Mark for removal loops with no side
	effects.

2020-06-03  Eric Botcazou  <ebotcazou@adacore.com>

	* opt.ads (Allow_Integer_Address): Fix typo in comment.
	* stand.ads (Standard_Address): New entity.
	* cstand.adb (Create_Standard): Create it.
	* sem_ch4.adb (Operator_Check): Convert the operands of an
	operation with addresses and integers to Standard_Address
	if pragma Allow_Integer_Address is in effect.

2020-06-03  Eric Botcazou  <ebotcazou@adacore.com>

	* libgnat/s-atopar.adb (Atomic_Fetch_And_Add): Make use of an
	equivalent static expression.
	(Atomic_Fetch_And_Subtract): Likewise.
	(Is_Lock_Free): Likewise.
	* libgnat/s-atopex.adb (Atomic_Exchange): Likewise.
	(Atomic_Compare_And_Exchange): Likewise.
	(Is_Lock_Free): Likewise.

2020-06-03  Vadim Godunko  <godunko@adacore.com>

	* libgnat/s-parame.ads, libgnat/s-parame__ae653.ads,
	libgnat/s-parame__hpux.ads: Fix typos.

2020-06-03  Eric Botcazou  <ebotcazou@adacore.com>

	* exp_util.adb (Remove_Side_Effects): For a type conversion, do
	not remove the side effects of the expression only if it is of
	universal integer type.

2020-06-03  Arnaud Charlet  <charlet@adacore.com>

	* libgnat/s-aotase.ads, libgnat/s-atoope.ads,
	libgnat/s-atopar.ads, libgnat/s-atopex.ads: Update header.

2020-06-03  Eric Botcazou  <ebotcazou@adacore.com>

	* exp_ch4.adb (Expand_N_Unchecked_Type_Conversion): Also fold the
	conversion for literals of enumeration types.

2020-06-03  Yannick Moy  <moy@adacore.com>

	* rtsfind.adb (Load_RTU): Correctly set/reset global variable to
	ignore SPARK_Mode in instances around loading.
	* sem_ch6.adb (Analyze_Subprogram_Body_Helper): Accept Off
	without prior On.
	* sem_ch7.adb (Analyze_Package_Body_Helper): Likewise.
	* sem_prag.adb (Analyze_Pragma): Always take into account
	SPARK_Mode Off.

2020-06-03  Arnaud Charlet  <charlet@adacore.com>

	* frontend.adb (Frontend): Call (dummy for now) tree checker.
	* debug.adb: Reserve -gnatd_V for the tree checker.
	* vast.ads, vast.adb: New files.
	* gcc-interface/Make-lang.in: Add vast.o.

2020-06-03  Justin Squirek  <squirek@adacore.com>

	* libgnat/a-cborse.adb, libgnat/a-cihase.adb,
	libgnat/a-ciorse.adb, libgnat/a-coorse.adb: Modified to use
	'Unrestricted_Access in certain cases where static accessibility
	errors were triggered.
	* exp_ch6.adb (Expand_Simple_Return_Statement): Add generation
	of dynamic accessibility checks as determined by
	Is_Special_Aliased_Formal_Access.
	* sem_attr.adb (Resolve_Attribute): Add call to
	Is_Special_Aliased_Formal_Access to avoid performing static
	checks where dynamic ones are required.
	* sem_ch6.adb (Check_Return_Obj_Accessibility): Handle renamed
	objects within component associations requiring special
	accessibility checks.
	* sem_util.adb, sem_util.ads (Is_Special_Aliased_Formal_Access):
	Created to detect the special case where an aliased formal is
	being compared against the level of an anonymous access return
	object.
	(Object_Access_Level): Remove incorrect condition leading to
	overly permissive accessibility levels being returned on
	explicitly aliased parameters.

2020-06-03  Eric Botcazou  <ebotcazou@adacore.com>

	* einfo.ads (Enum_Pos_To_Rep): Adjust description.
	* exp_attr.adb (Expand_N_Attribute_Reference) <Pred>:
	Reimplement in the case of an enumeration type with non-standard
	but contiguous representation.
	<Succ>: Likewise.
	<Val>: Likewise.
	* exp_ch3.adb (Expand_Freeze_Enumeration_Type): Count the
	literals in the first loop.  If the representation is
	contiguous, just build the index type of the array type and set
	Enum_Pos_To_Rep to it.

2020-06-03  Gary Dismukes  <dismukes@adacore.com>

	* exp_attr.adb (Expand_Loop_Entry_Attribute): Revise loop that
	resets the scopes of entities associated with Loop_Id to the
	scope of the new function, so the resetting is not restricted to
	itypes, but excludes loop parameters and the function entity
	itself. However, this fix is believed to be incomplete and a ???
	comment is added to indicate that.

2020-06-03  Bob Duff  <duff@adacore.com>

	* libgnat/s-regexp.ads: Fix comment

2020-06-03  Eric Botcazou  <ebotcazou@adacore.com>

	* exp_attr.adb (Expand_N_Attribute_Reference) <Enum_Rep>:
	In the case of an enumeration type, do an intermediate
	conversion to a small integer type.  Remove useless stuff.
	<Finalization_Size>: Do not hardcode Universal_Integer and
	fix a type mismatch in the assignment to the variable.
	<Max_Size_In_Storage_Elements>: Likewise.
	<From_Any>: Do not redefine the Ptyp local variable.
	<To_Any>: Likewise.
	<TypeCode>: Likewise.
	<Pos>: Small tweaks.
	<Val>: For an enumeration type with standard representation,
	apply the range check to the expression of a convertion to
	Universal_Integer, if any.  For an integer type, expand to
	a mere conversion.

2020-06-03  Eric Botcazou  <ebotcazou@adacore.com>

	* libgnat/s-rannum.adb (Random_Discrete): In the 32-bit case,
	use the same linear implementation as in the 64-bit case when
	the type has a contiguous representation.

2020-06-03  Gary Dismukes  <dismukes@adacore.com>

	* sem_util.adb (Build_Class_Wide_Clone_Decl): Call
	Set_Debug_Info_Needed to set the Needs_Debug_Info flag on
	Clone_Id if the flag is set on Spec_Id.

2020-06-03  Yannick Moy  <moy@adacore.com>

	* inline.adb (Expand_Inlined_Call): Do not suppress checks on
	inlined code in GNATprove mode.

2020-06-03  Eric Botcazou  <ebotcazou@adacore.com>

	* einfo.ads (Has_Contiguous_Rep): Fix typo in comment.

2020-06-03  Piotr Trojanek  <trojanek@adacore.com>

	* checks.adb, einfo.adb, exp_aggr.adb, exp_ch4.adb, exp_ch6.adb,
	exp_unst.adb, exp_util.adb, freeze.adb, inline.adb, repinfo.adb,
	sem_aggr.adb, sem_attr.adb, sem_aux.adb, sem_ch13.adb,
	sem_ch3.adb, sem_ch4.adb, sem_ch8.adb, sem_elab.adb,
	sem_eval.adb, sem_prag.adb, sem_res.adb, sem_smem.adb,
	sem_util.adb, treepr.adb: Replace uses of Next_ functions with
	corresponding procedures.

2020-06-03  Eric Botcazou  <ebotcazou@adacore.com>

	* exp_attr.adb (Attribute_Valid): Use Standard_Long_Long_Integer
	in lieu of Universal_Integer as large integer type.
	* exp_ch3.adb (Expand_Freeze_Enumeration_Type): Likewise.

2020-06-03  Arnaud Charlet  <charlet@adacore.com>

	* libgnat/s-auxdec.ads (Address_Int): New.

2020-06-03  Arnaud Charlet  <charlet@adacore.com>

	* aspects.adb, aspects.ads, atree.adb, atree.ads, elists.adb,
	elists.ads, fname.adb, fname.ads, gnat1drv.adb, lib.adb,
	lib.ads, namet.adb, namet.ads, nlists.adb, nlists.ads, opt.adb,
	opt.ads, osint-c.adb, osint-c.ads, repinfo.adb, repinfo.ads,
	sem_aux.adb, sem_aux.ads, sinput.adb, sinput.ads, stand.ads,
	stringt.adb, stringt.ads, switch-c.adb, table.adb, table.ads,
	uintp.adb, uintp.ads, urealp.adb, urealp.ads (Tree_Read,
	Tree_Write): Remove generation of ASIS trees.
	* doc/gnat_ugn/building_executable_programs_with_gnat.rst:
	Remove -gnatt and -gnatct documentation.
	* gnat_ugn.texi: Regenerate.
	* tree_in.ads, tree_in.adb, tree_io.ads, tree_io.adb,
	tree_gen.ads, tree_gen.adb, stand.adb: Remove.
	* gcc-interface/Makefile.in, gcc-interface/Make-lang.in: Remove
	references to tree_gen.o tree_in.o tree_io.o.

2020-06-03  Eric Botcazou  <ebotcazou@adacore.com>

	* opt.ads (Disable_FE_Inline): Move around.
	(Disable_FE_Inline_Always): Likewise.

2020-06-03  Eric Botcazou  <ebotcazou@adacore.com>

	* checks.adb (Is_Single_Attribute_Reference): New predicate.
	(Generate_Range_Check): Do not force the evaluation if the
	node is a single attribute reference.
	* exp_util.adb (Side_Effect_Free_Attribute): New predicate.
	(Side_Effect_Free) <N_Attribute_Reference>: Call it.
	(Remove_Side_Effects): Remove the side effects of the prefix
	for an attribute reference whose prefix is not a name.

2020-06-03  Arnaud Charlet  <charlet@adacore.com>

	* switch-c.adb (Scan_Front_End_Switches): Remove processing of
	-gnatt.
	* usage.adb (Usage): Remove mention of -gnatt.

2020-06-03  Eric Botcazou  <ebotcazou@adacore.com>

	* sinfo.ads: Minor tweaks in commentary.

2020-06-02  Alexandre Oliva  <oliva@adacore.com>

	* lib.ads (Compilation_Switches): Remove -auxbase from
	comments.
	* switch.ads (Is_Internal_GCC_Switch): Likewise.

2020-06-02  Arnaud Charlet  <charlet@adacore.com>

	* atree.ads, checks.adb, contracts.adb, debug.adb, einfo.ads,
	exp_ch3.adb, exp_util.adb, expander.ads, expander.adb,
	frontend.adb, gnat1drv.adb, itypes.adb, lib.ads, namet.ads,
	opt.adb, opt.ads, par-prag.adb, repinfo.ads, sem_aggr.adb,
	sem_aux.ads, sem_case.ads, sem_ch10.adb, sem_ch12.adb,
	sem_ch13.adb, sem_ch3.adb, sem_ch4.adb, sem_ch6.adb,
	sem_dim.adb, sem_elab.adb, sem_prag.adb, sem_prag.ads,
	sem_res.adb, sem_type.adb, sem_util.adb, sinfo.ads, stand.ads,
	tree_io.ads: Remove references to ASIS_Mode.

2020-06-02  Javier Miranda  <miranda@adacore.com>

	* exp_ch4.adb (Generate_Temporary): New subprogram of
	Discrete_Range_Check that generates a temporary to facilitate
	the C backend the code generation of the unchecked conversion
	since the size of the source type may differ from the size of
	the target type.

2020-06-02  Arnaud Charlet  <charlet@adacore.com>

	* ada_get_targ.adb: Bump copyright year.
	* adabkend.adb: Likewise.
	* adabkend.ads: Likewise.
	* adadecode.c: Likewise.
	* adadecode.h: Likewise.
	* adaint.c: Likewise.
	* adaint.h: Likewise.
	* affinity.c: Likewise.
	* ali-util.adb: Likewise.
	* ali-util.ads: Likewise.
	* ali.adb: Likewise.
	* ali.ads: Likewise.
	* alloc.ads: Likewise.
	* argv-lynxos178-raven-cert.c: Likewise.
	* argv.c: Likewise.
	* aspects.adb: Likewise.
	* aspects.ads: Likewise.
	* atree.adb: Likewise.
	* atree.ads: Likewise.
	* atree.h: Likewise.
	* aux-io.c: Likewise.
	* back_end.adb: Likewise.
	* back_end.ads: Likewise.
	* bcheck.adb: Likewise.
	* bcheck.ads: Likewise.
	* binde.adb: Likewise.
	* binde.ads: Likewise.
	* binderr.adb: Likewise.
	* binderr.ads: Likewise.
	* bindgen.adb: Likewise.
	* bindgen.ads: Likewise.
	* bindo-augmentors.adb: Likewise.
	* bindo-augmentors.ads: Likewise.
	* bindo-builders.adb: Likewise.
	* bindo-builders.ads: Likewise.
	* bindo-diagnostics.adb: Likewise.
	* bindo-diagnostics.ads: Likewise.
	* bindo-elaborators.adb: Likewise.
	* bindo-elaborators.ads: Likewise.
	* bindo-graphs.adb: Likewise.
	* bindo-graphs.ads: Likewise.
	* bindo-units.adb: Likewise.
	* bindo-units.ads: Likewise.
	* bindo-validators.adb: Likewise.
	* bindo-validators.ads: Likewise.
	* bindo-writers.adb: Likewise.
	* bindo-writers.ads: Likewise.
	* bindo.adb: Likewise.
	* bindo.ads: Likewise.
	* bindusg.adb: Likewise.
	* bindusg.ads: Likewise.
	* butil.adb: Likewise.
	* butil.ads: Likewise.
	* cal.c: Likewise.
	* casing.adb: Likewise.
	* casing.ads: Likewise.
	* ceinfo.adb: Likewise.
	* checks.adb: Likewise.
	* checks.ads: Likewise.
	* cio.c: Likewise.
	* clean.adb: Likewise.
	* clean.ads: Likewise.
	* comperr.adb: Likewise.
	* comperr.ads: Likewise.
	* contracts.adb: Likewise.
	* contracts.ads: Likewise.
	* csets.adb: Likewise.
	* csets.ads: Likewise.
	* csinfo.adb: Likewise.
	* cstand.adb: Likewise.
	* cstand.ads: Likewise.
	* cstreams.c: Likewise.
	* ctrl_c.c: Likewise.
	* debug.adb: Likewise.
	* debug.ads: Likewise.
	* debug_a.adb: Likewise.
	* debug_a.ads: Likewise.
	* einfo.adb: Likewise.
	* einfo.ads: Likewise.
	* elists.adb: Likewise.
	* elists.ads: Likewise.
	* elists.h: Likewise.
	* env.c: Likewise.
	* env.h: Likewise.
	* err_vars.ads: Likewise.
	* errno.c: Likewise.
	* errout.adb: Likewise.
	* errout.ads: Likewise.
	* erroutc.adb: Likewise.
	* erroutc.ads: Likewise.
	* errutil.adb: Likewise.
	* errutil.ads: Likewise.
	* eval_fat.adb: Likewise.
	* eval_fat.ads: Likewise.
	* exit.c: Likewise.
	* exp_aggr.adb: Likewise.
	* exp_aggr.ads: Likewise.
	* exp_atag.adb: Likewise.
	* exp_atag.ads: Likewise.
	* exp_attr.adb: Likewise.
	* exp_attr.ads: Likewise.
	* exp_cg.adb: Likewise.
	* exp_cg.ads: Likewise.
	* exp_ch10.ads: Likewise.
	* exp_ch11.adb: Likewise.
	* exp_ch11.ads: Likewise.
	* exp_ch12.adb: Likewise.
	* exp_ch12.ads: Likewise.
	* exp_ch13.adb: Likewise.
	* exp_ch13.ads: Likewise.
	* exp_ch2.adb: Likewise.
	* exp_ch2.ads: Likewise.
	* exp_ch3.adb: Likewise.
	* exp_ch3.ads: Likewise.
	* exp_ch4.adb: Likewise.
	* exp_ch4.ads: Likewise.
	* exp_ch5.adb: Likewise.
	* exp_ch5.ads: Likewise.
	* exp_ch6.adb: Likewise.
	* exp_ch6.ads: Likewise.
	* exp_ch7.adb: Likewise.
	* exp_ch7.ads: Likewise.
	* exp_ch8.adb: Likewise.
	* exp_ch8.ads: Likewise.
	* exp_ch9.adb: Likewise.
	* exp_ch9.ads: Likewise.
	* exp_code.adb: Likewise.
	* exp_code.ads: Likewise.
	* exp_dbug.adb: Likewise.
	* exp_dbug.ads: Likewise.
	* exp_disp.adb: Likewise.
	* exp_disp.ads: Likewise.
	* exp_dist.adb: Likewise.
	* exp_dist.ads: Likewise.
	* exp_fixd.adb: Likewise.
	* exp_fixd.ads: Likewise.
	* exp_imgv.adb: Likewise.
	* exp_imgv.ads: Likewise.
	* exp_intr.adb: Likewise.
	* exp_intr.ads: Likewise.
	* exp_pakd.adb: Likewise.
	* exp_pakd.ads: Likewise.
	* exp_prag.adb: Likewise.
	* exp_prag.ads: Likewise.
	* exp_sel.adb: Likewise.
	* exp_sel.ads: Likewise.
	* exp_smem.adb: Likewise.
	* exp_smem.ads: Likewise.
	* exp_spark.adb: Likewise.
	* exp_spark.ads: Likewise.
	* exp_strm.adb: Likewise.
	* exp_strm.ads: Likewise.
	* exp_tss.adb: Likewise.
	* exp_tss.ads: Likewise.
	* exp_unst.adb: Likewise.
	* exp_unst.ads: Likewise.
	* exp_util.adb: Likewise.
	* exp_util.ads: Likewise.
	* expander.adb: Likewise.
	* expander.ads: Likewise.
	* expect.c: Likewise.
	* fe.h: Likewise.
	* final.c: Likewise.
	* fmap.adb: Likewise.
	* fmap.ads: Likewise.
	* fname-sf.adb: Likewise.
	* fname-sf.ads: Likewise.
	* fname-uf.adb: Likewise.
	* fname-uf.ads: Likewise.
	* fname.adb: Likewise.
	* fname.ads: Likewise.
	* freeze.adb: Likewise.
	* freeze.ads: Likewise.
	* frontend.adb: Likewise.
	* frontend.ads: Likewise.
	* get_scos.adb: Likewise.
	* get_scos.ads: Likewise.
	* get_targ.adb: Likewise.
	* get_targ.ads: Likewise.
	* ghost.adb: Likewise.
	* ghost.ads: Likewise.
	* gnat1drv.adb: Likewise.
	* gnat1drv.ads: Likewise.
	* gnatbind.adb: Likewise.
	* gnatbind.ads: Likewise.
	* gnatchop.adb: Likewise.
	* gnatclean.adb: Likewise.
	* gnatcmd.adb: Likewise.
	* gnatcmd.ads: Likewise.
	* gnatdll.adb: Likewise.
	* gnatfind.adb: Likewise.
	* gnatkr.adb: Likewise.
	* gnatkr.ads: Likewise.
	* gnatlink.adb: Likewise.
	* gnatlink.ads: Likewise.
	* gnatls.adb: Likewise.
	* gnatls.ads: Likewise.
	* gnatmake.adb: Likewise.
	* gnatmake.ads: Likewise.
	* gnatname.adb: Likewise.
	* gnatname.ads: Likewise.
	* gnatprep.adb: Likewise.
	* gnatprep.ads: Likewise.
	* gnatvsn.adb: Likewise.
	* gnatxref.adb: Likewise.
	* gprep.adb: Likewise.
	* gprep.ads: Likewise.
	* gsocket.h: Likewise.
	* hostparm.ads: Likewise.
	* impunit.adb: Likewise.
	* impunit.ads: Likewise.
	* indepsw-aix.adb: Likewise.
	* indepsw-darwin.adb: Likewise.
	* indepsw-gnu.adb: Likewise.
	* indepsw.adb: Likewise.
	* indepsw.ads: Likewise.
	* init.c: Likewise.
	* initialize.c: Likewise.
	* inline.adb: Likewise.
	* inline.ads: Likewise.
	* itypes.adb: Likewise.
	* itypes.ads: Likewise.
	* krunch.adb: Likewise.
	* krunch.ads: Likewise.
	* layout.adb: Likewise.
	* layout.ads: Likewise.
	* lib-list.adb: Likewise.
	* lib-load.adb: Likewise.
	* lib-load.ads: Likewise.
	* lib-sort.adb: Likewise.
	* lib-util.adb: Likewise.
	* lib-util.ads: Likewise.
	* lib-writ.adb: Likewise.
	* lib-writ.ads: Likewise.
	* lib-xref-spark_specific.adb: Likewise.
	* lib-xref.adb: Likewise.
	* lib-xref.ads: Likewise.
	* lib.adb: Likewise.
	* lib.ads: Likewise.
	* libgnarl/a-astaco.adb: Likewise.
	* libgnarl/a-dispat.adb: Likewise.
	* libgnarl/a-dynpri.adb: Likewise.
	* libgnarl/a-etgrbu.ads: Likewise.
	* libgnarl/a-exetim__darwin.adb: Likewise.
	* libgnarl/a-exetim__default.ads: Likewise.
	* libgnarl/a-exetim__mingw.adb: Likewise.
	* libgnarl/a-exetim__mingw.ads: Likewise.
	* libgnarl/a-exetim__posix.adb: Likewise.
	* libgnarl/a-interr.adb: Likewise.
	* libgnarl/a-interr.ads: Likewise.
	* libgnarl/a-intnam.ads: Likewise.
	* libgnarl/a-intnam__aix.ads: Likewise.
	* libgnarl/a-intnam__darwin.ads: Likewise.
	* libgnarl/a-intnam__dragonfly.ads: Likewise.
	* libgnarl/a-intnam__dummy.ads: Likewise.
	* libgnarl/a-intnam__freebsd.ads: Likewise.
	* libgnarl/a-intnam__hpux.ads: Likewise.
	* libgnarl/a-intnam__linux.ads: Likewise.
	* libgnarl/a-intnam__lynxos.ads: Likewise.
	* libgnarl/a-intnam__mingw.ads: Likewise.
	* libgnarl/a-intnam__qnx.ads: Likewise.
	* libgnarl/a-intnam__rtems.ads: Likewise.
	* libgnarl/a-intnam__solaris.ads: Likewise.
	* libgnarl/a-intnam__vxworks.ads: Likewise.
	* libgnarl/a-reatim.adb: Likewise.
	* libgnarl/a-reatim.ads: Likewise.
	* libgnarl/a-retide.adb: Likewise.
	* libgnarl/a-retide.ads: Likewise.
	* libgnarl/a-rttiev.adb: Likewise.
	* libgnarl/a-rttiev.ads: Likewise.
	* libgnarl/a-synbar.adb: Likewise.
	* libgnarl/a-synbar.ads: Likewise.
	* libgnarl/a-synbar__posix.adb: Likewise.
	* libgnarl/a-synbar__posix.ads: Likewise.
	* libgnarl/a-sytaco.adb: Likewise.
	* libgnarl/a-sytaco.ads: Likewise.
	* libgnarl/a-tasatt.adb: Likewise.
	* libgnarl/a-tasatt.ads: Likewise.
	* libgnarl/a-taside.adb: Likewise.
	* libgnarl/a-taside.ads: Likewise.
	* libgnarl/a-taster.adb: Likewise.
	* libgnarl/g-boubuf.adb: Likewise.
	* libgnarl/g-boubuf.ads: Likewise.
	* libgnarl/g-boumai.ads: Likewise.
	* libgnarl/g-semaph.adb: Likewise.
	* libgnarl/g-semaph.ads: Likewise.
	* libgnarl/g-signal.adb: Likewise.
	* libgnarl/g-signal.ads: Likewise.
	* libgnarl/g-tastus.ads: Likewise.
	* libgnarl/g-thread.adb: Likewise.
	* libgnarl/g-thread.ads: Likewise.
	* libgnarl/i-vxinco.adb: Likewise.
	* libgnarl/i-vxinco.ads: Likewise.
	* libgnarl/s-inmaop.ads: Likewise.
	* libgnarl/s-inmaop__dummy.adb: Likewise.
	* libgnarl/s-inmaop__posix.adb: Likewise.
	* libgnarl/s-inmaop__vxworks.adb: Likewise.
	* libgnarl/s-interr.adb: Likewise.
	* libgnarl/s-interr.ads: Likewise.
	* libgnarl/s-interr__dummy.adb: Likewise.
	* libgnarl/s-interr__hwint.adb: Likewise.
	* libgnarl/s-interr__sigaction.adb: Likewise.
	* libgnarl/s-interr__vxworks.adb: Likewise.
	* libgnarl/s-intman.ads: Likewise.
	* libgnarl/s-intman__android.adb: Likewise.
	* libgnarl/s-intman__dummy.adb: Likewise.
	* libgnarl/s-intman__lynxos.adb: Likewise.
	* libgnarl/s-intman__mingw.adb: Likewise.
	* libgnarl/s-intman__posix.adb: Likewise.
	* libgnarl/s-intman__qnx.adb: Likewise.
	* libgnarl/s-intman__solaris.adb: Likewise.
	* libgnarl/s-intman__susv3.adb: Likewise.
	* libgnarl/s-intman__vxworks.adb: Likewise.
	* libgnarl/s-intman__vxworks.ads: Likewise.
	* libgnarl/s-linux.ads: Likewise.
	* libgnarl/s-linux__alpha.ads: Likewise.
	* libgnarl/s-linux__android.ads: Likewise.
	* libgnarl/s-linux__hppa.ads: Likewise.
	* libgnarl/s-linux__mips.ads: Likewise.
	* libgnarl/s-linux__riscv.ads: Likewise.
	* libgnarl/s-linux__sparc.ads: Likewise.
	* libgnarl/s-linux__x32.ads: Likewise.
	* libgnarl/s-mudido.adb: Likewise.
	* libgnarl/s-mudido__affinity.adb: Likewise.
	* libgnarl/s-osinte__aix.adb: Likewise.
	* libgnarl/s-osinte__aix.ads: Likewise.
	* libgnarl/s-osinte__android.adb: Likewise.
	* libgnarl/s-osinte__android.ads: Likewise.
	* libgnarl/s-osinte__darwin.adb: Likewise.
	* libgnarl/s-osinte__darwin.ads: Likewise.
	* libgnarl/s-osinte__dragonfly.adb: Likewise.
	* libgnarl/s-osinte__dragonfly.ads: Likewise.
	* libgnarl/s-osinte__dummy.ads: Likewise.
	* libgnarl/s-osinte__freebsd.adb: Likewise.
	* libgnarl/s-osinte__freebsd.ads: Likewise.
	* libgnarl/s-osinte__gnu.adb: Likewise.
	* libgnarl/s-osinte__gnu.ads: Likewise.
	* libgnarl/s-osinte__hpux-dce.adb: Likewise.
	* libgnarl/s-osinte__hpux-dce.ads: Likewise.
	* libgnarl/s-osinte__hpux.ads: Likewise.
	* libgnarl/s-osinte__kfreebsd-gnu.ads: Likewise.
	* libgnarl/s-osinte__linux.ads: Likewise.
	* libgnarl/s-osinte__lynxos178.adb: Likewise.
	* libgnarl/s-osinte__lynxos178e.ads: Likewise.
	* libgnarl/s-osinte__mingw.ads: Likewise.
	* libgnarl/s-osinte__posix.adb: Likewise.
	* libgnarl/s-osinte__qnx.adb: Likewise.
	* libgnarl/s-osinte__qnx.ads: Likewise.
	* libgnarl/s-osinte__rtems.adb: Likewise.
	* libgnarl/s-osinte__rtems.ads: Likewise.
	* libgnarl/s-osinte__solaris.adb: Likewise.
	* libgnarl/s-osinte__solaris.ads: Likewise.
	* libgnarl/s-osinte__vxworks.adb: Likewise.
	* libgnarl/s-osinte__vxworks.ads: Likewise.
	* libgnarl/s-osinte__x32.adb: Likewise.
	* libgnarl/s-proinf.adb: Likewise.
	* libgnarl/s-proinf.ads: Likewise.
	* libgnarl/s-qnx.ads: Likewise.
	* libgnarl/s-solita.adb: Likewise.
	* libgnarl/s-solita.ads: Likewise.
	* libgnarl/s-stusta.adb: Likewise.
	* libgnarl/s-stusta.ads: Likewise.
	* libgnarl/s-taasde.adb: Likewise.
	* libgnarl/s-taasde.ads: Likewise.
	* libgnarl/s-tadeca.adb: Likewise.
	* libgnarl/s-tadeca.ads: Likewise.
	* libgnarl/s-tadert.adb: Likewise.
	* libgnarl/s-tadert.ads: Likewise.
	* libgnarl/s-taenca.adb: Likewise.
	* libgnarl/s-taenca.ads: Likewise.
	* libgnarl/s-taprob.adb: Likewise.
	* libgnarl/s-taprob.ads: Likewise.
	* libgnarl/s-taprop.ads: Likewise.
	* libgnarl/s-taprop__dummy.adb: Likewise.
	* libgnarl/s-taprop__hpux-dce.adb: Likewise.
	* libgnarl/s-taprop__linux.adb: Likewise.
	* libgnarl/s-taprop__mingw.adb: Likewise.
	* libgnarl/s-taprop__posix.adb: Likewise.
	* libgnarl/s-taprop__qnx.adb: Likewise.
	* libgnarl/s-taprop__solaris.adb: Likewise.
	* libgnarl/s-taprop__vxworks.adb: Likewise.
	* libgnarl/s-tarest.adb: Likewise.
	* libgnarl/s-tarest.ads: Likewise.
	* libgnarl/s-tasdeb.adb: Likewise.
	* libgnarl/s-tasdeb.ads: Likewise.
	* libgnarl/s-tasinf.adb: Likewise.
	* libgnarl/s-tasinf.ads: Likewise.
	* libgnarl/s-tasinf__linux.adb: Likewise.
	* libgnarl/s-tasinf__linux.ads: Likewise.
	* libgnarl/s-tasinf__mingw.adb: Likewise.
	* libgnarl/s-tasinf__mingw.ads: Likewise.
	* libgnarl/s-tasinf__solaris.adb: Likewise.
	* libgnarl/s-tasinf__solaris.ads: Likewise.
	* libgnarl/s-tasinf__vxworks.ads: Likewise.
	* libgnarl/s-tasini.adb: Likewise.
	* libgnarl/s-tasini.ads: Likewise.
	* libgnarl/s-taskin.adb: Likewise.
	* libgnarl/s-taskin.ads: Likewise.
	* libgnarl/s-taspri__dummy.ads: Likewise.
	* libgnarl/s-taspri__hpux-dce.ads: Likewise.
	* libgnarl/s-taspri__lynxos.ads: Likewise.
	* libgnarl/s-taspri__mingw.ads: Likewise.
	* libgnarl/s-taspri__posix-noaltstack.ads: Likewise.
	* libgnarl/s-taspri__posix.ads: Likewise.
	* libgnarl/s-taspri__solaris.ads: Likewise.
	* libgnarl/s-taspri__vxworks.ads: Likewise.
	* libgnarl/s-tasque.adb: Likewise.
	* libgnarl/s-tasque.ads: Likewise.
	* libgnarl/s-tasren.adb: Likewise.
	* libgnarl/s-tasren.ads: Likewise.
	* libgnarl/s-tasres.ads: Likewise.
	* libgnarl/s-tassta.adb: Likewise.
	* libgnarl/s-tassta.ads: Likewise.
	* libgnarl/s-tasuti.adb: Likewise.
	* libgnarl/s-tasuti.ads: Likewise.
	* libgnarl/s-tataat.adb: Likewise.
	* libgnarl/s-tataat.ads: Likewise.
	* libgnarl/s-tpinop.adb: Likewise.
	* libgnarl/s-tpinop.ads: Likewise.
	* libgnarl/s-tpoaal.adb: Likewise.
	* libgnarl/s-tpoben.adb: Likewise.
	* libgnarl/s-tpoben.ads: Likewise.
	* libgnarl/s-tpobmu.adb: Likewise.
	* libgnarl/s-tpobmu.ads: Likewise.
	* libgnarl/s-tpobop.adb: Likewise.
	* libgnarl/s-tpobop.ads: Likewise.
	* libgnarl/s-tpopmo.adb: Likewise.
	* libgnarl/s-tpopsp__posix-foreign.adb: Likewise.
	* libgnarl/s-tpopsp__posix.adb: Likewise.
	* libgnarl/s-tpopsp__solaris.adb: Likewise.
	* libgnarl/s-tpopsp__tls.adb: Likewise.
	* libgnarl/s-tpopsp__vxworks-rtp.adb: Likewise.
	* libgnarl/s-tpopsp__vxworks-tls.adb: Likewise.
	* libgnarl/s-tpopsp__vxworks.adb: Likewise.
	* libgnarl/s-tporft.adb: Likewise.
	* libgnarl/s-tposen.adb: Likewise.
	* libgnarl/s-tposen.ads: Likewise.
	* libgnarl/s-vxwext.adb: Likewise.
	* libgnarl/s-vxwext.ads: Likewise.
	* libgnarl/s-vxwext__kernel-smp.adb: Likewise.
	* libgnarl/s-vxwext__kernel.adb: Likewise.
	* libgnarl/s-vxwext__kernel.ads: Likewise.
	* libgnarl/s-vxwext__noints.adb: Likewise.
	* libgnarl/s-vxwext__rtp-smp.adb: Likewise.
	* libgnarl/s-vxwext__rtp.adb: Likewise.
	* libgnarl/s-vxwext__rtp.ads: Likewise.
	* libgnarl/s-vxwext__vthreads.ads: Likewise.
	* libgnarl/s-vxwork__aarch64.ads: Likewise.
	* libgnarl/s-vxwork__arm.ads: Likewise.
	* libgnarl/s-vxwork__ppc.ads: Likewise.
	* libgnarl/s-vxwork__x86.ads: Likewise.
	* libgnarl/thread.c: Likewise.
	* libgnat/a-assert.adb: Likewise.
	* libgnat/a-assert.ads: Likewise.
	* libgnat/a-btgbso.adb: Likewise.
	* libgnat/a-btgbso.ads: Likewise.
	* libgnat/a-calari.adb: Likewise.
	* libgnat/a-calari.ads: Likewise.
	* libgnat/a-calcon.adb: Likewise.
	* libgnat/a-calcon.ads: Likewise.
	* libgnat/a-caldel.adb: Likewise.
	* libgnat/a-caldel.ads: Likewise.
	* libgnat/a-calend.adb: Likewise.
	* libgnat/a-calend.ads: Likewise.
	* libgnat/a-calfor.adb: Likewise.
	* libgnat/a-calfor.ads: Likewise.
	* libgnat/a-catizo.adb: Likewise.
	* libgnat/a-cbdlli.adb: Likewise.
	* libgnat/a-cbdlli.ads: Likewise.
	* libgnat/a-cbhama.adb: Likewise.
	* libgnat/a-cbhama.ads: Likewise.
	* libgnat/a-cbhase.adb: Likewise.
	* libgnat/a-cbhase.ads: Likewise.
	* libgnat/a-cbmutr.adb: Likewise.
	* libgnat/a-cbmutr.ads: Likewise.
	* libgnat/a-cborma.adb: Likewise.
	* libgnat/a-cborma.ads: Likewise.
	* libgnat/a-cborse.adb: Likewise.
	* libgnat/a-cborse.ads: Likewise.
	* libgnat/a-cbprqu.adb: Likewise.
	* libgnat/a-cbprqu.ads: Likewise.
	* libgnat/a-cbsyqu.adb: Likewise.
	* libgnat/a-cbsyqu.ads: Likewise.
	* libgnat/a-cdlili.adb: Likewise.
	* libgnat/a-cdlili.ads: Likewise.
	* libgnat/a-cfdlli.adb: Likewise.
	* libgnat/a-cfdlli.ads: Likewise.
	* libgnat/a-cfhama.adb: Likewise.
	* libgnat/a-cfhama.ads: Likewise.
	* libgnat/a-cfhase.adb: Likewise.
	* libgnat/a-cfhase.ads: Likewise.
	* libgnat/a-cfinve.adb: Likewise.
	* libgnat/a-cfinve.ads: Likewise.
	* libgnat/a-cforma.adb: Likewise.
	* libgnat/a-cforma.ads: Likewise.
	* libgnat/a-cforse.adb: Likewise.
	* libgnat/a-cforse.ads: Likewise.
	* libgnat/a-cgaaso.adb: Likewise.
	* libgnat/a-cgaaso.ads: Likewise.
	* libgnat/a-cgarso.adb: Likewise.
	* libgnat/a-cgcaso.adb: Likewise.
	* libgnat/a-chacon.adb: Likewise.
	* libgnat/a-chacon.ads: Likewise.
	* libgnat/a-chahan.adb: Likewise.
	* libgnat/a-chahan.ads: Likewise.
	* libgnat/a-chlat9.ads: Likewise.
	* libgnat/a-chtgbk.adb: Likewise.
	* libgnat/a-chtgbk.ads: Likewise.
	* libgnat/a-chtgbo.adb: Likewise.
	* libgnat/a-chtgbo.ads: Likewise.
	* libgnat/a-chtgke.adb: Likewise.
	* libgnat/a-chtgke.ads: Likewise.
	* libgnat/a-chtgop.adb: Likewise.
	* libgnat/a-chtgop.ads: Likewise.
	* libgnat/a-chzla1.ads: Likewise.
	* libgnat/a-chzla9.ads: Likewise.
	* libgnat/a-cidlli.adb: Likewise.
	* libgnat/a-cidlli.ads: Likewise.
	* libgnat/a-cihama.adb: Likewise.
	* libgnat/a-cihama.ads: Likewise.
	* libgnat/a-cihase.adb: Likewise.
	* libgnat/a-cihase.ads: Likewise.
	* libgnat/a-cimutr.adb: Likewise.
	* libgnat/a-cimutr.ads: Likewise.
	* libgnat/a-ciorma.adb: Likewise.
	* libgnat/a-ciorma.ads: Likewise.
	* libgnat/a-ciormu.adb: Likewise.
	* libgnat/a-ciormu.ads: Likewise.
	* libgnat/a-ciorse.adb: Likewise.
	* libgnat/a-ciorse.ads: Likewise.
	* libgnat/a-clrefi.adb: Likewise.
	* libgnat/a-clrefi.ads: Likewise.
	* libgnat/a-coboho.adb: Likewise.
	* libgnat/a-coboho.ads: Likewise.
	* libgnat/a-cobove.adb: Likewise.
	* libgnat/a-cobove.ads: Likewise.
	* libgnat/a-cofove.adb: Likewise.
	* libgnat/a-cofove.ads: Likewise.
	* libgnat/a-cofuba.adb: Likewise.
	* libgnat/a-cofuba.ads: Likewise.
	* libgnat/a-cofuma.adb: Likewise.
	* libgnat/a-cofuma.ads: Likewise.
	* libgnat/a-cofuse.adb: Likewise.
	* libgnat/a-cofuse.ads: Likewise.
	* libgnat/a-cofuve.adb: Likewise.
	* libgnat/a-cofuve.ads: Likewise.
	* libgnat/a-cogeso.adb: Likewise.
	* libgnat/a-cogeso.ads: Likewise.
	* libgnat/a-cohama.adb: Likewise.
	* libgnat/a-cohama.ads: Likewise.
	* libgnat/a-cohase.adb: Likewise.
	* libgnat/a-cohase.ads: Likewise.
	* libgnat/a-cohata.ads: Likewise.
	* libgnat/a-coinho.adb: Likewise.
	* libgnat/a-coinho.ads: Likewise.
	* libgnat/a-coinho__shared.adb: Likewise.
	* libgnat/a-coinho__shared.ads: Likewise.
	* libgnat/a-coinve.adb: Likewise.
	* libgnat/a-coinve.ads: Likewise.
	* libgnat/a-colien.adb: Likewise.
	* libgnat/a-colien.ads: Likewise.
	* libgnat/a-colire.adb: Likewise.
	* libgnat/a-colire.ads: Likewise.
	* libgnat/a-comlin.adb: Likewise.
	* libgnat/a-comlin.ads: Likewise.
	* libgnat/a-comutr.adb: Likewise.
	* libgnat/a-comutr.ads: Likewise.
	* libgnat/a-conhel.adb: Likewise.
	* libgnat/a-conhel.ads: Likewise.
	* libgnat/a-convec.adb: Likewise.
	* libgnat/a-convec.ads: Likewise.
	* libgnat/a-coorma.adb: Likewise.
	* libgnat/a-coorma.ads: Likewise.
	* libgnat/a-coormu.adb: Likewise.
	* libgnat/a-coormu.ads: Likewise.
	* libgnat/a-coorse.adb: Likewise.
	* libgnat/a-coorse.ads: Likewise.
	* libgnat/a-coprnu.adb: Likewise.
	* libgnat/a-coprnu.ads: Likewise.
	* libgnat/a-crbltr.ads: Likewise.
	* libgnat/a-crbtgk.adb: Likewise.
	* libgnat/a-crbtgk.ads: Likewise.
	* libgnat/a-crbtgo.adb: Likewise.
	* libgnat/a-crbtgo.ads: Likewise.
	* libgnat/a-crdlli.adb: Likewise.
	* libgnat/a-crdlli.ads: Likewise.
	* libgnat/a-csquin.ads: Likewise.
	* libgnat/a-cuprqu.adb: Likewise.
	* libgnat/a-cuprqu.ads: Likewise.
	* libgnat/a-cusyqu.adb: Likewise.
	* libgnat/a-cusyqu.ads: Likewise.
	* libgnat/a-cwila1.ads: Likewise.
	* libgnat/a-cwila9.ads: Likewise.
	* libgnat/a-decima.adb: Likewise.
	* libgnat/a-decima.ads: Likewise.
	* libgnat/a-dhfina.adb: Likewise.
	* libgnat/a-dhfina.ads: Likewise.
	* libgnat/a-diocst.adb: Likewise.
	* libgnat/a-diocst.ads: Likewise.
	* libgnat/a-direct.adb: Likewise.
	* libgnat/a-direct.ads: Likewise.
	* libgnat/a-direio.adb: Likewise.
	* libgnat/a-direio.ads: Likewise.
	* libgnat/a-dirval.adb: Likewise.
	* libgnat/a-dirval.ads: Likewise.
	* libgnat/a-dirval__mingw.adb: Likewise.
	* libgnat/a-einuoc.adb: Likewise.
	* libgnat/a-einuoc.ads: Likewise.
	* libgnat/a-elchha.adb: Likewise.
	* libgnat/a-elchha.ads: Likewise.
	* libgnat/a-elchha__vxworks-ppc-full.adb: Likewise.
	* libgnat/a-envvar.adb: Likewise.
	* libgnat/a-excach.adb: Likewise.
	* libgnat/a-except.adb: Likewise.
	* libgnat/a-except.ads: Likewise.
	* libgnat/a-excpol.adb: Likewise.
	* libgnat/a-excpol__abort.adb: Likewise.
	* libgnat/a-exctra.adb: Likewise.
	* libgnat/a-exctra.ads: Likewise.
	* libgnat/a-exexda.adb: Likewise.
	* libgnat/a-exexpr.adb: Likewise.
	* libgnat/a-exextr.adb: Likewise.
	* libgnat/a-exstat.adb: Likewise.
	* libgnat/a-finali.adb: Likewise.
	* libgnat/a-finali.ads: Likewise.
	* libgnat/a-locale.adb: Likewise.
	* libgnat/a-locale.ads: Likewise.
	* libgnat/a-nbnbin.adb: Likewise.
	* libgnat/a-nbnbin__gmp.adb: Likewise.
	* libgnat/a-nbnbre.adb: Likewise.
	* libgnat/a-ngcefu.adb: Likewise.
	* libgnat/a-ngcoar.adb: Likewise.
	* libgnat/a-ngcoty.adb: Likewise.
	* libgnat/a-ngcoty.ads: Likewise.
	* libgnat/a-ngelfu.adb: Likewise.
	* libgnat/a-ngelfu.ads: Likewise.
	* libgnat/a-ngrear.adb: Likewise.
	* libgnat/a-ngrear.ads: Likewise.
	* libgnat/a-nudira.adb: Likewise.
	* libgnat/a-nudira.ads: Likewise.
	* libgnat/a-nuflra.adb: Likewise.
	* libgnat/a-nuflra.ads: Likewise.
	* libgnat/a-numaux.ads: Likewise.
	* libgnat/a-numaux__darwin.adb: Likewise.
	* libgnat/a-numaux__darwin.ads: Likewise.
	* libgnat/a-numaux__libc-x86.ads: Likewise.
	* libgnat/a-numaux__vxworks.ads: Likewise.
	* libgnat/a-numaux__x86.adb: Likewise.
	* libgnat/a-numaux__x86.ads: Likewise.
	* libgnat/a-rbtgbk.adb: Likewise.
	* libgnat/a-rbtgbk.ads: Likewise.
	* libgnat/a-rbtgbo.adb: Likewise.
	* libgnat/a-rbtgbo.ads: Likewise.
	* libgnat/a-rbtgso.adb: Likewise.
	* libgnat/a-rbtgso.ads: Likewise.
	* libgnat/a-sbecin.adb: Likewise.
	* libgnat/a-sbecin.ads: Likewise.
	* libgnat/a-sbhcin.adb: Likewise.
	* libgnat/a-sbhcin.ads: Likewise.
	* libgnat/a-sblcin.adb: Likewise.
	* libgnat/a-sblcin.ads: Likewise.
	* libgnat/a-secain.adb: Likewise.
	* libgnat/a-secain.ads: Likewise.
	* libgnat/a-sequio.adb: Likewise.
	* libgnat/a-sequio.ads: Likewise.
	* libgnat/a-sfecin.ads: Likewise.
	* libgnat/a-sfhcin.ads: Likewise.
	* libgnat/a-sflcin.ads: Likewise.
	* libgnat/a-shcain.adb: Likewise.
	* libgnat/a-shcain.ads: Likewise.
	* libgnat/a-siocst.adb: Likewise.
	* libgnat/a-siocst.ads: Likewise.
	* libgnat/a-slcain.adb: Likewise.
	* libgnat/a-slcain.ads: Likewise.
	* libgnat/a-ssicst.adb: Likewise.
	* libgnat/a-ssicst.ads: Likewise.
	* libgnat/a-stboha.adb: Likewise.
	* libgnat/a-stmaco.ads: Likewise.
	* libgnat/a-storio.adb: Likewise.
	* libgnat/a-strbou.adb: Likewise.
	* libgnat/a-strbou.ads: Likewise.
	* libgnat/a-stream.adb: Likewise.
	* libgnat/a-stream.ads: Likewise.
	* libgnat/a-strfix.adb: Likewise.
	* libgnat/a-strhas.adb: Likewise.
	* libgnat/a-strmap.adb: Likewise.
	* libgnat/a-strmap.ads: Likewise.
	* libgnat/a-strsea.adb: Likewise.
	* libgnat/a-strsea.ads: Likewise.
	* libgnat/a-strsup.adb: Likewise.
	* libgnat/a-strsup.ads: Likewise.
	* libgnat/a-strunb.adb: Likewise.
	* libgnat/a-strunb.ads: Likewise.
	* libgnat/a-strunb__shared.adb: Likewise.
	* libgnat/a-strunb__shared.ads: Likewise.
	* libgnat/a-ststio.adb: Likewise.
	* libgnat/a-ststio.ads: Likewise.
	* libgnat/a-stunau.adb: Likewise.
	* libgnat/a-stunau.ads: Likewise.
	* libgnat/a-stunau__shared.adb: Likewise.
	* libgnat/a-stunha.adb: Likewise.
	* libgnat/a-stuten.adb: Likewise.
	* libgnat/a-stwibo.adb: Likewise.
	* libgnat/a-stwibo.ads: Likewise.
	* libgnat/a-stwifi.adb: Likewise.
	* libgnat/a-stwiha.adb: Likewise.
	* libgnat/a-stwima.adb: Likewise.
	* libgnat/a-stwima.ads: Likewise.
	* libgnat/a-stwise.adb: Likewise.
	* libgnat/a-stwise.ads: Likewise.
	* libgnat/a-stwisu.adb: Likewise.
	* libgnat/a-stwisu.ads: Likewise.
	* libgnat/a-stwiun.adb: Likewise.
	* libgnat/a-stwiun.ads: Likewise.
	* libgnat/a-stwiun__shared.adb: Likewise.
	* libgnat/a-stwiun__shared.ads: Likewise.
	* libgnat/a-stzbou.adb: Likewise.
	* libgnat/a-stzbou.ads: Likewise.
	* libgnat/a-stzfix.adb: Likewise.
	* libgnat/a-stzhas.adb: Likewise.
	* libgnat/a-stzmap.adb: Likewise.
	* libgnat/a-stzmap.ads: Likewise.
	* libgnat/a-stzsea.adb: Likewise.
	* libgnat/a-stzsea.ads: Likewise.
	* libgnat/a-stzsup.adb: Likewise.
	* libgnat/a-stzsup.ads: Likewise.
	* libgnat/a-stzunb.adb: Likewise.
	* libgnat/a-stzunb.ads: Likewise.
	* libgnat/a-stzunb__shared.adb: Likewise.
	* libgnat/a-stzunb__shared.ads: Likewise.
	* libgnat/a-suecin.adb: Likewise.
	* libgnat/a-suecin.ads: Likewise.
	* libgnat/a-suenco.adb: Likewise.
	* libgnat/a-suenst.adb: Likewise.
	* libgnat/a-suewst.adb: Likewise.
	* libgnat/a-suezst.adb: Likewise.
	* libgnat/a-suhcin.adb: Likewise.
	* libgnat/a-suhcin.ads: Likewise.
	* libgnat/a-sulcin.adb: Likewise.
	* libgnat/a-sulcin.ads: Likewise.
	* libgnat/a-suteio.adb: Likewise.
	* libgnat/a-suteio.ads: Likewise.
	* libgnat/a-suteio__shared.adb: Likewise.
	* libgnat/a-swbwha.adb: Likewise.
	* libgnat/a-swmwco.ads: Likewise.
	* libgnat/a-swunau.adb: Likewise.
	* libgnat/a-swunau.ads: Likewise.
	* libgnat/a-swunau__shared.adb: Likewise.
	* libgnat/a-swuwha.adb: Likewise.
	* libgnat/a-swuwti.adb: Likewise.
	* libgnat/a-swuwti.ads: Likewise.
	* libgnat/a-swuwti__shared.adb: Likewise.
	* libgnat/a-szbzha.adb: Likewise.
	* libgnat/a-szmzco.ads: Likewise.
	* libgnat/a-szunau.adb: Likewise.
	* libgnat/a-szunau.ads: Likewise.
	* libgnat/a-szunau__shared.adb: Likewise.
	* libgnat/a-szuzha.adb: Likewise.
	* libgnat/a-szuzti.adb: Likewise.
	* libgnat/a-szuzti.ads: Likewise.
	* libgnat/a-szuzti__shared.adb: Likewise.
	* libgnat/a-tags.adb: Likewise.
	* libgnat/a-tags.ads: Likewise.
	* libgnat/a-teioed.adb: Likewise.
	* libgnat/a-teioed.ads: Likewise.
	* libgnat/a-textio.adb: Likewise.
	* libgnat/a-textio.ads: Likewise.
	* libgnat/a-tiboio.adb: Likewise.
	* libgnat/a-ticoau.adb: Likewise.
	* libgnat/a-ticoau.ads: Likewise.
	* libgnat/a-ticoio.adb: Likewise.
	* libgnat/a-ticoio.ads: Likewise.
	* libgnat/a-tideau.adb: Likewise.
	* libgnat/a-tideau.ads: Likewise.
	* libgnat/a-tideio.adb: Likewise.
	* libgnat/a-tideio.ads: Likewise.
	* libgnat/a-tienau.adb: Likewise.
	* libgnat/a-tienau.ads: Likewise.
	* libgnat/a-tienio.adb: Likewise.
	* libgnat/a-tifiio.adb: Likewise.
	* libgnat/a-tiflau.adb: Likewise.
	* libgnat/a-tiflau.ads: Likewise.
	* libgnat/a-tiflio.adb: Likewise.
	* libgnat/a-tiflio.ads: Likewise.
	* libgnat/a-tigeau.adb: Likewise.
	* libgnat/a-tigeau.ads: Likewise.
	* libgnat/a-tigeli.adb: Likewise.
	* libgnat/a-tiinau.adb: Likewise.
	* libgnat/a-tiinau.ads: Likewise.
	* libgnat/a-tiinio.adb: Likewise.
	* libgnat/a-tiinio.ads: Likewise.
	* libgnat/a-timoau.adb: Likewise.
	* libgnat/a-timoau.ads: Likewise.
	* libgnat/a-timoio.adb: Likewise.
	* libgnat/a-timoio.ads: Likewise.
	* libgnat/a-tiocst.adb: Likewise.
	* libgnat/a-tiocst.ads: Likewise.
	* libgnat/a-tirsfi.adb: Likewise.
	* libgnat/a-tirsfi.ads: Likewise.
	* libgnat/a-titest.adb: Likewise.
	* libgnat/a-undesu.adb: Likewise.
	* libgnat/a-wichha.adb: Likewise.
	* libgnat/a-wichun.adb: Likewise.
	* libgnat/a-wichun.ads: Likewise.
	* libgnat/a-witeio.adb: Likewise.
	* libgnat/a-witeio.ads: Likewise.
	* libgnat/a-wrstfi.adb: Likewise.
	* libgnat/a-wrstfi.ads: Likewise.
	* libgnat/a-wtcoau.adb: Likewise.
	* libgnat/a-wtcoau.ads: Likewise.
	* libgnat/a-wtcoio.adb: Likewise.
	* libgnat/a-wtcstr.adb: Likewise.
	* libgnat/a-wtcstr.ads: Likewise.
	* libgnat/a-wtdeau.adb: Likewise.
	* libgnat/a-wtdeau.ads: Likewise.
	* libgnat/a-wtdeio.adb: Likewise.
	* libgnat/a-wtedit.adb: Likewise.
	* libgnat/a-wtedit.ads: Likewise.
	* libgnat/a-wtenau.adb: Likewise.
	* libgnat/a-wtenau.ads: Likewise.
	* libgnat/a-wtenio.adb: Likewise.
	* libgnat/a-wtfiio.adb: Likewise.
	* libgnat/a-wtflau.adb: Likewise.
	* libgnat/a-wtflau.ads: Likewise.
	* libgnat/a-wtflio.adb: Likewise.
	* libgnat/a-wtgeau.adb: Likewise.
	* libgnat/a-wtgeau.ads: Likewise.
	* libgnat/a-wtinau.adb: Likewise.
	* libgnat/a-wtinau.ads: Likewise.
	* libgnat/a-wtinio.adb: Likewise.
	* libgnat/a-wtmoau.adb: Likewise.
	* libgnat/a-wtmoau.ads: Likewise.
	* libgnat/a-wtmoio.adb: Likewise.
	* libgnat/a-wtmoio.ads: Likewise.
	* libgnat/a-wttest.adb: Likewise.
	* libgnat/a-wwboio.adb: Likewise.
	* libgnat/a-zchhan.adb: Likewise.
	* libgnat/a-zchuni.adb: Likewise.
	* libgnat/a-zchuni.ads: Likewise.
	* libgnat/a-zrstfi.adb: Likewise.
	* libgnat/a-zrstfi.ads: Likewise.
	* libgnat/a-ztcoau.adb: Likewise.
	* libgnat/a-ztcoio.adb: Likewise.
	* libgnat/a-ztcstr.adb: Likewise.
	* libgnat/a-ztcstr.ads: Likewise.
	* libgnat/a-ztdeau.adb: Likewise.
	* libgnat/a-ztdeau.ads: Likewise.
	* libgnat/a-ztdeio.adb: Likewise.
	* libgnat/a-ztedit.adb: Likewise.
	* libgnat/a-ztedit.ads: Likewise.
	* libgnat/a-ztenau.adb: Likewise.
	* libgnat/a-ztenau.ads: Likewise.
	* libgnat/a-ztenio.adb: Likewise.
	* libgnat/a-ztexio.adb: Likewise.
	* libgnat/a-ztexio.ads: Likewise.
	* libgnat/a-ztfiio.adb: Likewise.
	* libgnat/a-ztflau.adb: Likewise.
	* libgnat/a-ztflau.ads: Likewise.
	* libgnat/a-ztflio.adb: Likewise.
	* libgnat/a-ztgeau.adb: Likewise.
	* libgnat/a-ztgeau.ads: Likewise.
	* libgnat/a-ztinau.adb: Likewise.
	* libgnat/a-ztinau.ads: Likewise.
	* libgnat/a-ztinio.adb: Likewise.
	* libgnat/a-ztmoau.adb: Likewise.
	* libgnat/a-ztmoau.ads: Likewise.
	* libgnat/a-ztmoio.adb: Likewise.
	* libgnat/a-zttest.adb: Likewise.
	* libgnat/a-zzboio.adb: Likewise.
	* libgnat/g-allein.ads: Likewise.
	* libgnat/g-alleve.adb: Likewise.
	* libgnat/g-alleve.ads: Likewise.
	* libgnat/g-alleve__hard.adb: Likewise.
	* libgnat/g-alleve__hard.ads: Likewise.
	* libgnat/g-altcon.adb: Likewise.
	* libgnat/g-altcon.ads: Likewise.
	* libgnat/g-altive.ads: Likewise.
	* libgnat/g-alveop.adb: Likewise.
	* libgnat/g-alveop.ads: Likewise.
	* libgnat/g-alvety.ads: Likewise.
	* libgnat/g-alvevi.ads: Likewise.
	* libgnat/g-arrspl.adb: Likewise.
	* libgnat/g-arrspl.ads: Likewise.
	* libgnat/g-awk.adb: Likewise.
	* libgnat/g-awk.ads: Likewise.
	* libgnat/g-binenv.adb: Likewise.
	* libgnat/g-binenv.ads: Likewise.
	* libgnat/g-brapre.ads: Likewise.
	* libgnat/g-bubsor.adb: Likewise.
	* libgnat/g-bubsor.ads: Likewise.
	* libgnat/g-busora.adb: Likewise.
	* libgnat/g-busora.ads: Likewise.
	* libgnat/g-busorg.adb: Likewise.
	* libgnat/g-busorg.ads: Likewise.
	* libgnat/g-byorma.adb: Likewise.
	* libgnat/g-byorma.ads: Likewise.
	* libgnat/g-bytswa.adb: Likewise.
	* libgnat/g-bytswa.ads: Likewise.
	* libgnat/g-calend.adb: Likewise.
	* libgnat/g-calend.ads: Likewise.
	* libgnat/g-casuti.adb: Likewise.
	* libgnat/g-casuti.ads: Likewise.
	* libgnat/g-catiio.adb: Likewise.
	* libgnat/g-catiio.ads: Likewise.
	* libgnat/g-cgi.adb: Likewise.
	* libgnat/g-cgi.ads: Likewise.
	* libgnat/g-cgicoo.adb: Likewise.
	* libgnat/g-cgicoo.ads: Likewise.
	* libgnat/g-cgideb.adb: Likewise.
	* libgnat/g-cgideb.ads: Likewise.
	* libgnat/g-comlin.adb: Likewise.
	* libgnat/g-comlin.ads: Likewise.
	* libgnat/g-comver.adb: Likewise.
	* libgnat/g-comver.ads: Likewise.
	* libgnat/g-cppexc.adb: Likewise.
	* libgnat/g-cppexc.ads: Likewise.
	* libgnat/g-crc32.adb: Likewise.
	* libgnat/g-crc32.ads: Likewise.
	* libgnat/g-ctrl_c.adb: Likewise.
	* libgnat/g-ctrl_c.ads: Likewise.
	* libgnat/g-curexc.ads: Likewise.
	* libgnat/g-debpoo.adb: Likewise.
	* libgnat/g-debpoo.ads: Likewise.
	* libgnat/g-debuti.adb: Likewise.
	* libgnat/g-debuti.ads: Likewise.
	* libgnat/g-decstr.adb: Likewise.
	* libgnat/g-decstr.ads: Likewise.
	* libgnat/g-deutst.ads: Likewise.
	* libgnat/g-diopit.adb: Likewise.
	* libgnat/g-diopit.ads: Likewise.
	* libgnat/g-dirope.adb: Likewise.
	* libgnat/g-dirope.ads: Likewise.
	* libgnat/g-dynhta.adb: Likewise.
	* libgnat/g-dynhta.ads: Likewise.
	* libgnat/g-dyntab.adb: Likewise.
	* libgnat/g-dyntab.ads: Likewise.
	* libgnat/g-eacodu.adb: Likewise.
	* libgnat/g-encstr.adb: Likewise.
	* libgnat/g-encstr.ads: Likewise.
	* libgnat/g-enutst.ads: Likewise.
	* libgnat/g-excact.adb: Likewise.
	* libgnat/g-excact.ads: Likewise.
	* libgnat/g-except.ads: Likewise.
	* libgnat/g-exctra.adb: Likewise.
	* libgnat/g-exctra.ads: Likewise.
	* libgnat/g-expect.adb: Likewise.
	* libgnat/g-expect.ads: Likewise.
	* libgnat/g-exptty.adb: Likewise.
	* libgnat/g-exptty.ads: Likewise.
	* libgnat/g-flocon.ads: Likewise.
	* libgnat/g-forstr.adb: Likewise.
	* libgnat/g-forstr.ads: Likewise.
	* libgnat/g-graphs.adb: Likewise.
	* libgnat/g-graphs.ads: Likewise.
	* libgnat/g-heasor.adb: Likewise.
	* libgnat/g-heasor.ads: Likewise.
	* libgnat/g-hesora.adb: Likewise.
	* libgnat/g-hesora.ads: Likewise.
	* libgnat/g-hesorg.adb: Likewise.
	* libgnat/g-hesorg.ads: Likewise.
	* libgnat/g-htable.adb: Likewise.
	* libgnat/g-htable.ads: Likewise.
	* libgnat/g-io-put__vxworks.adb: Likewise.
	* libgnat/g-io.adb: Likewise.
	* libgnat/g-io.ads: Likewise.
	* libgnat/g-io_aux.adb: Likewise.
	* libgnat/g-io_aux.ads: Likewise.
	* libgnat/g-lists.adb: Likewise.
	* libgnat/g-lists.ads: Likewise.
	* libgnat/g-locfil.adb: Likewise.
	* libgnat/g-locfil.ads: Likewise.
	* libgnat/g-mbdira.adb: Likewise.
	* libgnat/g-mbdira.ads: Likewise.
	* libgnat/g-mbflra.adb: Likewise.
	* libgnat/g-mbflra.ads: Likewise.
	* libgnat/g-md5.adb: Likewise.
	* libgnat/g-md5.ads: Likewise.
	* libgnat/g-memdum.adb: Likewise.
	* libgnat/g-memdum.ads: Likewise.
	* libgnat/g-moreex.adb: Likewise.
	* libgnat/g-moreex.ads: Likewise.
	* libgnat/g-os_lib.adb: Likewise.
	* libgnat/g-os_lib.ads: Likewise.
	* libgnat/g-pehage.adb: Likewise.
	* libgnat/g-pehage.ads: Likewise.
	* libgnat/g-rannum.adb: Likewise.
	* libgnat/g-rannum.ads: Likewise.
	* libgnat/g-regexp.adb: Likewise.
	* libgnat/g-regexp.ads: Likewise.
	* libgnat/g-regist.adb: Likewise.
	* libgnat/g-regist.ads: Likewise.
	* libgnat/g-regpat.adb: Likewise.
	* libgnat/g-regpat.ads: Likewise.
	* libgnat/g-rewdat.adb: Likewise.
	* libgnat/g-rewdat.ads: Likewise.
	* libgnat/g-sechas.adb: Likewise.
	* libgnat/g-sechas.ads: Likewise.
	* libgnat/g-sehamd.adb: Likewise.
	* libgnat/g-sehamd.ads: Likewise.
	* libgnat/g-sehash.adb: Likewise.
	* libgnat/g-sehash.ads: Likewise.
	* libgnat/g-sercom.adb: Likewise.
	* libgnat/g-sercom.ads: Likewise.
	* libgnat/g-sercom__linux.adb: Likewise.
	* libgnat/g-sercom__mingw.adb: Likewise.
	* libgnat/g-sestin.ads: Likewise.
	* libgnat/g-sets.adb: Likewise.
	* libgnat/g-sets.ads: Likewise.
	* libgnat/g-sha1.adb: Likewise.
	* libgnat/g-sha1.ads: Likewise.
	* libgnat/g-sha224.ads: Likewise.
	* libgnat/g-sha256.ads: Likewise.
	* libgnat/g-sha384.ads: Likewise.
	* libgnat/g-sha512.ads: Likewise.
	* libgnat/g-shsh32.adb: Likewise.
	* libgnat/g-shsh32.ads: Likewise.
	* libgnat/g-shsh64.adb: Likewise.
	* libgnat/g-shsh64.ads: Likewise.
	* libgnat/g-shshco.adb: Likewise.
	* libgnat/g-shshco.ads: Likewise.
	* libgnat/g-soccon.ads: Likewise.
	* libgnat/g-socket.adb: Likewise.
	* libgnat/g-socket.ads: Likewise.
	* libgnat/g-socket__dummy.adb: Likewise.
	* libgnat/g-socket__dummy.ads: Likewise.
	* libgnat/g-socthi.adb: Likewise.
	* libgnat/g-socthi.ads: Likewise.
	* libgnat/g-socthi__dummy.adb: Likewise.
	* libgnat/g-socthi__dummy.ads: Likewise.
	* libgnat/g-socthi__mingw.adb: Likewise.
	* libgnat/g-socthi__mingw.ads: Likewise.
	* libgnat/g-socthi__vxworks.adb: Likewise.
	* libgnat/g-socthi__vxworks.ads: Likewise.
	* libgnat/g-soliop.ads: Likewise.
	* libgnat/g-soliop__lynxos.ads: Likewise.
	* libgnat/g-soliop__mingw.ads: Likewise.
	* libgnat/g-soliop__qnx.ads: Likewise.
	* libgnat/g-soliop__solaris.ads: Likewise.
	* libgnat/g-sothco.adb: Likewise.
	* libgnat/g-sothco.ads: Likewise.
	* libgnat/g-sothco__dummy.adb: Likewise.
	* libgnat/g-sothco__dummy.ads: Likewise.
	* libgnat/g-souinf.ads: Likewise.
	* libgnat/g-spchge.adb: Likewise.
	* libgnat/g-spchge.ads: Likewise.
	* libgnat/g-speche.adb: Likewise.
	* libgnat/g-speche.ads: Likewise.
	* libgnat/g-spipat.adb: Likewise.
	* libgnat/g-spipat.ads: Likewise.
	* libgnat/g-spitbo.adb: Likewise.
	* libgnat/g-spitbo.ads: Likewise.
	* libgnat/g-sptabo.ads: Likewise.
	* libgnat/g-sptain.ads: Likewise.
	* libgnat/g-sptavs.ads: Likewise.
	* libgnat/g-sse.ads: Likewise.
	* libgnat/g-ssvety.ads: Likewise.
	* libgnat/g-sthcso.adb: Likewise.
	* libgnat/g-stheme.adb: Likewise.
	* libgnat/g-strhas.ads: Likewise.
	* libgnat/g-string.adb: Likewise.
	* libgnat/g-string.ads: Likewise.
	* libgnat/g-strspl.ads: Likewise.
	* libgnat/g-stseme.adb: Likewise.
	* libgnat/g-stsifd__sockets.adb: Likewise.
	* libgnat/g-table.adb: Likewise.
	* libgnat/g-table.ads: Likewise.
	* libgnat/g-tasloc.adb: Likewise.
	* libgnat/g-tasloc.ads: Likewise.
	* libgnat/g-timsta.adb: Likewise.
	* libgnat/g-timsta.ads: Likewise.
	* libgnat/g-traceb.adb: Likewise.
	* libgnat/g-traceb.ads: Likewise.
	* libgnat/g-trasym.adb: Likewise.
	* libgnat/g-trasym.ads: Likewise.
	* libgnat/g-tty.adb: Likewise.
	* libgnat/g-tty.ads: Likewise.
	* libgnat/g-u3spch.adb: Likewise.
	* libgnat/g-u3spch.ads: Likewise.
	* libgnat/g-utf_32.adb: Likewise.
	* libgnat/g-utf_32.ads: Likewise.
	* libgnat/g-wispch.adb: Likewise.
	* libgnat/g-wispch.ads: Likewise.
	* libgnat/g-wistsp.ads: Likewise.
	* libgnat/g-zspche.adb: Likewise.
	* libgnat/g-zspche.ads: Likewise.
	* libgnat/g-zstspl.ads: Likewise.
	* libgnat/gnat.ads: Likewise.
	* libgnat/i-c.adb: Likewise.
	* libgnat/i-cexten.ads: Likewise.
	* libgnat/i-cobol.adb: Likewise.
	* libgnat/i-cobol.ads: Likewise.
	* libgnat/i-cpoint.adb: Likewise.
	* libgnat/i-cpoint.ads: Likewise.
	* libgnat/i-cstrea.adb: Likewise.
	* libgnat/i-cstrea.ads: Likewise.
	* libgnat/i-cstrin.adb: Likewise.
	* libgnat/i-cstrin.ads: Likewise.
	* libgnat/i-fortra.adb: Likewise.
	* libgnat/i-pacdec.adb: Likewise.
	* libgnat/i-pacdec.ads: Likewise.
	* libgnat/i-vxwoio.adb: Likewise.
	* libgnat/i-vxwoio.ads: Likewise.
	* libgnat/i-vxwork.ads: Likewise.
	* libgnat/i-vxwork__x86.ads: Likewise.
	* libgnat/interfac.ads: Likewise.
	* libgnat/memtrack.adb: Likewise.
	* libgnat/s-addima.adb: Likewise.
	* libgnat/s-addima.ads: Likewise.
	* libgnat/s-addope.adb: Likewise.
	* libgnat/s-addope.ads: Likewise.
	* libgnat/s-aotase.adb: Likewise.
	* libgnat/s-aotase.ads: Likewise.
	* libgnat/s-arit64.adb: Likewise.
	* libgnat/s-arit64.ads: Likewise.
	* libgnat/s-assert.adb: Likewise.
	* libgnat/s-assert.ads: Likewise.
	* libgnat/s-atacco.adb: Likewise.
	* libgnat/s-atacco.ads: Likewise.
	* libgnat/s-atocou.adb: Likewise.
	* libgnat/s-atocou.ads: Likewise.
	* libgnat/s-atocou__builtin.adb: Likewise.
	* libgnat/s-atocou__x86.adb: Likewise.
	* libgnat/s-atoope.ads: Likewise.
	* libgnat/s-atopar.adb: Likewise.
	* libgnat/s-atopar.ads: Likewise.
	* libgnat/s-atopex.adb: Likewise.
	* libgnat/s-atopex.ads: Likewise.
	* libgnat/s-atopri.adb: Likewise.
	* libgnat/s-atopri.ads: Likewise.
	* libgnat/s-auxdec.adb: Likewise.
	* libgnat/s-auxdec.ads: Likewise.
	* libgnat/s-bignum.adb: Likewise.
	* libgnat/s-bignum.ads: Likewise.
	* libgnat/s-bitfie.ads: Likewise.
	* libgnat/s-bitops.adb: Likewise.
	* libgnat/s-bitops.ads: Likewise.
	* libgnat/s-bituti.adb: Likewise.
	* libgnat/s-bituti.ads: Likewise.
	* libgnat/s-boarop.ads: Likewise.
	* libgnat/s-boustr.adb: Likewise.
	* libgnat/s-boustr.ads: Likewise.
	* libgnat/s-bytswa.ads: Likewise.
	* libgnat/s-carsi8.adb: Likewise.
	* libgnat/s-carsi8.ads: Likewise.
	* libgnat/s-carun8.adb: Likewise.
	* libgnat/s-carun8.ads: Likewise.
	* libgnat/s-casi16.adb: Likewise.
	* libgnat/s-casi16.ads: Likewise.
	* libgnat/s-casi32.adb: Likewise.
	* libgnat/s-casi32.ads: Likewise.
	* libgnat/s-casi64.adb: Likewise.
	* libgnat/s-casi64.ads: Likewise.
	* libgnat/s-casuti.adb: Likewise.
	* libgnat/s-casuti.ads: Likewise.
	* libgnat/s-caun16.adb: Likewise.
	* libgnat/s-caun16.ads: Likewise.
	* libgnat/s-caun32.adb: Likewise.
	* libgnat/s-caun32.ads: Likewise.
	* libgnat/s-caun64.adb: Likewise.
	* libgnat/s-caun64.ads: Likewise.
	* libgnat/s-chepoo.ads: Likewise.
	* libgnat/s-commun.adb: Likewise.
	* libgnat/s-commun.ads: Likewise.
	* libgnat/s-conca2.adb: Likewise.
	* libgnat/s-conca2.ads: Likewise.
	* libgnat/s-conca3.adb: Likewise.
	* libgnat/s-conca3.ads: Likewise.
	* libgnat/s-conca4.adb: Likewise.
	* libgnat/s-conca4.ads: Likewise.
	* libgnat/s-conca5.adb: Likewise.
	* libgnat/s-conca5.ads: Likewise.
	* libgnat/s-conca6.adb: Likewise.
	* libgnat/s-conca6.ads: Likewise.
	* libgnat/s-conca7.adb: Likewise.
	* libgnat/s-conca7.ads: Likewise.
	* libgnat/s-conca8.adb: Likewise.
	* libgnat/s-conca8.ads: Likewise.
	* libgnat/s-conca9.adb: Likewise.
	* libgnat/s-conca9.ads: Likewise.
	* libgnat/s-crc32.adb: Likewise.
	* libgnat/s-crc32.ads: Likewise.
	* libgnat/s-crtl.ads: Likewise.
	* libgnat/s-dfmkio.ads: Likewise.
	* libgnat/s-dfmopr.ads: Likewise.
	* libgnat/s-dgmgop.ads: Likewise.
	* libgnat/s-diflio.adb: Likewise.
	* libgnat/s-diflio.ads: Likewise.
	* libgnat/s-diflmk.ads: Likewise.
	* libgnat/s-digemk.ads: Likewise.
	* libgnat/s-diinio.adb: Likewise.
	* libgnat/s-diinio.ads: Likewise.
	* libgnat/s-dilomk.ads: Likewise.
	* libgnat/s-dim.ads: Likewise.
	* libgnat/s-dimkio.ads: Likewise.
	* libgnat/s-dimmks.ads: Likewise.
	* libgnat/s-direio.adb: Likewise.
	* libgnat/s-direio.ads: Likewise.
	* libgnat/s-dlmkio.ads: Likewise.
	* libgnat/s-dlmopr.ads: Likewise.
	* libgnat/s-dmotpr.ads: Likewise.
	* libgnat/s-dsaser.ads: Likewise.
	* libgnat/s-dwalin.adb: Likewise.
	* libgnat/s-dwalin.ads: Likewise.
	* libgnat/s-elaall.adb: Likewise.
	* libgnat/s-elaall.ads: Likewise.
	* libgnat/s-excdeb.adb: Likewise.
	* libgnat/s-excdeb.ads: Likewise.
	* libgnat/s-except.adb: Likewise.
	* libgnat/s-except.ads: Likewise.
	* libgnat/s-excmac__arm.adb: Likewise.
	* libgnat/s-excmac__arm.ads: Likewise.
	* libgnat/s-excmac__gcc.adb: Likewise.
	* libgnat/s-excmac__gcc.ads: Likewise.
	* libgnat/s-exctab.adb: Likewise.
	* libgnat/s-exctab.ads: Likewise.
	* libgnat/s-exctra.adb: Likewise.
	* libgnat/s-exctra.ads: Likewise.
	* libgnat/s-exnint.adb: Likewise.
	* libgnat/s-exnint.ads: Likewise.
	* libgnat/s-exnllf.adb: Likewise.
	* libgnat/s-exnllf.ads: Likewise.
	* libgnat/s-exnlli.adb: Likewise.
	* libgnat/s-exnlli.ads: Likewise.
	* libgnat/s-expint.adb: Likewise.
	* libgnat/s-expint.ads: Likewise.
	* libgnat/s-explli.adb: Likewise.
	* libgnat/s-explli.ads: Likewise.
	* libgnat/s-expllu.adb: Likewise.
	* libgnat/s-expllu.ads: Likewise.
	* libgnat/s-expmod.adb: Likewise.
	* libgnat/s-expmod.ads: Likewise.
	* libgnat/s-expuns.adb: Likewise.
	* libgnat/s-expuns.ads: Likewise.
	* libgnat/s-fatflt.ads: Likewise.
	* libgnat/s-fatgen.adb: Likewise.
	* libgnat/s-fatgen.ads: Likewise.
	* libgnat/s-fatlfl.ads: Likewise.
	* libgnat/s-fatllf.ads: Likewise.
	* libgnat/s-fatsfl.ads: Likewise.
	* libgnat/s-ficobl.ads: Likewise.
	* libgnat/s-filatt.ads: Likewise.
	* libgnat/s-fileio.adb: Likewise.
	* libgnat/s-fileio.ads: Likewise.
	* libgnat/s-finmas.adb: Likewise.
	* libgnat/s-finmas.ads: Likewise.
	* libgnat/s-finroo.adb: Likewise.
	* libgnat/s-finroo.ads: Likewise.
	* libgnat/s-flocon.adb: Likewise.
	* libgnat/s-flocon.ads: Likewise.
	* libgnat/s-flocon__none.adb: Likewise.
	* libgnat/s-fore.adb: Likewise.
	* libgnat/s-fore.ads: Likewise.
	* libgnat/s-gearop.adb: Likewise.
	* libgnat/s-gearop.ads: Likewise.
	* libgnat/s-genbig.adb: Likewise.
	* libgnat/s-genbig.ads: Likewise.
	* libgnat/s-geveop.adb: Likewise.
	* libgnat/s-geveop.ads: Likewise.
	* libgnat/s-gloloc.adb: Likewise.
	* libgnat/s-gloloc.ads: Likewise.
	* libgnat/s-gloloc__mingw.adb: Likewise.
	* libgnat/s-htable.adb: Likewise.
	* libgnat/s-htable.ads: Likewise.
	* libgnat/s-imenne.adb: Likewise.
	* libgnat/s-imenne.ads: Likewise.
	* libgnat/s-imgbiu.adb: Likewise.
	* libgnat/s-imgbiu.ads: Likewise.
	* libgnat/s-imgboo.adb: Likewise.
	* libgnat/s-imgboo.ads: Likewise.
	* libgnat/s-imgcha.adb: Likewise.
	* libgnat/s-imgcha.ads: Likewise.
	* libgnat/s-imgdec.adb: Likewise.
	* libgnat/s-imgdec.ads: Likewise.
	* libgnat/s-imgenu.adb: Likewise.
	* libgnat/s-imgenu.ads: Likewise.
	* libgnat/s-imgint.adb: Likewise.
	* libgnat/s-imgint.ads: Likewise.
	* libgnat/s-imgllb.adb: Likewise.
	* libgnat/s-imgllb.ads: Likewise.
	* libgnat/s-imglld.adb: Likewise.
	* libgnat/s-imglld.ads: Likewise.
	* libgnat/s-imglli.adb: Likewise.
	* libgnat/s-imglli.ads: Likewise.
	* libgnat/s-imgllu.adb: Likewise.
	* libgnat/s-imgllu.ads: Likewise.
	* libgnat/s-imgllw.adb: Likewise.
	* libgnat/s-imgllw.ads: Likewise.
	* libgnat/s-imgrea.adb: Likewise.
	* libgnat/s-imgrea.ads: Likewise.
	* libgnat/s-imguns.adb: Likewise.
	* libgnat/s-imguns.ads: Likewise.
	* libgnat/s-imgwch.adb: Likewise.
	* libgnat/s-imgwch.ads: Likewise.
	* libgnat/s-imgwiu.adb: Likewise.
	* libgnat/s-imgwiu.ads: Likewise.
	* libgnat/s-io.adb: Likewise.
	* libgnat/s-io.ads: Likewise.
	* libgnat/s-llflex.ads: Likewise.
	* libgnat/s-maccod.ads: Likewise.
	* libgnat/s-mantis.adb: Likewise.
	* libgnat/s-mantis.ads: Likewise.
	* libgnat/s-mastop.adb: Likewise.
	* libgnat/s-mastop.ads: Likewise.
	* libgnat/s-memcop.ads: Likewise.
	* libgnat/s-memory.adb: Likewise.
	* libgnat/s-memory.ads: Likewise.
	* libgnat/s-mmap.adb: Likewise.
	* libgnat/s-mmap.ads: Likewise.
	* libgnat/s-mmauni__long.ads: Likewise.
	* libgnat/s-mmosin__mingw.adb: Likewise.
	* libgnat/s-mmosin__mingw.ads: Likewise.
	* libgnat/s-mmosin__unix.adb: Likewise.
	* libgnat/s-mmosin__unix.ads: Likewise.
	* libgnat/s-multip.adb: Likewise.
	* libgnat/s-objrea.adb: Likewise.
	* libgnat/s-objrea.ads: Likewise.
	* libgnat/s-optide.adb: Likewise.
	* libgnat/s-os_lib.adb: Likewise.
	* libgnat/s-os_lib.ads: Likewise.
	* libgnat/s-osprim.ads: Likewise.
	* libgnat/s-osprim__darwin.adb: Likewise.
	* libgnat/s-osprim__lynxos.ads: Likewise.
	* libgnat/s-osprim__mingw.adb: Likewise.
	* libgnat/s-osprim__posix.adb: Likewise.
	* libgnat/s-osprim__posix2008.adb: Likewise.
	* libgnat/s-osprim__rtems.adb: Likewise.
	* libgnat/s-osprim__solaris.adb: Likewise.
	* libgnat/s-osprim__unix.adb: Likewise.
	* libgnat/s-osprim__vxworks.adb: Likewise.
	* libgnat/s-osprim__x32.adb: Likewise.
	* libgnat/s-osvers__vxworks-653.ads: Likewise.
	* libgnat/s-pack03.adb: Likewise.
	* libgnat/s-pack03.ads: Likewise.
	* libgnat/s-pack05.adb: Likewise.
	* libgnat/s-pack05.ads: Likewise.
	* libgnat/s-pack06.adb: Likewise.
	* libgnat/s-pack06.ads: Likewise.
	* libgnat/s-pack07.adb: Likewise.
	* libgnat/s-pack07.ads: Likewise.
	* libgnat/s-pack09.adb: Likewise.
	* libgnat/s-pack09.ads: Likewise.
	* libgnat/s-pack10.adb: Likewise.
	* libgnat/s-pack10.ads: Likewise.
	* libgnat/s-pack11.adb: Likewise.
	* libgnat/s-pack11.ads: Likewise.
	* libgnat/s-pack12.adb: Likewise.
	* libgnat/s-pack12.ads: Likewise.
	* libgnat/s-pack13.adb: Likewise.
	* libgnat/s-pack13.ads: Likewise.
	* libgnat/s-pack14.adb: Likewise.
	* libgnat/s-pack14.ads: Likewise.
	* libgnat/s-pack15.adb: Likewise.
	* libgnat/s-pack15.ads: Likewise.
	* libgnat/s-pack17.adb: Likewise.
	* libgnat/s-pack17.ads: Likewise.
	* libgnat/s-pack18.adb: Likewise.
	* libgnat/s-pack18.ads: Likewise.
	* libgnat/s-pack19.adb: Likewise.
	* libgnat/s-pack19.ads: Likewise.
	* libgnat/s-pack20.adb: Likewise.
	* libgnat/s-pack20.ads: Likewise.
	* libgnat/s-pack21.adb: Likewise.
	* libgnat/s-pack21.ads: Likewise.
	* libgnat/s-pack22.adb: Likewise.
	* libgnat/s-pack22.ads: Likewise.
	* libgnat/s-pack23.adb: Likewise.
	* libgnat/s-pack23.ads: Likewise.
	* libgnat/s-pack24.adb: Likewise.
	* libgnat/s-pack24.ads: Likewise.
	* libgnat/s-pack25.adb: Likewise.
	* libgnat/s-pack25.ads: Likewise.
	* libgnat/s-pack26.adb: Likewise.
	* libgnat/s-pack26.ads: Likewise.
	* libgnat/s-pack27.adb: Likewise.
	* libgnat/s-pack27.ads: Likewise.
	* libgnat/s-pack28.adb: Likewise.
	* libgnat/s-pack28.ads: Likewise.
	* libgnat/s-pack29.adb: Likewise.
	* libgnat/s-pack29.ads: Likewise.
	* libgnat/s-pack30.adb: Likewise.
	* libgnat/s-pack30.ads: Likewise.
	* libgnat/s-pack31.adb: Likewise.
	* libgnat/s-pack31.ads: Likewise.
	* libgnat/s-pack33.adb: Likewise.
	* libgnat/s-pack33.ads: Likewise.
	* libgnat/s-pack34.adb: Likewise.
	* libgnat/s-pack34.ads: Likewise.
	* libgnat/s-pack35.adb: Likewise.
	* libgnat/s-pack35.ads: Likewise.
	* libgnat/s-pack36.adb: Likewise.
	* libgnat/s-pack36.ads: Likewise.
	* libgnat/s-pack37.adb: Likewise.
	* libgnat/s-pack37.ads: Likewise.
	* libgnat/s-pack38.adb: Likewise.
	* libgnat/s-pack38.ads: Likewise.
	* libgnat/s-pack39.adb: Likewise.
	* libgnat/s-pack39.ads: Likewise.
	* libgnat/s-pack40.adb: Likewise.
	* libgnat/s-pack40.ads: Likewise.
	* libgnat/s-pack41.adb: Likewise.
	* libgnat/s-pack41.ads: Likewise.
	* libgnat/s-pack42.adb: Likewise.
	* libgnat/s-pack42.ads: Likewise.
	* libgnat/s-pack43.adb: Likewise.
	* libgnat/s-pack43.ads: Likewise.
	* libgnat/s-pack44.adb: Likewise.
	* libgnat/s-pack44.ads: Likewise.
	* libgnat/s-pack45.adb: Likewise.
	* libgnat/s-pack45.ads: Likewise.
	* libgnat/s-pack46.adb: Likewise.
	* libgnat/s-pack46.ads: Likewise.
	* libgnat/s-pack47.adb: Likewise.
	* libgnat/s-pack47.ads: Likewise.
	* libgnat/s-pack48.adb: Likewise.
	* libgnat/s-pack48.ads: Likewise.
	* libgnat/s-pack49.adb: Likewise.
	* libgnat/s-pack49.ads: Likewise.
	* libgnat/s-pack50.adb: Likewise.
	* libgnat/s-pack50.ads: Likewise.
	* libgnat/s-pack51.adb: Likewise.
	* libgnat/s-pack51.ads: Likewise.
	* libgnat/s-pack52.adb: Likewise.
	* libgnat/s-pack52.ads: Likewise.
	* libgnat/s-pack53.adb: Likewise.
	* libgnat/s-pack53.ads: Likewise.
	* libgnat/s-pack54.adb: Likewise.
	* libgnat/s-pack54.ads: Likewise.
	* libgnat/s-pack55.adb: Likewise.
	* libgnat/s-pack55.ads: Likewise.
	* libgnat/s-pack56.adb: Likewise.
	* libgnat/s-pack56.ads: Likewise.
	* libgnat/s-pack57.adb: Likewise.
	* libgnat/s-pack57.ads: Likewise.
	* libgnat/s-pack58.adb: Likewise.
	* libgnat/s-pack58.ads: Likewise.
	* libgnat/s-pack59.adb: Likewise.
	* libgnat/s-pack59.ads: Likewise.
	* libgnat/s-pack60.adb: Likewise.
	* libgnat/s-pack60.ads: Likewise.
	* libgnat/s-pack61.adb: Likewise.
	* libgnat/s-pack61.ads: Likewise.
	* libgnat/s-pack62.adb: Likewise.
	* libgnat/s-pack62.ads: Likewise.
	* libgnat/s-pack63.adb: Likewise.
	* libgnat/s-pack63.ads: Likewise.
	* libgnat/s-parame.adb: Likewise.
	* libgnat/s-parame.ads: Likewise.
	* libgnat/s-parame__ae653.ads: Likewise.
	* libgnat/s-parame__hpux.ads: Likewise.
	* libgnat/s-parame__rtems.adb: Likewise.
	* libgnat/s-parame__vxworks.adb: Likewise.
	* libgnat/s-parame__vxworks.ads: Likewise.
	* libgnat/s-parint.adb: Likewise.
	* libgnat/s-parint.ads: Likewise.
	* libgnat/s-pooglo.adb: Likewise.
	* libgnat/s-pooglo.ads: Likewise.
	* libgnat/s-pooloc.adb: Likewise.
	* libgnat/s-pooloc.ads: Likewise.
	* libgnat/s-poosiz.adb: Likewise.
	* libgnat/s-poosiz.ads: Likewise.
	* libgnat/s-powtab.ads: Likewise.
	* libgnat/s-purexc.ads: Likewise.
	* libgnat/s-rannum.adb: Likewise.
	* libgnat/s-rannum.ads: Likewise.
	* libgnat/s-ransee.adb: Likewise.
	* libgnat/s-ransee.ads: Likewise.
	* libgnat/s-regexp.adb: Likewise.
	* libgnat/s-regexp.ads: Likewise.
	* libgnat/s-regpat.adb: Likewise.
	* libgnat/s-regpat.ads: Likewise.
	* libgnat/s-resfil.adb: Likewise.
	* libgnat/s-resfil.ads: Likewise.
	* libgnat/s-restri.adb: Likewise.
	* libgnat/s-restri.ads: Likewise.
	* libgnat/s-rident.ads: Likewise.
	* libgnat/s-rpc.adb: Likewise.
	* libgnat/s-rpc.ads: Likewise.
	* libgnat/s-scaval.adb: Likewise.
	* libgnat/s-scaval.ads: Likewise.
	* libgnat/s-secsta.adb: Likewise.
	* libgnat/s-secsta.ads: Likewise.
	* libgnat/s-sequio.adb: Likewise.
	* libgnat/s-sequio.ads: Likewise.
	* libgnat/s-shasto.adb: Likewise.
	* libgnat/s-shasto.ads: Likewise.
	* libgnat/s-soflin.adb: Likewise.
	* libgnat/s-soflin.ads: Likewise.
	* libgnat/s-soliin.adb: Likewise.
	* libgnat/s-soliin.ads: Likewise.
	* libgnat/s-sopco3.adb: Likewise.
	* libgnat/s-sopco3.ads: Likewise.
	* libgnat/s-sopco4.adb: Likewise.
	* libgnat/s-sopco4.ads: Likewise.
	* libgnat/s-sopco5.adb: Likewise.
	* libgnat/s-sopco5.ads: Likewise.
	* libgnat/s-spsufi.adb: Likewise.
	* libgnat/s-spsufi.ads: Likewise.
	* libgnat/s-stache.adb: Likewise.
	* libgnat/s-stache.ads: Likewise.
	* libgnat/s-stalib.adb: Likewise.
	* libgnat/s-stalib.ads: Likewise.
	* libgnat/s-stausa.adb: Likewise.
	* libgnat/s-stausa.ads: Likewise.
	* libgnat/s-stchop.adb: Likewise.
	* libgnat/s-stchop.ads: Likewise.
	* libgnat/s-stchop__limit.ads: Likewise.
	* libgnat/s-stchop__rtems.adb: Likewise.
	* libgnat/s-stchop__vxworks.adb: Likewise.
	* libgnat/s-stoele.adb: Likewise.
	* libgnat/s-stoele.ads: Likewise.
	* libgnat/s-stopoo.adb: Likewise.
	* libgnat/s-stopoo.ads: Likewise.
	* libgnat/s-stposu.adb: Likewise.
	* libgnat/s-stposu.ads: Likewise.
	* libgnat/s-stratt.adb: Likewise.
	* libgnat/s-stratt.ads: Likewise.
	* libgnat/s-stratt__xdr.adb: Likewise.
	* libgnat/s-strcom.adb: Likewise.
	* libgnat/s-strcom.ads: Likewise.
	* libgnat/s-strhas.adb: Likewise.
	* libgnat/s-strhas.ads: Likewise.
	* libgnat/s-string.adb: Likewise.
	* libgnat/s-string.ads: Likewise.
	* libgnat/s-strops.adb: Likewise.
	* libgnat/s-strops.ads: Likewise.
	* libgnat/s-ststop.adb: Likewise.
	* libgnat/s-ststop.ads: Likewise.
	* libgnat/s-tasloc.adb: Likewise.
	* libgnat/s-tasloc.ads: Likewise.
	* libgnat/s-thread.ads: Likewise.
	* libgnat/s-thread__ae653.adb: Likewise.
	* libgnat/s-traceb.adb: Likewise.
	* libgnat/s-traceb.ads: Likewise.
	* libgnat/s-traceb__hpux.adb: Likewise.
	* libgnat/s-traceb__mastop.adb: Likewise.
	* libgnat/s-traent.adb: Likewise.
	* libgnat/s-traent.ads: Likewise.
	* libgnat/s-trasym.adb: Likewise.
	* libgnat/s-trasym.ads: Likewise.
	* libgnat/s-trasym__dwarf.adb: Likewise.
	* libgnat/s-tsmona.adb: Likewise.
	* libgnat/s-tsmona__linux.adb: Likewise.
	* libgnat/s-tsmona__mingw.adb: Likewise.
	* libgnat/s-unstyp.ads: Likewise.
	* libgnat/s-utf_32.adb: Likewise.
	* libgnat/s-utf_32.ads: Likewise.
	* libgnat/s-valboo.adb: Likewise.
	* libgnat/s-valboo.ads: Likewise.
	* libgnat/s-valcha.adb: Likewise.
	* libgnat/s-valcha.ads: Likewise.
	* libgnat/s-valdec.adb: Likewise.
	* libgnat/s-valdec.ads: Likewise.
	* libgnat/s-valenu.adb: Likewise.
	* libgnat/s-valenu.ads: Likewise.
	* libgnat/s-valint.adb: Likewise.
	* libgnat/s-valint.ads: Likewise.
	* libgnat/s-vallld.adb: Likewise.
	* libgnat/s-vallld.ads: Likewise.
	* libgnat/s-vallli.adb: Likewise.
	* libgnat/s-vallli.ads: Likewise.
	* libgnat/s-valllu.adb: Likewise.
	* libgnat/s-valllu.ads: Likewise.
	* libgnat/s-valrea.adb: Likewise.
	* libgnat/s-valrea.ads: Likewise.
	* libgnat/s-valuns.adb: Likewise.
	* libgnat/s-valuns.ads: Likewise.
	* libgnat/s-valuti.adb: Likewise.
	* libgnat/s-valuti.ads: Likewise.
	* libgnat/s-valwch.adb: Likewise.
	* libgnat/s-valwch.ads: Likewise.
	* libgnat/s-veboop.adb: Likewise.
	* libgnat/s-veboop.ads: Likewise.
	* libgnat/s-vector.ads: Likewise.
	* libgnat/s-vercon.adb: Likewise.
	* libgnat/s-vercon.ads: Likewise.
	* libgnat/s-wchcnv.adb: Likewise.
	* libgnat/s-wchcnv.ads: Likewise.
	* libgnat/s-wchcon.adb: Likewise.
	* libgnat/s-wchcon.ads: Likewise.
	* libgnat/s-wchjis.adb: Likewise.
	* libgnat/s-wchjis.ads: Likewise.
	* libgnat/s-wchstw.adb: Likewise.
	* libgnat/s-wchstw.ads: Likewise.
	* libgnat/s-wchwts.adb: Likewise.
	* libgnat/s-wchwts.ads: Likewise.
	* libgnat/s-widboo.adb: Likewise.
	* libgnat/s-widboo.ads: Likewise.
	* libgnat/s-widcha.adb: Likewise.
	* libgnat/s-widcha.ads: Likewise.
	* libgnat/s-widenu.adb: Likewise.
	* libgnat/s-widenu.ads: Likewise.
	* libgnat/s-widlli.adb: Likewise.
	* libgnat/s-widlli.ads: Likewise.
	* libgnat/s-widllu.adb: Likewise.
	* libgnat/s-widllu.ads: Likewise.
	* libgnat/s-widwch.adb: Likewise.
	* libgnat/s-widwch.ads: Likewise.
	* libgnat/s-win32.ads: Likewise.
	* libgnat/s-winext.ads: Likewise.
	* libgnat/s-wwdcha.adb: Likewise.
	* libgnat/s-wwdcha.ads: Likewise.
	* libgnat/s-wwdenu.adb: Likewise.
	* libgnat/s-wwdenu.ads: Likewise.
	* libgnat/s-wwdwch.adb: Likewise.
	* libgnat/s-wwdwch.ads: Likewise.
	* libgnat/system-aix.ads: Likewise.
	* libgnat/system-darwin-arm.ads: Likewise.
	* libgnat/system-darwin-ppc.ads: Likewise.
	* libgnat/system-darwin-x86.ads: Likewise.
	* libgnat/system-djgpp.ads: Likewise.
	* libgnat/system-dragonfly-x86_64.ads: Likewise.
	* libgnat/system-freebsd.ads: Likewise.
	* libgnat/system-hpux-ia64.ads: Likewise.
	* libgnat/system-hpux.ads: Likewise.
	* libgnat/system-linux-alpha.ads: Likewise.
	* libgnat/system-linux-arm.ads: Likewise.
	* libgnat/system-linux-hppa.ads: Likewise.
	* libgnat/system-linux-ia64.ads: Likewise.
	* libgnat/system-linux-m68k.ads: Likewise.
	* libgnat/system-linux-mips.ads: Likewise.
	* libgnat/system-linux-ppc.ads: Likewise.
	* libgnat/system-linux-riscv.ads: Likewise.
	* libgnat/system-linux-s390.ads: Likewise.
	* libgnat/system-linux-sh4.ads: Likewise.
	* libgnat/system-linux-sparc.ads: Likewise.
	* libgnat/system-linux-x86.ads: Likewise.
	* libgnat/system-lynxos178-ppc.ads: Likewise.
	* libgnat/system-lynxos178-x86.ads: Likewise.
	* libgnat/system-mingw.ads: Likewise.
	* libgnat/system-qnx-aarch64.ads: Likewise.
	* libgnat/system-rtems.ads: Likewise.
	* libgnat/system-solaris-sparc.ads: Likewise.
	* libgnat/system-solaris-x86.ads: Likewise.
	* libgnat/system-vxworks-arm-rtp-smp.ads: Likewise.
	* libgnat/system-vxworks-arm-rtp.ads: Likewise.
	* libgnat/system-vxworks-arm.ads: Likewise.
	* libgnat/system-vxworks-e500-kernel.ads: Likewise.
	* libgnat/system-vxworks-e500-rtp-smp.ads: Likewise.
	* libgnat/system-vxworks-e500-rtp.ads: Likewise.
	* libgnat/system-vxworks-e500-vthread.ads: Likewise.
	* libgnat/system-vxworks-ppc-kernel.ads: Likewise.
	* libgnat/system-vxworks-ppc-ravenscar.ads: Likewise.
	* libgnat/system-vxworks-ppc-rtp-smp.ads: Likewise.
	* libgnat/system-vxworks-ppc-rtp.ads: Likewise.
	* libgnat/system-vxworks-ppc-vthread.ads: Likewise.
	* libgnat/system-vxworks-ppc.ads: Likewise.
	* libgnat/system-vxworks-x86-kernel.ads: Likewise.
	* libgnat/system-vxworks-x86-rtp-smp.ads: Likewise.
	* libgnat/system-vxworks-x86-rtp.ads: Likewise.
	* libgnat/system-vxworks-x86-vthread.ads: Likewise.
	* libgnat/system-vxworks-x86.ads: Likewise.
	* libgnat/system-vxworks7-aarch64-rtp-smp.ads: Likewise.
	* libgnat/system-vxworks7-aarch64.ads: Likewise.
	* libgnat/system-vxworks7-arm-rtp-smp.ads: Likewise.
	* libgnat/system-vxworks7-arm.ads: Likewise.
	* libgnat/system-vxworks7-e500-kernel.ads: Likewise.
	* libgnat/system-vxworks7-e500-rtp-smp.ads: Likewise.
	* libgnat/system-vxworks7-e500-rtp.ads: Likewise.
	* libgnat/system-vxworks7-ppc-kernel.ads: Likewise.
	* libgnat/system-vxworks7-ppc-rtp-smp.ads: Likewise.
	* libgnat/system-vxworks7-ppc-rtp.ads: Likewise.
	* libgnat/system-vxworks7-ppc64-kernel.ads: Likewise.
	* libgnat/system-vxworks7-ppc64-rtp-smp.ads: Likewise.
	* libgnat/system-vxworks7-x86-kernel.ads: Likewise.
	* libgnat/system-vxworks7-x86-rtp-smp.ads: Likewise.
	* libgnat/system-vxworks7-x86-rtp.ads: Likewise.
	* libgnat/system-vxworks7-x86_64-kernel.ads: Likewise.
	* libgnat/system-vxworks7-x86_64-rtp-smp.ads: Likewise.
	* libgnat/system.ads: Likewise.
	* link.c: Likewise.
	* live.adb: Likewise.
	* live.ads: Likewise.
	* locales.c: Likewise.
	* make.adb: Likewise.
	* make.ads: Likewise.
	* make_util.adb: Likewise.
	* make_util.ads: Likewise.
	* makeusg.adb: Likewise.
	* makeusg.ads: Likewise.
	* mdll-fil.adb: Likewise.
	* mdll-fil.ads: Likewise.
	* mdll-utl.adb: Likewise.
	* mdll-utl.ads: Likewise.
	* mdll.adb: Likewise.
	* mdll.ads: Likewise.
	* mingw32.h: Likewise.
	* mkdir.c: Likewise.
	* namet-sp.adb: Likewise.
	* namet-sp.ads: Likewise.
	* namet.adb: Likewise.
	* namet.ads: Likewise.
	* namet.h: Likewise.
	* nlists.adb: Likewise.
	* nlists.ads: Likewise.
	* nlists.h: Likewise.
	* opt.adb: Likewise.
	* opt.ads: Likewise.
	* osint-b.adb: Likewise.
	* osint-b.ads: Likewise.
	* osint-c.adb: Likewise.
	* osint-c.ads: Likewise.
	* osint-l.adb: Likewise.
	* osint-l.ads: Likewise.
	* osint-m.adb: Likewise.
	* osint-m.ads: Likewise.
	* osint.adb: Likewise.
	* osint.ads: Likewise.
	* output.adb: Likewise.
	* output.ads: Likewise.
	* par-ch10.adb: Likewise.
	* par-ch11.adb: Likewise.
	* par-ch12.adb: Likewise.
	* par-ch13.adb: Likewise.
	* par-ch2.adb: Likewise.
	* par-ch3.adb: Likewise.
	* par-ch4.adb: Likewise.
	* par-ch5.adb: Likewise.
	* par-ch6.adb: Likewise.
	* par-ch7.adb: Likewise.
	* par-ch8.adb: Likewise.
	* par-ch9.adb: Likewise.
	* par-endh.adb: Likewise.
	* par-labl.adb: Likewise.
	* par-load.adb: Likewise.
	* par-prag.adb: Likewise.
	* par-sync.adb: Likewise.
	* par-tchk.adb: Likewise.
	* par-util.adb: Likewise.
	* par.adb: Likewise.
	* par.ads: Likewise.
	* par_sco.adb: Likewise.
	* par_sco.ads: Likewise.
	* pprint.adb: Likewise.
	* pprint.ads: Likewise.
	* prep.adb: Likewise.
	* prep.ads: Likewise.
	* prepcomp.adb: Likewise.
	* prepcomp.ads: Likewise.
	* put_scos.adb: Likewise.
	* put_scos.ads: Likewise.
	* raise-gcc.c: Likewise.
	* raise.c: Likewise.
	* raise.h: Likewise.
	* repinfo-input.adb: Likewise.
	* repinfo-input.ads: Likewise.
	* repinfo.adb: Likewise.
	* repinfo.ads: Likewise.
	* repinfo.h: Likewise.
	* restrict.adb: Likewise.
	* restrict.ads: Likewise.
	* rident.ads: Likewise.
	* rtfinal.c: Likewise.
	* rtinit.c: Likewise.
	* rtsfind.adb: Likewise.
	* rtsfind.ads: Likewise.
	* runtime.h: Likewise.
	* s-oscons-tmplt.c: Likewise.
	* sa_messages.adb: Likewise.
	* sa_messages.ads: Likewise.
	* scans.adb: Likewise.
	* scans.ads: Likewise.
	* scil_ll.adb: Likewise.
	* scil_ll.ads: Likewise.
	* scn.adb: Likewise.
	* scn.ads: Likewise.
	* scng.adb: Likewise.
	* scng.ads: Likewise.
	* scos.adb: Likewise.
	* scos.ads: Likewise.
	* scos.h: Likewise.
	* sdefault.ads: Likewise.
	* seh_init.c: Likewise.
	* sem.adb: Likewise.
	* sem.ads: Likewise.
	* sem_aggr.adb: Likewise.
	* sem_aggr.ads: Likewise.
	* sem_attr.adb: Likewise.
	* sem_attr.ads: Likewise.
	* sem_aux.adb: Likewise.
	* sem_aux.ads: Likewise.
	* sem_case.adb: Likewise.
	* sem_case.ads: Likewise.
	* sem_cat.adb: Likewise.
	* sem_cat.ads: Likewise.
	* sem_ch10.adb: Likewise.
	* sem_ch10.ads: Likewise.
	* sem_ch11.adb: Likewise.
	* sem_ch11.ads: Likewise.
	* sem_ch12.adb: Likewise.
	* sem_ch12.ads: Likewise.
	* sem_ch13.adb: Likewise.
	* sem_ch13.ads: Likewise.
	* sem_ch2.adb: Likewise.
	* sem_ch2.ads: Likewise.
	* sem_ch3.adb: Likewise.
	* sem_ch3.ads: Likewise.
	* sem_ch4.adb: Likewise.
	* sem_ch4.ads: Likewise.
	* sem_ch5.adb: Likewise.
	* sem_ch5.ads: Likewise.
	* sem_ch6.adb: Likewise.
	* sem_ch6.ads: Likewise.
	* sem_ch7.adb: Likewise.
	* sem_ch7.ads: Likewise.
	* sem_ch8.adb: Likewise.
	* sem_ch8.ads: Likewise.
	* sem_ch9.adb: Likewise.
	* sem_ch9.ads: Likewise.
	* sem_dim.adb: Likewise.
	* sem_dim.ads: Likewise.
	* sem_disp.adb: Likewise.
	* sem_disp.ads: Likewise.
	* sem_dist.adb: Likewise.
	* sem_dist.ads: Likewise.
	* sem_elab.adb: Likewise.
	* sem_elab.ads: Likewise.
	* sem_elim.adb: Likewise.
	* sem_elim.ads: Likewise.
	* sem_eval.adb: Likewise.
	* sem_eval.ads: Likewise.
	* sem_intr.adb: Likewise.
	* sem_intr.ads: Likewise.
	* sem_mech.adb: Likewise.
	* sem_mech.ads: Likewise.
	* sem_prag.adb: Likewise.
	* sem_prag.ads: Likewise.
	* sem_res.adb: Likewise.
	* sem_res.ads: Likewise.
	* sem_scil.adb: Likewise.
	* sem_scil.ads: Likewise.
	* sem_smem.adb: Likewise.
	* sem_smem.ads: Likewise.
	* sem_type.adb: Likewise.
	* sem_type.ads: Likewise.
	* sem_util.adb: Likewise.
	* sem_util.ads: Likewise.
	* sem_warn.adb: Likewise.
	* sem_warn.ads: Likewise.
	* set_targ.adb: Likewise.
	* set_targ.ads: Likewise.
	* sfn_scan.adb: Likewise.
	* sfn_scan.ads: Likewise.
	* sigtramp-armdroid.c: Likewise.
	* sigtramp-ios.c: Likewise.
	* sigtramp-qnx.c: Likewise.
	* sigtramp-vxworks.c: Likewise.
	* sigtramp.h: Likewise.
	* sinfo-cn.adb: Likewise.
	* sinfo-cn.ads: Likewise.
	* sinfo.adb: Likewise.
	* sinfo.ads: Likewise.
	* sinput-c.adb: Likewise.
	* sinput-c.ads: Likewise.
	* sinput-d.adb: Likewise.
	* sinput-d.ads: Likewise.
	* sinput-l.adb: Likewise.
	* sinput-l.ads: Likewise.
	* sinput.adb: Likewise.
	* sinput.ads: Likewise.
	* socket.c: Likewise.
	* spark_xrefs.adb: Likewise.
	* spark_xrefs.ads: Likewise.
	* sprint.adb: Likewise.
	* sprint.ads: Likewise.
	* stand.adb: Likewise.
	* stand.ads: Likewise.
	* stringt.adb: Likewise.
	* stringt.ads: Likewise.
	* stringt.h: Likewise.
	* style.adb: Likewise.
	* style.ads: Likewise.
	* styleg.adb: Likewise.
	* styleg.ads: Likewise.
	* stylesw.adb: Likewise.
	* stylesw.ads: Likewise.
	* switch-b.adb: Likewise.
	* switch-b.ads: Likewise.
	* switch-c.adb: Likewise.
	* switch-c.ads: Likewise.
	* switch-m.adb: Likewise.
	* switch-m.ads: Likewise.
	* switch.adb: Likewise.
	* switch.ads: Likewise.
	* symbols.adb: Likewise.
	* symbols.ads: Likewise.
	* sysdep.c: Likewise.
	* table.adb: Likewise.
	* table.ads: Likewise.
	* targext.c: Likewise.
	* targparm.adb: Likewise.
	* targparm.ads: Likewise.
	* tbuild.adb: Likewise.
	* tbuild.ads: Likewise.
	* tempdir.adb: Likewise.
	* tempdir.ads: Likewise.
	* terminals.c: Likewise.
	* tracebak.c: Likewise.
	* tree_gen.adb: Likewise.
	* tree_gen.ads: Likewise.
	* tree_in.adb: Likewise.
	* tree_in.ads: Likewise.
	* tree_io.adb: Likewise.
	* tree_io.ads: Likewise.
	* treepr.adb: Likewise.
	* treepr.ads: Likewise.
	* ttypes.ads: Likewise.
	* types.adb: Likewise.
	* types.ads: Likewise.
	* types.h: Likewise.
	* uintp.adb: Likewise.
	* uintp.ads: Likewise.
	* uintp.h: Likewise.
	* uname.adb: Likewise.
	* uname.ads: Likewise.
	* urealp.adb: Likewise.
	* urealp.ads: Likewise.
	* urealp.h: Likewise.
	* usage.adb: Likewise.
	* usage.ads: Likewise.
	* validsw.adb: Likewise.
	* validsw.ads: Likewise.
	* warnsw.adb: Likewise.
	* warnsw.ads: Likewise.
	* widechar.adb: Likewise.
	* widechar.ads: Likewise.
	* xeinfo.adb: Likewise.
	* xnmake.adb: Likewise.
	* xoscons.adb: Likewise.
	* xr_tabls.adb: Likewise.
	* xr_tabls.ads: Likewise.
	* xref_lib.adb: Likewise.
	* xref_lib.ads: Likewise.
	* xsinfo.adb: Likewise.
	* xsnamest.adb: Likewise.
	* xtreeprs.adb: Likewise.
	* xutil.adb: Likewise.
	* xutil.ads: Likewise.

2020-06-02  Javier Miranda  <miranda@adacore.com>

	* sem_ch3.adb (Analyze_Object_Declaration): Set attribute
	Expansion_Delayed on aggregates that initialize an object that
	has aspect alignment or address clause. Done to allow ther
	initialization by means of multiple assignments.
	* exp_ch3.adb (Expand_N_Object_Declaration): Resolve delayed
	aggregates. This patch complements the patch applied to
	sem_ch3.adb

2020-06-02  Javier Miranda  <miranda@adacore.com>

	* sem_util.adb (Ensure_Minimum_Decoration): New subprogram that
	ensures the minimum decoration required by
	Requires_Transient_Scope() to provide its functionality when the
	entity is not frozen.

2020-06-02  Eric Botcazou  <ebotcazou@adacore.com>

	* exp_ch4.adb (Expand_N_Op_Divide): Remove code dealing with
	the Treat_Fixed_As_Integer flag.
	(Expand_N_Op_Multiply): Likewise.
	* exp_fixd.adb (Build_Divide): Do the division in an integer
	type long enough to hold both operands and convert the result
	to the type of the LHS.  Do not set Treat_Fixed_As_Integer.
	(Build_Multiply): Do not set Treat_Fixed_As_Integer.
	(Build_Rem): Likewise.
	* sem_ch4.adb (Analyze_Arithmetic_Op): Remove code dealing with
	the Treat_Fixed_As_Integer flag.
	(Check_Arithmetic_Pair): Likewise.
	* sinfo.ads (Treat_Fixed_As_Integer): Delete.
	(N_Has_Treat_Fixed_As_Integer): Likewise.
	(Set_Treat_Fixed_As_Integer): Likewise.
	* sinfo.adb (Treat_Fixed_As_Integer): Likewise.
	(Set_Treat_Fixed_As_Integer): Likewise.
	* sprint.ads (Syntax Extensions): Remove '#' special character.
	* sprint.adb (Process_TFAI_RR_Flags): Delete.
	(Sprint_Node_Actual) <N_Op_Divide>: Print '@' manually.
	<N_Op_Multiply>: Likewise.
	<N_Op_Mod>: Do not print '#'.
	<N_Op_Rem>: Likewise.

2020-06-02  Eric Botcazou  <ebotcazou@adacore.com>

	* exp_aggr.adb (Others_Check): In the positional case, use the
	general expression for the comparison only when needed.
	* exp_attr.adb (Expand_Fpt_Attribute;): Use a simple conversion
	to the target type instead of an unchecked conversion to the
	base type to do the range check, as in the other cases.
	(Expand_N_Attribute_Reference) <Attribute_Storage_Size>: Do the
	Max operation in the type of the storage size variable, and use
	Convert_To as in the other cases.
	* tbuild.adb (Convert_To): Do not get rid of an intermediate
	conversion to Universal_Integer here...
	* sem_res.adb  (Simplify_Type_Conversion): ...but here instead.

2020-06-02  Bob Duff  <duff@adacore.com>

	* doc/gnat_ugn/gnat_utility_programs.rst: Update documentation
	for --RM-style-spacing.

2020-06-02  Bob Duff  <duff@adacore.com>

	* doc/gnat_ugn/gnat_utility_programs.rst: Add documentation for
	--[no-]compact switch.

2020-06-02  Eric Botcazou  <ebotcazou@adacore.com>

	* exp_aggr.adb (Build_Array_Aggr_Code): Set the type of the PAT
	on the zero used to clear the array.
	* exp_attr.adb (Expand_N_Attribute_Reference)
	<Attribute_Alignment>: In the CW case, directly convert from the
	alignment's type to the target type if the parent is an
	unchecked conversion.
	* sem_res.adb (Set_String_Literal_Subtype): In the dynamic case,
	use the general expression for the upper bound only when needed.
	Set the base type of the index as the type of the low bound.
	(Simplify_Type_Conversion): Do an intermediate conversion to the
	root type of the target type if the operand is an integer
	literal.
	* tbuild.adb (Convert_To): Get rid of an intermediate conversion
	to Universal_Integer if the inner expression has integer tyoe.
	* libgnat/a-sequio.adb (Byte_Swap): Make use of an equivalent
	static expression in the case statement.

2020-06-02  Thomas Quinot  <quinot@adacore.com>

	* par_sco.adb (Traverse_Degenerate_Subprogram): Set statement
	code to 'X'.
	* scos.ads: Update comment documenting SCO data.

2020-06-02  Gary Dismukes  <dismukes@adacore.com>

	* exp_unst.adb (Register_Subprogram): Test for Address_Taken (in
	addition to the existing test for In_Synchonized_Unit) when
	deciding whether to reset the Reachable flag on all subprograms
	enclosing the subprogram being registered.

2020-06-02  Justin Squirek  <squirek@adacore.com>

	* sem_ch6.adb (Check_Return_Obj_Accessibility): Avoid use of
	parent node pointers so we are not relying on expansion done in
	GNATprove mode.

2020-06-02  Eric Botcazou  <ebotcazou@adacore.com>

	* exp_attr.adb (Expand_N_Attribute_Reference)
	<Attribute_Alignment>: Adjust comment and compare against proper
	type.

2020-06-02  Gary Dismukes  <dismukes@adacore.com>

	* exp_unst.adb (Visit_Node): When visiting array attribute
	nodes, apply Get_Referenced_Object to the attribute prefix, to
	handle prefixes denoting renamed objects by picking up the Etype
	of the renamed object rather than the possibly unconstrained
	nominal subtype of the renaming declaration's Entity.
	* sem_util.ads (Get_Referenced_Object): Update comment to
	clearly indicate that any kind of node can be passed to this
	function.
	* sem_util.adb (Get_Referenced_Object): Add test of Is_Object to
	the condition, to allow for passing names that denote types and
	subtypes.

2020-06-02  Bob Duff  <duff@adacore.com>

	* snames.ads-tmpl: Add comments explaining that enumeration
	types have to be kept in synch with subtypes of Name_Id.

2020-06-02  Piotr Trojanek  <trojanek@adacore.com>

	* sem_util.adb (Check_No_Hidden_State): Remove dead code.

2020-06-02  Eric Botcazou  <ebotcazou@adacore.com>

	* exp_pakd.adb (Expand_Packed_Bit_Reference): Change type of
	reference from Universal_Integer to Standard_Natural.

2020-06-02  Piotr Trojanek  <trojanek@adacore.com>

	* sem_prag.adb (Collect_States_And_Objects): Call itself on
	declaration of nested packages; append abstract states
	one-by-one, so that in recursive call we do not overwrite the
	ones that have been already collected.

2020-06-02  Eric Botcazou  <ebotcazou@adacore.com>

	* exp_atag.ads (Build_Inherit_Predefined_Prims): Change type
	of Num_Predef_Prim parameter from Int to Nat.
	* exp_atag.adb (Build_Range): New procedure.
	(Build_Val): Likewise.
	(Build_CW_Membership): Call Build_Val.
	(Build_Get_Predefined_Prim_Op_Address): Likewise.
	(Build_Inherit_CPP_Prims): Likewise.
	(Build_Get_Prim_Op_Address): Likewise.
	(Build_Set_Predefined_Prim_Op_Address): Likewise.
	(Build_Inherit_Prims): Call Build_Range.
	(Build_Inherit_Predefined_Prims): Likewise.  Change type of
	Num_Predef_Prim parameter from Int to Nat.

2020-06-02  Gary Dismukes  <dismukes@adacore.com>

	* sem_ch3.adb: Two typo fixes.

2020-06-02  Eric Botcazou  <ebotcazou@adacore.com>

	* sem_ch3.adb (Replace_Discriminants): Preserve the Etype of the
	Name of N_Variant_Part nodes when rewriting it.

2020-06-02  Eric Botcazou  <ebotcazou@adacore.com>

	* sem_ch3.adb (Signed_Integer_Type_Declaration): Change the type
	of the bounds from Universal_Integer to Implicit_Base.

2020-06-02  Arnaud Charlet  <charlet@adacore.com>

	* bcheck.adb, binde.adb, bindo-diagnostics.adb, checks.adb,
	exp_aggr.adb, exp_ch3.adb, exp_ch4.adb, exp_ch7.adb,
	exp_ch9.adb, gnatname.adb, sem_case.adb, sem_ch13.adb,
	sem_ch5.adb, sem_prag.adb, sem_util.adb, uintp.adb, urealp.adb,
	xoscons.adb, xr_tabls.adb, xref_lib.adb: Initialize objects more
	explicitly and add corresponding assertions. Remove dead code.
	Also add a few Annotate pragmas to help static analysis.
	* libgnat/a-caldel.adb, libgnat/a-calend.adb,
	libgnat/a-ngcoty.adb, libgnat/a-ngelfu.adb,
	libgnat/a-ngrear.adb, libgnat/a-strfix.adb,
	libgnat/g-calend.adb, libgnat/g-catiio.adb,
	libgnat/g-comlin.adb, libgnat/g-debpoo.adb,
	libgnat/g-dirope.adb, libgnat/g-hesorg.adb,
	libgnat/g-pehage.adb, libgnat/g-socket.adb, libgnat/i-cobol.adb,
	libgnat/s-dwalin.adb, libgnat/s-dwalin.ads,
	libgnat/s-fatgen.adb, libgnat/s-gearop.adb,
	libgnat/s-genbig.adb, libgnat/s-imgrea.adb,
	libgnat/s-os_lib.adb, libgnat/s-rannum.adb,
	libgnat/s-regpat.adb, libgnat/s-trasym__dwarf.adb,
	libgnat/s-valrea.adb: Ditto.

2020-06-02  Eric Botcazou  <ebotcazou@adacore.com>

	* sem_ch3.adb (Replace_Components): Rename into...
	(Replace_Discriminants): ...this.  Replace girder discriminants
	with non-girder ones.  Do not replace components.
	* sem_ch13.adb (Check_Record_Representation_Clause): Deal with
	non-girder discriminants correctly.

2020-06-02  Piotr Trojanek  <trojanek@adacore.com>

	* lib-xref-spark_specific.adb (Create_Heap): use a new variant
	of Name_Enter to directly converts String to Make_Id.

2020-06-02  Gary Dismukes  <dismukes@adacore.com>

	* exp_attr.adb, par-ch4.adb, par-util.adb, scans.ads, scng.adb,
	sem_attr.adb, sem_ch4.adb, sinfo.ads: Typo corrections and minor
	reformatting.

2020-06-02  Arnaud Charlet  <charlet@adacore.com>

	* snames.ads-tmpl (Name_Img, Attribute_Img): Make it an
	attribute returning renamable functions.

2020-06-02  Yannick Moy  <moy@adacore.com>

	* sem_prag.adb, sem_prag.ads (Set_Overflow_Mode): New procedure
	to set overflow mode.

2020-06-02  Piotr Trojanek  <trojanek@adacore.com>

	* contracts.adb, einfo.adb, exp_ch9.adb, sem_ch12.adb,
	sem_ch4.adb, sem_ch7.adb, sem_ch8.adb, sem_elab.adb,
	sem_type.adb, sem_util.adb: Reuse Is_Package_Or_Generic_Package
	where possible (similarly, reuse Is_Concurrent_Type if it was
	possible in the same expressions).

2020-05-30  Arnaud Charlet  <charlet@adacore.com>

	* Makefile.rtl (ADA_INCLUDE_SRCS): Replace Makefile.adalib by
	libada.gpr and associated project files.
	(g-debpoo.o): Add missing rule to ensure subprograms are not reordered.
	(setup-rts): Add generation of libgnat/libgnarl.lst.
	(LIBGNAT_SRCS): Remove thread.c which is part of libgnarl.
	* tracebak.c, tb-gcc.c: Merged the two files to simplify dependencies.
	* libgnarl/libgnarl.gpr, libgnat/libada.gpr,
	libgnat/libgnat.gpr, libgnat/libgnat_common.gpr: New files.
	* doc/gnat_ugn/the_gnat_compilation_model.rst: Makefile.adalib
	replaced by libada.gpr.
	* libgnat/system-mingw.ads: Remove obsolete comment.
	* gcc-interface/Makefile.in: Remove dependency on tb-gcc.c.

2020-05-27  Martin Liska  <mliska@suse.cz>

	* gnatvsn.ads: Bump Library_Version to 11.

2020-05-26  Eric Botcazou  <ebotcazou@adacore.com>

	PR ada/95333
	* gcc-interface/decl.c (gnat_to_gnu_param): Never make a variant of
	the type.

2020-05-26  Alexandre Oliva  <oliva@adacore.com>

	* gcc-interface/lang-specs.h (ADA_DUMPS_OPTIONS): Define in
	terms of DUMPS_OPTIONS.  Replace occurrences of %{d*} %:dumps
	with it.

2020-05-26  Alexandre Oliva  <oliva@adacore.com>

	* gcc-interface/lang-specs.h: Drop auxbase and auxbase-strip.
	Use %:dumps instead of -dumpbase.  Add %w for implicit .s
	primary output.
	* switch.adb (Is_Internal_GCC_Switch): Recognize dumpdir and
	dumpbase-ext.  Drop auxbase and auxbase-strip.

2020-05-25  Yannick Moy  <moy@adacore.com>

	* sem_util.adb (Check_No_Hidden_State): Stop propagation at
	first block/task/entry.

2020-05-25  Yannick Moy  <moy@adacore.com>

	* doc/gnat_rm/implementation_defined_pragmas.rst: Document
	changes to pragmas Compile_Time_Error/Compile_Time_Warning.
	* gnat_rm.texi: Regenerate.
	* libgnat/g-bytswa.adb: Change uses of Compile_Time_Error to
	Compile_Time_Warning, as the actual expression may not always be
	known statically.
	* sem_prag.adb (Analyze_Pragma): Handle differently pragma
	Compile_Time_Error in both compilation and in GNATprove mode.
	(Validate_Compile_Time_Warning_Or_Error): Issue an error or
	warning when the expression is not known at compile time.
	* usage.adb: Add missing documentation for warning switches _c
	and _r.
	* warnsw.ads: Update comment.

2020-05-25  Justin Squirek  <squirek@adacore.com>

	* sem_ch6.adb (Check_Return_Obj_Accessibility): Use original
	node to avoid looking at expansion done in GNATprove mode.

2020-05-25  Eric Botcazou  <ebotcazou@adacore.com>

	* gcc-interface/decl.c (gnat_to_gnu_entity): Add new local variable
	and use it throughout the function.
	<E_Variable>: Rename local variable and adjust accordingly.  In the
	case of a renaming, materialize the entity if the renamed object is
	an N_Expression_With_Actions node.
	<E_Procedure>: Use Alias accessor function consistently.

2020-05-25  Eric Botcazou  <ebotcazou@adacore.com>

	* gcc-interface/misc.c (get_array_bit_stride): Get to the debug type,
	if any, before calling gnat_get_array_descr_info.

2020-05-25  Eric Botcazou  <ebotcazou@adacore.com>

	* gcc-interface/decl.c (gnat_to_gnu_entity) <E_Record_Type>: Tidy up.
	(build_variant_list): Add GNAT_VARIANT_PART parameter and annotate its
	variants if it is present.  Adjust the recursive call by passing the
	variant subpart of variants, if any.
	(copy_and_substitute_in_layout): Rename GNU_SUBST_LIST to SUBST_LIST
	and adjust throughout.  For a type, pass the variant part in the
	call to build_variant_list.

2020-05-25  Eric Botcazou  <ebotcazou@adacore.com>

	* gcc-interface/decl.c (gnat_to_gnu_component_type): Cap the alignment
	of the component type according to the component size.

2020-05-25  Eric Botcazou  <ebotcazou@adacore.com>

	* gcc-interface/decl.c (gnat_to_gnu_entity) <E_Array_Type>: Add a
	description of the various types associated with the unconstrained
	type.  Declare the fat pointer earlier.  Set the current function
	as context on the template type, and the fat pointer type on the
	array type.  Always mark the fat pointer type as artificial and set
	it as the context for the pointer type to the array.  Also reuse
	GNU_ENTITY_NAME.  Finish up the unconstrained type at the very end.
	* gcc-interface/misc.c (gnat_get_array_descr_info): Do not handle
	fat pointer types and tidy up accordingly.
	* gcc-interface/utils.c (build_unc_object_type): Do not set the
	context on the template type.
	(gnat_pushdecl): Mark the canonical fat pointer types as artificial.

2020-05-25  Eric Botcazou  <ebotcazou@adacore.com>

	* gcc-interface/gigi.h (operand_type): New static inline function.
	* gcc-interface/trans.c (gnat_to_gnu): Do not suppress conversion
	to the resulty type at the end for array types.
	* gcc-interface/utils2.c (build_binary_op) <MODIFY_EXPR>: Do not
	remove conversions between array types on the LHS.

2020-05-12  Eric Botcazou  <ebotcazou@adacore.com>

	* sem_aggr.ads (Is_Single_Aggregate): New function.
	* sem_aggr.adb (Is_Others_Aggregate): Use local variable.
	(Is_Single_Aggregate): New function to recognize an aggregate with
	a single association containing a single choice.
	* fe.h (Is_Others_Aggregate): Delete.
	(Is_Single_Aggregate): New declaration.
	* gcc-interface/trans.c (gnat_to_gnu) <N_Assignment_Statement>: Call
	Is_Single_Aggregate instead of Is_Others_Aggregate.

2020-05-12  Eric Botcazou  <ebotcazou@adacore.com>

	PR ada/95035
	* gcc-interface/utils.c (packable_type_hasher::equal): Also compare
	the scalar storage order.
	(hash_packable_type): Also hash the scalar storage order.
	(hash_pad_type): Likewise.

2020-05-09  Eric Botcazou  <ebotcazou@adacore.com>

	* gcc-interface/*.[ch]: Update copyright year.

2020-05-09  Eric Botcazou  <ebotcazou@adacore.com>

	* gcc-interface/trans.c (Attribute_to_gnu) <Attr_Access>: Assert that
	the prefix is not a type.

2020-05-09  Eric Botcazou  <ebotcazou@adacore.com>

	* gcc-interface/ada-tree.h (TYPE_PACKED_ARRAY_TYPE_P): Rename into...
	(TYPE_BIT_PACKED_ARRAY_TYPE_P): ...this.
	(TYPE_IS_PACKED_ARRAY_TYPE_P): Rename into...
	(BIT_PACKED_ARRAY_TYPE_P): ...this.
	(TYPE_IMPL_PACKED_ARRAY_P): Adjust to above renaming.
	* gcc-interface/gigi.h (maybe_pad_type): Remove IS_USER_TYPE parameter.
	* gcc-interface/decl.c (gnat_to_gnu_entity) <E_Variable>: Adjust call
	to maybe_pad_type.
	<E_Ordinary_Fixed_Point_Type>: Remove const qualifiers for tree.
	<E_Signed_Integer_Subtype>: Remove redundant test and redundant call
	to associate_original_type_to_packed_array.  Turn test into assertion.
	Call associate_original_type_to_packed_array and modify gnu_entity_name
	accordingly.  Explicitly set the parallel type for GNAT encodings.
	Call create_type_decl in the misaligned case before maybe_pad_type.
	<E_Array_Type>: Do not use the name of the implementation type for a
	packed array when not using GNAT encodings.
	<E_Array_Subtype>: Move around setting flags. Use the result of the
	call to associate_original_type_to_packed_array for gnu_entity_name.
	<E_Record_Subtype>: Create XVS type and XVZ variable only if debug
	info is requested for the type.
	Call create_type_decl if a padded type was created for a type entity.
	(gnat_to_gnu_component_type): Use local variable and adjust calls to
	maybe_pad_type.
	(gnat_to_gnu_subprog_type): Adjust call to maybe_pad_type.
	(gnat_to_gnu_field): Likewise.
	(validate_size): Adjust to renaming of macro.
	(set_rm_size): Likewise.
	(associate_original_type_to_packed_array): Adjust return type and
	return the name of the original type if GNAT encodings are not used.
	* gcc-interface/misc.c (gnat_get_debug_typ): Remove obsolete stuff.
	(gnat_get_fixed_point_type_info): Remove const qualifiers for tree.
	(gnat_get_array_descr_info): Likewise and set variables lazily.
	Remove call to maybe_debug_type.  Simplify a few computations.
	(enumerate_modes): Remove const qualifier for tree.
	* gcc-interface/utils.c (make_type_from_size): Adjust to renaming.
	(maybe_pad_type): Remove IS_USER_TYPE parameter and adjust.  Remove
	specific code for implementation types for packed arrays.
	(compute_deferred_decl_context): Remove const qualifier for tree.
	(convert): Adjust call to maybe_pad_type.
	(unchecked_convert): Likewise.
	* gcc-interface/utils2.c (is_simple_additive_expressio): Likewise.

2020-05-09  Eric Botcazou  <ebotcazou@adacore.com>

	* gcc-interface/utils2.c (build_binary_op) <ARRAY_RANGE_REF>: Use
	build_nonshared_array_type to build the common type and declare it.

2020-05-09  Eric Botcazou  <ebotcazou@adacore.com>

	* gcc-interface/misc.c (gnat_init_gcc_eh): Do not override the user
	for -fnon-call-exceptions in default mode.

2020-05-09  Eric Botcazou  <ebotcazou@adacore.com>

	* gcc-interface/trans.c (lvalue_required_p) <N_Selected_Component>:
	Merge with N_Slice.
	<N_Allocator>: Move to...
	(lvalue_for_aggregate_p): ...here.  New function.
	(Identifier_to_gnu): For an identifier with aggregate type, also
	call lvalue_for_aggregate_p if lvalue_required_p returned false
	before substituting the identifier with the constant.

2020-05-09  Eric Botcazou  <ebotcazou@adacore.com>

	* gcc-interface/trans.c (gnat_to_gnu): Do not wrap boolean values if
	they appear in any kind of attribute references.

2020-05-09  Eric Botcazou  <ebotcazou@adacore.com>

	* gcc-interface/trans.c (gnat_to_gnu) <N_Assignment_Statement>: Deal
	with qualified "others" aggregates in the memset case.

2020-05-09  Eric Botcazou  <ebotcazou@adacore.com>

	* gcc-interface/decl.c (gnat_to_gnu_param): Also back-annotate the
	mechanism in the case of an Out parameter only passed by copy-out.

2020-05-09  Eric Botcazou  <ebotcazou@adacore.com>

	* gcc-interface/gigi.h (change_qualified_type): Move around.
	(maybe_vector_array): Likewise.
	(maybe_padded_object): New static line function.
	* gcc-interface/trans.c (Attribute_to_gnu) <Attr_Component_Size>:
	Remove useless code.
	<Attr_Null_Parameter>: Remove obsolete code.
	(Call_to_gn): Likewise.  Use maybe_padded_object to remove padding.
	(gnat_to_gnu): Likewise.
	<N_String_Literal>: Do not add a useless null character at the end.
	<N_Indexed_Component>: Likewise and remove obsolete code.
	(add_decl_expr): Likewise.
	(maybe_implicit_deref): Likewise.
	* gcc-interface/utils.c (maybe_unconstrained_array): Likewise.
	* gcc-interface/utils2.c (gnat_invariant_expr): Likewise.

2020-05-09  Eric Botcazou  <ebotcazou@adacore.com>

	* gcc-interface/utils2.c: Include builtins.h.
	(known_alignment) <ADDR_EXPR>: Use DECL_ALIGN for DECL_P operands
	and get_object_alignment for the rest.

2020-05-08  Eric Botcazou  <ebotcazou@adacore.com>

	* gcc-interface/decl.c (gnat_to_gnu_entity) <E_Variable>: Force at
	least the unit size for an aliased object of a constrained nominal
	subtype whose size is variable.

2020-05-08  Eric Botcazou  <ebotcazou@adacore.com>

	* gcc-interface/decl.c (gnat_to_gnu_entity) <E_Array_Subtype>: Deal
	with artificial maximally-sized types designed by access types.
	* gcc-interface/utils.c (packable_type_hash): New structure.
	(packable_type_hasher): Likewise.
	(packable_type_hash_table): New hash table.
	(init_gnat_utils): Initialize it.
	(destroy_gnat_utils): Destroy it.
	(packable_type_hasher::equal): New method.
	(hash_packable_type): New static function.
	(canonicalize_packable_type): Likewise.
	(make_packable_type): Make sure not to use too small a type for the
	size of the new fields.  Canonicalize the type if it is named.

2020-05-08  Eric Botcazou  <ebotcazou@adacore.com>

	* gcc-interface/trans.c (Raise_Error_to_gnu): Always compute a lower
	bound and an upper bound for use by the -gnateE switch for range and
	comparison operators.

2020-05-08  Eric Botcazou  <ebotcazou@adacore.com>

	* gcc-interface/decl.c (gnat_to_gnu_param): Do not make a variant of
	the type in LTO mode.

2020-05-04  Mikael Pettersson  <mikpelinux@gmail.com>

	PR bootstrap/94918
	* mingw32.h: Prevent windows.h from including emmintrin.h on Cygwin64.
	* s-oscons-tmplt.c (Serial_Port_Descriptor): Use System.Win32.HANDLE
	also on Cygwin.

2020-03-11  Richard Wai  <richard@annexi-strayline.com>

	* gcc-interface/decl.c (gnat_to_gnu_entity): Also test Is_Public on
	the Alias of the entitiy, if it is present, in the main assertion.

2020-02-06  Alexandre Oliva <oliva@adacore.com>

	* raise-gcc.c (personality_body) [__ARM_EABI_UNWINDER__]:
	Initialize barrier_cache.sp when ending phase1.

2020-01-04  Eric Botcazou  <ebotcazou@adacore.com>

	* gnatvsn.ads: Bump copyright year.

2020-01-01  Jakub Jelinek  <jakub@redhat.com>

	Update copyright years.

  	* gnat_ugn.texi: Bump @copying's copyright year.
  	* gnat_rm.texi: Likewise.

Copyright (C) 2020 Free Software Foundation, Inc.

Copying and distribution of this file, with or without modification,
are permitted in any medium without royalty provided the copyright
notice and this notice are preserved.<|MERGE_RESOLUTION|>--- conflicted
+++ resolved
@@ -1,8 +1,3 @@
-<<<<<<< HEAD
-2010-06-30  Jakub Jelinek  <jakub@redhat.com>
-
-	* gnat-style.texi: Change dircategory to GNU Ada tools.
-=======
 2020-10-18  Alexandre Oliva  <oliva@adacore.com>
 
 	* Makefile.rtl (GNATRTL_NONTASKING_OBJS): Compile Ada.Numerics
@@ -652,7 +647,10 @@
 
 	* exp_util.adb (Remove_Side_Effects): Move special-casing for
 	GNATprove to be applied to all object declarations.
->>>>>>> 5abe05b4
+
+2010-06-30  Jakub Jelinek  <jakub@redhat.com>
+
+	* gnat-style.texi: Change dircategory to GNU Ada tools.
 
 2020-10-12  Alexandre Oliva  <oliva@adacore.com>
 
