--- conflicted
+++ resolved
@@ -1,4 +1,3 @@
-<<<<<<< HEAD
 2015-05-07  Aldy Hernandez  <aldyh@redhat.com>
 
 	* gcc-interface/gigi.h (note_types_used_by_globals): New prototype.
@@ -10,7 +9,7 @@
 	note_types_used_by_globals.
 	Remove call to finalize_compilation_unit.
 	Remove explicit call to debug_hooks.
-=======
+
 2015-05-12  Jason Merrill  <jason@redhat.com>
 
 	* sigtramp-vxworks.c: Add space between string literal and macro
@@ -595,7 +594,6 @@
 
 	* gcc-interface/utils.c (gnat_write_global_declarations): Use type_decl
 	method instead of global_decl for TYPE_DECLs.
->>>>>>> 9ed784d8
 
 2015-04-27  Jim Wilson  <jim.wilson@linaro.org>
 
