<<<<<<< HEAD
2015-05-07  Aldy Hernandez  <aldyh@redhat.com>

	* gcc-interface/gigi.h (note_types_used_by_globals): Rename from
	gnat_write_global_declarations.
	* gcc-interface/misc.c (gnat_parse_file): Call
	note_types_used_by_globals.
	Remove LANG_HOOKS_WRITE_GLOBALS.
	* gcc-interface/utils.c: Rename global_decls to type_decls.
	(gnat_write_global_declarations): Rename
	to note_types_used_by_globals.
	Remove call to finalize_compilation_unit.
	Remove debug_hooks->global_decl() call for globals.
	(gnat_pushdecls): Only insert into type_decls if TYPE_DECL.
=======
2015-05-27  Eric Botcazou  <ebotcazou@adacore.com>

	* gcc-interface/trans.c (elaborate_all_entities): Do not elaborate an
	incomplete type coming from a limited_with and whose non-limited view
	comes from the main unit.

2015-05-27  Eric Botcazou  <ebotcazou@adacore.com>

	* gcc-interface/decl.c (gnat_to_gnu_entity) <E_Variable>: Move down
	code applying atomic checks to the object.

2015-05-27  Robert Dewar  <dewar@adacore.com>

	* sem_aux.adb: Minor rewording.

2015-05-27  Bob Duff  <duff@adacore.com>

	* exp_prag.adb (Expand_Pragma_Abort_Defer): Make
	pragma Abort_Defer do nothing if Abort_Allowed is False.

2015-05-27  Arnaud Charlet  <charlet@adacore.com>

	* exp_ch9.adb, sem_util.adb, sem_util.ads, s-stposu.adb, s-spsufi.ads,
	sem_elab.ads, g-comlin.ads, errout.ads, exp_ch6.adb, sem_ch4.adb,
	opt.ads, s-bignum.adb, output.ads, sem_ch13.adb, erroutc.ads,
	sem_disp.ads, exp_ch3.adb: Minor fixes of duplicate words in comments.

2015-05-27  Doug Rupp  <rupp@adacore.com>

	* adaint.c (__gnat_tmp_name) [vxworks]: Robustify and use for rtp as
	well as kernel.

2015-05-27  Pierre-Marie de Rodat  <derodat@adacore.com>

	* par_sco.adb (Process_Decision): Store sloc to
	condition/pragmas SCOs associations into a temporary table before
	moving them to the SCO_Raw_Hash_Table so that we can back them
	out just like we do for SCO entries that are simple decisions
	in an expression context.

2015-05-27  Ed Schonberg  <schonberg@adacore.com>

	* sem_ch6.adb (Process_Formals): A non-private formal type that
	is a limited view does not have a list of private dependents.

2015-05-27  Ed Schonberg  <schonberg@adacore.com>

	* exp_ch5.adb (Expand_N_Case_Statement): If the expression in
	the case statement is a compile-time known value, we look for a
	corresponding alternative to optimize the case statement into a
	single case. If the type has a static predicate and the expression
	does not satisfy the predicate, there is no legal alternative and
	this optimization is not applicable.  Excecution is erroneous,
	or else if assertions are enabled, an exception will be raised
	earlier, at the point the expression is elaborated.

2015-05-27  Robert Dewar  <dewar@adacore.com>

	* sem_elab.adb (Check_Internal_Call_Continue): Suppress
	warning on Finalize, Adjust, or Initialize if type involved has
	Warnings_Off set.

2015-05-27  Ed Schonberg  <schonberg@adacore.com>

	* sem_aux.adb, sem_aux.ads (First_Discriminant): Return empty when
	applied to a type with no known discriminants.

2015-05-26  Robert Dewar  <dewar@adacore.com>

	* errout.ads, sem_ch4.adb, sem_ch6.adb: Minor reformatting.

2015-05-26  Bob Duff  <duff@adacore.com>

	* sem_elab.adb (Check_A_Call): In the case where we're
	calling something in an instance of a generic package that is
	within this same unit (as the call), make sure we treat it
	as a call to an entity within the same unit. That is, call
	Check_Internal_Call, rather than putting "Elaborate_All(X)"
	on X, which would necessarily result in an elaboration cycle in
	static-elaboration mode.

2015-05-26  Eric Botcazou  <ebotcazou@adacore.com>

	* freeze.ads (Is_Atomic_VFA_Aggregate): Adjust profile.
	* freeze.adb (Is_Atomic_VFA_Aggregate): Change Entity
	parameter into Node parameter and remove Type parameter.
	Look at Is_Atomic_Or_VFA both on the type and on the object.
	(Freeze_Entity): Adjust call to Is_Atomic_VFA_Aggregate.
	* exp_aggr.adb (Expand_Record_Aggregate): Likewise.
	(Process_Atomic_Independent_Shared_Volatile): Remove code
	propagating Atomic or VFA from object to locally-defined type.

2015-05-26  Bob Duff  <duff@adacore.com>

	* exp_ch7.adb: Minor comment fix.

2015-05-26  Eric Botcazou  <ebotcazou@adacore.com>

	* gcc-interface/trans.c (Attribute_to_gnu) <Attr_Min/Attr_Max>: Do not
	bother about NaN's if Machine_Overflows is true.

2015-05-26  Eric Botcazou  <ebotcazou@adacore.com>

	* gcc-interface/trans.c (gnat_to_gnu) <N_Object_Declaration>: Really
	force evaluation of the expression, if any, when the object has its
	elaboration delayed.  Do not create a variable at global level.

2015-05-26  Eric Botcazou  <ebotcazou@adacore.com>

	* gcc-interface/trans.c (Attribute_to_gnu) <Attr_Machine>: Do not apply
	extra-precision trick to literals.  Build SAVE_EXPR manually.

	* gcc-interface/misc.c (enumerate_modes): Add bypass for x86/x86-64.

2015-05-26  Eric Botcazou  <ebotcazou@adacore.com>

	* gcc-interface/ada-tree.h (DECL_GLOBAL_NONCONSTANT_RENAMING_P): Delete
	(DECL_RENAMED_OBJECT): Adjust comment.
	* gcc-interface/gigi.h (record_global_nonconstant_renaming): Delete.
	(invalidate_global_nonconstant_renamings): Likewise.
	(gnat_constant_reference_p): Likewise.
	(rewrite_fn): New function type.
	(gnat_rewrite_reference): Declare.
	(call_is_atomic_load): New inline predicate.
	* gcc-interface/decl.c (elaborate_reference_1): New function.
	(elaborate_reference): Likewise.
	(gnat_to_gnu_entity): Call elaborate_reference to elaborate renamings
	and simplify associated code.  Set const_flag to true consistently in
 	conjunction with used_by_ref.
	* gcc-interface/trans.c (Identifier_to_gnu): Always replace renaming
	pointers by renamed objects.
	(outer_atomic_access_required_p): Deal with renamings.
	(Compilation_Unit_to_gnu): Do not call
	invalidate_global_nonconstant_renamings.
	(gnat_to_gnu) <N_Object_Renaming_Declaration>: Adjust comment.
	(gnat_gimplify_expr): Deal with atomic loads.
	* gcc-interface/utils.c (global_nonconstant_renamings): Delete.
	(destroy_gnat_utils): Do not call
	invalidate_global_nonconstant_renamings.
	(record_global_nonconstant_renaming): Delete.
	(invalidate_global_nonconstant_renamings): Likewise.
	* gcc-interface/utils2.c (call_is_atomic_load): Move to gigi.h.
	(build_load_modify_store): Build a copy of the destination.
	(gnat_stabilize_reference_1): Adjust.
	(gnat_stabilize_reference): Call gnat_stabilize_reference_1 through
	gnat_rewrite_reference and move bulk of code to...
	(gnat_rewrite_reference): ...here.  New global function.
	(gnat_constant_reference_p): Delete.

2015-05-26  Eric Botcazou  <ebotcazou@adacore.com>

	* gcc-interface/gigi.h (gnat_stabilize_reference): Adjust prototype.
	* gcc-interface/decl.c (gnat_to_gnu_entity): Do not rely on const_flag
 	to detect constant renamings.  Be prepared for specific pattern of
	renamed object based on function calls.  Create a constant object
	for the renaming of a NULL_EXPR or of a CONSTRUCTOR.  Adjust calls
	to gnat_stabilize_reference and tidy up.  Remove redundant tests.
	(elaborate_expression_1): Remove obsolete test and tidy up.
	* gcc-interface/trans.c (Call_to_gnu): Do not stabilize In/Out or Out
	parameters passed by reference.
	(gnat_to_gnu) <N_Selected_Component>: Remove redundant protection again
	side-effects.
	Use gnat_protect_expr instead of gnat_stabilize_reference for general
	protection against side-effects.
	* gcc-interface/utils2.c (gnat_stable_expr_p): New predicate.
	(gnat_save_expr): Invoke it.
	(gnat_protect_expr): Likewise.
	(gnat_stabilize_reference_1): Likewise.  Remove useless propagation
	of TREE_THIS_NOTRAP.
	(gnat_stabilize_reference): Remove parameter and adjust throughout.
	Delete ADDR_EXDR, COMPOUND_EXPR and CONSTRUCTOR cases.
	Restrict CALL_EXPR case to atomic loads and tweak ERROR_MARK case.

2015-05-26  Ed Schonberg  <schonberg@adacore.com>

	* sinfo.ads: Minor reformatting.
	* sem_aux.ads: Clarify use of First_Discriminant.
	* sem_ch4.adb (Analyze_Explicit_Dereference): The use of a limited
	view is replaced with the non-limited view in an instance body,
	where the enclosing unit must have a regular with_clause on the
	relevant unit.
	* sem_ch12.adb (Install_Body): Freeze instantation after its
	body. Remove useless freeze nodes for incomplete actuals to
	prevent multiple generation of internal operations.
	(Instantiate_Package_Body): Set sloc of body appropriately when
	there are incomplete actuals and the instance body is placed in
	the body of the enclosing unit.
	* errout.ads: Consistent punctuation, better alignment and trivial
	typos in comments.
	* err_vars.ads: Fix typo.

2015-05-26  Eric Botcazou  <ebotcazou@adacore.com>

	* sem_ch8.adb (Analyze_Object_Renaming): Lift restriction on
	components of Volatile_Full_Access objects.

2015-05-26  Ed Schonberg  <schonberg@adacore.com>

	* sem_ch6.adb (Is_Non_Overriding_Operation,
	Get_Generic_Parent_Type): Handle properly the case of a derived
	scalar type by using the first subtype rather than its generated
	anonymous base type.

2015-05-26  Eric Botcazou  <ebotcazou@adacore.com>

	* einfo.adb (Write_Field17_Name): Move E_Incomplete_Subtype
	case to...
	(Write_Field19_Name): ...here.

2015-05-26  Ed Schonberg  <schonberg@adacore.com>

	* sem_ch13.adb: sem_ch13.adb (Add_Predicates): Undo analysis
	of original expression in ASIS mode: does not solve the ASIS
	problem of a usable type information, and crashes the back-end
	when performing type annotations.

2015-05-26  Robert Dewar  <dewar@adacore.com>

	* sem_disp.adb (Inherited_Subprograms): Add One_Only parameter.
	(Is_Overriding_Subprogram): Use One_Only_Parameter.
	* sem_disp.ads (Inherited_Subprograms): Add One_Only parameter.

2015-05-26  Robert Dewar  <dewar@adacore.com>

	* exp_prag.adb, sem_ch3.adb, sem_ch5.adb, exp_ch11.adb, ghost.adb,
	exp_ch6.adb, sem_ch6.adb, sem_ch8.adb, sem_ch11.adb, sem_ch13.adb,
	exp_ch3.adb: Minor reformatting.

2015-05-26  Bob Duff  <duff@adacore.com>

	* treepr.adb: Minor improvement to debugging routines (pp, pn)
	robustness.  Rearrange the code so passing a nonexistent Node_Id
	prints "No such node" rather than crashing, and causing gdb to
	generate confusing messages.

2015-05-26  Gary Dismukes  <dismukes@adacore.com>

	* sem_util.adb: Minor typo fix.

2015-05-26  Yannick Moy  <moy@adacore.com>

	* sem_aux.adb (Subprogram_Body_Entity): Deal with subprogram stubs.

2015-05-26  Hristian Kirtchev  <kirtchev@adacore.com>

	* exp_ch3.adb (Expand_N_Full_Type_Declaration): Capture, set and
	restore the Ghost mode.
	(Expand_N_Object_Declaration): Capture, set and restore the Ghost mode.
	(Freeze_Type): Update the call to Set_Ghost_Mode.
	(Restore_Globals): New routine.
	* exp_ch5.adb Add with and use clauses for Ghost.
	(Expand_N_Assignment_Statement): Capture, set and restore the
	Ghost mode.
	(Restore_Globals): New routine.
	* exp_ch6.adb Add with and use clauses for Ghost.
	(Expand_N_Procedure_Call_Statement): Capture, set and
	restore the Ghost mode.
	(Expand_N_Subprogram_Body):
	Code cleanup. Capture, set and restore the Ghost mode.
	(Expand_N_Subprogram_Declaration): Capture, set and restore the
	Ghost mode.
	(Restore_Globals): New routine.
	* exp_ch7.adb Add with and use clauses for Ghost.
	(Expand_N_Package_Body): Capture, set and restore the Ghost mode.
	(Expand_N_Package_Declaration): Capture, set and restore the
	Ghost mode.
	(Wrap_HSS_In_Block): Create a proper identifier for the block.
	* exp_ch8.adb Add with and use clauses for Ghost.
	(Expand_N_Exception_Renaming_Declaration): Code
	cleanup. Capture, set and restore the Ghost mode.
	(Expand_N_Object_Renaming_Declaration): Capture, set and restore
	the Ghost mode.
	(Expand_N_Package_Renaming_Declaration): Capture, set and restore the
	Ghost mode.
	(Expand_N_Subprogram_Renaming_Declaration): Capture, set and
	restore the Ghost mode.
	* exp_ch11.adb (Expand_N_Exception_Declaration): Code
	cleanup. Capture, set and restore the Ghost mode.
	* exp_disp.adb (Make_DT): Update the call to Set_Ghost_Mode. Do
	not initialize the dispatch table slot of a Ghost subprogram.
	* exp_prag.adb Add with and use clauses for Ghost.
	(Expand_Pragma_Check): Capture, set and restore the Ghost mode.
	(Expand_Pragma_Contract_Cases): Capture, set and restore the
	Ghost mode.
	(Expand_Pragma_Initial_Condition): Capture, set and
	restore the Ghost mode.
	(Expand_Pragma_Loop_Variant): Capture,
	set and restore the Ghost mode.
	(Restore_Globals): New routine.
	* exp_util.adb Add with and use clauses for Ghost.
	(Make_Predicate_Call): Code cleanup. Capture, set and restore
	the Ghost mode.
	(Restore_Globals): New routine.
	* freeze.adb (Freeze_Entity): Code cleanup. Update the call
	to Set_Ghost_Mode.
	* ghost.adb Add with and use clause for Sem_Prag.
	(Check_Ghost_Completion): Code cleanup.
	(Check_Ghost_Overriding): New routine.
	(Check_Ghost_Policy): Code cleanup.
	(Ghost_Entity): New routine.
	(Is_Ghost_Declaration): Removed.
	(Is_Ghost_Statement_Or_Pragma): Removed.
	(Is_OK_Context): Reimplemented.
	(Is_OK_Declaration): New routine.
	(Is_OK_Pragma): New routine.
	(Is_OK_Statement): New routine.
	(Mark_Full_View_As_Ghost): New routine.
	(Mark_Pragma_As_Ghost): New routine.
	(Mark_Renaming_As_Ghost): New routine.
	(Propagate_Ignored_Ghost_Code): Update the comment on usage.
	(Set_From_Entity): New routine.
	(Set_From_Policy): New routine.
	(Set_Ghost_Mode): This routine now handles pragmas and freeze nodes.
	(Set_Ghost_Mode_For_Freeze): Removed.
	(Set_Ghost_Mode_From_Entity): New routine.
	(Set_Ghost_Mode_From_Policy): Removed.
	* ghost.ads (Check_Ghost_Overriding): New routine.
	(Mark_Full_View_As_Ghost): New routine.
	(Mark_Pragma_As_Ghost): New routine.
	(Mark_Renaming_As_Ghost): New routine.
	(Set_Ghost_Mode): Update the parameter profile. Update the
	comment on usage.
	(Set_Ghost_Mode_For_Freeze): Removed.
	(Set_Ghost_Mode_From_Entity): New routine.
	* sem_ch3.adb (Analyze_Full_Type_Declaration):
	Capture and restore the Ghost mode. Mark a type
	as Ghost regardless of whether it comes from source.
	(Analyze_Incomplete_Type_Decl): Capture, set and restore the
	Ghost mode.
	(Analyze_Number_Declaration): Capture and restore the Ghost mode.
	(Analyze_Object_Declaration): Capture and restore the Ghost mode.
	(Analyze_Private_Extension_Declaration): Capture and
	restore the Ghost mode.
	(Analyze_Subtype_Declaration): Capture and restore the Ghost mode.
	(Process_Full_View): The full view inherits all Ghost-related
	attributes from the private view.
	(Restore_Globals): New routine.
	* sem_ch5.adb (Analyze_Assignment): Capture and restore the
	Ghost mode.
	(Restore_Globals): New routine.
	* sem_ch6.adb (Analyze_Abstract_Subprogram_Declaration):
	Code cleanup. Capture and restore the Ghost mode. Mark a
	subprogram as Ghost regarless of whether it comes from source.
	(Analyze_Procedure_Call): Capture and restore the Ghost mode.
	(Analyze_Subprogram_Body_Helper): Capture and restore the Ghost mode.
	(Analyze_Subprogram_Declaration): Capture and restore the Ghost mode.
	(New_Overloaded_Entity): Ensure that a
	parent subprogram and an overriding subprogram have compatible
	Ghost policies.
	* sem_ch7.adb (Analyze_Package_Body_Helper): Capture and restore
	the Ghost mode.
	(Analyze_Package_Declaration): Capture and
	restore the Ghost mode. Mark a package as Ghost when it is
	declared in a Ghost region.
	(Analyze_Private_Type_Declaration): Capture and restore the Ghost mode.
	(Restore_Globals): New routine.
	* sem_ch8.adb (Analyze_Exception_Renaming): Code
	reformatting. Capture and restore the Ghost mode. A renaming
	becomes Ghost when its name references a Ghost entity.
	(Analyze_Generic_Renaming): Capture and restore the Ghost mode. A
	renaming becomes Ghost when its name references a Ghost entity.
	(Analyze_Object_Renaming): Capture and restore the Ghost mode. A
	renaming becomes Ghost when its name references a Ghost entity.
	(Analyze_Package_Renaming): Capture and restore the Ghost mode. A
	renaming becomes Ghost when its name references a Ghost entity.
	(Analyze_Subprogram_Renaming): Capture and restore the Ghost
	mode. A renaming becomes Ghost when its name references a
	Ghost entity.
	* sem_ch11.adb (Analyze_Exception_Declaration): Capture, set
	and restore the Ghost mode.
	* sem_ch12.adb (Analyze_Generic_Package_Declaration): Capture and
	restore the Ghost mode.
	(Analyze_Generic_Subprogram_Declaration):
	Capture and restore the Ghost mode.
	* sem_ch13.adb Add with and use clauses for Ghost.
	(Add_Invariant): New routine.
	(Add_Invariants): Factor out code.
	(Add_Predicate): New routine.
	(Add_Predicates): Factor out code.
	(Build_Invariant_Procedure_Declaration): Code cleanup. Capture,
	set and restore the Ghost mode.
	(Build_Invariant_Procedure): Code cleanup.
	(Build_Predicate_Functions): Capture, set and
	restore the Ghost mode. Mark the generated functions as Ghost.
	* sem_prag.adb (Analyze_Contract_Cases_In_Decl_Part):
	Capture, set and restore the Ghost mode.
	(Analyze_External_Property_In_Decl_Part): Capture, set and restore
	the Ghost mode.
	(Analyze_Initial_Condition_In_Decl_Part):
	Capture, set and restore the Ghost mode.
	(Analyze_Pragma):
	Code cleanup. Capture, set and restore the Ghost mode. Flag
	pragmas Linker_Section, No_Return, Unmodified, Unreferenced and
	Unreferenced_Objects as illegal when it applies to both Ghost
	and living arguments. Pragma Ghost cannot apply to synchronized
	objects.
	(Check_Kind): Moved to the spec of Sem_Prag.
	(Process_Inline): Flag the pragma as illegal when it applies to
	both Ghost and living arguments.
	(Restore_Globals): New routine.
	* sem_prag.ads Add pragma Default_Initial_Condition
	to table Assertion_Expression_Pragma. Add new table
	Is_Aspect_Specifying_Pragma.
	(Check_Kind): Moved from body of Sem_Prag.
	* sem_util.adb Add with and use clauses for Ghost.
	(Build_Default_Init_Cond_Procedure_Body): Capture, set and restore
	the Ghost mode.
	(Build_Default_Init_Cond_Procedure_Declaration):
	Capture, set and restore the Ghost mode. Mark the default
	initial condition procedure as Ghost when it is declared
	in a Ghost region.
	(Is_Renaming_Declaration): New routine.
	(Policy_In_List): Account for the single argument version of
	Check_Pragma.
	* sem_util.ads (Is_Renaming_Declaration): New routine.
	* sinfo.adb (Is_Ghost_Pragma): New routine.
	(Set_Is_Ghost_Pragma): New routine.
	* sinfo.ads New attribute Is_Ghost_Pragma.
	(Is_Ghost_Pragma): New routine along with pragma Inline.
	(Set_Is_Ghost_Pragma): New routine along with pragma Inline.

2015-05-26  Robert Dewar  <dewar@adacore.com>

	* sem_ch3.adb, sem_aux.adb, sem_aux.ads, exp_ch6.adb, sprint.adb:
	Minor reformatting.

2015-05-26  Gary Dismukes  <dismukes@adacore.com>

	* gnat1drv.adb, targparm.adb, targparm.ads, restrict.adb: Minor
	reformatting and typo fixes in comments.

2015-05-26  Ed Schonberg  <schonberg@adacore.com>

	* sem_ch7.adb (Swap_Private_Dependets): Set visibility of
	the two views of a private dependent in two separate steps,
	to ensure proper visibility in parent units analyzed for inlining.

2015-05-26  Yannick Moy  <moy@adacore.com>

	* sem_aux.adb, sem_aux.ads (Get_Low_Bound): Use Type_Low_Bound.
	(Package_Body, Package_Spec): New queries moved
	here from GNATprove.
	(Package_Specification): Simplify query to remove use of loop.
	* sem_util.adb, sem_util.ads (Enclosing_Declaration,
	Enclosing_Package_Or_Subprogram, Is_Attribute_Update): New
	queries moved here from GNATprove.

2015-05-26  Bob Duff  <duff@adacore.com>

	* einfo.adb, einfo.ads, sprint.adb, lib-xref.ads: Minor cleanup: Remove
	obsolete Entity_Kinds E_String_Type and E_String_Subtype. Update
	redundant assertions.

2015-05-26  Gary Dismukes  <dismukes@adacore.com>

	* sem_util.adb, sem_util.ads, sem_ch13.adb: Minor typo fixes.

2015-05-26  Doug Rupp  <rupp@adacore.com>

	* init.c [vxworks]: Refine previous checkin.

2015-05-26  Robert Dewar  <dewar@adacore.com>

	* exp_ch4.adb (Wrap_MA): New function.
	(Expand_N_Op_Expon): Use Wrap_MA.

2015-05-26  Bob Duff  <duff@adacore.com>

	* exp_ch6.adb (Make_Build_In_Place_Call_In_Object_Declaration):
	Do not use secondary stack to return limited records with
	defaulted discriminants. This is an efficiency improvement.
	* exp_ch6.adb, exp_dist.adb, sem_attr.adb, sem_aux.adb, sem_aux.ads,
	sem_ch12.adb, sem_ch3.adb, sem_ch4.adb, sem_ch6.adb, sem_ch7.adb,
	sem_util.adb: Change the sense of Is_Indefinite_Subtype to be
	Is_Definite_Subtype. This is an improvement to readability (the double
	negative in "not Is_Indefinite_Subtype" was slightly confusing). Also
	disallow passing non-[sub]type entities, an unnecessary and slightly
	bug-prone flexibility.

2015-05-26  Robert Dewar  <dewar@adacore.com>

	* sem_aggr.adb (Resolve_Array_Aggregate): Defend against
	bad bounds.
	* debug.adb: Document -gnatd.k.
	* erroutc.adb (Set_Msg_Insertion_Line_Number): Implement -gnatd.k.

2015-05-26  Robert Dewar  <dewar@adacore.com>

	* gnat1drv.adb (Gnat1drv): Provide new arguments for
	Get_Target_Parameters.
	* restrict.adb (Set_Restriction_No_Specification_Of_Aspect):
	new procedure.
	(Set_Restriction_No_Use_Of_Attribute): new procedure.
	* restrict.ads (Set_Restriction_No_Specification_Of_Aspect):
	new procedure.
	(Set_Restriction_No_Use_Of_Attribute): new procedure.
	* s-rident.ads (Integer_Parameter_Restrictions): New subtype.
	* targparm.adb (Get_Target_Parameters): Allow new restriction
	pragmas No_Specification_Of_Aspect No_Use_Of_Attribute
	No_Use_Of_Pragma.
	* targparm.ads: New parameters for Get_Target_Parameters.
	* tbuild.adb (Set_NOD): New name for Set_RND.
	(Set_NSA): New procedure.
	(Set_NUA): New procedure.
	(Set_NUP): New procedure.
	* tbuild.ads (Make_SC): Minor reformatting.
	(Set_NOD): New name for Set_RND.
	(Set_NSA, Set_NUA, Set_NUP): New procedure.

2015-05-26  Ed Schonberg  <schonberg@adacore.com>

	* a-stwise.adb (Find_Token): If source'first is not positive,
	an exception must be raised, as specified by RM 2005 A.4.3
	(68/1). This must be checked explicitly, given that run-time
	files are normally compiled without constraint checks.
	* a-stzsea.adb (Find_Token): Ditto.

2015-05-26  Ed Schonberg  <schonberg@adacore.com>

	* sem_util.ads sem_util.adb (Is_Current_Instance):  New predicate
	to fully implement RM 8.6 (17/3). which earlier only applied
	to synchronized types. Used to preanalyze aspects that include
	current instances of types, such as Predicate and Invariant.
	* sem_res.adb (Resolve_Entity_Name): Use Is_Current_Instance.
	* sem_ch13.adb (Add_Predicates): In ASIS mode, preserve original
	expression of aspect and analyze it to provide proper type
	information.

2015-05-26  Robert Dewar  <dewar@adacore.com>

	* rtsfind.ads: Add entries for RE_Exn[_Long]_Float.
	* s-exnllf.adb (Exn_Float): New function.
	(Exn_Long_Float): New function.
	(Exn_Long_Long_Float): Rewritten interface.
	(Exp): New name for what used to be Exn_Long_Long_Float.
	* s-exnllf.ads (Exn_Float): New function.
	(Exn_Long_Float): New function.

2015-05-26  Ed Schonberg  <schonberg@adacore.com>

	* sem_ch8.adb (Find_Selected_Component): Do not emit an error
	on a selected component when the prefix is a type name that is
	a Current_Instance.
	* einfo.ads: Minor grammar fix.

2015-05-26  Doug Rupp  <rupp@adacore.com>

	* init.c [vxworks] (sysLib.h): Only for x86.

2015-05-26  Doug Rupp  <rupp@adacore.com>

	* init-vxsim.c (CPU): define as __VXSIM_CPU__
	* sigtramp-vxworks-vxsim.c (CPU): Likewise.
	sigtramp-vxworks-target.inc: Add check for SIMLINUX.
	* sigtramp.h: Likewise.

2015-05-26  Robert Dewar  <dewar@adacore.com>

	* sem_aux.adb, sem_disp.adb, sem_util.ads: Add comment.
	* sem_util.adb: Minor reformatting

2015-05-26  Yannick Moy  <moy@adacore.com>

	* inline.adb (Has_Initialized_Type): Adapt to new names.
	* sem_aux.adb, sem_aux.ads (Get_Low_Bound, Number_Components,
	Subprogram_Body, Subprogram_Body_Entity, Subprogram_Spec,
	Subprogram_Specification): New query functions used in GNATprove.
	* sem_disp.adb, sem_disp.ads (Is_Overriding_Subprogram): New
	query functions used in GNATprove.
	* sem_util.adb, sem_util.adso (Enclosing_Lib_Unit_Node,
	Get_Cursor_Type, Get_Return_Object, Get_User_Defined_Eq,
	Is_Double_Precision_Floating_Point_Type,
	Is_Single_Precision_Floating_Point_Type): New query functions
	used in GNATprove.

2015-05-26  Bob Duff  <duff@adacore.com>

	* s-rpc.ads (Partition_ID): Increase maximum Partition_ID to
	some huge number.
	* a-except-2005.adb, a-except-2005.ads, a-except.adb,
	a-except.ads, a-exexda.adb, a-exstat.adb: Minor comment fixes.

2015-05-26  Robert Dewar  <dewar@adacore.com>

	* sinfo.adb: Minor comment addition.
	* einfo.adb: Minor whitespace and punctuation fix.
	* sem_util.adb: Minor editing of comments.

2015-05-26  Ed Schonberg  <schonberg@adacore.com>

	* sem_ch7.adb (Install_Private_Declarations,
	Swap_Private_Dependents): Ensure that both views of the dependent
	subtype are immediately visible if we are within their scope. This
	may be needed when a procedure body is both the parent of an
	instantiated child unit, and is itself used to inline a local
	function.

2015-05-26  Gary Dismukes  <dismukes@adacore.com>

	* exp_prag.adb, gnat1drv.adb: Minor reformatting.

2015-05-26  Eric Botcazou  <ebotcazou@adacore.com>

	* exp_ch4.adb (Expand_N_Indexed_Component): In the circuit
	detecting exceptions to the rewriting, deal with implicit
	dereferences in the selected component case.

2015-05-26  Bob Duff  <duff@adacore.com>

	* sem_ch13.adb (Analyze_One_Aspect): Do not
	require the expression of the Disable_Controlled aspect to be
	static in a generic template, because 'Enabled is not known
	until the instance.

2015-05-26  Doug Rupp  <rupp@adacore.com>

	* init-vxsim.c: New file for vxsim ZCX
	* sigtramp-vxworks-vxsim.c: Likewise.
	* sigtramp-vxworks.c: Factor out target dependent bits into ...
	* sigtramp-vxworks-target.inc: ... here.
	* sigtramp.h: Add vxsim zcx protos.
	* init.c [vxworks...] (sysLib.h): Include.
	(__gnat_map_signal): Make global.
	 [...i386] (__gnat_error_handler): Call __gnat_vxsim_error_handler if
	on vxsim.
	[...i386] (__gnat_install_handler): Test if on vxsim.

2015-05-26  Ed Schonberg  <schonberg@adacore.com>

	* sem_ch5.adb (Analyze_Iterator_Specification): For an element
	iterator over an array, if the component is aliased, the loop
	variable is aliased as well.

2015-05-26  Ed Schonberg  <schonberg@adacore.com>

	* exp_ch6.adb (Expand_Actuals): For a function call with in-out
	parameters that is rewritten as an expression_with_actions,
	we preserve the original function call node for further use by
	the caller (typically Expand_Call). In the presence of validity
	checks, that function call, though it is labelled Analyzed to
	prevent an infinite recursion, may be rewritten as a temporary
	by Remove_Side_Effects.  Ensure that the caller has access to
	the original function call to continue expansion.
	* atree.ads: Minor typo in comment.

2015-05-26  Javier Miranda  <miranda@adacore.com>

	* sem_util.adb (Check_Function_Writable_Actuals):
	Add missing support to check the violation of writable actuals
	in array aggregates that have a nonstatic range.

2015-05-26  Hristian Kirtchev  <kirtchev@adacore.com>

	* exp_ch6.adb (Process_Contract_Cases_For): Update the call to
	Expand_Pragma_Contract_Cases.
	* exp_prag.ads, exp_prag.adb (Expand_Contract_Cases): Rename to
	Expand_Pragma_Contract_Cases.
	* sem_ch13.adb (Add_Invariants): Use the original aspect name
	when creating the arguments of pragma Check. This ensures that
	'Class is properly recognized and handled.

2015-05-26  Arnaud Charlet  <charlet@adacore.com>

	* gnat1drv.adb: Minor adjustments.
	(Adjust_Global_Switches): Disable some related flags in CodePeer mode.
	* sem_ch4.adb (Has_Arbitrary_Evaluation_Order,
	Stop_Subtree_Climbind): Code cleanup.
	* einfo.ads: Minor comment change.

2015-05-26  Javier Miranda  <miranda@adacore.com>

	* sem_aggr.adb (Resolve_Aggregate, Resolve_Extension_Aggregate):
	Code cleanup.
	* sem_ch3.adb (Build_Derived_Record_Type,
	Record_Type_Declaration): Code cleanup.
	* sem_ch4.adb (Has_Arbitrary_Evaluation_Order,
	Stop_Subtree_Climbind): Tables which speed up the identification
	of dangerous calls to Ada 2012 functions with writable actuals
	(AI05-0144).
	(Analyze_Arithmetic_Op, Analyze_Call, Analyze_Comparison_Op,
	Analyze_Equality_Op, Analyze_Logical_Op, Analyze_Membership_Op,
	Analyze_Range): Code cleanup.
	(Is_Arbitrary_Evaluation_Order_Construct): Removed.
	(Check_Writable_Actuals): Code cleanup using the added tables.
	* sem_util.adb (Check_Function_Writable_Actuals): Return
	immediately if the node does not have the flag Check_Actuals
	set to True.

2015-05-26  Eric Botcazou  <ebotcazou@adacore.com>

	* exp_ch6.adb (Add_Call_By_Copy_Code): Remove restrictive
	condition in the detection of the effects of Remove_Side_Effects.
	* exp_util.ads (Remove_Side_Effects): Add general and historical note.
	* exp_util.adb (Is_Name_Reference): New predicate.
	(Remove_Side_Effects): Use it in lieu of Is_Object_Reference
	in order to decide whether to use the renaming to capture the
	side effects of the subexpression.
	(Side_Effect_Free): Remove obsolete test.

2015-05-26  Robert Dewar  <dewar@adacore.com>

	* aspects.ads, aspects.adb: Add aspect Disable_Controlled.
	* einfo.ads, einfo.adb (Disable_Controlled): New flag.
	(Is_Controlled_Active): New function.
	* exp_ch3.adb (Expand_Freeze_Record_Type): Use
	Is_Controlled_Active.
	* exp_util.adb (Needs_Finalization): Finalization not needed
	if Disable_Controlled set.
	* freeze.adb (Freeze_Array_Type): Do not set
	Has_Controlled_Component if the component has Disable_Controlled.
	(Freeze_Record_Type): ditto.
	* sem_ch13.adb (Decorate): Minor reformatting.
	(Analyze_Aspect_Specifications): Implement Disable_Controlled.
	* sem_ch3.adb (Analyze_Object_Declaration): Handle
	Disable_Controlled.
	(Array_Type_Declaration): ditto.
	(Build_Derived_Private_Type): ditto.
	(Build_Derived_Type): ditto.
	(Record_Type_Definition): ditto.
	* snames.ads-tmpl: Add Name_Disable_Controlled.

2015-05-26  Eric Botcazou  <ebotcazou@adacore.com>

	* exp_ch6.adb (Expand_Actuals): Use a constant declaration instead
	of a renaming to capture the return value of a function call.
	(Expand_Simple_Function_Return): Call Remove_Side_Effects
	instead of removing side effects manually before the call to
	_Postconditions.

2015-05-26  Robert Dewar  <dewar@adacore.com>

	* exp_ch4.adb (Expand_N_Op_Expon): Deal with problem of wrong
	order in calling Duplicate_Subexpr.
	* einfo.ads: Fix documentation of Object/Value size for scalar types.

2015-05-26  Ed Schonberg  <schonberg@adacore.com>

	* exp_aggr.adb (Build_Array_Aggr_Code, Gen_Assign):
	If a component is default-initialized and its type has an
	invariant procedure, insert an invariant test after code for
	default-initialization of the component.

2015-05-26  Gary Dismukes  <dismukes@adacore.com>

	* einfo.ads, sem_util.adb, sem_ch4.adb: Minor reformatting.

2015-05-26  Robert Dewar  <dewar@adacore.com>

	* exp_unst.adb, exp_unst.ads: Change to using Subps table index for
	making AREC entity names unique.

2015-05-26  Ed Schonberg  <schonberg@adacore.com>

	* sem_cat.adb (Has_Stream_Attribute_Definition): If the type
	has aspect specifications, examine the corresponding list of
	representation items to determine whether there is a visible
	stream operation. The attribute definition clause generated from
	the aspect will be inserted at the freeze point of the type,
	which may be in the private part and not directly visible,
	but the aspect makes the operation available to a client.

2015-05-26  Robert Dewar  <dewar@adacore.com>

	* sem_util.adb: Minor code reorganization.
	* sem_ch6.adb: Minor reformatting.

2015-05-25  Eric Botcazou  <ebotcazou@adacore.com>

	* gcc-interface/utils.c (maybe_pad_type): Do not apply adjustment to
	original size for elementary types before issuing the size warning.

2015-05-25  Eric Botcazou  <ebotcazou@adacore.com>

	* get_targ.adb (C_Get_Float_Words_BE): Adjust import name.
	(C_Get_Words_BE): Likewise.
	(C_Get_Bytes_BE): Likewise.
	(C_Get_Bits_BE): Likewise.
	(Width_From_Size): Remove superfluous space.
	* gcc-interface/targtyps.c (get_float_words_be): Rename into...
	(get_target_float_words_be): ...this.
	(get_words_be): Rename into...
	(get_target_words_be): ...this.
	(get_bytes_be): Rename into...
	(get_target_bytes_be): ...this.
	(get_bits_be): Rename into...
	(get_target_bits_be): ...this.
	* gcc-interface/gigi.h (standard_datatypes): Remove ADT_ptr_void_type.
	(ptr_void_type_node): Delete.
	(get_target_float_size): Likewise.
	(get_target_double_size): Likewise.
	(get_target_long_double_size): Likewise.
	(get_float_words_be): Likewise.
	(get_words_be): Likewise.
	(get_bytes_be): Likewise.
	(get_bits_be): Likewise.
	(get_target_float_words_be): Declare.
	(get_target_words_be): Likewise.
	(get_target_bytes_be): Likewise.
	(get_target_bits_be): Likewise.
	* gcc-interface/decl.c (gnat_to_gnu_entity): Replace ptr_void_type_node
	with ptr_type_node.
	(intrin_return_compatible_p): Likewise.
	* gcc-interface/trans.c (gigi): Likewise.
	* gcc-interface/utils2.c (maybe_wrap_malloc): Likewise.
	(maybe_wrap_free): Likewise.
	* gcc-interface/utils.c (maybe_pad_type): Remove superfluous space.
	* gcc-interface/misc.c (gnat_init): Do not set ptr_void_type_node.

2015-05-25  Eric Botcazou  <ebotcazou@adacore.com>

	* gcc-interface/decl.c (elaborate_expression): Take a const string
	suffix instead of a tree.
	(elaborate_expression_1): Likewise.
	(elaborate_expression_2): Likewise.
	(gnat_to_gnu_entity): Adjust to above changes.
	(build_subst_list): Likewise.
	(get_entity_char): New static function.

2015-05-25  Eric Botcazou  <ebotcazou@adacore.com>

	* gcc-interface/decl.c (gnat_to_gnu_entity) <E_Constant>: Move around.
	<E_Exception>: Merge with E_Variable case.
	<E_Variable>: Remove 'object' label.

2015-05-25  Eric Botcazou  <ebotcazou@adacore.com>

	* gcc-interface/decl.c (gnat_to_gnu_entity): Minor tweak.
	* gcc-interface/trans.c (finalize_nrv_unc_r): Use CONSTRUCTOR_ELT.
	* gcc-interface/utils.c (convert): Likewise and simplify.
	(remove_conversions): Likewise.
	* gcc-interface/utils2.c (compare_fat_pointers): Likewise.
	(build_unary_op): Likewise and simplify.

2015-05-25  Eric Botcazou  <ebotcazou@adacore.com>

	* gcc-interface/gigi.h (build_atomic_load): Adjust prototype.
	(build_atomic_store): Likewise.
	(build_load_modify_store): Declare.
	(VECTOR_TYPE_P): Delete.
	* gcc-interface/decl.c (gnat_to_gnu_entity): Replace Is_Atomic with
	Is_Atomic_Or_VFA throughout.
	<E_Array_Type>: Build a variant of the XUA type instead of forcing
	TYPE_VOLATILE on it.
	<E_Array_Subtype>: Use the main variant of the base type.
	Do not force TYPE_VOLATILE on the type being built.
	<E_Record_Type>: Likewise.
	<E_Array_Subtype>: Likewise.
	<E_Subprogram_Type>: Rename local variable.
	Add Atomic qualifier in conjunction with Volatile on types if needed.
	Force BLKmode for by-ref types only at the end of the processing.
	Change qualifiers only after changing the mode of the type.  Set
	TYPE_UNIVERSAL_ALIASING_P on the type directly.
	(check_ok_for_atomic_type): Issue specific error message for VFA.
	(gnat_to_gnu_component_type): Replace Is_Atomic with
	Is_Atomic_Or_VFA throughout.
	* gcc-interface/misc.c (gnat_get_alias_set): Test
	TYPE_UNIVERSAL_ALIASING_P on the type directly.
	* gcc-interface/trans.c (lvalue_required_p): Replace Is_Atomic with
	Is_Atomic_Or_VFA throughout.  Add missing guard.
	(node_is_atomic): New predicate.
	(node_has_volatile_full_access): Likewise.
	(gnat_strip_type_conversion): New function.
	(outer_atomic_access_required_p): New predicate.
	(atomic_sync_required_p): Rename into...
	(atomic_access_required_p): ...this.  Add SYNC parameter, scan the
	parent node first and then look for the atomic setting.  Add support
	for Volatile_Full_Access.
	(Call_to_gnu): Add atomic_access and outer_atomic_access parameters
	and adjusts calls to above functions.  Use load-modify-store sequence
	for updates of In/Out and Out parameters if required, as well as for
	moving the result to the target if required.  Add couple of missing
	guards.
	(gnat_to_gnu): Adjust calls to above functions.
	<N_Object_Renaming_Declaration>: If the renamed object has side-effects
	evaluate only its address.
	<N_Assignment_Statement>: Adjust call to Call_to_gnu.  Use load-modify
	store sequence if required.
	<N_Function_Call>: Adjust call to Call_to_gnu.
	(extract_values): Adjust comment.
	* gcc-interface/utils2.c (build_atomic_load): Add SYNC parameter and
	use relaxed memory model if it is not set.
	(build_atomic_store): Likewise.
	(call_is_atomic_load): New predicate.
	(build_load_modify_store): New function.
	(build_binary_op) <MODIFY_EXPR>: Accept SAVE_EXPR on the LHS.
	(gnat_stabilize_reference) <CALL_EXPR>: Deal with atomic loads.

2015-05-25  Eric Botcazou  <ebotcazou@adacore.com>

	* gcc-interface/ada-tree.h (DECL_RENAMING_GLOBAL_P): Rename into...
	(DECL_GLOBAL_NONCONSTANT_RENAMING_P): ...this.
	* gcc-interface/gigi.h (record_global_renaming_pointer): Delete.
	(invalidate_global_renaming_pointers): Likewise.
	(record_global_nonconstant_renaming): New.
	(invalidate_global_nonconstant_renamings): Likewise.
	(get_inner_constant_reference): Likewise.
	(gnat_constant_reference_p): Likewise.
	* gcc-interface/decl.c (gnat_to_gnu_entity) <object>: Adjust to above
	and register the renaming pointer only if the object is non-constant.
	(elaborate_expression_1): Call get_inner_constant_reference instead
	of get_inner_reference.
	* gcc-interface/trans.c (fold_constant_decl_in_expr): Minor tweak.
	(Identifier_to_gnu): Adjust to above and do not recheck the renamed
	object before substituting it.
	(Compilation_Unit_to_gnu): Adjust to above renaming.  Minor tweaks.
	(gnat_to_gnu) <N_Object_Renaming_Declaration>: Do not return the
	result at the global level.
	(N_Exception_Renaming_Declaration): Likewise.
	* gcc-interface/utils.c (global_renaming_pointers): Rename into...
	(global_nonconstant_renamings): ...this.
	(destroy_gnat_utils): Adjust to above renaming.
	(record_global_renaming_pointer): Rename into...
	(record_global_nonconstant_renaming): ...this.
	(invalidate_global_renaming_pointers): Rename into...
	(invalidate_global_nonconstant_renamings): ...this and do not recheck
	the renamed object before invalidating.
	* gcc-interface/utils2.c (gnat_stabilize_reference): Minor tweak.
	(get_inner_constant_reference): New public function.
	(gnat_constant_reference_p): New predicate.

2015-05-25  Javier Miranda  <miranda@adacore.com>

	* einfo.ads, einfo.adb (Has_Out_Or_In_Out_Parameter): This attribute
	is now present in subprograms, generic subprograms, entries and
	entry families.
	* sem_ch6.adb (Set_Formal_Mode): Set As_Out_Or_In_Out_Parameter
	on entries, entry families, subprograms and generic subprograms.
	* sem_ch12.adb (Analyze_Generic_Subprogram_Declaration):
	Minor code reorganization to ensure that the Ekind attribute
	of the subprogram entity is set before its formals are
	processed. Required to allow the use of the attribute
	Has_Out_Or_In_Out_Parameter on the subprogram entity.
	* sem_aggr.adb (Resolve_Aggregate, Resolve_Extension_Aggregate):
	Perform the check on writable actuals only if the value of some
	component of the aggregate involves calling a function with
	out-mode parameters.
	(Resolve_Record_Aggregate): Propagate the Check_Actuals flag to the
	internally built aggregate.
	* sem_ch3.adb (Build_Derived_Record_Type, Record_Type_Declaration):
	Perform the check on writable actuals only if the initialization of
	some component involves calling a function with out-mode parameters.
	* sem_ch4.adb (Analyze_Arithmetic_Op, Analyze_Comparison_Op,
	Analyze_Equality_Op, Analyze_Logical_Op, Analyze_Membership_Op,
	Analyze_Range): Check writable actuals only if the
	subtrees have a call to a function with out-mode parameters
	(Analyze_Call.Check_Writable_Actuals): New subprogram. If the call
	has out or in-out parameters then mark its outermost enclosing
	construct as a node on which the writable actuals check must
	be performed.
	(Analyze_Call): Check if the flag must be set and if the outermost
	enclosing construct.
	* sem_util.adb (Check_Function_Writable_Actuals): Code cleanup
	and reorganization. We skip processing aggregate discriminants
	since their precise analysis involves two phases traversal.
	* sem_res.adb (Resolve_Actuals, Resolve_Arithmetic_Op,
	Resolve_Logical_Op, Resolve_Membership_Op): Remove call to
	check_writable_actuals.

2015-05-22  Ed Schonberg  <schonberg@adacore.com>

	* sem_ch3.adb (Constrain_Concurrent): If the context is a
	type declaration, generate an Itype_Reference for the anonymous
	subtype, to force elaboration at this point in gigi.

2015-05-22  Gary Dismukes  <dismukes@adacore.com>

	* layout.adb, einfo.ads, sem_ch12.adb, freeze.adb, sem_util.ads,
	exp_ch4.adb, sem_ch6.adb: Minor reformatting and typo fixes.

2015-05-22  Ed Schonberg  <schonberg@adacore.com>

	* sem_res.adb (Resolve_Actuals): If the call is to an overridden
	operation, replace the names of the actuals in named associations
	with the names of the actuals of the subprogram that is eventually
	executed. The names of the formals and the defaults can differ
	between the two operations when they are operations of a formal
	derived type.

2015-05-22  Bob Duff  <duff@adacore.com>

	* a-convec.ads, a-convec.adb (Append): Check for fast path. Split
	out slow path into separate procedure. Inline Append. Fast path
	now avoids calling Insert.
	(Finalize): Do the busy checking last, so the container gets emptied.
	(Insert, Insert_Space): Remove redundancy.

2015-05-22  Robert Dewar  <dewar@adacore.com>

	* switch-c.adb (Scan_Front_End_Switches): Insist on -gnatc
	for -gnatd.V.

2015-05-22  Arnaud Charlet  <charlet@adacore.com>

	* gnatvsn.ads: Minor code reorg to remember more easily to update
	variables.

2015-05-22  Ed Schonberg  <schonberg@adacore.com>

	* sem_ch10.adb (Analyze_With_Clause): In ASIS_Mode, a
	limited_with clause on a predefined unit is not transformed into
	a regular with_clause, to preserve the original tree structure.
	* sinfo.ads (N_With_Clause): Add comment on handling of
	Limited_With.
	* sem_ch10.adb: Minor reformatting.

2015-05-22  Ed Schonberg  <schonberg@adacore.com>

	* sem_ch8.adb (Freeze_Profile): A limited view of a type in
	the profile of a subprogram renaming does not require freezing,
	because it is declared in a different unit.

2015-05-22  Ed Schonberg  <schonberg@adacore.com>

	* exp_aggr.adb (Get_Constraint_Association): If type (of ancestor
	composite type) is private, go to full view. This was previously
	done only in an instance context, but is happen whenever a chain
	of private extensions includes one inherited discriminant.

2015-05-22  Robert Dewar  <dewar@adacore.com>

	* einfo.ads: Minor comment updates.
	* exp_unst.adb: Move Subps table to spec Don't remove old entries
	from table Add Last field to record last entry used.
	* exp_unst.ads: Move Subps table here from body So that Cprint
	can access saved values.

2015-05-22  Bob Duff  <duff@adacore.com>

	* a-cdlili.adb, a-cdlili.ads, a-cohama.adb, a-cohama.ads,
	* a-cohase.adb, a-cohase.ads, a-convec.adb, a-convec.ads,
	* a-coorma.adb, a-coorma.ads, a-coorse.adb, a-coorse.ads:
	(Pseudo_Reference, Element_Access, Get_Element_Access): New
	declarations added for use by performance improvements in exp_ch5.adb.
	* snames.ads-tmpl: New names referenced by exp_ch5.adb.
	* exp_ch5.adb: Speed up "for ... of" loops for predefined containers.
	Instead of doing literally what the RM calls for, we do something
	equivalent that avoids expensive operations inside the loop. If the
	container package has appropriate Next, Pseudo_Reference,
	Element_Access, Get_Element_Access declarations, we invoke the
	optimization.
	* snames.ads-tmpl: Note speed improvement.

2015-05-22  Eric Botcazou  <ebotcazou@adacore.com>

	* einfo.ads (Is_Atomic_Or_VFA): Move to XEINFO INLINES section.
	* xeinfo.adb: Replace a-einfo.h with einfo.h throughout.
	Add pattern to translate "or else" into "||".

2015-05-22  Eric Botcazou  <ebotcazou@adacore.com>

	* einfo.ads (Has_Volatile_Full_Access): Rename into...
	(Is_Volatile_Full_Access): ...this.
	(Set_Has_Volatile_Full_Access): Rename into...
	(Set_Is_Volatile_Full_Access): ...this.
	* einfo.adb (Has_Volatile_Full_Access): Rename into...
	(Is_Volatile_Full_Access): ...this.
	(Set_Has_Volatile_Full_Access): Rename into...
	(Set_Is_Volatile_Full_Access): ...this.
	(Is_Atomic_Or_VFA): Adjust to above renaming.
	* errout.adb (Special_Msg_Delete): Likewise.
	* exp_pakd.adb (Install_PAT): Likewise.
	* freeze.adb (Freeze_Array_Type): Likewise.
	* sem_ch8.adb (Analyze_Object_Renaming): Likewise.
	* sem_ch13.adb (Inherit_Delayed_Rep_Aspects): Likewise.
	(Inherit_Aspects_At_Freeze_Point): Likewise.
	* sem_prag.adb (Set_Atomic_VFA): Likewise.
	(Process_Atomic_Independent_Shared_Volatile): Likewise.
	* sem_util.adb (Is_Atomic_Or_VFA_Object): Likewise.

2015-05-22  Robert Dewar  <dewar@adacore.com>

	* exp_ch5.adb, layout.adb, einfo.adb, einfo.ads, sem_prag.adb,
	freeze.adb, freeze.ads, sem_util.adb, sem_util.ads, exp_ch2.adb,
	exp_ch4.adb, errout.adb, exp_aggr.adb, sem_ch13.adb: This is a general
	change that deals with the fact that most of the special coding for
	Atomic should also apply to the case of Volatile_Full_Access.
	A new attribute Is_Atomic_Or_VFA is introduced, and many of the
	references to Is_Atomic now use this new attribute.

2015-05-22  Robert Dewar  <dewar@adacore.com>

	* exp_ch4.adb (Expand_N_Op_Eq): Introduce 'Machine for 'Result
	comparison.

2015-05-22  Eric Botcazou  <ebotcazou@adacore.com>

	* sprint.adb (Source_Dump): When generating debug files, deal
	with the case of a stand-alone package instantiation by dumping
	together the spec and the body in the common debug file.

2015-05-22  Robert Dewar  <dewar@adacore.com>

	* sem_ch13.adb (Minimum_Size): Size is zero for null range
	discrete subtype.

2015-05-22  Hristian Kirtchev  <kirtchev@adacore.com>

	* einfo.adb (Anonymous_Master): This attribute now applies
	to package and subprogram bodies.
	(Set_Anonymous_Master): This attribute now applies to package and
	subprogram bodies.
	(Write_Field36_Name): Add output for package and subprogram bodies.
	* einfo.ads Update the documentation on attribute Anonymous_Master
	along with occurrences in entities.
	* exp_ch4.adb (Create_Anonymous_Master): Reimplemented to
	handle spec and body anonymous masters of the same unit.
	(Current_Anonymous_Master): Reimplemented. Handle a
	package instantiation that acts as a compilation unit.
	(Insert_And_Analyze): Reimplemented.

2015-05-22  Ed Schonberg  <schonberg@adacore.com>

	* sem_ch10.adb (Analyze_With_Clause): A limited_with_clause on a
	predefined unit is treated as a regular with_clause.

2015-05-22  Robert Dewar  <dewar@adacore.com>

	* sem_ch12.adb, prj.ads, makeutl.ads, sem_ch6.adb, prj-nmsc.adb,
	prj-conf.adb, sem_disp.adb: Minor reformatting.

2015-05-22  Vincent Celier  <celier@adacore.com>

	* clean.adb (Parse_Cmd_Line): For native gnatclean, check
	for switch -P and, if found and gprclean is available, invoke
	silently gprclean.
	* make.adb (Initialize): For native gnatmake, check for switch -P
	and, if found and gprbuild is available, invoke silently gprbuild.

2015-05-22  Eric Botcazou  <ebotcazou@adacore.com>

	* sem_ch13.adb (Validate_Unchecked_Conversions): Also issue
	specific warning for discrete types when the source is larger
	than the target.

2015-05-22  Ed Schonberg  <schonberg@adacore.com>

	* einfo.ads, einfo.adb (Incomplete_Actuals): New attribute of
	package instantiations. Holds the list of actuals in the instance
	that are incomplete types, to determine where the corresponding
	instance body must be placed.
	* sem_ch6.adb (Conforming_Types): An incomplete type used as an
	actual in an instance matches an incomplete formal.
	* sem_disp.adb (Check_Dispatching_Call): Handle missing case of
	explicit dereference.
	(Inherited_Subprograms): In the presence of a limited view there
	are no subprograms to inherit.
	* sem_ch12.adb (Preanalyze_Actuals): Build list of incomplete
	actuals of instance, for later placement of instance body and
	freeze nodes for actuals.
	(Install_Body): In the presence of actuals that incomplete types
	from a limited view, the instance body cannot be placed after
	the declaration because full views have not been seen yet. Any
	use of the non-limited views in the instance body requires
	the presence of a regular with_clause in the enclosing unit,
	and will fail if this with_clause is missing.  We place the
	instance body at the beginning of the enclosing body, which is
	the unit being compiled, and ensure that freeze nodes for the
	full views of the incomplete types appear before the instance.

2015-05-22  Pascal Obry  <obry@adacore.com>

	* makeutl.ads, prj-conf.adb, prj-nmsc.adb, prj.ads
	(In_Place_Option): Removed.
	(Relocate_Build_Tree_Option): New constant.
	(Root_Dir_Option): New constant.
	(Obj_Root_Dir): Removed.
	(Build_Tree_Dir): New variable.
	(Root_Src_Tree): Removed.
	(Root_Dir): New variable.
	* prj-conf.adb (Get_Or_Create_Configuration_File): Add check
	for improper relocation.
	* prj-nmsc.adb (Locate_Directory): Add check for improper
	relocation.

2015-05-22  Hristian Kirtchev  <kirtchev@adacore.com>

	* einfo.adb (Default_Init_Cond_Procedure): Code cleanup. The
	attribute now applies to the base type.
	(Has_Default_Init_Cond): Now applies to the base type.
	(Has_Inherited_Default_Init_Cond): Now applies to the base type.
	(Set_Default_Init_Cond_Procedure): Code cleanup. The attribute now
	applies to the base type.
	(Set_Has_Default_Init_Cond): Now applies to the base type.
	(Set_Has_Inherited_Default_Init_Cond): Now applies to the base type.
	* exp_ch3.adb (Expand_N_Object_Declaration): No need to use the
	base type when adding a call to the Default_Initial_Condition.

2015-05-22  Hristian Kirtchev  <kirtchev@adacore.com>

	* einfo.adb: Node36 is now used as Anonymous_Master. Flag253
	is now unused.
	(Anonymous_Master): New routine.
	(Has_Anonymous_Master): Removed.
	(Set_Anonymous_Master): New routine.
	(Set_Has_Anonymous_Master): Removed.
	(Write_Entity_Flags): Remove the output for Has_Anonymous_Maser.
	(Write_Field36_Name): Add output for Anonymous_Master.
	* einfo.ads Add new attribute Anonymous_Master along with
	occurrences in nodes. Remove attribute Has_Anonymous_Master along
	with occurrences in nodes.
	(Anonymous_Master): New routine along with pragma Inline.
	(Has_Anonymous_Master): Removed along with pragma Inline.
	(Set_Anonymous_Master): New routine along with pragma Inline.
	(Set_Has_Anonymous_Master): Removed along with pragma Inline.
	* exp_ch4.adb (Create_Anonymous_Master): New routine.
	(Current_Anonymous_Master): Reimplemented.

2015-05-22  Bob Duff  <duff@adacore.com>

	* freeze.adb (Freeze_Profile): Suppress warning if imported
	subprogram is not at library level.

2015-05-22  Robert Dewar  <dewar@adacore.com>

	* sem_ch8.adb (Analyze_Object_Renaming): Check for renaming
	component of an object to which Volatile_Full_Access applies.

2015-05-22  Jerome Guitton  <guitton@adacore.com>

	* exp_dbug.ads: Add note about non bit-packed arrays.

2015-05-22  Eric Botcazou  <ebotcazou@adacore.com>

	* sem_prag.adb: Fix typo.
	* einfo.ads: Grammar fixes in comments.

2015-05-22  Bob Duff  <duff@adacore.com>

	* a-cborma.ads, a-cidlli.ads, a-cimutr.ads, a-ciormu.ads,
	* a-cihase.ads, a-cohama.ads, a-coorse.ads, a-cbhama.ads,
	* a-cborse.ads, a-comutr.ads, a-ciorma.ads, a-cobove.ads,
	* a-coormu.ads, a-convec.ads, a-cohase.ads, a-coinho.ads,
	* a-cbdlli.ads, a-cbmutr.ads, a-cbhase.ads, a-cdlili.ads,
	* a-cihama.ads, a-coinve.ads, a-ciorse.ads, a-coorma.ads,
	* a-coinho-shared.ads (Constant_Reference_Type, Reference_Type):
	Add an initialization expression "raise Program_Error". See,
	for example, RM-A.18.2(148.4).

2015-05-22  Robert Dewar  <dewar@adacore.com>

	* debug.adb: Update documentation.
	* einfo.ads, einfo.adb (Needs_Typedef): New flag
	* exp_unst.adb (Unnest_Subprogram): Mark AREC types as needing
	typedef's in C.
	* frontend.adb: Update comments.
	* gnat1drv.adb (Adjust_Global_Switches): Set all needed flags
	for -gnatd.V
	* opt.ads (Generate_C_Code): New switch.
	* osint-c.adb (Write_C_File_Info): Removed, not used
	(Write_H_File_Info): Removed, not used
	* osint-c.ads (Write_C_File_Info): Removed, not used
	(Write_H_File_Info): Removed, not used
	* osint.ads (Write_Info): Minor comment updates.
	(Output_FD): Moved from private part to public part of spec.
	* sem.adb (Semantics): Force expansion on if in Generate_C_Code
	mode.
	* atree.ads: minor typo in comment.
	* sem_prag.adb (Process_Atomic_Independent_Shared_Volatile):
	Do not allow VFA on composite object with aliased component.

2015-05-22  Arnaud Charlet  <charlet@adacore.com>

	* osint-c.adb, osint-c.ads (Set_File_Name): Move back to spec.

2015-05-22  Pascal Obry  <obry@adacore.com>

	* prj-util.adb: Minor comment editing.

2015-05-22  Pascal Obry  <obry@adacore.com>

	* makeutl.ads (In_Place_Option): New constant.
	* prj.ads (Obj_Root_Dir): New variable (absolute path to relocate
	objects).
	(Root_Src_Tree): New variable (absolute path of root source tree).
	* prj-conf.adb (Do_Autoconf): Take into account the object root
	directory (if defined) to generate configuration project.
	* prj-nmsc.adb (Get_Directories): Handle case where Obj_Root_Dir
	is defined.
	(Locate_Directory): Likewise.

2015-05-22  Pascal Obry  <obry@adacore.com>

	* prj-util.ads, prj-util.adb (Relative_Path): New routine.

2015-05-22  Bob Duff  <duff@adacore.com>

	* exp_utils.ads, exp_utils.adb (Find_Optional_Prim_Op): New
	interface to return Empty when not found, so we can avoid handling
	Program_Error in that case.
	(Find_Prim_Op): Fix latent bug: raise Program_Error when there are no
	primitives.
	* exp_ch7.adb, sem_util.adb: Use Find_Optional_Prim_Op when the
	code is expecting Empty.
	* sem_ch8.adb: Use Find_Optional_Prim_Op to avoid handling
	Program_Error.

2015-05-22  Robert Dewar  <dewar@adacore.com>

	* sem_ch3.adb, sem_intr.adb, exp_ch4.adb, s-rannum.adb,
	sem_eval.adb, s-fatgen.adb, s-expmod.ads: Remove incorrect hyphen in
	non-binary.
	* exp_util.adb: Add comment.
	* osint-c.ads, osint-c.adb (Set_Library_Info_Name): Move from spec to
	body.
	(Set_File_Name): New name for the above.
	(Create_C_File, Create_H_File, Write_C_File_Info, Write_H_File_Info,
	Close_C_File, Close_H_File): New procedure.
	* osint.adb: Minor reformatting.
	* osint.ads: Minor comment updates.

2015-05-22  Robert Dewar  <dewar@adacore.com>

	* exp_ch4.adb: Minor rewording.
	* exp_util.ads: Clarify that Find_Prim_Op is only for
	tagged types.

2015-05-22  Robert Dewar  <dewar@adacore.com>

	* atree.adb, atree.ads, treepr.adb: Change name Needs_Actuals_Check to
	Check_Actuals.
	* exp_ch4.adb (Expand_N_Op_Expon): Optimize 2**x in modular
	and overflow cases.

2015-05-22  Eric Botcazou  <ebotcazou@adacore.com>

	* exp_pakd.adb (Install_PAT): Propagate representation aspects
	from the original array type to the PAT.

2015-05-22  Robert Dewar  <dewar@adacore.com>

	* treepr.adb (Print_Node_Header): Add output of Needs_Actuals_Check.

2015-05-22  Robert Dewar  <dewar@adacore.com>

	* atree.adb, atree.ads (Needs_Actuals_Check): New flag.

2015-05-22  Hristian Kirtchev  <kirtchev@adacore.com>

	* sem_prag.adb (Analyze_Pragma): Remove the detection
	of a useless Part_Of indicator when the related item is a constant.
	(Check_Matching_Constituent): Do not emit an error on a constant.
	(Check_Missing_Part_Of): Do not check for a missing Part_Of indicator
	when the related item is a constant.
	(Collect_Body_States): Code cleanup.
	(Collect_Visible_States): Code cleanup.
	(Report_Unused_States): Do not emit an error on a constant.
	* sem_util.ads, sem_util.adb (Has_Variable_Input): Removed.

2015-05-22  Eric Botcazou  <ebotcazou@adacore.com>

	* sem_ch8.adb (Analyze_Object_Renaming): Copy
	Has_Volatile_Full_Access from renamed to renaming entities.
	* sem_prag.adb (Process_Atomic_Independent_Shared_Volatile):
	Tidy up and remove redundant setting of Has_Volatile_Full_Access.

2015-05-22  Hristian Kirtchev  <kirtchev@adacore.com>

	* ghost.adb (Check_Ghost_Completion): Update references to SPARK
	RM 6.9 rules.
	(Check_Ghost_Policy): Update references to SPARK RM 6.9 rules.
	* sem_ch3.adb (Analyze_Object_Declaration): Update references
	to SPARK RM 6.9 rules.
	(Check_Completion): Ghost entities do not require a special form of
	completion.
	* sem_ch6.adb (Analyze_Generic_Subprogram_Body): Update references
	to SPARK RM 6.9 rules.
	(Analyze_Subprogram_Body_Helper): Update references to SPARK RM 6.9
	rules.
	* sem_ch7.adb (Analyze_Package_Body_Helper): Update references
	to SPARK RM 6.9 rules.
	(Requires_Completion_In_Body): Ghost entities do not require a special
	form of completion.

2015-05-22  Robert Dewar  <dewar@adacore.com>

	* a-csquin.ads: Use Ada 2012 notation.
	* sem_ch8.adb: Minor reformatting.

2015-05-22  Hristian Kirtchev  <kirtchev@adacore.com>

	* sem_ch13.adb (Analyze_Aspect_Specifications): Aspect Import
	acts as a completion.

2015-05-22  Ed Schonberg  <schonberg@adacore.com>

	* sem_ch13.adb: Minor reformatting.

2015-05-22  Jose Ruiz  <ruiz@adacore.com>

	* a-reatim.adb: Minor change, fix typo.

2015-05-22  Robert Dewar  <dewar@adacore.com>

	* sem_util.ads: Minor addition of ??? comment.
	* sem_prag.adb, sem_util.adb: Minor reformatting.
	* sem_ch13.adb: minor reformatting.

2015-05-22  Robert Dewar  <dewar@adacore.com>

	* a-reatim.ads: Add Compile_Time_Error to ensure Duration
	is 64-bits.
	* sem_ch13.adb: Improve error message.
	* exp_ch4.adb: Minor reformatting.

2015-05-22  Hristian Kirtchev  <kirtchev@adacore.com>

	* sem_prag.adb (Analyze_Pragma): Constants without variable
	input do not require indicator Part_Of.
	(Check_Missing_Part_Of): Constants without variable input do not
	requrie indicator Part_Of.
	(Collect_Visible_States): Constants without variable input are
	not part of the hidden state of a package.
	* sem_util.ads, sem_util.adb (Has_Variable_Input): New routine.

2015-05-22  Robert Dewar  <dewar@adacore.com>

	* exp_util.adb (Activate_Atomic_Synchronization): Do not set
	Atomic_Sync_Required for an object renaming declaration.
	* sem_ch8.adb (Analyze_Object_Renaming): Copy Is_Atomic and
	Is_Independent to renaming object.

2015-05-22  Ed Schonberg  <schonberg@adacore.com>

	* sem_ch5.adb (Analyze_Iterator_Specification): Diagnose
	various illegalities in iterators over arrays and containers:
	a) New function Get_Cursor_Type, to verify that the cursor is
	not a limited type at the point of iteration.
	b) If the container is a constant, an element_iterator is illegal
	if the container type does not have a Constant_Indexing aspect.
	c) If the iterate function has an in-out controlling parameter,
	the container cannot be a constant object.
	d) Reject additional cases of iterators over a
	discriminant-dependent component of a mutable object.

2015-05-21  Hristian Kirtchev  <kirtchev@adacore.com>

	* einfo.adb (Contract): This attribute now applies to constants.
	(Set_Contract): This attribute now applies to constants.
	(Write_Field34_Name): Add output for constants.
	* einfo.ads Attribute Contract now applies to constants.
	* sem_ch3.adb (Analyze_Object_Contract): Constants now have
	their Part_Of indicator verified.
	* sem_prag.adb (Analyze_Constituent): A constant is now a valid
	constituent.
	(Analyze_Global_Item): A constant cannot act as an output.
	(Analyze_Initialization_Item): Constants are now a valid
	initialization item.
	(Analyze_Initializes_In_Decl_Part): Rename
	global variable States_And_Vars to States_And_Objs and update
	all its occurrences.
	(Analyze_Input_Item): Constants are now a
	valid initialization item. Remove SPARM RM references from error
	messages.
	(Analyze_Pragma): Indicator Part_Of can now apply to a constant.
	(Collect_Body_States): Collect both source constants
	and variables.
	(Collect_States_And_Objects): Collect both source constants and
	variables.
	(Collect_States_And_Variables): Rename
	to Collect_States_And_Objects and update all its occurrences.
	(Collect_Visible_States): Do not collect constants and variables
	used to map generic formals to actuals.
	(Find_Role): The role of a constant is that of an input. Separate the
	role of a variable from that of a constant.
	(Report_Unused_Constituents): Add specialized wording for constants.
	(Report_Unused_States): Add specialized wording for constants.
	* sem_util.adb (Add_Contract_Item): Add processing for constants.
	* sem_util.ads (Add_Contract_Item): Update the comment on usage.
	(Find_Placement_In_State_Space): Update the comment on usage.

2015-05-21  Ed Schonberg  <schonberg@adacore.com>

	* sem_ch5.adb: minor reformatting.

2015-05-21  Robert Dewar  <dewar@adacore.com>

	* freeze.adb (Freeze_Entity): Properly tag -gnatw.z messages.

2015-05-21  Robert Dewar  <dewar@adacore.com>

	* freeze.adb: Minor reformatting.
	* cstand.adb (Print_Standard): Fix bad printing of Duration
	low bound.
	* a-reatim.adb (Time_Of): Complete rewrite to properly detect
	out of range args.

2015-05-21  Ed Schonberg  <schonberg@adacore.com>

	* sem_ch5.adb: add (useless) initial value.
	* sem_ch3.adb (Replace_Anonymous_Access_To_Protected_Subprogram):
	Check whether the procedure has parameters before processing
	formals in ASIS mode.

2015-05-21  Ed Schonberg  <schonberg@adacore.com>

	* sem_ch13.adb (Check_Iterator_Functions): Emit error on Iterator
	aspect as well when indexing function is illegal.
	(Valid_Default_Iterator): Handle properly somme illegal cases
	to prevent compilation abandoned messages.
	(Check_Primitive_Function): Verify that type and indexing function
	are in the same scope.
	* freeze.adb (Freeze_Record): Extend patch on the presence of
	indexing aspects to aspect Default_Iterator.

2015-05-19  David Malcolm  <dmalcolm@redhat.com>

	* gcc-interface/trans.c (Sloc_to_locus1): Strenghthen local "map"
	from line_map * to line_map_ordinary *.
>>>>>>> 6fa6a871

2015-05-12  Jason Merrill  <jason@redhat.com>

	* sigtramp-vxworks.c: Add space between string literal and macro
	name.

2015-05-12  Arnaud Charlet  <charlet@adacore.com>

	* gnat_rm.texi, gnat_ugn.texi, doc: Documentation updates and clean ups

2015-05-12  Ed Schonberg  <schonberg@adacore.com>

	* sem_ch5.adb (Analyze_Iterator_Specifications): Additional
	legality checks for array and container iterators:
	a) The domain of iteration cannot be a component that depends
	on discriminants of a mutable object. The check was recently
	added for element iterators.
	b) The cursor type cannot be a limited type at the point of the
	iteration, because the cursor will be assigned to in the body
	of the loop.

2015-05-12  Robert Dewar  <dewar@adacore.com>

	* freeze.adb (Freeze_Record_Type): Make sure that if we have
	aspect Iterator_Element, then we have either Constant_Indexing
	or Variable_Indexing.

2015-05-12  Ed Schonberg  <schonberg@adacore.com>

	* a-coormu.ads, a-coormu.adb: Add Indexing aspect, Reference_Type,
	and Reference_Control_Type to support element iterators over
	ordered multisets.
	* a-ciormu.ads, a-ciormu.adb: Ditto for
	indefinite_ordered_multisets.

2015-05-12  Hristian Kirtchev  <kirtchev@adacore.com>

	* exp_ch4.adb (Expand_N_Expression_With_Actions): Force
	the evaluation of the EWA expression.  Code cleanup.
	(Process_Transient_Object): Code cleanup.
	* exp_util.adb (Is_Aliased): Controlled transient objects found
	within EWA nodes are not aliased.
	(Is_Finalizable_Transient): Iterators are not finalizable transients.

2015-05-12  Robert Dewar  <dewar@adacore.com>

	* sem_prag.adb (Process_Atomic_Independent_Shared_Volatile):
	Don't allow Atomic and Volatile_Full_Access for the same entity.

2015-05-12  Ed Schonberg  <schonberg@adacore.com>

	* sem_ch5.adb (Analyze_Iterator_Specification): Implement new
	semantics and safety checks specified in AI12-0151.

2015-05-12  Pierre-Marie de Rodat  <derodat@adacore.com>

	* sem_ch10.adb (Sem_Ch10.Analyze_Proper_Body): Generate SCOs
	for subunit in generic units.

2015-05-12  Robert Dewar  <dewar@adacore.com>

	* sem_elab.adb (Check_A_Call): Avoid checking internal call
	from Valid_Scalars

2015-05-12  Ed Schonberg  <schonberg@adacore.com>

	* sem_ch6.adb (Process_Formals): An untagged incomplete type
	is legal in the profile of a null procedure.

2015-05-12  Ed Schonberg  <schonberg@adacore.com>

	* sem_ch12.adb (Validate_Derived_Type_Instance): Handle properly
	the checks on a derived formal whose parent type is a previous
	formal that is not a derived type.

2015-05-12  Robert Dewar  <dewar@adacore.com>

	* aspects.ads, aspects.adb: Add entries for aspect Volatile_Full_Access
	* einfo.adb (Has_Volatile_Full_Access): New flag.
	(Has_Volatile_Full_Access): New flag.
	* einfo.ads (Has_Volatile_Full_Access): New flag.
	* par-prag.adb: Add dummy entry for Volatile_Full_Access.
	* sem_prag.adb (Analyze_Pragma, case Volatile_Full_Access):
	Implement new pragma.
	* snames.ads-tmpl: Add entries for pragma Volatile_Full_Access.

2015-05-12  Robert Dewar  <dewar@adacore.com>

	* targparm.ads: Minor reformatting.

2015-05-12  Robert Dewar  <dewar@adacore.com>

	* a-reatim.adb (Time_Of): Properly detect overflow when TS = 0.0.
	* a-reatim.ads: Minor reformatting.

2015-05-12  Hristian Kirtchev  <kirtchev@adacore.com>

	* einfo.ads: Update the documentation of flags
	Has_Inherited_Default_Init_Cond and Has_Default_Init_Cond.

2015-05-12  Robert Dewar  <dewar@adacore.com>

	* impunit.adb: Add entry for a-dhfina.ads
	* a-dhfina.ads: New file.

2015-05-12  Ed Schonberg  <schonberg@adacore.com>

	* exp_ch5.adb (Expand_Iterator_Loop_Over_Array): if the array
	type has convention Fortran, a multidimensional iterator varies
	the first dimension fastest.

2015-05-12  Hristian Kirtchev  <kirtchev@adacore.com>

	* einfo.adb: Node32 is now used as Encapsulating_State.
	Node37 is now used as Associated_Entity.
	(Associated_Entity): New routine.
	(Encapsulating_State): Update the assertion guard to include constants.
	(Set_Associated_Entity): New routine.
	(Set_Encapsulating_State): Update the assertion guard to
	include constants.
	(Write_Field10_Name): Remove the output for Encapsulating_State.
	(Write_Field32_Name): Add output for Encapsulating_State.
	(Write_Field37_Name): Add output for Associated_Entity.
	* einfo.ads New attribute Associated_Entity along with placement
	in entities. Attribute Encapsulating_State now uses Node32.
	(Associated_Entity): New routine along with pragma Inline.
	(Set_Associated_Entity): New routine along with pragma Inline.
	* inline.ads Code reformatting.
	* sem_attr.adb (Analyze_Attribute): Correct the prefix of
	attribute 'Result when the context is a generic instantiation.
	(Analyze_Attribute_Old_Result): Pragmas Depends and
	Refined_Depends are a valid context for attribute 'Result.
	(Denote_Same_Function): Allow attribute 'Result to denote
	generic functions.
	* sem_ch3.adb Add with and use clauses for Sem_Ch12.
	(Analyze_Declarations): Capture global references within the
	contracts of packages, subprograms and their respective bodies.
	* sem_ch6.adb (Analyze_Aspects_On_Body_Or_Stub): Removed.
	(Analyze_Completion_Contract): Removed.
	(Analyze_Generic_Subprogram_Body): Enchange the aspects after
	creating the generic copy. Create a generic contract for the
	template. Analyze the aspects of the generic body. Analyze the
	contract of the generic body when it is a compilation unit and
	capture global references.
	(Analyze_Subprogram_Body_Contract): Code cleanup.
	(Analyze_Subprogram_Contract): Do not save global references here.
	(Save_Global_References_In_List): Removed.
	* sem_ch7.adb (Analyze_Package_Body_Contract): Code cleanup.
	(Analyze_Package_Body_Helper): Create a generic contract for
	the template.
	(Analyze_Package_Contract): Code cleanup.
	* sem_ch10.adb Add with and use clauses for Sem_Ch12.
	(Analyze_Compilation_Unit): Capture global references in a
	generic subprogram declaration that acts as a compilation unit.
	* sem_ch12.adb Add with and use clauses for Sem_Prag. Illustrate
	the implementation of generic contracts. Alphabetize various
	subprograms.
	(Analyze_Generic_Package_Declaration):
	Create a generic contract for the template.
	(Analyze_Generic_Subprogram_Declaration): Create a generic
	contract for the template.
	(Analyze_Subprogram_Instantiation): Instantiate the contract of the
	subprogram.
	(Copy_Generic_Node): Link defining entities of the generic template
	with the corresponding defining entities of the generic copy. Update
	the processing of pragmas.
	(Instantiate_Contract): Removed.
	(Instantiate_Subprogram_Contract): New routine.
	(Requires_Delayed_Save): New routine.
	(Save_Global_References): Rename formal parameter N to Templ. Various
	cleanups.
	(Save_Global_References_In_Aspects): Moved from the spec.
	(Save_Global_References_In_Contract): New routine.
	(Save_References_In_Aggregate): New routine.
	(Save_References_In_Char_Lit_Or_Op_Symbol): New routine.
	(Save_References_In_Descendants): New routine.
	(Save_References_In_Identifier): New routine.
	(Save_References_In_Operator): New routine.
	(Save_References_In_Pragma): New routine.
	* sem_ch12.ads (Save_Global_References): Rename formal
	parameter N to Templ. Update the comment on usage.
	(Save_Global_References_In_Aspects): Moved to the body.
	(Save_Global_References_In_Contract): New routine.
	* sem_ch13.adb (Analyze_Aspect_Specifications_On_Body_Or_Stub):
	New routine.
	* sem_ch13.ads (Analyze_Aspect_Specifications_On_Body_Or_Stub):
	New routine.
	* sem_prag.adb (Add_Item_To_Name_Buffer): Add support for
	generic parameters.
	(Analyze_Contract_Cases_In_Decl_Part): Code cleanup.
	(Analyze_Depends_Global): New routine.
	(Analyze_Depends_In_Decl_Part): Code cleanup.
	(Analyze_Global_In_Decl_Part): Code cleanup.
	(Analyze_Global_Item): Constants are now valid global items. Do
	not perform state-related checks in an instance. Change the way
	renamings are handled.	(Analyze_Initial_Condition_In_Decl_Part):
	Code cleanup.
	(Analyze_Initializes_In_Decl_Part): Code cleanup.
	(Analyze_Input_Output): The analysis of attribute 'Result in
	the context of pragmas Depends or Refined_Depends now reuses
	the existing attribute analysis machinery. Constants and
	generic parameters are now valid dependency items. Do not
	perform state-related checks in an instance. Change the way
	renamings are handled.	(Analyze_Pragma): Add a "characteristics"
	section for pragmas Abstract_State, Contract_Cases, Depends,
	Extensions_Visible, Global, Initial_Condition, Initializes,
	Post, Post_Class, Postcondition, Pre, Pre_Class, Precondition,
	Refined_Depends, Refined_Global, Refined_Post, Refined_State, Test_Case.
	(Analyze_Pre_Post_Condition): Do not create a generic
	template here.
	(Analyze_Pre_Post_Condition_In_Decl_Part): Code cleanup.
	(Analyze_Refined_Depends_Global_Post): New routine.
	(Analyze_Refined_Depends_In_Decl_Part): Code cleanup.
	(Analyze_Refined_Global_In_Decl_Part): Code cleanup.
	(Analyze_Refined_Pragma): Removed.
	(Analyze_Refined_State_In_Decl_Part): Code cleanup.
	(Analyze_Test_Case_In_Decl_Part): Code cleanup.
	(Check_Dependency_Clause): Do not perform this check in an instance.
	(Check_Function_Return): Add support for generic functions.
	(Check_In_Out_States): Do not perform this check in an instance.
	(Check_Input_States): Do not perform this check in an instance.
	(Check_Mode_Restriction_In_Function): Add support for generic functions.
	(Check_Output_States): Do not perform this check in an instance.
	(Check_Postcondition_Use_In_Inlined_Subprogram): Rename
	parameter Subp_Id to Spec_Id and update comment on usage.
	(Check_Proof_In_States): Do not perform this check in an instance.
	(Check_Refined_Global_Item): Add support for constants.
	(Check_Refined_Global_List): Do not perform this check in an instance.
	(Collect_Global_Items): Reimplemented.
	(Collect_Subprogram_Inputs_Outputs): Add support for generic parameters.
	(Create_Generic_Template): Removed.
	(Find_Related_Package_Or_Body): Moved to spec.
	(Find_Role): Add support for generic parameters and constants.
	(Get_Argument): Moved to spec. Rename parameter Spec_Id to Context_Id.
	(Match_Item): Add support for constants.
	(Preanalyze_Test_Case_Arg): Reimplemented.
	(Report_Extra_Clauses): Do not perform this check in an instance.
	(Report_Extra_Constituents): Do not perform this check in an instance.
	* sem_prag.ads (Collect_Subprogram_Inputs_Outputs): Update
	the comment on usage.
	(Find_Related_Package_Or_Body): Moved from body.
	(Get_Argument): Moved from body.
	* sem_util.adb Add with and use clauses for Sem_Ch12.
	(Corresponding_Spec_Of): Add support for packages and package bodies.
	(Create_Generic_Contract): New routine.
	(Is_Contract_Annotation): Reimplemented.
	(Is_Generic_Declaration_Or_Body): New routine.
	(Is_Package_Contract_Annotation): New routine.
	(Is_Subprogram_Contract_Annotation): New routine.
	* sem_util.ads (Corresponding_Spec_Of): Update the comment on usage.
	(Create_Generic_Contract): New routine.
	(Is_Generic_Declaration_Or_Body): New routine.
	(Is_Package_Contract_Annotation): New routine.
	(Is_Subprogram_Contract_Annotation): New routine.
	* sinfo.adb (Is_Generic_Contract_Pragma): New routine.
	(Set_Is_Generic_Contract_Pragma): New routine.
	* sinfo.ads Add new attribute Is_Generic_Contract_Pragma along
	with occurrences in nodes.
	(Is_Generic_Contract_Pragma): New routine along with pragma Inline.
	(Set_Is_Generic_Contract_Pragma): New routine along with pragma Inline.
	* treepr.adb (Print_Entity_Info): Output fields 36 to 41.

2015-05-12  Robert Dewar  <dewar@adacore.com>

	* a-taster.ads: Minor comment fix: fix bad header, this is a
	pure RM unit.

2015-05-12  Robert Dewar  <dewar@adacore.com>

	* sem_intr.adb: (Check_Shift): Diagnose bad modulus value.

2015-05-12  Robert Dewar  <dewar@adacore.com>

	* gnat1drv.adb (Adjust_Global_Switches): Default to suppressing
	Alignment_Checks on non-strict alignment machine.
	* sem_ch13.adb (Validate_Address_Clauses): Don't give
	compile-time alignment warnings if run time Alignment_Check
	is suppressed.

2015-05-12  Thomas Quinot  <quinot@adacore.com>

	* g-sercom.ads, g-sercom-linux.adb (GNAT.Serial_Communications.
	Data_Rate): New literals B75, B110, B150, B300, B600.

2015-05-12  Doug Rupp  <rupp@adacore.com>

	* init.c (__gnat_init_float) [vxworks]: For e500v2,
	do nothing and leave the responsibility to install the handler
	and enable the exceptions to the BSP.

2015-05-12  Robert Dewar  <dewar@adacore.com>

	* sem_ch9.adb, einfo.ads, exp_intr.adb: Minor reformatting.
	* sem_disp.adb: Minor code reorganization (remove junk redundant
	null statement).
	* exp_unst.adb (Unnest_Subprogram.Uplev_Refs): Ignore uplevel
	references to bounds of types coming from original type reference.
	* checks.ads: Minor reformatting.
	* checks.adb: Minor reformatting.
	* sem_prag.adb (Analyze_Pragma, case Check): If in ignored
	assertion, then make sure we do not drag in bignum stuff.

2015-05-12  Ed Schonberg  <schonberg@adacore.com>

	* sem_ch9.adb (Collect_Interfaces): Initialize
	Direct_Primitive_Operations for a tagged synchronized type,
	so it can used in ASIS mode.
	* sem_disp.adb (Check_Dispatching_Operation): If expansion is
	disabled, attach subprogram to list of Direct_Primitive_Operations
	of synchronized type itself, for ASIS use, because in this case
	Corresponding_Record_Type is not built.
	* einfo.ads: Indicate use of Direct_Primitive_Operations on
	synchronized type.

2015-05-12  Pierre-Marie de Rodat  <derodat@adacore.com>

	* exp_pakd.adb: Make clearer the comment in exp_pakd.adb about
	___XP suffixes.

2015-05-12  Robert Dewar  <dewar@adacore.com>

	* sem_ch3.adb, sem_util.adb, sem_ch6.adb: Minor reformatting.

2015-05-12  Robert Dewar  <dewar@adacore.com>

	* exp_unst.adb (Visit_Node): Deal with subprogram and package stubs.

2015-05-12  Ed Schonberg  <schonberg@adacore.com>

	* exp_intr.adb (Expand_Dispatching_Constructor_Call): The
	tag to be retrieved for the generated call is the first entry
	in the dispatch table for the return type of the instantiated
	constructor.

2015-05-12  Bob Duff  <duff@adacore.com>

	* exp_ch7.adb, exp_ch7.ads, exp_intr.adb, exp_util.adb,
	exp_util.ads: Update comments.

2015-05-12  Ed Schonberg  <schonberg@adacore.com>

	* sem_ch3.adb (Add_Internal_Interface_Entities): Do no generate
	freeze nodes for these in ASIS mode, because they lead to
	elaoration order issues in gigi.

2015-05-12  Hristian Kirtchev  <kirtchev@adacore.com>

	* sem_ch6.adb (Analyze_Expression_Function): Code
	cleanup. Use Copy_Subprogram_Spec to create a proper spec.
	(Analyze_Subprogram_Body_Helper): Code cleanup. Do not
	prepare a stand alone body for inlining in GNATprove mode
	when inside a generic.	(Body_Has_Contract): Reimplemented.
	(Build_Subprogram_Declaration): New routine.
	* sem_ch10.adb (Analyze_Compilation_Unit): Capture global
	references within generic bodies by loading them.
	* sem_util.adb (Copy_Parameter_List): Code cleanup.
	(Copy_Subprogram_Spec): New routine.
	(Is_Contract_Annotation): New routine.
	* sem_util.ads (Copy_Subprogram_Spec): New routine.
	(Is_Contract_Annotation): New routine.

2015-05-12  Hristian Kirtchev  <kirtchev@adacore.com>

	* sem_attr.adb (Resolve_Attribute): Do not analyze the generated
	body of an expression function when the prefix of attribute
	'Access is the body.

2015-05-12  Ed Schonberg  <schonberg@adacore.com>

	* sem_ch3.adb (Build_Derived_Enumeration_Type): The anonymous base
	created for a derived enumeration type is not a first subtype,
	even though it is defined through a full type declaration.
	* sem_ch13.adb (Analyze_Aspects_At_Freeze_Point): Do not process
	aspects for the anonymous base type constructed for a derived
	scalar type, because they will be set when the first subtype
	is frozen.
	(Inherit_Aspects_At_Freeze_Point): Fix typos on handling of
	Default_Value and Default_Component_Value, that prevented the
	proper inheritance of these aspects.

2015-05-12  Gary Dismukes  <dismukes@adacore.com>

	* exp_ch6.adb, exp_unst.adb: Minor typo fixes.

2015-05-12  Robert Dewar  <dewar@adacore.com>

	* sem_ch3.adb: Minor reformatting.

2015-05-12  Vincent Celier  <celier@adacore.com>

	* gnatcmd.adb: If we want to invoke gnatmake (gnatclean) with
	-P, then check if gprbuild (gprclean) is available; if it is,
	use gprbuild (gprclean) instead of gnatmake (gnatclean).

2015-05-12  Robert Dewar  <dewar@adacore.com>

	* debug.adb: Add flag -gnatd.3 to output diagnostic info from
	Exp_Unst.
	* einfo.ad, einfo.adb: Reorganize (and remove most of) flags used by
	Exp_Unst.
	* exp_ch6.adb (Unest_Bodies): Table for delayed calls to
	Unnest_Subprogram (Expand_N_Subprogram_Body): Add entry to table
	for later call instead of calling Unnest_Subprogram directly
	(Initialize): New procedure (Unnest_Subprograms): New procedure
	* exp_ch6.ads (Add_Extra_Actual_To_Call): Move into proper
	alpha order.
	(Initialize): New procedure.
	(Unnest_Subprograms): New procedure.
	* exp_unst.adb (Unnest_Subprogram): Major rewrite, moving
	all processing to this routine which is now called late
	after instantiating bodies. Fully handles the case of generic
	instantiations now.
	* exp_unst.ads: Major rewrite, moving all processing to
	Unnest_Subprogram.
	* frontend.adb (Frontend): Add call to Exp_Ch6.Initialize.
	(Frontend): Add call to Unnest_Subprograms.
	* sem_ch8.adb (Find_Direct_Name): Back to old calling sequence
	for Check_Nested_Access.
	* sem_util.adb (Build_Default_Subtype): Minor reformatting
	(Check_Nested_Access): Back to original VM-only form (we
	now do all the processing for Unnest_Subprogram at the time
	it is called.
	(Denotes_Same_Object): Minor reformatting
	(Note_Possible_Modification): Old calling sequence for
	Check_Nested_Access.
	* sem_util.ads (Check_Nested_Access): Back to original VM-only
	form (we now do all the processing for Unnest_Subprogram at the
	time it is called.

2015-05-12  Robert Dewar  <dewar@adacore.com>

	* sem_ch3.adb, freeze.adb, sem_ch6.adb: Minor reformatting.

2015-05-12  Ed Schonberg  <schonberg@adacore.com>

	* sem_ch3.adb (Analyze_Object_Declaration): New function
	Has_Delayed_Aspect, used to defer resolution of an aggregate
	expression when the object declaration carries aspects Address
	and/or Alignment.
	* freeze.adb (Freeze_Object_Declaration): New subsidiary procedure
	to Freeze_Entity.  In addition to the previous processing steps
	at the freeze point of an object, this procedure also handles
	aggregates in object declarations, when the declaration carries
	delayed aspects that require that the initialization of the
	object be attached to its freeze actions.

2015-05-12  Ed Schonberg  <schonberg@adacore.com>

	* sem_ch6.adb (Analyze_Subprogram_Declaration): Following
	AI12-0147, null procedures and expression functions are allowed
	in protected bodies.

2015-05-12  Tristan Gingold  <gingold@adacore.com>

	* i-cpoint.adb (Copy_Terminated_Array): Copy nothing if Length is 0.

2015-05-12  Ed Schonberg  <schonberg@adacore.com>

	* sem_ch3.adb (Complete_Private_Subtype): Propagate
	Has_Delayed_Aspects flag from private to full view, to ensure
	that predicate functions are constructed.

2015-05-12  Ed Schonberg  <schonberg@adacore.com>

	* sem_ch6.adb (Process_Formals): If a tagged formal is an
	incomplete class-wide type, the subprogram must have a delayed
	freeze even though the opertation is not a primitive of the
	type. THis ensures that the backend can recover the full view
	when elaborating the subprogram declaration.

2015-05-12  Ed Schonberg  <schonberg@adacore.com>

	* exp_util.adb (Get_Current_Value_Condition): Nothing to be
	done if an elsif part has been rewritten so that it is not part
	of an enclosing if_statement.

2015-05-12  Robert Dewar  <dewar@adacore.com>

	* sem_type.adb, sem_ch10.adb, freeze.adb, sem_ch6.adb, exp_disp.adb:
	Minor reformatting.

2015-05-12  Bob Duff  <duff@adacore.com>

	* exp_attr.adb (Size): Remove unnecessary check for types with
	unknown discriminants.	That was causing the compiler to build
	a function call _size(T), where T is a type, not an object.

2015-05-12  Ed Schonberg  <schonberg@adacore.com>

	* sem_ch4.adb (Extended_Primitive_Ops): Exclude overriding
	primitive operations of a type extension declared in the package
	body, to prevent duplicates in extended list.

2015-05-12  Ed Schonberg  <schonberg@adacore.com>

	* sem_ch3.adb (Analyze_Component_Declaration): If the component is
	an unconstrained synchronized type with discriminants, create a
	constrained default subtype for it, so that the enclosing record
	can be given the proper size.
	* sem_util.adb (Build_Default_Subtype): If the subtype is created
	for a record discriminant, do not analyze the declarztion at
	once because it is added to the freezing actions of the enclosing
	record type.

2015-05-12  Robert Dewar  <dewar@adacore.com>

	* exp_prag.adb (Expand_N_Pragma): Rewrite ignored pragma as
	Null statements.
	* namet.ads (Boolean3): Document this flag used for Ignore_Pragma.
	* par-prag.adb (Prag): Implement Ignore_Pragma.
	* sem_prag.adb: Implement Ignore_Pragma.
	* snames.ads-tmpl: Add entries for pragma Ignore_Pragma.

2015-05-12  Javier Miranda  <miranda@adacore.com>

	* sem_ch10.adb (Build_Shadow_Entity): Link the class-wide shadow
	entity with its corresponding real entity.
	(Decorate_Type): Unconditionally build the class-wide shadow entity of
	tagged types.
	* einfo.ads, einfo.adb (Has_Non_Limited_View): New synthesized
	attribute.
	(Non_Limited_View): Moved from field 17 to field 19 be available
	in class-wide entities.
	* exp_attr.adb (Access_Cases): Code cleanup.
	* exp_disp.adb (Expand_Interface_Actuals): Ditto.
	* exp_util.adb (Non_Limited_Designated_Type): Ditto.
	* freeze.adb (Build_Renamed_Bdody): Ditto.
	* sem_aux.adb (Available_View): Ditto.
	* sem_ch4.adb (Analyze_Selected_Component): Ditto.
	(Try_One_Prefix_Interpretation): Ditto.
	* sem_ch5.adb (Analyze_Assignment): Ditto.
	* sem_ch6.adb (Detect_And_Exchange): Ditto.
	* sem_ch8.adb (Find_Expanded_Name): Ditto.
	* sem_disp.adb (Check_Controlling_Type): Ditto.
	* sem_res.adb (Resolve_Type_Conversion): Ditto.
	(Full_Designated_Type): Ditto.
	* sem_type.adb (Covers): Ditto.
	* sem_util.adb: Fix typo in comment.

2015-05-12  Robert Dewar  <dewar@adacore.com>

	* exp_unst.adb (Get_Real_Subp): New subprogram.
	(Unnest_Subprogram): Use Get_Real_Subp.
	(Uplev_Refs_For_One_Subp): Skip if no ARECnU entity.
	(Uplev_Refs_For_One_Subp): Use actual subtype in unconstrained case.

2015-05-12  Robert Dewar  <dewar@adacore.com>

	* a-reatim.adb ("/"): Add explicit check for Time_Span_First / -1.

2015-05-12  Ed Schonberg  <schonberg@adacore.com>

	* sem_ch4.adb (Extended_Primitive_Ops): New subprogram,
	auxiliary to Try_Primitive_Operation to handle properly prefixed
	calls where the operation is not a primitive of the type, but
	is declared in the package body that is in the immediate scope
	of the type.

2015-05-12  Robert Dewar  <dewar@adacore.com>

	* sem_util.adb (Is_Variable): Allow X'Deref(Y) as a variable.

2015-05-12  Ed Schonberg  <schonberg@adacore.com>

	* sem_ch8.adb (Find_Expanded_Name): Handle properly a fully
	qualified name for an instance of a generic grand-child unit in
	the body its parent.

2015-05-12  Robert Dewar  <dewar@adacore.com>

	* exp_unst.adb (Upref_Name): New subprogram.
	(Unnest_Subprogram): Use Upref_Name.
	(Unnest_Subprogram): Use new Deref attribute.
	* exp_unst.ads: Doc updates.

2015-05-12  Thomas Quinot  <quinot@adacore.com>

	* adaint.c: Enable Large File Support in adaint so that __gnat_readdir
	can access files on filesystems mounted from servers that use large
	NFS file handles.

2015-05-09  Eric Botcazou  <ebotcazou@adacore.com>

	* gcc-interface/utils.c (gnat_write_global_declarations): Use type_decl
	method instead of global_decl for TYPE_DECLs.

2015-04-27  Jim Wilson  <jim.wilson@linaro.org>

	* gcc-interface/Makefile-lan.in (ada.mostlyclean): Remove gnatbind
	and gnat1.

2015-04-13  Eric Botcazou  <ebotcazou@adacore.com>

	* gnatvsn.ads (Library_Version): Bump to 6.

2015-04-09  Iain Sandoe  <iain@codesourcery.com>

	* gcc-interface/Makefile.in (darwin, powerpc): Enable atomics.

2015-04-08  Eric Botcazou  <ebotcazou@adacore.com>

	* gcc-interface/decl.c (gnat_to_gnu_entity) <E_Function>: Do not make
	a function returning an unconstrained type 'const' for the middle-end.

	* gcc-interface/trans.c (Pragma_to_gnu) <case Pragma_Warning>: Use
	exact condition to detect Reason => "..." pattern.

2015-03-31  Tom de Vries  <tom@codesourcery.com>

	PR ada/65490
	* terminals.c (child_setup_tty): Fix warning 'argument to sizeof in
	bzero call is the same expression as the destination'.

2015-03-26  Eric Botcazou  <ebotcazou@adacore.com>

	* gcc-interface/trans.c (Attribute_to_gnu) <Attr_Deref>: New case.

2015-03-24  Gary Dismukes  <dismukes@adacore.com>

	* sem_ch3.adb: Minor typo fix (missing paren).

2015-03-24  Robert Dewar  <dewar@adacore.com>

	* sinfo.ads: Update comment.

2015-03-24  Robert Dewar  <dewar@adacore.com>

	* exp_attr.adb: Add entry for typ'Deref.
	* sem_attr.adb (Deref): New GNAT attribute.
	* sem_attr.ads: Add entry for new GNAT attribute Deref.
	* snames.ads-tmpl: Add entries for new attribute Deref.

2015-03-24  Ed Schonberg  <schonberg@adacore.com>

	* sem_ch13.adb (Rep_Item_Too_Early): allow pragma Convention
	on generic type.

2015-03-24  Gary Dismukes  <dismukes@adacore.com>

	* inline.adb: Minor typo fix.

2015-03-24  Arnaud Charlet  <charlet@adacore.com>

	* doc/gnat_ugn/building_executable_programs_with_gnat.rst,
	doc/gnat_ugn/gnat_utility_programs.rst
	doc/gnat_rm/implementation_defined_attributes.rst
	doc/gnat_rm/implementation_defined_pragmas.rst
	doc/gnat_rm/representation_clauses_and_pragmas.rst
	doc/gnat_rm/about_this_guide.rst
	doc/gnat_rm/implementation_of_ada_2012_features.rst: Doc improvements.
	* gnat_rm.texi, gnat_ugn.texi: Regenerate.

2015-03-23  Jakub Jelinek  <jakub@redhat.com>

	PR bootstrap/65522
	* adadecode.c (ada_demangle): Guard with IN_RTS instead of IN_GCC.

2015-03-20  Eric Botcazou  <ebotcazou@adacore.com>

	PR ada/65451
	* gcc-interface/utils.c (gnat_pushdecl): Tidy up and improve comment.
	Make sure to chain only main variants through TYPE_NEXT_PTR_TO.

	* gcc-interface/trans.c (Attribute_to_gnu): Revert latest change.

2015-03-16  Eric Botcazou  <ebotcazou@adacore.com>

	* gcc-interface/utils2.c (gnat_invariant_expr): Return null if the type
	of the expression ends up being composite.

2015-03-16  Eric Botcazou  <ebotcazou@adacore.com>

	* gcc-interface/decl.c (is_from_limited_with_of_main): New predicate.
	(gnat_to_gnu_entity) <E_Subprogram_Type>: Invoke it on return and
	parameter types to detect circularities in ASIS mode.
	* gcc-interface/trans.c (Attribute_to_gnu): Mention AI05-0151.

2015-03-16  Eric Botcazou  <ebotcazou@adacore.com>

	* gcc-interface/decl.c (gnat_to_gnu_entity) <E_Abstract_State>: Do not
	short-circuit the regular handling.

2015-03-13  Robert Dewar  <dewar@adacore.com>

	* exp_unst.adb (Note_Uplevel_Reference): Eliminate duplicate
	references.
	(Actual_Ref): New function.
	(AREC_String): Minor reformatting.
	(Unnest_Subprogram): Use Actual_Ref.
	* frontend.adb (Frontend): Turn off Unnest_Subprogram_Mode
	before call to Instantiate_Bodies.

2015-03-13  Ed Schonberg  <schonberg@adacore.com>

	* freeze.adb (Freeze_Profile): If the return type of a function
	being frozen is an untagged limited view and the function is
	abstract, mark the type as frozen because there is no later
	point at which the profile of the subprogram will be elaborated.

2015-03-13  Robert Dewar  <dewar@adacore.com>

	* einfo.adb, einfo.ads, atree.adb, atree.ads, atree.h: Add seventh
	component to entities. Add new fields Field36-41 and Node36-41.

2015-03-13  Claire Dross  <dross@adacore.com>

	* inline.adb (Can_Be_Inlined_In_GNATprove_Mode): Rewrite after review.

2015-03-13  Robert Dewar  <dewar@adacore.com>

	* exp_util.adb (Is_Volatile_Reference): Compile time known
	value is never considered to be a volatile reference.

2015-03-13  Robert Dewar  <dewar@adacore.com>

	* sem_ch3.adb (Analyze_Object_Contract): Suppress "constant
	cannot be volatile" for internally generated object (such as
	FIRST and LAST constants).

2015-03-13  Ed Schonberg  <schonberg@adacore.com>

	* sem_ch12.adb (Validate_Access_Subprogram_Instance): If a
	convention is specified for the formal parameter, verify that
	the actual has the same convention.
	* sem_prag.adb (Set_Convention_From_Pragma): Allow convention
	pragma to be set on a generic formal type.
	* sem_util.adb (Set_Convention): Ignore within an instance,
	as it has already been verified in the generic unit.

2015-03-13  Claire Dross  <dross@adacore.com>

	* inline.adb (Can_Be_Inlined_In_GNATprove_Mode): Do not inline
	subprograms with unconstrained record parameters containing
	Itype declarations.
	* sinfo.ads Document GNATprove assumption that type should match
	in the AST.
	* sem_ch6.adb (Analyze_Subprogram_Body_Contract):
	Do not check for Refined_Depends and Refined_Globals contracts
	as they are optional.

2015-03-13  Ed Schonberg  <schonberg@adacore.com>

	* sem_ch12.adb (Instantiate_Type): For a floating-point type,
	capture dimension info if any, because the generated subtype
	declaration does not come from source and will not process dimensions.
	* sem_dim,adb (Analyze_Dimension_Extension_Or_Record_Aggregate):
	Do not analyze expressions with an initialization procedure
	because aggregates will have been checked at the point of record
	declaration.

2015-03-13  Robert Dewar  <dewar@adacore.com>

	* aspects.ads, aspects.adb: Add entries for aspect Unimplemented.
	* einfo.ads, einfo.adb (Is_Unimplemented): New flag.
	* sem_ch13.adb: Add dummy entry for aspect Unimplemented.
	* snames.ads-tmpl: Add entry for Name_Unimplemented.

2015-03-13  Gary Dismukes  <dismukes@adacore.com>

	* style.adb (Missing_Overriding): Apply the
	Comes_From_Source test to the Original_Node of the subprogram
	node, to handle the case of a null procedure declaration that
	has been rewritten as an empty procedure body.

2015-03-13  Robert Dewar  <dewar@adacore.com>

	* exp_util.ads: Minor fix to comment.
	* sem_ch3.adb (Constrain_Index): Correct pasto from previous
	change.

2015-03-13  Robert Dewar  <dewar@adacore.com>

	* exp_util.ads, exp_util.adb (Force_Evaluation): Add Related_Id and
	Is_Low/High_Bound params.
	* sem_ch3.adb (Constrain_Index): Use new Force_Evaluation calling
	sequence to simplify generation of FIRST/LAST temps for bounds.

2015-03-12  Olivier Hainque  <hainque@adacore.com>

	* gcc-interface/trans.c (Attribute_to_gnu) <Code_Address case>:
	On targets where a function symbol designates a function descriptor,
	fetch the function code address from the descriptor.
	(USE_RUNTIME_DESCRIPTORS): Provide a default definition.

2015-03-04  Robert Dewar  <dewar@adacore.com>

	* sem_warn.adb: Minor reformatting.
	* init.c: Minor tweaks.

2015-03-04  Dmitriy Anisimko  <anisimko@adacore.com>

	* a-coinho-shared.adb: Fix clear of already empty holder.

2015-03-04  Robert Dewar  <dewar@adacore.com>

	* exp_unst.adb (Check_Dynamic_Type): Ignore library level types.
	(Check_Uplevel_Reference_To_Type): Ignore call inside generic.
	(Note_Uplevel_Reference): Ignore call inside generic.
	(Note_Uplevel_Reference): Fix check for no entity field.
	(Unnest_Subprogram): Ignore call inside generic.
	(Find_Current_Subprogram): Use Defining_Entity, not Defining_Unit_Name.
	(Visit_Node): Ignore calls to Imported subprograms.
	(Visit_Node): Fix problem in finding subprogram body in some cases.
	(Add_Form_To_Spec): Use Defining_Entity, not Defining_Unit_Name.

2015-03-04  Robert Dewar  <dewar@adacore.com>

	* einfo.adb (Is_ARECnF_Entity): Removed.
	(Last_Formal): Remove special handling of Is_ARECnF_Entity.
	(Next_Formal): Remove special handling of Is_ARECnF_Entity.
	(Next_Formal_With_Extras): Remove special handling of Is_ARECnF_Entity.
	(Number_Entries): Minor reformatting.
	* einfo.ads (Is_ARECnF_Entity): Removed.
	* exp_unst.adb (Unnest_Subprogram): Remove setting of
	Is_ARECnF_Entity.
	(Add_Extra_Formal): Use normal Extra_Formal circuit.
	* sprint.adb (Write_Param_Specs): Properly handle case where
	there are no source formals, but we have at least one Extra_Formal
	present.

2015-03-04  Ed Schonberg  <schonberg@adacore.com>

	* sem_aggr.adb (Resolve_Record_Aggregate,
	Add_Discriminant_Values): If the value is a reference to the
	current instance of an enclosing type, use its base type to check
	against prefix of attribute reference, because the target type
	may be otherwise constrained.

2015-03-04  Robert Dewar  <dewar@adacore.com>

	* atree.h: Add entries for Flag287-Flag309.
	* einfo.adb: Add (unused) flags Flag287-Flag309.

2015-03-04  Ed Schonberg  <schonberg@adacore.com>

	* sem_util.adb (Collect_Interfaces, Collect): When gathering
	interfaces of ancestors, handle properly a subtype of a private
	extension.

2015-03-04  Robert Dewar  <dewar@adacore.com>

	* einfo.adb (Is_ARECnF_Entity): New flag (ARECnF is an extra formal).
	(Next_Formal): Don't return ARECnF formal.
	(Last_Formal): Don't consider ARECnF formal.
	(Next_Formal_With_Extras): Do consider ARECnF formal.
	* einfo.ads (Is_ARECnF_Entity): New flag (ARECnF is an extra formal).
	* exp_unst.adb (Create_Entities): Set Is_ARECnF_Entity flag.

2015-03-04  Javier Miranda  <miranda@adacore.com>

	* exp_ch6.adb (Expand_Simple_Function_Return): When the returned
	object is a class-wide interface object and we generate the
	accessibility described in RM 6.5(8/3) then displace the pointer
	to the object to reference the base of the object (to get access
	to the TSD of the object).

2015-03-04  Hristian Kirtchev  <kirtchev@adacore.com>

	* sem_prag.adb (Analyze_Abstract_State): Use routine
	Malformed_State_Error to issue general errors.
	(Analyze_Pragma): Diagnose a syntax error related to a state
	declaration with a simple option.
	(Malformed_State_Error): New routine.

2015-03-04  Robert Dewar  <dewar@adacore.com>

	* a-strsup.adb (Super_Slice): Deal with super flat case.
	* einfo.ads: Minor reformatting.
	* s-imgdec.adb (Set_Decimal_Digits): Add comment about possibly
	redundant code.

2015-03-04  Claire Dross  <dross@adacore.com>

	* a-cfdlli.ads, a-cfhase.ads, a-cforma.ads, a-cfhama.ads,
	a-cforse.ads, a-cofove.ads: Use Default_Initial_Condition on formal
	containers.

2015-03-04  Ed Schonberg  <schonberg@adacore.com>

	* sem_warn.adb (Check_References): When checking for an unused
	in-out parameter of a class- wide type, use its type to determine
	whether it is private, in order to avoid a spurious warning when
	subprogram spec and body are in different units.

2015-03-04  Yannick Moy  <moy@adacore.com>

	* sem_attr.adb: Improve warning messages.

2015-03-04  Robert Dewar  <dewar@adacore.com>

	* exp_ch6.adb (Expand_N_Subprogram_Body): Avoid trying to unnest
	generic subprograms.
	* exp_unst.adb (Check_Dynamic_Type): Handle record types properly
	(Note_Uplevel_Reference): Ignore uplevel references to non-types
	(Get_Level): Consider only subprograms, not blocks.
	(Visit_Node): Set proper condition for generating ARECnF entity.
	Ignore indirect calls. Ignore calls to subprograms
	outside our nest.
	(Unnest_Subprogram): Minor changes in dealing with ARECnF entity.
	(Add_Form_To_Spec): Properly set Last_Entity field.
	(Unnest_Subprogram): Set current subprogram scope for analyze calls.
	Handle case of no uplevel refs in outer subprogram
	Don't mark uplevel entities as aliased.
	Don't deal with calls with no ARECnF requirement.

2015-03-04  Robert Dewar  <dewar@adacore.com>

	* s-valrea.adb (Scan_Real): Remove redundant tests from scaling loops.
	* s-imgdec.adb (Set_Decimal_Digits): Remove redundant Max
	operation in computing LZ.
	* sem_attr.adb: Minor typo fix

2015-03-04  Robert Dewar  <dewar@adacore.com>

	* exp_ch7.adb: Minor reformatting.
	* exp_unst.adb (Build_Tables): Fix minor glitch for no separate
	spec case.
	* erroutc.adb (Delete_Msg): add missing decrement of info msg counter.

2015-03-04  Hristian Kirtchev  <kirtchev@adacore.com>

	* exp_ch6.adb (Build_Pragma_Check_Equivalent): Suppress
	references to formal parameters subject to pragma Unreferenced.
	(Suppress_Reference): New routine.
	* sem_attr.adb (Analyze_Attribute): Reimplement the analysis
	of attribute 'Old. Attributes 'Old and 'Result now share
	common processing.
	(Analyze_Old_Result_Attribute): New routine.
	(Check_Placement_In_Check): Removed.
	(Check_Placement_In_Contract_Cases): Removed.
	(Check_Placement_In_Test_Case): Removed.
	(Check_Use_In_Contract_Cases): Removed.
	(Check_Use_In_Test_Case): Removed.
	(In_Refined_Post): Removed.
	(Is_Within): Removed.
	* sem_warn.adb (Check_Low_Bound_Tested): Code cleanup.
	(Check_Low_Bound_Tested_For): New routine.

2015-03-04  Hristian Kirtchev  <kirtchev@adacore.com>

	* exp_ch3.adb (Expand_N_Object_Declaration):
	Generate a runtime check to test the expression of pragma
	Default_Initial_Condition when the object is default initialized.

2015-03-02  Robert Dewar  <dewar@adacore.com>

	* scng.adb (Scan): Ignore illegal character in relaxed
	semantics mode.

2015-03-02  Ed Schonberg  <schonberg@adacore.com>

	* sem_ch4.adb (Analyze_Set_Membership); Retain Overloaded flag
	on left operand, so it can be properly resolved with type of
	alternatives of right operand.
	* sem_res.adb (Resolve_Set_Membership): Handle properly an
	overloaded left-hand side when the alternatives on the right
	hand side are literals of some universal type.	Use first
	non-overloaded alternative to find expected type.

2015-03-02  Ed Schonberg  <schonberg@adacore.com>

	* exp_ch7.adb (Make_Set_Finalize_Address_Call): Use underlying
	type to retrieve designated type, because the purported access
	type may be a partial (private) view, when it is declared in
	the private part of a nested package, and finalization actions
	are generated when completing compilation of enclosing unit.

2015-03-02  Robert Dewar  <dewar@adacore.com>

	* back_end.adb (Call_Back_End): Remove previous patch,
	the back end now gets to see the result of -gnatd.1
	(Unnest_Subprogram_Mode) processing.
	* elists.ads, elists.adb (List_Length): New function.
	* exp_unst.ads, exp_unst.adb: Major changes, first complete version.
	* sem_util.adb (Check_Nested_Access): Handle formals in
	Unnest_Subprogram_Mode.
	(Adjust_Named_Associations): Minor reformatting.
	* sprint.adb (Sprint_Node_Actual): Fix failure to print aliased
	for parameters.

2015-03-02  Robert Dewar  <dewar@adacore.com>

	* atree.ads, atree.adb (Uint24): New function
	(Set_Uint24): New procedure.
	* atree.h (Uint24): New macro for field access.
	* back_end.adb (Call_Back_End): For now, don't call back end
	if unnesting subprogs.
	* einfo.adb (Activation_Record_Component): New field
	(Subps_Index): New field.
	* einfo.ads (Activation_Record_Component): New field
	(Subps_Index): New field Minor reordering of comments into alpha order.
	* exp_unst.ads, exp_unst.adb: Continued development.

2015-03-02  Gary Dismukes  <dismukes@adacore.com>

	* exp_disp.ads: Minor reformatting.

2015-03-02  Ed Schonberg  <schonberg@adacore.com>

	* sem_ch8.adb (Chain_Use_Clause): Do not chain use clause from
	ancestor to list of use clauses active in descendant unit if we
	are within the private part of an intervening parent, to prevent
	circularities in use clause list.

2015-03-02  Javier Miranda  <miranda@adacore.com>

	* exp_ch9.adb (Build_Corresponding_Record): Propagate type
	invariants to the corresponding record type.
	* exp_disp.ad[sb] (Set_DT_Position_Value): New subprogram
	which sets the value of the DTC_Entity associated with a given
	primitive of a tagged type and propagates the value to the
	wrapped subprogram.
	(Set_DTC_Entity_Value): Propagate the DTC
	value to the wrapped entity.
	* sem_ch13.adb (Build_Invariant_Procedure): Append the code
	associated with invariants of progenitors.
	* sem_ch3.adb (Build_Derived_Record_Type): Inherit type invariants
	of parents and progenitors.
	(Process_Full_View): Check hidden inheritance of class-wide type
	invariants.
	* sem_ch7.adb (Analyze_Package_Specification): Do not generate
	the invariant procedure for interface types; build the invariant
	procedure for tagged types inheriting invariants from their
	progenitors.
	* sem_prag.adb (Pragma_Invariant) Allow invariants in interface
	types but do not build their invariant procedure since their
	invariants will be propagated to the invariant procedure of
	types covering the interface.
	* exp_ch6.adb, exp_disp.adb, sem_ch3.adb, sem_ch7.adb,
	sem_ch8.adb, sem_disp.adb: Replace all calls to Set_DT_Position
	by calls to Set_DT_Position_Value.

2015-03-02  Hristian Kirtchev  <kirtchev@adacore.com>

	* sem_attr.adb (Analyze_Attribute): Factor out heavily indented
	code in Denote_Same_Function.  Do not analyze attribute 'Result
	when it is inside procedure _Postconditions.  Remove a misplaced
	warning diagnostic. Code cleanup.
	(Denote_Same_Function): New routine.
	* sem_prag.adb (Analyze_Contract_Cases_In_Decl_Part): Code
	cleanup. Warn on pre/postconditions on an inlined subprogram.
	(Analyze_Pragma, Refined_Post case): Warn on pre/postconditions on
	an inlined subprogram.
	(Analyze_Pre_Post_Condition_In_Decl_Part): Code cleanup. Warn on
	pre/post condition on an inlined subprogram.
	(Analyze_Test_Case_In_Decl_Part): Code cleanup. Warn on
	pre/postconditions on an inlined subprogram.
	(Check_Postcondition_Use_In_Inlined_Subprogram): New routine.

2015-03-02  Hristian Kirtchev  <kirtchev@adacore.com>

	* sem_prag.adb (Ensure_Aggregate_Form):
	Ensure that the name denoted by the Chars of a pragma argument
	association has the proper Sloc when converted into an aggregate.

2015-03-02  Bob Duff  <duff@adacore.com>

	* sem_ch6.adb (Check_Private_Overriding): Capture
	Incomplete_Or_Partial_View in a constant. This is cleaner and
	more efficient.

2015-03-02  Gary Dismukes  <dismukes@adacore.com>

	* einfo.ads, exp_unst.ads: Minor reformatting.

2015-03-02  Ed Schonberg  <schonberg@adacore.com>

	* a-strsea.adb (Find_Token): Ensure that the range of iteration
	does not perform any improper character access. This prevents
	erroneous access in the unusual case of an empty string target
	and a From parameter less than Source'First.

2015-03-02  Robert Dewar  <dewar@adacore.com>

	* elists.adb (List_Length): Fix incorrect result.

2015-03-02  Bob Duff  <duff@adacore.com>

	* sem_ch6.adb (Check_Private_Overriding): Refine the legality
	checks here. It used to check that the function is merely
	overriding SOMEthing. Now it checks that the function is
	overriding a corresponding public operation. This is a correction
	to the implementation of the rule in RM-3.9.3(10).

2015-03-02  Robert Dewar  <dewar@adacore.com>

	* debug.adb: Document new debug flag -gnatd.1.
	* einfo.ads, einfo.adb (Has_Nested_Subprogram): New flag.
	(Has_Uplevel_Reference): New flag (Is_Static_Type): New flag.
	(Uplevel_Reference_Noted):New flag (Uplevel_References): New field.
	* elists.ads elists.adb (List_Length): New function.
	* exp_ch6.adb (Expand_N_Subprogram_Body): Call Unnest_Subprogram
	when appropriate (Process_Preconditions): Minor code
	reorganization and reformatting
	* exp_unst.ads, exp_unst.adb: New files.
	* gnat1drv.adb (Adjust_Global_Switches): Set
	Unnest_Subprogram_Mode if -gnatd.1
	* namet.ads, namet.adb (Name_Find_Str): New version of Name_Find with
	string argument.
	* opt.ads (Unnest_Subprogram_Mode): New flag.
	* par-ch3.adb (P_Identifier_Declarations): Fixes to -gnatd.2 handling.
	* sem_ch6.adb (Analyze_Subprogram_Body_Helper): Set
	Has_Nested_Subprogram flag.
	* sem_ch8.adb (Find_Direct_Name): New calling sequence for
	Check_Nested_Access.
	(Find_Selected_Component): Minor comment addition.
	* sem_util.adb (Check_Nested_Access): New version for use with Exp_Unst.
	(Note_Possible_Modification): New calling sequence for
	Check_Nested_Access.
	* sem_util.ads (Check_Nested_Access): New version for use with Exp_Unst.
	* gcc-interface/Make-lang.in (GNAT1_OBJS): Add exp_unst.o

2015-03-02  Pierre-Marie de Rodat  <derodat@adacore.com>

	* gcc-interface/utils.c (gnat_pushdecl): For non-artificial pointer
	types, preserve the original type and create copies just like the C
	front-end does.  For artificial ones, do not define a name for
	the original type.
	(create_type_decl): When gnat_pushdecl made the input type the
	original type for the new declaration, do not define a stub
	declaration for it.
	* gcc-interface/utils2.c (build_binary_op): Accept two different
	pointer types when they point to the same type.

2015-03-02  Hristian Kirtchev  <kirtchev@adacore.com>

	* exp_util.adb (Possible_Bit_Aligned_Component): Do not process
	an unanalyzed node.
	* sem_util.adb (Kill_Current_Values): Do not invalidate and
	de-null a constant.

2015-03-02  Robert Dewar  <dewar@adacore.com>

	* sem_ch3.adb, exp_attr.adb, checks.adb, exp_aggr.adb: Minor
	reformatting.

2015-03-02  Ed Schonberg  <schonberg@adacore.com>

	* sem_ch8.adb: extend use of Available_Subtype.

2015-03-02  Hristian Kirtchev  <kirtchev@adacore.com>

	* sem_prag.adb (Duplication_Error): Remove the special handling
	of 'Class or _Class in the context of pre/postconditions.
	(Process_Class_Wide_Condition): Remove the special handling of
	'Class or _Class in the context of pre/postconditions.
	* sem_util.adb (Original_Aspect_Pragma_Name): Names Pre_Class
	and Post_Class no longer need to be converted to _Pre and _Post.
	* sem_util.ads (Original_Aspect_Pragma_Name): Update the comment
	on usage.

2015-03-02  Hristian Kirtchev  <kirtchev@adacore.com>

	* exp_ch6.adb (Process_Preconditions): Modify the
	mechanism that find the first source declaration to correct exit
	the loop once it has been found.

2015-03-02  Gary Dismukes  <dismukes@adacore.com>

	* a-strsea.adb: Minor typo fix.

2015-03-02  Bob Duff  <duff@adacore.com>

	* einfo.ads: Minor comment fixes.

2015-03-02  Gary Dismukes  <dismukes@adacore.com>

	* einfo.adb, checks.adb: Minor reformatting and typo fixes.

2015-03-02  Ed Schonberg  <schonberg@adacore.com>

	* exp_aggr.adb (Get_Assoc_Expr): If the Default_Component_Value
	is defined for the array type, use it instead of a Default_Value
	specified for the component type itself.

2015-03-02  Thomas Quinot  <quinot@adacore.com>

	* exp_attr.adb (Expand_N_Attribute_Reference, case Input): When
	expanding a 'Input attribute reference for a class-wide type,
	do not generate a separate object declaration for the controlling
	tag dummy object; instead, generate the expression inline in the
	dispatching call. Otherwise, the declaration (which involves a
	call to String'Input, returning a dynamically sized value on the
	secondary stack) will be expanded outside of proper secondary
	stack mark/release operations, and will thus cause a secondary
	stack leak.

2015-03-02  Hristian Kirtchev  <kirtchev@adacore.com>

	* checks.adb (Add_Validity_Check): Change the names of all
	formal parameters to better illustrate their purpose. Update
	the subprogram documentation. Update all occurrences of the
	formal parameters. Generate a pre/postcondition pragma by
	calling Build_Pre_Post_Condition.
	(Build_PPC_Pragma): Removed.
	(Build_Pre_Post_Condition): New routine.
	* einfo.adb Node8 is no longer used as Postcondition_Proc. Node14
	is now used as Postconditions_Proc. Flag240 is now renamed to
	Has_Expanded_Contract.	(First_Formal): The routine can now
	operate on generic subprograms.
	(First_Formal_With_Extras): The routine can now operate on generic
	subprograms.
	(Has_Expanded_Contract): New routine.
	(Has_Postconditions): Removed.
	(Postcondition_Proc): Removed.
	(Postconditions_Proc): New routine.
	(Set_Has_Expanded_Contract): New routine.
	(Set_Has_Postconditions): Removed.
	(Set_Postcondition_Proc): Removed.
	(Set_Postconditions_Proc): New routine.
	(Write_Entity_Flags): Remove the output of Has_Postconditions. Add
	the output of Has_Expanded_Contract.
	(Write_Field8_Name): Remove the output of Postcondition_Proc.
	(Write_Field14_Name): Add the output of Postconditions_Proc.
	* einfo.ads New attributes Has_Expanded_Contract and
	Postconditions_Proc along with occurrences in entities.
	Remove attributes Has_Postconditions and Postcondition_Proc
	along with occurrences in entities.
	(Has_Expanded_Contract): New routine along with pragma Inline.
	(Has_Postconditions): Removed along with pragma Inline.
	(Postcondition_Proc): Removed along with pragma Inline.
	(Postconditions_Proc): New routine along with pragma Inline.
	(Set_Has_Expanded_Contract): New routine along with pragma Inline.
	(Set_Has_Postconditions): Removed along with pragma Inline.
	(Set_Postcondition_Proc): Removed along with pragma Inline.
	(Set_Postconditions_Proc): New routine along with pragma Inline.
	* exp_ch6.adb (Add_Return): Code cleanup. Update the
	generation of the call to the _Postconditions routine of
	the procedure.	(Expand_Non_Function_Return): Reformat the
	comment on usage. Code cleanup.  Update the generation of
	the call to the _Postconditions routine of the procedure or
	entry [family].
	(Expand_Simple_Function_Return): Update the
	generation of the _Postconditions routine of the function.
	(Expand_Subprogram_Contract): Reimplemented.
	* exp_ch6.ads (Expand_Subprogram_Contract): Update the parameter
	profile along the comment on usage.
	* exp_ch9.adb (Build_PPC_Wrapper): Code cleanup.
	(Expand_N_Task_Type_Declaration): Generate pre/postconditions
	wrapper when the entry [family] has a contract with
	pre/postconditions.
	* exp_prag.adb (Expand_Attributes_In_Consequence): New routine.
	(Expand_Contract_Cases): This routine and its subsidiaries now
	analyze all generated code.
	(Expand_Old_In_Consequence): Removed.
	* sem_attr.adb Add with and use clause for Sem_Prag.
	(Analyze_Attribute): Reimplment the analysis of attribute 'Result.
	(Check_Use_In_Test_Case): Use routine Test_Case_Arg to obtain
	"Ensures".
	* sem_ch3.adb (Analyze_Declarations): Analyze the contract of
	a generic subprogram.
	(Analyze_Object_Declaration): Do not create a contract node.
	(Derive_Subprogram): Do not create a contract node.
	* sem_ch6.adb (Analyze_Abstract_Subprogram_Declaration): Do
	not create a contract node.
	(Analyze_Completion_Contract): New routine.
	(Analyze_Function_Return): Alphabetize.
	(Analyze_Generic_Subprogram_Body): Alphabetize. Do not create a
	contract node.	Do not copy pre/postconditions to the original
	generic template.
	(Analyze_Null_Procedure): Do not create a contract node.
	(Analyze_Subprogram_Body_Contract): Reimplemented.
	(Analyze_Subprogram_Body_Helper): Do not mark the enclosing scope
	as having postconditions. Do not create a contract node. Analyze
	the subprogram body contract of a body that acts as a compilation
	unit. Expand the subprogram contract after the declarations have
	been analyzed.
	(Analyze_Subprogram_Contract): Reimplemented.
	(Analyze_Subprogram_Specification): Do not create a contract node.
	(List_Inherited_Pre_Post_Aspects): Code cleanup.
	* sem_ch6.adb (Analyze_Subprogram_Body_Contract): Update the
	comment on usage.
	(Analyze_Subprogram_Contract): Update the
	parameter profile and the comment on usage.
	* sem_ch7.adb (Analyze_Package_Body_Helper): Do not create a
	contract node.
	(Analyze_Package_Declaration): Do not create a
	contract node.
	(Is_Subp_Or_Const_Ref): Ensure that the prefix has an entity.
	* sem_ch8.adb (Analyze_Subprogram_Renaming): Do not create a
	contract node.
	* sem_ch9.adb (Analyze_Entry_Declaration): Do not create a
	contract node.
	* sem_ch10.adb (Analyze_Compilation_Unit): Move local variables to
	their proper section and alphabetize them. Analyze the contract of
	a [generic] subprogram after all Pragmas_After have been analyzed.
	(Analyze_Subprogram_Body_Stub_Contract): Alphabetize.
	* sem_ch12.adb (Analyze_Generic_Package_Declaration): Do not
	create a contract node.
	(Analyze_Generic_Subprogram_Declaration):
	Alphabetize local variables. Do not create a contract
	node. Do not generate aspects out of pragmas for ASIS.
	(Analyze_Subprogram_Instantiation): Instantiate
	the contract of the subprogram.  Do not create a
	contract node.	(Instantiate_Contract): New routine.
	(Instantiate_Subprogram_Body): Alphabetize local variables.
	(Save_Global_References_In_Aspects): New routine.
	(Save_References): Do not save the global references found within
	the aspects of a generic subprogram.
	* sem_ch12.ads (Save_Global_References_In_Aspects): New routine.
	* sem_ch13.adb (Analyze_Aspect_Specifications): Do not use
	Original_Node for establishing linkages.
	(Insert_Pragma): Insertion in a subprogram body takes precedence over
	the case where the subprogram body is also a compilation unit.
	* sem_prag.adb (Analyze_Contract_Cases_In_Decl_Part): Use
	Get_Argument to obtain the proper expression. Install the generic
	formals when the related context is a generic subprogram.
	(Analyze_Depends_In_Decl_Part): Use Get_Argument to obtain
	the proper expression. Use Corresponding_Spec_Of to obtain
	the spec. Install the generic formal when the related context
	is a generic subprogram.
	(Analyze_Global_In_Decl_Part): Use Get_Argument to obtain the proper
	expression. Use Corresponding_Spec_Of to obtain the spec. Install the
	generic formal when the related context is a generic subprogram.
	(Analyze_Initial_Condition_In_Decl_Part): Use Get_Argument
	to obtain the proper expression. Remove the call to
	Check_SPARK_Aspect_For_ASIS as the analysis is now done
	automatically.
	(Analyze_Pragma): Update all occurrences
	to Original_Aspect_Name. Pragmas Contract_Cases, Depends,
	Extensions_Visible, Global, Postcondition, Precondition and
	Test_Case now carry generic templates when the related context
	is a generic subprogram. The same pragmas are no longer
	forcefully fully analyzed when the context is a subprogram
	that acts as a compilation unit. Pragmas Abstract_State,
	Initial_Condition, Initializes and Refined_State have been clean
	up. Pragmas Post, Post_Class, Postcondition, Pre, Pre_Class
	and Precondition now use the same routine for analysis. Pragma
	Refined_Post does not need to check the use of 'Result or
	the lack of a post-state in its expression. Reimplement the
	analysis of pragma Test_Case.
	(Analyze_Pre_Post_Condition): New routine.
	(Analyze_Pre_Post_Condition_In_Decl_Part):
	Reimplemented.
	(Analyze_Refined_Depends_In_Decl_Part): Use Get_Argument to obtain the
	proper expression.
	(Analyze_Refined_Global_In_Decl_Part): Use Get_Argument to obtain
	the proper expression.
	(Analyze_Test_Case_In_Decl_Part): Reimplemented.
	(Check_Pre_Post): Removed.
	(Check_Precondition_Postcondition): Removed.
	(Check_SPARK_Aspect_For_ASIS): Removed.
	(Check_Test_Case): Removed.
	(Collect_Subprogram_Inputs_Outputs): Use Get_Argument
	to obtain the proper expression. Use Corresponding_Spec_Of to
	find the proper spec.
	(Create_Generic_Template): New routine.
	(Duplication_Error): New routine.
	(Expression_Function_Error): New routine.
	(Find_Related_Subprogram_Or_Body): Moved to the spec
	of Sem_Prag. Emit precise error messages. Account for cases of
	rewritten expression functions, generic instantiations, handled
	sequence of statements and pragmas from aspects.
	(Get_Argument): New routine.
	(Make_Aspect_For_PPC_In_Gen_Sub_Decl): Removed.
	(Preanalyze_CTC_Args): Removed.
	(Process_Class_Wide_Condition): New routine.
	* sem_prag.ads (Analyze_Test_Case_In_Decl_Part): Update
	the parameter profile along with the comment on usage.
	(Find_Related_Subprogram_Or_Body): Moved from the body of Sem_Prag.
	(Make_Aspect_For_PPC_In_Gen_Sub_Decl): Removed.
	(Test_Case_Arg): New routine.
	* sem_util.adb Add with and use clauses for Sem_Ch6.
	(Add_Contract_Item): This routine now creates a contract
	node the first time an item is added. Remove the duplicate
	aspect/pragma checks.
	(Check_Result_And_Post_State): Reimplemented.
	(Corresponding_Spec_Of): New routine.
	(Get_Ensures_From_CTC_Pragma): Removed.
	(Get_Requires_From_CTC_Pragma): Removed.
	(Has_Significant_Contract): New routine.
	(Inherit_Subprogram_Contract): Inherit only if the source
	has a contract.
	(Install_Generic_Formals): New routine.
	(Original_Aspect_Name): Removed.
	(Original_Aspect_Pragma_Name): New routine.
	* sem_util.ads (Check_Result_And_Post_State): Reimplemented.
	(Corresponding_Spec_Of): New routine.
	(Get_Ensures_From_CTC_Pragma): Removed.
	(Get_Requires_From_CTC_Pragma): Removed.
	(Has_Significant_Contract): New routine.
	(Install_Generic_Formals): New routine.
	(Original_Aspect_Name): Removed.
	(Original_Aspect_Pragma_Name): New routine.
	* sem_warn.adb Add with and use clauses for Sem_Prag.
	(Within_Postcondition): Use Test_Case_Arg to extract "Ensures".

2015-03-02  Ed Schonberg  <schonberg@adacore.com>

	* sem_ch8.adb (Available_Subtype): Optimization in
	Find_Selected_Component: when safe, use existing subtype of
	array component, possibly discriminant-dependent, rather than
	creating new subtype declaration for it. In this fashion different
	occurrences of the component have the same subtype, rather than
	just equivalent ones. Simplifies value tracing in GNATProve.

2015-03-01  Arnaud Charlet  <charlet@adacore.com>

	PR ada/65259

	* doc/gnat_ugn/gnat_project_manager.rst,
	doc/gnat_ugn/platform_specific_information.rst: Remove reference to
	image, too troublesome with texi format.
	* gnat_ugn.texi: Regenerate.

2015-02-24  Thomas Schwinge  <thomas@codesourcery.com>

	PR libgomp/64625
	* gcc-interface/utils.c (DEF_FUNCTION_TYPE_VAR_8): Remove.
	(DEF_FUNCTION_TYPE_VAR_12): Likewise.
	(DEF_FUNCTION_TYPE_VAR_7, DEF_FUNCTION_TYPE_VAR_11): New macros.

2015-02-23  Thomas Schwinge  <thomas@codesourcery.com>

	* gcc-interface/utils.c (DEF_FUNCTION_TYPE_VAR_8): Fix number of
	arguments parameter.
	(DEF_FUNCTION_TYPE_VAR_12): Likewise.

2015-02-22  Arnaud Charlet  <charlet@adacore.com>

	* doc/Makefile: postprocess texinfo files to update @dircategory
	and update texi files under gcc/ada.
	* gnat_ugn.texi, gnat_rm.texi: Regenerated.

2015-02-22  Arnaud Charlet  <charlet@adacore.com>

	* doc/gnat_ugn/project-manager-figure.png,
	doc/gnat_ugn/rtlibrary-structure.png: New.

2015-02-22  Tom de Vries  <tom@codesourcery.com>

	PR ada/65100
	* gnat-style.texi (@subsection Loop Statements): Replace @noindent by
	@item, and fix warning '@itemize has text but no @item'.

2015-02-20  Ed Schonberg  <schonberg@adacore.com>

	* sem_prag.adb (Analyze_Pragma, case Obsolescent): Pragma
	legally applies to an abstract subprogram declaration.
	* freeze.adb: Minor comment addition.

2015-02-20  Robert Dewar  <dewar@adacore.com>

	* errout.ads: Document replacement of Name_uPre/Post/Type_Invariant.
	* erroutc.adb (Set_Msg_Str): Replace _xxx.
	(Pre/Post/Type_Invariant) by xxx'Class.
	* erroutc.ads (Set_Msg_Str): Replace _xxx.
	(Pre/Post/Type_Invariant) by xxx'Class.
	* sem_prag.adb (Fix_Error): Remove special casing of
	Name_uType_Invariant.
	(Analyze_Pre_Post_Condition_In_Decl_Part): Remove special casing of
	Name_uPre and Name_uPost in aspect case (done in Errout now).

2015-02-20  Robert Dewar  <dewar@adacore.com>

	* g-alveop.adb: Minor style fixes.

2015-02-20  Robert Dewar  <dewar@adacore.com>

	* freeze.adb (Warn_Overlay): Guard against blow up with address
	clause.

2015-02-20  Bob Duff  <duff@adacore.com>

	* exp_attr.adb (May_Be_External_Call): Remove this. There is no need
	for the compiler to guess whether the call is internal or external --
	it is always external.
	(Expand_Access_To_Protected_Op): For P'Access, where P
	is a protected subprogram, always create a pointer to the
	External_Subprogram.

2015-02-20  Robert Dewar  <dewar@adacore.com>

	* a-dispat.adb, a-stcoed.ads: Minor reformatting.

2015-02-20  Robert Dewar  <dewar@adacore.com>

	* sem_ch13.adb (Build_Discrete_Static_Predicate): Allow static
	predicate for non-static subtype.
	(Build_Predicate_Functions): Do not assume subtype associated with a
	static predicate must be static.

2015-02-20  Robert Dewar  <dewar@adacore.com>

	* errout.adb (Set_Msg_Node): Better handling of internal names
	(Set_Msg_Node): Kill message when we cannot eliminate internal name.
	* errout.ads: Document additional case of message deletion.
	* namet.adb (Is_Internal_Name): Refined to consider wide
	strings in brackets notation and character literals not to be
	internal names.
	* sem_ch8.adb (Find_Selected_Component): Give additional error
	when selector name is a subprogram whose first parameter has
	the same type as the prefix, but that type is untagged.

2015-02-20  Robert Dewar  <dewar@adacore.com>

	* g-allein.ads, g-alveop.adb, g-alveop.ads, opt.ads: Minor reformatting

2015-02-20  Tristan Gingold  <gingold@adacore.com>

	* opt.ads (GNAT_Mode_Config): New variable.
	* opt.adb (Set_Opt_Config_Switches): Consider GNAT_Mode_Config
	to set Assertions_Enabled.
	* switch-c.adb (Scan_Front_End_Switches): Set GNAT_Mode_Config
	for -gnatg.

2015-02-20  Robert Dewar  <dewar@adacore.com>

	* s-valllu.ads (Scan_Raw_Long_Long_Unsigned): Add an additional
	comment regarding the handling of unterminated fixed-point
	constants.
	* s-valuns.ads (Scan_Raw_Unsigned): Add comments
	corresponding to those previously added for
	System.Val_LLU.Scan_Raw_Long_Long_Unsigned.

2015-02-20  Olivier Hainque  <hainque@adacore.com>

	* g-allein.ads, g-alveop.ads, g-alveop.adb: Code clean ups.

2015-02-20  Robert Dewar  <dewar@adacore.com>

	* sem_prag.adb: Minor comment clarification.

2015-02-20  Olivier Hainque  <hainque@adacore.com>

	* g-allein.ads (vec_ctf, vec_vcsfx, vec_vcfux): Remove.
	* g-alleve.ads, g-alleva.adb (vcfux): Likewise.
	* g-alveop.ads (vec_vcfsx, vec_vcfux): Just rename the ll versions.
	(vec_ctf): Now renamings as well.

2015-02-20  Robert Dewar  <dewar@adacore.com>

	* switch-c.adb, bindgen.adb: Minor reformatting.

2015-02-20  Ed Schonberg  <schonberg@adacore.com>

	* sem_prag.adb (Analyze_Pragma, case Type_Invariant):
	Invariant'class is allowed on an abstract type.

2015-02-20  Ed Schonberg  <schonberg@adacore.com>

	* sem_ch3.adb (Access_Definition): If the access definition is
	for a protected component and defines an access to protected
	subprogram, do not create an itype reference for it because a
	full type declaration will be built in order to generate the
	proper equivalent type.
	(Analyze_Subtype_Declaration): Add information of incomplete
	subtypes, for Ada 2012 extended uses of incomplete types.

2015-02-20  Gary Dismukes  <dismukes@adacore.com>

	* sem_res.adb: Minor reformatting.

2015-02-20  Vincent Celier  <celier@adacore.com>

	* switch-c.adb (Scan_Front_End_Switches): When comparing runtime
	path name for several switches --RTS, use the normalized path
	names.

2015-02-20  Vincent Celier  <celier@adacore.com>

	* bindgen.adb: Minor reformatting and code reorganization.

2015-02-20  Jose Ruiz  <ruiz@adacore.com>

	* a-stcoed.ads: Add spec for this package (Unimplemented_Unit).
	* impunit.adb (Non_Imp_File_Names_12): Mark unit a-stcoed.ads as
	defined by Ada 2012.

2015-02-20  Arnaud Charlet  <charlet@adacore.com>

	* sysdep.c, expect.c, s-oscons-tmplt.c, gsocket.h, adaint.c: Remove
	obsolete references to RTX, nucleus, VMS.

2015-02-20  Ed Schonberg  <schonberg@adacore.com>

	* sem_prag.adb (Fix_Error): For an illegal Type_Invariant'Class
	aspect, use name that mentions Class explicitly, rather than
	compiler-internal name.

2015-02-20  Robert Dewar  <dewar@adacore.com>

	* debug.adb: Add documentation for -gnatd.2 (allow statements
	in decl sequences).
	* par-ch3.adb (P_Identifier_Declarations): Handle
	statement appearing where declaration expected more cleanly.
	(Statement_When_Declaration_Expected): Implement debug flag
	-gnatd.2.

2015-02-20  Jose Ruiz  <ruiz@adacore.com>

	* a-dinopr.ads: Add spec for this package (Unimplemented_Unit).
	* a-dispat.ads (Yield): Include procedure added in Ada 2012.
	* a-dispat.adb (Yield): Implement procedure added in Ada 2012.
	* impunit.adb (Non_Imp_File_Names_05): Mark unit a-dinopr.ads as
	defined by Ada 2005.
	* snames.ads-tmpl (Name_Non_Preemptive_FIFO_Within_Priorities):
	This is the correct name for the dispatching policy (FIFO was
	missing).

2015-02-20  Javier Miranda  <miranda@adacore.com>

	* sem_res.adb (Resolve_Type_Conversion): If the type of the
	operand is the limited-view of a class-wide type then recover
	the class-wide type of the non-limited view.

2015-02-20  Arnaud Charlet  <charlet@adacore.com>

	* gcc-interface/Makefile.in: Remove references to nucleus.
	* gcc-interface/decl.c (gnat_to_gnu_entity, case E_Procedure): Set
	extern_flag to true for Inline_Always subprograms with
	Intrinsic convention.

2015-02-20  Yannick Moy  <moy@adacore.com>

	* sem_prag.ads: Minor typo in comment.

2015-02-20  Pascal Obry  <obry@adacore.com>

	* s-osprim-mingw.adb: Fix Get_Base_Time parameter mode.

2015-02-20  Vincent Celier  <celier@adacore.com>

	* makeutl.adb (Get_Directories.Add_Dir): Add a directory only
	if it exists.

2015-02-20  Robert Dewar  <dewar@adacore.com>

	* sem_eval.ads: Minor reformatting.

2015-02-20  Eric Botcazou  <ebotcazou@adacore.com>

	* freeze.adb (Size_Known): Do not set the packed size for
	independent type or component.
	(Freeze_Array_Type): Check for Independent[_Components] with packing
	or explicit component size clause.
	* gnat1drv.adb (Post_Compilation_Validation_Checks): Do the validation
	of independence pragmas only for non-GCC back-ends.
	* sem_ch13.adb (Initialize): Likewise for the initialization.
	* sem_prag.adb (Record_Independence_Check): New procedure to record an
	independence check in the table.
	(Analyze_Pragma): Use it throughout instead of doing it manually.
	* gcc-interface/decl.c (gnat_to_gnu_field): Add support for
	independent type or component.

2015-02-20  Thomas Quinot  <quinot@adacore.com>

	* adaint.c (__gnat_readdir): For Solaris, use 64 bit variants of
	struct direct and readdir. This is required for NFS filesystems
	mounted from servers that use 64-bit cookies.

2015-02-20  Ed Schonberg  <schonberg@adacore.com>

	* sem_ch12.adb (Analyze_Subprogram_Instantiaion): New subprogram
	Build_Subprogram_Renaming, to create renaming of subprogram
	instance in the the declaration of the wrapper package rather
	than in its body, so that it is available for analysis of aspects
	propagated from generic to instantiation.
	(Check_Mismatch): An actual for a formal package that is an
	incomplete type matches a formal type that is incomplete.
	(Instantiate_Package_Body): Move code that builds subprogram
	renaming to Analyze_Subprogram_Instantiation.
	(Instantiate_Type): The generated subtype is a limited view if
	the actual is a limited view.
	(Load_Parent_Of_Generic): Retrieve instance declaration from
	its new position within wrapper package.

2015-02-20  Arnaud Charlet  <charlet@adacore.com>

	* s-parame-vxworks.adb, s-os_lib.ads: Update comments.

2015-02-20  Robert Dewar  <dewar@adacore.com>

	* s-osinte-vxworks.ads (To_Timespec): Add comment about the
	issue of negative arguments.

2015-02-20  Eric Botcazou  <ebotcazou@adacore.com>

	* gnat1drv.adb: Minor consistency fix.

2015-02-20  Pascal Obry  <obry@adacore.com>

	* s-osprim-mingw.adb (Get_Base_Time): Properly release lock in all
	paths.

2015-02-20  Eric Botcazou  <ebotcazou@adacore.com>

	* inline.adb (Expand_Inlined_Call): Skip again calls to subprogram
	renamings.
	* exp_ch6.adb (Expand_Call): Use back-end inlining
	instead of expansion for simple subprogram renamings.

2015-02-20  Robert Dewar  <dewar@adacore.com>

	* exp_util.adb: Minor reformatting.

2015-02-20  Vincent Celier  <celier@adacore.com>

	* switch-c.adb (Scan_Front_End_Switches): Do not fail when --RTS=
	is specified several times with different values that indicates
	the same runtime directory.

2015-02-20  Ed Schonberg  <schonberg@adacore.com>

	* sem_attr.adb (Check_Not_Incomplete_Type): Clean up code to
	handle properly illegal uses of attributes on prefixes on an
	incomplete type, both when the type of the prefix is locally
	incomplete, and when it is a limited view of a type whose
	non-limited view is not available.
	(Analyze_Attribute): Add calls to Check_Not_Incomplete_Type for
	'Address and others.

2015-02-20  Eric Botcazou  <ebotcazou@adacore.com>

	* exp_ch6.adb: Fix minor typo in comment.

2015-02-20  Eric Botcazou  <ebotcazou@adacore.com>

	* sinfo.ads: Add comment.

2015-02-20  Olivier Hainque  <hainque@adacore.com>

	* opt.ads: Replace Opt.Suppress_All_Inlining by two separate
	flags controlling the actual FE inlining out of pragma Inline
	and pragma Inline_Always.
	* adabkend.adb (Scan_Compiler_Arguments): Set both flags to True
	on -fno-inline, which disables all inlining in compilers with
	an Ada back-end and without back-end inlining support.
	* back_end.adb (Scan_Back_End_Switches): Set the Inline related
	flag to True on -fno-inline and leave Inline_Always alone for
	gcc back-ends.
	* back_end.ads (Scan_Compiler_Arguments): Adjust spec wrt the
	names of the Opt flags it sets.
	* gnat1drv.adb (Adjust_Global_Switches): Remove test on
	Opt.Suppress_All_Inlining in the Back_End_Inlining computation.
	* sem_prag.adb (Make_Inline): Remove early return conditioned
	on Opt.Suppress_All_Inlining.
	* sem_ch6.adb (Analyze_Subprogram_Body_Helper): Use the flags to
	disable the calls to Build_Body_To_Inline otherwise triggered
	by pragma Inline or Inline_Always. This will prevent actual
	front-end inlining of the subprogram on calls.

2015-02-20  Eric Botcazou  <ebotcazou@adacore.com>

	* exp_ch3.adb (Default_Initialize_Object): Call Add_Inlined_Body on the
	Abort_Undefer_Direct function.
	* exp_ch5.adb (Expand_N_Assignment_Statement): Likewise.
	* exp_intr.adb (Expand_Unc_Deallocation): Likewise.
	* exp_prag.adb (Expand_Pragma_Abort_Defer): Likewise.
	* exp_ch4.adb (Expand_N_Selected_Component): Adjust call to
	Add_Inlined_Body.
	* exp_ch6.adb (Expand_Call): Adjust calls to Add_Inlined_Body.
	 Remove call to Register_Backend_Call and move code resetting
	Needs_Debug_Info on inlined subprograms to...
	* inline.ads (Add_Inlined_Body): Add N parameter.
	(Register_Backend_Call): Delete.
	* inline.adb (Add_Inlined_Body): ...here and simplify.
	 Register the call with Backend_Calls directly.
	(Register_Backend_Call): Delete.
	* s-stalib.ads (Abort_Undefer_Direct): Restore pragma Inline.

2015-02-20  Eric Botcazou  <ebotcazou@adacore.com>

	* s-stalib.ads: Fix typo.

2015-02-20  Ed Schonberg  <schonberg@adacore.com>

	* exp_ch3.adb (Default_Initialize_Object): If the object has a
	delayed freeze, the actions associated with default initialization
	must be part of the freeze actions, rather that being inserted
	directly after the object declaration.

2015-02-20  Robert Dewar  <dewar@adacore.com>

	* lib-load.adb: Minor comment update.

2015-02-20  Vincent Celier  <celier@adacore.com>

	* prj-proc.adb (Process_Case_Construction): When there are
	incomplete withed projects and the case variable is unknown,
	skip the case construction.

2015-02-20  Ed Schonberg  <schonberg@adacore.com>

	* exp_ch6.adb (Expand_Actuals): Add caller-side invariant checks
	when an actual is a view conversion, either because the call is
	to an inherited operation, or because the actual is an explicit
	type conversion to an ancestor type.  Fixes ACATS 4.0D: C732001

2015-02-20  Robert Dewar  <dewar@adacore.com>

	* einfo.ads: Minor comment updates Fix missing pragma Inline
	for Set_Partial_View_Has_Unknown_Discr.
	* einfo.adb (Write_Entity_Flags): Add missing entry for
	Partial_View_Has_Unknown_Discr.
	* sem_ch3.adb: Minor reformatting.

2015-02-20  Vincent Celier  <celier@adacore.com>

	* opt.ads: Minor cleanup: remove mention of gprmake.
	* s-stalib.ads (Abort_Undefer_Direct): Do not inline.
	* s-tataat.adb: Do not call System.Tasking.Self but directly
	System.Task_Primitives.Operations.Self.

2015-02-20  Arnaud Charlet  <charlet@adacore.com>

	* gnat_rm.texi, gnat_ugn.texi: Now automatically generated from
	sphinx in the doc directory.
	* doc: New directory containing sphinx versions of gnat_rm and gnat_ugn

2015-02-20  Robert Dewar  <dewar@adacore.com>

	* sem_res.adb: Minor reformatting.
	* exp_ch9.adb (Build_Protected_Spec): Copy Aliased setting when
	building spec.
	* sem_ch13.adb (Analyze_Aspect_Specifications): Exclude Boolean
	aspects from circuitry setting delay required to false if the
	argument is an integer literal.

2015-02-20  Ed Schonberg  <schonberg@adacore.com>

	* einfo.ads. einfo.adb (Partial_View_Has_Unknown_Discr):  New flag
	on type entities, to enforce AI12-0133: default initialization
	of types whose partial view has unknown discriminants does not
	get an invariant check, because clients of the unit can never
	declare objects of such types.
	* sem_ch3.adb (Find_Type_Name); Set new flag
	Partial_View_Has_Unknown_Discr when needed.
	* exp_ch3.adb (Expand_N_Object_Declaration): Use flag to suppress
	generation of invariant call on default-initialized object.

2015-02-08  Eric Botcazou  <ebotcazou@adacore.com>

	* gcc-interface/decl.c (gnat_to_gnu_param): Do not strip the padding
	if the parameter either is passed by reference or if the alignment
	would be lowered.

2015-02-08  Eric Botcazou  <ebotcazou@adacore.com>

	* gcc-interface/decl.c (is_cplusplus_method): Use Is_Primitive flag to
	detect primitive operations of tagged and untagged types.

2015-02-08  Eric Botcazou  <ebotcazou@adacore.com>

	* gcc-interface/decl.c (gnat_to_gnu_entity): Do not bother about alias
	sets in presence of derivation for subprogram types.

2015-02-08  Eric Botcazou  <ebotcazou@adacore.com>

	* gcc-interface/utils.c (begin_subprog_body): Assert that the body is
	present in the same context as the declaration.

2015-02-07  Jakub Jelinek  <jakub@redhat.com>

	PR middle-end/64340
	* gcc-interface/trans.c (gigi): Recreate optimization_default_node
	and optimization_current_node after tweaking global_options.

2015-02-05  Robert Dewar  <dewar@adacore.com>

	* prj-proc.adb, sem_aux.adb, exp_ch9.adb, errout.adb, prj-dect.adb,
	prj-nmsc.adb: Minor reformatting.

2015-02-05  Ed Schonberg  <schonberg@adacore.com>

	* sem_type.adb (Covers): In ASIS_Mode the Corresponding_Record
	of a protected type may not be available, so to check conformance
	with an interface type, examine the interface list in the type
	declaration directly.
	(Write_Overloads): Improve information for indirect calls,
	for debugger use.

2015-02-05  Ed Schonberg  <schonberg@adacore.com>

	* exp_ch3.adb (Make_Tag_Assignment): Do not perform this
	expansion activity in ASIS mode.

2015-02-05  Javier Miranda  <miranda@adacore.com>

	* errout.adb (Error_Msg_PT): Add missing error.
	* sem_ch6.adb (Check_Synchronized_Overriding): Check the missing
	RM rule.  Code cleanup.
	* exp_ch9.adb (Build_Wrapper_Spec): Propagate "constant" in
	anonymous access types.  Found working on the tests. Code cleanup.

2015-02-05  Vincent Celier  <celier@adacore.com>

	* prj-dect.adb (Parse_Attribute_Declaration): Continue scanning
	when there are incomplete withs.
	* prj-nmsc.adb (Process_Naming): Do not try to get the value
	of an element when it is nil.
	(Check_Naming): Do not check a nil suffix for illegality
	* prj-proc.adb (Expression): Do not process an empty term.
	* prj-strt.adb (Attribute_Reference): If attribute cannot be
	found, parse a possible index to avoid cascading errors.

2015-02-05  Ed Schonberg  <schonberg@adacore.com>

	* sem_aux.adb (Is_Derived_Type): A subprogram_type generated
	for an access_to_subprogram declaration is not a derived type.

2015-02-05  Robert Dewar  <dewar@adacore.com>

	* errout.adb (Error_Msg_Internal): For non-serious error set
	Fatal_Error to Ignored.
	* lib-load.adb (Load_Unit): Minor comment updates.
	* sem_ch10.adb (Analyze_With_Clause): Propagate Fatal_Error
	setting from with'ed unit to with'ing unit.
	* sem_prag.adb (Analyze_Pragma, case Warnings): Document handling
	of ambiguity.

2015-02-05  Yannick Moy  <moy@adacore.com>

	* sem_prag.adb, par-prag.adb: Minor code clean up.

2015-02-05  Yannick Moy  <moy@adacore.com>

	* par-prag.adb (Pragma_Warnings): Update for extended form
	of pragma Warnings. The "one" argument case may now have 2 or
	3 arguments.
	* sem_prag.adb (Analyze_Pragma/Pragma_Warnings): Update for
	extended form of pragma Warnings. Pragma with tool name is either
	rewritten as null or as an equivalent form without tool name,
	before reanalysis.
	* snames.ads-tmpl (Name_Gnatprove): New name.

2015-02-05  Robert Dewar  <dewar@adacore.com>

	* sem_ch13.adb (Add_Invariants): Don't assume invariant is
	standard Boolean.
	* sem_prag.adb (Analyze_Pragma, case Check): Don't assume
	condition is standard Boolean, it can be non-standard derived
	Boolean.

2015-02-05  Robert Dewar  <dewar@adacore.com>

	* checks.adb (Enable_Range_Check): Disconnect attempted
	optimization for the case of range check for subscript of
	unconstrained array.

2015-02-05  Robert Dewar  <dewar@adacore.com>

	* par-ch13.adb (With_Present): New function
	(Aspect_Specifications_Present): Handle WHEN in place of WITH
	(Get_Aspect_Specifications): Comment update.
	* par.adb: Comment updates.

2015-02-05  Robert Dewar  <dewar@adacore.com>

	* errout.adb (Handle_Serious_Error): New setting of Fatal_Error.
	* frontend.adb (Frontend): New setting of Fatal_Error.
	* lib-load.adb (Create_Dummy_Package_Unit): New setting of
	Fatal_Error.
	(Load_Main_Source): New setting of Fatal_Error
	(Load_Unit): New setting of Fatal_Error.
	* lib-writ.adb (Add_Preprocessing_Dependency): New setting of
	Fatal_Error.
	(Ensure_System_Dependency): New setting of Fatal_Error.
	* lib.adb (Fatal_Error): New setting of Fatal_Error
	(Set_Fatal_Error): New setting of Fatal_Error.
	* lib.ads: New definition of Fatal_Error and associated routines.
	* par-ch10.adb (P_Compilation_Unit): New setting of Fatal_Error.
	* par-load.adb (Load): New setting of Fatal_Error.
	* rtsfind.adb (Load_RTU): New setting of Fatal_Error.
	* sem_ch10.adb (Analyze_Compilation_Unit): New setting of
	Fatal_Error.
	(Optional_Subunit): New setting of Fatal_Error.
	(Analyze_Proper_Body): New setting of Fatal_Error.
	(Load_Needed_Body): New setting of Fatal_Error.

2015-02-05  Ed Schonberg  <schonberg@adacore.com>

	* sem_res.adb (Resolve_Call): If the function being called has
	out parameters do not check for language version if the function
	comes from a predefined unit, as those are always compiled in
	Ada 2012 mode.

2015-02-05  Ed Schonberg  <schonberg@adacore.com>

	* sem_ch3.adb (Process_Full_View): Verify that the full view
	of a type extension must carry an explicit limited keyword if
	the partial view does (RM 7.3 (10.1)).

2015-02-05  Robert Dewar  <dewar@adacore.com>

	* g-rannum.adb, g-rannum.ads, s-rannum.adb, s-rannum.ads,
	sem_warn.ads: Minor reformatting.
	* exp_ch13.adb (Expand_N_Freeze_Entity): Add guard for aspect
	deleted by -gnatI.
	* sem_prag.adb (Analyze_Pragma, case Type_Invariant): Give
	error for abstract type.

2015-02-05  Yannick Moy  <moy@adacore.com>

	* opt.ads (Warn_On_Suspicious_Contract): Update comment
	describing use.
	* sem_attr.adb (Analyze_Attribute/Attribute_Update): Warn on
	suspicious uses of 'Update.
	* sem_warn.adb, sem_warn.ads (Warn_On_Suspicious_Update): New
	function issues warning on suspicious uses of 'Update.
	* g-rannum.adb, g-rannum.ads, s-rannum.adb, s-rannum.ads: Mark
	package spec and body as SPARK_Mode Off.

2015-02-05  Robert Dewar  <dewar@adacore.com>

	* sem_prag.adb (Set_Elab_Unit_Name): New name for Set_Unit_Name
	(Analyze_Pragma): Change Set_Unit_Name to Set_Elab_Unit_Name
	(Set_Elab_Unit_Name): Generate reference for Elaborate[_All]
	* sem_warn.adb (Warn_On_Unreferenced_Entity): Suppress warning
	for exported entity.

2015-02-05  Hristian Kirtchev  <kirtchev@adacore.com>

	* sem_prag.adb (Check_Pragma_Conformance): Add
	local variable Arg. Ensure that all errors are associated with
	the pragma if it appears without an argument. Add comments on
	various cases.

2015-02-05  Robert Dewar  <dewar@adacore.com>

	* lib-xref.adb: Minor reformatting.

2015-02-05  Tristan Gingold  <gingold@adacore.com>

	PR ada/64349da/64349
	* env.c: Fix thinko: handle Darwin case before default one.

2015-01-30  Robert Dewar  <dewar@adacore.com>

	* a-assert.adb: Minor reformatting.
	* sem_ch13.adb: Minor comment clarification.
	* types.ads: Minor comment update.
	* sem_eval.adb (Real_Or_String_Static_Predicate_Matches): Avoid blow up
	when we have a predicate that is nothing but an inherited dynamic
	predicate.

2015-01-30  Jerome Guitton  <guitton@adacore.com>

	* gcc-interface/Makefile.in (x86-vxworks): Update GCC_SPEC_FILES to
	include cert link spec.

2015-01-30  Robert Dewar  <dewar@adacore.com>

	* einfo.ads: Minor comment fix.
	* freeze.adb (Freeze_Profile): Add test for suspicious import
	in pure unit.
	* sem_prag.adb (Process_Import_Or_Interface): Test for suspicious
	use in Pure unit is now moved to Freeze (to properly catch
	Pure_Function exemption).

2015-01-30  Bob Duff  <duff@adacore.com>

	* sem_res.ads: Minor comment fix.
	* sem_type.adb: sem_type.adb (Remove_Conversions): Need to
	check both operands of an operator.

2015-01-30  Yannick Moy  <moy@adacore.com>

	* a-assert.ads, a-assert.adb: Mark package spec in SPARK. Set assertion
	policy for Pre to Ignore.
	(Assert): Add precondition.

2015-01-30  Robert Dewar  <dewar@adacore.com>

	* sem_prag.adb (Process_Import_Or_Interface): Warn if used in
	Pure unit.
	* s-valllu.ads (Scan_Raw_Long_Long_Unsigned): Clarify
	documentation for some special cases of invalid attempts at
	based integers.

2015-01-30  Gary Dismukes  <dismukes@adacore.com>

	* errout.ads: Minor reformatting.

2015-01-30  Yannick Moy  <moy@adacore.com>

	* inline.adb (Process_Formals): Use the sloc of
	the inlined node instead of the sloc of the actual parameter,
	when replacing formal parameters by the actual one.

2015-01-30  Arnaud Charlet  <charlet@adacore.com>

	* g-expect.adb (Get_Command_Output): Use infinite timeout when
	calling Expect.

2015-01-30  Ed Schonberg  <schonberg@adacore.com>

	* sem_ch12.adb (Analyze_Associations): If an in-parameter is
	defaulted in an instantiation, add an entry in the list of actuals
	to indicate the default value of the formal (as is already done
	for defaulted subprograms).

2015-01-30  Javier Miranda  <miranda@adacore.com>

	* errout.adb (Error_Msg_PT): Minor error phrasing update.

2015-01-30  Robert Dewar  <dewar@adacore.com>

	* sem_warn.adb (Warn_On_Known_Condition): Improve error message
	for object case.

2015-01-30  Pierre-Marie de Rodat  <derodat@adacore.com>

	* exp_dbug.adb (Get_Encoded_Name): When
	-fgnat-encodings=minimal, do not generate names for biased types.

2015-01-30  Tristan Gingold  <gingold@adacore.com>

	PR ada/64349
	* env.c: Move vxworks and darwin includes out of #ifdef IN_RTS.

2015-01-30  Gary Dismukes  <dismukes@adacore.com>

	* freeze.adb: Minor reformatting.

2015-01-30  Javier Miranda  <miranda@adacore.com>

	* errout.ads (Error_Msg_PT): Replace Node_Id by Entity_Id and
	improve its documentation.
	* errout.adb (Error_Msg_PT): Improve the error message.
	* sem_ch6.adb (Check_Conformance): Update call to Error_Msg_PT.
	(Check_Synchronized_Overriding): Update call to Error_Msg_PT.
	* sem_ch3.adb (Check_Abstract_Overriding): Code cleanup.

2015-01-30  Robert Dewar  <dewar@adacore.com>

	* sem_warn.adb (Warn_On_Known_Condition): Do special casing of
	message for False case.

2015-01-30  Doug Rupp  <rupp@adacore.com>

	* s-vxwext-kernel.ads (Task_Cont): Remove imported subprogram body.
	* s-vxwext-kernel.adb (Task_Cont): New subpprogram body specialized for
	kernel.

2015-01-30  Gary Dismukes  <dismukes@adacore.com>

	* sem_attr.adb (Declared_Within_Generic_Unit):
	New function to test whether an entity is declared within the
	declarative region of a given generic unit.
	(Resolve_Attribute): For checking legality of subprogram'Access within
	a generic unit, call new Boolean function Declared_Within_Generic_Unit
	instead of simply comparing the results of Enclosing_Generic_Unit on
	the prefix and access type.  Correct minor comment typos.

2015-01-30  Robert Dewar  <dewar@adacore.com>

	* freeze.adb, exp_util.ads: Update comment.
	* exp_util.adb, exp_ch3.adb: Minor code reorganization and reformatting.
	* sem_util.adb: Minor: fix typo.

2015-01-30  Hristian Kirtchev  <kirtchev@adacore.com>

	* sem_attr.adb (Analyze_Attribute): Ensure that
	the check concerning Refined_Post takes precedence over the
	other cases.

2015-01-30  Gary Dismukes  <dismukes@adacore.com>

	* sem_prag.adb: Minor typo fixes and reformatting.

2015-01-30  Yannick Moy  <moy@adacore.com>

	* sem_attr.adb: Code clean up.

2015-01-30  Robert Dewar  <dewar@adacore.com>

	* ali.adb (Scan_ALI): Set Serious_Errors flag in Unit record.
	* ali.ads (Unit_Record): Add new field Serious_Errors.
	* lib-writ.adb (Write_Unit_Information): Set SE (serious errors)
	attribute in U line.
	* lib-writ.ads: New attribute SE (serious erors) in unit line.

2015-01-30  Hristian Kirtchev  <kirtchev@adacore.com>

	* einfo.adb Update the usage of attributes Entry_Bodies_Array,
	Lit_Indexes, Scale_Value, Storage_Size_Variable,
	String_Literal_Low_Bound along associated routines and
	Write_FieldX_Name.
	(Pending_Access_Types): New routine.
	(Set_Pending_Access_Types): New routine.
	(Write_Field15_Name): Add an entry for Pending_Access_Types.
	* einfo.ads Add new attribute Pending_Access_Types along
	with usage in nodes.  Update the usage of attributes
	Entry_Bodies_Array, Lit_Indexes, Scale_Value,
	Storage_Size_Variable, String_Literal_Low_Bound.
	(Pending_Access_Types): New routine along with pragma Inline.
	(Set_Pending_Access_Types): New routine along with pragma Inline.
	* exp_ch3.adb (Expand_Freeze_Array_Type): Add new local variable
	Ins_Node. Determine the insertion node for anonynous access type
	that acts as a component type of an array. Update the call to
	Build_Finalization_Master.
	(Expand_Freeze_Record_Type): Update
	the calls to Build_Finalization_Master.
	(Freeze_Type): Remove
	local variable RACW_Seen. Factor out the code that deals with
	remote access-to-class-wide types. Create a finalization master
	when the designated type contains a private component. Fully
	initialize all pending access types.
	(Process_RACW_Types): New routine.
	(Process_Pending_Access_Types): New routine.
	* exp_ch4.adb (Expand_Allocator_Expression): Allocation no longer
	needs to set primitive Finalize_Address.
	(Expand_N_Allocator): Allocation no longer sets primitive
	Finalize_Address.
	* exp_ch6.adb (Add_Finalization_Master_Actual_To_Build_In_Place_Call):
	Update the call to Build_Finalization_Master.
	(Make_Build_In_Place_Call_In_Allocator): Allocation no longer
	needs to set primitive Finalize_Address.
	* exp_ch7.adb (Add_Pending_Access_Type): New routine.
	(Build_Finalization_Master): New parameter profile. Associate
	primitive Finalize_Address with the finalization master if the
	designated type has been frozen, otherwise treat the access
	type as pending. Simplify the insertion of the master and
	related initialization code.
	(Make_Finalize_Address_Body): Allow Finalize_Address for class-wide
	abstract types.
	(Make_Set_Finalize_Address_Call): Remove forlam parameter Typ.
	Simplify the implementation.
	* exp_ch7.ads (Build_Finalization_Master): New parameter profile
	along with comment on usage.
	(Make_Set_Finalize_Address_Call): Remove formal parameter Typ. Update
	the comment on usage.
	* exp_util.adb (Build_Allocate_Deallocate_Proc): Use routine
	Finalize_Address to retrieve the primitive.
	(Finalize_Address): New routine.
	(Find_Finalize_Address): Removed.
	* exp_util.ads (Finalize_Address): New routine.
	* freeze.adb (Freeze_All): Remove the generation of finalization
	masters.
	* sem_ch3.adb (Analyze_Full_Type_Declaration): Propagate any
	pending access types from the partial to the full view.

2015-01-30  Robert Dewar  <dewar@adacore.com>

	* sem_disp.adb: Minor reformatting.
	* sem_disp.ads: Documentation update.

2015-01-30  Ed Schonberg  <schonberg@adacore.com>

	* sem_disp.adb (Is_Dynamically_Tagged): when applied to an entity
	or a function call, return True if type is class-wide.
	* sem_res.adb (Resolve_Case_Expression, Resolve_If_Expression);
	Apply RM 4.5.7 (17/3): all or none of the dependent expression
	of a conditional expression must be dynamically tagged.

2015-01-30  Ed Schonberg  <schonberg@adacore.com>

	* sem_ch6.adb (Analyze_Function_Return): In an extended return
	statement, apply accessibility check to result object when there
	is no initializing expression (Ada 2012 RM 6.5 (5.4/3))

2015-01-30  Robert Dewar  <dewar@adacore.com>

	* sem_ch4.adb (Analyze_If_Expression): Allow for non-standard
	Boolean for case where ELSE is omitted.
	* sem_res.adb: Minor reformatting.

2015-01-27  Bernd Edlinger  <bernd.edlinger@hotmail.de>

	Fix build under cygwin/64.
	* adaint.h: Add check for __CYGWIN__.
	* mingw32.h: Prevent windows.h from including x86intrin.h in GCC.

2015-01-19  Bernd Edlinger  <bernd.edlinger@hotmail.de>

	PR ada/64640
	* adaint.c: Handle __CYGWIN__ like __MINGW32__ here.
	* mingw32.h: Don't include <tchar.h> under cygwin.
	(_O_U8TEXT, _O_U16TEXT, _O_WTEXT): Set to _O_TEXT if not yet defined.

2015-01-15  Thomas Schwinge  <thomas@codesourcery.com>

	* gcc-interface/utils.c (DEF_FUNCTION_TYPE_VAR_8)
	(DEF_FUNCTION_TYPE_VAR_12): New macros.

2015-01-09  Michael Collison  <michael.collison@linaro.org>

	* gcc-interface/cuintp.c: Include hash-set.h, machmode.h,
	vec.h, double-int.h, input.h, alias.h, symtab.h,
	fold-const.h, wide-int.h, and inchash.h due to
	flattening of tree.h.
	* gcc-interface/decl.c: Ditto.
	* gcc-interface/misc.c: Ditto.
	* gcc-interface/targtyps.c: Include hash-set.h, machmode.h,
	vec.h, double-int.h, input.h, alias.h, symtab.h, options.h,
	fold-const.h, wide-int.h, and inchash.h due to
	flattening of tree.h.
	* gcc-interface/trans.c: Include hash-set.h, machmode.h,
	vec.h, double-int.h, input.h, alias.h, symtab.h, real.h,
	fold-const.h, wide-int.h, inchash.h due to
	flattening of tree.h.
	* gcc-interface/utils.c: Include hash-set.h, machmode.h,
	vec.h, double-int.h, input.h, alias.h, symtab.h,
	fold-const.h, wide-int.h, and inchash.h due to
	flattening of tree.h.
	* gcc-interface/utils2.c: Ditto.

2015-01-07  Robert Dewar  <dewar@adacore.com>

	* sem_warn.adb (Check_One_Unit): Don't give unused entities
	warning for a package which is used as a generic parameter.

2015-01-07  Bob Duff  <duff@adacore.com>

	* usage.adb (Usage): Correct documentation of
	-gnatw.f switches.

2015-01-07  Robert Dewar  <dewar@adacore.com>

	* s-fileio.adb: Minor reformatting.

2015-01-07  Ed Schonberg  <schonberg@adacore.com>

	* sem_ch12.adb (Instantiate_Object): If formal is an anonymous
	access to subprogram, replace its formals with new entities when
	building the object declaration, both if actual is present and
	when it is defaulted.

2015-01-07  Ed Schonberg  <schonberg@adacore.com>

	* sem_ch5.adb (Analyze_Assignment): If left-hand side is a view
	conversion and type of expression has invariant, apply invariant
	check on expression.

2015-01-07  Ed Schonberg  <schonberg@adacore.com>

	* sem_ch3.adb (Create_Constrained_Components): A call to
	Gather_Components may detect an error if an inherited discriminant
	that controls a variant is non-static.
	* sem_aggr.adb (Resolve_Record_Aggregate, Step 5): The call to
	Gather_Components may report an error if an inherited discriminant
	in a variant in non-static.
	* sem_util.adb (Gather_Components): If a non-static discriminant
	is inherited do not report error here, but let caller handle it.
	(Find_Actual): Small optimization.

2015-01-07  Bob Duff  <duff@adacore.com>

	* usage.adb (Usage): Document -gnatw.f switch.

2015-01-07  Ed Schonberg  <schonberg@adacore.com>

	* sem_ch12.adb: Code clean up and minor reformatting.

2015-01-07  Robert Dewar  <dewar@adacore.com>

	* exp_ch4.adb (Expand_N_Type_Conversion): Add guard for
	Raise_Accessibility_Error call.
	* s-valllu.ads (Scan_Raw_Long_Long_Unsigned): Add documentation
	on handling of invalid digits in based constants.
	* s-fatgen.ads: Minor reformatting.
	* sem_attr.adb (Analyze_Attribute, case Unrestricted_Access):
	Avoid noting bogus modification for Valid test.
	* snames.ads-tmpl (Name_Attr_Long_Float): New Name.
	* einfo.ads: Minor reformatting.
	* sem_warn.adb: Minor comment clarification.
	* sem_ch12.adb: Minor reformatting.

2015-01-07  Ed Schonberg  <schonberg@adacore.com>

	* exp_ch5.adb (Expand_Predicated_Loop): Handle properly loops
	over static predicates when the loop parameter specification
	carries a Reverse indicator.

2015-01-07  Ed Schonberg  <schonberg@adacore.com>

	* sem_ch12.adb (Instantiate_Object): If formal has a default,
	actual is missing and formal has an anonymous access type, copy
	access definition in full so that tree for instance is properly
	formatted for ASIS use.

2015-01-07  Bob Duff  <duff@adacore.com>

	* sem_elab.adb (Check_Internal_Call_Continue): Give a warning
	for P'Access, where P is a subprogram in the same package as
	the P'Access, and the P'Access is evaluated at elaboration
	time, and occurs before the body of P. For example, "X : T :=
	P'Access;" would allow a subsequent call to X.all to be an
	access-before-elaboration error; hence the warning. This warning
	is enabled by the -gnatw.f switch.
	* opt.ads (Warn_On_Elab_Access): New flag for warning switch.
	* warnsw.adb (Set_Dot_Warning_Switch): Set Warn_On_Elab_Access.
	* gnat_ugn.texi: Document the new warning.

2015-01-07  Johannes Kanig  <kanig@adacore.com>

	* lib-xref-spark_specific.adb (Collect_SPARK_Xrefs): Skip unneeded
	cross ref files.

2015-01-07  Robert Dewar  <dewar@adacore.com>

	* s-taprop-linux.adb, clean.adb: Minor reformatting.

2015-01-07  Arnaud Charlet  <charlet@adacore.com>

	* s-tassta.adb: Relax some overzealous assertions.

2015-01-07  Ed Schonberg  <schonberg@adacore.com>

	* sem_ch6.adb (Analyze_Return_Type): An call that returns a limited
	view of a type is legal when context is a thunk generated for
	operation inherited from an interface.
	* exp_ch6.adb (Expand_Simple_Function_Return): If context is
	a thunk and return type is an incomplete type do not continue
	expansion; thunk will be fully elaborated when generating code.

2015-01-07  Doug Rupp  <rupp@adacore.com>

	* s-osinte-mingw.ads (LARGE_INTEGR): New subtype.
	(QueryPerformanceFrequency): New imported procedure.
	* s-taprop-mingw.adb (RT_Resolution): Call above and return
	resolution vice a hardcoded value.
	* s-taprop-solaris.adb (RT_Resolution): Call clock_getres and return
	resolution vice a hardcoded value.
	* s-linux-android.ads (clockid_t): New subtype.
	* s-osinte-aix.ads (clock_getres): New imported subprogram.
	* s-osinte-android.ads (clock_getres): Likewise.
	* s-osinte-freebsd.ads (clock_getres): Likewise.
	* s-osinte-solaris-posix.ads (clock_getres): Likewise.
	* s-osinte-darwin.ads (clock_getres): New subprogram.
	* s-osinte-darwin.adb (clock_getres): New subprogram.
	* thread.c (__gnat_clock_get_res) [__APPLE__]: New function.
	* s-taprop-posix.adb (RT_Resolution): Call clock_getres to
	calculate resolution vice hard coded value.

2015-01-07  Ed Schonberg  <schonberg@adacore.com>

	* exp_util.adb (Make_CW_Equivalent_Type): If root type is a
	limited view, use non-limited view when available to create
	equivalent record type.

2015-01-07  Vincent Celier  <celier@adacore.com>

	* gnatcmd.adb: Remove command Sync and any data and processing
	related to this command. Remove project processing for gnatstack.
	* prj-attr.adb: Remove package Synchonize and its attributes.

2015-01-07  Vincent Celier  <celier@adacore.com>

	* clean.adb: Minor error message change.

2015-01-07  Tristan Gingold  <gingold@adacore.com>

	PR ada/64349  
	* env.c (__gnat_environ): Adjust for darwin9/darwin10.

2015-01-07  Javier Miranda  <miranda@adacore.com>

	* sem_ch10.adb (Analyze_With_Clause): Compiling under -gnatq
	protect the frontend against never ending recursion caused by
	circularities in the sources.

2015-01-07  Robert Dewar  <dewar@adacore.com>

	* a-reatim.adb, make.adb, exp_pakd.adb, i-cpoint.adb, sem_ch8.adb,
	exp_ch3.adb: Minor reformatting.

2015-01-07  Doug Rupp  <rupp@adacore.com>

	* s-linux.ads (clockid_t): New subtype.
	* s-osinte-linux.ads (pragma Linker Options): Add -lrt.
	(clockid_t): New subtype.
	(clock_getres): Import system call.
	* s-taprop-linux.adb (System.OS_Constants): With and rename.
	(RT_Resolution): Remove
	hardcoded value and call clock_getres.
	* s-linux-sparc.ads, s-linux-mipsel.ads, s-linux-hppa.ads,
	s-linux-alpha.ads, s-linux-x32.ads (clockid_t): Add new subtype.

2015-01-07  Robert Dewar  <dewar@adacore.com>

	* sem_warn.adb (Check_One_Unit): Guard against context item
	with no Entity field.

2015-01-07  Vincent Celier  <celier@adacore.com>

	* clean.adb (Gnatclean): Warn that 'gnatclean -P' is obsolete.
	* make.adb (Initialize): Warn that 'gnatmake -P' is obsolete.

2015-01-07  Vincent Celier  <celier@adacore.com>

	* prj-conf.adb (Parse_Project_And_Apply_Config): Always finalize
	errors/warnings in the first parsing of the project files,
	to display the warnings when there is no errors.

2015-01-07  Tristan Gingold  <gingold@adacore.com>

	* i-cpoint.adb (Copy_Terminated_Array): Nicely handle null target.

2015-01-07  Doug Rupp  <rupp@adacore.com>

	* s-taprop-vxworks.adb (Stop_All_Tasks): Pass return
	value from Int_Lock as parameter to Int_Unlock.
	* s-osinte-vxworks.ads (Int_Unlock): Add parameter.
	* s-vxwext.ads (Int_Unlock): Likewise.
	* s-vxwext-kernel.adb (intUnlock, Int_Unlock): Likewise.
	* s-vxwext-kernel.ads (Int_Unlock): Likewise.
	* s-vxwext-rtp.adb (Int_Unlock): Likewise.
	* s-vxwext-rtp.ads (Int_Unlock): Likewise.

2015-01-07  Pierre-Marie de Rodat  <derodat@adacore.com>

	* exp_pakd.adb: Add a comment in exp_pakd.adb to explain why we
	keep ___XP suffixes

2015-01-07  Tristan Gingold  <gingold@adacore.com>

	* i-cpoint.adb (Copy_Terminated_Array): Use Copy_Array to
	handle overlap.

2015-01-07  Eric Botcazou  <ebotcazou@adacore.com>

	* sem_ch3.adb (Analyze_Full_Type_Declaration): Do not
	automatically set No_Strict_Aliasing on access types.
	* fe.h (No_Strict_Aliasing_CP): Declare.
	* gcc-interface/trans.c (gigi): Force flag_strict_aliasing to 0 if
	No_Strict_Aliasing_CP is set.

2015-01-07  Johannes Kanig  <kanig@adacore.com>

	* sem_ch8.adb (Analyze_Subprogram_Renaming) do
	not build function wrapper in gnatprove mode when the package
	is externally axiomatized.

2015-01-07  Jose Ruiz  <ruiz@adacore.com>

	* a-reatim.adb (Time_Of): Reduce the number of spurious overflows in
	intermediate computations when the parameters have different signs.

2015-01-07  Javier Miranda  <miranda@adacore.com>

	* exp_ch3.adb (Build_Init_Procedure): For derived types,
	improve the code which takes care of identifying and moving to
	the beginning of the init-proc the call to the init-proc of the
	parent type.

2015-01-07  Olivier Hainque  <hainque@adacore.com>

	* gcc-interface/trans.c (gnat_to_gnu, <N_Expression_With_Action>):
	Elaborate the expression as part of the same stmt group as the actions.

2015-01-07  Robert Dewar  <dewar@adacore.com>

	* sem_ch3.adb: Minor error message change.

2015-01-07  Ed Schonberg  <schonberg@adacore.com>

	* sem_prag.adb (Analyze_Pragma, case Preelaborable_Initialization):
	Following AI05-028, the pragam applies legally to any composite type.

2015-01-07  Arnaud Charlet  <charlet@adacore.com>

	* s-osinte-vxworks.adb, s-osinte-vxworks.ads
	(sigwait, sigwaitinfo): Removed, not needed after all on any
	VxWorks configurations.

2015-01-07  Robert Dewar  <dewar@adacore.com>

	* sem_ch3.adb, freeze.adb, exp_disp.adb: Minor reformatting.

2015-01-07  Javier Miranda  <miranda@adacore.com>

	* exp_disp.adb (Expand_Interface_Conversion): Adding missing
	generation of accessibility check.

2015-01-07  Ed Schonberg  <schonberg@adacore.com>

	* sem_ch3.adb (Derived_Type_Declaration): In the case of an
	illegal completion from a class- wide type, set etype of the
	derived type properly to prevent cascaded errors.

2015-01-07  Robert Dewar  <dewar@adacore.com>

	* prj.ads, i-cpoint.adb, freeze.adb, ghost.adb, prj-err.adb: Minor
	reformatting.

2015-01-07  Robert Dewar  <dewar@adacore.com>

	* restrict.adb (Check_Restriction_No_Use_Of_Attribute):
	New procedure.
	(OK_No_Use_Of_Entity_Name): New function.
	(Set_Restriction_No_Use_Of_Entity): New procedure.
	* restrict.ads (Check_Restriction_No_Use_Of_Attribute):
	New procedure.
	(OK_No_Use_Of_Entity_Name): New function.
	(Set_Restriction_No_Use_Of_Entity): New procedure.
	* sem_ch8.adb (Find_Direct_Name): Add check for violation of
	No_Use_Of_Entity.
	* sem_prag.adb (Process_Restrictions_Or_Restriction_Warnings):
	Add processing for new restriction No_Use_Of_Entity.

2015-01-07  Eric Botcazou  <ebotcazou@adacore.com>

	* freeze.adb (Freeze_Array_Type): Apply same handling to Is_Atomic
	component type as to Has_Atomic_Components type.  Remove useless
	test on Is_Aliased component type.

2015-01-07  Hristian Kirtchev  <kirtchev@adacore.com>

	* alloc.ads Alphabetize several declarations. Add constants
	Ignored_Ghost_Units_Initial and Ignored_Ghost_Units_Increment.
	* atree.adb Add with and use clauses for Opt.
	(Allocate_Initialize_Node): Mark a node as ignored Ghost
	if it is created in an ignored Ghost region.
	(Ekind_In): New variant.
	(Is_Ignored_Ghost_Node): New routine.
	(Set_Is_Ignored_Ghost_Node): New routine.
	* atree.adb Aplhabetize several subprograms declarations. Flag
	Spare0 is now known as Is_Ignored_Ghost_Node.
	(Ekind_In): New variant.
	(Is_Ignored_Ghost_Node): New routine.
	(Set_Is_Ignored_Ghost_Node): New routine.
	* einfo.adb: Flag 279 is now known as Contains_Ignored_Ghost_Code.
	(Contains_Ignored_Ghost_Code): New routine.
	(Set_Contains_Ignored_Ghost_Code): New routine.
	(Set_Is_Checked_Ghost_Entity, Set_Is_Ignored_Ghost_Entity):
	It is now possible to set this property on an unanalyzed entity.
	(Write_Entity_Flags): Output the status of flag
	Contains_Ignored_Ghost_Code.
	* einfo.ads New attribute Contains_Ignored_Ghost_Code along with
	usage in nodes.
	(Contains_Ignored_Ghost_Code): New routine
	along with pragma Inline.
	(Set_Contains_Ignored_Ghost_Code): New routine along with pragma Inline.
	* exp_ch3.adb Add with and use clauses for Ghost.
	(Freeze_Type): Capture/restore the value of Ghost_Mode on entry/exit.
	Set the Ghost_Mode in effect.
	(Restore_Globals): New routine.
	* exp_ch7.adb (Process_Declarations): Do not process a context
	that invoves an ignored Ghost entity.
	* exp_dbug.adb (Qualify_All_Entity_Names): Skip an ignored Ghost
	construct that has been rewritten as a null statement.
	* exp_disp.adb Add with and use clauses for Ghost.
	(Make_DT): Capture/restore the value of Ghost_Mode on entry/exit. Set
	the Ghost_Mode in effect.
	(Restore_Globals): New routine.
	* exp_util.adb (Requires_Cleanup_Actions): An ignored Ghost entity
	does not require any clean up. Add two missing cases that deal
	with block statements.
	* freeze.adb Add with and use clauses for Ghost.
	(Freeze_Entity): Capture/restore the value of Ghost_Mode on entry/exit.
	Set the Ghost_Mode in effect.
	(Restore_Globals): New routine.
	* frontend.adb Add with and use clauses for Ghost. Remove any
	ignored Ghost code from all units that qualify.
	* ghost.adb New unit.
	* ghost.ads New unit.
	* gnat1drv.adb Add with clause for Ghost. Initialize and lock
	the table in package Ghost.
	* lib.ads: Alphabetize several subprogram declarations.
	* lib-xref.adb (Output_References): Do not generate reference
	information for ignored Ghost entities.
	* opt.ads Add new type Ghost_Mode_Type and new global variable
	Ghost_Mode.
	* rtsfind.adb (Load_RTU): Provide a clean environment when
	loading a runtime unit.
	* sem.adb (Analyze): Capture/restore the value of Ghost_Mode on
	entry/exit as the node may set a different mode.
	(Do_Analyze):
	Capture/restore the value of Ghost_Mode on entry/exit as the
	unit may be withed from a unit with a different Ghost mode.
	* sem_ch3.adb Add with and use clauses for Ghost.
	(Analyze_Full_Type_Declaration, Analyze_Incomplete_Type_Decl,
	Analyze_Number_Declaration, Analyze_Private_Extension_Declaration,
	Analyze_Subtype_Declaration): Set the Ghost_Mode in effect. Mark
	the entity as Ghost when there is a Ghost_Mode in effect.
	(Array_Type_Declaration): The implicit base type inherits the
	"ghostness" from the array type.
	(Derive_Subprogram): The
	alias inherits the "ghostness" from the parent subprogram.
	(Make_Implicit_Base): The implicit base type inherits the
	"ghostness" from the parent type.
	* sem_ch5.adb Add with and use clauses for Ghost.
	(Analyze_Assignment): Set the Ghost_Mode in effect.
	* sem_ch6.adb Add with and use clauses for Ghost.
	(Analyze_Abstract_Subprogram_Declaration, Analyze_Procedure_Call,
	Analyze_Subprogram_Body_Helper, Analyze_Subprogram_Declaration):
	Set the Ghost_Mode in effect. Mark the entity as Ghost when
	there is a Ghost_Mode in effect.
	* sem_ch7.adb Add with and use clauses for Ghost.
	(Analyze_Package_Body_Helper, Analyze_Package_Declaration,
	Analyze_Private_Type_Declaration): Set the Ghost_Mode in
	effect. Mark the entity as Ghost when there is a Ghost_Mode
	in effect.
	* sem_ch8.adb Add with and use clauses for Ghost.
	(Analyze_Exception_Renaming, Analyze_Generic_Renaming,
	Analyze_Object_Renaming, Analyze_Package_Renaming,
	Analyze_Subprogram_Renaming): Set the Ghost_Mode in effect. Mark
	the entity as Ghost when there is a Ghost_Mode in effect.
	(Find_Type): Check the Ghost context of a type.
	* sem_ch11.adb Add with and use clauses for Ghost.
	(Analyze_Exception_Declaration): Set the Ghost_Mode in
	effect. Mark the entity as Ghost when there is a Ghost_Mode
	in effect.
	* sem_ch12.adb Add with and use clauses for Ghost.
	(Analyze_Generic_Package_Declaration,
	Analyze_Generic_Subprogram_Declaration): Set the Ghost_Mode in effect.
	Mark the entity as Ghost when there is a Ghost_Mode in effect.
	* sem_prag.adb Add with and use clauses for Ghost.
	(Analyze_Pragma): Ghost-related checks are triggered when there
	is a Ghost mode in effect.
	(Create_Abstract_State): Mark the
	entity as Ghost when there is a Ghost_Mode in effect.
	* sem_res.adb Add with and use clauses for Ghost.
	(Check_Ghost_Context): Removed.
	* sem_util.adb (Check_Ghost_Completion): Removed.
	(Check_Ghost_Derivation): Removed.
	(Incomplete_Or_Partial_View):
	Add a guard in case the entity has not been analyzed yet
	and does carry a scope.
	(Is_Declaration): New routine.
	(Is_Ghost_Entity): Removed.
	(Is_Ghost_Statement_Or_Pragma):
	Removed.
	(Is_Subject_To_Ghost): Removed.
	(Set_Is_Ghost_Entity):
	Removed.
	(Within_Ghost_Scope): Removed.
	* sem_util.adb (Check_Ghost_Completion): Removed.
	(Check_Ghost_Derivation): Removed.
	(Is_Declaration): New routine.
	(Is_Ghost_Entity): Removed.
	(Is_Ghost_Statement_Or_Pragma): Removed.
	(Is_Subject_To_Ghost): Removed.
	(Set_Is_Ghost_Entity): Removed.
	(Within_Ghost_Scope): Removed.
	* sinfo.ads Add a section on Ghost mode.
	* treepr.adb (Print_Header_Flag): New routine.
	(Print_Node_Header): Factor out code. Output flag
	Is_Ignored_Ghost_Node.
	* gcc-interface/Make-lang.in: Add dependency for unit Ghost.

2015-01-06  Eric Botcazou  <ebotcazou@adacore.com>

	* freeze.adb (Freeze_Array_Type) <Complain_CS>: Remove always
	true test and unreachable 'else' arm.

2015-01-06  Vincent Celier  <celier@adacore.com>

	* prj-conf.adb (Check_Target): Improve error message when
	there are mismatched targets between the on in the configuration
	project file and the specified one, either in the main project
	file or in the --target= switch.

2015-01-06  Pascal Obry  <obry@adacore.com>

	* prj-attr.adb, projects.texi, snames.ads-tmpl: Add Mode and
	Install_Name attribute definitions.

2015-01-06  Ed Schonberg  <schonberg@adacore.com>

	* freeze.adb (Wrap_Imported_Subprogram): Indicate that the
	generated Import pragma for the internal imported procedure does
	not come from an aspect, so that Is_Imported can be properly
	set for it.

2015-01-06  Gary Dismukes  <dismukes@adacore.com>

	* sem_ch12.adb (Might_Inline_Subp): Record whether
	any subprograms in the generic package are marked with
	pragma Inline_Always (setting flag Has_Inline_Always).
	(Analyze_Package_Instantiation): Add test of Has_Inline_Always
	alongside existing test of Front_End_Inlining as alternative
	conditions for setting Inline_Now. Also add test of
	Has_Inline_Always along with Front_End_Inlining test as an
	alternative condition for setting Needs_Body to False.

2015-01-06  Tristan Gingold  <gingold@adacore.com>

	* i-cpoint.adb (Copy_Array): Handle overlap.

2015-01-06  Pascal Obry  <obry@adacore.com>

	* bindgen.adb: Minor style fix.

2015-01-06  Robert Dewar  <dewar@adacore.com>

	* sem_util.ads, sem_util.adb: Minor reformatting.

2015-01-06  Vincent Celier  <celier@adacore.com>

	* prj-conf.adb (Parse_Project_And_Apply_Config): Reset incomplete
	with flags before parsing the projects.
	* prj-err.adb (Error_Msg): Do nothing if there are incomplete withs.
	* prj-part.adb (Post_Parse_Context_Clause): Set Incomplete_Withs
	to True in the flags, when Ignore_Missing_With is True and an
	imported project cannot be found.
	* prj-proc.adb (Expression): When there are incomplete withs and
	a variable or attribute is not found, set the variable/attribute
	to unknown.
	* prj.ads (Processing_Flags): New flag Incomplete_Withs,
	defaulted to False.

2015-01-06  Vasiliy Fofanov  <fofanov@adacore.com>

	* prj-proc.adb, prj-part.adb, prj.adb, prj.ads, prj-conf.adb,
	prj-err.adb: Add new switch --no-command-line.

2015-01-06  Ed Schonberg  <schonberg@adacore.com>

	* sem_ch12.adb: Sloc of wrapper is that of instantiation.

2015-01-06  Robert Dewar  <dewar@adacore.com>

	* sem_ch11.adb: Minor reformatting.

2015-01-06  Ed Schonberg  <schonberg@adacore.com>

	* exp_aggr.adb (Get_Assoc_Expr): New routine internal to
	Build_Array_Aggr_Code, used to initialized components covered
	by a box association. If the component type is scalar and has
	a default aspect, use it to initialize such components.

2015-01-06  Pascal Obry  <obry@adacore.com>

	* rtinit.c (__gnat_runtime_initialize): Add a parameter to
	control the setup of the exception handler.
	* initialize.c: Remove unused declaration.
	* bindgen.adb: Always call __gnat_runtime_initialize and pass
	whether the exeception handler must be set or not.

2015-01-06  Thomas Quinot  <quinot@adacore.com>

	* freeze.adb (Set_SSO_From_Defaults): When setting scalar storage
	order to native from default, make sure to also adjust bit order.
	* exp_aggr.adb: Minor reformatting.

2015-01-06  Robert Dewar  <dewar@adacore.com>

	* s-valllu.adb, s-valllu.ads, s-valuti.ads, s-valuns.adb, s-valuns.ads,
	s-valrea.adb, s-valrea.ads: Add some additional guards for
	Str'Last = Positive'Last.

2015-01-06  Ed Schonberg  <schonberg@adacore.com>

	* sem_ch12.adb, sem_ch8.adb: Ongoing work for wrappers for actual
	subprograms.

2015-01-06  Javier Miranda  <miranda@adacore.com>

	* exp_disp.adb (Expand_Interface_Conversion): Reapply patch.

2015-01-06  Thomas Quinot  <quinot@adacore.com>

	* sem_util.ads: Minor reformatting.
	* sem_cat.adb (In_RCI_Visible_Declarations): Change back to...
	(In_RCI_Declaration) Return to old name, as proper checking of
	entity being in the visible part depends on entity kind and must
	be done by the caller.

2015-01-06  Ed Schonberg  <schonberg@adacore.com>

	* sem_ch12.adb, sem_ch12.ads, sem_ch8.adb: Ongoing work for wrappers
	for operators in SPARK.

2015-01-06  Ed Schonberg  <schonberg@adacore.com>

	* sem_aggr.adb (Get_Value): In ASIS mode, preanalyze the
	expression in an others association before making copies for
	separate resolution and accessibility checks. This ensures that
	the type of the expression is available to ASIS in all cases,
	in particular if the expression is itself an aggregate.

2015-01-06  Eric Botcazou  <ebotcazou@adacore.com>

	* einfo.ads (Has_Independent_Components): Document extended
	usage.
	* einfo.adb (Has_Independent_Components): Remove obsolete assertion.
	(Set_Has_Independent_Components): Adjust assertion.
	* sem_prag.adb (Analyze_Pragma): Also set Has_Independent_Components
	for pragma Atomic_Components.  Set Has_Independent_Components
	on the object instead of the type for an object declaration with
	pragma Independent_Components.

2015-01-06  Olivier Hainque  <hainque@adacore.com>

	* set_targ.adb (Read_Target_Dependent_Values): Set
	Long_Double_Index when "long double" is read.
	(elaboration code): Register_Back_End_Types only when not reading from
	config files. Doing otherwise is pointless and error prone.

2015-01-06  Robert Dewar  <dewar@adacore.com>

	* s-valrea.adb (Value_Real): Check for Str'Last = Positive'Last

2015-01-06  Robert Dewar  <dewar@adacore.com>

	* a-wtgeau.adb, a-ztgeau.adb, a-tigeau.adb (String_Skip): Raise PE if
	Str'Last = Positive'Last.

2015-01-06  Ed Schonberg  <schonberg@adacore.com>

	* sem_ch6.adb (Matches_Limited_View): Handle properly the case
	where the non-limited type is a generic actual and appears as
	a subtype of the non-limited view of the other.
	* freeze.adb (Build_Renamed_Body): If the return type of the
	declaration that is being completed is a limited view and the
	non-limited view is available, use it in the specification of
	the generated body.

2015-01-06  Ed Schonberg  <schonberg@adacore.com>

	* sem_ch3.adb (Find_Type_Name): If there is a previous tagged
	incomplete view, the type of the classwide type common to both
	views is the type being declared.

2015-01-06  Eric Botcazou  <ebotcazou@adacore.com>

	* einfo.ads (Is_Independent): Further document extended usage.

2015-01-06  Eric Botcazou  <ebotcazou@adacore.com>

	* einfo.ads (Is_Independent): Document extended usage.
	* einfo.adb (Is_Independent): Remove obsolete assertion.
	(Set_Is_Independent): Likewise.
	* sem_prag.adb (Process_Atomic_Shared_Volatile): Rename into...
	(Process_Atomic_Independent_Shared_Volatile): ...this.
	Deal with pragma Independent here.
	(Analyze_Pragma): Adjust
	to above renaming and also invoke it for pragma Independent.
	Adjust comment for Independent_Components.

2015-01-06  Robert Dewar  <dewar@adacore.com>

	* snames.ads-tmpl: Remove entries for attribute Enum_Image.
	* exp_attr.adb: Remove reference to Attribute_Enum_Image.

2015-01-06  Robert Dewar  <dewar@adacore.com>

	* s-vallli.adb (Value_Long_Long_Integer): Handle case of Str'Last
	= Positive'Last.
	* s-valllu.adb (Value_Long_Long_Unsigned): Handle case of
	Str'Last = Positive'Last.

2015-01-06  Robert Dewar  <dewar@adacore.com>

	* sem_prag.adb (Process_Inline): Remove redundant construct
	warning (-gnatw.r) for an ineffective pragma Inline.

2015-01-06  Robert Dewar  <dewar@adacore.com>

	* s-valint.adb: Fix typo in last checkin.
	* s-valuns.adb (Value_Unsigned): More efficient fix for
	Positive'Last case.
	* sem_attr.adb (Analyze_Attribute): Minor reformatting
	(Eval_Attribute): Static ervaluation of 'Img for enumeration types.

2015-01-06  Robert Dewar  <dewar@adacore.com>

	* s-valint.adb, s-valuns.adb (Value_Integer): Deal with case where
	Str'Last = Positive'Last

2015-01-06  Thomas Quinot  <quinot@adacore.com>

	* xoscons.adb: Display exception information and return non-zero
	exit status in top level exception handler.

2015-01-06  Ed Schonberg  <schonberg@adacore.com>

	* sem_ch8.adb: Code clean up.

2015-01-06  Tristan Gingold  <gingold@adacore.com>

	* targparm.ads: Remove obsolete comment.

2015-01-06  Olivier Hainque  <hainque@adacore.com>

        * gcc-interface/decl.c (gnat_to_gnu_entity, case E_Variable): When
        constructing a ref to variable, update inner_const_flag from the
        variable TREE_READONLY attribute.
        * gcc-interface/targtyps.c (WIDEST_HARDWARE_FP_SIZE): Remove default
        definition.
        (get_target_float_size): Remove.
        (get_target_double_size): Remove.
        (get_target_long_double_size): Remove.

2015-01-06  Pascal Obry  <obry@adacore.com>

	* adaint.c (ProcListEvt): Set to NULL.
	* rtinit.c: New file.
	(__gnat_rt_init_count): New reference counter set to 0.
	(__gnat_runtime_initialize): Move code here from __gnat_initialize when
	this code is actually needed for the runtime initialization. This
	routine returns immediately if the initialization has already been done.
	* final.c: Revert previous change.
	* rtfinal.c: New file.
	(__gnat_runtime_finalize)[Win32]: Add finalization of the critical
	section and event. The default version of this routine is empty (except
	for the reference counting code). This routine returns immediately if
	some others libraries are referencing the runtime.
	* bindgen.adb (Gen_Adainit): Generate call to Runtime_Initialize
	remove circuitry to initialize the signal handler as this is
	now done by the runtime initialization routine.
	(Gen_Adafinal): Generate call to Runtime_Finalize.
	* gnat_ugn.texi: Update documentation about concurrency and
	initialization/finalization of the run-time.
	* gcc-interface/Makefile.in, gcc-interface/Make-lang.in: Add
	references to rtfinal.o and rtinit.o

2015-01-06  Robert Dewar  <dewar@adacore.com>

	* exp_attr.adb (Expand_N_Attribute_Reference): Add dummy entry
	for Enum_Image.
	* sem_attr.adb: Implement Enum_Image attribute.
	* snames.ads-tmpl: Add entries for Enum_Image attribute.

2015-01-06  Robert Dewar  <dewar@adacore.com>

	* namet.ads: Document use of Boolean2 for No_Use_Of_Entity.
	* restrict.ads (No_Use_Of_Entity): New table.
	* sem_prag.adb (Process_Restrictions_Or_Restriction_Warnings):
	Ignore No_Use_Of_Entity (will be processed in parser).
	* snames.ads-tmpl: Add entry for Name_No_Use_Of_Entity.

2015-01-06  Vincent Celier  <celier@adacore.com>

	* prj-tree.adb (Imported_Or_Extended_Project_Of): Do not try
	to check for an extended project, if a project does not have
	yet a project declaration.

2015-01-06  Pierre-Marie Derodat  <derodat@adacore.com>

	* scos.ads: Update documentation about the SCO table build
	process and about table records format.
	* par_sco.ads (SCO_Record): Rename to SCO_Record_Raw.
	(SCO_Record_Filtered): New procedure.
	(Set_SCO_Logical_Operator): New procedure.
	(dsco): Update documentation.
	* par_sco.adb: Update library-level comments.
	(SCO_Generation_State_Type): New type.
	(SCO_Generation_State): New variable.
	(SCO_Raw_Table): New package instanciation.
	(Condition_Pragma_Hash_Table): Rename to SCO_Raw_Hash_Table.
	("<"): New.
	(Tristate): New type.
	(Is_Logical_Operator): Return Tristate and update documentation.
	(Has_Decision): Update call to Is_Logical_Operator and complete
	documentation.
	(Set_Table_Entry): Rename to Set_Raw_Table_Entry, update
	comment, add an assertion for state checking and change
	references to SCO_Table into SCO_Raw_Table.
	(dsco): Refactor to dump the raw and the filtered tables.
	(Process_Decisions.Output_Decision_Operand): Handle putative
	short-circuit operators.
	(Process_Decisions.Output_Element): Update references
	to Set_Table_Entry and to Condition_Pragma_Hash_Table.
	(Process_Decisions.Process_Decision_Operand): Update call
	to Is_Logical_Operator.
	(Process_Decisions.Process_Node): Handle putative short-circuit
	operators and change references to
	SCO_Table into SCO_Raw_Table.
	(SCO_Output): Add an assertion
	for state checking and remove code that used to stamp out SCO entries.
	(SCO_Pragma_Disabled): Change reference to SCO_Table
	into SCO_Raw_Table.
	(SCO_Record): Rename to SCO_Record_Raw,
	add an assertion for state checking and change references
	to SCO_Table into SCO_Raw_Table.
	(Set_SCO_Condition): Add an assertion for state checking, update
	references to Condition_Pragma_Hash_Table and change references to
	SCO_Table into SCO_Raw_Table.
	(Set_SCO_Pragma_Enabled): Add an assertion for state checking and
	change references to SCO_Table into SCO_Raw_Table.
	(Set_SCO_Logical_Operator): New procedure.
	(Traverse_Declarations_Or_Statements.Set_Statement_Entry): Update
	references to Set_Table_Entry and to Condition_Pragma_Hash_Table.
	(SCO_Record_Fildered): New procedure.
	* gnat1drv.adb (Gnat1drv): Invoke the SCO filtering pass.
	* lib-writ.adb (Write_ALI): Invoke the SCO filtering pass and
	output SCOs.
	* par-load.adb (Load): Update reference to SCO_Record.
	* par.adb (Par): Update reference to SCO_Record.
	* put_scos.adb (Put_SCOs): Add an assertion to check that no
	putative SCO condition reaches this end.
	* sem_ch10.adb (Analyze_Proper_Body): Update reference to SCO_Record.
	* sem_res.adb (Resolve_Logical_Op): Validate putative SCOs
	when corresponding to an "and"/"or" operator affected by the
	Short_Circuit_And_Or pragma.

2015-01-06  Robert Dewar  <dewar@adacore.com>

	* sem_ch8.adb (Analyze_Use_Package): Give more specific error
	msg for attempted USE of generic subprogram or subprogram.

2015-01-06  Robert Dewar  <dewar@adacore.com>

	* s-valllu.adb, a-tiinau.adb, a-timoau.adb, a-ztinau.adb, a-ztmoau.adb,
	s-valuns.adb, s-valrea.adb, a-wtflau.adb, a-tiflau.adb, a-ztflau.adb,
	a-wtinau.adb, a-wtmoau.adb: Document recognition of : in place of #.

2015-01-06  Ed Schonberg  <schonberg@adacore.com>

	* sem_ch13.adb (Analyze_Aspect_Specifications): For aspects
	that specify stream subprograms, if the prefix is a class-wide
	type then the generated attribute definition clause must apply
	to the same class-wide type.
	(Default_Iterator): An iterator defined by an aspect of some
	container type T must have a first parameter of type T, T'class,
	or an access to such (from code reading RM 5.5.1 (2/3)).

2015-01-06  Arnaud Charlet  <charlet@adacore.com>

	* gnat1drv.adb: Minor: complete previous change.

2015-01-06  Olivier Hainque  <hainque@adacore.com>

	* set_targ.ads (C_Type_For): New function. Return the name of
	a C type supported by the back-end and suitable as a basis to
	construct the standard Ada floating point type identified by
	the T parameter. This is used as a common ground to feed both
	ttypes values and the GNAT tree nodes for the standard floating
	point types.
	* set_targ.adb (Long_Double_Index): The index at which "long
	double" gets registered in the FPT_Mode_Table. This is useful to
	know whether we have a "long double" available at all and get at
	it's characteristics without having to search the FPT_Mode_Table
	when we need to decide which C type should be used as the
	basis for Long_Long_Float in Ada.
	(Register_Float_Type): Fill Long_Double_Index.
	(FPT_Mode_Index_For): New function. Return the index in
	FPT_Mode_Table that designates the entry corresponding to the
	provided C type name.
	(FPT_Mode_Index_For): New function. Return the index in
	FPT_Mode_Table that designates the entry for a back-end type
	suitable as a basis to construct the standard Ada floating point
	type identified by the input T parameter.
	(elaboration code): Register_Back_End_Types unconditionally,
	so C_Type_For can operate regardless of -gnateT. Do it
	early so we can query it for the floating point sizes, via
	FPT_Mode_Index_For. Initialize Float_Size, Double_Size and
	Long_Double_Size from the FPT_Mode_Table, as cstand will do.
	* cstand.adb (Create_Float_Types): Use C_Type_For to determine
	which C type should be used as the basis for the construction
	of the Standard Ada floating point types.
	* get_targ.ads (Get_Float_Size, Get_Double_Size,
	Get_Long_Double_Size): Remove.
	* get_targ.adb: Likewise.

2015-01-06  Thomas Quinot  <quinot@adacore.com>

	* sem_cat.adb (In_RCI_Declaration): Remove unnecessary
	parameter and rename to...
	(In_RCI_Visible_Declarations): Fix handling of private part of nested
	package.
	(Validate_RCI_Subprogram_Declaration): Reject illegal function
	returning anonymous access in RCI unit.

2015-01-06  Ed Schonberg  <schonberg@adacore.com>

	* sem_ch6.adb (New_Overloaded_Entity): In GNATprove mode, a
	function wrapper may be a homonym of another local declaration.
	* sem_ch8.adb (Analyze_Subprogram_Renaming): In GNATprove mode,
	build function and operator wrappers after the actual subprogram
	has been resolved, and replace the standard renaming declaration
	with the declaration of wrapper.
	* sem_ch12.ads (Build_Function_Wrapper, Build_Operator_Wraooer):
	make public for use elsewhere.
	* sem_ch12.adb (Build_Function_Wrapper, Build_Operator_Wraooer):
	rewrite, now that actual is fully resolved when wrapper is
	constructed.

2015-01-06  Javier Miranda  <miranda@adacore.com>

	* exp_disp.adb: Revert previous change.

2015-01-06  Robert Dewar  <dewar@adacore.com>

	* exp_util.adb: Change name Name_Table_Boolean to
	Name_Table_Boolean1.
	* namet.adb: Change name Name_Table_Boolean to Name_Table_Boolean1
	Introduce Name_Table_Boolean2/3.
	* namet.ads: Change name Name_Table_Boolean to Name_Table_Boolean1
	Introduce Name_Table_Boolean2/3.
	* par-ch13.adb: Change name Name_Table_Boolean to
	Name_Table_Boolean1.

2015-01-06  Bob Duff  <duff@adacore.com>

	* gnat_rm.texi: Improve documentation regarding No_Task_Termination.

2015-01-06  Ed Schonberg  <schonberg@adacore.com>

	* sem_aggr.adb (Resolve_Record_Aggregte, Get_Value): For an
	others choice that covers multiple components, analyze each
	copy with the type of the component even in compile-only mode,
	to detect potential accessibility errors.

2015-01-06  Hristian Kirtchev  <kirtchev@adacore.com>

	* sem_res.adb (Is_Assignment_Or_Object_Expression): New routine.
	(Resolve_Actuals): An effectively volatile out
	parameter cannot act as an in or in out actual in a call.
	(Resolve_Entity_Name): An effectively volatile out parameter
	cannot be read.

2015-01-06  Ed Schonberg  <schonberg@adacore.com>

	* sem_ch6.adb (Analyze_Subprogram_Body_Helper): If the body is
	the expansion of an expression function it may be pre-analyzed
	if a 'access attribute is applied to the function, in which case
	last_entity may have been assigned already.

2015-01-06  Ed Schonberg  <schonberg@adacore.com>

	* sem_ch4.adb (Analyze_One_Call): If formal has an incomplete
	type and actual has the corresponding full view, there is no
	error, but a case of use of incomplete type in a predicate or
	invariant expression.

2015-01-06  Vincent Celier  <celier@adacore.com>

	* makeutl.adb (Insert_No_Roots): Make sure that the same source
	in two different project tree is checked in both trees, if they
	are sources of two different projects, extended or not.

2015-01-06  Arnaud Charlet  <charlet@adacore.com>

	* gnat1drv.adb: Minor code clean up.
	(Adjust_Global_Switches): Ignore gnatprove_mode in codepeer_mode.

2015-01-06  Bob Duff  <duff@adacore.com>

	* osint.adb (Read_Source_File): Don't print out
	file name unless T = Source.

2015-01-06  Ed Schonberg  <schonberg@adacore.com>

	* sem_util.adb (Is_Variable, Is_OK_Variable_For_Out_Formal):
	recognize improper uses of constant_reference types as actuals
	for in-out parameters.
	(Check_Function_Call): Do not collect identifiers if function
	name is missing because of previous error.

2015-01-06  Robert Dewar  <dewar@adacore.com>

	* ali-util.adb, sem_prag.adb, rtsfind.adb, sem_util.adb, sem_res.adb,
	ali.adb, binde.adb, namet.adb, namet.ads, gnatls.adb, bcheck.adb:
	Minor change of name Name_Table_Info => Name_Table_Int.

2015-01-06  Robert Dewar  <dewar@adacore.com>

	* exp_strm.adb (Build_Elementary_Input_Call): Clarify comments
	in previous checkin.
	* freeze.adb (Freeze_Fixed_Point_Type): Add warning for shaving
	of bounds.
	* sem_prag.adb, sem_ch10.adb, sem_ch6.adb: Minor reformatting.

2015-01-06  Vincent Celier  <celier@adacore.com>

	* a-strsup.adb (Times (Natural;String;Positive)): Raise
	Length_Error, not Index_Error, when the result is too long.

2015-01-06  Thomas Quinot  <quinot@adacore.com>

	* a-direct.adb (Create_Path): Minor error handling and
	performance improvement.

2015-01-06  Robert Dewar  <dewar@adacore.com>

	* checks.ads, sem_ch12.adb: Minor reformatting.
	* exp_ch4.adb (Expand_N_Op_Divide): Generate explicit divide by
	zero check for fixed-point case if Backend_Divide_Checks_On_Target
	is False.

2015-01-06  Robert Dewar  <dewar@adacore.com>

	* sem_prag.adb (Analyze_Pragma, case No_Elaboration_Code_All):
	Do not set restriction No_Elaboration_Code unless the pragma
	appears in the main unit).

2015-01-06  Ed Schonberg  <schonberg@adacore.com>

	* sem_ch10.adb (Is_Regular_With_Clause): Add guard to verify
	that with clause has already been analyzed before checking kind
	of with_clause.

2015-01-06  Robert Dewar  <dewar@adacore.com>

	* exp_strm.adb (Build_Elementary_Input_Call): Return base type
	(as required by RM).

2015-01-06  Arnaud Charlet  <charlet@adacore.com>

	* a-reatim.adb ("/"): Add explicit pragma Unsuppress (Division_Check).

2015-01-06  Robert Dewar  <dewar@adacore.com>

	* sem_prag.adb (Process_Suppress_Unsuppress): Add extra warning
	for ignoring pragma Suppress (Elaboration_Check) in SPARK mode.

2015-01-06  Javier Miranda  <miranda@adacore.com>

	* exp_disp.adb (Expand_Interface_Conversion): No displacement
	of the pointer to the object needed when the type of the operand
	is not an interface type and the interface is one of its parent
	types (since they share the primary dispatch table).

2015-01-06  Vincent Celier  <celier@adacore.com>

	* prj-env.adb: Minor comment update.

2015-01-06  Javier Miranda  <miranda@adacore.com>

	* sem_res.adb (Valid_Conversion): Restrict the checks on anonymous
	access types whose target type is an interface type to operands
	that are access types; required to report an error when the
	operand is not an access type.

2015-01-06  Bob Duff  <duff@adacore.com>

	* a-cfinve.adb (Copy): Set the discriminant to the Length when
	Capacity = 0.
	* a-cofove.ads (Capacity): Add a postcondition.
	* a-cfinve.ads (Capacity): Add a postcondition.
	(Reserve_Capacity): Correct the postcondition in the case where
	Capacity = 0; that means "Capacity => Length (Container)".
	* a-cofove.adb (Elems[c]): Add a comment
	explaining the dangers and how to avoid them.

2015-01-06  Ed Schonberg  <schonberg@adacore.com>

	* sem_ch12.adb: Code clean up.

2015-01-06  Arnaud Charlet  <charlet@adacore.com>

	* gnatvsn.ads: Bump copyright year.

2015-01-06  Robert Dewar  <dewar@adacore.com>

	* s-taskin.ads, s-traces.ads: Minor reformatting.
	* exp_util.adb: Minor typo fix.

2015-01-06  Vincent Celier  <celier@adacore.com>

	* gnatls.adb (Search_RTS): Invoke Initialize_Default_Project_Path
	with the runtime name.
	* prj-env.adb (Initialize_Default_Project_Path): When both
	Target_Name and Runtime_Name are not empty string, add to the
	project path the two directories .../lib/gnat and .../share/gpr
	related to the runtime.
	* prj-env.ads (Initialize_Default_Project_Path): New String
	parameter Runtime_Name, defaulted to the empty string.

2015-01-06  Hristian Kirtchev  <kirtchev@adacore.com>

	* frontend.adb: Guard against the case where a configuration
	pragma may be split into multiple pragmas and the original
	rewritten as a null statement.
	* sem_prag.adb (Analyze_Pragma): Insert a brand new Check_Policy
	pragma using Insert_Before rather than Insert_Action. This
	takes care of the configuration pragma case where Insert_Action
	would fail.

2015-01-06  Bob Duff  <duff@adacore.com>

	* a-coboho.ads (Element_Access): Add "pragma
	No_Strict_Aliasing (Element_Access);". This is needed because
	we are unchecked-converting from Address to Element_Access.
	* a-cofove.ads, a-cofove.adb (Elems,Elemsc): Fix bounds of the
	result to be 1.

2015-01-06  Hristian Kirtchev  <kirtchev@adacore.com>

	* sem_res.adb (Resolve_Actuals): Remove the
	restriction which prohibits volatile actual parameters with
	enabled external propery Async_Writers to act appear in procedure
	calls where the corresponding formal is of mode OUT.

2015-01-05  Jakub Jelinek  <jakub@redhat.com>

	* gnat_ugn.texi: Bump @copying's copyright year.

2015-01-05  Eric Botcazou  <ebotcazou@adacore.com>

	PR ada/64492
	* gcc-interface/Makefile.in (../stamp-tools): Reinstate dropped code.

2015-01-04  Uros Bizjak  <ubizjak@gmail.com>

	* gcc-interface/misc.c (internal_error_function): Use xasprintf instead
	of unchecked asprintf.


Copyright (C) 2015 Free Software Foundation, Inc.

Copying and distribution of this file, with or without modification,
are permitted in any medium without royalty provided the copyright
notice and this notice are preserved.<|MERGE_RESOLUTION|>--- conflicted
+++ resolved
@@ -1,4 +1,3 @@
-<<<<<<< HEAD
 2015-05-07  Aldy Hernandez  <aldyh@redhat.com>
 
 	* gcc-interface/gigi.h (note_types_used_by_globals): Rename from
@@ -12,7 +11,7 @@
 	Remove call to finalize_compilation_unit.
 	Remove debug_hooks->global_decl() call for globals.
 	(gnat_pushdecls): Only insert into type_decls if TYPE_DECL.
-=======
+
 2015-05-27  Eric Botcazou  <ebotcazou@adacore.com>
 
 	* gcc-interface/trans.c (elaborate_all_entities): Do not elaborate an
@@ -1521,7 +1520,6 @@
 
 	* gcc-interface/trans.c (Sloc_to_locus1): Strenghthen local "map"
 	from line_map * to line_map_ordinary *.
->>>>>>> 6fa6a871
 
 2015-05-12  Jason Merrill  <jason@redhat.com>
 
