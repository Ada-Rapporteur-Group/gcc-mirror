<<<<<<< HEAD
2018-01-11  Gary Dismukes  <dismukes@adacore.com>

	* exp_ch3.adb (Default_Initialize_Object): Call New_Copy_Tree on the
	result of Get_Simple_Init_Value and pass the source location of the
	object declaration's object_definition.

2018-01-11  Ed Schonberg  <schonberg@adacore.com>

	* exp_ch6.adb (Make_Build_In_Place_Call_In_Object_Declaration): Handle
	properly object declarations with initializations that are
	build-in-place function calls, when there is an address specification,
	either as an aspect specification or an explicit attribute
	specification clause, for the initialized object.
	* freeze.adb (Check_Address_Clause): Do not remove side-effects from
	initial expressions in the case of a build-in-place call.

2018-01-11  Piotr Trojanek  <trojanek@adacore.com>

	* sem_eval.adb (Is_Null_Range): Retrieve the full view when called on a
	private (sub)type; refactor to avoid early return statement.
	(Not_Null_Range): Same as above.

2018-01-11  Hristian Kirtchev  <kirtchev@adacore.com>

	* freeze.adb (Freeze_Entity): Ensure that a Ghost type is not
	concurrent, nor effectively volatile.
	* ghost.adb (Check_Ghost_Type): New routine.
	* ghost.ads (Check_Ghost_Type): New routine.
	* sem_util.adb (Is_Declaration): Reimplemented. The routine can now
	consider specific subsets of declarations.
	(Is_Declaration_Other_Than_Renaming): Removed. Its functionality is
	replicated by Is_Declaration.
	* sem_util.ads (Is_Declaration): New parameter profile. Update the
	comment on usage.
	(Is_Declaration_Other_Than_Renaming): Removed.

2018-01-11  Hristian Kirtchev  <kirtchev@adacore.com>
=======
2010-06-30  Jakub Jelinek  <jakub@redhat.com>

	* gnat-style.texi: Change dircategory to GNU Ada tools.

2017-01-09  Hristian Kirtchev  <kirtchev@adacore.com>

	* einfo.ads, einfo.adb: Remove uses of flags Has_Default_Init_Cond,
	Is_Default_Init_Cond_Procedure, and
	Has_Inherited_Default_Init_Cond.  Add uses of flags
	Has_Own_DIC, Is_DIC_Procedure, and Has_Inherited_DIC.
	(Default_Init_Cond_Procedure): Removed.
	(DIC_Procedure): New routine.
	(Has_Default_Init_Cond): Removed.
	(Has_DIC): New routine.
	(Has_Inheritable_Invariants): The attribute applies to the base type.
	(Has_Inherited_Default_Init_Cond): Removed.
	(Has_Inherited_DIC): New routine.
	(Has_Inherited_Invariants): The attribute applies to the base type.
	(Has_Own_DIC): New routine.
	(Has_Own_Invariants): The attribute applies to the base type.
	(Is_Default_Init_Cond_Procedure): Removed.
	(Is_DIC_Procedure): New routine.
	(Set_Default_Init_Cond_Procedure): Removed.
	(Set_DIC_Procedure): New routine.
	(Set_Has_Default_Init_Cond): Removed.
	(Set_Has_Inheritable_Invariants): The attribute applies
	to the base type.
	(Set_Has_Inherited_Default_Init_Cond): Removed.
	(Set_Has_Inherited_DIC): New routine.
	(Set_Has_Inherited_Invariants): The attribute applies to the base type.
	(Set_Has_Own_DIC): New routine.
	(Set_Has_Own_Invariants): The attribute applies to the base type.
	(Set_Is_Default_Init_Cond_Procedure): Removed.
	(Set_Is_DIC_Procedure): New routine.
	(Write_Entity_Flags): Update the output of all flags related to
	default initial condition.
	* exp_ch3.adb (Expand_N_Object_Declaration): Update the generation
	of the call to the DIC procedure.
	(Freeze_Type): Generate the body of the DIC procedure.
	* exp_ch7.adb (Build_Invariant_Procedure_Body): Replace
	all occurrences of Create_Append with Append_New_To. Do
	not generate an invariant procedure for a class-wide type.
	The generated body acts as a freeze action of the working type.
	(Build_Invariant_Procedure_Declaration): Do not generate an
	invariant procedure for a class-wide type.
	(Create_Append): Removed.
	* exp_util.adb: Add with and use clauses for Sem_Ch3, sem_ch6,
	sem_Ch12, Sem_Disp, and GNAT.HTable. Move the handling of
	class-wide pre/postcondition description and data structures from
	Sem_Prag.
	(Build_Class_Wide_Expression): Moved from Sem_Prag.
	(Build_DIC_Call): New routine.
	(Build_DIC_Procedure_Body): New routine.
	(Build_DIC_Procedure_Declaration): New routine.
	(Entity_Hash): Moved from Sem_Prag.
	(Find_DIC_Type): New routine.
	(Update_Primitives_Mapping): Reimplemented.
	(Update_Primitives_Mapping_Of_Types): New routine.
	* exp_util.ads (Build_Class_Wide_Expression): Moved from Sem_Prag.
	(Build_DIC_Call): New routine.
	(Build_DIC_Procedure_Body): New routine.
	(Build_DIC_Procedure_Declaration): New routine.
	(Update_Primitives_Mapping): Moved from Sem_Prag.
	(Update_Primitives_Mapping_Of_Types): New routine.
	* nlists.adb (Append_New): New routine.
	(Append_New_To): New routine.
	* nlists.ads (Append_New): New routine.
	(Append_New_To): New routine.
	* sem_ch3.adb (Analyze_Declarations): Do not generate the bodies
	of DIC procedures here. This is now done at the end of the
	visible declarations, private declarations, and at the freeze
	point of a type.
	(Analyze_Private_Extension_Declaration):
	A private extension inherits the DIC pragma of a parent type.
	(Analyze_Subtype_Declaration): No need to propagate invariant
	attributes to a subtype as those apply to the base type.
	(Build_Derived_Record_Type): No need to inherit invariants here
	as this is now done in Build_Derived_Type.
	(Build_Derived_Type): Inherit both the DIC pragma and invariants from
	a parent type.
	(Process_Full_View): Update the propagation of DIC attributes.
	(Propagate_Default_Init_Cond_Attributes): Removed.
	* sem_ch7.adb Add with and use clauses for Exp_Util.
	(Analyze_Package_Specification): Create the body of the DIC
	procedure at the end of the visible and private declarations.
	(Preserve_Full_Attributes): Propagate DIC attributes.
	* sem_ch9.adb (Analyze_Protected_Type_Declaration): Propagate
	DIC attributes.
	(Analyze_Task_Type_Declaration): Propagate DIC attributes.
	* sem_elab.adb (Check_A_Call): Update the call to
	Is_Nontrivial_Default_Init_Cond_Procedure.
	* sem_prag.adb Remove the with and use clauses for
	GNAT.HTable. Move the handling of class- wide pre/postcondition
	description and data structures to Exp_Util.
	(Analyze_Pragma): Create the declaration of the DIC procedure. There
	is no need to propagate invariant-related attributes at this point
	as this is done in Build_Invariant_Procedure_Declaration.
	(Build_Class_Wide_Expression): Moved to Exp_Util.
	(Entity_Hash): Moved to Exp_Util.
	(Update_Primitives_Mapping): Moved to Exp_Util.
	* sem_prag.ads (Build_Class_Wide_Expression): Moved to Exp_Util.
	(Update_Primitives_Mapping): Moved to Exp_Util.
	* sem_util.adb: Remove with and use clauses for Ghost
	and Sem_Ch13.
	(Build_Default_Init_Cond_Call): Removed.
	(Build_Default_Init_Cond_Procedure_Bodies): Removed.
	(Build_Default_Init_Cond_Procedure_Declaration): Removed.
	(Get_Views): Reimplemented.
	(Has_Full_Default_Initialization): Reimplement the section on DIC.
	(Inherit_Default_Init_Cond_Procedure): Removed.
	(Is_Nontrivial_Default_Init_Cond_Procedure): Removed.
	(Is_Nontrivial_DIC_Procedure): New routine.
	(Is_Verifiable_DIC_Pragma): New routine.
	(Propagate_DIC_Attributes): New routine.
	* sem_util.ads (Build_Default_Init_Cond_Call): Removed.
	(Build_Default_Init_Cond_Procedure_Bodies): Removed.
	(Build_Default_Init_Cond_Procedure_Declaration): Removed.
	(Inherit_Default_Init_Cond_Procedure): Removed.
	(Is_Nontrivial_Default_Init_Cond_Procedure): Removed.
	(Is_Nontrivial_DIC_Procedure): New routine.
	(Is_Verifiable_DIC_Pragma): New routine.
	(Propagate_DIC_Attributes): New routine.
	* sem_warn.adb (Is_OK_Fully_Initialized): Reimplement the section
	on DIC.
	* sinfo.ads, sinfo.adb: Add new attribute Expression_Copy along with
	usage in nodes.
	(Expression_Copy): New routine along with pragma Inline.
	(Set_Expression_Copy): New routine along with pragma Inline.

2017-01-06  Bob Duff  <duff@adacore.com>

	* bindgen.adb (Gen_Adainit, Gen_Adafinal): Change
	"Bind_Main_Program" to "not Bind_For_Library", because otherwise
	we won't generate the call to s_stalib_adafinal when the main
	is not written in Ada.

2017-01-06  Bob Duff  <duff@adacore.com>

	* sem_prag.adb: Minor: remove pragma Warnings.

2017-01-06  Tristan Gingold  <gingold@adacore.com>

	* Makefile.rtl: Do not compile s-stchop by default.

2017-01-06  Patrick Bernardi  <bernardi@adacore.com>

	* aspects.adb, aspects.ads, exp_ch3.adb, exp_ch9.adb, par-prag.adb,
	sem_ch13.adb, sem_prag.adb, sem_prag.ads, snames.adb-tmpl,
	snames.ads-tmpl, s-secsta.adb, s-secsta.ads, s-tarest.adb,
	s-tarest.ads, s-taskin.adb, s-taskin.ads, s-tassta.adb, s-tassta.ads:
	Reverted previous change for now.

2017-01-06  Ed Schonberg  <schonberg@adacore.com>

	* exp_ch3.adb (Build_Initialization_Call): Apply predicate
	check to default discriminant value if checks are enabled.
	(Build_Assignment): If type of component has static predicate,
	apply check to its default value, if any.

2017-01-06  Patrick Bernardi  <bernardi@adacore.com>

	* aspect.adb, aspect.ads: Added new aspect Secondary_Stack_Size.
	* exp_ch3.adb (Build_Init_Statements): As part of initialising
	the value record of a task, set its _Secondary_Stack_Size field
	if present.
	* exp_ch9.adb (Expand_N_Task_Type_Declaration): Create
	a _Secondary_Stack_Size field in the value record of
	the task if a Secondary_Stack_Size rep item is present.
	(Make_Task_Create_Call): Include secondary stack size
	parameter. If No_Secondary_Stack restriction is in place, passes
	stack size of 0.
	* par-prag.adb, sem_prag.adb, sem_prag.ads: Added new pragma
	Secondary_Stack_Size.
	* s-secsta.adb, s-secsta.ads (Minimum_Secondary_Stack_Size): New
	function to define the overhead of the secondary stack.
	* s-tarest.adb (Create_Restricted_Task,
	Create_Restricted_Task_Sequential): Functions now include
	Secondary_Stack_Size parameter to pass to Initialize_ATCB.
	* s-tarest.adb (Create_Restricted_Task,
	Create_Restricted_Task_Sequential): Calls to Initialize_ATCB
	now include Secondary_Stack_Size parameter.
	(Task_Wrapper):
	Secondary stack now allocated to the size specified by the
	Secondary_Stack_Size parameter in the task's ATCB.
	* s-taskin.adb, s-taskin.adb (Common_ATCB, Initialise_ATCB): New
	Secondary_Stack_Size component.
	* s-tassta.adb, s-tassta.ads (Create_Restricted_Task,
	Create_Restricted_Task_Sequential): Function now include
	Secondary_Stack_Size parameter.
	(Task_Wrapper): Secondary stack
	now allocated to the size specified by the Secondary_Stack_Size
	parameter in the task's ATCB.
	* sem_ch13.adb (Analyze_Aspect_Specification): Add support
	for Secondary_Stack_Size aspect, turning the aspect into its
	corresponding internal attribute.
	(Analyze_Attribute_Definition):
	Process Secondary_Stack_Size attribute.
	* snames.adb-tmpl, snames.ads-tmpl: Added names
	Name_Secondary_Stack_Size, Name_uSecondary_Stack_Size,
	Attribute_Secondary_Stack_Size and Pragma_Secondary_Stack_Size.

2017-01-06  Pascal Obry  <obry@adacore.com>

	* a-direio.adb, a-direio.ads, a-sequio.adb, a-sequio.ads: Add Flush to
	Sequential_IO and Direct_IO.

2017-01-06  Bob Duff  <duff@adacore.com>

	* snames.ads-tmpl (Renamed): New name for the pragma argument.
	* par-ch2.adb: Allow the new pragma (with analysis deferred
	to Sem_Prag).
	* sinfo.ads, sinfo.adb (Map_Pragma_Name, Pragma_Name_Mapped):
	Keep a mapping from new pragma names to old names.
	* sem_prag.adb: Check legality of pragma Rename_Pragma, and
	implement it by calling Map_Pragma_Name.
	* checks.adb, contracts.adb, einfo.adb, errout.adb,
	* exp_attr.adb, exp_ch3.adb, exp_ch6.adb, exp_ch7.adb, exp_ch9.adb,
	* exp_prag.adb, exp_util.adb, freeze.adb, frontend.adb, ghost.adb,
	* inline.adb, lib-writ.adb, scans.adb, scans.ads, sem_attr.adb,
	* sem_aux.adb, sem_ch10.adb, sem_ch13.adb, sem_ch6.adb, sem_ch9.adb,
	* sem_elab.adb, sem_res.adb, sem_util.adb, sem_util.ads,
	* sem_warn.adb: Call Pragma_Name_Mapped instead of Pragma_Name
	as appropriate.

2017-01-06  Hristian Kirtchev  <kirtchev@adacore.com>

	* exp_ch9.adb: Minor reformatting.

2017-01-06  Tristan Gingold  <gingold@adacore.com>

	* exp_ch9.ads, exp_ch9.adb (Build_Entry_Names): Remove (unused).
	* rtsfind.ads (RE_Task_Entry_Names_Array, RO_ST_Set_Entry_Names)
	(RE_Protected_Entry_Names_Array, RO_PE_Set_Entry_Names): Remove
	(unused).
	* s-taskin.ads, s-taskin.adb (Set_Entry_Names,
	Task_Entry_Names_Array, Task_Entry_Names_Access): Remove.
	* s-tpoben.ads, s-tpoben.adb (Set_Entry_Names,
	Protected_Entry_Names_Array, Protected_Entry_Names_Access): Remove.

2017-01-06  Bob Duff  <duff@adacore.com>

	* sinfo.ads, sinfo.adb (Map_Pragma_Name): Preparation work,
	dummy implementation of Map_Pragma_Name.

2017-01-06  Tristan Gingold  <gingold@adacore.com>

	* exp_ch9.adb (Expand_N_Protected_Type_Declaration): Make the
	entry_body variable constant.
	* s-taprob.ads (Entry_Body_Access): Move to s-tposen.
	* s-tpoben.ads (Protected_Entry_Body_Access): Now access
	to constant.
	* s-tposen.ads (Entry_Body_Access): Moved from s-taprob,
	now access to constant.

2017-01-06  Gary Dismukes  <dismukes@adacore.com>

	* einfo.ads, sem_res.adb, sem_attr.adb, sem_ch6.adb: Minor
	reformatting and typo fixes.

2017-01-06  Bob Duff  <duff@adacore.com>

	* snames.ads-tmpl: New names for pragma renaming.
	* snames.adb-tmpl (Is_Configuration_Pragma_Name): Minor cleanup.
	* par-prag.adb: Add new pragma name to case statement.
	* sem_prag.adb (Rename_Pragma): Initial cut at semantic analysis
	of the pragma.
	* sinfo.ads, sinfo.adb (Pragma_Name_Mapped): Preparation work,
	Dummy implementation of Pragma_Name_Mapped.

2017-01-06  Ed Schonberg  <schonberg@adacore.com>

	* exp_ch6.adb (Expand_Protected_Subprogram_Call): Add guard to
	better detect call within an entry_wrapper.
	* sem_res.adb (Resolve_Call): A protected call within an
	entity_wrapper is analyzed in the context of the protected
	object but corresponds to a pre-analysis and is not an access
	before elaboration.
	* sem_attr.adb: Minor reformatting.

2017-01-06  Justin Squirek  <squirek@adacore.com>

	* sem_attr.adb (Analyze_Attribute): Modify semantic checks for
	Finalization_Size to allow a prefix of any non-class-wide type.
	* sem_attr.ads Modify comment for Finalization_Size to include
	definite type use case.

2017-01-06  Ed Schonberg  <schonberg@adacore.com>

	* einfo.ads, einfo.adb (Is_Entry_Wrapper): New flag, defined
	on procedures that are wrappers created for entries that have
	preconditions.
	* sem_ch6.adb (Analyze_Subrogram_Body_Helper): If the subprogram
	body is an entry_wrapper, compile it in the context of the
	synchronized type, because a precondition may refer to funtions
	of the type.
	* exp_ch9.adb (Build_Contract_Wrapper): Set Is_Entry_Wrapper on
	body entity.
	* exp_ch6.adb (Expand_Protected_Subprogram_Call): if the call is
	within an Entry_Wrapper this is an external call whose target
	is the synchronized object that is the actual in the call to
	the wrapper.

2017-01-06  Yannick Moy  <moy@adacore.com>

	* sem_attr.adb (Analyze_Attribute/Attribute_Loop_Entry): Analyze node
	in tree, which means not analyzing the previous prefix if the node has
	been rewritten into its prefix.

2017-01-06  Gary Dismukes  <dismukes@adacore.com>

	* s-tpobop.adb: Minor reformatting.
>>>>>>> 366cf7ed

	* sem_ch5.adb (Analyze_Assignment): Assignments to variables that act
	as Part_Of consituents of single protected types are illegal when they
	take place inside a protected function.
	(Diagnose_Non_Variable_Lhs): Use Within_Function to check for an
	enclosing function.
	(Is_Protected_Part_Of_Constituent): New routine.
	(Within_Function): New routine.

2018-01-11  Arnaud Charlet  <charlet@adacore.com>

	Bump copyright notices to 2018.

2018-01-11  Hristian Kirtchev  <kirtchev@adacore.com>

	* binde.adb, par-ch6.adb, par-ch9.adb, sem_ch12.adb, sem_ch13.adb:
	Minor reformatting.

2018-01-11  Justin Squirek  <squirek@adacore.com>

	* par-ch6.adb (Scan_Body_Or_Expression_Function): Add additional check
	to make sure a given expression function is properly parenthesized.

2018-01-11  Hristian Kirtchev  <kirtchev@adacore.com>

	* sem_ch6.adb (Analyze_Subprogram_Body_Helper): Check the
	categorization of a subprogram body which does not complete a previous
	declaration.

2018-01-11  Hristian Kirtchev  <kirtchev@adacore.com>

	* sem_ch10.adb (Check_Private_Child_Unit): Ensure that the enclosing
	scope of package Ada is Standard.

2018-01-11  Ed Schonberg  <schonberg@adacore.com>

	* sem_ch13.adb (Replace_Type_Ref): Handle properly reference to a
	subcomponent of the current entity when building the body for a dynamic
	predicate function for a record with composite subcomponents.

2018-01-11  Hristian Kirtchev  <kirtchev@adacore.com>

	* exp_aggr.adb (Convert_Aggr_In_Object_Decl): Update the call to
	Establish_Transient_Scope.
	(Convert_To_Assignments): Update the call to Establish_Transient_Scope.
	(Expand_Array_Aggregate): Update the call to Establish_Transient_Scope.
	* exp_ch6.adb (Expand_Call_Helper): Update the call to
	Establish_Transient_Scope.
	(Make_Build_In_Place_Call_In_Object_Declaration): Update the call to
	Establish_Transient_Scope.
	* exp_ch7.adb (Establish_Transient_Scope): Restructured. Delegate the
	management of the secondary stack to an enclosing scope if there is no
	suitable construct to wrap, and the transient scope was intended to
	manage the secondary stack.
	(Find_Node_To_Be_Wrapped): Restructured. A case_statement_alternative
	is a valid boundary for a transient expression which comes from the
	statements of the alternative, otherwise alternatives cannot be
	wrapped. Assignments of controlled objects which have controlled
	actions suppressed now stop the traversal as there is no point in
	looking for an enclosing construct. Add several N_xxx_Body choices to
	the termination conditions for completeness.
	* exp_ch7.ads (Establish_Transient_Scope): Update the parameter profile
	and the associated comment on usage.
	* exp_smem.adb (Add_Shared_Var_Lock_Procs): Update the call to
	Establish_Transient_Scope.
	(Add_Write_After): Update the call to Establish_Transient_Scope.
	* sem_res.adb (Check_Initialization_Call): Removed.
	(Resolve_Actuals): Account for additional cases where finalization
	actions are required by utilizing predicate Needs_Finalization rather
	than Is_Controlled.
	(Resolve_Call): Type initialization procedures can now utilize
	transient scopes to manage the secondary stack, thus preventing leaks
	during initialization.  Remove the previous kludgy algorithm which
	attempts to manage the secondary stack at the object creation site.

2018-01-11  Jerome Lambourg  <lambourg@adacore.com>

	* libgnat/g-soliop__qnx.ads: New.
	* adaint.c, adaint.h, cstreams.c, s-oscons-tmplt.c, sysdep.c: Update
	for QNX.

2018-01-11  Bob Duff  <duff@adacore.com>

	* par-ch9.adb (P_Protected_Operation_Declaration_Opt): Give an error if
	a null procedure occurs in a protected definition.

2018-01-11  Bob Duff  <duff@adacore.com>

	* binderr.ads, namet.ads: Minor reformatting.

2018-01-11  Bob Duff  <duff@adacore.com>

	* doc/gnat_ugn/gnat_utility_programs.rst: Improve documentation of
	xml2gnat.

2018-01-11  Bob Duff  <duff@adacore.com>

	* binde.adb (Force_Elab_Order): Give an error if there are duplicate
	unit names.

2018-01-11  Ed Schonberg  <schonberg@adacore.com>

	* sem_ch6.adb (Freeze_Expr_Types): If an access value is the
	controlling argument of a dispatching call. freeze the corresponding
	designated type.

2018-01-11  Ben Brosgol  <brosgol@adacore.com>

	* doc/Makefile: Add Sphinx option -W to treat warnings as errors.

2018-01-11  Ben Brosgol  <brosgol@adacore.com>

	* doc/gnat_rm/implementation_defined_aspects.rst: Minor type/wording
	corrections.
	* gnat_rm.texi: Regenerate.

2018-01-11  Ed Schonberg  <schonberg@adacore.com>

	* sem_ch12.adb (Check_Fixed_Point_Type): Do not apply check if the
	formsl type corresponding to the actual fixed point type is private,
	because in this case there can be no suspicious arithmetic operations
	in the generic unless they reference a formal subprogram.  Clarify
	warning.

2018-01-11  Javier Miranda  <miranda@adacore.com>

	* exp_util.adb (Remove_Side_Effects): No action done for functions
	returning class-wide types since it requires generating code using
	'reference and the CCG target has no secondary stack.
	* gnat1drv.adb: Disable building static dispatch tables when generating
	C code.

2018-01-11  Piotr Trojanek  <trojanek@adacore.com>

	* libgnat/a-direio.ads, libgnat/a-sequio.ads, libgnat/a-ststio.ads,
	libgnat/a-textio.ads, libgnat/a-witeio.ads, libgnat/a-ztexio.ads
	(File_Type): Add Default_Initial_Condition aspect.

2018-01-11  Pascal Obry  <obry@adacore.com>

	* libgnat/s-os_lib.adb (Normalize_Pathname): New implementation.

2018-01-11  Bob Duff  <duff@adacore.com>

	* doc/gnat_ugn/gnat_utility_programs.rst: Rewrite gnatpp documentation
	to match what the Libadalang-based version does.
	* doc/gnat_ugn/about_this_guide.rst: Update reference.

2018-01-11  Hristian Kirtchev  <kirtchev@adacore.com>

	* sem_res.adb (Uses_SS): A controlled type requires the secondary stack
	if it contains at least one component declaration employing a function
	call returning on the secondary stack.

2018-01-11  Yannick Moy  <moy@adacore.com>

	* doc/gnat_rm/standard_and_implementation_defined_restrictions.rst:
	Update description of restriction SPARK_05 with SPARK 2014.
	* gnat_rm.texi: Regenerate.

2018-01-11  Vasiliy Fofanov  <fofanov@adacore.com>

	* doc/gnat_ugn/gnat_utility_programs.rst: Fix layout.

2018-01-11  Hristian Kirtchev  <kirtchev@adacore.com>

	* exp_aggr.adb, exp_ch9.adb, exp_util.adb, sem_aggr.adb, sem_ch3.adb,
	sem_res.adb, sem_util.adb: Minor reformatting.

2018-01-11  Ed Schonberg  <schonberg@adacore.com>

	* sem_prag.adb (Analyze_Pragma, case Predicate): Indicate that the type
	has a delayed aspect which must be processed at the point the type is
	frozen. This mimics what is done when the predicate is provided by a
	source aspect.

2018-01-11  Doug Rupp  <rupp@adacore.com>

	* init.c (vxworks): Add macro checks for __aarch64__.

2018-01-11  Hristian Kirtchev  <kirtchev@adacore.com>

	* exp_util.adb (Add_Failure_Expression): New routine.
	(Make_Predicate_Check): Reimplement the handling of Predicate_Failure.
	* sem_util.adb (Is_Current_Instance): Code cleanup.

2018-01-11  Patrick Bernardi  <bernardi@adacore.com>

	* libgnat/s-parame*.adb, libgnat/s-parame*.ads: Remove unneeded
	Default_Sec_Stack_Size.
	* libgnat/s-secsta.adb (SS_Allocate): Handle the fixed secondary stack
	limit check so that the integer index does not overflow. Check the
	dynamic stack allocation does not cause the secondary stack pointer to
	overflow.
	(SS_Info): Align colons.
	(SS_Init): Cover the case when bootstraping with an old compiler that
	does not set Default_SS_Size.

2018-01-11  Ed Schonberg  <schonberg@adacore.com>

	* sem_ch3.adb (Add_Internal_Interface_Entities): When checking the
	legality of an inherited operation that may require overriding, ignore
	primitive_wrappers that correspond to explicit operations that override
	an interface primitive.
	* exp_util.adb (Build_Class_Wide_Expression, Replace_Entity): If the
	operation to which the class-wide expression applies is a protected op.
	with a primitive_wrapper, verify that the updated inherited expression
	does not contain an internal call to a protected function.  This
	completes the implementation of AI12-0166.

2018-01-11  Hristian Kirtchev  <kirtchev@adacore.com>

	* ali.adb: Document the remaining letters available for ALI lines.
	(Scan_ALI): A with clause is internal when it is encoded on a 'Z' line.
	* ali.ads: Update type With_Record. Field
	Implicit_With_From_Instantiation is no longer in use. Add field
	Implicit_With.
	* csinfo.adb (CSinfo): Remove the setup for attribute
	Implicit_With_From_Instantiation.
	* lib-writ.adb (Collect_Withs): Correct the logic which marks a unit as
	either implicitly or explicitly withed.
	(Is_Implicit_With_Clause): New routine.
	(Write_ALI): Rename array Implicit_With to Has_Implicit_With to avoid
	confusion with the with clause attribute by the same name.
	(Write_With_Lines): Update the emission of 'W', 'Y', and 'Z' headers.
	* rtsfind.adb (Maybe_Add_With): Code cleanup.
	* sem_ch8.adb (Present_System_Aux): Code cleanup.
	* sem_ch10.adb (Expand_With_Clause): Mark the with clause as generated
	for a parent unit.
	(Implicit_With_On_Parent): Mark the with clause as generated for a
	parent unit.
	* sem_ch12.adb (Inherit_Context): With clauses inherited by an
	instantiation are no longer marked as Implicit_With_From_Instantiation
	because they are already marked as implicit.
	* sem_elab.adb (Ensure_Prior_Elaboration_Static): Remove the kludge
	which marks implicit with clauses as related to an instantiation.
	* sinfo.adb (Implicit_With_From_Instantiation): Removed.
	(Parent_With): New routine.
	(Set_Implicit_With_From_Instantiation): Removed.
	(Set_Parent_With): New routine.
	* sinfo.ads: Update the documentation of attribute Implicit_With.
	Remove attribute Implicit_With_From_Instantiation along with
	occurrences in nodes.  Add attribute Parent_With along with occurrences
	in nodes.
	(Implicit_With_From_Instantiation): Removed along with pragma Inline.
	(Parent_With): New routine along with pragma Inline.
	(Set_Implicit_With_From_Instantiation): Removed along with pragma Inline.
	(Set_Parent_With): New routine along with pragma Inline.

2018-01-11  Hristian Kirtchev  <kirtchev@adacore.com>

	* sem_util.adb (Find_Enclosing_Scope): Return the unique defining
	entity when the enclosing construct is a body.

2018-01-11  Patrick Bernardi  <bernardi@adacore.com>

	* exp_ch9.adb (Expand_N_Task_Type_Declaration): Simplified
	Secondary_Stack_Size handling as a pragma is now generated for the
	corresponding aspect instead of an attribute.  Pragma expression is
	relocated instead of evaluated. Discriminant of the corresponding
	record type is referenced rather than the type discriminant.
	(Create_Secondary_Stack_For_Task, Make_Task_Create_Call): Update
	Secondary_Stack_Size rep item checks to only look for the pragma rep.
	* sem_ch13.adb (Analyze_One_Aspect): Transform
	Aspect_Secondary_Stack_Size into a pragma instead of an attribute
	because the attribute does not have visibility on a task type's
	discriminants when the type's definition is expanded.
	(Analyze_Attribute_Definition_Clause): Remove handling of
	Attribute_Secondary_Stack_Size.
	* snames.adb-tmpl, snames.ads-tmpl: Remove
	Attribute_Secondary_Stack_Size, no longer used.

2018-01-11  Justin Squirek  <squirek@adacore.com>

	* sem_ch8.adb: Minor comment fix.

2018-01-11  Hristian Kirtchev  <kirtchev@adacore.com>

	* exp_ch4.adb (Process_Action): Do not abandon the inspection of an
	individual action because the action may denote a complex expression,
	such as a case statement, which in turn may contain additional
	transient objects.

2018-01-11  Ed Schonberg  <schonberg@adacore.com>

	* sem_aggr.adb (Resolve_Iterated_Component_Association): Perform
	analysis on a copy of the expression with a copy of the index variable,
	because full expansion will rewrite construct into a loop with the
	original loop variable.
	* exp_aggr.adb (Gen_Assign): Defer analysis and resolution if the
	expression is an iterated component association. Full analysis takes
	place when construct is rewritten as a loop.
	(In_Place_Assign_OK, Safe_Component): An iterated_component_association
	is not safe for in-place assignment.
	* sem_util.adb (Remove_Entity): Handle properly the case of an isolated
	entity with no homonym and no other entity in the scope.

2018-01-11  Justin Squirek  <squirek@adacore.com>

	* sem_prag.adb (Analyze_Pragma:Pragma_Loop_Variant): Modify error
	message to be printed on the pragma argument identifier.

2018-01-11  Hristian Kirtchev  <kirtchev@adacore.com>

	* exp_util.adb (Build_Invariant_Procedure_Declaration): Set the last
	entity of the generated invariant procedure in order to construct a
	proper entity chain.

2018-01-11  Piotr Trojanek  <trojanek@adacore.com>

	* sem_ch13.adb (Build_Predicate_Functions): Fix minor issues in
	comment.

2018-01-11  Arnaud Charlet  <charlet@adacore.com>

	* einfo.ads, einfo.adb (Activation_Record_Component,
	Set_Activation_Record_Component, Set_Is_Uplevel_Referenced_Entity):
	Allow E_Discriminant.

2018-01-10  Eric Botcazou  <ebotcazou@adacore.com>

	* gcc-interface/decl.c (gnat_to_gnu_component_type): Apply the check
	for atomic access once the component size is taken into account and
	also do it if the component type is Atomic or Volatile_Full_Access.

2018-01-04  Eric Botcazou  <ebotcazou@adacore.com>

	* gnatvsn.ads: Bump copyright year.

2018-01-03  Richard Sandiford  <richard.sandiford@linaro.org>
	    Alan Hayward  <alan.hayward@arm.com>
	    David Sherwood  <david.sherwood@arm.com>

	* gcc-interface/misc.c (enumerate_modes): Treat GET_MODE_BITSIZE
	as polynomial.

2018-01-03  Richard Sandiford  <richard.sandiford@linaro.org>
	    Alan Hayward  <alan.hayward@arm.com>
	    David Sherwood  <david.sherwood@arm.com>

	* gcc-interface/misc.c (enumerate_modes): Treat GET_MODE_PRECISION
	as polynomial.

2018-01-03  Richard Sandiford  <richard.sandiford@linaro.org>
	    Alan Hayward  <alan.hayward@arm.com>
	    David Sherwood  <david.sherwood@arm.com>

	* gcc-interface/utils.c (gnat_types_compatible_p): Handle
	polynomial TYPE_VECTOR_SUBPARTS.

2018-01-03  Richard Sandiford  <richard.sandiford@linaro.org>
	    Alan Hayward  <alan.hayward@arm.com>
	    David Sherwood  <david.sherwood@arm.com>

	* gcc-interface/misc.c (enumerate_modes): Handle polynomial
	GET_MODE_NUNITS.

2018-01-03  Jakub Jelinek  <jakub@redhat.com>

	Update copyright years.

 	* gnat_ugn.texi: Bump @copying's copyright year.
 	* gnat_rm.texi: Likewise.

Copyright (C) 2018 Free Software Foundation, Inc.

Copying and distribution of this file, with or without modification,
are permitted in any medium without royalty provided the copyright
notice and this notice are preserved.<|MERGE_RESOLUTION|>--- conflicted
+++ resolved
@@ -1,4 +1,7 @@
-<<<<<<< HEAD
+2010-06-30  Jakub Jelinek  <jakub@redhat.com>
+
+	* gnat-style.texi: Change dircategory to GNU Ada tools.
+
 2018-01-11  Gary Dismukes  <dismukes@adacore.com>
 
 	* exp_ch3.adb (Default_Initialize_Object): Call New_Copy_Tree on the
@@ -36,319 +39,6 @@
 	(Is_Declaration_Other_Than_Renaming): Removed.
 
 2018-01-11  Hristian Kirtchev  <kirtchev@adacore.com>
-=======
-2010-06-30  Jakub Jelinek  <jakub@redhat.com>
-
-	* gnat-style.texi: Change dircategory to GNU Ada tools.
-
-2017-01-09  Hristian Kirtchev  <kirtchev@adacore.com>
-
-	* einfo.ads, einfo.adb: Remove uses of flags Has_Default_Init_Cond,
-	Is_Default_Init_Cond_Procedure, and
-	Has_Inherited_Default_Init_Cond.  Add uses of flags
-	Has_Own_DIC, Is_DIC_Procedure, and Has_Inherited_DIC.
-	(Default_Init_Cond_Procedure): Removed.
-	(DIC_Procedure): New routine.
-	(Has_Default_Init_Cond): Removed.
-	(Has_DIC): New routine.
-	(Has_Inheritable_Invariants): The attribute applies to the base type.
-	(Has_Inherited_Default_Init_Cond): Removed.
-	(Has_Inherited_DIC): New routine.
-	(Has_Inherited_Invariants): The attribute applies to the base type.
-	(Has_Own_DIC): New routine.
-	(Has_Own_Invariants): The attribute applies to the base type.
-	(Is_Default_Init_Cond_Procedure): Removed.
-	(Is_DIC_Procedure): New routine.
-	(Set_Default_Init_Cond_Procedure): Removed.
-	(Set_DIC_Procedure): New routine.
-	(Set_Has_Default_Init_Cond): Removed.
-	(Set_Has_Inheritable_Invariants): The attribute applies
-	to the base type.
-	(Set_Has_Inherited_Default_Init_Cond): Removed.
-	(Set_Has_Inherited_DIC): New routine.
-	(Set_Has_Inherited_Invariants): The attribute applies to the base type.
-	(Set_Has_Own_DIC): New routine.
-	(Set_Has_Own_Invariants): The attribute applies to the base type.
-	(Set_Is_Default_Init_Cond_Procedure): Removed.
-	(Set_Is_DIC_Procedure): New routine.
-	(Write_Entity_Flags): Update the output of all flags related to
-	default initial condition.
-	* exp_ch3.adb (Expand_N_Object_Declaration): Update the generation
-	of the call to the DIC procedure.
-	(Freeze_Type): Generate the body of the DIC procedure.
-	* exp_ch7.adb (Build_Invariant_Procedure_Body): Replace
-	all occurrences of Create_Append with Append_New_To. Do
-	not generate an invariant procedure for a class-wide type.
-	The generated body acts as a freeze action of the working type.
-	(Build_Invariant_Procedure_Declaration): Do not generate an
-	invariant procedure for a class-wide type.
-	(Create_Append): Removed.
-	* exp_util.adb: Add with and use clauses for Sem_Ch3, sem_ch6,
-	sem_Ch12, Sem_Disp, and GNAT.HTable. Move the handling of
-	class-wide pre/postcondition description and data structures from
-	Sem_Prag.
-	(Build_Class_Wide_Expression): Moved from Sem_Prag.
-	(Build_DIC_Call): New routine.
-	(Build_DIC_Procedure_Body): New routine.
-	(Build_DIC_Procedure_Declaration): New routine.
-	(Entity_Hash): Moved from Sem_Prag.
-	(Find_DIC_Type): New routine.
-	(Update_Primitives_Mapping): Reimplemented.
-	(Update_Primitives_Mapping_Of_Types): New routine.
-	* exp_util.ads (Build_Class_Wide_Expression): Moved from Sem_Prag.
-	(Build_DIC_Call): New routine.
-	(Build_DIC_Procedure_Body): New routine.
-	(Build_DIC_Procedure_Declaration): New routine.
-	(Update_Primitives_Mapping): Moved from Sem_Prag.
-	(Update_Primitives_Mapping_Of_Types): New routine.
-	* nlists.adb (Append_New): New routine.
-	(Append_New_To): New routine.
-	* nlists.ads (Append_New): New routine.
-	(Append_New_To): New routine.
-	* sem_ch3.adb (Analyze_Declarations): Do not generate the bodies
-	of DIC procedures here. This is now done at the end of the
-	visible declarations, private declarations, and at the freeze
-	point of a type.
-	(Analyze_Private_Extension_Declaration):
-	A private extension inherits the DIC pragma of a parent type.
-	(Analyze_Subtype_Declaration): No need to propagate invariant
-	attributes to a subtype as those apply to the base type.
-	(Build_Derived_Record_Type): No need to inherit invariants here
-	as this is now done in Build_Derived_Type.
-	(Build_Derived_Type): Inherit both the DIC pragma and invariants from
-	a parent type.
-	(Process_Full_View): Update the propagation of DIC attributes.
-	(Propagate_Default_Init_Cond_Attributes): Removed.
-	* sem_ch7.adb Add with and use clauses for Exp_Util.
-	(Analyze_Package_Specification): Create the body of the DIC
-	procedure at the end of the visible and private declarations.
-	(Preserve_Full_Attributes): Propagate DIC attributes.
-	* sem_ch9.adb (Analyze_Protected_Type_Declaration): Propagate
-	DIC attributes.
-	(Analyze_Task_Type_Declaration): Propagate DIC attributes.
-	* sem_elab.adb (Check_A_Call): Update the call to
-	Is_Nontrivial_Default_Init_Cond_Procedure.
-	* sem_prag.adb Remove the with and use clauses for
-	GNAT.HTable. Move the handling of class- wide pre/postcondition
-	description and data structures to Exp_Util.
-	(Analyze_Pragma): Create the declaration of the DIC procedure. There
-	is no need to propagate invariant-related attributes at this point
-	as this is done in Build_Invariant_Procedure_Declaration.
-	(Build_Class_Wide_Expression): Moved to Exp_Util.
-	(Entity_Hash): Moved to Exp_Util.
-	(Update_Primitives_Mapping): Moved to Exp_Util.
-	* sem_prag.ads (Build_Class_Wide_Expression): Moved to Exp_Util.
-	(Update_Primitives_Mapping): Moved to Exp_Util.
-	* sem_util.adb: Remove with and use clauses for Ghost
-	and Sem_Ch13.
-	(Build_Default_Init_Cond_Call): Removed.
-	(Build_Default_Init_Cond_Procedure_Bodies): Removed.
-	(Build_Default_Init_Cond_Procedure_Declaration): Removed.
-	(Get_Views): Reimplemented.
-	(Has_Full_Default_Initialization): Reimplement the section on DIC.
-	(Inherit_Default_Init_Cond_Procedure): Removed.
-	(Is_Nontrivial_Default_Init_Cond_Procedure): Removed.
-	(Is_Nontrivial_DIC_Procedure): New routine.
-	(Is_Verifiable_DIC_Pragma): New routine.
-	(Propagate_DIC_Attributes): New routine.
-	* sem_util.ads (Build_Default_Init_Cond_Call): Removed.
-	(Build_Default_Init_Cond_Procedure_Bodies): Removed.
-	(Build_Default_Init_Cond_Procedure_Declaration): Removed.
-	(Inherit_Default_Init_Cond_Procedure): Removed.
-	(Is_Nontrivial_Default_Init_Cond_Procedure): Removed.
-	(Is_Nontrivial_DIC_Procedure): New routine.
-	(Is_Verifiable_DIC_Pragma): New routine.
-	(Propagate_DIC_Attributes): New routine.
-	* sem_warn.adb (Is_OK_Fully_Initialized): Reimplement the section
-	on DIC.
-	* sinfo.ads, sinfo.adb: Add new attribute Expression_Copy along with
-	usage in nodes.
-	(Expression_Copy): New routine along with pragma Inline.
-	(Set_Expression_Copy): New routine along with pragma Inline.
-
-2017-01-06  Bob Duff  <duff@adacore.com>
-
-	* bindgen.adb (Gen_Adainit, Gen_Adafinal): Change
-	"Bind_Main_Program" to "not Bind_For_Library", because otherwise
-	we won't generate the call to s_stalib_adafinal when the main
-	is not written in Ada.
-
-2017-01-06  Bob Duff  <duff@adacore.com>
-
-	* sem_prag.adb: Minor: remove pragma Warnings.
-
-2017-01-06  Tristan Gingold  <gingold@adacore.com>
-
-	* Makefile.rtl: Do not compile s-stchop by default.
-
-2017-01-06  Patrick Bernardi  <bernardi@adacore.com>
-
-	* aspects.adb, aspects.ads, exp_ch3.adb, exp_ch9.adb, par-prag.adb,
-	sem_ch13.adb, sem_prag.adb, sem_prag.ads, snames.adb-tmpl,
-	snames.ads-tmpl, s-secsta.adb, s-secsta.ads, s-tarest.adb,
-	s-tarest.ads, s-taskin.adb, s-taskin.ads, s-tassta.adb, s-tassta.ads:
-	Reverted previous change for now.
-
-2017-01-06  Ed Schonberg  <schonberg@adacore.com>
-
-	* exp_ch3.adb (Build_Initialization_Call): Apply predicate
-	check to default discriminant value if checks are enabled.
-	(Build_Assignment): If type of component has static predicate,
-	apply check to its default value, if any.
-
-2017-01-06  Patrick Bernardi  <bernardi@adacore.com>
-
-	* aspect.adb, aspect.ads: Added new aspect Secondary_Stack_Size.
-	* exp_ch3.adb (Build_Init_Statements): As part of initialising
-	the value record of a task, set its _Secondary_Stack_Size field
-	if present.
-	* exp_ch9.adb (Expand_N_Task_Type_Declaration): Create
-	a _Secondary_Stack_Size field in the value record of
-	the task if a Secondary_Stack_Size rep item is present.
-	(Make_Task_Create_Call): Include secondary stack size
-	parameter. If No_Secondary_Stack restriction is in place, passes
-	stack size of 0.
-	* par-prag.adb, sem_prag.adb, sem_prag.ads: Added new pragma
-	Secondary_Stack_Size.
-	* s-secsta.adb, s-secsta.ads (Minimum_Secondary_Stack_Size): New
-	function to define the overhead of the secondary stack.
-	* s-tarest.adb (Create_Restricted_Task,
-	Create_Restricted_Task_Sequential): Functions now include
-	Secondary_Stack_Size parameter to pass to Initialize_ATCB.
-	* s-tarest.adb (Create_Restricted_Task,
-	Create_Restricted_Task_Sequential): Calls to Initialize_ATCB
-	now include Secondary_Stack_Size parameter.
-	(Task_Wrapper):
-	Secondary stack now allocated to the size specified by the
-	Secondary_Stack_Size parameter in the task's ATCB.
-	* s-taskin.adb, s-taskin.adb (Common_ATCB, Initialise_ATCB): New
-	Secondary_Stack_Size component.
-	* s-tassta.adb, s-tassta.ads (Create_Restricted_Task,
-	Create_Restricted_Task_Sequential): Function now include
-	Secondary_Stack_Size parameter.
-	(Task_Wrapper): Secondary stack
-	now allocated to the size specified by the Secondary_Stack_Size
-	parameter in the task's ATCB.
-	* sem_ch13.adb (Analyze_Aspect_Specification): Add support
-	for Secondary_Stack_Size aspect, turning the aspect into its
-	corresponding internal attribute.
-	(Analyze_Attribute_Definition):
-	Process Secondary_Stack_Size attribute.
-	* snames.adb-tmpl, snames.ads-tmpl: Added names
-	Name_Secondary_Stack_Size, Name_uSecondary_Stack_Size,
-	Attribute_Secondary_Stack_Size and Pragma_Secondary_Stack_Size.
-
-2017-01-06  Pascal Obry  <obry@adacore.com>
-
-	* a-direio.adb, a-direio.ads, a-sequio.adb, a-sequio.ads: Add Flush to
-	Sequential_IO and Direct_IO.
-
-2017-01-06  Bob Duff  <duff@adacore.com>
-
-	* snames.ads-tmpl (Renamed): New name for the pragma argument.
-	* par-ch2.adb: Allow the new pragma (with analysis deferred
-	to Sem_Prag).
-	* sinfo.ads, sinfo.adb (Map_Pragma_Name, Pragma_Name_Mapped):
-	Keep a mapping from new pragma names to old names.
-	* sem_prag.adb: Check legality of pragma Rename_Pragma, and
-	implement it by calling Map_Pragma_Name.
-	* checks.adb, contracts.adb, einfo.adb, errout.adb,
-	* exp_attr.adb, exp_ch3.adb, exp_ch6.adb, exp_ch7.adb, exp_ch9.adb,
-	* exp_prag.adb, exp_util.adb, freeze.adb, frontend.adb, ghost.adb,
-	* inline.adb, lib-writ.adb, scans.adb, scans.ads, sem_attr.adb,
-	* sem_aux.adb, sem_ch10.adb, sem_ch13.adb, sem_ch6.adb, sem_ch9.adb,
-	* sem_elab.adb, sem_res.adb, sem_util.adb, sem_util.ads,
-	* sem_warn.adb: Call Pragma_Name_Mapped instead of Pragma_Name
-	as appropriate.
-
-2017-01-06  Hristian Kirtchev  <kirtchev@adacore.com>
-
-	* exp_ch9.adb: Minor reformatting.
-
-2017-01-06  Tristan Gingold  <gingold@adacore.com>
-
-	* exp_ch9.ads, exp_ch9.adb (Build_Entry_Names): Remove (unused).
-	* rtsfind.ads (RE_Task_Entry_Names_Array, RO_ST_Set_Entry_Names)
-	(RE_Protected_Entry_Names_Array, RO_PE_Set_Entry_Names): Remove
-	(unused).
-	* s-taskin.ads, s-taskin.adb (Set_Entry_Names,
-	Task_Entry_Names_Array, Task_Entry_Names_Access): Remove.
-	* s-tpoben.ads, s-tpoben.adb (Set_Entry_Names,
-	Protected_Entry_Names_Array, Protected_Entry_Names_Access): Remove.
-
-2017-01-06  Bob Duff  <duff@adacore.com>
-
-	* sinfo.ads, sinfo.adb (Map_Pragma_Name): Preparation work,
-	dummy implementation of Map_Pragma_Name.
-
-2017-01-06  Tristan Gingold  <gingold@adacore.com>
-
-	* exp_ch9.adb (Expand_N_Protected_Type_Declaration): Make the
-	entry_body variable constant.
-	* s-taprob.ads (Entry_Body_Access): Move to s-tposen.
-	* s-tpoben.ads (Protected_Entry_Body_Access): Now access
-	to constant.
-	* s-tposen.ads (Entry_Body_Access): Moved from s-taprob,
-	now access to constant.
-
-2017-01-06  Gary Dismukes  <dismukes@adacore.com>
-
-	* einfo.ads, sem_res.adb, sem_attr.adb, sem_ch6.adb: Minor
-	reformatting and typo fixes.
-
-2017-01-06  Bob Duff  <duff@adacore.com>
-
-	* snames.ads-tmpl: New names for pragma renaming.
-	* snames.adb-tmpl (Is_Configuration_Pragma_Name): Minor cleanup.
-	* par-prag.adb: Add new pragma name to case statement.
-	* sem_prag.adb (Rename_Pragma): Initial cut at semantic analysis
-	of the pragma.
-	* sinfo.ads, sinfo.adb (Pragma_Name_Mapped): Preparation work,
-	Dummy implementation of Pragma_Name_Mapped.
-
-2017-01-06  Ed Schonberg  <schonberg@adacore.com>
-
-	* exp_ch6.adb (Expand_Protected_Subprogram_Call): Add guard to
-	better detect call within an entry_wrapper.
-	* sem_res.adb (Resolve_Call): A protected call within an
-	entity_wrapper is analyzed in the context of the protected
-	object but corresponds to a pre-analysis and is not an access
-	before elaboration.
-	* sem_attr.adb: Minor reformatting.
-
-2017-01-06  Justin Squirek  <squirek@adacore.com>
-
-	* sem_attr.adb (Analyze_Attribute): Modify semantic checks for
-	Finalization_Size to allow a prefix of any non-class-wide type.
-	* sem_attr.ads Modify comment for Finalization_Size to include
-	definite type use case.
-
-2017-01-06  Ed Schonberg  <schonberg@adacore.com>
-
-	* einfo.ads, einfo.adb (Is_Entry_Wrapper): New flag, defined
-	on procedures that are wrappers created for entries that have
-	preconditions.
-	* sem_ch6.adb (Analyze_Subrogram_Body_Helper): If the subprogram
-	body is an entry_wrapper, compile it in the context of the
-	synchronized type, because a precondition may refer to funtions
-	of the type.
-	* exp_ch9.adb (Build_Contract_Wrapper): Set Is_Entry_Wrapper on
-	body entity.
-	* exp_ch6.adb (Expand_Protected_Subprogram_Call): if the call is
-	within an Entry_Wrapper this is an external call whose target
-	is the synchronized object that is the actual in the call to
-	the wrapper.
-
-2017-01-06  Yannick Moy  <moy@adacore.com>
-
-	* sem_attr.adb (Analyze_Attribute/Attribute_Loop_Entry): Analyze node
-	in tree, which means not analyzing the previous prefix if the node has
-	been rewritten into its prefix.
-
-2017-01-06  Gary Dismukes  <dismukes@adacore.com>
-
-	* s-tpobop.adb: Minor reformatting.
->>>>>>> 366cf7ed
 
 	* sem_ch5.adb (Analyze_Assignment): Assignments to variables that act
 	as Part_Of consituents of single protected types are illegal when they
