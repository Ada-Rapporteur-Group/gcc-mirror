--- conflicted
+++ resolved
@@ -1,11068 +1,7 @@
-<<<<<<< HEAD
 2010-06-30  Jakub Jelinek  <jakub@redhat.com>
 
 	* gnat-style.texi: Change dircategory to GNU Ada tools.
 
-2022-12-06  Yannick Moy  <moy@adacore.com>
-
-	* contracts.adb (Add_Contract_Item): Allow No_Caching on types.
-	(Check_Type_Or_Object_External_Properties): Check No_Caching.
-	Check that non-effectively volatile types does not contain an
-	effectively volatile component (instead of just a volatile
-	component).
-	(Analyze_Object_Contract): Remove shared checking of No_Caching.
-	* sem_prag.adb (Analyze_External_Property_In_Decl_Part): Adapt checking
-	of No_Caching for types.
-	(Analyze_Pragma): Allow No_Caching on types.
-	* sem_util.adb (Has_Effectively_Volatile_Component): New query function.
-	(Is_Effectively_Volatile): Type with Volatile and No_Caching is not
-	effectively volatile.
-	(No_Caching_Enabled): Remove assertion to apply to all entities.
-	* sem_util.ads: Same.
-
-2022-12-06  Javier Miranda  <miranda@adacore.com>
-
-	* exp_ch6.adb
-	(Build_Static_Check_Helper_Call): Perform implicit type conversion
-	to ensure matching types and avoid reporting spurious errors.
-
-2022-12-06  Eric Botcazou  <ebotcazou@adacore.com>
-
-	* sem_warn.adb (Warn_On_Constant_Valid_Condition): Bail out for a
-	membership test with a mark for a subtype that is predicated.
-
-2022-12-06  Eric Botcazou  <ebotcazou@adacore.com>
-
-	* sem_elab.adb (Processing_In_State): Add Within_Freezing_Actions
-	component.
-	(Process_Conditional_ABE_Call): Compute its value.
-	(Process_Conditional_ABE_Call_SPARK): For a call and a target in
-	the main unit, do not emit any ABE diagnostics if the call occurs
-	in a freezing actions context.
-
-2022-12-06  Eric Botcazou  <ebotcazou@adacore.com>
-
-	* einfo.ads (Actual_Subtype): Document additional usage.
-	* exp_aggr.adb (Expand_Array_Aggregate): Replace test on
-	Is_Build_In_Place_Return_Object with Is_Special_Return_Object.
-	* exp_ch3.adb (Expand_N_Object_Declaration): Factor out parts of the
-	processing done for build-in-place return objects and reuse them to
-	implement a similar processing for specific return objects.
-	* exp_ch4.adb (Expand_Allocator_Expression): Do not generate a tag
-	assignment or an adjustment if the allocator was made for a special
-	return object.
-	(Expand_Concatenate): If the result is allocated on the secondary
-	stack, use an unconstrained allocation.
-	* exp_ch6.ads (Apply_CW_Accessibility_Check): New declaration.
-	(Is_By_Reference_Return_Object): Likewise.
-	(Is_Secondary_Stack_Return_Object): Likewise.
-	(Is_Special_Return_Object): Likewise.
-	* exp_ch6.adb (Expand_Ctrl_Function_Call): Do not bail out for the
-	expression in the declaration of a special return object.
-	(Expand_N_Extended_Return_Statement): Add missing guard and move
-	the class-wide accessibility check to Expand_N_Object_Declaration.
-	(Expand_Simple_Function_Return): Delete obsolete commentary.
-	Skip the special processing for types that require finalization or
-	are returned on the secondary stack if the return originally comes
-	from an extended return statement.  Add missing Constant_Present.
-	(Is_By_Reference_Return_Object): New predicate.
-	(Is_Secondary_Stack_Return_Object): Likewise.
-	(Is_Special_Return_Object): Likewise.
-	* exp_util.adb (Is_Related_To_Func_Return): Also return true if the
-	parent of the expression is the renaming declaration generated for
-	the expansion of a return object.
-	* gen_il-fields.ads (Opt_Field_Enum): Replace Alloc_For_BIP_Return
-	with For_Special_Return_Object.
-	* gen_il-gen-gen_nodes.adb (N_Allocator): Likewise.
-	* gen_il-internals.adb (Image): Remove Alloc_For_BIP_Return.
-	* sem_ch3.adb (Check_Return_Subtype_Indication): New procedure
-	moved from sem_ch6.adb.
-	(Analyze_Object_Declaration): Call it on a return object.
-	* sem_ch4.adb: Add with and use clauses for Rtsfind.
-	(Analyze_Allocator): Test For_Special_Return_Object to skip checks
-	for allocators made for special return objects.
-	Do not report restriction violations for the return stack pool.
-	* sem_ch5.adb (Analyze_Assignment.Set_Assignment_Type): Return the
-	Actual_Subtype for return objects that live on the secondary stack.
-	* sem_ch6.adb (Check_Return_Subtype_Indication): Move procedure to
-	sem_ch3.adb.
-	(Analyze_Function_Return): Do not call above procedure.
-	* sem_res.adb (Resolve_Allocator): Replace Alloc_For_BIP_Return
-	with For_Special_Return_Object.
-	* sinfo.ads: Likewise.
-	* treepr.adb (Image): Remove Alloc_For_BIP_Return.
-	* gcc-interface/trans.cc (gnat_to_gnu): Do not convert to the result
-	type in the unconstrained array type case if the parent is a simple
-	return statement.
-
-2022-12-06  Eric Botcazou  <ebotcazou@adacore.com>
-
-	* sem_res.adb (Resolve_Membership_Op): Adjust latest change.
-
-2022-12-06  Eric Botcazou  <ebotcazou@adacore.com>
-
-	* exp_ch4.adb (Expand_N_In) <Substitute_Valid_Check>: Rename to...
-	<Substitute_Valid_Test>: ...this.
-	Use Is_Entity_Name to test for the presence of entity references.
-	Do not warn or substitute a valid test for a test with a mark for
-	a subtype that is predicated.
-	Apply the same transformation for a test with a mark for a subtype
-	that is predicated as for a subtype that is not.
-	Remove useless return statement.
-	* sem_res.adb (Resolve_Membership_Op): Perform a special resolution
-	if the left operand is of a universal numeric type.
-
-2022-12-06  Justin Squirek  <squirek@adacore.com>
-
-	* accessibility.adb, accessibility.ads
-	(Accessibility_Message): Moved from sem_attr.
-	(Apply_Accessibility_Check): Moved from checks.
-	(Apply_Accessibility_Check_For_Allocator): Moved from exp_ch4 and
-	renamed
-	(Check_Return_Construct_Accessibility): Moved from sem_ch6.
-	(Innermost_Master_Scope_Depth): Moved from sem_util. Add condition
-	to detect expanded iterators.
-	(Prefix_With_Safe_Accessibility_Level): Moved from sem_attr.
-	(Static_Accessibility_Level): Moved from sem_util.
-	(Has_Unconstrained_Access_Discriminants): Likewise.
-	(Has_Anonymous_Access_Discriminant): Likewise.
-	(Is_Anonymous_Access_Actual): Likewise.
-	(Is_Special_Aliased_Formal_Access): Likewise.
-	(Needs_Result_Accessibility_Level): Likewise.
-	(Subprogram_Access_Level): Likewise.
-	(Type_Access_Level): Likewise.
-	(Deepest_Type_Access_Level): Likewise.
-	(Effective_Extra_Accessibility): Likewise.
-	(Get_Dynamic_Accessibility): Likewise.
-	(Has_Access_Values): Likewise.
-	(Accessibility_Level): Likewise.
-	* exp_attr.adb (Access_Cases): Obtain the proper enclosing object
-	which applies to a given 'Access by looking through type
-	conversions.
-	* exp_ch4.adb (Apply_Accessibility_Check): Moved to accessibility.
-	* exp_ch5.adb: Likewise.
-	* exp_ch6.adb: Likewise.
-	* exp_ch9.adb: Likewise.
-	* exp_disp.adb: Likewise.
-	* gen_il-fields.ads: Add new flag Comes_From_Iterator.
-	* gen_il-gen-gen_nodes.adb: Add new flag Comes_From_Iterator for
-	N_Object_Renaming_Declaration.
-	* sem_ch5.adb (Analyze_Iterator_Specification): Mark object
-	renamings resulting from iterator expansion with the new flag
-	Comes_From_Iterator.
-	* sem_aggr.adb (Resolve_Container_Aggregate): Refine test.
-	* sem_ch13.adb: Add dependence on the accessibility package.
-	* sem_ch3.adb: Likewise.
-	* sem_ch4.adb: Likewise.
-	* sem_ch9.adb: Likewise.
-	* sem_res.adb: Likewise.
-	* sem_warn.adb: Likewise.
-	* exp_ch3.adb: Likewise.
-	* sem_attr.adb (Accessibility_Message): Moved to accessibility.
-	(Prefix_With_Safe_Accessibility_Level): Likewise.
-	* checks.adb, checks.ads (Apply_Accessibility_Check): Likewise.
-	* sem_ch6.adb (Check_Return_Construct_Accessibility): Likewise.
-	* sem_util.adb, sem_util.ads
-	(Accessibility_Level): Likewise.
-	(Deepest_Type_Access_Level): Likewise.
-	(Effective_Extra_Accessibility): Likewise.
-	(Get_Dynamic_Accessibility): Likewise.
-	(Has_Access_Values): Likewise.
-	(Has_Anonymous_Access_Discriminant): Likewise.
-	(Static_Accessibility_Level): Likewise.
-	(Has_Unconstrained_Access_Discriminants): Likewise.
-	(Is_Anonymous_Access_Actual): Likewise.
-	(Is_Special_Aliased_Formal_Access): Likewise.
-	(Needs_Result_Accessibility_Level): Likewise.
-	(Subprogram_Access_Level): Likewise.
-	(Type_Access_Level): Likewise.
-	* sinfo.ads: Document new flag Comes_From_Iterator.
-	* gcc-interface/Make-lang.in: Add entry for new Accessibility package.
-
-2022-12-06  Liaiss Merzougue  <merzougue@adacore.com>
-
-	* libgnat/i-c.adb (To_C): Simplify code for having a single
-	exception raise. Add pragma annotate about uninitialized value
-	which happen only on exception raising.
-
-2022-12-01  Eric Botcazou  <ebotcazou@adacore.com>
-
-	* gcc-interface/trans.cc (get_storage_model_access): Strip any type
-	conversion around the node before looking into it.
-
-2022-12-01  Steve Baird  <baird@adacore.com>
-
-	* sem_ch13.adb
-	(Validate_Aspect_Aggregate): Reject illegal case where none of
-	Add_Named, Add_Unnamed, and Assign_Indexed are specified.
-
-2022-12-01  Eric Botcazou  <ebotcazou@adacore.com>
-
-	* doc/gnat_ugn/gnat_and_program_execution.rst (Non-Symbolic
-	Traceback): Add compilation line.
-	(Symbolic Traceback): Remove obsolete stuff.
-	* doc/gnat_ugn/gnat_utility_programs.rst (gnatsymbolize): Adjust.
-	* gnat_ugn.texi: Regenerate.
-
-2022-12-01  Ronan Desplanques  <desplanques@adacore.com>
-
-	* lib-xref.adb (Generate_Reference): Fix misphrasing in comment.
-
-2022-12-01  Gary Dismukes  <dismukes@adacore.com>
-
-	* sem_attr.adb (Analyze_Attribute, Attribute_Address): In the case
-	where the attribute's prefix is a dereference of a value of an
-	access type that has aspect Designated_Storage_Model (or a
-	renaming of such a dereference), set the attribute's type to the
-	corresponding Storage_Model_Type's associated address type rather
-	than System.Address.
-
-2022-12-01  Ronan Desplanques  <desplanques@adacore.com>
-
-	* doc/gnat_rm/the_gnat_library.rst: Fix minor issues.
-	* gnat_rm.texi: Regenerate.
-
-2022-12-01  Josue Nava Bello  <nava@adacore.com>
-
-	* doc/share/conf.py: minor updates
-
-2022-11-28  Eric Botcazou  <ebotcazou@adacore.com>
-
-	* libgnat/g-traceb.ads: Minor tweaks in the commentary.
-	(Executable_Load_Address): New function.
-	* doc/gnat_ugn/gnat_and_program_execution.rst (Non-Symbolic
-	Traceback): Adjust to PIE default on Linux.
-	(Symbolic Traceback): Likewise.
-	* doc/gnat_ugn/gnat_utility_programs.rst (gnatsymbolize): Likewise.
-	* gnat_ugn.texi: Regenerate.
-
-2022-11-28  Joel Brobecker  <brobecker@adacore.com>
-
-	* doc/share/conf.py (extensions): Add 'sphinx_rtd_theme'.
-	(html_theme): Set to 'sphinx_rtd_theme'.
-
-2022-11-28  Claire Dross  <dross@adacore.com>
-
-	* libgnat/g-souinf.ads (Source_Code_Information): Add a new
-	volatile abstract state and add it in the global contract of all
-	functions defined in Source_Info.
-
-2022-11-28  Eric Botcazou  <ebotcazou@adacore.com>
-
-	* exp_ch6.adb (Expand_Actuals.Add_Call_By_Copy_Code): Deal with a
-	reference to a validation variable in the actual.
-	(Expand_Actuals.Add_Validation_Call_By_Copy_Code): Minor tweak.
-	(Expand_Actuals): Call Add_Validation_Call_By_Copy_Code directly
-	only if Add_Call_By_Copy_Code is not to be invoked.
-
-2022-11-28  Eric Botcazou  <ebotcazou@adacore.com>
-
-	* adaint.c [Linux]: Include <link.h>.
-	(__gnat_get_executable_load_address) [Linux]: Enable.
-
-2022-11-28  Yannick Moy  <moy@adacore.com>
-
-	* sem_prag.adb (Check_Part_Of_Abstract_State): Add verification
-	related to use of Part_Of, so that constituents in private childs
-	that refer to state in a sibling or parent unit force that unit to
-	have a body.
-	* sem_util.adb (Check_State_Refinements): Drop the requirement to
-	have always a package body for state refinement, when the package
-	state is mentioned in no Part_Of specification.
-	* sem_ch3.adb (Analyze_Declarations): Refresh SPARK refs in comment.
-	* sem_ch7.adb (Analyze_Package_Declaration): Likewise.
-
-2022-11-24  Eric Botcazou  <ebotcazou@adacore.com>
-
-	* gcc-interface/trans.cc (gnat_to_gnu) <N_Assignment_Statement>: Add
-	assertion that memset is not supposed to be used when the target has
-	a storage model with Copy_To routine.
-
-2022-11-24  Justin Squirek  <squirek@adacore.com>
-
-	* sem_ch8.adb
-	(Find_Direct_Name): Remove bypass to reanalyze incorrectly
-	analyzed discriminals.
-	(Set_Entity_Or_Discriminal): Avoid resetting the entity field of a
-	discriminant reference to be the internally generated renaming
-	when we are in strict preanalysis mode.
-
-2022-11-22  Piotr Trojanek  <trojanek@adacore.com>
-
-	* sem_prag.adb (Analyze_Depends_Global): Accept aspects on
-	abstract subprograms.
-
-2022-11-22  Ghjuvan Lacambre  <lacambre@adacore.com>
-
-	* frontend.adb (Frontend): Re-enable Validate_Subprogram_Calls.
-	* exp_ch6.adb (Check_BIP_Actuals): When in CodePeer mode, do not
-	attempt to validate procedures coming from an
-	Elab_Spec/Elab_Body/Elab_Subp_Body procedure.
-
-2022-11-22  Piotr Trojanek  <trojanek@adacore.com>
-
-	* errout.adb (To_Be_Removed): Decrease total number of errors when
-	removing a warning that has been escalated into error.
-	* erroutc.adb (dmsg): Print Warn_Runtime_Raise flag.
-
-2022-11-22  Eric Botcazou  <ebotcazou@adacore.com>
-
-	* exp_ch3.adb (Make_Tag_Assignment): Fix formatting glitches.
-
-2022-11-22  Eric Botcazou  <ebotcazou@adacore.com>
-
-	* contracts.adb (Build_Subprogram_Contract_Wrapper): Do not fiddle
-	with the Was_Expression_Function flag. Move a few lines around.
-
-2022-11-21  Eric Botcazou  <ebotcazou@adacore.com>
-
-	* gcc-interface/decl.cc (gnat_to_gnu_entity) <E_Constant>: Revert
-	latest change.
-	* gcc-interface/trans.cc (gnat_to_gnu) <N_Object_Declaration>:
-	Tweak latest change.
-
-2022-11-21  Marc Poulhiès  <poulhies@adacore.com>
-
-	* exp_pakd.adb (Create_Packed_Array_Impl_Type): Do not share PAT
-	if sizes of types differ.
-
-2022-11-21  Ronan Desplanques  <desplanques@adacore.com>
-
-	* doc/gnat_rm/implementation_defined_pragmas.rst: Restore
-	alphabetical ordering.
-	* gnat_rm.texi: Regenerate.
-	* gnat_ugn.texi: Regenerate.
-
-2022-11-21  Eric Botcazou  <ebotcazou@adacore.com>
-
-	* sem_util.adb (Needs_Secondary_Stack): Test Is_Constrained
-	directly instead of Is_Definite_Subtype for an array subtype.
-
-2022-11-21  Steve Baird  <baird@adacore.com>
-
-	* libgnat/s-rident.ads: Define a new restriction,
-	No_Task_Hierarchy_Implicit. This is like the No_Task_Hierarchy
-	restriction, but with the difference that setting this restriction
-	does not mean the H.6(6) post-compilation check is satisified.
-	* exp_ch6.adb (Add_Task_Actuals_To_Build_In_Place_Call): If it is
-	known that the function result cannot have tasks, then pass in a
-	null literal for the activation chain actual parameter. This
-	avoids generating a reference to an entity that
-	Build_Activation_Chain_Entity may have chosen not to generate a
-	declaration for.
-	* gnatbind.adb (List_Applicable_Restrictions): Do not list the
-	No_Task_Hierarchy_Implicit restriction.
-	* restrict.adb: Special treatment for the
-	No_Task_Hierarchy_Implicit restriction in functions
-	Get_Restriction_Id and Restriction_Active. The former is needed to
-	disallow the (unlikely) case that a user tries to explicitly
-	reference the No_Task_Hierarchy_Implicit restriction.
-	* sem_prag.adb (Analyze_Pragma): If a Sequential
-	Partition_Elaboration_Policy is specified (and the
-	No_Task_Hierarchy restriction is not already enabled), then enable
-	the No_Task_Hierarchy_Implicit restriction.
-
-2022-11-21  Eric Botcazou  <ebotcazou@adacore.com>
-
-	* exp_ch3.adb (Expand_N_Object_Declaration): Use Typ local
-	constant throughout, remove Ret_Obj_Typ local constant, rename
-	Ref_Type into Acc_Typ in a couple of places, remove a useless call
-	to Set_Etype, use a consistent checks suppression scheme, adjust
-	comments for the sake of consistencty and alphabetize some local
-	declarations.
-	* exp_ch6.adb (Expand_Simple_Function_Return): Remove a couple of
-	redundant local constants.
-
-2022-11-21  Steve Baird  <baird@adacore.com>
-
-	* libgnat/a-sttebu.adb (Put): Add missing call to Encode.
-	* libgnat/a-strsup.ads: Declare new Put_Image procedure and add
-	Put_Image aspect specification for type Super_String.
-	* libgnat/a-strsup.adb (Put_Image): New procedure.
-	* libgnat/a-stwisu.ads: Declare new Put_Image procedure and add
-	Put_Image aspect specification for type Super_String.
-	* libgnat/a-stwisu.adb (Put_Image): New procedure.
-	* libgnat/a-stzsup.ads: Declare new Put_Image procedure and add
-	Put_Image aspect specification for type Super_String.
-	* libgnat/a-stzsup.adb (Put_Image): New procedure.
-
-2022-11-21  Ghjuvan Lacambre  <lacambre@adacore.com>
-
-	* frontend.adb (Frontend): Disable subprogram call validation.
-
-2022-11-21  Bob Duff  <duff@adacore.com>
-
-	* warnsw.ads, warnsw.adb: Move warning flags here from package
-	Opt. Rename Warning_Record to be Warnings_State. Use an array
-	instead of a record; this simplifies the code. Add renamings of
-	all the array components for easy reference outside this package.
-	Pass the "Family" to Set_Warning_Switch. Use more table-driven
-	code. Misc cleanup and comment fixes.
-	* opt.ads: Move warning switches to Warnsw.
-	* gnat1drv.adb
-	(Adjust_Global_Switches): Expanded names needed.
-	* inline.ads: Rename Warning_Record to be Warnings_State.
-	* sem_ch12.adb: Likewise.
-	* sem_prag.adb: Use new Set_Warning_Switch.
-	* contracts.adb, errout.adb, exp_aggr.adb, exp_ch11.adb: Adjust
-	imports for move to Warnsw.
-	* exp_ch5.adb, exp_prag.adb, exp_util.adb, frontend.adb: Likewise.
-	* layout.adb, lib-xref.adb, restrict.adb, scn.adb, sem_aggr.adb:
-	Likewise.
-	* sem_attr.adb, sem_case.adb, sem_ch10.adb, sem_ch11.adb:
-	Likewise.
-	* sem_ch13.adb, sem_ch3.adb, sem_ch4.adb, sem_ch5.adb: Likewise.
-	* sem_ch6.adb, sem_ch7.adb, sem_ch8.adb, sem_elab.adb: Likewise.
-	* sem_eval.adb, sem_res.adb, sem_util.adb, sem_warn.adb: Likewise.
-	* switch-c.adb: Likewise.
-
-2022-11-21  Steve Baird  <baird@adacore.com>
-
-	* doc/gnat_ugn/building_executable_programs_with_gnat.rst: Improve
-	the description of how the -gnatw.h switch interacts with
-	"partial" record layout specifications (i.e., specifications where
-	the locations of some components are left unspecified).
-	* gnat_ugn.texi: Regenerate.
-
-2022-11-21  Marc Poulhiès  <poulhies@adacore.com>
-
-	* sem_ch13.adb (Check_One_Attr): produce error when Size attribute
-	used on aliased object of elementary types with nonconfirming
-	value.
-
-2022-11-21  Ronan Desplanques  <desplanques@adacore.com>
-
-	* sfn_scan.adb (Scan_SFN_Pragmas): Improve handling of comments.
-
-2022-11-21  Ronan Desplanques  <desplanques@adacore.com>
-
-	* par-ch3.adb (P_Declarative_Item): Tweak handling of with keyword.
-
-2022-11-14  Boris Yakobowski  <yakobowski@adacore.com>
-
-	* sem_case.adb: silence false positive warning emitted by CodePeer
-	on predefined equality for type Choice_Range_Info.
-
-2022-11-14  Bob Duff  <duff@adacore.com>
-
-	* atree.ads: Remove some comments.
-	* err_vars.ads: Likewise.
-	* scans.ads: Likewise.
-	* sinput.ads: Likewise.
-	* checks.ads: Likewise. Also add a "???" comment indicating an
-	obsolete comment that is too difficult to correct at this time.
-	* sem_attr.adb: Minor comment rewrite.
-
-2022-11-14  Javier Miranda  <miranda@adacore.com>
-
-	* exp_intr.adb
-	(Expand_Dispatching_Constructor_Call): Improve warning message.
-	* freeze.adb
-	(Check_No_Parts_Violations): Improve error message.
-
-2022-11-14  Alexandre Oliva  <oliva@adacore.com>
-
-	* doc/gnat_rm/security_hardening_features.rst: Document optional
-	hardcfr checkpoints.
-	* gnat_rm.texi: Regenerate.
-	* gnat_ugn.texi: Regenerate.
-
-2022-11-14  Gary Dismukes  <dismukes@adacore.com>
-
-	* checks.adb
-	(Apply_Type_Conversion_Checks): Apply Root_Type to the type of the
-	prefix of a Pos attribute when checking whether the type is a
-	formal discrete type.
-
-2022-11-14  Ronan Desplanques  <desplanques@adacore.com>
-
-	* libgnat/s-regpat.adb
-	(Parse): Fix handling of non-capturing parentheses.
-
-2022-11-14  Yannick Moy  <moy@adacore.com>
-
-	* sem_prag.adb (Analyze_Pragma): Add special case for the special
-	local subprogram created for contracts.
-
-2022-11-14  Piotr Trojanek  <trojanek@adacore.com>
-
-	* sem_ch12.adb (Build_Subprogram_Wrappers): Adjust slocs of the
-	copied aspects, just like we do in Build_Class_Wide_Expression for
-	inherited class-wide contracts.
-
-2022-11-14  Piotr Trojanek  <trojanek@adacore.com>
-
-	* inline.adb (Replace_Formal): Tune whitespace.
-	* sem_ch12.adb (Check_Overloaded_Formal_Subprogram): Refine type
-	of a formal parameter and local variable; this routine operates on
-	nodes and not entities.
-	* sem_ch12.ads: Tune whitespace.
-
-2022-11-14  Piotr Trojanek  <trojanek@adacore.com>
-
-	* sem_ch12.adb (Analyze_Associations): Expand wrappers for
-	GNATprove.
-
-2022-11-14  Patrick Bernardi  <bernardi@adacore.com>
-
-	* libgnat/system-qnx-arm.ads: Set Support_Atomic_Primitives to
-	True.
-	* libgnat/system-rtems.ads: Add Support_Atomic_Primitives.
-
-2022-11-14  Yannick Moy  <moy@adacore.com>
-
-	* errout.adb (Error_Msg_Internal): Store span for Optr field, and
-	adapt to new type of Optr.
-	(Finalize. Output_JSON_Message, Remove_Warning_Messages): Adapt to
-	new type of Optr.
-	(Output_Messages): Use Optr instead of Sptr to display code
-	snippet closer to error.
-	* erroutc.adb (dmsg): Adapt to new type of Optr.
-	* erroutc.ads (Error_Msg_Object): Make Optr a span like Sptr.
-	* errutil.adb (Error_Msg): Likewise.
-
-2022-11-14  Arnaud Charlet  <charlet@adacore.com>
-
-	* doc/gnat_ugn/gnat_utility_programs.rst: Remove gnatcheck
-	reference.
-
-2022-11-14  Martin Liska  <mliska@suse.cz>
-
-	Revert:
-	2022-11-09  Martin Liska  <mliska@suse.cz>
-
-	* doc/gnat-style.rst: Moved to...
-	* doc/gnat-style/index.rst: ...here.
-	* doc/gnat_rm.rst: Moved to...
-	* doc/gnat_rm/index.rst: ...here.
-	* doc/gnat_ugn.rst: Moved to...
-	* doc/gnat_ugn/index.rst: ...here.
-	* doc/share/latex_elements.py: Moved to...
-	* doc/share/ada_latex_elements.py: ...here.
-	* gcc-interface/Make-lang.in:
-	* doc/Makefile: Removed.
-	* doc/share/conf.py: Removed.
-	* doc/share/gnu_free_documentation_license.rst: Removed.
-	* gnat-style.texi: Removed.
-	* gnat_rm.texi: Removed.
-	* gnat_ugn.texi: Removed.
-	* doc/gnat-style/conf.py: New file.
-	* doc/gnat-style/gnu_free_documentation_license.rst: New file.
-	* doc/gnat_rm/conf.py: New file.
-	* doc/gnat_rm/gnu_free_documentation_license.rst: New file.
-	* doc/gnat_ugn/conf.py: New file.
-	* doc/gnat_ugn/gnu_free_documentation_license.rst: New file.
-	* doc/share/adabaseconf.py: New file.
-	* doc/gnat_rm/security_hardening_features.rst: Add role.
-	* doc/gnat_ugn/platform_specific_information.rst: Remove
-	duplicate definition of |nbsp|.
-
-2022-11-14  Martin Liska  <mliska@suse.cz>
-
-	Revert:
-	2022-11-14  Martin Liska  <mliska@suse.cz>
-
-	* gcc-interface/Make-lang.in: Support --with-sphinx-build.
-
-2022-11-14  Martin Liska  <mliska@suse.cz>
-
-	Revert:
-	2022-11-09  Martin Liska  <mliska@suse.cz>
-
-	* doc/gnat_rm/index.rst: Fix cross manual refs.
-
-2022-11-14  Martin Liska  <mliska@suse.cz>
-
-	Revert:
-	2022-11-14  Martin Liska  <mliska@suse.cz>
-
-	* gcc-interface/Make-lang.in:
-	Support installation if sphinx-build is missing.
-
-2022-11-09  Martin Liska  <mliska@suse.cz>
-
-	* gcc-interface/Make-lang.in:
-	Support installation if sphinx-build is missing.
-
-2022-11-09  Martin Liska  <mliska@suse.cz>
-
-	* doc/gnat_rm/index.rst: Fix cross manual refs.
-
-2022-11-09  Martin Liska  <mliska@suse.cz>
-
-	* gcc-interface/Make-lang.in: Support --with-sphinx-build.
-
-2022-11-09  Martin Liska  <mliska@suse.cz>
-
-	* doc/gnat-style.rst: Moved to...
-	* doc/gnat-style/index.rst: ...here.
-	* doc/gnat_rm.rst: Moved to...
-	* doc/gnat_rm/index.rst: ...here.
-	* doc/gnat_ugn.rst: Moved to...
-	* doc/gnat_ugn/index.rst: ...here.
-	* doc/share/latex_elements.py: Moved to...
-	* doc/share/ada_latex_elements.py: ...here.
-	* gcc-interface/Make-lang.in:
-	* doc/Makefile: Removed.
-	* doc/share/conf.py: Removed.
-	* doc/share/gnu_free_documentation_license.rst: Removed.
-	* gnat-style.texi: Removed.
-	* gnat_rm.texi: Removed.
-	* gnat_ugn.texi: Removed.
-	* doc/gnat-style/conf.py: New file.
-	* doc/gnat-style/gnu_free_documentation_license.rst: New file.
-	* doc/gnat_rm/conf.py: New file.
-	* doc/gnat_rm/gnu_free_documentation_license.rst: New file.
-	* doc/gnat_ugn/conf.py: New file.
-	* doc/gnat_ugn/gnu_free_documentation_license.rst: New file.
-	* doc/share/adabaseconf.py: New file.
-	* doc/gnat_rm/security_hardening_features.rst: Add role.
-	* doc/gnat_ugn/platform_specific_information.rst: Remove
-	duplicate definition of |nbsp|.
-
-2022-11-08  Eric Botcazou  <ebotcazou@adacore.com>
-
-	* gcc-interface/utils2.cc (build_allocator): For unconstrained
-	array types with a storage model and an initializing expression,
-	copy the initialization expression separately from the bounds. In
-	all cases with a storage model, pass the locally computed size for
-	the store.
-
-2022-11-08  Steve Baird  <baird@adacore.com>
-
-	* sem_attr.adb
-	(Eval_Attribute): Don't simplify 'Image call if Put_Image has been
-	specified.
-
-2022-11-08  Piotr Trojanek  <trojanek@adacore.com>
-
-	* exp_ch6.adb, exp_put_image.adb, sem_aggr.adb, sem_attr.adb,
-	sem_ch5.adb, sem_type.adb, sem_util.adb: Replace
-	"Present (Find_Aspect (...))" with "Has_Aspect".
-
-2022-11-08  Ronan Desplanques  <desplanques@adacore.com>
-
-	* contracts.adb
-	(Preanalyze_Class_Conditions): New procedure.
-	(Preanalyze_Condition): Moved out from Merge_Class_Conditions in
-	order to be spec-visible.
-	* contracts.ads
-	(Preanalyze_Class_Conditions): New procedure.
-	* sem_prag.adb
-	(Analyze_Pre_Post_Condition_In_Decl_Part): Call
-	Preanalyze_Class_Conditions when necessary.
-
-2022-11-08  Johannes Kliemann  <kliemann@adacore.com>
-
-	* libgnat/system-vxworks7-aarch64-rtp-smp.ads: Set
-	Support_Atomic_Primitives to True.
-	* libgnat/system-vxworks7-aarch64.ads: Set
-	Support_Atomic_Primitives to True.
-	* libgnat/system-vxworks7-arm-rtp-smp.ads: Set
-	Support_Atomic_Primitives to True.
-	* libgnat/system-vxworks7-arm.ads: Set Support_Atomic_Primitives
-	to True.
-	* libgnat/system-vxworks7-ppc-kernel.ads: Set
-	Support_Atomic_Primitives to False.
-	* libgnat/system-vxworks7-ppc-rtp-smp.ads: Set
-	Support_Atomic_Primitives to False.
-	* libgnat/system-vxworks7-ppc64-kernel.ads: Set
-	Support_Atomic_Primitives to True.
-	* libgnat/system-vxworks7-ppc64-rtp-smp.ads: Set
-	Support_Atomic_Primitives to True.
-	* libgnat/system-vxworks7-x86-kernel.ads: Set
-	Support_Atomic_Primitives to True.
-	* libgnat/system-vxworks7-x86-rtp-smp.ads: Set
-	Support_Atomic_Primitives to True.
-	* libgnat/system-vxworks7-x86_64-kernel.ads: Set
-	Support_Atomic_Primitives to True.
-	* libgnat/system-vxworks7-x86_64-rtp-smp.ads: Set
-	Support_Atomic_Primitives to True.
-
-2022-11-08  Eric Botcazou  <ebotcazou@adacore.com>
-
-	* fe.h (Get_Warn_On_Questionable_Layout): Add void parameter.
-
-2022-11-08  Piotr Trojanek  <trojanek@adacore.com>
-
-	* sem_ch12.adb (Instantiate_Formal_Subprogram): Copy aspect Ghost
-	from formal subprogram declaration to the internally generated
-	procedure.
-
-2022-11-08  Eric Botcazou  <ebotcazou@adacore.com>
-
-	* sem_ch4.adb (Analyze_Case_Expression): Compute the
-	interpretations of the expression only at the end of the analysis,
-	but skip doing it if it is the operand of a type conversion.
-	(Analyze_If_Expression): Likewise.
-	* sem_res.adb (Resolve): Deal specially with conditional
-	expression that is the operand of a type conversion.
-	(Resolve_Dependent_Expression): New procedure.
-	(Resolve_Case_Expression): Call Resolve_Dependent_Expression.
-	(Resolve_If_Expression): Likewise.
-	(Resolve_If_Expression.Apply_Check): Take result type as
-	parameter.
-	(Resolve_Type_Conversion): Do not warn about a redundant
-	conversion when the operand is a conditional expression.
-
-2022-11-08  Javier Miranda  <miranda@adacore.com>
-
-	* debug.adb
-	(Debug_Flag_Underscore_XX): Switch -gnatd_X used temporarily to allow
-	disabling extra formal checks.
-	* exp_attr.adb
-	(Expand_N_Attribute_Reference [access types]): Add extra formals
-	to the subprogram referenced in the prefix of 'Unchecked_Access,
-	'Unrestricted_Access or 'Access; required to check that its extra
-	formals match the extra formals of the corresponding subprogram type.
-	* exp_ch3.adb
-	(Stream_Operation_OK): Declaration moved to the public part of the
-	package.
-	(Validate_Tagged_Type_Extra_Formals): New subprogram.
-	(Expand_Freeze_Record_Type): Improve the code that takes care of
-	adding the extra formals of dispatching primitives; extended to
-	add also the extra formals to renamings of dispatching primitives.
-	* exp_ch3.ads
-	(Stream_Operation_OK): Declaration moved from the package body.
-	* exp_ch6.adb
-	(Check_BIP_Actuals): Complete documentation.
-	(Has_BIP_Extra_Formal): Subprogram declaration moved to the public
-	part of the package. In addition, a parameter has been added to
-	disable an assertion that requires its use with frozen entities.
-	(Duplicate_Params_Without_Extra_Actuals): New subprogram.
-	(Check_Subprogram_Variant): Emit the call without duplicating the
-	extra formals since they will be added when the call is analyzed.
-	(Expand_Call_Helper): Ensure that the called subprogram has all its
-	extra formals, enforce assertion checking extra formals on thunks,
-	and mark calls from thunks as processed-BIP-calls to avoid adding
-	their extra formals twice.
-	(Is_Build_In_Place_Function): Return False for entities with foreign
-	convention.
-	(Is_Build_In_Place_Function_Call): Return True also for not BIP functions
-	that have BIP formals since the extra actuals are required.
-	(Make_Build_In_Place_Call_In_Object_Declaration): Occurrences of
-	Is_Return_Object replaced by the local variable Is_OK_Return_Object
-	that evaluates to False for scopes with foreign convention.
-	(Might_Have_Tasks): Fix check of class-wide limited record types.
-	(Needs_BIP_Task_Actuals): Remove assertion to allow calling this
-	function in more contexts; in addition it returns False for functions
-	returning objects with foreign convention.
-	(Needs_BIP_Finalization_Master): Likewise.
-	(Needs_BIP_Alloc_Form): Likewise.
-	(Validate_Subprogram_Calls): Check that the number of actuals (including
-	extra actuals) of calls in the subtree N match their corresponding
-	formals.
-	* exp_ch6.ads
-	(Has_BIP_Extra_Formal): Subprogram declaration moved to the public
-	part of the package. In addition, a parameter has been added to
-	disable an assertion that requires its use with frozen entities.
-	(Is_Build_In_Place_Function_Call): Complete documentation.
-	(Validate_Subprogram_Calls): Check that the number of actuals (including
-	extra actuals) of calls in the subtree N match their corresponding
-	formals.
-	* freeze.adb
-	(Check_Itype): Add extra formals to anonymous access subprogram itypes.
-	(Freeze_Expression): Improve code that disables the addition of extra
-	formals to functions with foreign convention.
-	(Check_Extra_Formals): Moved to package Sem_Ch6 as Extra_Formals_OK.
-	(Freeze_Subprogram): Add extra formals to non-dispatching subprograms.
-	* frontend.adb
-	(Frontend): Validate all the subprogram calls; it can be disabled using
-	switch -gnatd_X
-	* sem_ch3.adb
-	(Access_Subprogram_Declaration): Defer the addition of extra formals to
-	the freezing point so that we know the convention.
-	(Check_Anonymous_Access_Component): Likewise.
-	(Derive_Subprogram): Fix documentation.
-	* sem_ch6.adb
-	(Has_Reliable_Extra_Formals): New subprogram.
-	(Check_Anonymous_Return): Fix check of access to class-wide limited
-	record types.
-	(Check_Untagged_Equality): Placed in alphabetical order.
-	(Extra_Formals_OK): Subprogram moved from freeze.adb.
-	(Extra_Formals_Match_OK): New subprogram.
-	(Has_BIP_Formals): New subprogram.
-	(Has_Extra_Formals): New subprograms.
-	(Needs_Accessibility_Check_Extra): New subprogram.
-	(Parent_Subprogram): New subprogram.
-	(Add_Extra_Formal): Minor code cleanup.
-	(Create_Extra_Formals): Enforce matching extra formals on overridden
-	and aliased entities.
-	* sem_ch6.ads
-	(Extra_Formals_Match_OK): New subprogram.
-	(Extra_Formals_OK): Subprogram moved from freeze.adb.
-	* sem_eval.adb
-	(Compile_Time_Known_Value): Improve predicate to avoid assertion
-	failure; found working on this ticket; this change does not
-	affect the behavior of the compiler because this subprogram
-	has an exception handler that returns False when the assertion
-	fails.
-	* sem_util.adb
-	(Needs_Result_Accessibility_Level): Do not return False for dispatching
-	operations compiled with Ada_Version < 2012 since they they may be
-	overridden by primitives compiled with Ada_Version >= Ada_2012.
-
-2022-11-08  Bob Duff  <duff@adacore.com>
-
-	* warnsw.ads, warnsw.adb, fe.h, err_vars.ads, errout.ads: Move
-	Warning_Doc_Switch from Err_Vars to Warnsw. Access
-	Warn_On_Questionable_Layout on the C side via a function rather
-	than a variable, because we plan to turn the variables into
-	renamings, and you can't Export renamings.
-	* erroutc.adb, switch-c.adb, errout.adb: Likewise.
-	* gcc-interface/decl.cc: Use Get_Warn_On_Questionable_Layout
-	instead of Warn_On_Questionable_Layout.
-	* gcc-interface/Makefile.in (GNATMAKE_OBJS): Add warnsw.o, because
-	it is indirectly imported via Errout.
-	* gcc-interface/Make-lang.in (GNATBIND_OBJS): Likewise and remove
-	restrict.o (not needed).
-
-2022-11-08  Ronan Desplanques  <desplanques@adacore.com>
-
-	* doc/gnat_ugn/building_executable_programs_with_gnat.rst
-	(-gnatwc): Fix flag documentation.
-	* gnat_ugn.texi: Regenerate.
-
-2022-11-08  Steve Baird  <baird@adacore.com>
-
-	* sem_ch3.adb
-	(Analyze_Object_Declaration): Do not perform expansion actions if
-	In_Spec_Expression is true.
-
-2022-11-08  Eric Botcazou  <ebotcazou@adacore.com>
-
-	* sem_ch4.adb (Analyze_Qualified_Expression): Analyze the
-	expression only after setting the type.
-	(Analyze_Unchecked_Type_Conversion): Likewise.
-	(Analyze_Short_Circuit): Likewise for the operands.
-	(Analyze_Type_Conversion): Minor tweaks.
-	(Analyze_Unchecked_Expression): Likewise.
-
-2022-11-08  Eric Botcazou  <ebotcazou@adacore.com>
-
-	* sem_ch4.adb (Analyze_Qualified_Expression): Remove redundant
-	line.
-
-2022-11-08  Ronan Desplanques  <desplanques@adacore.com>
-
-	* contracts.adb (Preanalyze_Condition): Use
-	Preanalyze_Spec_Expression.
-
-2022-11-08  Piotr Trojanek  <trojanek@adacore.com>
-
-	* exp_imgv.adb
-	(Expand_Wide_Image_Attribute): Handle just like attribute Image.
-	(Expand_Wide_Wide_Image_Attribute): Likewise.
-	* exp_put_image.adb
-	(Build_Image_Call): Adapt to also work for Wide and Wide_Wide
-	attributes.
-	* exp_put_image.ads
-	(Build_Image_Call): Update comment.
-	* rtsfind.ads
-	(RE_Id): Support wide variants of Get.
-	(RE_Unit_Table): Likewise.
-
-2022-11-08  Piotr Trojanek  <trojanek@adacore.com>
-
-	* libgnat/a-ngcoar.ads, libgnat/a-ngcoar.adb: Remove extra spaces.
-
-2022-11-08  Piotr Trojanek  <trojanek@adacore.com>
-
-	* sem_ch12.adb (Validate_Formal_Type_Default): Remove call to
-	Collect_Interfaces, which had no effect apart from populating a
-	list that was not used; fix style.
-
-2022-11-08  Piotr Trojanek  <trojanek@adacore.com>
-
-	* exp_spark.adb (SPARK_Freeze_Type): Refine type of a local
-	object.
-	* sem_ch3.adb (Derive_Subprograms): Remove initial value for
-	New_Subp, which is in only written as an out parameter and never
-	read.
-
-2022-11-08  Eric Botcazou  <ebotcazou@adacore.com>
-
-	* sem_res.adb (Resolve_If_Expression): Remove obsolete special
-	case.
-
-2022-11-08  Piotr Trojanek  <trojanek@adacore.com>
-
-	* sem_aggr.adb (Resolve_Delta_Aggregate): Implement rules related
-	to limited objects appearing as the base expression.
-
-2022-11-08  Piotr Trojanek  <trojanek@adacore.com>
-
-	* sem_ch3.adb (OK_For_Limited_Init_In_05): Handle delta aggregates
-	just like other aggregates.
-
-2022-11-08  Piotr Trojanek  <trojanek@adacore.com>
-
-	* sem_aggr.adb (Resolve_Delta_Record_Aggregate): Reject
-	expressions of a limited types.
-
-2022-11-08  Javier Miranda  <miranda@adacore.com>
-
-	* exp_ch9.adb
-	(Build_Master_Entity): Handle missing case: when the context of
-	the master is a BIP function whose result type has tasks.
-
-2022-11-08  Piotr Trojanek  <trojanek@adacore.com>
-
-	* libgnat/a-tags.adb
-	(Interface_Ancestor_Tags): Raise Tag_Error on No_Tag.
-	(Is_Descendant_At_Same_Level): Likewise.
-
-2022-11-08  Bob Duff  <duff@adacore.com>
-
-	* usage.adb: Add -gnatw_q and -gnatw_Q.
-
-2022-11-07  Cedric Landet  <landet@adacore.com>
-
-	* doc/gnat_ugn/gnat_and_program_execution.rst: Mention the needed
-	-no-pie for windows to use gprof.
-	* gnat_ugn.texi: Regenerate.
-
-2022-11-07  Piotr Trojanek  <trojanek@adacore.com>
-
-	* lib-xref.adb (Hash): Tune hash function.
-
-2022-11-07  Piotr Trojanek  <trojanek@adacore.com>
-
-	* sem_prag.adb (Non_Significant_Pragma_Reference): Detect
-	references with aggregates; only assign local variables Id and C
-	when necessary.
-
-2022-11-07  Bob Duff  <duff@adacore.com>
-
-	* exp_ch4.adb
-	(Component_Equality, Expand_Array_Equality)
-	(Expand_Record_Equality): Use named notation.
-
-2022-11-07  Bob Duff  <duff@adacore.com>
-
-	* exp_ch4.adb
-	(Expand_Array_Equality): Do not test Ltyp = Rtyp here, because
-	that is necessarily true. Move assertion thereof to more general
-	place.
-	(Expand_Composite_Equality): Pass in Outer_Type, for use in
-	warnings. Rename Typ to be Comp_Type, to more clearly distinguish
-	it from Outer_Type. Print warning when appropriate.
-	* exp_ch4.ads: Minor comment fix.
-	* errout.ads: There is no such pragma as Warning_As_Pragma --
-	Warning_As_Error must have been intended. Improve comment for ?x?.
-	* exp_ch3.adb
-	(Build_Untagged_Equality): Update comment to be accurate for more
-	recent versions of Ada.
-	* sem_case.adb
-	(Choice_Analysis): Declare user-defined "=" functions as abstract.
-	* sem_util.ads
-	(Is_Bounded_String): Give RM reference in comment.
-	* warnsw.ads, warnsw.adb
-	(Warn_On_Ignored_Equality): Implement new warning switch -gnatw_q.
-	* doc/gnat_ugn/building_executable_programs_with_gnat.rst:
-	Document new warning switch.
-	* gnat_ugn.texi: Regenerate.
-
-2022-11-07  Piotr Trojanek  <trojanek@adacore.com>
-
-	* sem_aux.ads (Is_Body): Annotate with Inline.
-	* sem_util.ads (Is_Body_Or_Package_Declaration): Likewise.
-
-2022-11-07  Bob Duff  <duff@adacore.com>
-
-	* freeze.adb
-	(Build_Inherited_Condition_Pragmas): Do nothing if A_Post is
-	empty.
-
-2022-11-07  Quentin Ochem  <ochem@adacore.com>
-	    Steve Baird  <baird@adacore.com>
-
-	* bindgen.adb: fixed the way the device init and final symbols are
-	computed, re-using the normal way these symbols would be computed
-	with a __device_ prefix. Also fixed the "is null;" procedure on
-	the host side which are not Ada 95, replaced with a procedure
-	raising an exception as it should never be called. Remove the
-	unused function Device_Ada_Final_Link_Name.
-
-2022-11-07  Steve Baird  <baird@adacore.com>
-
-	* opt.ads: Declare new string pointer variable, CUDA_Device_Library_Name.
-	Modify comments for existing Boolean variable Enable_CUDA_Device_Expansion.
-	* switch-b.adb: When "-d_c" switch is encountered, check that the next
-	character is an "'='; use the remaining characters to initialize
-	Opt.CUDA_Device_Library_Name.
-	* bindgen.adb: Remove (for now) most support for host-side invocation of
-	device-side finalization. Make use of the new CUDA_Device_Library_Name
-	in determining the string used to refer (on the host side) to the
-	device-side initialization procedure. Declare the placeholder routine
-	that is named in the CUDA_Execute pragma (and the CUDA_Register_Function
-	call) as an exported null procedure, rather than as an imported procedure.
-	It is not clear whether it is really necessary to specify the link-name
-	for this should-never-be-called subprogram on the host side, but for now it
-	shouldn't hurt to do so.
-
-2022-11-07  Piotr Trojanek  <trojanek@adacore.com>
-
-	* exp_ch6.adb (Expand_Protected_Subprogram_Call): Examine scope
-	tree and not the scope stack.
-
-2022-11-07  Piotr Trojanek  <trojanek@adacore.com>
-
-	* mdll.ads (Build_Import_Library): Fix grammar in comment.
-	* mdll.adb (Build_Import_Library): Directly execute code of a
-	nested routine; rename No_Lib_Prefix to Strip_Lib_Prefix.
-
-2022-11-07  Bob Duff  <duff@adacore.com>
-
-	* sem_warn.adb
-	(Check_For_Warnings): Remove unnecessary exception handler.
-	(Warn_On_Known_Condition): Suppress warning when we detect a True
-	or False that has been turned into a more complex expression
-	because True is represented as "nonzero". (Note that the complex
-	expression will subsequently be constant-folded to a Boolean True
-	or False). Also simplify to always print "condition is always ..."
-	instead of special-casing object names. The special case was
-	unhelpful, and indeed wrong when the expression is a literal.
-
-2022-11-07  Piotr Trojanek  <trojanek@adacore.com>
-
-	* checks.adb (Safe_To_Capture_In_Parameter_Value): Remove.
-	* sem_util.adb (Safe_To_Capture_Value): Stop search at the current
-	body.
-
-2022-11-07  Piotr Trojanek  <trojanek@adacore.com>
-
-	* sem_warn.adb (Warn_On_In_Out): Remove No_ prefix; flip return
-	values between True and False; adapt caller.
-
-2022-11-07  Piotr Trojanek  <trojanek@adacore.com>
-
-	* sem_ch13.adb (Add_Call): Just look at Instantiation_Depth.
-	* sem_ch3.adb (Derive_Subprograms): Likewise.
-	* sem_warn.adb (Check_References): Remove redundant filtering with
-	Instantiation_Depth that follows filtering with
-	Instantiation_Location.
-	* sinput.adb (Instantiation_Depth): Reuse Instantiation_Location.
-
-2022-11-07  Piotr Trojanek  <trojanek@adacore.com>
-
-	* sem_warn.adb
-	(No_Warn_On_In_Out): For subprograms we can simply call
-	Warnings_Off.
-	(Output_Non_Modified_In_Out_Warnings): Remove repeated
-	suppression.
-
-2022-11-07  Piotr Trojanek  <trojanek@adacore.com>
-
-	* sem_aggr.adb (Resolve_Delta_Array_Aggregate): Reject boxes in
-	delta array aggregates.
-
-2022-11-07  Piotr Trojanek  <trojanek@adacore.com>
-
-	* sem_res.adb (Enclosing_Declaration_Or_Statement): Moved to
-	Sem_Util.
-	* sem_util.ads (Enclosing_Declaration_Or_Statement): Moved from
-	Sem_Res.
-	* sem_util.adb (Enclosing_Declaration_Or_Statement): Likewise.
-
-2022-11-07  Piotr Trojanek  <trojanek@adacore.com>
-
-	* sem_res.adb (Resolve): Only call Comes_From_Predefined_Lib_Unit
-	when its result might be needed.
-
-2022-11-07  Piotr Trojanek  <trojanek@adacore.com>
-
-	* sem_ch12.adb (Check_Generic_Actuals): Remove redundant parens;
-	refactor an excessive if-statement; remove repeated call to Node.
-
-2022-11-07  Piotr Trojanek  <trojanek@adacore.com>
-
-	* inline.adb (Establish_Actual_Mapping_For_Inlined_Call): Move
-	comment next to a condition that it describes.
-
-2022-11-07  Steve Baird  <baird@adacore.com>
-
-	* exp_put_image.adb
-	(Image_Should_Call_Put_Image): Correctly handle the case of an
-	inherited Put_Image aspect specification for a scalar type.
-
-2022-11-07  Piotr Trojanek  <trojanek@adacore.com>
-
-	* libgnarl/s-interr.adb: Tune whitespace.
-
-2022-11-07  Piotr Trojanek  <trojanek@adacore.com>
-
-	* libgnarl/s-interr.adb: Reorder context items and pragmas.
-
-2022-11-07  Piotr Trojanek  <trojanek@adacore.com>
-
-	* exp_ch4.adb
-	(Expand_Modular_Addition): Rewrite using Make_XXX calls.
-	(Expand_Modular_Op): Likewise.
-	(Expand_Modular_Subtraction): Likewise.
-	* exp_imgv.adb
-	(Expand_User_Defined_Enumeration_Image): Likewise.
-
-2022-11-07  Piotr Trojanek  <trojanek@adacore.com>
-
-	* checks.adb (Apply_Arithmetic_Overflow_Strict): Rewrite using a
-	newly created operator node.
-	* exp_ch4.adb (Expand_Array_Comparison): Likewise.
-	* exp_ch6.adb (Add_Call_By_Copy_Code): Rewriting actual parameter
-	using its own location and not the location of the subprogram
-	call.
-	* sem_warn.adb (Check_References): Looping with Original_Node is
-	no longer needed.
-
-2022-11-07  Piotr Trojanek  <trojanek@adacore.com>
-
-	* sem_prag.adb (Is_In_Context_Clause): Rewrite without negations
-	and inequalities.
-
-2022-11-07  Piotr Trojanek  <trojanek@adacore.com>
-
-	* sem_prag.adb (Analyze_Pragma [Pragma_Obsolescent]): Reject
-	misplaced pragma.
-
-2022-11-07  Piotr Trojanek  <trojanek@adacore.com>
-
-	* sem_warn.adb (Output_Obsolescent_Entity_Warnings): Tag warnings
-	about obsolescent functions just like we tag similar warnings for
-	packages and procedures.
-
-2022-11-07  Piotr Trojanek  <trojanek@adacore.com>
-
-	* exp_attr.adb (Expand_N_Attribute_Reference): Remove useless
-	skipping for attribute Input.
-
-2022-11-04  Justin Squirek  <squirek@adacore.com>
-
-	* exp_attr.adb (Expand_N_Attribute_Reference): Skip operand
-	validity checks for attributes Has_Same_Storage and
-	Overlaps_Storage.
-
-2022-11-04  Eric Botcazou  <ebotcazou@adacore.com>
-
-	* errout.adb (Remove_Warning_Messages.Check_For_Warning): Do not
-	reinstate the Original_Node in the tree.
-	* exp_aggr.adb (Build_Array_Aggr_Code.Gen_Loop): Copy the bounds
-	on all paths.
-
-2022-11-04  Piotr Trojanek  <trojanek@adacore.com>
-
-	* libgnat/g-excact.ads
-	(Register_Global_Action): Refill comment.
-	(Name_To_Id): Change pragma Restriction from singular to plural.
-
-2022-11-04  Piotr Trojanek  <trojanek@adacore.com>
-
-	* sem_warn.adb (Check_References): Remove redundant guard, as it
-	is implied by a preceding call to Referenced_Check_Spec.
-
-2022-11-04  Piotr Trojanek  <trojanek@adacore.com>
-
-	* sem_warn.adb (Check_References): Remove useless query for "spec"
-	of a variable; refactor nested if-statements into a single
-	condition.
-
-2022-11-04  Piotr Trojanek  <trojanek@adacore.com>
-
-	* sem_util.adb
-	(In_Pragma_Expression): Add standard guard against searching too
-	far.
-	(In_Quantified_Expression): Likewise.
-	* sem_warn.adb
-	(May_Need_Initialized_Actual): Remove redundant parens.
-	(Check_References): Remove guard that duplicates a condition from
-	the enclosing if-statement; only assign E1T variable when
-	necessary.
-	(Within_Postcondition): Fix layout.
-	(No_Warn_On_In_Out): Balance parens in comment.
-
-2022-11-04  Steve Baird  <baird@adacore.com>
-
-	* doc/gnat_rm/implementation_defined_pragmas.rst: Add the standard
-	'... "On" enables this extension.' sentence to the description of
-	static intrinsic functions.
-	* sem_ch13.adb
-	(Analyze_Aspect_Spec): In the call to Error_Msg_GNAT_Extension for
-	a Static aspect specification for an intrinsic function, specify
-	Is_Core_Extension => True.
-	* sem_eval.adb
-	(Eval_Intrinsic_Call): Test Core_Extensions_Allowed instead of
-	testing All_Extensions_Allowed.
-	* gnat_rm.texi: Regenerate.
-
-2022-11-04  Piotr Trojanek  <trojanek@adacore.com>
-
-	* aspects.adb (Relocate_Aspect): Remove call to Set_Has_Aspects.
-	* sem_ch12.adb (Analyze_Formal_Package_Declaration): Likewise.
-	* sem_util.adb (Copy_Ghost_Aspect, Copy_SPARK_Mode_Aspect):
-	Likewise.
-
-2022-11-04  Javier Miranda  <miranda@adacore.com>
-
-	* exp_intr.adb
-	(Expand_Dispatching_Constructor_Call): Report an error on
-	unsupported dispatching constructor calls and report a warning on
-	calls that may fail at run time.
-
-2022-11-04  Piotr Trojanek  <trojanek@adacore.com>
-
-	* sem_util.adb
-	(Check_Components): Iterate using
-	First/Next_Component_Or_Discriminant.
-	(Has_Preelaborable_Initialization): Avoid repeated iteration with
-	calls to Check_Components with First_Entity and
-	First_Private_Entity.
-	(Is_Independent_Object_Entity): Tune indentation.
-
-2022-11-04  Piotr Trojanek  <trojanek@adacore.com>
-
-	* sem_ch7.adb (Clear_Constants): Only iterate from First_Entity
-	through Next_Entity; only examine variables because packages have
-	no assignable formal parameters.
-
-2022-11-04  Piotr Trojanek  <trojanek@adacore.com>
-
-	* doc/gnat_ugn/building_executable_programs_with_gnat.rst: Fix
-	typos.
-	* doc/gnat_ugn/elaboration_order_handling_in_gnat.rst: Fix typos
-	and refill as necessary; remove trailing whitespace.
-	* doc/gnat_ugn/gnat_and_program_execution.rst: Fix typos.
-	* gnat_ugn.texi: Regenerate.
-
-2022-11-04  Marc Poulhiès  <poulhies@adacore.com>
-
-	* sem_util.ads (Add_Block_Identifier): Add new extra Scope
-	argument.
-	* sem_util.adb (Add_Block_Identifier): Likewise and use this scope
-	variable instead of Current_Scope.
-	* exp_util.adb (Wrap_Statements_In_Block): Add new scope argument
-	to Add_Block_Identifier call.
-
-2022-11-04  Piotr Trojanek  <trojanek@adacore.com>
-
-	* sem_util.adb (Kill_Current_Values): Only iterate from
-	First_Entity through Next_Entity.
-
-2022-11-04  Piotr Trojanek  <trojanek@adacore.com>
-
-	* sem_ch6.adb (Controlling_Formal): Iterate with First/Next_Formal
-	and not with First/Next_Entity.
-
-2022-11-04  Javier Miranda  <miranda@adacore.com>
-
-	* exp_disp.adb
-	(Expand_Interface_Conversion): Fix typo in comment.
-
-2022-11-04  Javier Miranda  <miranda@adacore.com>
-
-	* exp_disp.adb
-	(Expand_Interface_Conversion): Under configurable runtime, when
-	the target type is an interface that is an ancestor of the operand
-	type, skip generating code to displace the pointer to reference
-	the target dispatch table.
-	* sem_disp.adb
-	(Propagate_Tag): Handle class-wide types when checking for the
-	addition of an implicit interface conversion.
-
-2022-11-04  Ronan Desplanques  <desplanques@adacore.com>
-
-	* doc/gnat_rm/standard_library_routines.rst: Fix typo.
-	* gnat_rm.texi: Regenerate.
-
-2022-11-04  Ghjuvan Lacambre  <lacambre@adacore.com>
-
-	* sa_messages.ads, sa_messages.adb: Remove files.
-
-2022-11-04  Ghjuvan Lacambre  <lacambre@adacore.com>
-
-	* checks.adb, exp_atag.adb, exp_attr.adb, exp_ch4.adb, exp_ch6.adb,
-	exp_ch7.adb, exp_dbug.adb, exp_disp.adb, exp_unst.adb, exp_util.adb,
-	freeze.adb, layout.adb, pprint.adb, rtsfind.adb, sem_aggr.adb,
-	sem_attr.adb, sem_case.adb, sem_ch12.adb, sem_ch13.adb, sem_ch3.adb,
-	sem_ch5.adb, sem_ch6.adb, sem_ch8.adb, sem_dim.adb, sem_prag.adb,
-	sem_util.adb, sem_warn.adb:
-	Replace uses of `not Present (X)` with `No (X)`.
-
-2022-11-04  Piotr Trojanek  <trojanek@adacore.com>
-
-	* einfo.ads: Fix typos in comments; refill as necessary.
-	* sinfo.ads: Likewise.
-
-2022-11-04  Piotr Trojanek  <trojanek@adacore.com>
-
-	* doc/gnat_rm/implementation_defined_aspects.rst: Fix typos.
-	* doc/gnat_rm/implementation_defined_attributes.rst: Likewise
-	* doc/gnat_rm/implementation_defined_characteristics.rst: Likewise
-	* doc/gnat_rm/implementation_defined_pragmas.rst: Likewise
-	* doc/gnat_rm/standard_library_routines.rst: Likewise.
-	* gnat_rm.texi: Regenerate.
-
-2022-11-04  Piotr Trojanek  <trojanek@adacore.com>
-
-	* sem_ch8.adb (Restore_Scope_Stack): Remove elements from the head
-	and not the tail of an element list.
-
-2022-11-04  Ronan Desplanques  <desplanques@adacore.com>
-
-	* sinfo.ads: Small editorial changes.
-
-2022-11-04  Steve Baird  <baird@adacore.com>
-
-	* opt.ads: Replace Ada_Version_Type enumeration literal
-	Ada_With_Extensions with two literals, Ada_With_Core_Extensions
-	and Ada_With_All_Extensions. Update uses of the deleted literal.
-	Replace Extensions_Allowed function with two functions:
-	All_Extensions_Allowed and Core_Extensions_Allowed.
-	* errout.ads, errout.adb: Add Boolean parameter to
-	Error_Msg_GNAT_Extension to indicate whether the construct in
-	question belongs to the curated subset.
-	* exp_ch5.adb, par-ch4.adb, sem_case.adb, sem_ch3.adb:
-	* sem_ch4.adb, sem_ch5.adb, sem_ch8.adb: Replace calls to
-	Extensions_Allowed with calls to Core_Extensions_Allowed for
-	constructs that are in the curated subset.
-	* sem_attr.adb, sem_ch13.adb, sem_eval.adb, sem_util.adb: Replace
-	calls to Extensions_Allowed with calls to All_Extensions_Allowed
-	for constructs that are not in the curated subset.
-	* par-ch3.adb: Override default for new parameter in calls to
-	Error_Msg_GNAT_Extension for constructs in the curated subset.
-	* par-prag.adb: Add Boolean parameter to Check_Arg_Is_On_Or_Off to
-	also allow ALL. Set Opt.Ada_Version appropriately for ALL or ON
-	arguments.
-	* sem_prag.adb: Allowed ALL argument for an Extensions_Allowed
-	pragma. Set Opt.Ada_Version appropriately for ALL or ON arguments.
-	* switch-c.adb: The -gnatX switch now enables only the curated
-	subset of language extensions (formerly it enabled all of them);
-	the new -gnatX0 switch enables all of them.
-	* doc/gnat_ugn/building_executable_programs_with_gnat.rst:
-	Document new "-gnatX0" switch and update documentation for
-	"-gnatX" switch.
-	* doc/gnat_rm/implementation_defined_pragmas.rst: Document new ALL
-	argument for pragma Extensions_Allowed and update documentation
-	for the ON argument. Delete mention of Ada 2022 Reduce attribute
-	as an extension.
-	* gnat_rm.texi, gnat_ugn.texi: Regenerate.
-
-2022-11-04  Steve Baird  <baird@adacore.com>
-
-	* bindgen.adb: Introduce two new string constants for the names of
-	the C-String variables that are assigned the names for adainit and
-	adafinal. Replace string literals in Gen_CUDA_Init with references
-	to these constants. In Gen_CUDA_Defs, generate C-String variable
-	declarations where these constants are the names of the variables.
-
-2022-11-04  Piotr Trojanek  <trojanek@adacore.com>
-
-	* sem_ch9.adb (Satisfies_Lock_Free_Requirements): Ignore
-	references to global variables inserted due to pragma
-	Initialize_Scalars.
-
-2022-11-04  Cedric Landet  <landet@adacore.com>
-
-	* doc/gnat_rm/implementation_defined_pragmas.rst: Remove VxWorks
-	version 6.
-	* gnat_rm.texi, gnat_ugn.texi: Regenerate.
-
-2022-11-04  Piotr Trojanek  <trojanek@adacore.com>
-
-	* sem_ch9.adb (Satisfies_Lock_Free_Requirements): Detect
-	references via expanded names.
-
-2022-11-04  Steve Baird  <baird@adacore.com>
-
-	* bindgen.adb
-	(Gen_CUDA_Init): Move existing loop body into a new local
-	procedure, Gen_CUDA_Register_Function_Call, and replace that loop
-	body with a call to this procedure. This first part is just
-	semantics-preserving refactoring. The second part is to add
-	Gen_CUDA_Register_Function_Call calls after the loop for the
-	device-side adainit and adafinal procedures.
-
-2022-10-11  Eric Botcazou  <ebotcazou@adacore.com>
-
-	* libgnat/system-linux-sparc.ads (Support_Atomic_Primitives): New
-	constant set to True.
-
-2022-10-06  Eric Botcazou  <ebotcazou@adacore.com>
-
-	* gcc-interface/ada-tree.def (LOAD_EXPR): New expression code.
-	* gcc-interface/gigi.h (build_storage_model_load): Declare.
-	(build_storage_model_store): Likewise.
-	(instantiate_load_in_expr): Likewise.
-	(INSTANTIATE_LOAD_IN_EXPR): New macro.
-	(instantiate_load_in_array_ref): Declare.
-	* gcc-interface/decl.cc (gnat_to_gnu_entity) <E_Record_Type>: Set a
-	fake discriminant number on the fields of the template type.
-	(gnat_to_gnu_field): Use integer for DECL_DISCRIMINANT_NUMBER.
-	* gcc-interface/misc.cc (gnat_init_ts): Mark LOAD_EXPR as typed.
-	* gcc-interface/trans.cc (fold_constant_decl_in_expr) <ARRAY_REF>:
-	Also preserve the 4th operand.
-	(Attribute_to_gnu): Deal with LOAD_EXPR of unconstrained array type.
-	<Attr_Size>: Call INSTANTIATE_LOAD_IN_EXPR for a storage model.
-	<Attr_Length>: Likewise.
-	<Attr_Bit_Position>: Likewise.
-	(get_storage_model): New function.
-	(get_storage_model_access): Likewise.
-	(storage_model_access_required_p): Likewise.
-	(Call_to_gnu): Add GNAT_STORAGE_MODEL parameter and deal with it.
-	Also deal with actual parameters that have a storage model.
-	(gnat_to_gnu) <N_Object_Declaratio>: Adjust call to Call_to_gnu.
-	<N_Explicit_Dereference>: Deal with a storage model access.
-	<N_Indexed_Component>: Likewise.
-	<N_Slice>: Likewise.
-	<N_Selected_Component>: Likewise.
-	<N_Assignment_Statement>: Adjust call to Call_to_gnu.  Deal with a
-	storage model access either on the LHS, on the RHS or on both.
-	<N_Function_Cal>: Adjust call to Call_to_gnu.
-	<N_Free_Statement>: Deal with a pool that is a storage model.
-	Replace test for UNCONSTRAINED_ARRAY_REF with test on the type.
-	(gnat_gimplify_expr) <CALL_EXPR>: Tidy up.
-	<LOAD_EXPR>: New case.
-	<UNCONSTRAINED_ARRAY_REF>: Move down.
-	* gcc-interface/utils.cc (maybe_unconstrained_array): Deal with a
-	LOAD_EXPR by recursing on its first operand.
-	* gcc-interface/utils2.cc (build_allocator): Deal with a pool that
-	is a storage model.
-	(build_storage_model_copy): New function.
-	(build_storage_model_load): Likewise.
-	(build_storage_model_store): Likewise.
-	(instantiate_load_in_expr): Likewise.
-	(instantiate_load_in_array_ref): Likewise.
-	(gnat_rewrite_reference) <ARRAY_REF>: Also preserve the 4th operand.
-	(get_inner_constant_reference) <ARRAY_REF>: Remove useless test.
-	(gnat_invariant_expr) <ARRAY_REF>: Rewrite test.
-
-2022-10-06  Steve Baird  <baird@adacore.com>
-
-	* sem_ch6.adb
-	(Analyze_Procedure_Call): Replace "return;" with "goto Leave;", as
-	per comment preceding body of Analyze_Procedure_Call.
-
-2022-10-06  Piotr Trojanek  <trojanek@adacore.com>
-
-	* sem_ch9.adb (Allows_Lock_Free_Implementation): Reject
-	conditional goto statements.
-
-2022-10-06  Piotr Trojanek  <trojanek@adacore.com>
-
-	* doc/gnat_rm/implementation_defined_pragmas.rst
-	(Lock_Free): Remove inconsistent periods that end item
-	descriptions.
-	* sem_ch9.adb
-	(Allows_Lock_Free_Implementation): Remove unnecessary guard
-	against an empty list of parameters; replace low-level entity kind
-	membership test with a high-level query; refill error message.
-	* gnat_rm.texi: Regenerate.
-
-2022-10-06  Alexandre Oliva  <oliva@adacore.com>
-
-	* doc/gnat_rm/security_hardening_features.rst: Add examples of
-	codegen changes in hardened conditionals.
-	* gnat_rm.texi: Regenerate.
-
-2022-10-06  Alexandre Oliva  <oliva@adacore.com>
-
-	* doc/gnat_rm/security_hardening_features.rst: Add examples of
-	codegen changes in hardened booleans. Mention that C traps where
-	Ada raises exceptions.
-	* gnat_rm.texi: Regenerate.
-
-2022-10-06  Alexandre Oliva  <oliva@adacore.com>
-
-	* doc/gnat_rm/security_hardening_features.rst: Add examples of
-	codegen changes in stack scrubbing.
-	* gnat_rm.texi: Regenerate.
-
-2022-10-06  Piotr Trojanek  <trojanek@adacore.com>
-
-	* exp_ch9.adb (Build_Lock_Free_Protected_Subprogram_Body): Replace
-	shallow copy of protected statements with a deep copy.
-
-2022-10-06  Marc Poulhiès  <poulhies@adacore.com>
-
-	* fe.h (Has_Storage_Model_Type_Aspect)
-	(Has_Designated_Storage_Model_Aspect, Storage_Model_Object)
-	(Storage_Model_Copy_From, Storage_Model_Copy_To): Add
-	declarations.
-	* sem_util.ads: Add WARNING markers for functions for which a new
-	C declaration has been added in fe.h
-
-2022-10-06  Steve Baird  <baird@adacore.com>
-
-	* exp_util.adb
-	(Get_Current_Value_Condition): Treat references occurring within
-	the condition of an if statement, an elsif, or a while loop in the
-	same way as references that occur before the start of that
-	enclosing construct.
-
-2022-10-06  Gary Dismukes  <dismukes@adacore.com>
-
-	* sem_ch4.adb (Analyze_Call): Add test of Comes_From_Source on the
-	enclosing subprogram's Entity_Id for determining whether to
-	perform the compile-time accessibility check on actuals passed to
-	aliased formals in a function call occurring within a return
-	statement. That test excludes cases where the call occurs within
-	the return statement of a Pre'Class wrapper function.
-
-2022-10-06  Bob Duff  <duff@adacore.com>
-
-	* exp_ch5.adb
-	(Expand_Assign_Array_Loop_Or_Bitfield): Minor cleanups.
-
-2022-10-06  Yannick Moy  <moy@adacore.com>
-
-	* sem_prag.adb (Analyze_Pragma): Ignore one variant of pragma
-	Warnings in GNATprove mode.
-
-2022-10-06  Bob Duff  <duff@adacore.com>
-
-	* exp_ch5.adb
-	(Expand_Assign_Array_Loop_Or_Bitfield): Disable the
-	Fast_Copy_Bitfield optimization in certain cases.
-
-2022-10-06  Piotr Trojanek  <trojanek@adacore.com>
-
-	* sem_prag.adb
-	(Sig_Pragma): Change flag for pragma Refined_State to mean "not
-	significant"; this is primarily for documentation, because the
-	exact value of the flag is not really taken into account for
-	Refined_State.
-	(Is_Non_Significant_Pragma_Reference): Add special handling for
-	pragma Refined_State.
-
-2022-09-29  Ronan Desplanques  <desplanques@adacore.com>
-
-	* einfo.ads: remove documentation duplicate
-
-2022-09-29  Eric Botcazou  <ebotcazou@adacore.com>
-
-	* contracts.adb (Build_Subprogram_Contract_Wrapper): Put back the
-	extended return statement if the result type is built-in-place.
-	* sem_attr.adb (Analyze_Attribute_Old_Result): Also expect an
-	extended return statement.
-
-2022-09-29  Bob Duff  <duff@adacore.com>
-
-	* exp_ch5.adb
-	(Expand_Assign_Array_Loop_Or_Bitfield): Make the checks for
-	volatile and independent objects more precise.
-
-2022-09-29  Piotr Trojanek  <trojanek@adacore.com>
-
-	* sem_util.adb (Collect_Visible_States): Ignore package renamings.
-
-2022-09-26  Ghjuvan Lacambre  <lacambre@adacore.com>
-
-	* doc/gnat_rm/implementation_defined_attributes.rst: Rename Valid_Image.
-	* gnat_rm.texi: Regenerate.
-	* gnat_ugn.texi: Regenerate.
-
-2022-09-26  Piotr Trojanek  <trojanek@adacore.com>
-
-	* sem_ch12.adb (Build_Instance_Compilation_Unit_Nodes): Relocate
-	auxiliary declarations from the original compilation unit to the
-	newly created compilation unit for the spec.
-
-2022-09-26  Piotr Trojanek  <trojanek@adacore.com>
-
-	* rtsfind.ads
-	(RTU_Id): Remove unreferenced packages; fix whitespace.
-	(RE_Id): Remove unreferenced entities; add comment about entity
-	that is only used by GNATprove and not by GNAT.
-
-2022-09-26  Piotr Trojanek  <trojanek@adacore.com>
-
-	* s-oscons-tmplt.c (STR, STR1): Remove.
-
-2022-09-26  Eric Botcazou  <ebotcazou@adacore.com>
-
-	* doc/gnat_ugn/building_executable_programs_with_gnat.rst
-	(-gnateT): Document new parameter Long_Long_Long_Size.
-	* gnat_ugn.texi: Regenerate.
-
-2022-09-26  Steve Baird  <baird@adacore.com>
-
-	* bindgen.adb: When the binder is invoked for the device, specify
-	the CUDA_Global aspect for the adainit and adafinal procedures via
-	a pragma instead of via an aspect_specification.
-
-2022-09-26  Kévin Le Gouguec  <legouguec@adacore.com>
-
-	* doc/gnat_ugn/building_executable_programs_with_gnat.rst
-	(Linker Switches): Document support for mold along with gold; add some
-	advice regarding OpenSSL in the Pro version.
-	* gnat_ugn.texi: Regenerate.
-
-2022-09-26  Tucker Taft  <taft@adacore.com>
-
-	* sem_util.adb (Original_Aspect_Pragma_Name): Check for Check
-	pragmas.
-
-2022-09-26  Piotr Trojanek  <trojanek@adacore.com>
-
-	* sem_ch5.adb (Analyze_Iterator_Specification): Delay expansion
-	based on Full_Analysis flag.
-
-2022-09-26  Piotr Trojanek  <trojanek@adacore.com>
-
-	* sem_ch5.adb (Analyze_Iterator_Specification): Delay expansion of
-	for iterated component association just like it is done within
-	quantified expression.
-
-2022-09-26  Piotr Trojanek  <trojanek@adacore.com>
-
-	* contracts.adb (Analyze_Object_Contract): Check SPARK_Mode before
-	applying SPARK rule.
-
-2022-09-26  Justin Squirek  <squirek@adacore.com>
-
-	* sem_util.adb
-	(Accessibility_Level): Modify indexed and selected components case
-	by reducing the scope where Original_Node gets used.
-
-2022-09-26  Boris Yakobowski  <yakobowski@adacore.com>
-
-	* doc/gnat_ugn/gnat_utility_programs.rst: Remove documentation for
-	gnatmetric.
-
-2022-09-26  Piotr Trojanek  <trojanek@adacore.com>
-
-	* gsocket.h: Remove redefinition of _WIN32_WINNT.
-	* mingw32.h: Remove conditional definition of _WIN32_WINNT.
-
-2022-09-26  Piotr Trojanek  <trojanek@adacore.com>
-
-	* mingw32.h: Remove condition definition of MAXPATHLEN; the include
-	directive for stdlib.h was most likely intended to provide the
-	MAX_PATH.
-
-2022-09-26  Piotr Trojanek  <trojanek@adacore.com>
-
-	* adaint.c: Remove conditional #include directives for old MinGW.
-	* cal.c: Always include winsock.h, since it is part of modern
-	MinGW.
-	* cstreams.c: Remove workaround for old MinGW.
-	* expect.c: Remove conditional #include directive for old MinGW.
-	* mingw32.h: Remove STD_MINGW and OLD_MINGW declarations.
-	* sysdep.c: Remove conditional #include directive for old MinGW.
-
-2022-09-26  Piotr Trojanek  <trojanek@adacore.com>
-
-	* sem_warn.ads (Has_Junk_Name): Reword comment.
-
-2022-09-20  Martin Liska  <mliska@suse.cz>
-
-	* exp_ch6.adb: Replace "the the" with "the".
-	* sem_ch6.adb: Likewise.
-	* sem_disp.ads: Likewise.
-
-2022-09-15  Richard Biener  <rguenther@suse.de>
-
-	* gcc-interface/trans.cc (gigi): Do not initialize void_list_node.
-
-2022-09-12  Eric Botcazou  <ebotcazou@adacore.com>
-
-	* gcc-interface/decl.cc (gnat_to_gnu_entity): Relax assertion when
-	front-end unnesting is enabled.
-
-2022-09-12  Justin Squirek  <squirek@adacore.com>
-
-	* sem_util.adb
-	(Innermost_Master_Scope_Depth): Detect and handle case where scope
-	depth is not set on an enclosing scope.
-
-2022-09-12  Steve Baird  <baird@adacore.com>
-
-	* bindgen.adb: When the binder is invoked for the host, generate a
-	"with CUDA.Internal;" with clause.
-
-2022-09-12  Piotr Trojanek  <trojanek@adacore.com>
-
-	* doc/gnat_rm/implementation_defined_pragmas.rst
-	(Pragma Unreferenced): Sync description with
-	Sem_Warn.Has_Junk_Name routine.
-	* gnat_rm.texi: Regenerate.
-	* gnat_ugn.texi: Regenerate.
-
-2022-09-12  Piotr Trojanek  <trojanek@adacore.com>
-
-	* sem_attr.adb (Analyze_Attribute [Valid_Scalars]): Move check for
-	unchecked union before checks for private and public types.
-
-2022-09-12  Steve Baird  <baird@adacore.com>
-
-	* bindgen.adb: When the binder is invoked for the host, it
-	declares imported subprograms corresponding to the Adainit and
-	Adafinal routines on the device. Declare string constants and
-	expression functions for the Ada source names and the link names
-	of these routines. Generate these subprogram declarations (and
-	accompanying Import pragmas) in Gen_CUDA_Defs. Generate
-	CUDA_Execute pragmas to call these subprograms from the host in
-	Gen_Adafinal and Gen_CUDA_Init. When the binder is invoked for the
-	device, include a CUDA_Global aspect declaration in the
-	declarations of Adainit and Adafinal and use the aforementioned
-	link names in the Export pragmas generated for those two routines.
-	* debug.adb: Update comments about "d_c" and "d_d" switches.
-	* opt.ads: Declare new Boolean variable,
-	Enable_CUDA_Device_Expansion. This complements the existing
-	Enable_CUDA_Expansion variable, which is used to enable host-side
-	CUDA expansion. The new variable enables device-side CUDA
-	expansion. It is currently never set during compilation; it is
-	only set via a binder switch.
-	* switch-b.adb
-	(scan_debug_switches): Add new use of the "-d_d" binder switch.
-	The new switch and the variable Opt.Enabled_CUDA_Device_Expansion
-	follow the existing pattern of the "-d_c" switch and the variable
-	Opt.Enabled_CUDA_Expansion. Flag error if both "-d_c" and "-d_d"
-	are specified.
-
-2022-09-12  Eric Botcazou  <ebotcazou@adacore.com>
-
-	* contracts.adb (Build_Subprogram_Contract_Wrapper): Remove useless
-	local variable. In the case of a function, replace the extended
-	return statement by a block statement declaring a renaming of the
-	call to the local subprogram after removing side effects manually.
-	(Expand_Subprogram_Contract): Adjust description accordingly.
-	* exp_ch6.adb (Expand_Ctrl_Function_Call): Rewrite obsolete
-	comment and do not apply the transformation twice.
-	* sem_attr.adb (Analyze_Attribute_Old_Result): Now expect a block
-	statement instead of an extended return statement.
-
-2022-09-12  Piotr Trojanek  <trojanek@adacore.com>
-
-	* erroutc.adb (Set_Msg_Insertion_Name): Special-case printing with
-	acronyms.
-
-2022-09-12  Yannick Moy  <moy@adacore.com>
-
-	* libgnat/s-imagei.adb (Image_Integer): Add justification.
-
-2022-09-12  Piotr Trojanek  <trojanek@adacore.com>
-
-	* sem_prag.adb (Get_SPARK_Mode_Type): Fix header box; replace
-	chained IF with a CASE statement.
-
-2022-09-12  Yannick Moy  <moy@adacore.com>
-
-	* sem_prag.adb (Analyze_Pragma): Accept SPARK_Mode=>Auto as
-	configuration pragma.
-	(Get_SPARK_Mode): Make the value for Auto explicit.
-	* snames.ads-tmpl (Name_Auto): Add name.
-
-2022-09-12  Joffrey Huguet  <huguet@adacore.com>
-
-	* doc/gnat_rm/the_gnat_library.rst: Remove paragraphs about SPARK
-	containers.
-	* gnat_rm.texi, gnat_ugn.texi: Regenerate.
-
-2022-09-12  Yannick Moy  <moy@adacore.com>
-
-	* libgnat/s-maccod.ads: Mark package as SPARK_Mode Off.
-
-2022-09-12  Eric Botcazou  <ebotcazou@adacore.com>
-
-	* fe.h (Unnest_Subprogram_Mode): Declare.
-
-2022-09-12  Steve Baird  <baird@adacore.com>
-
-	* contracts.adb
-	(Analyze_Package_Contract): Do not analyze the contract of a
-	temporary package created just to check conformance of an actual
-	package.
-
-2022-09-12  Joffrey Huguet  <huguet@adacore.com>
-
-	* Makefile.rtl: Remove SPARK containers filenames.
-	* impunit.adb: Remove SPARK containers packages names.
-	* libgnat/a-cfdlli.adb, libgnat/a-cfdlli.ads: Remove content and
-	add pragma Compile_Time_Error with suitable message.
-	* libgnat/a-cfhama.adb, libgnat/a-cfhama.ads: Likewise.
-	* libgnat/a-cfhase.adb, libgnat/a-cfhase.ads: Likewise.
-	* libgnat/a-cfidll.adb, libgnat/a-cfidll.ads: Likewise.
-	* libgnat/a-cfinse.adb, libgnat/a-cfinse.ads: Likewise.
-	* libgnat/a-cfinve.adb, libgnat/a-cfinve.ads: Likewise.
-	* libgnat/a-cforma.adb, libgnat/a-cforma.ads: Likewise.
-	* libgnat/a-cforse.adb, libgnat/a-cforse.ads: Likewise.
-	* libgnat/a-cofove.adb, libgnat/a-cofove.ads: Likewise.
-	* libgnat/a-cofuma.adb, libgnat/a-cofuma.ads: Likewise.
-	* libgnat/a-cofuse.adb, libgnat/a-cofuse.ads: Likewise.
-	* libgnat/a-cofuve.adb, libgnat/a-cofuve.ads: Likewise.
-	* libgnat/a-cofuba.adb, libgnat/a-cofuba.ads: Remove package.
-
-2022-09-12  Piotr Trojanek  <trojanek@adacore.com>
-
-	* exp_attr.adb (Expand_N_Attribute_Reference [Attribute_Old]):
-	Adapt to object declaration being rewritten into object renaming.
-
-2022-09-12  Justin Squirek  <squirek@adacore.com>
-
-	* contracts.adb, contracts.ads
-	(Analyze_Pragmas_In_Declarations): Added to aid in the new
-	expansion model so that pragmas relating to contracts can get
-	processed early before the rest of the subprogram containing them.
-	(Build_Subprogram_Contract_Wrapper): Created to do the majority of
-	expansion for postconditions. It builds a local wrapper with the
-	statements and declarations within a given subprogram.
-	(Is_Prologue_Renaming): Moved out from Process_Preconditions to be
-	used generally within the contracts package.
-	(Build_Entry_Contract_Wrapper): Moved from exp_ch7.
-	(Expand_Subprogram_Contract): Add new local variable Decls to
-	store expanded declarations needed for evaluation of contracts.
-	Call new wrapper building procedure and modify comments to match
-	new expansion model.
-	(Get_Postcond_Enabled): Deleted.
-	(Get_Result_Object_For_Postcond): Deleted.
-	(Get_Return_Success_For_Postcond): Deleted.
-	(Process_Contract_Cases): Add new parameter to store declarations.
-	(Process_Postconditions): Add new parameter to store declarations.
-	(Process_Preconditions): Add new parameter to store declarations.
-	Add code to move entry-call prologue renamings
-	* einfo.ads: Document new field Wrapped_Statements and modify
-	comment for Postconditions_Proc.
-	* exp_attr.adb
-	(Analyze_Attribute): Modify expansion of the 'Old attribute to
-	recognize new expansion model and use Wrapped_Statements instead
-	of Postconditions_Proc.
-	* exp_ch6.adb
-	(Add_Return): Remove special expansion for postconditions.
-	(Expand_Call): Modify condition checking for calls to access
-	subprogram wrappers to handle new expansion models.
-	(Expand_Call_Helper): Remove special expansion for postconditions.
-	(Expand_Non_Function_Return): Remove special expansion for
-	postconditions.
-	(Expand_Simple_Function_Return): Remove special expansion for
-	postconditions.
-	* exp_ch7.adb
-	(Build_Finalizer): Deleted, but replaced by code in
-	Build_Finalizer_Helper
-	(Build_Finalizer_Helper): Renamed to Build_Finalizer, and special
-	handling of 'Old objects removed.
-	* exp_ch9.adb
-	(Build_Contract_Wrapper): Renamed and moved to contracts package.
-	* exp_prag.adb
-	(Expand_Pragma_Contract_Cases): Delay analysis of contracts since
-	they now instead get analyzed as part of the wrapper generation
-	instead of after analysis of their corresponding subprogram's
-	body.
-	(Expand_Pragma_Check): Label expanded if-statements which come
-	from the expansion of assertion statements as
-	Comes_From_Check_Or_Contract.
-	* freeze.adb
-	(Freeze_Entity): Add special case to avoid freezing when a freeze
-	node gets generated as part of the expansion of a postcondition
-	check.
-	* gen_il-gen-gen_nodes.adb: Add new flag
-	Comes_From_Check_Or_Contract.
-	* gen_il-fields.ads: Add new field Wrapped_Statements. Add new
-	flag Comes_From_Check_Or_Contract.
-	* gen_il-gen-gen_entities.adb: Add new field Wrapped_Statements.
-	* ghost.adb
-	(Is_OK_Declaration): Replace Name_uPostconditions with
-	Name_uWrapped_Statements.
-	(Is_OK_Statement): Simplify condition due to the loss of
-	Original_Node as a result of the new expansion model of contracts
-	and use new flag Comes_From_Check_Or_Contract in its place.
-	* inline.adb
-	(Declare_Postconditions_Result): Replace Name_uPostconditions with
-	Name_uWrapped_Statements.
-	(Expand_Inlined_Call): Replace Name_uPostconditions with
-	Name_uWrapped_Statements.
-	* lib.adb, lib.ads
-	(ipu): Created to aid in debugging.
-	* lib-xref.adb
-	(Generate_References): Remove special handling for postcondition
-	procedures.
-	* sem_attr.adb
-	(Analyze_Attribute_Old_Result): Add new context in which 'Old can
-	appear due to the changes in expansion. Replace
-	Name_uPostconditions with Name_uWrapped_Statements.
-	(Result): Replace Name_uPostconditions with
-	Name_uWrapped_Statements.
-	* sem_ch11.adb
-	(Analyze_Handled_Statements): Remove check to exclude warnings on
-	useless assignments within postcondition procedures since
-	postconditions no longer get isolated into separate subprograms.
-	* sem_ch6.adb
-	(Analyze_Generic_Subprogram_Body): Modify expansion of generic
-	subprogram bodies so that contracts (and their associated pragmas)
-	get analyzed first.
-	(Analyze_Subprogram_Body_Helper): Remove global HSS variable due
-	to the HSS of the body potentially changing during the expansion
-	of contracts. In cases where it was used instead directly call
-	Handled_Statement_Sequence. Modify expansion of subprogram bodies
-	so that contracts (and their associated pragmas) get analyzed
-	first.
-	(Check_Missing_Return): Create local HSS variable instead of using
-	a global one.
-	(Move_Pragmas): Use new pragma table instead of an explicit list.
-	* sem_elab.adb
-	(Is_Postconditions_Proc): Deleted since the new scheme of
-	expansion no longer divides postcondition checks to a separate
-	subprogram and so cannot be easily identified (similar to
-	pre-condition checks).
-	(Info_Call): Remove info printing for _Postconditions subprograms.
-	(Is_Assertion_Pragma_Target): Remove check for postconditions
-	procedure
-	(Is_Bridge_Target): Remove check for postconditions procedure.
-	(Get_Invocation_Attributes): Remove unneeded local variables and
-	check for postconditions procedure.
-	(Output_Call): Remove info printing for _Postconditions
-	subprograms.
-	* sem_prag.adb, sem_prag.ads: Add new Pragma table for pragmas
-	significant to subprograms, along with tech-debt comment.
-	(Check_Arg_Is_Local_Name): Modified to recognize the new
-	_Wrapped_Statements internal subprogram and the new expansion
-	model.
-	(Relocate_Pragmas_To_Body): Replace Name_uPostconditions with
-	Name_uWrapped_Statements.
-	* sem_res.adb
-	(Resolve_Entry_Call): Add conditional to detect both contract
-	based wrappers of entries, but also wrappers generated as part of
-	general contract expansion (e.g. local postconditions
-	subprograms).
-	* sem_util.adb
-	(Accessibility_Level): Verify 'Access is not taken based on a
-	component of a function result.
-	(Has_Significant_Contracts): Replace Name_uPostconditions with
-	Name_uWrapped_Statements.
-	(Same_Or_Aliased_Subprogram): Add conditional to detect and obtain
-	the original subprogram based on the new concept of
-	"postcondition" wrappers.
-	* sinfo.ads: Add documentation for new flag
-	Comes_From_Check_Or_Contract.
-	* snames.ads-tmpl: Remove Name_uPostconditions and add
-	Name_uWrapped_Statements
-
-2022-09-12  Eric Botcazou  <ebotcazou@adacore.com>
-
-	* exp_unst.adb (Unnest_Subprograms.Search_Subprograms): Skip the
-	subprogram bodies that are not to be unnested.
-
-2022-09-12  Steve Baird  <baird@adacore.com>
-
-	* sem_aggr.adb
-	(Resolve_Array_Aggregate): Generate an appropriate error message
-	in the case where an error in the source code leads to an
-	N_Iterated_Element_Association node in a bad context.
-
-2022-09-12  Steve Baird  <baird@adacore.com>
-
-	* sem_ch4.adb
-	(Analyze_Selected_Component): Initialize the local variable Comp
-	to avoid having CodePeer generate an uninitialized variable
-	warning.
-
-2022-09-12  Steve Baird  <baird@adacore.com>
-
-	* sem_ch4.adb
-	(Analyze_Selected_Component): Avoid initializing the local
-	variable Comp if the variable is not going to be subsequently
-	referenced. This is a correctness issue because the call to
-	First_Entity can fail.
-
-2022-09-12  Steve Baird  <baird@adacore.com>
-
-	* sem_ch9.adb
-	(Satisfies_Lock_Free_Requirements): If Ceiling_Locking locking
-	policy has been specified, then either return False (if Lock_Free
-	was not explicitly specified) or generate a warning that ceiling
-	locking will not be implemented for this protected unit (if
-	Lock_Free was explicitly specified). Generate an error message (in
-	addition to returning False) if an explicit Lock_Free aspect
-	specification is rejected because atomic primitives are not
-	supported on the given target.
-	* doc/gnat_rm/implementation_defined_pragmas.rst: Clarify that the
-	Lock_Free aspect for a protected unit takes precedence over the
-	Ceiling_Locking locking policy in the case where both apply.
-	* gnat_rm.texi: Regenerate.
-
-2022-09-12  Eric Botcazou  <ebotcazou@adacore.com>
-
-	* exp_ch9.adb (Build_Protected_Spec): Tidy up and propagate the
-	Comes_From_Source flag onto the new formal parameters.
-	* sem_ch6.adb (Analyze_Subprogram_Body_Helper): Do not check
-	references for subprograms generated for protected subprograms.
-
-2022-09-12  Gary Dismukes  <dismukes@adacore.com>
-
-	* sem_res.adb
-	(Resolve_Equality_Op): Add handling for equality ops with
-	user-defined literal operands.
-	* sem_util.ads
-	(Is_User_Defined_Literal): Update spec comment to indicate
-	inclusion of named number cases.
-	* sem_util.adb
-	(Corresponding_Primitive_Op): Rather than following the chain of
-	ancestor subprograms via Alias and Overridden_Operation links, we
-	check for matching profiles between primitive subprograms of the
-	descendant type and the ancestor subprogram (by calling a new
-	nested function Profile_Matches_Ancestor). This prevents the
-	compiler from hanging due to circular linkages via those fields
-	that can occur between inherited and overriding subprograms
-	(which might indicate a latent bug, but one that may be rather
-	delicate to resolve).
-	(Profile_Matches_Ancestor): New nested subprogram to compare the
-	profile of a primitive subprogram with the profile of a candidate
-	ancestor subprogram.
-	(Is_User_Defined_Literal): Also return True in cases where the
-	node N denotes a named number (E_Name_Integer and E_Named_Real).
-
-2022-09-12  Steve Baird  <baird@adacore.com>
-
-	* debug.adb: remove a comment.
-
-2022-09-12  Bob Duff  <duff@adacore.com>
-
-	* checks.adb
-	(Selected_Length_Checks): In the message for an aggregate that has
-	too few or too many elements, add "!!" to make sure the warning
-	gets printed in with'ed units. Note that we have to put "!!"
-	before the "??", because Compile_Time_Constraint_Error detects
-	warnings by comparing the last character of the message with '?'
-	(which is bit dubious, but we're not changing that here).
-	(Length_Mismatch_Info_Message): Use Unat for some things that
-	can't be negative. Specify Decimal instead of Auto in calls to
-	UI_Image.
-	* sem_util.adb
-	(Compile_Time_Constraint_Error): Minor.
-	* uintp.adb
-	(Image_Uint): It's always better to initialize objects on their
-	declaration.
-
-2022-09-12  Patrick Bernardi  <bernardi@adacore.com>
-
-	* libgnat/system-vxworks7-x86_64-kernel.ads: Set
-	Support_Atomic_Primitives to false.
-	* libgnat/system-vxworks7-x86_64-rtp-smp.ads: Ditto.
-
-2022-09-12  Patrick Bernardi  <bernardi@adacore.com>
-
-	* libgnat/system-qnx-arm.ads: Set Support_Atomic_Primitives to
-	false.
-	* libgnat/system-vxworks7-aarch64.ads: Ditto.
-	* libgnat/system-vxworks7-aarch64-rtp-smp.ads: Ditto.
-	* libgnat/system-vxworks7-arm.ads: Ditto.
-	* libgnat/system-vxworks7-arm-rtp-smp.ads: Ditto.
-	* libgnat/system-vxworks7-x86-kernel.ads: Ditto.
-	* libgnat/system-vxworks7-x86-rtp-smp.ads: Ditto.
-
-2022-09-12  Bob Duff  <duff@adacore.com>
-
-	* par-tchk.adb, par-util.adb, prep.adb, prepcomp.adb, scng.adb:
-	Use "in" instead of chains of "=" connected with "or else".
-	Likewise for "not in", "/=", "and then". Misc cleanup.
-	* par-ch10.adb, par-ch12.adb, par-ch13.adb, par-ch4.adb: Likewise.
-	* par-ch8.adb, par-ch9.adb, par-endh.adb, par-sync.adb: Likewise.
-	* par.adb
-	(Pf_Rec): Remove filler, which was added August 25, 1993 to get
-	around a compiler limitation that no longer exists. Minor cleanup.
-	Remove useless qualfications.
-	* par-ch3.adb: Remove redundant return statements.
-	(Component_Scan_Loop): Remove loop name; there are no nested
-	loops, so it's unnecessary and possibly misleading, and it causes
-	too-long lines.
-	* par-ch5.adb: DRY: Remove comments that repeat the comments in
-	par.adb.
-	(P_Sequence_Of_Statements): It is better to initialize things on
-	the declaration. And constants are better than variables.
-	(Test_Statement_Required): Remove unnecessary insertion of a null
-	statement.
-	* par-ch6.adb, par-ch7.adb: DRY: Remove comments that repeat the
-	comments in par.adb.
-
-2022-09-12  Javier Miranda  <miranda@adacore.com>
-
-	Revert:
-	2022-09-06  Javier Miranda  <miranda@adacore.com>
-
-	* debug.adb
-	(Debug_Flag_Underscore_X): Switch added temporarily to allow
-	disabling extra formal checks.
-	* exp_attr.adb
-	(Expand_N_Attribute_Reference [access types]): Add extra formals
-	to the subprogram referenced in the prefix of 'Unchecked_Access,
-	'Unrestricted_Access or 'Access; required to check that its extra
-	formals match the extra formals of the corresponding subprogram
-	type.
-	* exp_ch3.adb
-	(Stream_Operation_OK): Declaration moved to the public part of the
-	package.
-	(Validate_Tagged_Type_Extra_Formals): New subprogram.
-	(Expand_Freeze_Record_Type): Improve the code that takes care of
-	adding the extra formals of dispatching primitives; extended to
-	add also the extra formals to renamings of dispatching primitives.
-	* exp_ch3.ads
-	(Stream_Operation_OK): Declaration moved from the package body.
-	* exp_ch6.adb
-	(Has_BIP_Extra_Formal): Subprogram declaration moved to the public
-	part of the package. In addition, a parameter has been added to
-	disable an assertion that requires its use with frozen entities.
-	(Expand_Call_Helper): Enforce assertion checking extra formals on
-	thunks.
-	(Is_Build_In_Place_Function): Return False for entities with
-	foreign convention.
-	(Make_Build_In_Place_Call_In_Object_Declaration): Occurrences of
-	Is_Return_Object replaced by the local variable
-	Is_OK_Return_Object that evaluates to False for scopes with
-	foreign convention.
-	(Might_Have_Tasks): Fix check of class-wide limited record types.
-	(Needs_BIP_Task_Actuals): Remove assertion to allow calling this
-	function in more contexts; in addition it returns False for
-	functions returning objects with foreign convention.
-	(Needs_BIP_Finalization_Master): Likewise.
-	(Needs_BIP_Alloc_Form): Likewise.
-	* exp_ch6.ads
-	(Stream_Operation_OK): Declaration moved from the package body. In
-	addition, a parameter has been added to disable assertion that
-	requires its use with frozen entities.
-	* freeze.adb
-	(Check_Itype): Add extra formals to anonymous access subprogram
-	itypes.
-	(Freeze_Expression): Improve code that disables the addition of
-	extra formals to functions with foreign convention.
-	(Check_Extra_Formals): Moved to package Sem_Ch6 as
-	Extra_Formals_OK.
-	(Freeze_Subprogram): Add extra formals to non-dispatching
-	subprograms.
-	* sem_ch3.adb
-	(Access_Subprogram_Declaration): Defer the addition of extra
-	formals to the freezing point so that we know the convention.
-	(Check_Anonymous_Access_Component): Likewise.
-	(Derive_Subprogram): Fix documentation.
-	* sem_ch6.adb
-	(Check_Anonymous_Return): Fix check of access to class-wide
-	limited record types.
-	(Check_Untagged_Equality): Placed in alphabetical order.
-	(Extra_Formals_OK): Subprogram moved from freeze.adb.
-	(Extra_Formals_Match_OK): New subprogram.
-	(Has_BIP_Formals): New subprogram.
-	(Has_Extra_Formals): New subprograms.
-	(Needs_Accessibility_Check_Extra): New subprogram.
-	(Needs_Constrained_Extra): New subprogram.
-	(Parent_Subprogram): New subprogram.
-	(Add_Extra_Formal): Minor code cleanup.
-	(Create_Extra_Formals): Enforce matching extra formals on
-	overridden and aliased entities.
-	(Has_Reliable_Extra_Formals): New subprogram.
-	* sem_ch6.ads
-	(Extra_Formals_OK): Subprogram moved from freeze.adb.
-	(Extra_Formals_Match_OK): New subprogram.
-	* sem_eval.adb
-	(Compile_Time_Known_Value): Improve predicate to avoid assertion
-	failure; found working on this ticket; this change does not affect
-	the behavior of the compiler because this subprogram has an
-	exception handler that returns False when the assertion fails.
-	* sem_util.adb
-	(Needs_Result_Accessibility_Level): Do not return False for
-	dispatching operations compiled with Ada_Version < 2012 since they
-	they may be overridden by primitives compiled with Ada_Version >=
-	Ada_2012.
-
-2022-09-06  Eric Botcazou  <ebotcazou@adacore.com>
-
-	* gcc-interface/decl.cc (gnat_to_gnu_param): Set DECL_ARTIFICIAL.
-
-2022-09-06  Eric Botcazou  <ebotcazou@adacore.com>
-
-	* gcc-interface/trans.cc (At_End_Proc_to_gnu): Use the End_Label of
-	the child Handled_Statement_Sequence for body nodes.
-	(set_end_locus_from_node): Minor tweaks.
-
-2022-09-06  Eric Botcazou  <ebotcazou@adacore.com>
-
-	* gcc-interface/trans.cc (Full_View_Of_Private_Constant): New
-	function returning the Full_View of a private constant, after
-	looking through a chain of renamings, if any.
-	(Identifier_to_gnu): Call it on the entity.  Small cleanup.
-
-2022-09-06  Eric Botcazou  <ebotcazou@adacore.com>
-
-	* gcc-interface/utils.cc (gnat_pushdecl): Preserve named
-	TYPE_DECLs consistently for all kind of pointer types.
-
-2022-09-06  Eric Botcazou  <ebotcazou@adacore.com>
-
-	* gcc-interface/trans.cc (gnat_to_gnu) <N_Op_Divide>: Report a
-	violation of No_Dependence on System.GCC if the result type is
-	larger than a word.
-	<N_Op_Shift>: Likewise.
-	<N_Op_Mod>: Likewise.
-	<N_Op_Rem>: Likewise.
-	(convert_with_check): Report a violation of No_Dependence on
-	System.GCC for a conversion between an integer type larger than
-	a word and a floating-point type.
-
-2022-09-06  Steve Baird  <baird@adacore.com>
-
-	* sem_ch9.adb
-	(Allows_Lock_Free_Implementation): Return False if
-	Support_Atomic_Primitives is False.
-
-2022-09-06  Steve Baird  <baird@adacore.com>
-
-	* debug.adb: Remove comment regarding the -gnatd9 switch.
-	* doc/gnat_rm/implementation_defined_attributes.rst: Remove all
-	mention of the Lock_Free attribute.
-	* gnat_rm.texi, gnat_ugn.texi: Regenerate.
-	* exp_attr.adb, sem_attr.adb: Remove all mention of the former
-	Attribute_Lock_Free enumeration element of the Attribute_Id type.
-	* sem_ch9.adb
-	(Allows_Lock_Free_Implementation): Remove the Debug_Flag_9 test.
-	Return False in the case of a protected function whose result type
-	requires use of the secondary stack.
-	(Satisfies_Lock_Free_Requirements): This functions checks for
-	certain constructs and returns False if one is found. In the case
-	of a protected function, there is no need to check to see if the
-	protected object is being modified. So it is ok to omit *some*
-	checks in the case of a protected function. But other checks which
-	are required (e.g., the test for a reference to a variable that is
-	not part of the protected object) were being incorrectly omitted.
-	This could result in accepting "Lock_Free => True" aspect
-	specifications that should be rejected.
-	* snames.adb-tmpl: Name_Lock_Free no longer requires special
-	treatment in Get_Pragma_Id or Is_Pragma_Name (because it is no
-	longer an attribute name).
-	* snames.ads-tmpl: Move the declaration of Name_Lock_Free to
-	reflect the fact that it is no longer the name of an attribute.
-	Delete Attribute_Lock_Free from the Attribute_Id enumeration type.
-
-2022-09-06  Steve Baird  <baird@adacore.com>
-
-	* libgnat/a-coorse.ads: Restore Aggregate aspect specification for
-	type Set.
-
-2022-09-06  Marc Poulhiès  <poulhies@adacore.com>
-
-	* exp_util.adb (Build_Allocate_Deallocate_Proc): Add
-	Alignment_Param in the formal list for calls to SS_Allocate.
-
-2022-09-06  Piotr Trojanek  <trojanek@adacore.com>
-
-	* inline.adb (Process_Formals): Preserve Has_Private_View flag while
-	rewriting formal into actual parameters.
-
-2022-09-06  Javier Miranda  <miranda@adacore.com>
-
-	* debug.adb
-	(Debug_Flag_Underscore_X): Switch added temporarily to allow
-	disabling extra formal checks.
-	* exp_attr.adb
-	(Expand_N_Attribute_Reference [access types]): Add extra formals
-	to the subprogram referenced in the prefix of 'Unchecked_Access,
-	'Unrestricted_Access or 'Access; required to check that its extra
-	formals match the extra formals of the corresponding subprogram
-	type.
-	* exp_ch3.adb
-	(Stream_Operation_OK): Declaration moved to the public part of the
-	package.
-	(Validate_Tagged_Type_Extra_Formals): New subprogram.
-	(Expand_Freeze_Record_Type): Improve the code that takes care of
-	adding the extra formals of dispatching primitives; extended to
-	add also the extra formals to renamings of dispatching primitives.
-	* exp_ch3.ads
-	(Stream_Operation_OK): Declaration moved from the package body.
-	* exp_ch6.adb
-	(Has_BIP_Extra_Formal): Subprogram declaration moved to the public
-	part of the package. In addition, a parameter has been added to
-	disable an assertion that requires its use with frozen entities.
-	(Expand_Call_Helper): Enforce assertion checking extra formals on
-	thunks.
-	(Is_Build_In_Place_Function): Return False for entities with
-	foreign convention.
-	(Make_Build_In_Place_Call_In_Object_Declaration): Occurrences of
-	Is_Return_Object replaced by the local variable
-	Is_OK_Return_Object that evaluates to False for scopes with
-	foreign convention.
-	(Might_Have_Tasks): Fix check of class-wide limited record types.
-	(Needs_BIP_Task_Actuals): Remove assertion to allow calling this
-	function in more contexts; in addition it returns False for
-	functions returning objects with foreign convention.
-	(Needs_BIP_Finalization_Master): Likewise.
-	(Needs_BIP_Alloc_Form): Likewise.
-	* exp_ch6.ads
-	(Stream_Operation_OK): Declaration moved from the package body. In
-	addition, a parameter has been added to disable assertion that
-	requires its use with frozen entities.
-	* freeze.adb
-	(Check_Itype): Add extra formals to anonymous access subprogram
-	itypes.
-	(Freeze_Expression): Improve code that disables the addition of
-	extra formals to functions with foreign convention.
-	(Check_Extra_Formals): Moved to package Sem_Ch6 as
-	Extra_Formals_OK.
-	(Freeze_Subprogram): Add extra formals to non-dispatching
-	subprograms.
-	* sem_ch3.adb
-	(Access_Subprogram_Declaration): Defer the addition of extra
-	formals to the freezing point so that we know the convention.
-	(Check_Anonymous_Access_Component): Likewise.
-	(Derive_Subprogram): Fix documentation.
-	* sem_ch6.adb
-	(Check_Anonymous_Return): Fix check of access to class-wide
-	limited record types.
-	(Check_Untagged_Equality): Placed in alphabetical order.
-	(Extra_Formals_OK): Subprogram moved from freeze.adb.
-	(Extra_Formals_Match_OK): New subprogram.
-	(Has_BIP_Formals): New subprogram.
-	(Has_Extra_Formals): New subprograms.
-	(Needs_Accessibility_Check_Extra): New subprogram.
-	(Needs_Constrained_Extra): New subprogram.
-	(Parent_Subprogram): New subprogram.
-	(Add_Extra_Formal): Minor code cleanup.
-	(Create_Extra_Formals): Enforce matching extra formals on
-	overridden and aliased entities.
-	(Has_Reliable_Extra_Formals): New subprogram.
-	* sem_ch6.ads
-	(Extra_Formals_OK): Subprogram moved from freeze.adb.
-	(Extra_Formals_Match_OK): New subprogram.
-	* sem_eval.adb
-	(Compile_Time_Known_Value): Improve predicate to avoid assertion
-	failure; found working on this ticket; this change does not affect
-	the behavior of the compiler because this subprogram has an
-	exception handler that returns False when the assertion fails.
-	* sem_util.adb
-	(Needs_Result_Accessibility_Level): Do not return False for
-	dispatching operations compiled with Ada_Version < 2012 since they
-	they may be overridden by primitives compiled with Ada_Version >=
-	Ada_2012.
-
-2022-09-06  Arnaud Charlet  <charlet@adacore.com>
-
-	* exp_ch4.adb (Expand_N_If_Expression): Disable optimization
-	for LLVM.
-
-2022-09-06  Javier Miranda  <miranda@adacore.com>
-
-	* sem_prag.adb
-	(Analyze_Pre_Post_Condition_In_Decl_Part): Improve check to report
-	an error in non-legal class-wide conditions.
-
-2022-09-06  Steve Baird  <baird@adacore.com>
-
-	* libgnat/a-strsup.adb, libgnat/a-stwisu.adb, libgnat/a-stzsup.adb
-	(Super_Slice function and procedure): fix slice length computation.
-
-2022-09-06  Steve Baird  <baird@adacore.com>
-
-	* doc/gnat_ugn/building_executable_programs_with_gnat.rst:
-	Improve -gnatVa, -gnatVc, -gnatVd, -gnatVe, -gnatVf, -gnatVo,
-	-gnatVp, -gnatVr, and -gnatVs switch descriptions.
-	* gnat_ugn.texi: Regenerate.
-
-2022-09-06  Justin Squirek  <squirek@adacore.com>
-
-	* exp_unst.adb
-	(Visit_Node): Add N_Block_Statement to the enclosing construct
-	case since they can now have "At end" procedures. Also, recognize
-	calls from "At end" procedures when recording subprograms.
-
-2022-09-06  Piotr Trojanek  <trojanek@adacore.com>
-
-	* inline.adb (Replace_Formal): Fix name of the referenced routine.
-
-2022-09-06  Piotr Trojanek  <trojanek@adacore.com>
-
-	* exp_attr.adb (Expand_N_Attribute_Reference [Attribute_Old]):
-	Remove unnecessary local constant that was shadowing another
-	constant with the same initial value.
-
-2022-09-06  Julien Bortolussi  <bortolussi@adacore.com>
-
-	* libgnat/a-cforse.ads (Replace): Fix the postcondition.
-
-2022-09-06  Steve Baird  <baird@adacore.com>
-
-	* exp_attr.adb
-	(Attribute_Valid): Ensure that PBtyp is initialized to a value for
-	which Is_Scalar_Type is True.
-	* checks.adb
-	(Determine_Range): Call Implemention_Base_Type instead of
-	Base_Type in order to ensure that result is suitable for passing
-	to Enum_Pos_To_Rep.
-
-2022-09-06  Bob Duff  <duff@adacore.com>
-	    Eric Botcazou  <ebotcazou@adacore.com>
-
-	* gen_il-fields.ads
-	(First_Real_Statement): Remove this field.
-	* gen_il-gen-gen_nodes.adb: Remove the First_Real_Statement field.
-	Add the At_End_Proc field to nodes that have both Declarations and
-	HSS.
-	* sinfo.ads
-	(At_End_Proc): Document new semantics.
-	(First_Real_Statement): Remove comment.
-	* exp_ch11.adb
-	(Expand_N_Handled_Sequence_Of_Statements): Remove
-	First_Real_Statement.
-	* exp_ch7.adb
-	(Build_Cleanup_Statements): Remove "Historical note"; it doesn't
-	seem useful, and we have revision history.
-	(Create_Finalizer): Insert the finalizer later, typically in the
-	statement list, in some cases.
-	(Build_Finalizer_Call): Attach the "at end" handler to the parent
-	of the HSS node in most cases, so it applies to declarations.
-	(Expand_Cleanup_Actions): Remove Wrap_HSS_In_Block and the call to
-	it. Remove the code that moves declarations. Remove some redundant
-	code.
-	* exp_ch9.adb
-	(Build_Protected_Entry): Copy the At_End_Proc.
-	(Build_Protected_Subprogram_Body): Reverse the sense of Exc_Safe,
-	to avoid double negatives. Remove "Historical note" as in
-	exp_ch7.adb.
-	(Build_Unprotected_Subprogram_Body): Copy the At_End_Proc from the
-	protected version.
-	(Expand_N_Conditional_Entry_Call): Use First (Statements(...))
-	instead of First_Real_Statement(...).
-	(Expand_N_Task_Body): Put the Abort_Undefer call at the beginning
-	of the declarations, rather than in the HSS. Use First
-	(Statements(...)) instead of First_Real_Statement(...). Copy the
-	At_End_Proc.
-	* inline.adb
-	(Has_Initialized_Type): Return False if the declaration does not
-	come from source.
-	* libgnarl/s-tpoben.ads
-	(Lock_Entries, Lock_Entries_With_Status): Document when these
-	things raise Program_Error. It's not clear that
-	Lock_Entries_With_Status ought to be raising exceptions, but at
-	least it's documented now.
-	* sem.ads: Minor comment fixes.
-	* sem_ch6.adb
-	(Analyze_Subprogram_Body_Helper): Use First (Statements(...))
-	instead of First_Real_Statement(...).
-	(Analyze_Null_Procedure): Minor comment fix.
-	* sem_util.adb
-	(Might_Raise): Return True for N_Raise_Expression. Adjust the part
-	about exceptions generated by the back end to match the reality of
-	what the back end generates.
-	(Update_First_Real_Statement): Remove.
-	* sem_util.ads: Remove First_Real_Statement from comment.
-	* sinfo-utils.ads
-	(First_Real_Statement): New function that always returns Empty.
-	This should be removed once gnat-llvm and codepeer have been
-	updated to not refer to First_Real_Statement.
-	* sprint.adb
-	(Sprint_At_End_Proc): Deal with printing At_End_Proc.
-	* sem_prag.adb: Minor comment fixes.
-	* gcc-interface/trans.cc (At_End_Proc_to_gnu): New function.
-	(Subprogram_Body_to_gnu): Call it to handle an At_End_Proc.
-	(Handled_Sequence_Of_Statements_to_gnu): Likewise. Remove the
-	support for First_Real_Statement and clean up the rest.
-	(Exception_Handler_to_gnu): Do not push binding levels.
-	(Compilation_Unit_to_gnu): Adjust call to process_decls.
-	(gnat_to_gnu) <N_Package_Specification>: Likewise. <N_Entry_Body>:
-	Likewise. <N_Freeze_Entity>: Likewise. <N_Block_Statement>:
-	Likewise and call At_End_Proc_to_gnu to handle an At_End_Proc.
-	<N_Package_Body>: Likewise.
-	(process_decls): Remove GNAT_END_LIST parameter and adjust
-	recursive calls.
-
-2022-09-06  Steve Baird  <baird@adacore.com>
-
-	* doc/gnat_rm/implementation_defined_pragmas.rst: Document new
-	temporary rule that a "when others =>" case choice must be given
-	when casing on a composite selector.
-	* gnat_rm.texi: Regenerate.
-
-2022-09-06  Steve Baird  <baird@adacore.com>
-
-	* sem_case.adb: Define a new Boolean constant,
-	Simplified_Composite_Coverage_Rules, initialized to True. Setting
-	this constant to True has two effects: 1- Representative value
-	sets are not fully initialized - this is done to avoid capacity
-	problems, as well as for performance. 2- In
-	Check_Case_Pattern_Choices, the only legality check performed is a
-	check that a "when others =>" choice is present.
-
-2022-09-06  Piotr Trojanek  <trojanek@adacore.com>
-
-	* sem_ch13.adb (Analyze_Aspect_Relaxed_Initialization): Fix error
-	template.
-
-2022-09-06  Steve Baird  <baird@adacore.com>
-
-	* exp_attr.adb
-	(Make_Range_Test): In determining which subtype's First and Last
-	attributes are to be queried as part of a range test, call
-	Validated_View in order to get a scalar (as opposed to private)
-	subtype.
-	(Attribute_Valid): In determining whether to perform a signed or
-	unsigned comparison for a range test, call Validated_View in order
-	to get a scalar (as opposed to private) type. Also correct a typo
-	which, by itself, is the source of the problem reported for this
-	ticket.
-
-2022-09-06  Steve Baird  <baird@adacore.com>
-
-	* sem_ch4.adb
-	(Analyze_Selected_Component): Define new Boolean-valued function,
-	Constraint_Has_Unprefixed_Discriminant_Reference, which takes a
-	subtype that is subject to a discriminant-dependent constraint and
-	returns True if any of the constraint values are unprefixed
-	discriminant names. Usually, the Etype of a selected component
-	node is set to Etype of the component. However, in the case of an
-	access-to-array component for which this predicate returns True,
-	we instead use the base type of the Etype of the component.
-	Normally such problematic discriminant references are addressed by
-	calling Build_Actual_Subtype_Of_Component, but that doesn't work
-	if Full_Analyze is False.
-
-2022-09-06  Piotr Trojanek  <trojanek@adacore.com>
-
-	* Makefile.rtl (GNATRTL_NONTASKING_OBJS): Include
-	System.Value_U_Spec and System.Value_I_Spec units.
-
-2022-09-06  Eric Botcazou  <ebotcazou@adacore.com>
-
-	* libgnat/s-powflt.ads (Powfive): New constant array.
-	* libgnat/s-powlfl.ads (Powfive): Likewise.
-	(Powfive_100): New constant.
-	(Powfive_200): Likewise.
-	(Powfive_300): Likewise.
-	* libgnat/s-powllf.ads (Powfive): New constant array.
-	(Powfive_100): New constant.
-	(Powfive_200): Likewise.
-	(Powfive_300): Likewise.
-	* libgnat/s-valflt.ads (Impl): Replace Powten with Powfive and pass
-	Null_Address for the address of large constants.
-	* libgnat/s-vallfl.ads (Impl): Replace Powten with Powfive and pass
-	the address of large constants.
-	* libgnat/s-valllf.ads (Impl): Likewise.
-	* libgnat/s-valrea.ads (System.Val_Real): Replace Powten_Address
-	with Powfive_Address and add Powfive_{1,2,3}00_Address parameters.
-	* libgnat/s-valrea.adb (Is_Large_Type): New boolean constant.
-	(Is_Very_Large_Type): Likewise.
-	(Maxexp32): Change value of 10 to that of 5.
-	(Maxexp64): Likewise.
-	(Maxexp80): Likewise.
-	(Integer_to_Real): Use a combination of tables of powers of 5 and
-	scaling if the base is 10.
-	(Large_Powten): Rename into...
-	(Large_Powfive): ...this.  Add support for large constants.
-	(Large_Powfive): New overloaded function for very large exponents.
-
-2022-09-06  Piotr Trojanek  <trojanek@adacore.com>
-
-	* doc/gnat_rm/implementation_defined_aspects.rst
-	(Aspect Iterable): Include Last and Previous primitives in
-	syntactic and semantic description.
-	* exp_attr.adb
-	(Expand_N_Attribute_Reference): Don't expect attributes like
-	Iterable that can only appear in attribute definition clauses.
-	* sem_ch13.adb
-	(Analyze_Attribute_Definition_Clause): Prevent crash on
-	non-aggregate Iterable attribute; improve basic diagnosis of
-	attribute values.
-	(Resolve_Iterable_Operation): Improve checks for illegal
-	primitives in aspect Iterable, e.g. with wrong number of formal
-	parameters.
-	(Validate_Iterable_Aspect): Prevent crashes on syntactically
-	illegal aspect expression.
-	* sem_util.adb
-	(Get_Cursor_Type): Fix style.
-	* gnat_ugn.texi, gnat_rm.texi: Regenerate.
-
-2022-09-06  Eric Botcazou  <ebotcazou@adacore.com>
-
-	* libgnat/s-valuer.ads (System.Value_R): Add Parts formal parameter
-	as well as Data_Index, Scale_Array and Value_Array types.
-	(Scan_Raw_Real): Change type of Scale and return type.
-	(Value_Raw_Real): Likewise.
-	* libgnat/s-valuer.adb (Round_Extra): Reorder parameters and adjust
-	recursive call.
-	(Scan_Decimal_Digits): Reorder parameters, add N parameter and deal
-	with multi-part scale and value.
-	(Scan_Integral_Digits): Likewise.
-	(Scan_Raw_Real): Change type of Scale and return type and deal with
-	multi-part scale and value.
-	(Value_Raw_Real): Change type of Scale and return type and tidy up.
-	* libgnat/s-valued.adb (Impl): Pass 1 as Parts actual parameter.
-	(Scan_Decimal): Adjust to type changes.
-	(Value_Decimal): Likewise.
-	* libgnat/s-valuef.adb (Impl): Pass 1 as Parts actual parameter.
-	(Scan_Fixed): Adjust to type changes.
-	(Value_Fixed): Likewise.
-	* libgnat/s-valrea.adb (Need_Extra): Delete.
-	(Precision_Limit): Always use the precision of the mantissa.
-	(Impl): Pass 2 as Parts actual parameter.
-	(Exact_Log2): New expression function.
-	(Integer_to_Real): Change type of Scale and Val and deal with a
-	2-part integer mantissa.
-	(Scan_Real): Adjust to type changes.
-	(Value_Real): Likewise.
-
-2022-09-05  Martin Liska  <mliska@suse.cz>
-
-	* sigtramp-vxworks-target.h: Rename DBX_REGISTER_NUMBER to
-	DEBUGGER_REGNO.
-
-2022-09-05  Piotr Trojanek  <trojanek@adacore.com>
-
-	* exp_aggr.adb (Check_Bounds): Move code and comment related to
-	check for null array aggregate from Resolve_Null_Array_Aggregate.
-	* sem_aggr.ads (Is_Null_Aggregate): Move spec from unit body.
-	* sem_aggr.adb (Resolve_Null_Array_Aggregate): Move check to
-	expansion.
-
-2022-09-05  Piotr Trojanek  <trojanek@adacore.com>
-
-	* sem_aggr.adb
-	(Array_Aggr_Subtype): Bypass call to Collect_Aggr_Bound with
-	dedicated code for null array aggregates.
-	(Resolve_Array_Aggregate): Remove special handling of null array
-	aggregates.
-	(Resolve_Array_Aggregate): Create bounds, but let
-	Array_Aggr_Subtype create itype entities.
-
-2022-09-05  Piotr Trojanek  <trojanek@adacore.com>
-
-	* sem_aggr.adb (Resolve_Null_Array_Aggregate): Insert check as a
-	Raise_Constraint_Error node and not an If_Statement.
-
-2022-09-05  Piotr Trojanek  <trojanek@adacore.com>
-
-	* sem_aggr.adb
-	(Resolve_Container_Aggregate): Style cleanup.
-	(Resolve_Record_Aggregate): Remove redundant guard.
-
-2022-09-05  Piotr Trojanek  <trojanek@adacore.com>
-
-	* exp_util.ads (Entry_Names_OK): Remove spec.
-	* exp_util.adb (Entry_Names_OK): Remove body.
-
-2022-09-05  Steve Baird  <baird@adacore.com>
-
-	* libgnat/a-coinve.adb, libgnat/a-convec.adb
-	(Append): If the Append that takes an Element and a Count is
-	called with Count = 1, then call the Append that does not take a
-	Count parameter; otherwise call the code that handles the general
-	case. Move the special case detection/handling code that was
-	formerly in that version of Append into the version that does not
-	take a Count parameter, so that now both versions get the
-	performance benefit.
-
-2022-09-05  Piotr Trojanek  <trojanek@adacore.com>
-
-	* sem_aggr.adb (Resolve_Null_Array_Aggregate): Create internal
-	type for the aggregate as an itype.
-
-2022-09-05  Piotr Trojanek  <trojanek@adacore.com>
-
-	* sem_util.ads (Itype_Has_Declaration): Remove spec.
-	* sem_util.adb (Itype_Has_Declaration): Remove body.
-
-2022-09-05  Steve Baird  <baird@adacore.com>
-
-	* exp_ch3.adb
-	(Expand_N_Object_Declaration): In deciding whether to emit a DIC
-	check, we were previously testing the Has_Init_Expression flag.
-	Continue to test that flag as before, but add a test for the
-	syntactic presence of an initial value in the object declaration.
-	This new test would not supersede the old test in the case where
-	an explicit initial value has been eliminated as part of some tree
-	transformation.
-
-2022-09-05  Piotr Trojanek  <trojanek@adacore.com>
-
-	* sem_ch13.adb (Validate_Unchecked_Conversions): Use
-	Has_Warnings_Off.
-	* sem_elab.adb (Check_Internal_Call_Continue): Likewise.
-
-2022-09-05  Eric Botcazou  <ebotcazou@adacore.com>
-
-	* libgnat/s-valuer.adb (Scan_Decimal_Digits): Consistently avoid
-	initializing local variables.
-	(Scan_Integral_Digits): Likewise.
-	(Scan_Raw_Real): Likewise and add a couple of comments.
-
-2022-09-05  Eric Botcazou  <ebotcazou@adacore.com>
-
-	* sem_ch13.adb (Freeze_Entity_Checks): Build predicate functions
-	only after checking the variant part of a record type, if any.
-
-2022-09-05  Piotr Trojanek  <trojanek@adacore.com>
-
-	* exp_aggr.adb
-	(Two_Pass_Aggregate_Expansion): Expand into implicit rather than
-	ordinary loops, to detect violations of restriction
-	No_Implicit_Loops.
-	(Generate_Loop): Likewise for delta array aggregates.
-
-2022-09-05  Piotr Trojanek  <trojanek@adacore.com>
-
-	* exp_aggr.adb (Two_Pass_Aggregate_Expansion): Expand iterated
-	component association with an unanalyzed copy of iterated
-	expression. The previous code worked only because the expanded
-	loop used both an analyzed copy of the iterator_specification and
-	an analyzed copy of the iterated expression. Now the iterated
-	expression is reanalyzed in the context of the expanded loop.
-	* par-ch4.adb (Build_Iterated_Component_Association): Don't set
-	defining identifier when iterator specification is present.
-	* sem_aggr.adb (Resolve_Iterated_Association): Pick index name
-	from the iterator specification.
-	* sem_elab.adb (Traverse_Potential_Scenario): Handle iterated
-	element association just like iterated component association. Not
-	strictly part of this fix, but still worth for the completeness.
-	* sem_res.adb (Resolve): Pick index name from the iterator
-	specification, when present.
-	* sem_util.adb (Traverse_More): For completeness, just like the
-	change in Traverse_Potential_Scenario.
-	* sinfo.ads
-	(ITERATED_COMPONENT_ASSOCIATION): Fix and complete description.
-	(ITERATED_ELEMENT_ASSOCIATION): Likewise.
-
-2022-09-05  Bob Duff  <duff@adacore.com>
-
-	* sem_ch6.adb
-	(Analyze_Subprogram_Body_Helper): Use First_Real_Statement to deal
-	with this case. Note that First_Real_Statement is likely to be
-	removed as part of this ticket, so this is a temporary fix.
-
-2022-09-05  Arnaud Charlet  <charlet@adacore.com>
-
-	* ali.adb (Scan_ALI): Special case i-c*.ali when setting
-	Sec_Stack_Used.
-
-2022-09-05  Bob Duff  <duff@adacore.com>
-
-	* par-ch5.adb
-	(P_Sequence_Of_Statements): Call Error_Msg_GNAT_Extension to give
-	the error message.
-
-2022-09-05  Piotr Trojanek  <trojanek@adacore.com>
-
-	* sem_aggr.adb (Resolve_Iterated_Component_Association): Split
-	processing of cases with and without iterator specification; reuse
-	analysis of iterator specification; improve diagnostics for
-	premature usage of iterator index in discrete choices.
-
-2022-09-05  Piotr Trojanek  <trojanek@adacore.com>
-
-	* sem_ch5.adb (Check_Subtype_Definition): Remove redundant call to
-	Present; style cleanup.
-
-2022-09-05  Piotr Trojanek  <trojanek@adacore.com>
-
-	* sem_aggr.adb (Resolve_Array_Aggregate): Change an inconsistent
-	use of False into its local equivalent Failure.
-
-2022-09-05  Piotr Trojanek  <trojanek@adacore.com>
-
-	* sem_aggr.adb (Resolve_Iterated_Component_Association): Change
-	generic name Ent to a more intuitive Scop; rename Remove_Ref to
-	Remove_Reference, so it can be instantiated as a traversal routine
-	with plural name.
-
-2022-09-05  Piotr Trojanek  <trojanek@adacore.com>
-
-	* sem_ch4.adb
-	(Is_Empty_Range): Move error reporting to the caller.
-	(Analyze_Qualified_Expression): Move error reporting from Is_Empty_Range;
-	add matching call to End_Scope before rewriting and returning.
-
-2022-09-05  Arnaud Charlet  <charlet@adacore.com>
-
-	* bindgen.adb (Gen_Elab_Calls): Check for Check_Elaboration_Flags.
-	* bindusg.adb (Display): Add -k.
-	* opt.ads (Check_Elaboration_Flags): New.
-	* switch-b.adb (Scan_Binder_Switches): Add processing of -k.
-	* doc/gnat_ugn/building_executable_programs_with_gnat.rst: Add
-	documentation for -k and -K.
-	* gnat_ugn.texi: Regenerate.
-
-2022-09-05  Arnaud Charlet  <charlet@adacore.com>
-
-	* treepr.adb: Remove local To_Lower and use the procedure
-	version instead.
-
-2022-09-05  Eric Botcazou  <ebotcazou@adacore.com>
-
-	* aspects.ads (Delaying Evaluation of Aspect): Fix typos.
-	* exp_ch3.adb (Freeze_Type): Do not generate Invariant and DIC
-	procedures for internal types.
-	* exp_util.adb (Build_DIC_Procedure_Body): Adjust comment.
-	* freeze.adb (Freeze_Entity): Call Inherit_Delayed_Rep_Aspects for
-	subtypes and derived types only after the base or parent type has
-	been frozen.  Remove useless freezing for first subtype.
-	(Freeze_Fixed_Point_Type): Call Inherit_Delayed_Rep_Aspects too.
-	* layout.adb (Set_Elem_Alignment): Deal with private types.
-	* sem_ch3.adb (Build_Derived_Enumeration_Type): Build the implicit
-	base as an itype and do not insert its declaration in the tree.
-	(Build_Derived_Numeric_Type): Do not freeze the implicit base.
-	(Derived_Standard_Character): Likewise.
-	(Constrain_Enumeration): Inherit the chain of representation items
-	instead of replacing it.
-	* sem_ch13.ads (Inherit_Aspects_At_Freeze_Point): Add ??? comment.
-	(Inherit_Delayed_Rep_Aspects): Declare.
-	* sem_ch13.adb (Analyze_Aspects_At_Freeze_Point): Do not invoke
-	Inherit_Delayed_Rep_Aspects.
-	(Inherit_Aspects_At_Freeze_Point): Deal with private types.
-	(Inherit_Delayed_Rep_Aspects): Move to library level.
-
-2022-09-05  Piotr Trojanek  <trojanek@adacore.com>
-
-	* einfo-utils.adb (Number_Entries): Refine type of a local variable.
-	* exp_attr.adb (Expand_N_Attribute_Reference): Rename Conctyp to
-	Prottyp; refactor repeated calls to New_Occurrence_Of; replace
-	Number_Entries with Has_Entries.
-	* exp_ch5.adb (Expand_N_Assignment_Statement): Likewise; remove Subprg
-	variable (apparently copy-pasted from expansion of the attribute).
-
-2022-09-05  Piotr Trojanek  <trojanek@adacore.com>
-
-	* exp_attr.adb (Expand_N_Attribute_Reference): Fix detection of the
-	enclosing protected type and of the enclosing protected subprogram.
-	* exp_ch5.adb (Expand_N_Assignment_Statement): Likewise.
-
-2022-09-05  Piotr Trojanek  <trojanek@adacore.com>
-
-	* freeze.adb (Freeze_Itype): Remove excessive guard.
-	* sem_ch5.adb (Analyze_Loop_Parameter_Specification): Likewise.
-
-2022-09-05  Piotr Trojanek  <trojanek@adacore.com>
-
-	* sprint.adb (Sprint_Node_Actual): Handle iterator_specification within
-	iterated_component_association and iterator_filter within
-	iterator_specification.
-
-2022-09-05  Arnaud Charlet  <charlet@adacore.com>
-
-	* doc/gnat_ugn/gnat_and_program_execution.rst: Fix rest syntax
-	* gnat_ugn.texi: Regenerate.
-
-2022-09-02  Eric Botcazou  <ebotcazou@adacore.com>
-
-	* exp_util.adb (Expand_Subtype_From_Expr): Be prepared for rewritten
-	aggregates as expressions.
-
-2022-09-02  Gary Dismukes  <dismukes@adacore.com>
-
-	* exp_ch6.adb (Expand_Simple_Function_Return) Bypass creation of an
-	actual subtype and unchecked conversion to that subtype when the
-	underlying type of the expression has discriminants without defaults.
-
-2022-09-02  Eric Botcazou  <ebotcazou@adacore.com>
-
-	* exp_util.adb (Expand_Subtype_From_Expr): Check for the presence
-	of the Is_Constr_Subt_For_U_Nominal flag instead of the absence
-	of the Is_Constr_Subt_For_UN_Aliased flag on the subtype of the
-	expression of an object declaration before reusing this subtype.
-	* sem_ch3.adb (Analyze_Object_Declaration): Do not incorrectly
-	set the Is_Constr_Subt_For_UN_Aliased flag on the actual subtype
-	of an array with definite nominal subtype.  Remove useless test.
-
-2022-09-02  Eric Botcazou  <ebotcazou@adacore.com>
-
-	* doc/gnat_rm/standard_and_implementation_defined_restrictions.rst
-	(No_Dependence): Cite implicit dependences on the runtime library.
-	* gnat_rm.texi, gnat_ugn.texi: Regenerate.
-
-2022-09-02  Claire Dross  <dross@adacore.com>
-
-	* libgnat/a-strmap.adb: Add variants to simple and while loops.
-	* libgnat/a-strsea.adb: Idem.
-
-2022-09-02  Claire Dross  <dross@adacore.com>
-
-	* libgnat/s-expmod.adb (Lemma_Add_Mod): Add new lemma to factor
-	out a complex sub-proof.
-	(Exp_Modular): Add assertion to help proof.
-
-2022-09-02  Claire Dross  <dross@adacore.com>
-
-	* libgnat/s-widthu.adb (Lemma_Euclidean): Lemma to prove the
-	relation between the quotient/remainder of a division.
-
-2022-09-02  Yannick Moy  <moy@adacore.com>
-
-	* libgnat/s-aridou.adb: Add or rework ghost code.
-	* libgnat/s-aridou.ads: Add Big_Positive subtype.
-
-2022-09-02  Eric Botcazou  <ebotcazou@adacore.com>
-
-	* doc/gnat_ugn/gnat_and_program_execution.rst
-	(Non-Symbolic Traceback): Update section.
-	* gnat_rm.texi, gnat_ugn.texi, gnat-style.texi: Regenerate.
-
-2022-09-02  Claire Dross  <dross@adacore.com>
-
-	* libgnat/a-nbnbig.ads: Add Always_Return annotation.
-	* libgnat/s-vaispe.ads: New ghost unit for the specification of
-	System.Value_I. Restore proofs.
-	* libgnat/s-vauspe.ads: New ghost unit for the specification of
-	System.Value_U. Restore proofs.
-	* libgnat/s-valuei.adb: The specification only subprograms are
-	moved to System.Value_I_Spec. Restore proofs.
-	* libgnat/s-valueu.adb: The specification only subprograms are
-	moved to System.Value_U_Spec. Restore proofs.
-	* libgnat/s-valuti.ads
-	(Uns_Params): Generic unit used to bundle together the
-	specification functions of System.Value_U_Spec.
-	(Int_Params): Generic unit used to bundle together the
-	specification functions of System.Value_I_Spec.
-	* libgnat/s-imagef.adb: It is now possible to instantiate the
-	appropriate specification units instead of creating imported ghost
-	subprograms.
-	* libgnat/s-imagei.adb: Update to refactoring of specifications
-	and fix proofs.
-	* libgnat/s-imageu.adb: Likewise.
-	* libgnat/s-imgint.ads: Ghost parameters are grouped together in a
-	package now.
-	* libgnat/s-imglli.ads: Likewise.
-	* libgnat/s-imgllu.ads: Likewise.
-	* libgnat/s-imgllli.ads: Likewise.
-	* libgnat/s-imglllu.ads: Likewise.
-	* libgnat/s-imguns.ads: Likewise.
-	* libgnat/s-vallli.ads: Likewise.
-	* libgnat/s-valllli.ads: Likewise.
-	* libgnat/s-imagei.ads: Likewise.
-	* libgnat/s-imageu.ads: Likewise.
-	* libgnat/s-vaispe.adb: Likewise.
-	* libgnat/s-valint.ads: Likewise.
-	* libgnat/s-valuei.ads: Likewise.
-	* libgnat/s-valueu.ads: Likewise.
-	* libgnat/s-vauspe.adb: Likewise.
-
-2022-07-13  Eric Botcazou  <ebotcazou@adacore.com>
-
-	* gcc-interface/trans.cc (gnat_to_gnu) <N_Assignment_Statement>: Fix
-	a couple of minor issues in the commentary.
-
-2022-07-13  Eric Botcazou  <ebotcazou@adacore.com>
-
-	* gcc-interface/trans.cc (gigi): Report a violation of No_Dependence
-	on System.Stack_Checking if Stack_Check_Probes_On_Target is not set
-	and -fstack-check is specified.
-	(build_binary_op_trapv): Report violatiosn of No_Dependence on both
-	System.Arith_64 and System.Arith_128.
-	(add_decl_expr): If an initialized variable, report a violation of
-	No_Dependence on System.Memory_Copy for large aggregate types.
-	(gnat_to_gnu) <N_Op_Eq>: Report a violation
-	of No_Dependence on System.Memory_Compare for large aggregate types.
-	<N_Assignment_Statement>! Report a violation of No_Dependence on
-	System.Memory_Set, System.Memory_Move or else System.Memory_Copy for
-	large aggregate types.
-	* gcc-interface/utils2.cc (maybe_wrap_malloc): Report a violation of
-	No_Dependence on System.Memory.
-	(maybe_wrap_free): Add GNAT_NODE parameter and report a violation of
-	No_Dependence on System.Memory.
-	(build_call_alloc_dealloc): Adjust call to maybe_wrap_free.
-
-2022-07-13  Eric Botcazou  <ebotcazou@adacore.com>
-
-	* gcc-interface/decl.cc (gnat_to_gnu_entity): Do not set the debug
-	type for vector types.
-
-2022-07-13  Eric Botcazou  <ebotcazou@adacore.com>
-
-	* gcc-interface/decl.cc (gnat_to_gnu_entity) <E_Access_Subtype>:
-	Undo questionable renaming.
-
-2022-07-13  Eric Botcazou  <ebotcazou@adacore.com>
-
-	* gcc-interface/decl.cc (Gigi_Cloned_Subtype): Handle private case.
-
-2022-07-13  Eric Botcazou  <ebotcazou@adacore.com>
-
-	* gcc-interface/trans.cc (gigi): Add one more leading underscore to
-	name of stack checking function.
-
-2022-07-13  Eric Botcazou  <ebotcazou@adacore.com>
-
-	* gcc-interface/decl.cc (Gigi_Cloned_Subtype): New function.
-	(gnat_to_gnu_entity) <E_Signed_Integer_Subtype>: Call it to get the
-	cloned subtype, if any.
-	<E_Floating_Point_Subtype>: Likewise.
-	<E_Array_Subtype>: Likewise.
-	<E_Record_Subtype>: Likewise.
-	<E_Access_Subtype>: Likewise.
-	Deal with all cloned subtypes on the main path.
-
-2022-07-13  Eric Botcazou  <ebotcazou@adacore.com>
-
-	* gcc-interface/decl.cc (gnat_to_gnu_entity) <E_Access_Subtype>: Do
-	not reuse the TYPE_DECL of the base type.
-
-2022-07-13  Eric Botcazou  <ebotcazou@adacore.com>
-
-	* gcc-interface/utils.cc (gnat_pushdecl): Build DECL_ORIGINAL_TYPE
-	only for pointer types.
-
-2022-07-13  Eric Botcazou  <ebotcazou@adacore.com>
-
-	* gcc-interface/utils2.cc (build_binary_op) <EQ_EXPR>: Also accept
-	pointer-to-function types that are not variant of each other.
-
-2022-07-13  Eric Botcazou  <ebotcazou@adacore.com>
-
-	* gcc-interface/utils.cc (unchecked_convert): Also pad in most cases
-	if the source is not a scalar type but the destination is.
-
-2022-07-13  Eric Botcazou  <ebotcazou@adacore.com>
-
-	* gcc-interface/decl.cc (gnat_to_gnu_entity) <E_Array_Type>: Save
-	and restore the alias set of the dummy pointer-to-array type.
-
-2022-07-13  Eric Botcazou  <ebotcazou@adacore.com>
-
-	* snames.ads-tmpl (Name_Memory_Compare): New package name.
-	(Name_Memory_Copy): Likewise.
-	(Name_Memory_Move): Likewise.
-	(Name_Memory_Set): Likewise.
-
-2022-07-13  Gary Dismukes  <dismukes@adacore.com>
-
-	* sem_ch13.adb (Check_And_Resolve_Storage_Model_Type_Argument):
-	Call the System.Case_Util.To_Mixed procedure rather than the
-	function, to avoid bootstrap problems.
-
-2022-07-13  Gary Dismukes  <dismukes@adacore.com>
-
-	* aspects.ads (Aspect_Argument): Change the association for
-	Aspect_Storage_Model_Type from Expression to
-	Optional_Expression.
-	* exp_util.ads (Find_Storage_Op): Update comment to indicate
-	that Empty can be returned in the case where a storage-model
-	operation is defaulted.
-	* exp_util.adb (Find_Storage_Op): Allow the function to return
-	Empty in Storage_Model_Type case rather than raising
-	Program_Error, so that Procedure_To_Call fields in N_Allocator
-	and N_Free_Statement nodes will be set to Empty in the defaulted
-	native storage-model case.
-	* sem_ch13.adb: Add with and use of System.Case_Util (and
-	reformat context_clause).
-	(Check_Aspect_At_Freeze_Point): Return with no action for a
-	Storage_Model_Type aspect with no expression (fully-defaulted
-	native memory-model case).
-	(Resolve_Storage_Model_Type_Argument): If an Address_Type has
-	not been explicitly specified, then set Addr_Type to denote type
-	System.Address.
-	(Validate_Storage_Model_Type_Aspect): Return immediately in the
-	case where the aspect has no Expression (fully-defaulted native
-	memory-model case).  No longer issue an error when Address_Type
-	isn't specified, and instead use type System.Address as the
-	default address type. When the address type is
-	System.Address (whether specified or defaulted), no longer issue
-	errors for any other "subaspects" that aren't specified, since
-	in that case those are allowed to default as well. Remove ???
-	comment about needing to check for duplicates, which is now
-	addressed.
-	(Check_And_Resolve_Storage_Model_Type_Argument): New procedure
-	to check that an association for a storage-model subaspect in
-	the aggregate has not been specified earlier in the aggregate,
-	and to then resolve the expression of the association and save
-	the resolved entity. Called by
-	Validate_Storage_Model_Type_Aspect.
-	* sem_util.ads (Storage_Model_Support): Update comments on specs
-	of the functions Get_Storage_Model_Type_Entity,
-	Storage_Model_Address_Type, and Storage_Model_Null_Address to
-	indicate the behavior when the address type is System.Address
-	(the native memory-model case).
-	* sem_util.adb
-	(Storage_Model_Support.Get_Storage_Model_Type_Entity): Suppress
-	the search for the given subaspect name (Nam) when the
-	Storage_Model_Type aspect is fully defaulted (i.e., no
-	Expression is present) and simply return. In cases where the
-	search is done, but no association that matches Nam is found,
-	return System.Address for the Name_Address_Type case, return
-	System.Null_Address for the Name_Null_Address case, and return
-	Empty for all other cases.
-
-2022-07-13  Piotr Trojanek  <trojanek@adacore.com>
-
-	* sem_ch13.adb (Relocate_Expression): New routine with code that
-	previously was only applied to Pre and Post aspects.
-	(Analyze_Aspect_Specifications): Apply the above routine to
-	other aspects, in particular to aspects Address, Attach_Handler,
-	Predicate and Interrupt_Priority.
-
-2022-07-13  Piotr Trojanek  <trojanek@adacore.com>
-
-	* inline.adb (Build_Body_To_Inline): Instead of manipulating the
-	Full_Analysis flag, use the Inside_A_Generic flag (which is
-	conveniently manipulated by Start_Generic/End_Generic, together
-	with Expander_Active).
-	* sem_attr.adb (Analyze_Attribute_Old_Result): Adapt comment and
-	assertion to different flag that is set while building
-	body-to-inline.
-
-2022-07-13  Alexandre Oliva  <oliva@adacore.com>
-
-	* doc/gnat_rm/security_hardening_features.rst: Clarify the need
-	for choices after -fzero-call-used-regs and -fstrub.
-	* gnat_rm.texi: Regenerate.
-
-2022-07-13  Yannick Moy  <moy@adacore.com>
-
-	* sem_prag.adb (Analyze_Pragma): Recognize a generated subtype
-	with Ghost pragma for generic instantiations.
-
-2022-07-13  Yannick Moy  <moy@adacore.com>
-
-	* libgnat/s-aridou.adb (Lemma_Mult_Div, Lemma_Powers): New
-	lemmas.
-	(Prove_Sign_Quotient): New local lemma.
-	(Prove_Signs): Expand definition of Big_R and Big_Q in the
-	postcondition. Add intermediate assertions.
-	(Double_Divide): Call new lemma.
-	(Lemma_Div_Eq): Provide body for proving lemma.
-	(Lemma_Powers_Of_2, Lemma_Shift_Without_Drop,
-	Prove_Dividend_Scaling, Prove_Multiplication, Prove_Z_Low): Call
-	lemmas, add intermediate assertions.
-
-2022-07-13  Piotr Trojanek  <trojanek@adacore.com>
-
-	* inline.adb (Has_Single_Return): Add guard for the subsequent
-	call to Expression.
-
-2022-07-13  Eric Botcazou  <ebotcazou@adacore.com>
-
-	* sem_ch6.adb (Analyze_Subprogram_Body_Helper): Set Acts_As_Spec
-	earlier if the body is not the completion of a declaration.
-	(Check_Untagged_Equality): Deal with subprogram bodies that are
-	not the completion of a declaration and make sure that they are
-	not flagged when they cause the freezing of the type themselves.
-	Give a warning on the freezing point of the type in more cases.
-	* sem_res.adb (Resolve_Equality_Op): Revert latest change.
-
-2022-07-13  Yannick Moy  <moy@adacore.com>
-
-	* libgnat/s-arit32.adb (Scaled_Divide32): Add an assertion, move
-	the call of Prove_Sign_R around.
-
-2022-07-13  Marc Poulhiès  <poulhies@adacore.com>
-
-	* exp_ch4.adb (Expand_N_If_Expression): Test for compile time
-	known bounds when handling slices.
-
-2022-07-13  Eric Botcazou  <ebotcazou@adacore.com>
-
-	* exp_util.ads (Integer_Type_For): Mention Small_Integer_Type_For.
-	(Small_Integer_Type_For): Mention Integer_Type_For.
-
-2022-07-13  Eric Botcazou  <ebotcazou@adacore.com>
-
-	* sem_res.adb (Resolve_Equality_Op): Make sure that the user-defined
-	operator of an untagged record type is declared ahead of an instance
-	before using it to resolve the equality operator in the instance.
-
-2022-07-13  Justin Squirek  <squirek@adacore.com>
-
-	* exp_ch6.adb (Expand_N_Extended_Return_Statement): Add default
-	initialization for Stmts.
-	* sem_ch12.adb (Analyze_Associations): Add default
-	initialization for Match.
-	* libgnat/a-ztenau.adb (Scan_Enum_Lit): Remove duplicated
-	boolean test.
-	* libgnat/g-spipat.adb (XMatch): Combine duplicated cases.
-
-2022-07-13  Piotr Trojanek  <trojanek@adacore.com>
-
-	* par-prag.adb (Check_Arg_Count): Change parameter type from Int
-	to Nat, because this parameter is compared to Arg_Count variable
-	which is of type Nat. Also, it wouldn't make sense to check for
-	negative number of pragma arguments.
-
-2022-07-12  Piotr Trojanek  <trojanek@adacore.com>
-
-	* exp_ch11.adb (Expand_N_Exception_Declaration): Sync comment
-	with declaration in System.Standard_Library.
-
-2022-07-12  Marc Poulhiès  <poulhies@adacore.com>
-
-	* libgnat/s-secsta.adb (Has_Enough_Free_Memory): Check for full
-	chunk before computing the available size.
-
-2022-07-12  Steve Baird  <baird@adacore.com>
-
-	* exp_ch4.adb (Expand_Nonbinary_Modular_Op.Expand_Modular_Op):
-	Reimplement choice of which predefined type to use for the
-	implementation of a predefined operation of a modular type with
-	a non-power-of-two modulus.
-
-2022-07-12  Justin Squirek  <squirek@adacore.com>
-
-	* einfo.ads: Modify documentation for In_Use flag to include
-	scope stack manipulation.
-	* sem_ch8.adb (Use_One_Type): Add condition to return when
-	attempting to detect redundant use_type_clauses in child units
-	in certain cases.
-
-2022-07-12  Eric Botcazou  <ebotcazou@adacore.com>
-
-	* restrict.ads (type ND_Entry): Add System_Child component.
-	(Check_Restriction_No_Dependence_On_System): Declare.
-	* restrict.adb (Global_Restriction_No_Tasking): Move around.
-	(Violation_Of_No_Dependence): New procedure.
-	(Check_Restriction_No_Dependence): Call Violation_Of_No_Dependence
-	to report a violation.
-	(Check_Restriction_No_Dependence_On_System): New procedure.
-	(Set_Restriction_No_Dependenc): Set System_Child component if the
-	unit is a child of System.
-	* snames.ads-tmpl (Name_Arith_64): New package name.
-	(Name_Arith_128): Likewise.
-	(Name_Memory): Likewise.
-	(Name_Stack_Checking): Likewise.
-	* fe.h (Check_Restriction_No_Dependence_On_System): Declare.
-
-2022-07-12  Bob Duff  <duff@adacore.com>
-
-	* par.adb (P_Declarative_Items): New function to parse a
-	sequence of declarative items.
-	(P_Sequence_Of_Statements): Add Handled flag, to indicate
-	whether to wrap the result in a block statement.
-	* par-ch3.adb (P_Declarative_Item): Rename P_Declarative_Items
-	to be P_Declarative_Item, because it really only parses a single
-	declarative item, and to avoid conflict with the new
-	P_Declarative_Items. Add In_Statements.  We keep the old
-	error-recovery mechanisms in place when In_Statements is False.
-	When True, we don't want to complain about statements, because
-	we are parsing a sequence of statements.
-	(P_Identifier_Declarations): If In_Statements, and we see what
-	looks like a statement, we no longer give an error. We return to
-	P_Sequence_Of_Statements with Done = True, so it can parse the
-	statement.
-	* par-ch5.adb (P_Sequence_Of_Statements): Call
-	P_Declarative_Items to parse declarative items that appear in
-	the statement list.  Remove error handling code that complained
-	about such items.  Check some errors conservatively.  Wrap the
-	result in a block statement when necessary.
-	* par-ch11.adb (P_Handled_Sequence_Of_Statements): Pass
-	Handled => True to P_Sequence_Of_Statements.
-	* types.ads (No, Present): New functions for querying
-	Source_Ptrs (equal, not equal No_Location).
-
-2022-07-12  Piotr Trojanek  <trojanek@adacore.com>
-
-	* sem_prag.adb (Process_Restrictions_Or_Restriction_Warnings):
-	Fix range of iteration.
-
-2022-07-12  Piotr Trojanek  <trojanek@adacore.com>
-
-	* sem_prag.adb (Process_Restrictions_Or_Restriction_Warnings):
-	Do not process expression of unknown restrictions.
-
-2022-07-12  Vasiliy Fofanov  <fofanov@adacore.com>
-
-	* makeusg.adb,
-	doc/gnat_ugn/building_executable_programs_with_gnat.rst: Move -P
-	to the top of switches list and make it clear that gnatmake
-	passes the ball to gprbuild if -P is set.
-	* gnat_ugn.texi: Regenerate.
-
-2022-07-12  Bob Duff  <duff@adacore.com>
-
-	* libgnat/g-socthi__vxworks.adb (C_Connect): Suppress new warning.
-
-2022-07-12  Piotr Trojanek  <trojanek@adacore.com>
-
-	* sem_attr.adb (Set_Boolean_Result): Simplify using
-	Boolean_Literals.
-
-2022-07-12  Yannick Moy  <moy@adacore.com>
-
-	* errout.adb (Record_Compilation_Errors): Remove global
-	variable.
-	(Compilation_Errors): Simplify.
-	(Initialize): Inline Reset_Warnings.
-	(Reset_Warnings): Remove.
-	* errout.ads (Reset_Warnings): Remove.
-	(Compilation_Errors): Update comment.
-	* gnat1drv.adb (Adjust_Global_Switches): Ignore all frontend
-	warnings in GNATprove mode, except regarding elaboration and
-	suspicious contracts.
-
-2022-07-12  Eric Botcazou  <ebotcazou@adacore.com>
-
-	* sem_util.adb (Caller_Known_Size_Record): Make entry assertion
-	more robust and add guard for null argument.  For protected
-	types, invoke Caller_Known_Size_Record on
-	Corresponding_Record_Type.
-	(Needs_Secondary_Stack): Likewise.
-
-2022-07-12  Doug Rupp  <rupp@adacore.com>
-
-	* libgnat/system-vxworks7-ppc-rtp.ads: Remove
-	* libgnat/system-vxworks7-x86-rtp.ads: Likewise.
-
-2022-07-12  Piotr Trojanek  <trojanek@adacore.com>
-
-	* sem_ch12.adb (Analyze_Package_Instantiation): Remove dubious
-	call to Set_Comes_From_Source.
-
-2022-07-12  Bob Duff  <duff@adacore.com>
-
-	* sem_ch5.adb (Check_Unreachable_Code): Refine heuristics.
-	* sem_util.ads, sem_util.adb (Is_Static_Constant_Name): Remove
-	this; instead we have a new function Is_Simple_Case in
-	Sem_Ch5.Check_Unreachable_Code.
-
-2022-07-12  Bob Duff  <duff@adacore.com>
-
-	* gnatls.adb (Output_License_Information): Remove pragma
-	No_Return; call sites deal with Exit_Program.
-	* libgnat/g-socthi.adb (C_Connect): Suppress warning about
-	unreachable code.
-	* sem_ch5.adb (Check_Unreachable_Code): Special-case if
-	statements with static conditions.  If we remove unreachable
-	code (including the return statement) from a function, add
-	"raise Program_Error", so we won't warn about missing returns.
-	Remove Original_Node in test for N_Raise_Statement; it's not
-	needed.  Remove test for CodePeer_Mode; if Operating_Mode =
-	Generate_Code, then CodePeer_Mode can't be True.  Misc cleanup.
-	Do not reuse Nxt variable for unrelated purpose (the usage in
-	the Kill_Dead_Code loop is entirely local to the loop).
-	* sem_ch6.adb: Add check for Is_Transfer. Misc cleanup.
-	* sem_prag.adb: Minor.
-	* sem_res.adb: Minor.
-	* sem_util.adb: Minor cleanup.
-	(Is_Trivial_Boolean): Move to nonnested place, so it can be
-	called from elsewhere.
-	(Is_Static_Constant_Boolean): New function.
-	* sem_util.ads (Is_Trivial_Boolean): Export.
-	(Is_Static_Constant_Boolean): New function.
-
-2022-07-12  Eric Botcazou  <ebotcazou@adacore.com>
-
-	* libgnat/s-stchop.ads: Use a double underscore prefix for symbols.
-
-2022-07-12  Ed Schonberg  <schonberg@adacore.com>
-
-	* freeze.adb (Check_Expression_Function.Find_Constant): Add a
-	check that a type that is referenced as the prefix of an
-	attribute is fully declared.
-	(Freeze_And_Append): Do not freeze the profile when freezing an
-	expression function.
-	(Freeze_Entity): When a tagged type is frozen, also freeze any
-	primitive operations of the type that are expression functions.
-	* sem_ch6.adb (Analyze_Subprogram_Body_Helper): Do not prevent
-	freezing associated with an expression function body if the
-	function is a dispatching op.
-
-2022-07-12  Piotr Trojanek  <trojanek@adacore.com>
-
-	* sem_ch7.adb (Analyze_Package_Declaration): Check references to
-	unset objects.
-
-2022-07-12  Piotr Trojanek  <trojanek@adacore.com>
-
-	* sem_ch13.adb (Analyze_Aspect_Yield): Look at the entity kind,
-	not at the declaration kind.
-
-2022-07-12  Joffrey Huguet  <huguet@adacore.com>
-
-	* libgnarl/a-reatim.ads, libgnat/a-cfdlli.ads,
-	libgnat/a-cfhama.ads, libgnat/a-cfhase.ads,
-	libgnat/a-cfinse.ads, libgnat/a-cfinve.ads,
-	libgnat/a-cforma.ads, libgnat/a-cforse.ads,
-	libgnat/a-chahan.ads, libgnat/a-cofove.ads,
-	libgnat/a-cofuma.ads, libgnat/a-cofuse.ads,
-	libgnat/a-cofuve.ads, libgnat/a-nbnbin.ads,
-	libgnat/a-nbnbre.ads, libgnat/a-ngelfu.ads,
-	libgnat/a-nlelfu.ads, libgnat/a-nllefu.ads,
-	libgnat/a-nselfu.ads, libgnat/a-nuelfu.ads,
-	libgnat/a-strbou.ads, libgnat/a-strfix.ads,
-	libgnat/a-strmap.ads, libgnat/a-strunb.ads,
-	libgnat/a-strunb__shared.ads,  libgnat/a-strsea.ads,
-	libgnat/a-textio.ads, libgnat/a-tideio.ads,
-	libgnat/a-tienio.ads, libgnat/a-tifiio.ads,
-	libgnat/a-tiflio.ads, libgnat/a-tiinio.ads,
-	libgnat/a-timoio.ads, libgnat/i-c.ads, libgnat/interfac.ads,
-	libgnat/interfac__2020.ads, libgnat/s-atacco.ads,
-	libgnat/s-stoele.ads: Annotate packages and subprograms with
-	returning annotations.
-
-2022-07-12  Eric Botcazou  <ebotcazou@adacore.com>
-
-	* rtsfind.ads (RE_Id): Remove RE_Str_Concat_Bounds_N values.
-	(RE_Unit_Table): Remove RE_Str_Concat_Bounds_N entries.
-	* libgnat/s-conca2.ads (Str_Concat_2): Adjust head comment.
-	(Str_Concat_Bounds_2): Delete.
-	* libgnat/s-conca2.adb (Str_Concat_2): Use the length of the last
-	input to size the last assignment.
-	(Str_Concat_Bounds_2): Delete.
-	* libgnat/s-conca3.ads (Str_Concat_3): Adjust head comment.
-	(Str_Concat_Bounds_3): Delete.
-	* libgnat/s-conca3.adb (Str_Concat_3): Use the length of the last
-	input to size the last assignment.
-	(Str_Concat_Bounds_3): Delete.
-	* libgnat/s-conca4.ads (Str_Concat_4): Adjust head comment.
-	(Str_Concat_Bounds_4): Delete.
-	* libgnat/s-conca4.adb (Str_Concat_4): Use the length of the last
-	input to size the last assignment.
-	(Str_Concat_Bounds_4): Delete.
-	* libgnat/s-conca5.ads (Str_Concat_5): Adjust head comment.
-	(Str_Concat_Bounds_5): Delete.
-	* libgnat/s-conca5.adb (Str_Concat_5): Use the length of the last
-	input to size the last assignment.
-	(Str_Concat_Bounds_5): Delete.
-	* libgnat/s-conca6.ads (Str_Concat_6): Adjust head comment.
-	(Str_Concat_Bounds_6): Delete.
-	* libgnat/s-conca6.adb (Str_Concat_6): Use the length of the last
-	input to size the last assignment.
-	(Str_Concat_Bounds_6): Delete.
-	* libgnat/s-conca7.ads (Str_Concat_7): Adjust head comment.
-	(Str_Concat_Bounds_7): Delete.
-	* libgnat/s-conca7.adb (Str_Concat_7): Use the length of the last
-	input to size the last assignment.
-	(Str_Concat_Bounds_7): Delete.
-	* libgnat/s-conca8.ads (Str_Concat_8): Adjust head comment.
-	(Str_Concat_Bounds_8): Delete.
-	* libgnat/s-conca8.adb (Str_Concat_8): Use the length of the last
-	input to size the last assignment.
-	(Str_Concat_Bounds_8): Delete.
-	* libgnat/s-conca9.ads (Str_Concat_9): Adjust head comment.
-	(Str_Concat_Bounds_9): Delete.
-	* libgnat/s-conca9.adb (Str_Concat_9): Use the length of the last
-	input to size the last assignment.
-	(Str_Concat_Bounds_9): Delete.
-
-2022-07-12  Bob Duff  <duff@adacore.com>
-
-	* exp_ch5.adb (Expand_Iterator_Loop_Over_Array): Use _Next and
-	_Previous in the optimized expansion of "for ... of".  No longer
-	need to check parameter profiles for these, because the
-	leading-underscore names are unique.
-	* libgnat/a-convec.ads (_Next, _Previous): Renamings of Next and
-	Previous, to avoid namespace pollution.
-	* libgnat/a-cbdlli.ads, libgnat/a-cbhama.ads,
-	libgnat/a-cbhase.ads, libgnat/a-cbmutr.ads,
-	libgnat/a-cborma.ads, libgnat/a-cborse.ads,
-	libgnat/a-cdlili.ads, libgnat/a-cidlli.ads,
-	libgnat/a-cihama.ads, libgnat/a-cihase.ads,
-	libgnat/a-cimutr.ads, libgnat/a-ciorma.ads,
-	libgnat/a-ciorse.ads, libgnat/a-cobove.ads,
-	libgnat/a-cohama.ads, libgnat/a-cohase.ads,
-	libgnat/a-coinve.ads, libgnat/a-comutr.ads,
-	libgnat/a-coorma.ads, libgnat/a-coorse.ads: Likewise.  Also,
-	remove duplicated comments -- refer to one comment about _Next,
-	_Previous, Pseudo_Reference in libgnat/a-convec.ads. DRY.
-	* scng.adb (Scan): Allow leading underscores in identifiers in
-	the run-time library.
-	* snames.ads-tmpl (Name_uNext, Name_uPrevious): New names with
-	leading underscores.
-
-2022-07-12  Piotr Trojanek  <trojanek@adacore.com>
-
-	* sem_ch5.adb (Check_Unreachable_Code): Extend suppression to
-	calls with No_Return aspect, but narrow it to functions.
-	* sem_res.adb (Resolve_Call): Warn about unreachable code after
-	calls with No_Return.
-
-2022-07-12  Bob Duff  <duff@adacore.com>
-
-	* scans.ads: Fix obsolete comments about Tok_Special, and give
-	Special_Character a predicate assuring it is one of the two
-	characters used in preprocessing.
-	* scng.ads: Clean up comments.
-	* scng.adb: Clean up handling of Tok_Special.  Remove comment
-	about '@' (target_name), which doesn't seem very helpful.
-	Set_Special_Character will now blow up if given anything other
-	than '#' and '$', because of the predicate on Special_Character;
-	it's not clear why it used to say "when others => null;".
-	Remove Comment_Is_Token, which is not used.
-	* scn.ads: Remove commented-out use clause.  Remove redundant
-	comment.
-	* ali-util.adb: Use "is null" for do-nothing procedures.
-	* gprep.adb (Post_Scan): Use "is null".
-
-2022-07-12  Bob Duff  <duff@adacore.com>
-
-	* libgnarl/s-solita.adb (Task_Termination_Handler_T): Ignore all
-	exceptions propagated by Specific_Handler.
-	* libgnarl/s-tassta.adb, libgnarl/s-taskin.ads: Minor.
-
-2022-07-12  Marc Poulhiès  <poulhies@adacore.com>
-
-	* sem.adb (Preanalyze): Suppress checks when not in GNATprove
-	mode.
-	* sem_res.adb (Preanalyze_And_Resolve): Add cross reference in
-	comment to above procedure.
-	* sinfo.ads: Typo fix in comment.
-
-2022-07-12  Julien Bortolussi  <bortolussi@adacore.com>
-
-	* libgnat/a-cfidll.adb, libgnat/a-cfidll.ads: Implementation
-	files of the formal unbounded indefinite list.
-	* Makefile.rtl, impunit.adb: Take into account the add of the
-	new files.
-
-2022-07-12  Piotr Trojanek  <trojanek@adacore.com>
-
-	* sem_util.adb (Is_Variable): Remove excessive guard.
-
-2022-07-06  Piotr Trojanek  <trojanek@adacore.com>
-
-	* gcc-interface/Make-lang.in (ada/generated/gnatvsn.ads):
-	Simplify regular expression. The "interval expression",
-	i.e. \{8\} is part of the POSIX regular expressions, so it
-	should not be a problem for modern implementations of sed.
-
-2022-07-06  Eric Botcazou  <ebotcazou@adacore.com>
-
-	* gcc-interface/trans.cc (gnat_to_gnu): Update comment.
-
-2022-07-06  Eric Botcazou  <ebotcazou@adacore.com>
-
-	* gcc-interface/gigi.h (simple_constant_p): Declare.
-	* gcc-interface/decl.cc (gnat_to_gnu_entity) <E_Variable>: Strip
-	the qualifiers from the type of a simple constant.
-	(simple_constant_p): New predicate.
-	* gcc-interface/trans.cc (node_is_atomic): Return true for objects
-	with atomic type except for simple constants.
-	(node_is_volatile_full_access): Return false for simple constants
-	with VFA type.
-
-2022-07-06  Eric Botcazou  <ebotcazou@adacore.com>
-
-	* gcc-interface/decl.cc (gnat_to_gnu_entity) <E_Variable>: Create a
-	local constant holding the underlying GNAT type of the object.  Do
-	not fiddle with the object size for an unconstrained array.
-
-2022-07-06  Eric Botcazou  <ebotcazou@adacore.com>
-
-	* gcc-interface/decl.cc (gnat_to_gnu_subprog_type): Constify a
-	local variable and move a couple of others around.
-
-2022-07-06  Eric Botcazou  <ebotcazou@adacore.com>
-
-	* gcc-interface/trans.cc (gnat_gimplify_expr) <SAVE_EXPR>: New case.
-
-2022-07-06  Eric Botcazou  <ebotcazou@adacore.com>
-
-	* exp_ch6.adb (Function return mechanisms): New paragraph.
-
-2022-07-06  Yannick Moy  <moy@adacore.com>
-
-	* sem_util.adb (Is_Non_Preelaborable_Construct): Fix for
-	deferred constants.
-
-2022-07-06  Justin Squirek  <squirek@adacore.com>
-
-	* libgnat/s-regpat.adb, libgnat/s-regpat.ads (Compile): Add a
-	new defaulted parameter Error_When_Too_Small to trigger an
-	error, if specified true, when Matcher is too small to hold the
-	compiled regex program.
-
-2022-07-06  Justin Squirek  <squirek@adacore.com>
-
-	* sem_ch4.adb (Analyze_Selected_Component): Add condition to
-	avoid interpreting derived type components as candidates for
-	selected components in preanalysis of inherited class
-	conditions.
-
-2022-07-06  Yannick Moy  <moy@adacore.com>
-
-	* ghost.adb (Check_Ghost_Context): Delay checking for generic
-	associations.
-	(Check_Ghost_Context_In_Generic_Association): Perform ghost
-	checking in analyzed generic associations.
-	(Check_Ghost_Formal_Procedure_Or_Package): Check SPARK RM
-	6.9(13-14) for formal procedures and packages.
-	(Check_Ghost_Formal_Variable): Check SPARK RM 6.9(13-14) for
-	variables.
-	* ghost.ads: Declarations for the above.
-	* sem_ch12.adb (Analyze_Associations): Apply delayed checking
-	for generic associations.
-	(Analyze_Formal_Object_Declaration): Same.
-	(Analyze_Formal_Subprogram_Declaration): Same.
-	(Instantiate_Formal_Package): Same.
-	(Instantiate_Formal_Subprogram): Same.
-	(Instantiate_Object): Same.  Copy ghost aspect to newly declared
-	object for actual for IN formal object. Use new function
-	Get_Enclosing_Deep_Object to retrieve root object.
-	(Instantiate_Type): Copy ghost aspect to declared subtype for
-	actual for formal type.
-	* sem_prag.adb (Analyze_Pragma): Recognize new allowed
-	declarations.
-	* sem_util.adb (Copy_Ghost_Aspect): Copy the ghost aspect
-	between nodes.
-	(Get_Enclosing_Deep_Object): New function to return enclosing
-	deep object (or root for reachable part).
-	* sem_util.ads (Copy_Ghost_Aspect): Same.
-	(Get_Enclosing_Deep_Object): Same.
-	* libgnat/s-imageu.ads: Declare formal subprograms as ghost.
-	* libgnat/s-valuei.ads: Same.
-	* libgnat/s-valuti.ads: Same.
-
-2022-07-06  Javier Miranda  <miranda@adacore.com>
-
-	* sem_res.adb (Resolve_Type_Conversion): Code cleanup since the
-	previous static check has been moved to Valid_Tagged_Conversion.
-	(Valid_Tagged_Conversion): Fix the code checking conversion
-	to/from interface types since incorrectly returns True when the
-	parent type of the operand type (or the target type) is an
-	interface type; add missing static checks on interface type
-	conversions.
-
-2022-07-06  Marc Poulhiès  <poulhies@adacore.com>
-
-	* libgnat/s-secsta.ads (SS_Allocate): Add new Alignment
-	parameter.
-	(Memory_Alignment): Remove.
-	* libgnat/s-secsta.adb (Align_Addr): New.
-	(SS_Allocate): Add new Alignment parameter. Realign pointer if
-	needed. Don't allocate anything for 0-sized allocations.
-	* gcc-interface/utils2.cc (build_call_alloc_dealloc_proc): Add
-	allocated object's alignment as last parameter to allocation
-	invocation.
-
-2022-07-06  Piotr Trojanek  <trojanek@adacore.com>
-
-	* libgnat/g-socket.adb (Get_Address_Info): Reduce scope of the
-	Found variable; avoid repeated assignment inside the loop.
-
-2022-07-06  Doug Rupp  <rupp@adacore.com>
-
-	* Makefile.rtl [arm,aarch64 vxworks7]: Remove rtp and kernel
-	build macros and set an error variable if needed.
-	[x86,x86_vxworks7]: Likewise.
-	[ppc,ppc64]: Set an error variable if needed.
-	(rts-err): New phony Makefile target.
-	(setup-rts): Depend on rts-err.
-
-2022-07-06  Eric Botcazou  <ebotcazou@adacore.com>
-
-	* exp_ch3.adb (Make_Allocator_For_BIP_Return): New local function.
-	(Expand_N_Object_Declaration): Use it to build the three allocators
-	for a Build-In-Place return with an unconstrained type.  Update the
-	head comment after other recent changes.
-
-2022-07-06  Doug Rupp  <rupp@adacore.com>
-
-	* libgnat/system-vxworks7-e500-kernel.ads: Remove.
-	* libgnat/system-vxworks7-e500-rtp-smp.ads: Likewise.
-	* libgnat/system-vxworks7-e500-rtp.ads: Likewise.
-
-2022-07-06  Justin Squirek  <squirek@adacore.com>
-
-	* gnat_cuda.adb (Empty_CUDA_Global_Subprogram): Set
-	Specification and Corresponding_Spec to match the original
-	Kernel_Body.
-
-2022-07-06  Piotr Trojanek  <trojanek@adacore.com>
-
-	* exp_ch6.adb (Build_Static_Check_Helper_Call): Replace explicit
-	call to Make_Unchecked_Type_Conversion with a call to
-	Unchecked_Convert_To.
-	* tbuild.adb (Unchecked_Convert_To): Fix whitespace.
-
-2022-07-06  Piotr Trojanek  <trojanek@adacore.com>
-
-	* sem_res.adb (Resolve_Actuals): Restore first sentence of a
-	comment.
-
-2022-07-06  Eric Botcazou  <ebotcazou@adacore.com>
-
-	* exp_aggr.adb (Expand_Record_Aggregate): Do not call
-	Is_Full_Access_Aggregate here.
-	* freeze.ads (Is_Full_Access_Aggregate): Delete.
-	* freeze.adb (Is_Full_Access_Aggregate): Move to...
-	(Freeze_Entity): Do not call Is_Full_Access_Aggregate here.
-	* sem_aggr.adb (Is_Full_Access_Aggregate): ...here
-	(Resolve_Aggregate): Call Is_Full_Access_Aggregate here.
-
-2022-07-05  Piotr Trojanek  <trojanek@adacore.com>
-
-	* doc/gnat_ugn/building_executable_programs_with_gnat.rst
-	(Warning Message Control): Update description of switch -gnatwj.
-	* gnat_ugn.texi: Regenerate.
-	* sem_ch10.adb (Analyze_With_Clause): Warn on WITH clauses for
-	obsolete renamed units; in Ada 83 mode do not consider
-	predefined renamings to be obsolete.
-
-2022-07-05  Eric Botcazou  <ebotcazou@adacore.com>
-
-	* exp_util.adb (Make_Subtype_From_Expr): Do not set field to Empty.
-	* sem_util.adb (Visit_Itype): Remove ??? comment.
-
-2022-07-05  Piotr Trojanek  <trojanek@adacore.com>
-
-	* sem_attr.adb (Note_Possible_Modification): Revert a
-	special-case for validity checks on Long_Float type.
-	* snames.ads-tmpl (Name_Attr_Long_Float): Remove name added
-	exclusively for the mentioned fix.
-
-2022-07-05  Piotr Trojanek  <trojanek@adacore.com>
-
-	* sem_ch6.adb (Set_Formal_Mode): Remove unnecessary setting of
-	Never_Set_In_Source.
-
-2022-07-05  Piotr Trojanek  <trojanek@adacore.com>
-
-	* sem_ch6.adb (Process_Formals): Avoid repeated calls to
-	Expression.
-
-2022-07-05  Piotr Trojanek  <trojanek@adacore.com>
-
-	* exp_code.adb (Setup_Asm_IO_Args): Remove guard against No_List.
-	* par_sco.adb (Process_Decisions): Likewise.
-	* sem_ch13.adb (Check_Component_List): Likewise.
-	* sem_ch6.adb (FCL): Likewise.
-
-2022-07-05  Doug Rupp  <rupp@adacore.com>
-
-	* cstreams.c (__gnat_full_name) [QNX]: Remove block.
-
-2022-07-05  Piotr Trojanek  <trojanek@adacore.com>
-
-	* osint.adb (Locate_File): Use Name_Find with a parameter and
-	not with a global buffer.
-
-2022-07-05  Piotr Trojanek  <trojanek@adacore.com>
-
-	* exp_ch3.adb (Build_Init_Statements): Reuse Get_Pragma_Arg.
-	* exp_prag.adb (Arg_N): Likewise.
-
-2022-07-05  Yannick Moy  <moy@adacore.com>
-
-	* ghost.adb (Is_OK_Ghost_Context): Detect ghost type inside object
-	renaming.
-
-2022-07-05  Bob Duff  <duff@adacore.com>
-
-	* exp_ch7.adb: Change two constants Is_Protected_Body and
-	Is_Prot_Body to be Is_Protected_Subp_Body; these are not true
-	for protected bodies, but for protected subprogram bodies.
-	(Expand_Cleanup_Actions): No need to search for
-	Activation_Chain_Entity; just use Activation_Chain_Entity.
-	* sem_ch8.adb (Find_Direct_Name): Use Entyp constant.
-	* atree.adb, atree.ads, atree.h, nlists.adb, nlists.ads
-	(Parent): Provide nonoverloaded versions of Parent, so that they
-	can be easily found in the debugger.
-	* debug_a.adb, debug_a.ads: Clarify that we're talking about the
-	-gnatda switch; switches are case sensitive.  Print out the
-	Chars field if appropriate, which makes it easier to find things
-	in the output.
-	(Debug_Output_Astring): Simplify. Also fix an off-by-one
-	bug ("for I in Vbars'Length .." should have been "for I in
-	Vbars'Length + 1 ..").  Before, it was printing Debug_A_Depth +
-	1 '|' characters if Debug_A_Depth > Vbars'Length.
-
-2022-07-05  Piotr Trojanek  <trojanek@adacore.com>
-
-	* sem_prag.adb (Analyze_Pragma): Remove unnecessary call to
-	Analyze.
-
-2022-07-05  Piotr Trojanek  <trojanek@adacore.com>
-
-	* libgnat/g-socket.adb (Raise_Host_Error): Add No_Return aspect.
-	(Raise_GAI_Error): Likewise.
-	* libgnat/g-socket.ads (Raise_Socket_Error): Likewise.
-
-2022-07-05  Piotr Trojanek  <trojanek@adacore.com>
-
-	* sem_util.adb (Aggregate_Constraint_Checks): Fix whitespace;
-	refactor repeated code; replace a ??? comment with an
-	explanation based on the comment for the routine spec.
-
-2022-07-05  Piotr Trojanek  <trojanek@adacore.com>
-
-	* sem_util.ads (Note_Possible_Modification): Fix occurrence of
-	May_Be_Modified in comment.
-	* sem_warn.ads (Check_Unset_Reference): Fix occurrence of
-	Not_Assigned in comment.
-
-2022-07-05  Yannick Moy  <moy@adacore.com>
-
-	* sem_attr.adb (Analyze_Attribute): Take into account the
-	possibility of homonyms.
-
-2022-07-05  Eric Botcazou  <ebotcazou@adacore.com>
-
-	* exp_ch3.adb (Expand_N_Object_Declaration): Rewrite as a renaming
-	for any nonaliased local object with nominal unconstrained subtype
-	originally initialized with the result of a function call that has
-	been rewritten as the dereference of a reference to the result.
-	* sem_ch3.adb (Analyze_Object_Declaration): Do not do it here
-
-2022-07-05  Arnaud Charlet  <charlet@adacore.com>
-
-	* exp_imgv.adb (Build_Enumeration_Image_Tables): Also disable
-	perfect hash in GNAT_Mode.
-	* raise-gcc.c (__gnat_Unwind_RaiseException): Add support for
-	disabling exception propagation.
-	* sem_eval.adb (Compile_Time_Known_Value): Update comment and
-	remove wrong call to Check_Error_Detected.
-	* sem_prag.adb (Check_Loop_Pragma_Grouping, Analyze_Pragma):
-	Remove exception propagation during bootstrap.
-
-2022-07-05  Eric Botcazou  <ebotcazou@adacore.com>
-
-	* exp_aggr.adb (Expand_Array_Aggregate): Remove obsolete code.
-	Delay the expansion of aggregates initializing return objects of
-	build-in-place functions.
-	* exp_ch3.ads (Ensure_Activation_Chain_And_Master): Delete.
-	* exp_ch3.adb (Ensure_Activation_Chain_And_Master): Fold back to...
-	(Expand_N_Object_Declaration): ...here.
-	Perform the expansion of return objects of build-in-place functions
-	here instead of...
-	* exp_ch6.ads (Is_Build_In_Place_Return_Object): Declare.
-	* exp_ch6.adb (Expand_N_Extended_Return_Statement): ...here.
-	(Is_Build_In_Place_Result_Type): Alphabetize.
-	(Is_Build_In_Place_Return_Object): New predicate.
-	* exp_ch7.adb (Enclosing_Function): Delete.
-	(Process_Object_Declaration): Tidy up handling of return objects.
-	* sem_ch3.adb (Analyze_Object_Declaration): Do not decorate and
-	freeze the actual type if it is the same as the nominal type.
-	* sem_ch6.adb: Remove use and with clauses for Exp_Ch3.
-	(Analyze_Function_Return): Analyze again all return objects.
-	(Create_Extra_Formals): Do not force the definition of an Itype
-	if the subprogram is a compilation unit.
-
-2022-07-05  Piotr Trojanek  <trojanek@adacore.com>
-
-	* gnatls.adb (Corresponding_Sdep_Entry): Remove dead return
-	statement in defensive path; there is another return statement
-	for a normal execution of this routine, so rule Ada RM 6.5(5),
-	which requires function to have at least one return statement is
-	still satisfied.
-	(Gnatls): Remove dead, call to nonreturning Exit_Program after
-	Output_License_Information which itself does not return.
-	* libgnat/a-exstat.adb (Bad_EO): Remove raise statement that was
-	meant to please some ancient version of GNAT.
-	* libgnat/g-awk.adb (Raise_With_Info): Likewise.
-	* sem_attr.adb (Check_Reference): Remove dead return statement;
-	rule Ada RM 6.5(5), which requires function to have at least one
-	return statement is still satisfied.
-	(Analyze_Attribute): Remove dead exit statement.
-	(Check_Reference): Same as above.
-	* sem_ch12.adb (Instantiate_Formal_Package): Remove dead raise
-	statement; it was inconsistent with other calls to
-	Abandon_Instantiation, which are not followed by a raise
-	statement.
-	* sem_prag.adb (Process_Convention): Remove dead defensive
-	assignment.
-	(Interrupt_State): Remove dead defensive exit statement.
-	(Do_SPARK_Mode): Likewise.
-	* sfn_scan.adb (Scan_String): Remove dead defensive assignment.
-
-2022-07-05  Piotr Trojanek  <trojanek@adacore.com>
-
-	* sem_attr.adb, sem_prag.adb: Remove dead return statements
-	after calls to Error_Attr, Error_Pragma, Error_Pragma_Arg and
-	Placement_Error. All these calls raise exceptions that are
-	handled to gently recover from errors.
-
-2022-07-05  Doug Rupp  <rupp@adacore.com>
-
-	* libgnat/system-vxworks-ppc-kernel.ads (Word_Size): Compute
-	based on Standard'Word_Size.
-	(Memory_Size): Compute based on Word_Size.
-	* libgnat/system-vxworks-ppc-rtp-smp.ads: Likewise.
-	* libgnat/system-vxworks-ppc-rtp.ads: Likewise.
-
-2022-07-05  Piotr Trojanek  <trojanek@adacore.com>
-
-	* sem_attr.adb (Analyze_Attribute): Move call to
-	Set_Address_Taken so that it is executed when the prefix
-	attribute is legal.
-
-2022-07-05  Piotr Trojanek  <trojanek@adacore.com>
-
-	* sem_ch5.adb (Check_Unreachable_Code): Avoid explicit use of
-	Sloc; this should also help when we finally use Source_Span for
-	prettier error messages.
-
-2022-07-05  Piotr Trojanek  <trojanek@adacore.com>
-
-	* sem_ch5.adb (Check_Unreachable_Code): Remove redundant guard;
-	the call to Present wasn't needed either.
-
-2022-07-05  Piotr Trojanek  <trojanek@adacore.com>
-
-	* sem_ch5.adb (Analyze_Block_Statement): Call to List_Length with
-	No_List is safe and will return zero.
-
-2022-07-05  Piotr Trojanek  <trojanek@adacore.com>
-
-	* sem_ch6.adb (Check_Missing_Return): Add reference to an RM rule.
-
-2022-07-05  Piotr Trojanek  <trojanek@adacore.com>
-
-	* sem_ch6.adb (Check_Missing_Return): Remove outdated comment.
-
-2022-07-05  Dmitriy Anisimkov  <anisimko@adacore.com>
-
-	* adaint.h (convert_addresses): Remove function declaration.
-
-2022-07-05  Doug Rupp  <rupp@adacore.com>
-
-	* Makefile.rtl (*vxworks*): Remove most pre-vxworks7 code.
-	* vxworks-arm-link.spec: Remove.
-	* vxworks-e500-link.spec: Likewise.
-	* vxworks-smp-arm-link.spec: Likewise.
-	* vxworks-smp-e500-link.spec: Likewise.
-	* vxworks-smp-x86-link.spec: Likewise.
-	* libgnat/system-vxworks-arm-rtp-smp.ads: Likewise.
-	* libgnat/system-vxworks-arm-rtp.ads: Likewise.
-	* libgnat/system-vxworks-arm.ads: Likewise.
-	* libgnat/system-vxworks-e500-kernel.ads: Likewise.
-	* libgnat/system-vxworks-e500-rtp-smp.ads: Likewise.
-	* libgnat/system-vxworks-e500-rtp.ads: Likewise.
-	* libgnat/system-vxworks-x86-kernel.ads: Likewise.
-	* libgnat/system-vxworks-x86-rtp-smp.ads: Likewise.
-	* libgnat/system-vxworks-x86-rtp.ads: Likewise.
-
-2022-07-04  Eric Botcazou  <ebotcazou@adacore.com>
-
-	* sem_disp.adb (Check_Dispatching_Call): Merge the two special cases
-	where there are no controlling actuals but tag-indeternminate ones.
-
-2022-07-04  Eric Botcazou  <ebotcazou@adacore.com>
-
-	* exp_disp.adb (Expand_Dispatching_Call): Fix detection of calls
-	that are dispatching on tagged result.
-
-2022-07-04  Doug Rupp  <rupp@adacore.com>
-
-	* Makefile.rtl (ADA_EXCLUDE_SRCS): Add s-qnx.ads.
-
-2022-07-04  Eric Botcazou  <ebotcazou@adacore.com>
-
-	* exp_ch3.adb (Expand_N_Object_Declaration) <OK_To_Rename_Ref>: New
-	local function.
-	<Rewrite_As_Renaming>: Change to a local variable whose value is
-	computed once and generate a call to Finalize after this is done.
-	Simplify the code creating the renaming at the end.
-
-2022-07-04  Doug Rupp  <rupp@adacore.com>
-
-	* Makefile.rtl (GCC_SPEC_FILES): Remove vxworks cert files.
-
-2022-07-04  Piotr Trojanek  <trojanek@adacore.com>
-
-	* sem_attr.adb (Resolve_Attribute): Refactor duplicated code for
-	Count and Index attributes.
-
-2022-07-04  Eric Botcazou  <ebotcazou@adacore.com>
-
-	* checks.adb (Apply_Length_Check_On_Assignment): Return early if
-	the Suppress_Assignment_Checks flag is set.
-	(Selected_Range_Checks): Deal with conditional expressions.
-	* exp_ch4.adb (Too_Large_Length_For_Array): New constant.
-	(Expand_Concatenate): Use it in lieu of Too_Large_Max_Length.
-	(Expand_N_If_Expression): If the result has a unidimensional array
-	type but the dependent expressions have constrained subtypes with
-	known bounds, create a static temporary on the stack with a subtype
-	covering the result.
-	(Get_First_Index_Bounds): Deal with string literals.
-	* uintp.ads (Uint_256): New deferred constant.
-	* sinfo.ads (Suppress_Assignment_Checks): Document new usage.
-
-2022-07-04  Eric Botcazou  <ebotcazou@adacore.com>
-
-	* exp_ch3.adb (Expand_N_Object_Declaration.Rewrite_As_Renaming):
-	Do not rewrite if the declaration has got constraints.
-	* sinfo.ads (Case Expression Alternative): Fix typo.
-
-2022-07-04  Eric Botcazou  <ebotcazou@adacore.com>
-
-	* exp_ch3.adb (Expand_N_Object_Declaration.Rewrite_As_Renaming):
-	Be prepared for slices.
-	* exp_ch4.adb (Get_First_Index_Bounds): New procedure.
-	(Expand_Array_Comparison.Length_Less_Than_4): Call it.
-	(Expand_Concatenate): Try to compute a maximum length for
-	operands with variable length and a maximum total length at the
-	end.  If the concatenation is dynamic, but a sensible maximum
-	total length has been computed, use this length to create a
-	static array subtype for the temporary and return a slice of it.
-
-2022-07-04  Steve Baird  <baird@adacore.com>
-
-	* sem_ch3.adb (Check_Possible_Deferred_Completion): Delete
-	Prev_Obj_Def formal parameter.  Reorganize code so that
-	statically matching check is also performed in the case where
-	the subtype given in the initial declaration is constrained and
-	the subtype given in the completion is not.
-
-2022-07-04  Bob Duff  <duff@adacore.com>
-
-	* einfo-utils.ads, einfo-utils.adb: Add predicates on subtypes E
-	and N.  Change some parameters to use the unpredicated subtypes,
-	because they sometimes return e.g. Empty.  Note that N_Entity_Id
-	has a predicate; Entity_Id does not.
-	* exp_tss.adb (Base_Init_Proc): Use Entity_Id instead of E,
-	because otherwise we fail the predicate. We shouldn't be
-	referring to single-letter names from far away anyway.
-	* sem_aux.adb (Is_Derived_Type): Likewise.
-	* sem_res.adb (Is_Definite_Access_Type): Use N_Entity_Id for
-	predicate.
-	* types.ads (Entity_Id): Add comment explaining the difference
-	between Entity_Id and N_Entity_Id.
-
-2022-07-04  Justin Squirek  <squirek@adacore.com>
-
-	* exp_util.adb (Remove_Side_Effects): Combine identical
-	branches.
-	* sem_attr.adb (Analyze_Attribute): Combine identical cases
-	Attribute_Has_Same_Storage and Attribute_Overlaps_Storage.
-	* sem_prag.adb (Check_Role): Combine E_Out_Parameter case with
-	general case for parameters.
-	* sem_util.adb (Accessibility_Level): Combine identical
-	branches.
-	* sprint.adb (Sprint_Node_Actual): Combine cases for
-	N_Real_Range_Specification and N_Signed_Integer_Type_Definition.
-
-2022-07-04  Justin Squirek  <squirek@adacore.com>
-
-	* libgnat/s-os_lib.adb (Quote_Argument): Modify the result
-	buffer size calculation to handle the case where Arg'Length is
-	1.
-
-2022-07-04  Bob Duff  <duff@adacore.com>
-
-	* exp_util.adb (Expand_Subtype_From_Expr): Generate a new
-	subtype when Is_Constr_Subt_For_UN_Aliased is True, so the
-	Is_Constr_Subt_For_U_Nominal flag will not be set on the
-	preexisting subtype.
-	* sem_attr.adb, sem_ch3.adb: Minor.
-
-2022-07-04  Eric Botcazou  <ebotcazou@adacore.com>
-
-	* debug.adb (d.9): Remove usage.
-	* exp_ch6.adb (Expand_Simple_Function_Return): Remove redundant
-	test on Debug_Flag_Dot_L.
-	(Is_Build_In_Place_Result_Type): Return false for nonlimited types.
-	(Is_Build_In_Place_Function): Tidy up and remove redundant test on
-	Debug_Flag_Dot_L.
-
-2022-07-04  Eric Botcazou  <ebotcazou@adacore.com>
-
-	* exp_ch3.adb (Expand_N_Object_Declaration): Don't adjust the object
-	if the expression is a function call.
-	<Rewrite_As_Renaming>: Return true if the object needs finalization
-	and is initialized  with the result of a function call returned on
-	the secondary stack.
-	* exp_ch6.adb (Expand_Ctrl_Function_Call): Add Use_Sec_Stack boolean
-	parameter.  Early return if the parent is an object declaration and
-	Use_Sec_Stack is false.
-	(Expand_Call_Helper): Adjust call to Expand_Ctrl_Function_Call.
-	* exp_ch7.adb (Find_Last_Init): Be prepared for initialization still
-	present in the object declaration.
-	* sem_ch3.adb (Analyze_Object_Declaration): Call the predicates
-	Needs_Secondary_Stack and Needs_Finalization to guard the renaming
-	optimization.
-
-2022-07-04  Bob Duff  <duff@adacore.com>
-
-	* libgnat/a-cbhase.ads, libgnat/a-cborse.ads,
-	libgnat/a-cihase.ads, libgnat/a-ciorse.ads,
-	libgnat/a-cohase.ads, libgnat/a-coorse.ads (Key): New function
-	that takes a Container parameter, implemented as an expression
-	function, so it is self explanatory (doesn't need a comment).
-
-2022-07-04  Vasiliy Fofanov  <fofanov@adacore.com>
-
-	* doc/gnat_rm/the_gnat_library.rst: Fix length of title
-	underlines.
-
-2022-07-04  Steve Baird  <baird@adacore.com>
-
-	* sem_ch4.adb (Analyze_Allocator): After calling Insert_Action
-	to insert a subtype declaration associated with an allocator,
-	the subtype declaration will usually be analyzed. But not
-	always. Add an explicit call to Preanalyze to cope with the
-	unusual case. The subtype declaration must be at least
-	preanalyzed before the call to Sem_Ch3.Process_Subtype a little
-	while later, during which we analyze an identifier that refers
-	to the subtype.
-
-2022-07-04  Steve Baird  <baird@adacore.com>
-
-	* sem_warn.adb (Warn_On_Constant_Valid_Condition): Do not
-	generate a warning if the expression in question is an assertion
-	expression, or a subexpression thereof. But do call
-	Test_Comparison so that it can generate warnings for the cases
-	that it generates warnings for.
-	* sem_prag.ads: Modify Assertion_Expression_Pragma constant so
-	that the predicate Sem_Util.In_Assertion_Expression_Pragma
-	returns True for the expression of a Compile_Time_Error pragma.
-
-2022-07-04  Julien Bortolussi  <bortolussi@adacore.com>
-
-	* doc/gnat_rm/the_gnat_library.rst: Add the new entry.
-	* gnat_rm.texi: Regenerate.
-
-2022-07-04  Eric Botcazou  <ebotcazou@adacore.com>
-
-	* sem_res.adb (Resolve_Comparison_Op): Deal with ambiguous operands
-	in all cases.
-	(Resolve_Equality_Op): Likewise, except for the case of the implicit
-	inequality operator created for a user-defined operator that is not
-	an intrinsic subprogram.
-
-2022-07-04  Bob Duff  <duff@adacore.com>
-
-	* libgnat/a-cbhase.adb, libgnat/a-cbhase.ads,
-	libgnat/a-cborse.adb, libgnat/a-cborse.ads,
-	libgnat/a-cihase.adb, libgnat/a-cihase.ads,
-	libgnat/a-ciorse.adb, libgnat/a-ciorse.ads,
-	libgnat/a-cohase.adb, libgnat/a-cohase.ads,
-	libgnat/a-conhel.adb, libgnat/a-conhel.ads,
-	libgnat/a-coorse.adb, libgnat/a-coorse.ads: Add Has_Element,
-	Element, Query_Element, and Next subprograms that take a Set
-	parameter. Add Tampering_With_Cursors_Prohibited function. These
-	are all new in Ada 2022.
-
-2022-07-04  Claire Dross  <dross@adacore.com>
-
-	* doc/gnat_rm/the_gnat_library.rst: Functional vectors, sets,
-	and maps are now controlled.
-	* gnat_rm.texi: Regenerate.
-
-2022-07-04  Claire Dross  <dross@adacore.com>
-
-	* doc/gnat_ugn/building_executable_programs_with_gnat.rst
-	(Debugging and Assertion Control): Add GNAT specific assertion
-	pragmas to the equivalent Assertion_Policy for the -gnata
-	option.
-	* gnat_ugn.texi: Regenerate.
-
-2022-07-04  Justin Squirek  <squirek@adacore.com>
-
-	* sem_disp.adb (Most_Descendant_Use_Clause): Remove call to
-	deprecated Is_Internal.
-	* sem_util.adb (Innermost_Master_Scope_Depth): Use
-	Find_Enclosing_Scope instead of Nearest_Dynamic_Scope to avoid
-	cases where relevant scopes get skipped leading to an incorrect
-	scope depth calculation.
-
-2022-07-04  Eric Botcazou  <ebotcazou@adacore.com>
-
-	* exp_ch6.adb (Build_In_Place_Formal): Also compute Returns_By_Ref
-	for the function if the extra formals were not built initially.
-
-2022-07-04  Piotr Trojanek  <trojanek@adacore.com>
-
-	* sem_ch13.adb (Resolve_Iterable_Operation): Add guard to
-	prevent crash when the examined function has no formal
-	parameters and Etype is called on Empty entity.
-
-2022-07-04  Julien Bortolussi  <bortolussi@adacore.com>
-
-	* libgnat/a-cfinse.adb, libgnat/a-cfinse.ads: Implementation
-	files of the sequence.
-	* Makefile.rtl, impunit.adb: Take into account the add of the
-	new files
-
-2022-07-04  Eric Botcazou  <ebotcazou@adacore.com>
-
-	* doc/gnat_rm/implementation_defined_pragmas.rst (Pure_Function):
-	Fix ambiguous wording about context dependence.
-	* gnat_rm.texi: Regenerate.
-
-2022-06-02  David Malcolm  <dmalcolm@redhat.com>
-
-	* gcc-interface/misc.cc (gnat_get_sarif_source_language): New.
-	(LANG_HOOKS_GET_SARIF_SOURCE_LANGUAGE): Redefine.
-
-2022-06-02  Pierre-Marie de Rodat  <derodat@adacore.com>
-
-	* gcc-interface/gigi.h: Update copyright notice.
-	* gcc-interface/lang-specs.h: Likewise.
-	* gcc-interface/utils.cc: Likewise.
-
-2022-06-02  Eric Botcazou  <ebotcazou@adacore.com>
-
-	* gcc-interface/gigi.h (enum standard_datatypes): Remove values
-	for the SJLJ exception mechanism.
-	(jmpbuf_type): Delete.
-	(jmpbuf_ptr_type): Likewise.
-	(get_jmpbuf_decl): Likewise.
-	(set_jmpbuf_decl): Likewise.
-	(get_excptr_decl): Likewise.
-	(not_handled_by_others_decl): Likewise.
-	(setjmp_decl): Likewise.
-	(update_setjmp_buf_decl): Likewise.
-	(raise_nodefer_decl): Likewise.
-	(set_block_jmpbuf_decl): Likewise.
-	(get_block_jmpbuf_decl): Likewise.
-	* gcc-interface/trans.cc (gigi): Delete dead code.
-	* gcc-interface/utils.cc (gnat_binding_level): Remove JMPBUF_DECL.
-	(gnat_pushlevel): Do not clear it.
-	(set_block_jmpbuf_decl): Delete.
-	(get_block_jmpbuf_decl): Likewise.
-
-2022-06-02  Ghjuvan Lacambre  <lacambre@adacore.com>
-
-	* gcc-interface/decl.cc (warn_on_field_placement): Add insertion
-	character '.q' to warning string.
-
-2022-06-02  Arnaud Charlet  <charlet@adacore.com>
-
-	* gcc-interface/Makefile.in (gnatlib-shared-default): Add
-	-fno-lto.
-
-2022-06-02  Eric Botcazou  <ebotcazou@adacore.com>
-
-	* gcc-interface/decl.cc (gnat_to_gnu_entity): Do not check the
-	scope of anonymous access Itypes.
-	* gcc-interface/trans.cc (Identifier_to_gnu): Do not translate
-	the return type of a subprogram here.
-
-2022-06-02  Eric Botcazou  <ebotcazou@adacore.com>
-
-	* exp_ch7.adb (Expand_N_Package_Body): Build static dispatch
-	tables only for units that are not compilation units, unless
-	they are generic instances.  Do not push a scope for this.
-	(Expand_N_Package_Declaration): Build static dispatch tables
-	only for units that are both not compilation units and generic
-	instances.
-	* exp_disp.adb (Build_Static_Dispatch_Tables): Remove redundant
-	early return.  Push a scope for package bodies.
-	* sem_ch10.adb: Add with and use clauses for Exp_Disp.
-	(Analyze_Compilation_Unit): Build static dispatch tables here.
-
-2022-06-02  Eric Botcazou  <ebotcazou@adacore.com>
-
-	* sem_ch6.adb (Analyze_Subprogram_Body_Helper): Clear the Is_Public
-	flag on thunks.
-
-2022-06-02  Piotr Trojanek  <trojanek@adacore.com>
-
-	* exp_ch13.adb, exp_ch5.adb, exp_ch9.adb, exp_strm.adb,
-	sem_ch10.adb, sem_ch13.adb, sem_ch5.adb, sem_ch6.adb,
-	sem_ch8.adb, sem_elab.adb, sem_eval.adb, sem_prag.adb,
-	sem_util.adb: Remove checks for the missing list before
-	iterating with First/Next; reindent code and refill comments.
-
-2022-06-02  Eric Botcazou  <ebotcazou@adacore.com>
-
-	* einfo.ads (Has_Controlling_Result): Document new usage.
-	(Is_Thunk): Document secondary stack thunks.
-	(Returns_By_Ref): Adjust.
-	* exp_ch6.adb (Caller_Known_Size): Return true for tagged types.
-	(Expand_N_Extended_Return_Statement): Do not call Set_By_Ref.
-	(Expand_Simple_Function_Return): For a BIP return with an Alloc_Form
-	parameter, mark the node as returning on the secondary stack.
-	Replace call to Is_Limited_Interface with Is_Limited_View.  Deal wit
-	secondary stack thunks.  Do not call Set_By_Ref.  Optimize the case
-	of a call to a function whose type also needs finalization.
-	(Needs_BIP_Task_Actuals): Replace Thunk_Entity with Thunk_Target.
-	(Needs_BIP_Finalization_Master): Cosmetic fixes.
-	(Needs_BIP_Alloc_Form): Check No_Secondary_Stack restriction and
-	return true for tagged types.
-	* exp_ch7.adb (Transient Scope Management): Update description.
-	* exp_disp.adb (Expand_Dispatching_Call): Always set Returns_By_Ref
-	on designated type if the call is dispatching on result.  Tidy up.
-	(Expand_Interface_Thunk): Change type of Thunk_Code from Node_Id to
-	List_Id.  Change type of local variables from Node_Id to Entity_Id.
-	Propagate Aliased_Present flag to create the formals and explicitly
-	set Has_Controlling_Result to False.  Build a secondary stack thunk
-	if necessary in the function case.
-	(Expand_Secondary_Stack_Thunk): New function.
-	(Make_Secondary_DT): Build secondary stack thunks if necessary.
-	(Make_DT): Likewise.
-	(Register_Predefined_Primitive): Likewise.
-	(Register_Primitive): Likewise.
-	* exp_util.ads (Is_Secondary_Stack_Thunk): Declare.
-	(Thunk_Target): Likewise.
-	* exp_util.adb (Is_Secondary_Stack_Thunk): New function.
-	(Thunk_Target): Likewise.
-	* fe.h (Is_Secondary_Stack_Thunk): Declare.
-	(Thunk_Target): Likewise.
-	* gen_il-fields.ads (Opt_Field_Enum): Remove By_Ref.
-	* gen_il-gen-gen_nodes.adb (N_Simple_Return_Statement): Likewise.
-	(N_Extended_Return_Statement): Likewise.
-	* sem_ch6.adb (Analyze_Subprogram_Specification): Skip check for
-	abstract return type in the thunk case.
-	(Create_Extra_Formals): Replace Thunk_Entity with Thunk_Target.
-	* sem_disp.adb (Check_Controlling_Formals): Skip in the thunk case.
-	* sem_util.adb: Add use and with clauses for Exp_Ch6.
-	(Compute_Returns_By_Ref): Do not process procedures and only set
-	the flag for direct return by reference.
-	(Needs_Secondary_Stack): Do not return true for specific tagged
-	types and adjust comments accordingly.
-	* sinfo.ads (By_Ref): Delete.
-	(N_Simple_Return_Statement): Remove By_Ref.
-	(N_Extended_Return_Statement): Likewise.
-	* gcc-interface/ada-tree.h (TYPE_RETURN_UNCONSTRAINED_P): Delete.
-	* gcc-interface/decl.cc (gnat_to_gnu_subprog_type): Do not use it.
-	Return by direct reference if the return type needs the secondary
-	stack as well as for secondary stack thunks.
-	* gcc-interface/gigi.h (fntype_same_flags_p): Remove parameter.
-	* gcc-interface/misc.cc (gnat_type_hash_eq): Adjust to above change.
-	* gcc-interface/trans.cc (finalize_nrv): Replace test on
-	TYPE_RETURN_UNCONSTRAINED_P with TYPE_RETURN_BY_DIRECT_REF_P.
-	(Subprogram_Body_to_gnu): Do not call maybe_make_gnu_thunk for
-	secondary stack thunks.
-	(Call_to_gnu): Do not test TYPE_RETURN_UNCONSTRAINED_P.
-	(gnat_to_gnu) <N_Simple_Return_Statement>: In the return by direct
-	reference case, test for the presence of Storage_Pool on the node
-	to build an allocator.
-	(maybe_make_gnu_thunk): Deal with Thunk_Entity and Thunk_Target.
-	* gcc-interface/utils.cc (fntype_same_flags_p): Remove parameter.
-
-2022-06-02  Marc Poulhiès  <poulhies@adacore.com>
-
-	* einfo.ads: Fix reference to Global_Entity_Suppress and
-	Local_Entity_Suppress variable in the comments.
-	* sem.ads: Likewise.
-	* sem_prag.adb: Likewise.
-
-2022-06-02  Claire Dross  <dross@adacore.com>
-
-	* libgnat/s-aridou.adb: Use Always_Return instead of Terminating
-	to annotate termination for GNATprove.
-	* libgnat/s-arit32.adb: Idem.
-	* libgnat/s-spcuop.ads: Idem.
-
-2022-06-02  Julien Bortolussi  <bortolussi@adacore.com>
-
-	* libgnat/a-cofuse.ads, libgnat/a-cofuse.adb,
-	libgnat/a-cofuma.ads, libgnat/a-cofuma.adb: Make Length and
-	Num_Overlaps return Big_Natural.
-	* libgnat/a-cforse.ads, libgnat/a-cforse.adb,
-	libgnat/a-cforma.adb, libgnat/a-cfhase.ads,
-	libgnat/a-cfhase.adb, libgnat/a-cfhama.adb,
-	libgnat/a-cfdlli.adb: Adapt code to handle Big_Integers instead
-	of Count_Type.
-
-2022-06-02  Eric Botcazou  <ebotcazou@adacore.com>
-
-	* exp_ch3.adb (Init_Secondary_Tags.Initialize_Tag): Initialize the
-	Offset_Func component by means of 'Unrestricted_Access.
-
-2022-06-02  Ghjuvan Lacambre  <lacambre@adacore.com>
-
-	* errout.adb (Write_JSON_Span): Add subprogram name to emitted
-	JSON.
-
-2022-06-02  Arnaud Charlet  <charlet@adacore.com>
-
-	* sem_ch7.adb (Set_Referencer_Of_Non_Subprograms): New local
-	procedure, used for code refactoring. Also take into account
-	Inline_Always pragma when deciding to make a symbol public for
-	C generation.
-
-2022-06-02  Yannick Moy  <moy@adacore.com>
-
-	* atree.adb (New_Copy): Reset flags related to ghost entities
-	before marking the new node.
-
-2022-06-02  Eric Botcazou  <ebotcazou@adacore.com>
-
-	* exp_ch6.adb (Freeze_Subprogram.Register_Predefined_DT_Entry): Move
-	procedure to...
-	* exp_disp.ads (Expand_Interface_Thunk): Move declaration to...
-	(Register_Predefined_Primitive): Declare.
-	* exp_disp.adb (Expand_Interface_Thunk): ...here.
-	(Register_Predefined_Primitive): ...here and change into a function
-	returning List_Id.
-
-2022-06-02  Eric Botcazou  <ebotcazou@adacore.com>
-
-	* exp_ch3.adb (Expand_Freeze_Record_Type): Adjust comment.
-	(Expand_N_Object_Declaration): Do not build static dispatch tables.
-	* exp_disp.adb (Make_And_Insert_Dispatch_Table): New procedure.
-	(Build_Static_Dispatch_Tables): Call it to build the dispatch tables
-	and wrap them in the Actions list of a freeze node.
-
-2022-06-02  Doug Rupp  <rupp@adacore.com>
-
-	* libgnat/system-vxworks7-arm.ads (Support_Atomic_Primitives):
-	Set True.
-	* libgnat/system-vxworks7-arm-rtp-smp.ads: Likewise.
-	* libgnat/system-vxworks7-aarch64.ads: Likewise.
-	* libgnat/system-vxworks7-aarch64-rtp-smp.ads: Likewise:
-
-2022-06-02  Javier Miranda  <miranda@adacore.com>
-
-	* libgnat/g-dyntab.ads (Table_Type): Update documentation.
-
-2022-06-02  Eric Botcazou  <ebotcazou@adacore.com>
-
-	* freeze.adb (Check_Expression_Function.Find_Constant): Make test
-	for deferred constants more robust.
-
-2022-06-02  Joffrey Huguet  <huguet@adacore.com>
-
-	* libgnat/i-cstrin.ads (Update): Update precondition.
-
-2022-06-02  Yannick Moy  <moy@adacore.com>
-
-	* sem_ch2.adb (Analyze_Identifier): Add checking for ghost
-	context.
-	* sem_ch5.adb (Analyze_Implicit_Label_Declaration): Treat
-	implicit labels like other entities by setting their ghost
-	status according to context.
-	* ghost.adb (Check_Ghost_Context): Adapt checking.
-
-2022-06-02  Joffrey Huguet  <huguet@adacore.com>
-
-	* libgnat/i-cstrin.ads (Update): Add precondition.
-
-2022-06-02  Yannick Moy  <moy@adacore.com>
-
-	* sem_ch5.adb (Analyze_Label_Entity): Remove body.
-	* sem_ch5.ads (Analyze_Label_Entity): Remove spec.
-
-2022-06-02  Eric Botcazou  <ebotcazou@adacore.com>
-
-	* sem_util.adb (Propagate_DIC_Attributes): Add ??? comment.
-	(Propagate_Invariant_Attributes): Likewise.  Propagate the
-	Has_Inheritable_Invariants and Has_Inherited_Invariants to
-	the base type of the target type.
-
-2022-06-02  Doug Rupp  <rupp@adacore.com>
-
-	* libgnat/system-linux-arm.ads (Memory_Size): Compute based on
-	Word_Size.
-
-2022-06-02  Doug Rupp  <rupp@adacore.com>
-
-	* libgnat/system-vxworks7-aarch64-rtp-smp.ads (Word_Size):
-	Compute based on Standard'Word_Size. (Memory_Size): Compute
-	based on Word_Size.
-	* libgnat/system-vxworks7-arm-rtp-smp.ads: Likewise.
-	* libgnat/system-vxworks7-e500-rtp-smp.ads: Likewise.
-	* libgnat/system-vxworks7-e500-rtp.ads: Likewise.
-	* libgnat/system-vxworks7-ppc-rtp-smp.ads: Likewise.
-	* libgnat/system-vxworks7-ppc-rtp.ads: Likewise.
-	* libgnat/system-vxworks7-ppc64-rtp-smp.ads: Likewise.
-	* libgnat/system-vxworks7-x86-rtp-smp.ads: Likewise.
-	* libgnat/system-vxworks7-x86-rtp.ads: Likewise.
-
-2022-06-02  Justin Squirek  <squirek@adacore.com>
-
-	* gnatbind.adb (Gnatbind): Add initialize call for Uintp
-	* gnatls.adb (Gnatls): Likewise.
-	* gprep.adb (Gnatprep): Likewise.
-	* make.adb (Initialize): Likewise.
-
-2022-06-02  Claire Dross  <dross@adacore.com>
-
-	* libgnat/a-cfinve.ads (Element): Change the type of the
-	Position parameter to Extended_Index.
-	* libgnat/a-cfinve.adb (Element): Idem.
-	* libgnat/a-cofove.ads (Element): Idem.
-	* libgnat/a-cofove.adb (Element): Idem.
-
-2022-06-02  Joffrey Huguet  <huguet@adacore.com>
-
-	* libgnat/s-atacco.ads (To_Pointer): Add Global => null.
-	(To_Address): Add SPARK_Mode => Off.
-
-2022-06-02  Joffrey Huguet  <huguet@adacore.com>
-
-	* libgnat/i-cstrin.ads (To_Chars_Ptr): Add SPARK_Mode => Off.
-	(Free): Likewise.
-	(New_Char_Array): Add global contracts and Volatile attribute.
-	(New_String): Likewise.
-	(Value, Strlen, Update): Add global contracts and preconditions.
-	* libgnat/i-cstrin.adb: Add SPARK_Mode => Off to the package
-	body.
-
-2022-06-01  Yannick Moy  <moy@adacore.com>
-
-	* contracts.adb (Check_Type_Or_Object_External_Properties): Check
-	the validity of combinations only when No_Caching is not used.
-	* sem_prag.adb (Analyze_External_Property_In_Decl_Part): Check
-	valid combinations with No_Caching.
-
-2022-06-01  Doug Rupp  <rupp@adacore.com>
-
-	* libgnat/system-vxworks7-aarch64.ads (Word_Size): Compute
-	based on Standard'Word_Size. (Memory_Size): Compute based
-	on Word_Size.
-	* libgnat/system-vxworks7-arm.ads: Likewise.
-	* libgnat/system-vxworks7-e500-kernel.ads: Likewise.
-	* libgnat/system-vxworks7-ppc-kernel.ads: Likewise.
-	* libgnat/system-vxworks7-ppc64-kernel.ads: Likewise.
-	* libgnat/system-vxworks7-x86-kernel.ads: Likewise.
-	* libgnat/system-vxworks7-x86_64-kernel.ads: Likewise.
-
-2022-06-01  Doug Rupp  <rupp@adacore.com>
-
-	* libgnat/system-qnx-arm.ads (Memory_Size): Compute based on
-	Word_Size.
-
-2022-06-01  Piotr Trojanek  <trojanek@adacore.com>
-
-	* par-util.adb (Ignore): Add missing space to message string.
-
-2022-06-01  Yannick Moy  <moy@adacore.com>
-
-	* sem_prag.ads (Assertion_Expression_Pragmas): Fix value for
-	pragma Subprogram_Variant.
-
-2022-06-01  Eric Botcazou  <ebotcazou@adacore.com>
-
-	* exp_ch6.adb (Caller_Known_Size): Invoke Needs_Secondary_Stack in
-	lieu of Returns_On_Secondary_Stack.
-	(Expand_Call_Helper): Likewise.
-	(Expand_Simple_Function_Return): Likewise.
-	(Needs_BIP_Alloc_Form): Likewise.
-	* exp_ch7.adb (Wrap_Transient_Declaration): Likewise.
-	* sem_res.adb (Resolve_Call): Likewise.
-	(Resolve_Entry_Call): Likewise.
-	* sem_util.ads (Returns_On_Secondary_Stack): Rename into...
-	(Needs_Secondary_Stack): ...this.
-	* sem_util.adb (Returns_On_Secondary_Stack): Rename into...
-	(Needs_Secondary_Stack): ...this.
-	* fe.h (Returns_On_Secondary_Stack): Delete.
-	(Needs_Secondary_Stack): New function.
-	* gcc-interface/decl.cc (gnat_to_gnu_subprog_type): Replace call
-	to Returns_On_Secondary_Stack with Needs_Secondary_Stack.
-
-2022-06-01  Eric Botcazou  <ebotcazou@adacore.com>
-
-	* sem_ch6.adb (Analyze_Subprogram_Body_Helper): For the case where
-	there is no previous declaration, freeze the body entity only after
-	it has been processed as a new overloaded name.
-	Use Was_Expression_Function to recognize expression functions.
-	* sem_disp.adb (Check_Dispatching_Operation): Do not require a body
-	which is the last primitive to be frozen here.
-
-2022-06-01  Julien Bortolussi  <bortolussi@adacore.com>
-
-	* libgnat/a-cfdlli.adb ("="): Make the function properly loop
-	over the right list.
-
-2022-06-01  Marc Poulhiès  <poulhies@adacore.com>
-
-	* checks.adb (Apply_Predicate_Check): Refine condition for
-	applying optimization.
-	* sem_ch3.adb (Analyze_Component_Declaration): Adjust calls to
-	Should_Build_Subtype.
-	(Analyze_Object_Declaration): Likewise.
-	(Should_Build_Subtype): Rename/move to ...
-	* sem_util.ads (Build_Default_Subtype_OK): ... this.
-	* sem_util.adb (Build_Default_Subtype_OK): Moved from
-	sem_ch3.adb.
-
-2022-06-01  Doug Rupp  <rupp@adacore.com>
-
-	* init.c (__gnat_adjust_context_for_raise) [QNX][__thumb2__]: Bump
-	the pc an extra byte.
-
-2022-06-01  Ghjuvan Lacambre  <lacambre@adacore.com>
-
-	* doc/gnat_ugn/building_executable_programs_with_gnat.rst:
-	Document new behavior.
-	* errout.adb (Write_JSON_Location): Output absolute paths when
-	needed.
-	* switch-c.adb (Scan_Front_End_Switches): Update -gnatef
-	comment.
-	* usage.adb (Usage): Update description of -gnatef.
-	* gnat_ugn.texi: Regenerate.
-
-2022-06-01  Eric Botcazou  <ebotcazou@adacore.com>
-
-	* contracts.adb (Build_Postconditions_Procedure): Set Is_Inlined
-	unconditionnally on the procedure entity.
-
-2022-06-01  Piotr Trojanek  <trojanek@adacore.com>
-
-	* sem_ch3.adb (Constrain_Access): Propagate null-exclusion flag
-	from parent type.
-
-2022-06-01  Eric Botcazou  <ebotcazou@adacore.com>
-
-	* sem_ch5.adb (Analyze_Loop_Statement): Add a comment about
-	a finalization issue.
-
-2022-06-01  Eric Botcazou  <ebotcazou@adacore.com>
-
-	* exp_ch6.adb (Caller_Known_Size): Call Returns_On_Secondary_Stack
-	instead of Requires_Transient_Scope and tidy up.
-	(Needs_BIP_Alloc_Form): Likewise.
-	* exp_util.adb (Initialized_By_Aliased_BIP_Func_Call): Also return
-	true if the build-in-place function call has no BIPalloc parameter.
-	(Is_Finalizable_Transient): Remove redundant test.
-
-2022-06-01  Alexandre Oliva  <oliva@adacore.com>
-
-	* doc/gnat_rm/security_hardening_features.rst: Note that hardening
-	features are experimental.
-	* gnat_rm.texi: Regenerate.
-
-2022-06-01  Steve Baird  <baird@adacore.com>
-
-	* exp_ch3.adb (Make_Controlling_Function_Wrappers): Set the
-	Corresponding_Spec field of a wrapper subprogram body before
-	analyzing the subprogram body; the field will be set (again)
-	during analysis, but we need it to be set earlier.
-	* exp_ch13.adb (Expand_N_Freeze_Entity): Add wrapper subprogram
-	bodies to the list of declarations for which we do not want to
-	suppress checks.
-
-2022-06-01  Eric Botcazou  <ebotcazou@adacore.com>
-
-	* sem_util.adb (Indirect_Temp_Needed): Adjust reference in comment.
-
-2022-06-01  Doug Rupp  <rupp@adacore.com>
-
-	* Makefile.rtl (GNATLIB_SHARED): Revert disablement for arm-qnx.
-
-2022-06-01  Eric Botcazou  <ebotcazou@adacore.com>
-
-	* sem_util.adb
-	(Returns_On_Secondary_Stack.Caller_Known_Size_Record): Directly
-	check the dependence on discriminants for the variant part, if
-	any, instead of calling the Is_Definite_Subtype predicate.
-
-2022-06-01  Ghjuvan Lacambre  <lacambre@adacore.com>
-
-	* sem_warn.adb (Warn_On_Unreferenced_Entity): Fix warning tag.
-
-2022-06-01  Ghjuvan Lacambre  <lacambre@adacore.com>
-
-	* sem_warn.adb (Check_References): Adjust conditions under which
-	warning messages should be emitted and their tags as well.
-
-2022-06-01  Eric Botcazou  <ebotcazou@adacore.com>
-
-	* exp_disp.ads (Expand_Interface_Thunk): Change type of Prim.
-	* exp_disp.adb (Expand_Interface_Thunk): Declare Is_Predef_Op
-	earlier, do not initialize Iface_Formal, use No idiom and tweaks
-	comments.
-	(Register_Primitive): Declare L earlier and tweak comments.
-	* sem_disp.adb (Check_Dispatching_Operation): Move tests out of
-	loop.
-
-2022-06-01  Steve Baird  <baird@adacore.com>
-
-	* exp_ch3.ads: Replace visible Build_Discr_Checking_Funcs (which
-	did not need to be visible - it was not referenced outside this
-	package) with Build_Or_Copy_Discr_Checking_Funcs.
-	* exp_ch3.adb: Refactor existing code into 3 procedures -
-	Build_Discr_Checking_Funcs, Copy_Discr_Checking_Funcs, and
-	Build_Or_Copy_Discr_Checking_Funcs. This refactoring is intended
-	to be semantics-preserving.
-	* exp_ch4.adb (Expand_N_Selected_Component): Detect case where a
-	call should be generated to the Discriminant_Checking_Func for
-	the component in question, but that subprogram does not yet
-	exist.
-	* sem_ch13.adb (Freeze_Entity_Checks): Immediately before
-	calling Build_Predicate_Function, add a call to
-	Exp_Ch3.Build_Or_Copy_Discr_Checking_Funcs in order to ensure
-	that Discriminant_Checking_Func attributes are already set when
-	Build_Predicate_Function is called.
-	* sem_ch6.adb (Analyze_Expression_Function): If the expression
-	of a static expression function has been transformed into an
-	N_Raise_xxx_Error node, then we need to copy the original
-	expression in order to check the requirement that the expression
-	must be a potentially static expression. We also want to set
-	aside a copy the untransformed expression for later use in
-	checking calls to the expression function via
-	Inline_Static_Function_Call.  So introduce a new function,
-	Make_Expr_Copy, for use in these situations.
-	* sem_res.adb (Preanalyze_And_Resolve): When analyzing certain
-	expressions (e.g., a default parameter expression in a
-	subprogram declaration) we want to suppress checks. However, we
-	do not want to suppress checks for the expression of an
-	expression function.
-
-2022-06-01  Bob Duff  <duff@adacore.com>
-
-	* exp_ch5.adb (Expand_Iterator_Loop_Over_Container): For each
-	subprogram found, assert that the variable is Empty, so we can
-	detect bugs where we find two or more things with the same name.
-	Without this patch, that bug would happen when we add the new
-	Next procedure.  For Step, make sure we pick the right one, by
-	checking name and number of parameters.  For Get_Element_Access,
-	check that we're picking a function.  That's not really
-	necessary, because there is no procedure with that name, but it
-	seems cleaner this way.
-	* rtsfind.ads: Minor comment improvement. It seems kind of odd
-	to say "under no circumstances", and then immediately contradict
-	that with "The one exception is...".
-
-2022-06-01  Doug Rupp  <rupp@adacore.com>
-
-	* init.c (QNX): __gnat_adjust_context_for_raise: New
-	implementation for arm-qnx.
-
-2022-06-01  Julien Bortolussi  <bortolussi@adacore.com>
-
-	* libgnat/a-cofuba.ads, libgnat/a-cofuba.adb: Add reference
-	counting.
-
-2022-06-01  Yannick Moy  <moy@adacore.com>
-
-	* sem_ch8.adb (Use_One_Package): Possibly warn.
-	* sem_util.adb (Enter_Name): Factor out warning on hidden entity.
-	(Warn_On_Hiding_Entity): Extract warning logic from Enter_Name and
-	generalize it to be applied also on use_clause.
-	* sem_util.ads (Warn_On_Hiding_Entity): Add new procedure.
-
-2022-06-01  Yannick Moy  <moy@adacore.com>
-
-	* par-ch3.adb (P_Known_Discriminant_Part_Opt): Reword error
-	message to benefit from existing codefix.
-	(P_Record_Definition): Detect out-of-order keywords in record
-	definition and issue appropriate messages. Other cases are
-	already caught at appropriate places.
-
-2022-06-01  Eric Botcazou  <ebotcazou@adacore.com>
-
-	* exp_ch6.adb (Freeze_Subprogram.Register_Predefined_DT_Entry): Put
-	the actions into the Actions field of the freeze node instead of
-	inserting them after it.
-
-2022-06-01  Marc Poulhiès  <poulhies@adacore.com>
-
-	* sinfo.ads: Add inline documention for Is_Parenthesis_Aggregate
-	and Is_Enum_Array_Aggregate.
-
-2022-06-01  Bob Duff  <duff@adacore.com>
-
-	* einfo-utils.adb (Set_Convention): Call Set_Convention
-	recursively, so that Set_Can_Use_Internal_Rep is called (if
-	appropriate) on the anonymous access type of the object, and its
-	designated subprogram type.
-	* sem_ch3.adb (Access_Definition): Remove redundant call to
-	Set_Can_Use_Internal_Rep.
-
-2022-06-01  Bob Duff  <duff@adacore.com>
-
-	* exp_ch4.adb (Expand_N_In): Do not warn in the above-mentioned
-	cases.
-	* fe.h (Assume_No_Invalid_Values): Remove from fe.h, because
-	this is not used in gigi.
-	* opt.ads (Assume_No_Invalid_Values): Improve the comment. We
-	don't need to "clearly prove"; we can just "prove". Remove the
-	comment about fe.h, which is no longer true.
-
-2022-05-30  Ghjuvan Lacambre  <lacambre@adacore.com>
-
-	* erroutc.adb (Get_Warning_Option): Don't consider `?` as a
-	valid option switch.
-
-2022-05-30  Ghjuvan Lacambre  <lacambre@adacore.com>
-
-	* erroutc.ads (Get_Warning_Option): New function returning the
-	option responsible for a warning if it exists.
-	* erroutc.adb (Get_Warning_Option): Likewise.
-	(Get_Warning_Tag): Rely on Get_Warning_Option when possible.
-	* errout.adb (Output_JSON_Message): Emit option field.
-
-2022-05-30  Julien Bortolussi  <bortolussi@adacore.com>
-
-	* libgnat/a-cfdlli.ads (Insert): Remove the duplication.
-
-2022-05-30  Piotr Trojanek  <trojanek@adacore.com>
-
-	* exp_ch6.adb (Check_Subprogram_Variant): Ignore structural
-	variants.
-
-2022-05-30  Piotr Trojanek  <trojanek@adacore.com>
-
-	* osint.adb (Locate_File): Change variable to constant and
-	initialize it by concatenation of directory, file name and NUL.
-
-2022-05-30  Piotr Trojanek  <trojanek@adacore.com>
-
-	* doc/gnat_rm/implementation_advice.rst (Packed Types): Remove
-	duplicated and wrongly placed paragraph.
-	* gnat_rm.texi: Regenerate.
-
-2022-05-30  Ghjuvan Lacambre  <lacambre@adacore.com>
-
-	* inline.adb (Check_Package_Body_For_Inlining): Add insertion
-	character.
-
-2022-05-30  Ghjuvan Lacambre  <lacambre@adacore.com>
-
-	* freeze.adb (Warn_Overlay): Add 'o' insertion character.
-	* sem_ch13.adb (Analyze_Attribute_Definition_Clause): Likewise.
-	* sem_util.adb (Note_Possible_Modifications): Likewise.
-
-2022-05-30  Ghjuvan Lacambre  <lacambre@adacore.com>
-
-	* sem_warn.adb (Warn_On_Useless_Assignment): Fix insertion
-	character.
-
-2022-05-30  Ghjuvan Lacambre  <lacambre@adacore.com>
-
-	* sem_disp.adb (Warn_On_Late_Primitive_After_Private_Extension):
-	Fix insertion character.
-
-2022-05-30  Ghjuvan Lacambre  <lacambre@adacore.com>
-
-	* sem_elab.adb (Process_Conditional_ABE_Access_Taken): Add '.f'
-	insertion characters.
-
-2022-05-30  Piotr Trojanek  <trojanek@adacore.com>
-
-	* lib-xref.ads (Deferred_Reference_Entry, Defer_Reference,
-	Process_Deferred_References, Has_Deferred_Reference): Remove
-	client API.
-	* lib-xref.adb (Deferred_References, Defer_Reference,
-	Has_Deferred_Reference, Process_Deferred_References): Remove
-	implementation.
-	* frontend.adb, sem_ch11.adb, sem_ch5.adb, sem_res.adb,
-	sem_util.adb, sem_warn.adb: Remove uses of Deferred_References.
-
-2022-05-30  Bob Duff  <duff@adacore.com>
-
-	* exp_ch7.adb (Wrap_HSS_In_Block): Do not create a new block in
-	the case of function bodies. We include all subprogram bodies,
-	because it's harmless for procedures. We cannot easily avoid
-	creating this block in ALL cases, because some transformations
-	of (e.g.) task bodies end up moving some code such that the
-	wrong exception handlers apply to that code.
-	(Build_Finalizer_Call): Remove code for creating a new block.
-	This was unreachable code, given that Wrap_HSS_In_Block has
-	already done that, but with the above change to
-	Wrap_HSS_In_Block, this code becomes reachable, and triggers
-	essentially the same bug.
-	* exp_ch7.ads: Adjust comment.
-
-2022-05-30  Justin Squirek  <squirek@adacore.com>
-
-	* par-ch6.adb (P_Formal_Part): Set Aspect_Specifications on all
-	formals instead of just the last in a formal id list.
-	* sem_ch6.adb (Analyze_Null_Procedure): Mark expanded null
-	generic procedures as trivial in order to avoid spurious
-	unreferenced warnings.
-
-2022-05-30  Romain Beguet  <beguet@adacore.com>
-
-	* libgnat/s-dwalin.adb: Add a subtype declaration to fix the
-	ambiguity.
-
-2022-05-30  Steve Baird  <baird@adacore.com>
-
-	* sem_ch13.adb (Is_Predicate_Static): Do not generate warnings
-	about subexpressions of enclosing expressions. Generate warnings
-	for predicates that are known to be always true or always false,
-	except in the case where the predicate is expressed as a Boolean
-	literal. Deal with non-predicate-static expressions that have
-	been transformed into predicate-static expressions.  Add missing
-	Is_Type_Ref call to N_Membership_Test case.
-
-2022-05-30  Eric Botcazou  <ebotcazou@adacore.com>
-
-	* exp_aggr.adb (Expand_Record_Aggregate.Build_Back_End_Aggregate):
-	Skip the discriminants at the start of the component list before
-	looking for the components inherited from the parent in the case
-	of a tagged extension.
-
-2022-05-30  Eric Botcazou  <ebotcazou@adacore.com>
-
-	* exp_disp.adb (Make_DT): Remove remaining freezing code.
-
-2022-05-30  Eric Botcazou  <ebotcazou@adacore.com>
-
-	* sem_attr.adb (Resolve_Attribute) <Attribute_Access>: Don't analyze
-	the body of an expression function in the case of a dispatch table.
-
-2022-05-30  Arnaud Charlet  <charlet@adacore.com>
-
-	* gnat1drv.adb, opt.ads, sem_ch7.adb: Introduce CCG_Mode.
-
-2022-05-30  Yannick Moy  <moy@adacore.com>
-
-	* Makefile.rtl: Add new units.
-	* libgnat/s-aridou.adb (Scaled_Divide): Add ghost code for provers.
-	* libgnat/s-spcuop.adb: New unit for ghost cut operations.
-	* libgnat/s-spcuop.ads: New unit for ghost cut operations.
-	* libgnat/s-spark.ads: New unit.
-
-2022-05-30  Alexandre Oliva  <oliva@adacore.com>
-
-	* doc/gnat_rm/security_hardening_features.rst: Mention
-	availability in other languages when applicable.
-	(Stack Scrubbing): Associate the attribute with types, expand
-	some comments, fix the example involving access to variables.
-	* gnat_rm.texi: Regenerate.
-
-2022-05-30  Piotr Trojanek  <trojanek@adacore.com>
-
-	* libgnat/a-cofuse.ads (Empty_Set): Fix typo in comment.
-
-2022-05-30  Eric Botcazou  <ebotcazou@adacore.com>
-
-	* sem_ch6.adb (New_Overloaded_Entity): Deal specifically with the
-	overriding of the "=" operator for tagged types.
-
-2022-05-30  Eric Botcazou  <ebotcazou@adacore.com>
-
-	* exp_ch3.adb (Expand_N_Object_Declaration): Adjust call to Make_DT.
-	* exp_disp.ads (Building_Static_DT): Remove pragma Inline.
-	(Building_Static_Secondary_DT): Likewise.
-	(Convert_Tag_To_Interface): Likewise.
-	(Make_DT): Remove second parameter.
-	* exp_disp.adb (Make_DT): Likewise.
-	(Check_Premature_Freezing): Delete.
-	Pass Do_Freeze_Profile as False in call to Freeze_Entity.
-	* freeze.ads (Freezing_Library_Level_Tagged_Type): Delete.
-	* freeze.adb (Freeze_Profile): Remove obsolete code.
-	(Freeze_Entity): Tweak comment.
-
-2022-05-30  Yannick Moy  <moy@adacore.com>
-
-	* libgnat/s-arit32.adb (Scaled_Divide32): Move assertion up.
-
-2022-05-30  Yannick Moy  <moy@adacore.com>
-
-	PR ada/105303
-	* libgnat/s-gearop.adb: Add pragma Assertion_Policy in generic
-	bodies making use of additional assertions or ghost code.
-	* libgnat/s-gearop.ads: Remove confusing Assertion_Policy.
-
-2022-05-30  Steve Baird  <baird@adacore.com>
-
-	* exp_ch11.adb (Expand_N_Raise_Expression): Remove
-	Convert_To_Return_False test.
-	* gen_il-fields.ads: Remove Convert_To_Return_False field.
-	* gen_il-gen-gen_nodes.adb: Remove use of
-	Convert_To_Return_False field.
-	* sinfo.ads: Remove comment describing Convert_To_Return_False
-	flag.
-
-2022-05-30  Julien Bortolussi  <bortolussi@adacore.com>
-
-	* libgnat/a-cofuma.ads, libgnat/a-cofuma.adb,
-	libgnat/a-cofuse.ads, libgnat/a-cofuse.adb,
-	libgnat/a-cofuve.ads, libgnat/a-cofuve.adb: Add empty
-	constructors.
-
-2022-05-30  Ghjuvan Lacambre  <lacambre@adacore.com>
-
-	* bindgen.adb (Gen_CUDA_Init): Remove code generating CUDA
-	definitions.
-	(Gen_CUDA_Defs): New function, generating definitions
-	initialized by Gen_CUDA_Init.
-	(Gen_Output_File_Ada): Call Gen_CUDA_Defs instead of
-	Gen_CUDA_Init.
-	(Gen_Adainit): Call Gen_CUDA_Init.
-
-2022-05-28  Alexandre Oliva  <oliva@adacore.com>
-
-	* gcc-interface/Makefile.in (OSCONS_CC): Rename to...
-	(GCC_FOR_ADA_RTS): ... this.  Adjust users.
-	(gnatlib): Pass it down as CC.
-	(gnatlib-shared-default): Likewise.
-	(gnatlib-shared-win32, gnatlib-shared-darwin): Likewise.
-
-2022-05-19  Eric Botcazou  <ebotcazou@adacore.com>
-
-	* gcc-interface/decl.cc (gnat_to_gnu_entity) <E_Constant>: Deal with
-	a constant related to a return in a function specially.
-	* gcc-interface/trans.cc (Call_to_gnu): Use return slot optimization
-	if the target is a return object.
-	(gnat_to_gnu) <N_Object_Declaration>: Deal with a constant related
-	to a return in a function specially.
-
-2022-05-19  Eric Botcazou  <ebotcazou@adacore.com>
-
-	* gcc-interface/utils.cc (gnat_pushdecl): Also set TREE_NO_WARNING
-	on the decl if Comes_From_Source is false for the associated node.
-
-2022-05-19  Eric Botcazou  <ebotcazou@adacore.com>
-
-	* gcc-interface/trans.cc (gnat_gimplify_expr): Tidy up.
-
-2022-05-19  Eric Botcazou  <ebotcazou@adacore.com>
-
-	* gcc-interface/decl.cc (gnat_to_gnu_entity) <E_Function>: Also call
-	process_attributes for built-in functions.
-	(prepend_one_attribute_pragma): Deal with "simd" attribute.
-	* gcc-interface/utils.cc (handle_simd_attribute): New function.
-	(gnat_internal_attribute_table): Add entry for "simd" attribute.
-
-2022-05-19  Eric Botcazou  <ebotcazou@adacore.com>
-
-	* gcc-interface/decl.cc (components_to_record): Use NULL recursively
-	as P_GNU_REP_LIST for the innermost variant level in the unchecked
-	union case with a fixed part.
-
-2022-05-19  Eric Botcazou  <ebotcazou@adacore.com>
-
-	* gcc-interface/trans.cc (gnat_to_gnu): Do not set Current_Error_Node
-	to a node without location.
-
-2022-05-19  Eric Botcazou  <ebotcazou@adacore.com>
-
-	* gcc-interface/decl.cc (gnat_to_gnu_entity) <E_Access_Subtype>: And
-	skip the elaboration of the designated subtype when that of its base
-	type has been delayed.
-
-2022-05-19  Eric Botcazou  <ebotcazou@adacore.com>
-
-	* gcc-interface/decl.cc (gnat_to_gnu_entity) <E_Record_Subtype>: If
-	it is a special subtype designated by an access subtype, then defer
-	the completion of incomplete types.
-
-2022-05-19  Eric Botcazou  <ebotcazou@adacore.com>
-
-	* gcc-interface/ada-tree.h, gcc-interface/ada.h,
-	gcc-interface/gadaint.h, gcc-interface/targtyps.cc: Adjust
-	copyright line.
-
-2022-05-19  Eric Botcazou  <ebotcazou@adacore.com>
-
-	* gcc-interface/utils.cc (unchecked_convert): Do not fold a string
-	constant if the target type is pointer to character.
-
-2022-05-19  Piotr Trojanek  <trojanek@adacore.com>
-
-	* sem_prag.adb (Analyze_Pragma): Remove redundant call to
-	Set_Error_Posted.
-
-2022-05-19  Piotr Trojanek  <trojanek@adacore.com>
-
-	* sem_ch8.adb (Find_Expanded_Name): Emit a main error message
-	before adding a continuation with the call to
-	Error_Missing_With_Of_Known_Unit.
-
-2022-05-19  Eric Botcazou  <ebotcazou@adacore.com>
-
-	* sem_util.ads (Requires_Transient_Scope): Add pragma Inline.
-
-2022-05-19  Steve Baird  <baird@adacore.com>
-
-	* sem_ch13.adb (Build_Predicate_Functions): If a semantic error
-	has been detected then ignore Predicate_Failure aspect
-	specifications in the same way as is done for CodePeer and
-	SPARK. This avoids an internal compiler error if
-	Ancestor_Predicate_Function_Called is True but Result_Expr is
-	not an N_And_Then node (and is therefore unsuitable as an
-	argument in a call to Left_Opnd).
-
-2022-05-19  Eric Botcazou  <ebotcazou@adacore.com>
-
-	* exp_ch7.adb (Wrap_Transient_Declaration): Propagate Uses_Sec_Stack
-	to enclosing function if it does not return on the secondary stack.
-	* exp_ch6.adb (Expand_Call_Helper): Call Establish_Transient_Scope
-	with Manage_Sec_Stack set to True only when necessary.
-	* sem_res.adb (Resolve_Call): Likewise.
-	(Resolve_Entry_Call): Likewise.
-
-2022-05-19  Daniel Mercier  <mercier@adacore.com>
-
-	* sem_ch13.adb (Build_Predicate_Function): Ignore predicate
-	failure in CodePeer mode.
-
-2022-05-19  Arnaud Charlet  <charlet@adacore.com>
-
-	* raise-gcc.c: Fix compilation with -DSTANDALONE under windows.
-
-2022-05-19  Eric Botcazou  <ebotcazou@adacore.com>
-
-	* exp_ch4.adb (Narrow_Large_Operation): Preserve and reuse Etype.
-
-2022-05-19  Javier Miranda  <miranda@adacore.com>
-
-	* exp_attr.adb (Add_Implicit_Interface_Type_Conversion): New
-	subprogram which factorizes code.
-	(Expand_N_Attribute_Reference): Call the new subprogram to add
-	the missing implicit interface type conversion.
-
-2022-05-19  Piotr Trojanek  <trojanek@adacore.com>
-
-	* sem_ch13.adb (Build_Predicate_Function): Ignore predicate
-	failure in GNATprove mode.
-
-2022-05-19  Steve Baird  <baird@adacore.com>
-
-	* einfo-utils.ads, einfo-utils.adb: Delete Predicate_Function_M
-	function and Set_Predicate_Function_M procedure.
-	* einfo.ads: Delete comments for Is_Predicate_Function_M and
-	Predicate_Function_M functions. Add comment for new
-	Predicate_Expression function. Update comment describing
-	predicate functions.
-	* exp_util.ads, exp_util.adb (Make_Predicate_Call): Replace Mem
-	formal parameter with Static_Mem and Dynamic_Mem formals.
-	(Make_Predicate_Check): Delete Add_Failure_Expression and call
-	to it.
-	* exp_ch4.adb (Expand_N_In.Predicate_Check): Update
-	Make_Predicate_Call call to match profile change.
-	* gen_il-fields.ads: Delete Is_Predicate_Function_M field, add
-	Predicate_Expression field.
-	* gen_il-gen-gen_entities.adb: Delete Is_Predicate_Function_M
-	use, add Predicate_Expression use.
-	* sem_ch13.adb (Build_Predicate_Functions): Rename as singular,
-	not plural; we no longer build a Predicate_M function. Delete
-	Predicate_M references. Add new Boolean parameter for predicate
-	functions when needed. Restructure body of generated predicate
-	functions to implement required Predicate_Failure behavior and
-	to set new Predicate_Expression attribute. Remove special
-	treatment of raise expressions within predicate expressions.
-	* sem_util.ads (Predicate_Failure_Expression,
-	Predicate_Function_Needs_Membership_Parameter): New functions.
-	* sem_util.adb (Is_Current_Instance): Fix bugs which caused
-	wrong result.
-	(Is_Current_Instance_Reference_In_Type_Aspect): Delete
-	Is_Predicate_Function_M reference.
-	(Predicate_Failure_Expression): New function.
-	(Propagate_Predicate_Attributes): Delete Is_Predicate_Function_M
-	references.
-
-2022-05-19  Eric Botcazou  <ebotcazou@adacore.com>
-
-	* exp_ch6.adb (Expand_Call_Helper): Adjust comment.
-	(Expand_Simple_Function_Return): For the case of a type which needs
-	finalization and is returned on the primary stack, do not create a
-	copy if the expression originates from a function call.
-	* exp_ch7.adb (Transient Scope Management): Adjust comment.
-	* exp_util.ads (Is_Related_To_Func_Return): Add WARNING line.
-	* fe.h (Is_Related_To_Func_Return): Declare.
-
-2022-05-19  Piotr Trojanek  <trojanek@adacore.com>
-
-	* exp_ch9.adb (Build_Find_Body_Index): Remove empty Elsif_Parts
-	from the constructed IF statement.
-
-2022-05-19  Piotr Trojanek  <trojanek@adacore.com>
-
-	* exp_ch9.adb (Build_Find_Body_Index): Remove IF statement whose
-	condition was true-by-construction; remove excessive assertion
-	(since the call to Elsif_Parts will check that Nod is present
-	and it is an if-statement).
-
-2022-05-19  Arnaud Charlet  <charlet@adacore.com>
-
-	* gnat1drv.adb, gnatcmd.adb: Remove references to gnatfind/xref.
-	* doc/gnat_ugn/building_executable_programs_with_gnat.rst,
-	doc/gnat_ugn/the_gnat_compilation_model.rst: Ditto.
-	* gnat_ugn.texi: Regenerate.
-	* gnatfind.adb, gnatxref.adb, xr_tabls.adb, xr_tabls.ads,
-	xref_lib.adb, xref_lib.ads: Removed, no longer used.
-
-2022-05-19  Claire Dross  <dross@adacore.com>
-
-	* libgnat/a-strfix.adb: Add assertions.
-	* libgnat/a-strsup.adb: Idem.
-
-2022-05-19  Ed Schonberg  <schonberg@adacore.com>
-
-	* erroutc.ads: Fix a single-character typo in a comment.
-	* exp_aggr.adb: Fix a single-character typo in a comment.
-	Replace several pairs of calls to Low_Bound and
-	High_Bound (which do not handle an identifier that denotes a
-	scalar subtype) with corresponding calls to Get_Index_Bounds
-	(which does handle that case).
-	* par-ch4.adb (P_Aggregate_Or_Paren_Expr): Set the
-	Component_Associations attribute of a null array aggregate to
-	New_List.
-	* sem_aggr.ads: New visible function
-	Is_Null_Array_Aggregate_High_Bound.
-	* sem_aggr.adb (Is_Null_Array_Aggregate_High_Bound,
-	Is_Null_Aggregate, Resolve_Null_Array_Aggregate): New functions.
-	(Resolve_Aggregate): Recognize null array aggregates (using
-	Is_Null_Aggregate) and, when one is recognized, resolve
-	it (using Resolve_Null_Array_Aggregate).  Avoid calling
-	Array_Aggr_Subtype for a null array aggregate; the needed
-	subtype is built in Resolve_Null_Array_Aggregate. Do not
-	incorrectly flag a null aggregate (after it is transformed by
-	expansion) as being both positional and named.
-	* sem_attr.adb (Eval_Attribute): Special treatment for null
-	array aggregate high bounds to avoid incorrectly flagging
-	something like Integer'Pred (Integer'First) as an illegal static
-	expression.
-	* sem_eval.adb (Out_Of_Range): Special treatment for null array
-	aggregate high bounds to avoid incorrectly flagging something
-	like Integer'Pred (Integer'First) as an illegal static
-	expression.
-
-2022-05-19  Yannick Moy  <moy@adacore.com>
-
-	* libgnat/s-aridou.adb (Lemma_Abs_Range,
-	Lemma_Double_Shift_Left, Lemma_Shift_Left): New lemmas.
-	(Double_Divide): Add ghost code.
-	(Lemma_Concat_Definition, Lemma_Double_Shift_Left,
-	Lemma_Shift_Left, Lemma_Shift_Right): Define or complete lemmas.
-	(Scaled_Divide): Add ghost code.
-
-2022-05-19  Bob Duff  <duff@adacore.com>
-
-	* exp_pakd.adb (Expand_Packed_Eq): Replace the check for *same*
-	modular type, with a check for any modular type, and assert that
-	the two types have the same modulus and so on.
-	* exp_pakd.ads: Minor comment improvements.
-
-2022-05-19  Bob Duff  <duff@adacore.com>
-
-	* style.adb (Check_Identifier): Deal with the case where a
-	record component definition has been transformed; we want to
-	warn if the original came from source.
-	* libgnat/s-objrea.ads, libgnat/s-objrea.adb: Fix casing of MF
-	to be consistent.
-	* uname.adb: Fix casing of Chars to be consistent.
-	* sem_util.ads: Minor comment fix.
-
-2022-05-19  Eric Botcazou  <ebotcazou@adacore.com>
-
-	* Makefile.rtl (GNATRTL_NONTASKING_OBJS): Add s-retsta.
-	* debug.adb (d_r): Document usage.
-	* exp_ch4.adb (Expand_N_Allocato): Deal with the return stack pool.
-	* exp_ch6.adb (Expand_Simple_Function_Return): Replace calls to
-	Requires_Transient_Scope with Returns_On_Secondary_Stack.  Deal
-	with types that need finalization returned on the primary stack,
-	use CW_Or_Needs_Finalization for those returned on the secondary.
-	* exp_util.adb (Build_Allocate_Deallocate_Proc): Return early
-	for the return stack pool.
-	(Remove_Side_Effects): Call CW_Or_Needs_Finalization.
-	* fe.h (Requires_Transient_Scope): Delete.
-	(Returns_On_Secondary_Stack): Declare.
-	* gnat1drv.adb (Adjust_Global_Switches): Set Back_End_Return_Slot
-	to False when generating C code or if -gnatd_r is specified.
-	* opt.ads (Back_End_Return_Slot): New boolean variable.
-	* rtsfind.ads (RTU_Id): Add System_Return_Stack.
-	(RE_Id): Add RE_RS_Allocate and RE_RS_Pool.
-	(RE_Unit_Table): Add entries for RE_RS_Allocate and RE_RS_Pool.
-	* sem_util.ads (CW_Or_Has_Controlled_Part): Delete.
-	(CW_Or_Needs_Finalization): Declare.
-	(Requires_Transient_Scope): Adjust description.
-	(Returns_On_Secondary_Stack): Declare.
-	* sem_util.adb (Compute_Returns_By_Ref): Set Returns_By_Ref on types
-	which need finalization if they are returned on the secondary stack.
-	(CW_Or_Has_Controlled_Part): Rename to...
-	(CW_Or_Needs_Finalization): ...this.
-	(Requires_Transient_Scope): Move bulk of implementation to...
-	(Returns_On_Secondary_Stack): ...here.  Return true for types which
-	need finalization only if the back-end return slot is not supported.
-	* libgnat/s-retsta.ads: New file.
-	* gcc-interface/ada-builtin-types.def (BT_FN_PTR_SSIZE): Define.
-	* gcc-interface/ada-builtins.def (return_slot): Likewise.
-	* gcc-interface/ada-tree.h (BUILT_IN_RETURN_SLOT): Likewise.
-	* gcc-interface/decl.cc (gnat_to_gnu_subprog_type): Replace call to
-	Requires_Transient_Scope with Returns_On_Secondary_Stack.
-	* gcc-interface/trans.cc (gnat_to_gnu) <N_Simple_Return_Statement>:
-	In the return by invisible reference, skip the copy if the source
-	is the same as the destination.
-	* gcc-interface/utils2.cc (build_call_alloc_dealloc_proc): Deal with
-	the return stack pool.
-
-2022-05-19  Eric Botcazou  <ebotcazou@adacore.com>
-
-	* gcc-interface/trans.cc: Fix formatting issues in comments.
-	(Subprogram_Body_to_gnu): Tidy up.
-	(Exception_Handler_to_gnu_gcc): Rename into...
-	(Exception_Handler_to_gnu): ...this.
-	(gnat_to_gnu) <N_Exception_Handler>: Adjust to above renaming.
-
-2022-05-19  Eric Botcazou  <ebotcazou@adacore.com>
-
-	* gcc-interface/trans.cc (Subprogram_Body_to_gnu): Rename a couple
-	of local variables and use Is_Generic_Subprogram predicate.
-	(process_decls): Likewise.
-
-2022-05-19  Eric Botcazou  <ebotcazou@adacore.com>
-
-	* gcc-interface/trans.cc (Subprogram_Body_to_gnu): Do not deal with
-	inlining heuristics for expression functions here but...
-	* gcc-interface/decl.cc (inline_status_for_subprog): ...here instead
-	and do not override them at -Os.
-
-2022-05-19  Piotr Trojanek  <trojanek@adacore.com>
-
-	* gcc-interface/decl.cc (gnat_to_gnu_entity): Remove dead code
-	which expected Scope to return E_Subprogram_Body entity.
-
-2022-05-18  Claire Dross  <dross@adacore.com>
-
-	* libgnat/s-imageu.adb (Set_Image_Unsigned): Change assertion.
-
-2022-05-18  Doug Rupp  <rupp@adacore.com>
-
-	* sigtramp-qnx.c: Change struct sigcontext * to mcontext_t *.
-
-2022-05-18  Doug Rupp  <rupp@adacore.com>
-
-	* sigtramp-arm-qnx.c: Rewrite.
-
-2022-05-18  Yannick Moy  <moy@adacore.com>
-
-	* libgnat/s-aridou.adb (Big3): Change return type.
-	(Lemma_Mult_Non_Negative, Lemma_Mult_Non_Positive): Reorder
-	alphabetically.
-	(Lemma_Concat_Definition, Lemma_Double_Big_2xxsingle): New
-	lemmas.
-	(Double_Divide, Scaled_Divide): Add assertions.
-
-2022-05-18  Claire Dross  <dross@adacore.com>
-
-	* libgnat/s-valueu.adb (Scan_Raw_Unsigned): Add assertions.
-
-2022-05-18  Kévin Le Gouguec  <legouguec@adacore.com>
-
-	* libgnat/s-dwalin.adb (Read_Aranges_Header): Initialize output
-	parameter in case we return early.
-
-2022-05-18  Bob Duff  <duff@adacore.com>
-
-	* libgnat/a-crbtgo.ads, libgnat/a-rbtgbo.ads,
-	libgnat/a-cbdlli.adb, libgnat/a-cbhama.adb,
-	libgnat/a-cbhase.adb, libgnat/a-cdlili.adb,
-	libgnat/a-cfdlli.adb, libgnat/a-cfhama.adb,
-	libgnat/a-cfhase.adb, libgnat/a-cidlli.adb,
-	libgnat/a-cihama.adb, libgnat/a-cihase.adb,
-	libgnat/a-cohama.adb, libgnat/a-cohase.adb,
-	libgnat/a-crbtgo.adb, libgnat/a-crdlli.adb, libgnat/a-rbtgbo.adb
-	(Vet): Make the Vet functions do nothing when
-	Container_Checks'Enabled is False, and inline them, so the calls
-	disappear when optimizing.
-
-2022-05-18  Doug Rupp  <rupp@adacore.com>
-
-	* Makefile.rtl (arm-qnx): Use default (non-fma) target pair.
-
-2022-05-18  Kévin Le Gouguec  <legouguec@adacore.com>
-
-	* libgnat/s-dwalin.adb (Aranges_Lookup, Enable_Cache): Adapt to
-	changes in the signature of Read_Aranges_*.
-	(Debug_Info_Lookup): Do not control address size read from
-	DWARF.
-	(Read_Aranges_Header): Do not control address size read from
-	DWARF; return this size.
-	(Read_Aranges_Entry): Use the size returned by
-	Read_Aranges_Header.
-
-2022-05-18  Gary Dismukes  <dismukes@adacore.com>
-
-	* errout.ads (Error_Msg_GNAT_Extension): Add formal Loc and
-	revise comment.
-	* errout.adb (Error_Msg_GNAT_Extension): Condition message on
-	the flag Ada_Version_Pragma, and add suggestion to use of pragma
-	Extensions_Allowed in messages.
-	* par-ch3.adb, par-ch5.adb, par-ch6.adb, par-ch11.adb,
-	par-ch12.adb: Add actual Token_Ptr on calls to
-	Error_Msg_GNAT_Extension.
-	* par-ch4.adb: Change Error_Msg to Error_Msg_GNAT_Extension for
-	error calls related to use of extension features.
-	* sem_ch13.adb: Likewise.
-
-2022-05-18  Johannes Kliemann  <kliemann@adacore.com>
-
-	* libgnarl/s-osinte__qnx.adb (To_Target_Priority): Perform
-	arithmetic in int.
-
-2022-05-18  Eric Botcazou  <ebotcazou@adacore.com>
-
-	* exp_ch7.adb (Build_BIP_Cleanup_Stmts): Use Needs_BIP_Alloc_Form.
-
-2022-05-18  Javier Miranda  <miranda@adacore.com>
-
-	* sem_ch6.adb (Find_Corresponding_Spec): Avoid calling
-	Is_Null_Extension with a class-wide type entity.
-	(Overrides_Visible_Function): Handle alias entities.
-	* sem_res.adb (Has_Applicable_User_Defined_Literal): Conversion
-	not needed if the result type of the call is class-wide or if
-	the result type matches the context type.
-	* sem_util.ads (Is_Null_Extension): Adding documentation.
-	(Is_Null_Extension_Of): Adding documentation.
-	* sem_util.adb (Is_Null_Extension): Adding assertion.
-	(Is_Null_Extension_Of): Adding assertions.
-
-2022-05-18  Javier Miranda  <miranda@adacore.com>
-
-	* snames.ads-tmpl (Name_Index): New attribute name.
-	(Attribute_Id): Adding Attribute_Index as regular attribute.
-	* sem_attr.adb (Attribute_22): Adding Attribute_Index as Ada
-	2022 attribute.
-	(Analyze_Index_Attribute): Check that 'Index appears in a
-	pre-/postcondition aspect or pragma associated with an entry
-	family.
-	(Analyze_Attribute): Adding semantic analysis for 'Index.
-	(Eval_Attribute): Register 'Index as can never be folded.
-	(Resolve_Attribute): Resolve attribute 'Index.
-	* sem_ch9.adb (Check_Wrong_Attribute_In_Postconditions): New
-	subprogram.
-	(Analyze_Requeue): Check that the requeue target shall not have
-	an applicable specific or class-wide postcondition which
-	includes an Index attribute reference.
-	* exp_attr.adb (Expand_N_Attribute_Reference): Transform
-	attribute Index into a renaming of the second formal of the
-	wrapper built for an entry family that has contract cases.
-	* einfo.ads (Is_Entry_Wrapper): Complete documentation.
-
-2022-05-18  Yannick Moy  <moy@adacore.com>
-
-	* libgnat/s-imagei.adb (Set_Digits): Add assertion.
-	* libgnat/s-imgboo.adb (Image_Boolean): Add assertions.
-	* libgnat/s-valueu.adb (Scan_Raw_Unsigned): Add assertion.
-
-2022-05-18  Arnaud Charlet  <charlet@adacore.com>
-
-	* sem_aux.adb (Is_Immutably_Limited_Type): Do not look through
-	private types as per RM 7.5(8.1).
-	* sem_ch6.adb (Analyze_Function_Return): Use
-	Is_Immutably_Limited_Type as per RM 6.5(5.10).
-
-2022-05-18  Marc Poulhiès  <poulhies@adacore.com>
-
-	* gen_il-gen-gen_nodes.adb (Gen_IL.Gen.Gen_Nodes): Add
-	Is_Homogeneous_Aggregate field for N_Delta_Aggregate nodes.
-	* par-ch4.adb (P_Aggregate_Or_Paren_Expr): Minor reformatting.
-	* sem_aggr.adb (Resolve_Delta_Aggregate): Reject square brackets
-	for record aggregate.
-	(Resolve_Record_Aggregate): Uniformise error message.
-
-2022-05-18  Arnaud Charlet  <charlet@adacore.com>
-
-	* ali.adb (Scan_ALI): Special case a-tags.ali when setting
-	Sec_Stack_Used.
-	* bindgen.adb (Gen_Adainit): Simplify handling of secondary
-	stack related code, and only import __gnat_binder_ss_count when
-	needed.
-	* libgnat/s-secsta.adb (Binder_SS_Count): Default initialize to
-	0.
-
-2022-05-18  Eric Botcazou  <ebotcazou@adacore.com>
-
-	* libgnat/s-dourea.adb ("/"): Add guard for zero and infinite
-	divisor.
-	* libgnat/s-valuer.adb (Scan_Raw_Real): Add guard for very large
-	exponent values.
-
-2022-05-18  Yannick Moy  <moy@adacore.com>
-
-	* sem_elab.adb (Is_Suitable_Construct): Fix for generated
-	constructs.
-
-2022-05-18  Marc Poulhiès  <poulhies@adacore.com>
-
-	* sem_ch3.adb (Analyze_Object_Declaration): Skip predicate check
-	for type conversion if object's subtype and expression's subtype
-	statically match.
-	* exp_prag.adb (Expand_Pragma_Check): Typo fix in comment.
-
-2022-05-18  Eric Botcazou  <ebotcazou@adacore.com>
-
-	* exp_dbug.ads (Build_Subprogram_Instance_Renamings): Fix typo.
-	* exp_dbug.adb (Build_Subprogram_Instance_Renamings): Build the
-	renaming only for actuals of formal objects.
-
-2022-05-18  Gary Dismukes  <dismukes@adacore.com>
-
-	* sem_ch3.adb (Check_Abstract_Overriding): If the type is
-	derived from an untagged type, then don't perform any of the
-	abstract overriding error checks.
-
-2022-05-18  Piotr Trojanek  <trojanek@adacore.com>
-
-	* exp_aggr.adb (Component_Count): Calculate size as an Uint and
-	only then check if it is in the range of Int, as otherwise the
-	multiplication of Int values can overflow.
-
-2022-05-18  Eric Botcazou  <ebotcazou@adacore.com>
-
-	* Makefile.rtl (GNATRTL_NONTASKING_OBJS): Add g-gfmafu$(objext).
-	(SIMD_PATH_TARGET_PAIRS): New variable.
-	(TRASYM_DWARF_COMMON_OBJS): Minor tweak.
-	(x86-64/Linux): Use SIMD_PATH_TARGET_PAIRS.
-	(x32/Linux): Likewise.
-	* doc/gnat_rm/the_gnat_library.rst (Generic_Fast_Math_Functions):
-	New entry.
-	* gnat_rm.texi: Regenerate.
-	* impunit.adb (Non_Imp_File_Names_95): Add g-gfmafu.
-	* sem_ch7.adb (Has_Referencer): Do not set In_Nested_Instance for
-	instances of generic packages that do not have a body.
-	* libgnat/a-nalofl__simd.ads: New SIMD-enabled version.
-	* libgnat/a-nuaufl__simd.ads: Likewise.
-	* libgnat/g-gfmafu.ads: New package renaming unit.
-
-2022-05-18  Arnaud Charlet  <charlet@adacore.com>
-
-	* freeze.adb (Should_Freeze_Type): Fix handling of freezing in
-	instances.
-
-2022-05-18  Marc Poulhiès  <poulhies@adacore.com>
-
-	* sem_ch12.adb (Check_Generic_Parent): Use
-	Get_Unit_Instantiation_Node instead of Next.
-
-2022-05-18  Alexandre Oliva  <oliva@adacore.com>
-
-	* libgnat/a-nagefl.ads: Replace mentions of C/unix math library
-	with intrinsics.
-	* libgnat/a-nallfl.ads: Likewise.  State compatibility
-	requirements.
-	* libgnat/a-nalofl.ads: Likewise.
-	* libgnat/a-nuaufl.ads: Likewise.
-
-2022-05-18  Eric Botcazou  <ebotcazou@adacore.com>
-
-	* sem_ch8.adb (Analyze_Subprogram_Renaming): Move final test on
-	In_Instance to outer condition.
-
-2022-05-18  Doug Rupp  <rupp@adacore.com>
-
-	* Makefile.rtl: Rename system-qnx-aarch64.ads to
-	system-qnx-arm.ads.
-	(AARCH64 QNX section): Modify to handle both arm and arch64.
-	* tracebak.c (__QNX__): Add new __ARMEL__ section.
-	* sigtramp-arm-qnx.c: New file.
-	* libgnat/system-qnx-aarch64.ads: Renamed to ...
-	* libgnat/system-qnx-arm.ads: this.
-
-2022-05-17  Piotr Trojanek  <trojanek@adacore.com>
-
-	* sem_res.adb (Flag_Effectively_Volatile_Objects): Restore
-	redundant guard.
-
-2022-05-17  Gary Dismukes  <dismukes@adacore.com>
-
-	* sem_ch8.adb (Analyze_Subprogram_Renaming): Add error check for
-	the case of a renamed subprogram given by an expanded name whose
-	outermost prefix names a unit that is hidden by the name of the
-	renaming.
-	(Ult_Expanded_Prefix): New local expression function to return
-	the ultimate prefix of an expanded name.
-
-2022-05-17  Ghjuvan Lacambre  <lacambre@adacore.com>
-
-	* gnat_cuda.ads: Update package-level comments.
-	(Build_And_Insert_CUDA_Initialization): Remove function.
-	* gnat_cuda.adb (Build_And_Insert_CUDA_Initialization): Remove
-	function.
-	(Expand_CUDA_Package): Remove call to
-	Build_And_Insert_CUDA_Initialization.
-
-2022-05-17  Etienne Servais  <servais@adacore.com>
-
-	* freeze.adb (Freeze_Enumeration_Type): Fix comment, enhance
-	message and silence warning for size > 32.
-
-2022-05-17  Yannick Moy  <moy@adacore.com>
-
-	* exp_spark.adb (Expand_SPARK_Potential_Renaming): Deal with no
-	entity case.
-	* inline.ads (Check_Object_Renaming_In_GNATprove_Mode): New
-	procedure.
-	* inline.adb (Check_Object_Renaming_In_GNATprove_Mode): New
-	procedure.
-	(Can_Be_Inlined_In_GNATprove_Mode): Remove case forbidding
-	inlining for subprograms inside generics.
-	* sem_ch12.adb (Copy_Generic_Node): Preserve global entities
-	when inlining in GNATprove mode.
-	* sem_ch6.adb (Analyse_Subprogram_Body_Helper): Remove body to
-	inline if renaming is detected in GNATprove mode.
-
-2022-05-17  Gary Dismukes  <dismukes@adacore.com>
-
-	* exp_ch4.adb (Expand_N_Allocator): For an allocator with an
-	unconstrained discriminated designated type, and whose
-	allocation subtype is constrained, set the
-	Actual_Designated_Subtype of the dereference passed to the init
-	proc of the designated type to be the allocation subtype.
-	* sinfo.ads: Add documentation of new setting of
-	Actual_Designated_Subtype on a dereference used as an actual
-	parameter of call to an init proc associated with an allocator.
-	Also add missing syntax and documentation for the GNAT language
-	extension that allows an expression as a default for a concrete
-	generic formal function.
-
-2022-05-17  Bob Duff  <duff@adacore.com>
-
-	* sinfo.ads: Remove From_At_End.  Update comments.
-	* gen_il-fields.ads, gen_il-gen-gen_nodes.adb, sem_ch11.adb:
-	Remove From_At_End.
-	* exp_ch11.adb (Expand_At_End_Handler): Remove assertion.
-	* fe.h (Exception_Mechanism, Exception_Mechanism_Type, Has_DIC,
-	Has_Invariants, Is_List_Member, List_Containing): Remove
-	declarations that are not used in gigi.
-	* opt.ads (Exception_Mechanism): This is not used in gigi.
-	* exp_util.ads: Minor comment fix.
-
-2022-05-17  Dmitriy Anisimkov  <anisimko@adacore.com>
-
-	* impunit.adb: Add "g-binsea" to Non_Imp_File_Names_95 list.
-
-2022-05-17  Yannick Moy  <moy@adacore.com>
-
-	* sem_ch5.adb (Analyze_Iterator_Specification): Use
-	Insert_Action when possibly inside an expression.
-
-2022-05-17  Marc Poulhiès  <poulhies@adacore.com>
-
-	* libgnat/g-forstr.adb (Is_Number): Add scientific notation and
-	shortest representation.
-
-2022-05-17  Eric Botcazou  <ebotcazou@adacore.com>
-
-	* exp_ch3.adb (Expand_N_Full_Type_Declaration): Look into N.
-
-2022-05-17  Bob Duff  <duff@adacore.com>
-
-	* exp_util.adb (Requires_Cleanup_Actions): Remove
-	N_Protected_Body from the case statement, so that case will be
-	covered by "raise Program_Error".
-
-2022-05-17  Bob Duff  <duff@adacore.com>
-
-	* output.adb (Pop_Output, Set_Output): Unconditionally flush
-	output when switching from one output destination to another.
-	Otherwise buffering can cause garbled output.
-	(w): Push/pop the current settings, and temporarily
-	Set_Standard_Error during these procedures.
-
-2022-05-17  Dmitriy Anisimkov  <anisimko@adacore.com>
-
-	* libgnat/g-binsea.ads, libgnat/g-binsea.adb
-	(GNAT.Binary_Search): New package.
-	* Makefile.rtl (GNATRTL_NONTASKING_OBJS): New item in list.
-	* doc/gnat_rm/the_gnat_library.rst (GNAT.Binary_Search): New
-	package record.
-	* gnat_rm.texi: Regenerate.
-
-2022-05-17  Eric Botcazou  <ebotcazou@adacore.com>
-
-	* sem_ch12.ads (Is_Abbreviated_Instance): Declare.
-	* sem_ch12.adb (Check_Abbreviated_Instance): Declare.
-	(Requires_Conformance_Checking): Declare.
-	(Analyze_Association.Process_Default): Fix subtype of parameter.
-	(Analyze_Formal_Object_Declaration): Check whether it is in the
-	visible part of abbreviated instance.
-	(Analyze_Formal_Subprogram_Declaration): Likewise.
-	(Analyze_Formal_Type_Declaration): Likewise.
-	(Analyze_Package_Instantiation): Do not check for a generic child
-	unit in the case of an abbreviated instance.
-	(Check_Abbreviated_Instance): New procedure.
-	(Check_Formal_Packages): Tidy up.
-	(Copy_Generic_Elist): Fix comment.
-	(Instantiate_Formal_Package): Tidy up.  If the generic unit is a
-	child unit, copy the qualified name onto the abbreviated instance.
-	(Is_Abbreviated_Instance): New function.
-	(Collect_Previous_Instances): Call Is_Abbreviated_Instance.
-	(Requires_Conformance_Checking): New function.
-	* sem_ch7.adb (Analyze_Package_Specification): Do not install the
-	private declarations of the parent for an abbreviated instance.
-
-2022-05-17  Etienne Servais  <servais@adacore.com>
-
-	* sem_ch3.adb (Analyze_Subtype_Declaration): Use underlying type
-	of Indic_Typ.
-	(Constrain_Array): Ditto for T.
-
-2022-05-17  Arnaud Charlet  <charlet@adacore.com>
-
-	* sem_attr.adb (Analyze_Attribute [Attribute_Reduce]): Allow
-	'Reduce for Ada 2022 and above.
-	* sem_attr.ads (Attribute_Impl_Def): 'Reduce is no longer
-	implementation defined.
-
-2022-05-17  Ghjuvan Lacambre  <lacambre@adacore.com>
-
-	* exp_ch9.adb (Expand_N_Asynchronous_Select): Don't generate
-	Abort_Undefers when not Abort_Allowed.
-
-2022-05-17  Marc Poulhiès  <poulhies@adacore.com>
-
-	* exp_ch7.adb: Fix typo.
-
-2022-05-17  Etienne Servais  <servais@adacore.com>
-
-	* lib.ads: initialize `Compiler_State` to `Parsing`.
-
-2022-05-17  Eric Botcazou  <ebotcazou@adacore.com>
-
-	* sem_ch13.adb (Has_Compatible_Representation): Return true for
-	derived untagged record types without representation clause.
-
-2022-05-17  Eric Botcazou  <ebotcazou@adacore.com>
-
-	* sem_ch13.ads (Has_Compatible_Representation): Minor tweaks.
-	* sem_ch13.adb (Has_Compatible_Representation): Look directly into
-	the (implementation) base types and simplifiy accordingly.
-	* exp_ch5.adb (Change_Of_Representation): Adjust.
-	* exp_ch6.adb (Expand_Actuals): Likewise.
-
-2022-05-17  Etienne Servais  <servais@adacore.com>
-
-	* sem_ch5.adb (Analyze_Assignment): Remove superfluous call to
-	Original_Node.
-
-2022-05-17  Javier Miranda  <miranda@adacore.com>
-
-	* freeze.adb (Freeze_Entity): Protect the call to
-	Declaration_Node against entities of expressions replaced by the
-	frontend with an N_Raise_CE node.
-
-2022-05-17  Javier Miranda  <miranda@adacore.com>
-
-	* freeze.adb (Build_DTW_Spec): Do not inherit the not-overriding
-	indicator because the DTW wrapper overrides its wrapped
-	subprogram.
-	* contracts.ads (Make_Class_Precondition_Subps): Adding
-	documentation.
-
-2022-05-17  Eric Botcazou  <ebotcazou@adacore.com>
-
-	* exp_ch13.adb (Expand_N_Freeze_Entity): Delete freeze nodes for
-	subprograms only if they have no actions.
-	* exp_ch6.adb (Freeze_Subprogram): Put the actions into the Actions
-	field of the freeze node instead of inserting them after it.
-	* sem_elab.adb (Is_SPARK_Semantic_Target): Fix typo in comment.
-	* gcc-interface/trans.cc (process_freeze_entity): Return early for
-	freeze nodes of subprograms with Interface_Alias set.
-
-2022-05-17  Javier Miranda  <miranda@adacore.com>
-
-	* contracts.adb (Build_Call_Helper_Body): Improve handling of
-	the case of a (legal) non-dispatching call to an abstract
-	subprogram.
-
-2022-05-17  Piotr Trojanek  <trojanek@adacore.com>
-
-	* doc/gnat_rm/implementation_defined_attributes.rst
-	(Loop_Entry): Mention pragmas Assert, Assert_And_Cut and Assume;
-	refill.
-	* gnat_rm.texi: Regenerate.
-
-2022-05-17  Etienne Servais  <servais@adacore.com>
-
-	* par-ch3.adb (P_Access_Type_Definition): Outputs an error if
-	token is not "access".
-
-2022-05-17  Piotr Trojanek  <trojanek@adacore.com>
-
-	* exp_ch2.adb (Expand_Current_Value): Remove special case for
-	references immediately within pragma argument associations.
-	* exp_prag.adb (Expand_Pragma_Inspection_Point): Remove special
-	case for privals.
-
-2022-05-16  Eric Botcazou  <ebotcazou@adacore.com>
-
-	* sem_ch7.adb (Inspect_Untagged_Record_Completion): Also move the
-	equality operator on the homonym chain if there is another equality
-	operator in the private part.
-
-2022-05-16  Piotr Trojanek  <trojanek@adacore.com>
-
-	* exp_attr.adb (Expand_Loop_Entry_Attribute): Disable value
-	propagation when analysing the constant that holds the
-	Loop_Entry prefix value.
-
-2022-05-16  Piotr Trojanek  <trojanek@adacore.com>
-
-	* sem_attr.adb (Address_Checks): Remove call to
-	Kill_Current_Values for subprogram entities, because this
-	routine only does something for object entities.
-
-2022-05-16  Justin Squirek  <squirek@adacore.com>
-
-	* exp_ch7.adb (Build_Finalizer): Disable late evaluation of
-	postconditions for functions returning types which where
-	Has_Unconstrained_Elements is true or are unconstrained arrays.
-
-2022-05-16  Etienne Servais  <servais@adacore.com>
-
-	* exp_ch4.adb (Expand_N_Qualified_Expression): Freeze
-	Target_Type.
-
-2022-05-16  Yannick Moy  <moy@adacore.com>
-
-	* libgnat/s-aridou.adb (Double_Divide): Add intermediate
-	assertions.
-
-2022-05-16  Ghjuvan Lacambre  <lacambre@adacore.com>
-
-	* lib-writ.adb (Output_CUDA_Symbols): Check for null packages.
-
-2022-05-16  Joel Brobecker  <brobecker@adacore.com>
-
-	* libgnat/g-debpoo.ads: Improve documentation of the
-	Stack_Trace_Depth parameter.
-
-2022-05-16  Joel Brobecker  <brobecker@adacore.com>
-
-	* init.c (__gnat_install_handler) [__QNX__]: Save sigaction's
-	return value in err before checking err's value.  Fix incorrect
-	signal names in perror messages.
-
-2022-05-16  Joel Brobecker  <brobecker@adacore.com>
-
-	* init.c (__gnat_install_handler) [__QNX__]: Set
-	act.sa_sigaction rather than act.sa_handler.
-
-2022-05-16  Joel Brobecker  <brobecker@adacore.com>
-
-	* cstreams.c: Add <stdlib.h> #include.
-
-2022-05-16  Joel Brobecker  <brobecker@adacore.com>
-
-	* terminals.c: Remove bzero #define on HP/UX or Solaris
-	platforms.
-	(child_setup_tty): Replace bzero call by equivalent call to
-	memset.
-
-2022-05-16  Gary Dismukes  <dismukes@adacore.com>
-
-	* sem_util.ads (Storage_Model_Support): Revise comments on most
-	operations within this nested package to reflect that they can
-	now be passed either a type that has aspect Storage_Model_Type
-	or an object of such a type.  Change the names of the relevant
-	formals to SM_Obj_Or_Type. Also, add more precise semantic
-	descriptions in some cases, and declare the subprograms in a
-	more logical order.
-	* sem_util.adb (Storage_Model_Support.Storage_Model_Object): Add
-	an assertion that the type must specify aspect
-	Designated_Storage_Model, rather than returning Empty when it
-	doesn't specify that aspect.
-	(Storage_Model_Support.Storage_Model_Type): Add an assertion
-	that formal must be an object whose type specifies aspect
-	Storage_Model_Type, rather than returning Empty for when it
-	doesn't have such a type (and test Has_Storage_Model_Type_Aspect
-	rather than Find_Value_Of_Aspect).
-	(Storage_Model_Support.Get_Storage_Model_Type_Entity): Allow
-	both objects and types, and add an assertion that the type (or
-	the type of the object) has a value for aspect
-	Storage_Model_Type.
-
-2022-05-16  Etienne Servais  <servais@adacore.com>
-
-	* checks.adb (Apply_Arithmetic_Overflow_Minimized_Eliminated):
-	Fix condition to return.
-
-2022-05-16  Yannick Moy  <moy@adacore.com>
-
-	* inline.adb (Can_Be_Inlined_In_GNATprove_Mode): Update comment.
-
-2022-05-16  Marc Poulhiès  <poulhies@adacore.com>
-
-	* sem_aggr.adb (Resolve_Iterated_Association): Create scope
-	around N_Iterated_Element_Association handling. Analyze a copy
-	of the Loop_Parameter_Specification. Call Analyze instead
-	Analyze_* to be more homogeneous.
-	(Sem_Ch5): Remove now unused package.
-
-2022-05-16  Eric Botcazou  <ebotcazou@adacore.com>
-
-	* exp_util.adb (Insert_Actions) <N_Iterated_Component_Association>:
-	Climb up out of the node if the actions come from Discrete_Choices.
-
-2022-05-16  Javier Miranda  <miranda@adacore.com>
-
-	* sem_disp.adb (Check_Dispatching_Context): When checking to see
-	whether an expression occurs in a class-wide pre/post-condition,
-	also check for the possibility that it occurs in a class-wide
-	preconditions subprogram that was introduced as part of
-	expansion. Without this fix, some legal calls occuring in
-	class-wide preconditions may be incorrectly flagged as violating
-	the "a call to an abstract subprogram must be dispatching" rule.
-
-2022-05-16  Eric Botcazou  <ebotcazou@adacore.com>
-
-	* inline.adb (Cleanup_Scopes): Test the underlying type.
-
-2022-05-16  Eric Botcazou  <ebotcazou@adacore.com>
-
-	* sem_util.ads (Is_Entity_Of_Quantified_Expression): Declare.
-	* sem_util.adb (Is_Entity_Of_Quantified_Expression): New
-	predicate.
-	(New_Copy_Tree): Deal with all entities of quantified
-	expressions.
-	* sem_ch13.adb (Build_Predicate_Functions): Get rid of
-	superfluous tree copying and remove obsolete code.
-	* sem_ch6.adb (Fully_Conformant_Expressions): Deal with all
-	entities of quantified expressions.
-
-2022-05-16  Steve Baird  <baird@adacore.com>
-
-	* exp_ch7.adb (Build_Finalize_Statements): Add Last_POC_Call
-	variable to keep track of the last "early finalization" call
-	generated for type extension's finalization procedure. If
-	non-empty, then this will indicate the point at which to insert
-	the call to the parent type's finalization procedure. Modify
-	nested function Process_Component_List_For_Finalize to set this
-	variable (and avoid setting it during a recursive call).  If
-	Last_POC_Call is empty, then insert the parent finalization call
-	before, rather than after, the finalization code for the
-	extension components.
-
-2022-05-16  Eric Botcazou  <ebotcazou@adacore.com>
-
-	* einfo-utils.adb (Remove_Entity): Fix couple of oversights.
-	* exp_ch3.adb (Is_User_Defined_Equality): Delete.
-	(User_Defined_Eq): Call Get_User_Defined_Equality.
-	(Make_Eq_Body): Likewise.
-	(Predefined_Primitive_Eq_Body): Call Is_User_Defined_Equality.
-	* exp_ch4.adb (Build_Eq_Call): Call Get_User_Defined_Equality.
-	(Is_Equality): Delete.
-	(User_Defined_Primitive_Equality_Op): Likewise.
-	(Find_Aliased_Equality): Call Is_User_Defined_Equality.
-	(Expand_N_Op_Eq): Call Underlying_Type unconditionally.
-	Do not implement AI12-0101 + AI05-0123 here.
-	(Expand_Set_Membership): Call Resolve_Membership_Equality.
-	* exp_ch6.adb (Expand_Call_Helper): Remove obsolete code.
-	* sem_aux.ads (Is_Record_Or_Limited_Type): Delete.
-	* sem_aux.adb (Is_Record_Or_Limited_Type): Likewise.
-	* sem_ch4.ads (Nondispatching_Call_To_Abstract_Operation): Declare.
-	* sem_ch4.adb (Analyze_Call): Call Call_Abstract_Operation.
-	(Analyze_Membership_Op): Call Resolve_Membership_Equality.
-	(Nondispatching_Call_To_Abstract_Operation): New procedure.
-	(Remove_Abstract_Operations): Call it.
-	* sem_ch6.adb (Check_Untagged_Equality): Remove obsolete error and
-	call Is_User_Defined_Equality.
-	* sem_ch7.adb (Inspect_Untagged_Record_Completion): New procedure
-	implementing AI12-0101 + AI05-0123.
-	(Analyze_Package_Specification): Call it.
-	(Declare_Inherited_Private_Subprograms): Minor tweak.
-	(Uninstall_Declarations): Likewise.
-	* sem_disp.adb (Check_Direct_Call): Adjust to new implementation
-	of Is_User_Defined_Equality.
-	* sem_res.ads (Resolve_Membership_Equality): Declare.
-	* sem_res.adb (Resolve): Replace direct error handling with call to
-	Nondispatching_Call_To_Abstract_Operation
-	(Resolve_Call): Likewise.
-	(Resolve_Equality_Op): Likewise.  mplement AI12-0413.
-	(Resolve_Membership_Equality): New procedure.
-	(Resolve_Membership_Op): Call Get_User_Defined_Equality.
-	* sem_util.ads (Get_User_Defined_Eq): Rename into...
-	(Get_User_Defined_Equality): ...this.
-	* sem_util.adb (Get_User_Defined_Eq): Rename into...
-	(Get_User_Defined_Equality): ...this. Call Is_User_Defined_Equality.
-	(Is_User_Defined_Equality): Also check the profile but remove tests
-	on Comes_From_Source and Parent.
-	* sinfo.ads (Generic_Parent_Type): Adjust field description.
-	* uintp.ads (Ubool): Invoke user-defined equality in predicate.
-
-2022-05-16  Piotr Trojanek  <trojanek@adacore.com>
-
-	* exp_ch3.adb (User_Defined_Eq): Replace duplicated code with a
-	call to Get_User_Defined_Eq.
-
-2022-05-16  Piotr Trojanek  <trojanek@adacore.com>
-
-	* exp_ch3.adb (Build_Untagged_Equality): Exit early when the
-	outcome of a loop is already known.
-
-2022-05-16  Olivier Hainque  <hainque@adacore.com>
-
-	* Makefile.rtl: Add aarch64 to the list of CPUs for which
-	GNATLIB_SHARED maps to gnatlib-shared-dual for vxworks7r2.
-
-2022-05-16  Eric Botcazou  <ebotcazou@adacore.com>
-
-	* sem_ch4.adb (Analyze_Negation): Minor tweak.
-	(Analyze_Unary_Op): Likewise.
-
-2022-05-16  Eric Botcazou  <ebotcazou@adacore.com>
-
-	* exp_ch3.adb (Build_Assignment): Adjust to the new definition of
-	Incomplete_View field.
-	* sem_ch10.ads (Decorate_Type): Declare.
-	* sem_ch10.adb (Decorate_Type): Move to library level.
-	(Install_Limited_With_Clause): In the already analyzed case, also
-	deal with incomplete type declarations present in the sources and
-	simplify the replacement code.
-	(Build_Shadow_Entity): Deal with swapped views in package body.
-	(Restore_Chain_For_Shadow): Deal with incomplete type declarations
-	present in the sources.
-	* sem_ch3.adb (Analyze_Full_Type_Declaration): Adjust to the new
-	definition of Incomplete_View field.
-	(Build_Incomplete_Type_Declaration): Small consistency tweak.
-	Set the incomplete type as the Incomplete_View of the full type.
-	If the scope is a package with a limited view, build a shadow
-	entity for the incomplete type.
-	* sem_ch6.adb (Analyze_Subprogram_Body_Helper): When replacing
-	the limited view of a CW type as designated type of an anonymous
-	access return type, get to the CW type of the incomplete view of
-	the tagged type, if any.
-	(Collect_Primitive_Operations): Adjust to the new definition of
-	Incomplete_View field.
-	* sinfo.ads (Incomplete_View): Denote the entity itself instead
-	of its declaration.
-	* sem_util.adb: Remove call to Defining_Entity.
-
-2022-05-16  Piotr Trojanek  <trojanek@adacore.com>
-
-	* sem_util.adb (Type_Or_Variable_Has_Enabled_Property): Given a
-	subtype recurse into its base type.
-
-2022-05-16  Piotr Trojanek  <trojanek@adacore.com>
-
-	* sem_util.adb (Type_Or_Variable_Has_Enabled_Property): Clarify.
-
-2022-05-16  Piotr Trojanek  <trojanek@adacore.com>
-
-	* sem_util.adb (Is_Enabled): Remove; use Is_Enabled_Pragma
-	instead.
-
-2022-05-16  Martin Liska  <mliska@suse.cz>
-
-	* locales.c (iso_639_1_to_639_3): Use ARRAY_SIZE.
-	(language_name_to_639_3): Likewise.
-	(country_name_to_3166): Likewise.
-
-2022-05-13  Alexandre Oliva  <oliva@adacore.com>
-
-	* gcc-interface/decl.cc (is_cplusplus_method): Build proper
-	String for Get_External_Name.
-
-2022-05-13  Eric Botcazou  <ebotcazou@adacore.com>
-
-	* sem_ch3.adb (Derive_Subprogram): For a function, also copy the
-	Returns_By_Ref flag from the parent.
-
-2022-05-13  Gary Dismukes  <dismukes@adacore.com>
-
-	* sem_ch13.adb (Check_Aspect_At_Freeze_Point): Analyze the
-	expression of the aspect at this point, like other aspects that
-	denote simple entities. Ensures that function
-	Storage_Model_Object will have an entity to retrieve from the
-	aspect expression. Also, move comment about aspects that don't
-	require delay analysis in front of last alternative of the case
-	statement, where it's supposed to be.
-
-2022-05-13  Javier Miranda  <miranda@adacore.com>
-
-	* contracts.adb (Build_Unique_Name): New subprogram.
-	(Make_Class_Precondition_Subps): Use Build_Unique_Name to
-	generate the names of the call helpers and the name of indirect
-	call wrappers.
-	* freeze.adb (Needs_Wrapper): Remove dead code.
-	(Check_Inherited_Conditions): Defer building helpers and ICW
-	until all the dispatch table wrappers have been built and
-	analyzed. Required to ensure uniqueness in their names because
-	when building these wrappers for overlapped subprograms their
-	homonym number is not definite until they have been analyzed.
-
-2022-05-13  Arnaud Charlet  <charlet@adacore.com>
-
-	* libgnarl/s-taprop__linux.adb (Initialize): Do not use an
-	alternate stack if no handler for SEGV is installed.
-
-2022-05-13  Alexandre Oliva  <oliva@adacore.com>
-
-	* doc/gnat_rm/security_hardening_features.rst (Control Flow
-	Redundancy): Drop mentions of noreturn and tail calls.
-	* gnat_rm.texi: Regenerate.
-
-2022-05-13  Ghjuvan Lacambre  <lacambre@adacore.com>
-
-	* ali.adb: Introduce new 'K' line in ALI files, used to
-	represent CUDA kernel entries.
-	* ali.ads: Create new CUDA_Kernels table, which contains entries
-	of type CUDA_Kernel_Record. Each CUDA_Kernel_Record corresponds
-	to a K line in an ali file.
-	* bindgen.adb: Introduce new Gen_CUDA_Init procedure in the
-	binder, which generates CUDA kernel registration code.
-	* gnat_cuda.adb: Move Get_CUDA_Kernels spec to package spec to
-	make it available to bindgen.adb.
-	* gnat_cuda.ads: Likewise.
-	* lib-writ.adb: Introduce new Output_CUDA_Symbols procedure,
-	which generates one 'K' line in the ALI file per visible CUDA
-	kernel.
-	* opt.ads: Introduce Enable_CUDA_Expansion option, triggered by
-	using the -gnatd_c flag.
-	* switch-b.adb: Likewise.
-	* switch-c.adb: Likewise.
-
-2022-05-13  Marc Poulhiès  <poulhies@adacore.com>
-
-	* exp_aggr.adb (Gen_Loop): Create scope for loop variable of
-	iterated components.
-
-2022-05-13  Yannick Moy  <moy@adacore.com>
-
-	* libgnat/a-chtgfk.adb (Checked_Equivalent_Keys, Checked_Index):
-	Remove useless functions.
-	(Delete_Key_Sans_Free, Find, Generic_Conditional_Insert): Adapt
-	to removal of wrapper functions.
-	* libgnat/a-chtgfk.ads (Checked_Equivalent_Keys, Checked_Index):
-	Remove useless functions.
-	* libgnat/a-chtgfo.adb (Checked_Index): Remove useless function.
-	(Clear): Delete code commented out regarding Busy and Lock
-	management.
-	(Delete_Node_At_Index): Delete unused procedure.
-	(Delete_Node_Sans_Free, Free, Generic_Read, Next): Adapt to
-	removal of wrapper functions.
-	* libgnat/a-chtgfo.ads (Checked_Index): Remove useless function.
-	(Delete_Node_At_Index): Delete unused procedure.
-
-2022-05-13  Yannick Moy  <moy@adacore.com>
-
-	* libgnat/a-cfhama.adb (Generic_Allocate): Retype to avoid
-	aliasing.
-	(Assign, Move): Remove address comparison.
-	(Include): Insert constants for subtype constraints.
-	(Insert): Rewrite to avoid aliasing and function with side-effects.
-	* libgnat/a-cfhase.adb (Generic_Allocate): Retype to avoid
-	aliasing.
-	(Assign, Move): Remove address comparison.
-	(Difference, Intersection, Is_Subset, Overlap,
-	Symmetric_Difference, Union): Remove address comparison.  Insert
-	constants for subtype constraints.
-	(Insert): Rewrite to avoid aliasing and function with
-	side-effects.
-	* libgnat/a-chtgfk.adb (Checked_Equivalent_Keys, Checked_Index,
-	Delete_Key_Sans_Free, Find, Generic_Replace_Element, Index):
-	Type for hash tables not tagged anymore.
-	(Generic_Conditional_Insert): New_Node generic formal is a
-	procedure taking the hash table as first parameter now, to avoid
-	aliasing in the caller.
-	* libgnat/a-chtgfk.ads: Same.
-	* libgnat/a-chtgfo.adb (Checked_Index, Clear,
-	Delete_Node_At_Index, Delete_Node_Sans_Free, First, Free,
-	Generic_Allocate, Generic_Iteration, Generic_Read,
-	Generic_Write, Index, Next): Type for hash tables not tagged
-	anymore.
-	(Generic_Equal): Removed tagged. Remove address comparison.
-	* libgnat/a-chtgfo.ads: Same.
-	* libgnat/a-cohata.ads (Hash_Table_Type): Remove tagged.
-
-2022-05-13  Yannick Moy  <moy@adacore.com>
-
-	* Makefile.rtl: Add new files.
-	* libgnat/a-cfhama.adb: Use formal version of hash tables.
-	* libgnat/a-cfhama.ads: Same.
-	* libgnat/a-cfhase.adb: Same.
-	* libgnat/a-cfhase.ads: Same.
-	* libgnat/a-chtgfk.adb: New unit for formal containers, modified
-	version of Generic_Bounded_Keys.
-	* libgnat/a-chtgfk.ads: Same.
-	* libgnat/a-chtgfo.adb: New unit for formal containers, modified
-	version of Generic_Bounded_Operations.
-	* libgnat/a-chtgfo.ads: Same.
-	* libgnat/a-cohata.ads (Generic_Formal_Hash_Table_Types): Third
-	version of the type for hash tables, equivalent to the bounded
-	version without tampering checks.
-
-2022-05-13  Javier Miranda  <miranda@adacore.com>
-
-	* freeze.adb (Check_Inherited_Conditions): Dispatch table
-	wrappers must be placed in the list of entities of their scope
-	at the same place of their wrapped primitive. This is required
-	for private types since these wrappers are built when their full
-	tagged type declaration is frozen but they may override a
-	primitive defined in the public part of the package (and it is
-	important to maintain the wrapper in the list of public entities
-	of the package to ensure their correct visibility).
-
-2022-05-13  Johannes Kanig  <kanig@adacore.com>
-
-	* osint.ads, osint.adb (Relocate_Path): If the GNSA_ROOT
-	environment variable is set, we use that as the prefix, instead
-	of computing the prefix from the executable location.
-
-2022-05-13  Steve Baird  <baird@adacore.com>
-
-	* exp_ch3.ads (Build_Intialization_Call): Add new formal
-	parameter, Init_Control_Actual, with default value. Clients
-	outside of package Exp_Ch3 are unaffected.
-	* exp_ch3.adb (Initialization_Control): new package; support for
-	this 4-valued parameter.  The existing Requires_Late_Init
-	function is moved into this new package.
-	(Build_Initialization_Call): Add new formal parameter for
-	subprogram body, use this new formal parameter in generating an
-	init proc call.
-	(Build_Record_Init_Proc): Replace Set_Tag Boolean formal
-	parameter with 4-valued Init_Control_Formal. Wrap if-statements
-	with appropriate conditions around tag initialization, early
-	initialization, and late initialization statements.
-	* exp_util.adb (Build_Task_Image_Decl): Avoid problem with
-	duplicate declarations when an init proc for a type extension
-	calls the parent type's init proc twice.
-
-2022-05-13  Ed Schonberg  <schonberg@adacore.com>
-
-	* sem_ch5.adb (Analyze_Iterator_Specification): Fix Typ in the
-	case of a class-wide derived iterator.
-
-2022-05-13  Yannick Moy  <moy@adacore.com>
-
-	* libgnat/a-strbou.ads (Overwrite): Switch to >= operator in
-	contracts.
-	* libgnat/a-strsup.adb (Super_Overwrite): Switch to >= operator
-	in code of procedure (function already uses it).
-	* libgnat/a-strsup.ads (Super_Overwrite): Switch to >= operator
-	in contracts.
-
-2022-05-13  Etienne Servais  <servais@adacore.com>
-
-	* doc/gnat_rm/representation_clauses_and_pragmas.rst: Fix code
-	snippet.
-	* gnat_rm.texi: Regenerate.
-
-2022-05-13  Eric Botcazou  <ebotcazou@adacore.com>
-
-	* aspects.adb (Find_Value_Of_Aspect): Add guard.
-	* sem_ch4.adb (Complete_Object_Operation): Remove obsolete code.
-	* sem_ch5.adb (Has_Sec_Stack_Default_Iterator): Add guard.
-
-2022-05-13  Javier Miranda  <miranda@adacore.com>
-
-	* exp_attr.adb (Expand_N_Attribute_Reference): The expansion of
-	'Address in a call to an instantiation of the implicit
-	subprogram To_Pointer with a class-wide interface type target
-	requires adding an implicit type conversion to force
-	displacement of the "this" pointer.
-
-2022-05-13  Javier Miranda  <miranda@adacore.com>
-
-	* sem_attr.adb (Resolve_Attribute): Ensure that attribute
-	expressions are resolved at this stage; required for preanalyzed
-	references to discriminants since their resolution (and
-	expansion) will take care of updating their Entity attribute to
-	reference their discriminal.
-
-2022-05-13  Justin Squirek  <squirek@adacore.com>
-
-	* sem_util.adb (Wrong_Type): Avoid using the first subtype of
-	the expected type in error messages when the expected type is
-	not internally generated.
-
-2022-05-13  Alexandre Oliva  <oliva@adacore.com>
-
-	* doc/gnat_rm/security_hardening_features.rst: Add subsection on
-	Control Flow Redundancy.
-	* gnat_rm.texi: Regenerate.
-
-2022-05-13  Eric Botcazou  <ebotcazou@adacore.com>
-
-	* exp_util.adb (Insert_Actions) <N_Iteration_Scheme>: Check that
-	it is a WHILE iteration scheme before using Condition_Actions.
-
-2022-05-13  Piotr Trojanek  <trojanek@adacore.com>
-
-	* atree.adb, gen_il-gen.adb, osint.adb, set_targ.adb,
-	sinput.adb, table.adb, treepr.adb, types.ads: Replace uses of
-	Unchecked_Conversion in the compiler itself.
-	* libgnarl/a-reatim.adb, libgnarl/s-osinte__gnu.ads,
-	libgnarl/s-osinte__kfreebsd-gnu.ads, libgnat/a-coboho.adb,
-	libgnat/a-stuten.ads, libgnat/s-putima.adb: Likewise in the
-	runtime.
-	* doc/gnat_ugn/gnat_and_program_execution.rst: Likewise in
-	documentation.
-	* gnat_ugn.texi: Regenerate.
-
-2022-05-13  Piotr Trojanek  <trojanek@adacore.com>
-
-	* butil.adb, sem.adb, sinput.adb, types.ads, xref_lib.adb:
-	Replace uses of Unchecked_Deallocation with
-	Ada.Unchecked_Deallocation.
-	* doc/gnat_ugn/gnat_and_program_execution.rst: Likewise for the
-	documentation; fix casing of GNAT.IO.
-	* gnat_ugn.texi: Regenerate.
-
-2022-05-13  Marc Poulhiès  <poulhies@adacore.com>
-
-	* sem_aggr.adb (Resolve_Array_Aggregate): Fix ARM reference.
-	Remove useless loop.
-
-2022-05-13  Etienne Servais  <servais@adacore.com>
-
-	* sem_ch3.adb (Analyze_Subtype_Declaration): Fix typo in
-	comment.
-
-2022-05-13  Justin Squirek  <squirek@adacore.com>
-
-	* sem_ch6.adb (Check_Return_Construct_Accessibility): Modify
-	generation of run-time accessibility checks to account for cases
-	where Extra_Accessibility_Of_Result should be used versus the
-	level of the enclosing subprogram. Use original node to avoid
-	checking against expanded code. Disable check generation for
-	tagged type case.
-	(Is_Formal_Of_Current_Function): Added to encompass a predicate
-	used within Check_Return_Construct_Accessibility to test if an
-	associated expression is related to a relevant formal.
-	* sem_util.adb, sem_util.ads (Enclosing_Subprogram): Modified to
-	accept Node_Or_Entity_Id.
-	(Innermost_Master_Scope_Depth): Calculate level based on the
-	subprogram of a return statement instead of the one returned by
-	Current_Subprogram.
-	(Needs_Result_Accessibility_Level): Remove
-	Disable_Coextension_Cases constant, and disable the tagged type
-	case for performance reasons.
-
-2022-05-13  Piotr Trojanek  <trojanek@adacore.com>
-
-	* sem_res.adb (Flag_Effectively_Volatile_Objects): Ignore
-	component and discriminant identifiers.
-
-2022-05-13  Piotr Trojanek  <trojanek@adacore.com>
-
-	* sem_res.adb (Flag_Effectively_Volatile_Objects): Remove
-	redundant guard.
-
-2022-05-13  Justin Squirek  <squirek@adacore.com>
-
-	* sem_ch8.adb (Determine_Package_Scope): Created to centralize
-	the calculation of which package a given use clause belongs to.
-	(Most_Descendant_Use_Clause): Modified to call
-	Determine_Package_Scope.
-	* sem_util.adb, sem_util.ads (Enclosing_Package): Modified to
-	handle both entity and node ids.
-
-2022-05-12  Piotr Trojanek  <trojanek@adacore.com>
-
-	* gnat1drv.adb (Gnat1drv): Skip postponed checks when there are
-	errors.
-
-2022-05-12  Arnaud Charlet  <charlet@adacore.com>
-
-	* doc/gnat_ugn/the_gnat_compilation_model.rst: Fix URL.
-	* gnat_ugn.texi: Regenerate.
-
-2022-05-12  Bob Duff  <duff@adacore.com>
-
-	* namet.ads, namet.adb (Write_Name_For_Debug): Add Quote
-	parameter to allow conditional addition of quotes. Note that
-	some calls to Write_Name_For_Debug, for example for file names,
-	shouldn't have quotes, as in some_package.adb:123:45.
-	* treepr.adb (Print_Name): Add double quotes around the name
-	using the above Quote parameters.
-
-2022-05-12  Piotr Trojanek  <trojanek@adacore.com>
-
-	* sem_res.adb (Resolve_Actuals): Simplify with N_Op_Compare.
-	* sem_util.adb (Replace_Null_Operand,
-	Null_To_Null_Address_Convert_OK): Likewise.
-
-2022-05-12  Piotr Trojanek  <trojanek@adacore.com>
-
-	* sem_util.ads (Is_Selector_Name): Remove spec.
-	* sem_util.adb (Is_Selector_Name): Remove body.
-
-2022-05-12  Arnaud Charlet  <charlet@adacore.com>
-
-	* sem_warn.adb (Has_Junk_Name): Add more dummy names.
-
-2022-05-12  Piotr Trojanek  <trojanek@adacore.com>
-
-	* lib-xref.adb (Generate_Reference): Fix comment and implement
-	it precisely.
-
-2022-05-12  Piotr Trojanek  <trojanek@adacore.com>
-
-	* atree.adb, atree.ads: Move WITH clause from spec to body; to
-	prevent new warnings stopping the bootstrap.
-	* fmap.adb, fname-sf.adb, libgnat/a-direct.adb,
-	libgnat/s-bignum.adb: Remove unnecessary WITH clauses; to
-	prevent new warnings stopping the bootstrap.
-	* sem_ch12.adb (Analyze_Subprogram_Instantiation): Only set
-	Is_Instantiated flag when the instance is in the extended main
-	source unit.
-
-2022-05-12  Yannick Moy  <moy@adacore.com>
-
-	* libgnat/s-valuei.ads: Remove pragma Warnings Off.
-	* libgnat/s-valueu.ads: Same.
-	* libgnat/s-valuti.ads: Same.
-
-2022-05-12  Yannick Moy  <moy@adacore.com>
-
-	* sem_util.adb (Check_Result_And_Post_State): Exempt trivial
-	post.
-
-2022-05-12  Arnaud Charlet  <charlet@adacore.com>
-
-	* ali.adb, ali.ads, bcheck.adb, exp_ch11.adb, fe.h,
-	gnat1drv.adb, opt.adb, opt.ads, targparm.adb, targparm.ads,
-	lib-writ.adb: Get rid of Frontend_Exceptions processing.
-	* libgnat/system-aix.ads, libgnat/system-darwin-arm.ads,
-	libgnat/system-darwin-ppc.ads, libgnat/system-darwin-x86.ads,
-	libgnat/system-djgpp.ads, libgnat/system-dragonfly-x86_64.ads,
-	libgnat/system-freebsd.ads, libgnat/system-hpux-ia64.ads,
-	libgnat/system-hpux.ads, libgnat/system-linux-alpha.ads,
-	libgnat/system-linux-arm.ads, libgnat/system-linux-hppa.ads,
-	libgnat/system-linux-ia64.ads, libgnat/system-linux-m68k.ads,
-	libgnat/system-linux-mips.ads, libgnat/system-linux-ppc.ads,
-	libgnat/system-linux-riscv.ads, libgnat/system-linux-s390.ads,
-	libgnat/system-linux-sh4.ads, libgnat/system-linux-sparc.ads,
-	libgnat/system-linux-x86.ads, libgnat/system-lynxos178-ppc.ads,
-	libgnat/system-lynxos178-x86.ads, libgnat/system-mingw.ads,
-	libgnat/system-qnx-aarch64.ads, libgnat/system-rtems.ads,
-	libgnat/system-solaris-sparc.ads,
-	libgnat/system-solaris-x86.ads,
-	libgnat/system-vxworks-arm-rtp-smp.ads,
-	libgnat/system-vxworks-arm-rtp.ads,
-	libgnat/system-vxworks-arm.ads,
-	libgnat/system-vxworks-e500-kernel.ads,
-	libgnat/system-vxworks-e500-rtp-smp.ads,
-	libgnat/system-vxworks-e500-rtp.ads,
-	libgnat/system-vxworks-ppc-kernel.ads,
-	libgnat/system-vxworks-ppc-rtp-smp.ads,
-	libgnat/system-vxworks-ppc-rtp.ads,
-	libgnat/system-vxworks-x86-kernel.ads,
-	libgnat/system-vxworks-x86-rtp-smp.ads,
-	libgnat/system-vxworks-x86-rtp.ads,
-	libgnat/system-vxworks7-aarch64-rtp-smp.ads,
-	libgnat/system-vxworks7-aarch64.ads,
-	libgnat/system-vxworks7-arm-rtp-smp.ads,
-	libgnat/system-vxworks7-arm.ads,
-	libgnat/system-vxworks7-e500-kernel.ads,
-	libgnat/system-vxworks7-e500-rtp-smp.ads,
-	libgnat/system-vxworks7-e500-rtp.ads,
-	libgnat/system-vxworks7-ppc-kernel.ads,
-	libgnat/system-vxworks7-ppc-rtp-smp.ads,
-	libgnat/system-vxworks7-ppc-rtp.ads,
-	libgnat/system-vxworks7-ppc64-kernel.ads,
-	libgnat/system-vxworks7-ppc64-rtp-smp.ads,
-	libgnat/system-vxworks7-x86-kernel.ads,
-	libgnat/system-vxworks7-x86-rtp-smp.ads,
-	libgnat/system-vxworks7-x86-rtp.ads,
-	libgnat/system-vxworks7-x86_64-kernel.ads,
-	libgnat/system-vxworks7-x86_64-rtp-smp.ads: Remove
-	Frontend_Exceptions line.
-	* gcc-interface/decl.cc, gcc-interface/trans.cc
-	(gnat_to_gnu_entity, gnat_to_gnu_subprog_type, gigi,
-	gnat_to_gnu): Remove Front_End_SJLJ processing and always assume
-	Back_End_Exceptions.
-
-2022-05-12  Bob Duff  <duff@adacore.com>
-
-	* namet.ads, namet.adb (Write_Name_For_Debug): New more-robust
-	version of Write_Name.
-	(Destroy_Global_Name_Buffer): New procedure to help detect bugs
-	related to use of Global_Name_Buffer.  Misc cleanup and comment
-	improvements. E.g. we don't need to document every detail of
-	debugging printouts, especially since they can change.
-	* uname.ads, uname.adb (Write_Unit_Name_For_Debug): New
-	more-robust version of Write_Unit_Name.
-	(Get_Unit_Name_String): Pass buffer in, instead of using the
-	global variable. Misc cleanup. Remove the "special fudge", which
-	is apparently not needed, and anyway the comment "the %s or %b
-	has already been eliminated" seems wrong.
-	(Write_Unit_Name): Call the new version of Get_Unit_Name_String.
-	* errout.adb (Set_Msg_Insertion_Unit_Name): Call the new version
-	of Get_Unit_Name_String. We pass the global variable here,
-	because it's too much trouble to disentangle such uses in
-	Errout.
-	* sem_util.ads, sem_util.adb, sem_dist.adb
-	(Get_Library_Unit_Name): New version of
-	Get_Library_Unit_Name_String that avoids usage of the global
-	variable.
-	* casing.ads, casing.adb, exp_prag.adb, exp_util.adb
-	(Set_All_Upper_Case): Remove. There is no need for a wrapper
-	here -- code is clearer without it.
-	* treepr.adb (Print_Name): Call Write_Name_For_Debug, which
-	deals with No_Name (etc), rather than duplicating that here.
-	Note that the call to Get_Name_String was superfluous.
-	(Tree_Dump): Call Write_Unit_Name_For_Debug instead of
-	Write_Unit_Name, which crashes if not Is_Valid_Name.
-	* erroutc.ads: Improve comments.
-	* erroutc.adb (Set_Msg_Name_Buffer): Call
-	Destroy_Global_Name_Buffer to detect potential bugs where it
-	incorrectly looks at the global variable.
-	* sinput.adb (Write_Location): Call Write_Name_For_Debug instead
-	of Write_Name, so it won't blow up on invalid data.
-	* sinput.ads: Improve comments; remove some verbosity.
-	* libgnat/s-imagef.adb: Fix typo in comment.
-
-2022-05-12  Yannick Moy  <moy@adacore.com>
-
-	* libgnat/s-imageu.adb (Set_Image_Unsigned): Add lemma.
-	* libgnat/s-valueu.adb (Scan_Raw_Unsigned): Add assertion.
-
-2022-05-12  Yannick Moy  <moy@adacore.com>
-
-	* libgnat/s-aridou.ads: Remove use-clause, add renames and
-	subtypes.
-	* libgnat/s-exponn.ads: Same.
-	* libgnat/s-expont.ads: Same.
-	* libgnat/s-widthu.ads: Same.
-
-2022-05-12  Etienne Servais  <servais@adacore.com>
-
-	* csets.adb (Fold_Latin_9): Fix y with diaeresis.
-	(Fold_IBM_PC_850): Fix o with stroke.
-
-2022-05-12  Piotr Trojanek  <trojanek@adacore.com>
-
-	* sem_type.adb (Valid_Boolean_Arg): Remove redundant guard.
-
-2022-05-12  Piotr Trojanek  <trojanek@adacore.com>
-
-	* sem_type.adb (Valid_Boolean_Arg): Operands of Raise_Type are
-	valid boolean arguments.
-
-2022-05-12  Eric Botcazou  <ebotcazou@adacore.com>
-
-	* sem_ch4.adb (Possible_Type_For_Conditional_Expression): Add
-	test for subtype conformance in the cases of
-	access-to-subprogram types.
-
-2022-05-12  Yannick Moy  <moy@adacore.com>
-
-	* libgnat/s-imagef.adb: Justify false message from CodePeer.
-
-2022-05-12  Eric Botcazou  <ebotcazou@adacore.com>
-
-	* sem_ch4.adb (Analyze_Case_Expression): Rewrite.
-	(Analyze_If_Expression): Likewise.
-	(Possible_Type_For_Conditional_Expression): New function.
-	* sem_type.adb (Specific_Type): Retur the base type in more
-	cases.
-
-2022-05-12  Yannick Moy  <moy@adacore.com>
-
-	* libgnat/s-imagef.adb: Adapt to new signature of Image_I, by
-	providing ghost imported subprograms. For now, no contract is
-	used on these subprograms, as System.Image_F is not proved.
-	* libgnat/s-imagef.ads: Add modular type Uns as formal
-	parameter, to use in defining Int_Params for instantiating
-	Image_I.
-	* libgnat/s-imagei.adb: Add contracts and ghost code.
-	* libgnat/s-imagei.ads: Replace Int formal parameter by package
-	Int_Params, which bundles type Int and Uns with ghost
-	subprograms.  Add contracts.
-	* libgnat/s-imfi128.ads: Adapt to new formal of Image_F.
-	* libgnat/s-imfi32.ads: Adapt to new formal of Image_F.
-	* libgnat/s-imfi64.ads: Adapt to new formal of Image_F.
-	* libgnat/s-imgint.ads: Adapt to new formals of Image_I.
-	* libgnat/s-imglli.ads: Adapt to new formals of Image_I.
-	* libgnat/s-imgllli.ads: Adapt to new formals of Image_I.
-	* libgnat/s-valint.ads: Adapt to new formals of Value_I.
-	* libgnat/s-vallli.ads: Adapt to new formals of Value_I.
-	* libgnat/s-valllli.ads: Adapt to new formals of Value_I.
-	* libgnat/s-valuei.adb (Prove_Scan_Only_Decimal_Ghost): New
-	ghost lemma.
-	* libgnat/s-valuei.ads: New formal parameters to prove the new
-	lemma.
-	* libgnat/s-valuti.ads (Int_Params): Define a generic package to
-	be used as a trait-like formal parameter in Image_I and other
-	generics that need to instantiate Image_I.
-	* libgnat/s-widthu.ads (Big_10): Qualify the 10 literal.
-
-2022-05-12  Eric Botcazou  <ebotcazou@adacore.com>
-
-	* sem_ch4.adb (Find_Arithmetic_Types): Use local variables.
-	(Find_Boolean_Types): Rewrite modeled on Find_Arithmetic_Types.
-
-2022-05-12  Alexandre Oliva  <oliva@adacore.com>
-
-	* doc/gnat_rm/security_hardening_features.rst (Hardened
-	Booleans): New.
-	* exp_util.adb (Adjust_Condition): Perform validity checking on
-	hardbool-annotated types even with -gnatVT.
-	* gnat_rm.texi: Regenerate.
-	* gcc-interface/utils.cc (gnat_internal_attribute_table): Ignore
-	hardbool.
-
-2022-05-12  Piotr Trojanek  <trojanek@adacore.com>
-
-	* exp_ch9.adb (Build_Protected_Entry): Set scope of the nested
-	block to spec and not the body of the procedure created for a
-	protected entry.
-
-2022-05-12  Etienne Servais  <servais@adacore.com>
-
-	* sem_ch3.adb (Find_Type_Of_Object): Remove duplicate "i" in
-	comment.
-
-2022-05-12  Marc Poulhiès  <poulhies@adacore.com>
-
-	* csets.adb (Initialize): Only treat square bracket as valid
-	identifier character for Ada versions prior to Ada 2022.
-	* style.ads (Check_Left_Paren): Rename...
-	(Check_Left_Paren_Square_Bracket): ...to this.
-	* styleg.adb (Check_Left_Bracket): Rename...
-	(Check_Left_Paren_Square_Bracket): ...to this.
-	* styleg.ads (Check_Left_Paren): Rename...
-	(Check_Left_Paren_Square_Bracket): ...to this.
-	* scng.adb (Scan): Add check for spacing around left square
-	bracket and use new name for Check_Left_Paren_Square_Bracket.
-	* libgnat/a-szmzco.ads (Control_Ranges, Graphic_Ranges)
-	(Letter_Ranges, Decimal_Digit_Ranges, ISO_646_Ranges)
-	(Character_Ranges): Fix style (remove extra space).
-	* libgnat/a-swmwco.ads (Control_Ranges, Graphic_Ranges)
-	(Letter_Ranges, Decimal_Digit_Ranges, ISO_646_Ranges)
-	(Character_Ranges): Likewise.
-	* opt.adb (Set_Config_Switches): Remove [ from Identifier_Char
-	set.
-
-2022-05-12  Eric Botcazou  <ebotcazou@adacore.com>
-
-	* sem_type.adb (Specific_Type): Add swapped cases for interfaces.
-
-2022-05-12  Piotr Trojanek  <trojanek@adacore.com>
-
-	* doc/gnat_rm/implementation_defined_pragmas.rst:
-	(Export_Object, Import_Object, Short_Descriptors): Fix pragma
-	syntax specification.
-	* gnat_rm.texi: Regenerate.
-
-2022-05-12  Piotr Trojanek  <trojanek@adacore.com>
-
-	* ali.adb (Hash): Reuse GNAT.String_Hash.Hash and don't pollute
-	the Name_Id table.
-
-2022-05-12  Piotr Trojanek  <trojanek@adacore.com>
-
-	* doc/gnat_ugn/the_gnat_compilation_model.rst (Configuration
-	Pragmas): Add Aggregate_Individually_Assign; otherwise the list
-	is complete except for some obsoleted pragmas, which most likely
-	are intentionally omitted.
-	* gnat_ugn.texi: Regenerate.
-
-2022-05-11  Yannick Moy  <moy@adacore.com>
-
-	* libgnat/s-imaged.ads: Remove Pure.
-	* libgnat/s-imagef.ads: Remove Pure.
-	* libgnat/s-imager.ads: Remove Pure.
-	* libgnat/s-imageu.adb: Add ghost code.
-	* libgnat/s-imageu.ads: Add contracts.
-	* libgnat/s-imde128.ads: Remove Pure.
-	* libgnat/s-imde32.ads: Remove Pure.
-	* libgnat/s-imde64.ads: Remove Pure.
-	* libgnat/s-imfi128.ads: Remove Pure.
-	* libgnat/s-imfi32.ads: Remove Pure.
-	* libgnat/s-imfi64.ads: Remove Pure.
-	* libgnat/s-imgflt.ads: Remove Pure.
-	* libgnat/s-imglfl.ads: Remove Pure.
-	* libgnat/s-imgllf.ads: Remove Pure.
-	* libgnat/s-imglllu.ads: Instantiate with ghost subprograms.
-	* libgnat/s-imgllu.ads: Instantiate with ghost subprograms.
-	* libgnat/s-imgrea.ads: Remove Pure.
-	* libgnat/s-imguns.ads: Instantiate with ghost subprograms.
-	* libgnat/s-imguti.ads: Remove Pure.
-	* libgnat/s-valueu.adb (Prove_Iter_Scan_Based_Number_Ghost,
-	Prove_Scan_Only_Decimal_Ghost): New lemmas.
-	* libgnat/s-valueu.ads (Uns_Option): Do not make type ghost to
-	be able to use it as formal in instantiations.
-	(Only_Decimal_Ghost): New ghost query.
-	(Prove_Iter_Scan_Based_Number_Ghost,
-	Prove_Scan_Only_Decimal_Ghost): New lemmas.
-	* libgnat/s-widlllu.ads: Adapt to changes in Width_U.
-	* libgnat/s-widllu.ads: Adapt to changes in Width_U.
-	* libgnat/s-widthu.adb: Change generic function in generic
-	package in order to complete the postcondition. Tighten the
-	upper bound on the result by 1.
-	* libgnat/s-widthu.ads: Same.
-	* libgnat/s-widuns.ads: Adapt to changes in Width_U.
-	* gcc-interface/Make-lang.in: Add dependencies on a-nubinu,
-	a-numeri.ads and a-widuns.ads.
-
-2022-05-11  Piotr Trojanek  <trojanek@adacore.com>
-
-	* snames.ads-tmpl (Detect_Blocking): Move after
-	Default_Storage_Pool.
-
-2022-05-11  Piotr Trojanek  <trojanek@adacore.com>
-
-	* sem_prag.adb (Analyze_Pragma): Remove custom check for
-	Compile_Time_Error and Compile_Time_Warning pragmas.
-	* snames.ads-tmpl (Compile_Time_Error, Compile_Time_Warning):
-	Move beyond Last_Configuration_Pragma_Name.
-
-2022-05-11  Marc Poulhiès  <poulhies@adacore.com>
-
-	* libgnat/a-direct.adb (Start_Search_Internal): Use parentheses
-	for record aggregate.
-	* libgnat/a-stbubo.adb (Get_UTF_8): Likewise.
-	* libgnat/a-stbuun.adb (Get_UTF_8): Likewise.
-	* libgnat/a-stzbou.ads (Null_Bounded_Wide_Wide_String):
-	Likewise.
-	* libgnat/a-swmwco.ads (Lower_Case_Mapping, Basic_Mapping):
-	Likewise.
-	* libgnat/a-szmzco.ads (Lower_Case_Mapping, Basic_Mapping):
-	Likewise.
-	* libgnat/s-statxd.adb (Fields): Likewise.
-	* libgnat/s-stausa.adb (Initialize): Likewise.
-	* sem_aggr.adb (Resolve_Record_Aggregate): Reject aggregates
-	using brackets.
-
-2022-05-11  Piotr Trojanek  <trojanek@adacore.com>
-
-	* doc/gnat_rm/implementation_defined_pragmas.rst,
-	doc/gnat_rm/implementation_of_specific_ada_features.rst,
-	doc/gnat_rm/representation_clauses_and_pragmas.rst,
-	doc/gnat_rm/the_gnat_library.rst,
-	doc/gnat_rm/the_implementation_of_standard_i_o.rst,
-	doc/gnat_ugn/building_executable_programs_with_gnat.rst,
-	doc/gnat_ugn/gnat_and_program_execution.rst,
-	doc/gnat_ugn/platform_specific_information.rst: Fix unbalanced
-	parentheses and brackets.
-	* sem_prag.adb (pragma Obsolescent): Likewise.
-	* gnat_rm.texi, gnat_ugn.texi: Regenerate.
-
-2022-05-11  Marc Poulhiès  <poulhies@adacore.com>
-
-	* libgnat/s-rident.ads (Restriction_Id): Add
-	No_Local_Tagged_Types, update comment for adding new GNAT
-	specific restriction.
-	* restrict.ads (Implementation_Restriction): Add
-	No_Local_Tagged_Types.
-	* sem_ch3.adb (Analyze_Full_Type_Declaration): Add check for
-	tagged type at library level.
-	* doc/gnat_rm/standard_and_implementation_defined_restrictions.rst:
-	Add No_Local_Tagged_Types description.
-	* gnat_rm.texi: Regenerate.
-
-2022-05-11  Eric Botcazou  <ebotcazou@adacore.com>
-
-	* sem_ch4.adb (Analyze_User_Defined_Binary_Op): Use the base type
-	in the interpretation of the operator.
-
-2022-05-11  Piotr Trojanek  <trojanek@adacore.com>
-
-	* sem_case.adb (Free_Value_Sets): Fix style in body header box.
-	* sem_ch12.adb (Build_Subprogram_Wrappers): Likewise.
-	* sem_util.adb (Statically_Denotes_Entity): Likewise.
-
-2022-05-11  Etienne Servais  <servais@adacore.com>
-
-	* sem_ch3.adb (Constrain_Access): Call Desig_Subtype in each if
-	branch to avoid calling it twice.
-
-2022-05-11  Piotr Trojanek  <trojanek@adacore.com>
-
-	* sem_warn.adb (Find_Var): Detect all operators; replace
-	"condition" to "expression" in comments, because when this
-	routine is called recursively it no longer examines the
-	condition.
-	(Is_Suspicious_Function_Name): Reduce scope of a local variable
-	to avoid shadowing with a parameter of a nested
-	Substring_Present function.
-
-2022-05-11  Yannick Moy  <moy@adacore.com>
-
-	* libgnat/s-aridou.adb (Double_Divide, Scaled_Divide): Add
-	intermediate assertions.
-
-2022-05-11  Piotr Trojanek  <trojanek@adacore.com>
-
-	* libgnat/s-rident.ads (Implementation_Restriction): Remove
-	No_Dynamic_Attachment, No_Implementation_Attributes,
-	No_Implementation_Pragmas, No_Local_Protected_Objects,
-	No_Protected_Type_Allocators, No_Relative_Delay,
-	No_Requeue_Statements, No_Select_Statements,
-	No_Task_Termination, Pure_Barriers and Simple_Barriers; add
-	No_Dynamic_Sized_Objects,
-	No_Implicit_Protected_Object_Allocations,
-	No_Implicit_Task_Allocations, No_Task_At_Interrupt_Priority and
-	Static_Dispatch_Tables; sort alphabetically.
-	* restrict.ads (Restriction_Id): Change Pure_Barriers and
-	No_Task_Termination from GNAT to Ada restrictions.
-
-2022-05-11  Piotr Trojanek  <trojanek@adacore.com>
-
-	* exp_atag.adb, lib-util.ads, libgnat/g-decstr.adb,
-	libgnat/g-exptty.adb, libgnat/g-socpol.adb,
-	libgnat/s-strhas.adb: Fix headers.
-
-2022-05-11  Joao Azevedo  <azevedo@adacore.com>
-
-	* doc/gnat_ugn/platform_specific_information.rst: Add
-	glibc-locale-base-32bit as a dependency in SUSE distributions.
-	* gnat_ugn.texi: Regenerate.
-
-2022-05-11  Piotr Trojanek  <trojanek@adacore.com>
-
-	* doc/gnat_ugn/gnat_and_program_execution.rst,
-	doc/gnat_ugn/gnat_utility_programs.rst,
-	doc/gnat_ugn/inline_assembler.rst: Fix typos and formatting
-	glitches.
-	* gnat_ugn.texi: Regenerate.
-
-2022-05-11  Piotr Trojanek  <trojanek@adacore.com>
-
-	* doc/gnat_ugn/elaboration_order_handling_in_gnat.rst: Change
-	blocks from plain code to Ada.
-
-2022-05-11  Gary Dismukes  <dismukes@adacore.com>
-
-	* exp_ch5.adb (Expand_Assign_With_Target_Names): Bypass the temp
-	object approach in the case where the type of the LHS is
-	controlled or has controlled subcomponents (Needs_Finalization
-	is True), and use the procedure approach instead.
-
-2022-05-11  Bob Duff  <duff@adacore.com>
-
-	* sem_ch3.adb (Get_Discr_Value): Copy the result. Otherwise, the
-	"tree" can be malformed (a DAG, not a tree) because
-	Get_Discr_Value could be returning some subtree already attached
-	to the tree.
-
-2022-05-11  Piotr Trojanek  <trojanek@adacore.com>
-
-	* sem_ch5.adb (Analyze_Statements): Only clear Reachable flag on
-	proper label entities.
-
-2022-05-11  Piotr Trojanek  <trojanek@adacore.com>
-
-	* doc/gnat_rm/implementation_defined_characteristics.rst: Add
-	tabularcolums directive, as explained in documentation of Sphinx
-	and tabular LaTeX package.
-
-2022-05-11  Piotr Trojanek  <trojanek@adacore.com>
-
-	* doc/gnat_rm/implementation_defined_aspects.rst,
-	doc/gnat_rm/implementation_defined_pragmas.rst: Remove extra
-	whitespace.
-	* gnat_rm.texi: Regenerate.
-
-2022-05-11  Piotr Trojanek  <trojanek@adacore.com>
-
-	* doc/gnat_rm/implementation_defined_characteristics.rst: Remove
-	extra indent in continuation lines; indent both descriptions of
-	Max_Picture_Length.
-	* gnat_rm.texi: Regenerate.
-
-2022-05-11  Piotr Trojanek  <trojanek@adacore.com>
-
-	* doc/gnat_rm/implementation_defined_pragmas.rst (Pragma
-	Eliminate): Fix markup.
-	* gnat_rm.texi: Regenerate.
-
-2022-05-11  Johannes Kliemann  <kliemann@adacore.com>
-
-	* libgnat/g-sthcso.adb: Suppress warning about unneeded use type
-	clause.
-
-2022-05-11  Piotr Trojanek  <trojanek@adacore.com>
-
-	* sem_ch5.adb (Analyze_Statements): Only clear Reachable flag on
-	proper label entities.
-
-2022-05-11  Piotr Trojanek  <trojanek@adacore.com>
-
-	* doc/gnat_rm/implementation_defined_pragmas.rst (Pragma
-	Ada_2022): Copy description from pragma Ada 2012 and adapt.
-	* doc/gnat_ugn/the_gnat_compilation_model.rst (Configuration
-	Pragmas): List pragma Ada 2022.
-	* gnat_rm.texi, gnat_ugn.texi: Regenerate.
-
-2022-05-11  Steve Baird  <baird@adacore.com>
-
-	* sem_ch13.adb (Analyze_Attribute_Definition_Clause): Replace
-	the existing check for an address specification for an object of
-	a class-wide type with a more general check which rejects either
-	the class-wide case or the case where the FE would (if the
-	address specification were accepted) build a malformed
-	tree (specifically, an object renaming declaration with a
-	specified address). In the case where the check fails, reject
-	the construct at compile time instead of generating an
-	unconditional raise of Program_Error.
-	* doc/gnat_rm/representation_clauses_and_pragmas.rst: Update
-	documentation to reflect these changes.
-	* gnat_rm.texi: Regenerate.
-
-2022-05-11  Piotr Trojanek  <trojanek@adacore.com>
-
-	* gen_il-gen-gen_entities.adb (Reachable): Move from
-	Root_Entity_Type to E_Label.
-
-2022-05-11  Alexandre Oliva  <oliva@adacore.com>
-
-	* exp_ch3.adb (Expand_N_Object_Declaration): Guard
-	Set_Is_Known_Valid with Safe_To_Capture_Value.
-
-2022-05-11  Bob Duff  <duff@adacore.com>
-
-	* repinfo.adb (List_Object_Info): Do not try to print values
-	that have not been computed (and so are No_Uint).
-	(Rep_Not_Constant): Reverse sense and change name to
-	Compile_Time_Known_Rep. This makes the code at call sites a
-	little more readable. Simplify code to a single return
-	statement.
-
-2022-05-10  Martin Liska  <mliska@suse.cz>
-
-	* gcc-interface/decl.cc (compare_field_bitpos): Use void *
-	instead PTR.
-	* gcc-interface/utils2.cc (compare_elmt_bitpos): Likewise.
-
-2022-05-10  Eric Botcazou  <ebotcazou@adacore.com>
-
-	* fe.h (Is_Expression_Function): Declare.
-	* sem_util.ads (Is_Expression_Function): Add warning line.
-
-2022-05-10  Alexandre Oliva  <oliva@adacore.com>
-
-	* exp_attr.adb (Expand_N_Attribute_Reference) <Attribute_Valid>:
-	Drop redundant range check for nonstandard booleans.
-
-2022-05-10  Alexandre Oliva  <oliva@adacore.com>
-
-	* exp_util.adb (Adjust_Result_Type): Leave result in
-	Standard.Boolean if it's going to be converted to another
-	boolean type.
-	* exp_ch4.adb (Expand_N_Type_Conversion): When optimizing,
-	convert to nonstandard booleans with an if_expression with
-	boolean literals.
-
-2022-05-10  Alexandre Oliva  <oliva@adacore.com>
-
-	* exp_ch4.adb (Expand_N_If_Expression): Call Adjust_Condition to
-	handle non-standard booleans.
-
-2022-05-10  Justin Squirek  <squirek@adacore.com>
-
-	* sem_ch8.adb (Use_One_Type): Remove code in charge of setting
-	Current_Use_Clause when Id is known to be redundant, and modify
-	the printing of errors associated with redundant use type
-	clauses so that line number gets included in more cases.
-
-2022-05-10  Piotr Trojanek  <trojanek@adacore.com>
-
-	* sem_warn.adb (Check_Unset_Reference): Use variant of
-	Earlier_In_Extended_Unit that calls Sloc internally.
-
-2022-05-10  Piotr Trojanek  <trojanek@adacore.com>
-
-	* par-ch10.adb, scng.adb, sem_res.adb, sinfo-utils.adb,
-	treepr.adb: Simplify calculations with Source_Ptr and Loc
-	values.
-
-2022-05-10  Piotr Trojanek  <trojanek@adacore.com>
-
-	* sem_res.adb (Resolve_Expression_With_Actions): Fix style in
-	nested routines.
-
-2022-05-10  Piotr Trojanek  <trojanek@adacore.com>
-
-	* atree.adb, exp_ch6.adb, exp_ch9.adb, ghost.adb, sem_ch3.adb,
-	sem_ch4.adb, sem_res.adb, sem_util.adb: Use
-	Is_Rewrite_Substitution where possible.
-
-2022-05-10  Piotr Trojanek  <trojanek@adacore.com>
-
-	* exp_ch11.adb, exp_ch5.adb, exp_prag.adb, gnat_cuda.adb,
-	sem_ch12.adb, sem_ch3.adb, sem_ch6.adb, sem_util.adb,
-	treepr.adb: Replace /= and = operators with No and Present,
-	respectively.
-
-2022-05-10  Piotr Trojanek  <trojanek@adacore.com>
-
-	* sem_warn.adb (Within_Postcondition): Guard against search
-	going too far.
-
-2022-05-10  Piotr Trojanek  <trojanek@adacore.com>
-
-	* sem_warn.adb (Check_Unset_Reference): The early test was only
-	saving time of calls to Original_Node, Comes_From_Source and
-	Nkind, which are all quick and cheap.
-
-2022-05-10  Piotr Trojanek  <trojanek@adacore.com>
-
-	* sem_ch5.adb (Check_Unreachable_Code): Remove inner declare
-	block; refill code and comments.
-
-2022-05-10  Piotr Trojanek  <trojanek@adacore.com>
-
-	* sem_ch6.adb (Analyze_Subprogram_Body_Helper): Replace
-	First_Entity/Next_Entity with First_Formal/Next_Formal; rename
-	E1/E2 to F1/F2.
-
-2022-05-10  Piotr Trojanek  <trojanek@adacore.com>
-
-	* sem_res.adb (Resolve_Declare_Expression): Check expression for
-	references to unset objects.
-	(Resolve_Qualified_Expression): Likewise.
-	* sem_warn.adb (Check_Unset_Reference): Remove handling of
-	declare and qualified expressions; clarify comment for type
-	conversions.
-
-2022-05-10  Piotr Trojanek  <trojanek@adacore.com>
-
-	* sem_res.adb (Resolve_Case_Expression): Check alternative
-	expressions for references to unset objects.
-	(Resolve_If_Expression): Check condition, then and else
-	expressions for references to unset objects.
-
-2022-05-10  Kévin Le Gouguec  <legouguec@adacore.com>
-
-	* doc/gnat_rm/implementation_defined_attributes.rst,
-	doc/gnat_ugn/the_gnat_compilation_model.rst: Fix typos.
-	* gnat_rm.texi, gnat_ugn.texi: Regenerate.
-
-2022-05-10  Etienne Servais  <servais@adacore.com>
-
-	* sem_ch13.adb (Is_Predicate_Static): Fix typo in comment.
-
-2022-05-10  Yannick Moy  <moy@adacore.com>
-
-	* libgnat/s-valuei.adb: Fix indentation.
-	* libgnat/s-valuei.ads: Same.
-
-2022-05-10  Claire Dross  <dross@adacore.com>
-
-	* snames.ads-tmpl: Add "Structural" as a name.
-	* sem_prag.adb: (Analyze_Pragma): Accept modifier "Structural"
-	in pragmas Loop_Variant and Subprogram_Variant. Check that items
-	associated to Structural occur alone in the pragma associations.
-	(Analyze_Subprogram_Variant_In_Decl_Part): Idem.
-	* exp_prag.adb (Expand_Pragma_Loop_Variant): Discard structural
-	variants.
-	(Expand_Pragma_Subprogram_Variant): Idem.
-
-2022-05-10  Claire Dross  <dross@adacore.com>
-
-	* libgnat/s-valint.ads: Add SPARK_Mode and pragma to ignore
-	assertions in instance and add additional ghost parameters to
-	the instance of Value_I.
-	* libgnat/s-vallli.ads: Idem.
-	* libgnat/s-valllli.ads: Idem.
-	* libgnat/s-valuei.ads, libgnat/s-valuei.adb: New generic
-	parameters for ghost functions from System.Valueu. Add
-	functional contracts.
-
-2022-05-10  Eric Botcazou  <ebotcazou@adacore.com>
-
-	* sem_res.adb (Resolve_Eqyality_Op): Remove obsolete code.
-	(Resolve_Op_Not): Likewise.
-	* sem_type.adb (Disambiguate): Add missing test for RM 8.4(10).
-	* libgnat/s-dwalin.adb (Enable_Cache): Fix ambiguity.
-	(Symbolic_Address): Likewise.
-
-2022-05-10  Eric Botcazou  <ebotcazou@adacore.com>
-
-	* sem_eval.adb (Eval_Integer_Literal): Fix oversight in entry test.
-
-2022-05-10  Piotr Trojanek  <trojanek@adacore.com>
-
-	* exp_aggr.adb (Expand_N_Aggregate): Replace UI_To_Int with
-	UI_To_CC; replace magic literals with high-level routines that
-	recognise wide and wide wide characters; reorder if-then-elsif
-	condition, because we don't have a routine to detect wide wide
-	characters.
-
-2022-05-10  Etienne Servais  <servais@adacore.com>
-
-	* scng.adb (Nlit): Error on big UI_Scale.
-
-2022-05-10  Piotr Trojanek  <trojanek@adacore.com>
-
-	* exp_util.adb (Build_Task_Array_Image): Declare expanded
-	objects as constants.
-	(Build_Task_Image_Prefix): Likewise.
-	(Build_Task_Record_Image): Likewise.
-
-2022-05-10  Marc Poulhiès  <poulhies@adacore.com>
-
-	* checks.adb (Determine_Range): Fix range refining.
-
-2022-05-10  Steve Baird  <baird@adacore.com>
-
-	* sem_util.adb (Get_Actual_Subtype): If a new subtype is built,
-	do not freeze it if Expander_Active is False. The idea here is
-	to avoid generating an unwanted Freeze_Node for a subtype that
-	has been conjured up solely for purposes of preanalysis.
-
-2022-05-10  Piotr Trojanek  <trojanek@adacore.com>
-
-	* exp_util.adb (Build_Task_Array_Image): Fix style in the
-	structure of generated code; add Pref'Length as the component of
-	the Sum initialization expression.
-
-2022-05-10  Piotr Trojanek  <trojanek@adacore.com>
-
-	* exp_prag.adb (Expand_Pragma_Import_Or_Interface): Use
-	Get_Char_Code.
-	* exp_util.adb (Build_Task_Array_Image): Simplify conversion to
-	Char_Code.
-	(Build_Task_Image_Prefix): Likewise.
-	(Build_Task_Record_Image): Likewise.
-	* cstand.adb (Create_Standard): Use UI_From_Int instead of
-	UI_From_CC.
-	* exp_ch11.adb (Expand_N_Exception_Declaration): Likewise.
-	* sem_res.adb (Patch_Up_Value): Likewise.
-	* stringt.adb (Write_String_Table_Entry): Use Get_Char_Code.
-
-2022-05-09  Yannick Moy  <moy@adacore.com>
-
-	* sem_util.adb (Bad_Predicated_Subtype_Use): Add continuation
-	message.
-
-2022-05-09  Piotr Trojanek  <trojanek@adacore.com>
-
-	* uintp.adb (UI_To_CC): Guard against illegal inputs; reuse
-	UI_To_Int.
-
-2022-05-09  Piotr Trojanek  <trojanek@adacore.com>
-
-	* par-prag.adb (Prag): Simplify conversion of character codes.
-	* sem_case.adb (Choice_Image): Likewise.
-	(Lit_Of): Likewise.
-
-2022-05-09  Justin Squirek  <squirek@adacore.com>
-
-	* exp_attr.adb (Expand_N_Attribute_Reference) <Attribute_Tag>:
-	Deal specifically wth class-wide equivalent types without a
-	parent.
-	* exp_util.adb (Build_Allocate_Deallocate_Proc): Extract
-	allocator node for calculation of alignment actual and modify
-	alignment for allocators of class-wide types with associated
-	expressions.
-	(Make_CW_Equivalent_Type): Handle interface types differently
-	when generating the equivalent record.
-	* sem_aux.adb (First_Tag_Component): Accept class-wide
-	equivalent types too.
-
-2022-05-09  Etienne Servais  <servais@adacore.com>
-
-	* repinfo.adb (List_Name): Rework termination condition.
-
-2022-05-09  Piotr Trojanek  <trojanek@adacore.com>
-
-	* bindgen.adb, errout.adb, exp_unst.adb, gnatchop.adb,
-	libgnat/a-ngcefu.adb, libgnat/a-strunb.adb,
-	libgnat/a-stwiun.adb, libgnat/a-stzunb.adb,
-	libgnat/a-wtedit.adb, libgnat/g-debpoo.adb, osint.adb,
-	sigtramp-vxworks.c, uintp.adb: Remove extra whitespace around +,
-	-, *, / and **.
-
-2022-05-09  Piotr Trojanek  <trojanek@adacore.com>
-
-	* libgnat/s-expmod.adb: Remove CodePeer annotation for pragma
-	Loop_Variant.
-
-2022-05-09  Piotr Trojanek  <trojanek@adacore.com>
-
-	* sem_util.ads (In_Statement_Condition_With_Actions): Renamed
-	from In_While_Loop_Condition; move to fit the alphabetic order.
-	* sem_util.adb (In_Statement_Condition_With_Actions): Detect
-	Elsif condition; stop search on other statements; prevent search
-	from going too far; move to fit the alphabetic order.
-	* sem_res.adb (Resolve_Call): Adapt caller.
-
-2022-05-09  Piotr Trojanek  <trojanek@adacore.com>
-
-	* inline.adb (Build_Body_To_Inline): Remove redundant guards.
-	* sem_ch6.adb (Analyze_Subprogram_Body_Helper): Likewise.
-
-2022-05-09  Eric Botcazou  <ebotcazou@adacore.com>
-
-	* sem_util.adb (Is_OK_Variable_For_Out_Formal): Remove test on
-	Comes_From_Source in the condition dealing with the expression
-	of an N_Unchecked_Type_Conversion node.
-
-2022-05-09  Piotr Trojanek  <trojanek@adacore.com>
-
-	* exp_aggr.adb, exp_ch3.adb, exp_util.adb, freeze.adb,
-	gnatfind.adb, gnatlink.adb, gnatxref.adb, gprep.adb,
-	libgnat/a-cfhama.adb, libgnat/g-alleve.adb, sem_ch12.adb,
-	sem_ch13.adb, xr_tabls.adb: Fix style labels.
-
-2022-05-09  Justin Squirek  <squirek@adacore.com>
-
-	* err_vars.ads: Add new error message names and nodes.
-	* erroutc.adb (Set_Msg_Insertion_Name,
-	Set_Msg_Insertion_Name_Literal): Likewise.
-	* errout.adb (Set_Msg_Insertion_Node): Likewise.
-	* errout.ads: Likewise.
-	* exp_disp.adb (Check_Premature_Freezing): Modify setting of
-	Error_Msg_Node_2 to occur directly before Error_Msg call where
-	applicable.
-	* sem_ch8.adb (Error_Missing_With_Of_Known_Unit): Added to
-	handle the printing of full package names of known units.
-	(Undefined, Find_Expanded_Name): Replace error printing with
-	call to Error_Missing_With_Of_Known_Unit.
-
-2022-05-09  Yannick Moy  <moy@adacore.com>
-
-	* exp_ch4.adb (Expand_Allocator_Expression): Set Error_Msg_Warn
-	correctly.
-
-2022-05-09  Steve Baird  <baird@adacore.com>
-
-	* sem_ch13.adb (Replace_Type_Ref): In the case of an identifier
-	that names a component of the type, simplify the test to decide
-	whether to build a prefix for it (the prefix denotes the current
-	instance of the enclosing type): if the identifier doesn't
-	already have a prefix, then give it one. This isn't quite right
-	in the corner case of a quantified expression or some other such
-	expression that declares an object with the same name as a
-	component, but it is still an improvement.
-
-2022-05-09  Ed Schonberg  <schonberg@adacore.com>
-
-	* exp_attr.adb (Compile_Stream_Body_In_Scope): Do not install
-	package if array type and element type come from the same
-	package, and the original array type is private.
-
-2022-05-09  Eric Botcazou  <ebotcazou@adacore.com>
-
-	* exp_ch4.adb (Handle_Changed_Representation): Simplify and fix
-	thinko in the loop building the constraints for discriminants.
-	* exp_ch5.adb (Make_Component_List_Assign): Try also to extract
-	discriminant values for a derived type.
-
-2022-05-09  Ed Schonberg  <schonberg@adacore.com>
-
-	* sem_res.adb (Resolve_Declare_Expression): Traverse the
-	expression to replace references to local variables that occur
-	within declarations of the declare_expression; fix typos in
-	comments.
-
-2022-05-09  Ed Schonberg  <schonberg@adacore.com>
-
-	* sem_ch4.adb (Operator_Check): Fix condition.
-
-2022-05-09  Piotr Trojanek  <trojanek@adacore.com>
-
-	* doc/gnat_rm/implementation_defined_pragmas.rst
-	(Abstract_State, Async_Readers, Async_Writers,
-	Constant_After_Elaboration, Effective_Reads, Effective_Writes,
-	Extensions_Visible, Ghost, No_Caching, Volatile_Function): Only
-	static Boolean expressions are allowed.
-	* gnat_rm.texi: Regenerate.
-
-2022-05-09  Piotr Trojanek  <trojanek@adacore.com>
-
-	* exp_prag.adb (Expand_Pragma_Loop_Variant,
-	Expand_Pragma_Subprogram_Variant): Adapt call via
-	Process_Variant to Make_Variant_Comparison.
-	* exp_util.adb (Make_Variant_Comparison): Compare Big_Integer
-	expressions with a function call and not an operator.
-	* exp_util.ads (Make_Variant_Comparison): Add type parameter,
-	which is needed because the Curr_Val and Old_Val expressions
-	might not be yet decorated.
-	* rtsfind.ads: (RTU_Id): Add support for Big_Integers and
-	Big_Integers_Ghost.
-	(RE_Id): Add support for Big_Integer and its ghost variant.
-	(RE_Unit_Table): Add mapping from Big_Integer to Big_Integers;
-	same for the ghost variants.
-	* rtsfind.adb (Get_Unit_Name): Add support for Big_Numbers.
-	* sem_prag.adb (Analyze_Pragma): Allow Big_Integer in pragma
-	Loop_Variant.
-	(Analyze_Variant): Allow Big_Integer in pragma
-	Subprogram_Variant.
-
-2022-05-09  Piotr Trojanek  <trojanek@adacore.com>
-
-	* sem_ch3.ads, sem_ch3.adb (Preanalyze_Assert_Expression): Add a
-	variant that doesn't force preanalysis to yield a specific type.
-
-2022-05-09  Eric Botcazou  <ebotcazou@adacore.com>
-
-	* einfo.ads (Access Kinds): Reorder and beef up.
-	* sem.adb (Analyze): Call Analyze_Comparison_Equality_Op for all
-	comparison and equality operators.
-	* sem_ch4.ads (Analyze_Comparison_Op): Delete.
-	(Analyze_Equality_Op): Likewise.
-	(Analyze_Comparison_Equality_Op): Declare.
-	(Ambiguous_Operands): Likewise.
-	* sem_ch4.adb (Ambiguous_Operands): Remove declaration.
-	(Defined_In_Scope): Delete.
-	(Find_Comparison_Types): Merge into...
-	(Find_Equality_Types): Merge into...
-	(Find_Comparison_Equality_Types): ...this.  Make fully symmetrical.
-	(Analyze_Arithmetic_Op): Minor consistency tweaks.
-	(Analyze_Comparison_Op): Merge into...
-	(Analyze_Equality_Op): Merge into...
-	(Analyze_Comparison_Equality_Op): ...this.  Make fully symmetrical.
-	(Analyze_Logical_Op): Minor consistency tweaks.
-	(Analyze_Membership_Op): Make fully symmetrical.
-	(Analyze_One_Call): Minor comment tweak.
-	(Analyze_Operator_Call): Call Find_Comparison_Equality_Types.
-	(Analyze_User_Defined_Binary_Op): Make fully symmetrical.
-	(Check_Arithmetic_Pair.Specific_Type): Delete.
-	(Diagnose_Call): Add special handling for "+" operator.
-	(Operator_Check): Call Analyze_Comparison_Equality_Op.
-	* sem_ch8.adb (Has_Implicit_Operator): Add Is_Type guard for boolean
-	operators, use Valid_Comparison_Arg and Valid_Equality_Arg for resp.
-	comparison and equality operators.
-	* sem_res.adb (Check_For_Visible_Operator): Call Is_Visible_Operator
-	(Make_Call_Into_Operator): Use Preserve_Comes_From_Source.
-	(Resolve_Actuals): Deal specifically with Any_Type actuals for user-
-	defined comparison and equality operators.
-	(Resolve_Call): Minor tweaks.
-	(Resolve_Comparison_Op): Tidy up and give error for ambiguity.
-	(Resolve_Equality_Op): Likewise, as well as other errors.
-	(Rewrite_Renamed_Operator): Simplify.
-	* sem_type.ads (Is_Invisible_Operator): Delete.
-	(Is_Visible_Operator): Declare.
-	(Has_Compatible_Type): Remove For_Comparison parameter.
-	(Specific_Type): Declare.
-	(Valid_Equality_Arg): Likewise.
-	* sem_type.adb (Specific_Type): Remove declaration.
-	(Add_One_Interp): Call Is_Visible_Operator for the visibility test.
-	(Remove_Conversions): Rename into...
-	(Remove_Conversions_And_Abstract_Operations): ...this.  Do not apply
-	numeric-type treatment to Any_Type.  Expand the special handling for
-	abstract interpretations to second operand.  Remove obsolete code.
-	(Disambiguate): Adjust to above renaming.  Tweak to hidden case and
-	call Remove_Conversions_And_Abstract_Operations for operators too.
-	(Entity_Matches_Spec): Minor tweak.
-	(Find_Unique_Type): Simplify and deal with user-defined literals.
-	(Has_Compatible_Type): Remove For_Comparison parameter and adjust.
-	Call the Is_User_Defined_Literal predicate and remove call to
-	the Is_Invisible_Operator predicate.
-	(Is_Invisible_Operator): Delete.
-	(Is_Visible_Operator): New function.
-	(Operator_Matches_Spec): Use Valid_Equality_Arg predicate.
-	(Specific_Type): Tidy up, make fully symmetrical and deal with
-	private views the same way as Covers.
-	(Valid_Comparison_Arg): Return true for Any_Composite/Any_String.
-	(Valid_Equality_Arg): New function.
-	* sem_util.ads (Is_User_Defined_Literal): Declare.
-	* sem_util.adb (Is_User_Defined_Literal): New function.
-
-2022-05-09  Bob Duff  <duff@adacore.com>
-
-	* lib-xref.adb, sem_util.adb: Change wording of warning messages
-	to use "aspect".
-	* sem_prag.adb: Use Fix_Error to change wording of warnings.
-	* doc/gnat_rm/implementation_defined_pragmas.rst: Minor: fix
-	cut&paste error.
-	* gnat_rm.texi: Regenerate.
-
-2022-05-09  Doug Rupp  <rupp@adacore.com>
-
-	* init.c [vxworks] (CLEAR_EXCEPTION_COUNT): New macro.
-	(__gnat_clear_exception_count): Remove.
-	(__gnat_map_signal): Call CLEAR_EXCEPTION_COUNT().
-
-2022-05-09  Fedor Rybin  <frybin@adacore.com>
-
-	* doc/gnat_ugn/gnat_utility_programs.rst: Remove gnattest
-	section.
-
-2022-05-09  Piotr Trojanek  <trojanek@adacore.com>
-
-	* sem_attr.adb (Analyze_Attribute): Remove calls to Analyze for
-	attributes Identity, Priority, Ref, Restriction_Set, To_Address
-	and for tasking-related attributes Callable, Terminated and
-	Storage_Size.
-
-2022-05-09  Piotr Trojanek  <trojanek@adacore.com>
-
-	* sem_attr.adb (Analyze_Attribute): Don't call Set_Etype for
-	Bit_Order attribute.
-
-2022-05-09  Piotr Trojanek  <trojanek@adacore.com>
-
-	* exp_ch5.adb (Update_Choice_Index): Simplify condition.
-	* sem_ch8.adb (Attribute_Renaming): Likewise.
-
-2022-05-09  Dmitriy Anisimkov  <anisimko@adacore.com>
-
-	* adaint.c (__gnat_kill): Remove close parameter.
-	(__gnat_killprocesstree): Do not provide close parameter on call
-	to __gnat_kill.
-	* libgnat/g-expect.adb (Kill): Remove Close parameter.
-	(Close): Do not provide Close parameter on call to Kill.
-	(Send_Signal): Do not provide Close parameter on call to Kill.
-	* libgnat/s-os_lib.adb (Kill): Do not provide close parameter on
-	call to __gnat_kill.
-
-2022-05-09  Dmitriy Anisimkov  <anisimko@adacore.com>
-
-	* libgnat/g-expect.adb (Close): Call Kill before Close_Input.
-
-2022-04-29  Martin Liska  <mliska@suse.cz>
-
-	* gnatvsn.ads: Bump Library_Version to 13.
-
-2022-04-27  Sebastian Huber  <sebastian.huber@embedded-brains.de>
-
-	* tracebak.c: Add support for ARM RTEMS. Add support for RTEMS to PPC
-	ELF.  Add support for RTEMS to SPARC.  Merge aarch64 support of Linux
-	and RTEMS.
-
-2022-04-27  Pierre-Marie de Rodat  <derodat@adacore.com>
-
-	PR ada/104027
-	* gnat1drv.adb: Remove the goto End_Of_Program.
-
-2022-03-24  Pascal Obry  <obry@adacore.com>
-
-	PR ada/104767
-	* libgnat/g-sercom__mingw.adb (Close): Reset port handle to -1.
-	* libgnat/g-sercom__linux.adb (Close): Likewise.
-
-2022-03-10  Richard Biener  <rguenther@suse.de>
-
-	PR ada/104861
-	* gcc-interface/Makefile.in (target_noncanonical): Substitute.
-	(OSCONS_CPP): Pass target_noncanonical as TARGET.
-
-2022-02-13  Maciej W. Rozycki  <macro@orcam.me.uk>
-
-	PR ada/98724
-	PR ada/97504
-	* Makefile.rtl (LIBGNAT_TARGET_PAIRS) <alpha*-*-linux*>: Use
-	wraplf version of Aux_Long_Long_Float.
-
-2022-01-31  Pierre-Marie de Rodat  <derodat@adacore.com>
-
-	* doc/share/conf.py: Remove spurious call to ".decode()".
-
-2022-01-31  Arnaud Charlet  <charlet@adacore.com>
-
-	PR ada/104027
-	* gnat1drv.adb (Gnat1drv): Only call Exit_Program when not
-	generating code, otherwise instead go to End_Of_Program.
-
-2022-01-28  Eric Botcazou  <ebotcazou@adacore.com>
-
-	PR ada/104258
-	* exp_ch4.adb (Narrow_Large_Operation): Also copy the entity, if
-	any, when rewriting the operator node.
-
-2022-01-19  H.J. Lu  <hjl.tools@gmail.com>
-
-	PR ada/103538
-	* gcc-interface/Makefile.in (target_cpu): Set to x32 for
-	x86_64-linux-gnux32.
-
-2022-01-19  H.J. Lu  <hjl.tools@gmail.com>
-
-	PR ada/103538
-	* Makefile.rtl (LIBGNAT_TARGET_PAIRS): Add
-	$(TRASYM_DWARF_UNIX_PAIRS),
-	s-tsmona.adb<libgnat/s-tsmona__linux.adb,
-	$(GNATRTL_128BIT_PAIRS).
-	(EXTRA_GNATRTL_NONTASKING_OBJS): Add $(TRASYM_DWARF_UNIX_OBJS)
-	and $(GNATRTL_128BIT_OBJS).
-
-2022-01-18  Martin Liska  <mliska@suse.cz>
-
-	* adaint.c: Revert filename changes in comments.
-	* ctrl_c.c (dummy_handler): Likewise.
-	* gsocket.h: Likewise.
-	* init.c (__gnat_error_handler): Likewise.
-	* libgnarl/s-intman.ads: Likewise.
-	* libgnarl/s-osinte__android.ads: Likewise.
-	* libgnarl/s-osinte__darwin.ads: Likewise.
-	* libgnarl/s-osinte__hpux.ads: Likewise.
-	* libgnarl/s-osinte__linux.ads: Likewise.
-	* libgnarl/s-osinte__qnx.ads: Likewise.
-	* libgnarl/s-taskin.ads: Likewise.
-	* rtfinal.c: Likewise.
-
-2022-01-18  Martin Liska  <mliska@suse.cz>
-
-	* Make-generated.in: Revert renaming changes.
-	* Makefile.rtl: Likewise.
-	* adadecode.cc: Moved to...
-	* adadecode.c: ...here.
-	* affinity.cc: Moved to...
-	* affinity.c: ...here.
-	* argv-lynxos178-raven-cert.cc: Moved to...
-	* argv-lynxos178-raven-cert.c: ...here.
-	* argv.cc: Moved to...
-	* argv.c: ...here.
-	* aux-io.cc: Moved to...
-	* aux-io.c: ...here.
-	* cio.cc: Moved to...
-	* cio.c: ...here.
-	* cstreams.cc: Moved to...
-	* cstreams.c: ...here.
-	* env.cc: Moved to...
-	* env.c: ...here.
-	* exit.cc: Moved to...
-	* exit.c: ...here.
-	* expect.cc: Moved to...
-	* expect.c: ...here.
-	* final.cc: Moved to...
-	* final.c: ...here.
-	* gcc-interface/Makefile.in:
-	* init.cc: Moved to...
-	* init.c: ...here.
-	* initialize.cc: Moved to...
-	* initialize.c: ...here.
-	* libgnarl/thread.cc: Moved to...
-	* libgnarl/thread.c: ...here.
-	* link.cc: Moved to...
-	* link.c: ...here.
-	* locales.cc: Moved to...
-	* locales.c: ...here.
-	* mkdir.cc: Moved to...
-	* mkdir.c: ...here.
-	* raise.cc: Moved to...
-	* raise.c: ...here.
-	* rtfinal.cc: Moved to...
-	* rtfinal.c: ...here.
-	* rtinit.cc: Moved to...
-	* rtinit.c: ...here.
-	* s-oscons-tmplt.c (CND): Revert renaming changes.
-	* seh_init.cc: Moved to...
-	* seh_init.c: ...here.
-	* sigtramp-armdroid.cc: Moved to...
-	* sigtramp-armdroid.c: ...here.
-	* sigtramp-ios.cc: Moved to...
-	* sigtramp-ios.c: ...here.
-	* sigtramp-qnx.cc: Moved to...
-	* sigtramp-qnx.c: ...here.
-	* sigtramp-vxworks.cc: Moved to...
-	* sigtramp-vxworks.c: ...here.
-	* socket.cc: Moved to...
-	* socket.c: ...here.
-	* tracebak.cc: Moved to...
-	* tracebak.c: ...here.
-	* version.cc: Moved to...
-	* version.c: ...here.
-	* vx_stack_info.cc: Moved to...
-	* vx_stack_info.c: ...here.
-
-2022-01-17  Martin Liska  <mliska@suse.cz>
-
-	* Makefile.rtl: Rename .c names to .cc.
-	* gcc-interface/Make-lang.in: Likewise.
-	* gcc-interface/Makefile.in: Likewise.
-
-2022-01-17  Martin Liska  <mliska@suse.cz>
-
-	* Make-generated.in: Rename .c names to .cc.
-	* adaint.c: Likewise.
-	* ctrl_c.c (dummy_handler): Likewise.
-	* gcc-interface/Makefile.in: Likewise.
-	* gcc-interface/config-lang.in: Likewise.
-	* gcc-interface/decl.cc (concat_name): Likewise.
-	(init_gnat_decl): Likewise.
-	* gcc-interface/gigi.h (concat_name): Likewise.
-	(init_gnat_utils): Likewise.
-	(build_call_raise_range): Likewise.
-	(gnat_mark_addressable): Likewise.
-	(gnat_protect_expr): Likewise.
-	(gnat_rewrite_reference): Likewise.
-	* gcc-interface/lang-specs.h (ADA_DUMPS_OPTIONS): Likewise.
-	* gcc-interface/utils.cc (GTY): Likewise.
-	(add_deferred_type_context): Likewise.
-	(init_gnat_utils): Likewise.
-	* gcc-interface/utils2.cc (gnat_stable_expr_p): Likewise.
-	(gnat_protect_expr): Likewise.
-	(gnat_stabilize_reference_1): Likewise.
-	(gnat_rewrite_reference): Likewise.
-	* gsocket.h: Likewise.
-	* init.cc (__gnat_error_handler): Likewise.
-	* libgnarl/s-intman.ads: Likewise.
-	* libgnarl/s-osinte__android.ads: Likewise.
-	* libgnarl/s-osinte__darwin.ads: Likewise.
-	* libgnarl/s-osinte__hpux.ads: Likewise.
-	* libgnarl/s-osinte__linux.ads: Likewise.
-	* libgnarl/s-osinte__qnx.ads: Likewise.
-	* libgnarl/s-taskin.ads: Likewise.
-	* rtfinal.cc: Likewise.
-	* s-oscons-tmplt.c (CND): Likewise.
-	* set_targ.ads: Likewise.
-
-2022-01-17  Martin Liska  <mliska@suse.cz>
-
-	* adadecode.c: Moved to...
-	* adadecode.cc: ...here.
-	* affinity.c: Moved to...
-	* affinity.cc: ...here.
-	* argv-lynxos178-raven-cert.c: Moved to...
-	* argv-lynxos178-raven-cert.cc: ...here.
-	* argv.c: Moved to...
-	* argv.cc: ...here.
-	* aux-io.c: Moved to...
-	* aux-io.cc: ...here.
-	* cio.c: Moved to...
-	* cio.cc: ...here.
-	* cstreams.c: Moved to...
-	* cstreams.cc: ...here.
-	* env.c: Moved to...
-	* env.cc: ...here.
-	* exit.c: Moved to...
-	* exit.cc: ...here.
-	* expect.c: Moved to...
-	* expect.cc: ...here.
-	* final.c: Moved to...
-	* final.cc: ...here.
-	* gcc-interface/cuintp.c: Moved to...
-	* gcc-interface/cuintp.cc: ...here.
-	* gcc-interface/decl.c: Moved to...
-	* gcc-interface/decl.cc: ...here.
-	* gcc-interface/misc.c: Moved to...
-	* gcc-interface/misc.cc: ...here.
-	* gcc-interface/targtyps.c: Moved to...
-	* gcc-interface/targtyps.cc: ...here.
-	* gcc-interface/trans.c: Moved to...
-	* gcc-interface/trans.cc: ...here.
-	* gcc-interface/utils.c: Moved to...
-	* gcc-interface/utils.cc: ...here.
-	* gcc-interface/utils2.c: Moved to...
-	* gcc-interface/utils2.cc: ...here.
-	* init.c: Moved to...
-	* init.cc: ...here.
-	* initialize.c: Moved to...
-	* initialize.cc: ...here.
-	* libgnarl/thread.c: Moved to...
-	* libgnarl/thread.cc: ...here.
-	* link.c: Moved to...
-	* link.cc: ...here.
-	* locales.c: Moved to...
-	* locales.cc: ...here.
-	* mkdir.c: Moved to...
-	* mkdir.cc: ...here.
-	* raise.c: Moved to...
-	* raise.cc: ...here.
-	* rtfinal.c: Moved to...
-	* rtfinal.cc: ...here.
-	* rtinit.c: Moved to...
-	* rtinit.cc: ...here.
-	* seh_init.c: Moved to...
-	* seh_init.cc: ...here.
-	* sigtramp-armdroid.c: Moved to...
-	* sigtramp-armdroid.cc: ...here.
-	* sigtramp-ios.c: Moved to...
-	* sigtramp-ios.cc: ...here.
-	* sigtramp-qnx.c: Moved to...
-	* sigtramp-qnx.cc: ...here.
-	* sigtramp-vxworks.c: Moved to...
-	* sigtramp-vxworks.cc: ...here.
-	* socket.c: Moved to...
-	* socket.cc: ...here.
-	* tracebak.c: Moved to...
-	* tracebak.cc: ...here.
-	* version.c: Moved to...
-	* version.cc: ...here.
-	* vx_stack_info.c: Moved to...
-	* vx_stack_info.cc: ...here.
-
-2022-01-14  Andrew Pinski  <apinski@marvell.com>
-
-	PR ada/104027
-	* gnat1drv.adb (Gnat1drv): After Back_End.Gen_Or_Update_Object_File
-	goto End_Of_Program.
-
-2022-01-11  Eric Botcazou  <ebotcazou@adacore.com>
-
-	* gcc-interface/utils2.c (build_binary_op) <EQ_EXPR>: Relax a
-	little the assertion on designated types of pointer types.
-
-2022-01-11  Justin Squirek  <squirek@adacore.com>
-
-	* sem_ch8.adb (Nvis_Messages): Add generic instance name to
-	error message.
-
-2022-01-11  Etienne Servais  <servais@adacore.com>
-
-	* par-ch6.adb (Scan_Body_Or_Expression_Function): Accept left
-	bracket as token to open an expression function.
-
-2022-01-11  Justin Squirek  <squirek@adacore.com>
-
-	* sem_warn.adb (Check_References): Add call to Has_Task instead
-	of checking component type.
-
-2022-01-11  Piotr Trojanek  <trojanek@adacore.com>
-
-	* exp_util.ads (Insert_Declaration): Remove spec.
-	* exp_util.adb (Insert_Declaration): Remove body.
-
-2022-01-11  Piotr Trojanek  <trojanek@adacore.com>
-
-	* exp_ch4.adb (Expand_N_Expression_With_Actions): Avoid
-	redundant check.
-	* exp_ch5.adb (Expand_N_If_Statement): Likewise.
-	* exp_ch7.adb (Process_Declarations): Likewise.
-	* sem_elab.adb (Freeze_Node_Location): Likewise.
-	* exp_util.adb (Insert_Actions): Likewise.
-	(Is_OK_PF_Pragma): Likewise.
-	(Requires_Cleanup_Actions): Remove early exit; ordinary
-	processing path will similarly do nothing.
-
-2022-01-11  Piotr Trojanek  <trojanek@adacore.com>
-
-	* snames.ads-tmpl: Restore Name_Rpc.
-
-2022-01-11  Piotr Trojanek  <trojanek@adacore.com>
-
-	* sem_ch4.adb (Analyze_Allocator): Move DECLARE block inside IF
-	statement; refill code and comments.
-
-2022-01-11  Piotr Trojanek  <trojanek@adacore.com>
-
-	* sem_ch4.adb (Analyze_Allocator): Fix comment.
-	* sem_eval.ads (Compile-Time Known Values): Likewise.
-
-2022-01-11  Piotr Trojanek  <trojanek@adacore.com>
-
-	* snames.ads-tmpl: Remove unreferenced names.
-
-2022-01-11  Yannick Moy  <moy@adacore.com>
-
-	* libgnat/s-aridou.adb (Double_Divide): Adjust proof of lemma
-	Prove_Signs, call lemma for commutation of Big and
-	multiplication.
-	(Multiply_With_Ovflo_Check): Adjust postcondition of
-	Prove_Pos_Int.
-	(Scaled_Divide): Explicit commutation in the proof of lemma
-	Prove_Multiplication, add new lemma Prove_Shift_Progress for
-	congruence property that is not proved in a larger context, add
-	assertions at the end of the loop to state loop invariant
-	properties.
-
-2022-01-11  Piotr Trojanek  <trojanek@adacore.com>
-
-	* sem_eval.ads (Compile_Time_Known_Value_Or_Aggr): Remove spec.
-	* sem_eval.adb (Compile_Time_Known_Value_Or_Aggr): Remove body.
-
-2022-01-11  Yannick Moy  <moy@adacore.com>
-
-	* libgnat/a-strfix.adb (Insert, Overwrite): Add assertions.
-
-2022-01-11  Arnaud Charlet  <charlet@adacore.com>
-
-	PR ada/79724
-	* osint.adb (Program_Name): Fix handling of suffixes.
-
-2022-01-11  Piotr Trojanek  <trojanek@adacore.com>
-
-	* exp_ch4.adb (Size_In_Storage_Elements): Remove unnecessary
-	DECLARE block; refill code and comments.
-
-2022-01-11  Eric Botcazou  <ebotcazou@adacore.com>
-
-	* sem_ch3.adb (Analyze_Subtype_Declaration): In the case of an array
-	copy Packed_Array_Impl_Type manually here.
-	(Copy_Array_Subtype_Attributes): Do not copy it here.
-
-2022-01-11  Piotr Trojanek  <trojanek@adacore.com>
-
-	* exp_ch7.adb (Set_Block_Elab_Proc, Unnest_Block, Unnest_Loop,
-	Unnest_Statement_List): Simplify with Make_Temporary.
-	* exp_put_image.adb (Build_Image_Call): Likewise.
-	* inline.adb (Generate_Subprogram_Body): Likewise.
-	* sem_ch13.adb (Build_Predicate_Functions): Likewise.
-	* sem_util.adb (New_Copy_Separate_List): Likewise.
-
-2022-01-11  Etienne Servais  <servais@adacore.com>
-
-	* sem_ch3.adb (Check_Dynamic_Object): Swap check order.
-
-2022-01-11  Yannick Moy  <moy@adacore.com>
-
-	* libgnat/s-casuti.adb: Add ghost code.
-	* libgnat/s-casuti.ads: Add contracts.
-
-2022-01-11  Claire Dross  <dross@adacore.com>
-
-	* libgnat/a-tiinau.ads: Use a procedure for the Scan parameter
-	instead of a function with side-effects.
-	* libgnat/a-tiinau.adb: Idem.
-	* libgnat/a-wtinau.ads: Idem.
-	* libgnat/a-wtinau.adb: Idem.
-	* libgnat/a-ztinau.ads: Idem.
-	* libgnat/a-ztinau.adb: Idem.
-	* libgnat/s-valint.ads: Change the function with side-effects
-	Scan_Integer into a procedure
-	* libgnat/s-vallli.ads: Idem.
-	* libgnat/s-valllli.ads: Idem.
-	* libgnat/s-vallllu.ads: Add SPARK_Mode and pragma to ignore
-	assertions in instance.
-	* libgnat/s-valllu.ads: Idem.
-	* libgnat/s-valuns.ads: Idem.
-	* libgnat/s-valuei.ads: Use a procedure for the
-	Scan_Raw_Unsigned parameter instead of a function with
-	side-effects and change the function with side-effects
-	Scan_Integer into a procedure.
-	* libgnat/s-valuei.adb: Idem.
-	* libgnat/s-valuti.ads: Introduce a ghost function that scans an
-	exponent and complete the postcondition of Scan_Exponent to also
-	describe the value of Ptr after the call. Fix the postcondition
-	of Scan_Underscore. Simplify the definition of
-	Scan_Natural_Ghost.
-	* libgnat/s-valuti.adb: Idem.
-	* libgnat/s-valboo.ads, libgnat/s-valboo.adb: Update calls to
-	First_Non_Space_Ghost.
-	* libgnat/s-valueu.ads: Add functional contracts.
-	* libgnat/s-valueu.adb: Idem.
-
-2022-01-11  Yannick Moy  <moy@adacore.com>
-
-	* libgnat/s-expmod.adb (Exp_Modular): Add assertions.
-
-2022-01-11  Piotr Trojanek  <trojanek@adacore.com>
-
-	* errout.adb (Error_Msg_CRT): Build message with string
-	concatenation; it is slightly repetitive but much easier to
-	read.
-
-2022-01-11  Piotr Trojanek  <trojanek@adacore.com>
-
-	* exp_ch11.adb (Expand_N_Exception_Declaration): Remove explicit
-	initialization of the exceptF object.
-
-2022-01-11  Piotr Trojanek  <trojanek@adacore.com>
-
-	* par-ch3.adb (P_Array_Type_Definition): Use
-	Error_Msg_GNAT_Extension.
-
-2022-01-11  Gary Dismukes  <dismukes@adacore.com>
-
-	* sem_disp.adb (Check_Controlling_Type): Add test for the case
-	where Subp is a subprogram associated with a protected
-	subprogram and return Empty, unless Tagged_Type is the
-	corresponding record type of the protected type.
-
-2022-01-11  Yannick Moy  <moy@adacore.com>
-
-	* libgnat/s-veboop.adb: Add ghost code for proof.
-	* libgnat/s-veboop.ads: Add specification.
-
-2022-01-11  Piotr Trojanek  <trojanek@adacore.com>
-
-	* exp_aggr.adb, exp_attr.adb, exp_ch3.adb, exp_ch7.adb,
-	exp_dist.adb, exp_util.adb, freeze.adb, frontend.adb,
-	inline.adb, itypes.adb, lib-load.adb, lib-xref.adb,
-	libgnat/a-cfhase.adb, libgnat/a-cforse.adb,
-	libgnat/a-chtgbo.adb, libgnat/a-crdlli.adb,
-	libgnat/a-except.adb, libgnat/a-strfix.adb,
-	libgnat/a-textio.adb, libgnat/a-tienau.adb,
-	libgnat/a-tigeau.adb, libgnat/a-witeio.adb,
-	libgnat/a-wtenau.adb, libgnat/a-wtgeau.adb,
-	libgnat/a-ztenau.adb, libgnat/a-ztexio.adb,
-	libgnat/a-ztgeau.adb, libgnat/g-comlin.adb,
-	libgnat/g-debpoo.adb, libgnat/g-expect.adb,
-	libgnat/s-fileio.adb, libgnat/s-memory.adb, libgnat/s-mmap.adb,
-	libgnat/s-objrea.adb, libgnat/s-pehage.adb,
-	libgnat/s-regpat.adb, libgnat/s-shasto.adb,
-	libgnat/s-valued.adb, libgnat/s-valuef.adb, par-ch11.adb,
-	par-ch4.adb, par-ch6.adb, par-ch9.adb, par_sco.adb,
-	repinfo-input.adb, sem_cat.adb, sem_ch10.adb, sem_ch12.adb,
-	sem_ch13.adb, sem_ch4.adb, sem_eval.adb, sem_prag.adb,
-	sem_res.adb, sem_util.adb, sinput.adb, switch-c.adb: Fix style.
-
-2022-01-11  Arnaud Charlet  <charlet@adacore.com>
-
-	* exp_ch9.adb, gen_il-types.ads, make.adb, par-ch12.adb,
-	sem_ch13.adb: Use membership tests.
-
-2022-01-11  Piotr Trojanek  <trojanek@adacore.com>
-
-	* erroutc.ads, erroutc.adb (Is_Runtime_Raise): Global flag to
-	connect status of initial messages and their continuation; we
-	already have several flags like this.
-	(Error_Msg_Object): Add field Warn_Runtime_Raise to connect
-	error reporting (when problematic code is found) and removal
-	(when problematic code is determined to be dead).
-	* errout.adb (Error_Msg_Internal): Handle new field when
-	recording a continuation message; propagate status from
-	continuation to the preceding messages.
-	(To_Be_Removed): For dead code remove both simple warnings and
-	warnings about constraint errors that have been escalated to
-	hard errors.
-	(Set_Msg_Text): Recognize warnings about constraint errors that
-	are escalated to hard errors.
-	* errutil.adb (Error_Msg): Handle added field when recording a
-	new message.
-
-2022-01-11  Piotr Trojanek  <trojanek@adacore.com>
-
-	* errout.adb (Error_Msg_Internal): Propagate warnings-as-error
-	flag from continuation message to its preceding messages.
-
-2022-01-11  Arnaud Charlet  <charlet@adacore.com>
-
-	* gnatvsn.ads (Current_Year): Update copyright notice, bump to
-	2022.
-	* ada_get_targ.adb: Update copyright notice.
-	* adabkend.adb: Likewise.
-	* adabkend.ads: Likewise.
-	* adadecode.c: Likewise.
-	* adadecode.h: Likewise.
-	* adaint.c: Likewise.
-	* adaint.h: Likewise.
-	* affinity.c: Likewise.
-	* ali-util.adb: Likewise.
-	* ali-util.ads: Likewise.
-	* ali.adb: Likewise.
-	* ali.ads: Likewise.
-	* alloc.ads: Likewise.
-	* argv-lynxos178-raven-cert.c: Likewise.
-	* argv.c: Likewise.
-	* aspects.adb: Likewise.
-	* aspects.ads: Likewise.
-	* atree.adb: Likewise.
-	* atree.ads: Likewise.
-	* atree.h: Likewise.
-	* aux-io.c: Likewise.
-	* back_end.adb: Likewise.
-	* back_end.ads: Likewise.
-	* backend_utils.adb: Likewise.
-	* backend_utils.ads: Likewise.
-	* bcheck.adb: Likewise.
-	* bcheck.ads: Likewise.
-	* binde.adb: Likewise.
-	* binde.ads: Likewise.
-	* binderr.adb: Likewise.
-	* binderr.ads: Likewise.
-	* bindgen.adb: Likewise.
-	* bindgen.ads: Likewise.
-	* bindo-augmentors.adb: Likewise.
-	* bindo-augmentors.ads: Likewise.
-	* bindo-builders.adb: Likewise.
-	* bindo-builders.ads: Likewise.
-	* bindo-diagnostics.adb: Likewise.
-	* bindo-diagnostics.ads: Likewise.
-	* bindo-elaborators.adb: Likewise.
-	* bindo-elaborators.ads: Likewise.
-	* bindo-graphs.adb: Likewise.
-	* bindo-graphs.ads: Likewise.
-	* bindo-units.adb: Likewise.
-	* bindo-units.ads: Likewise.
-	* bindo-validators.adb: Likewise.
-	* bindo-validators.ads: Likewise.
-	* bindo-writers.adb: Likewise.
-	* bindo-writers.ads: Likewise.
-	* bindo.adb: Likewise.
-	* bindo.ads: Likewise.
-	* bindusg.adb: Likewise.
-	* bindusg.ads: Likewise.
-	* butil.adb: Likewise.
-	* butil.ads: Likewise.
-	* cal.c: Likewise.
-	* casing.adb: Likewise.
-	* casing.ads: Likewise.
-	* checks.adb: Likewise.
-	* checks.ads: Likewise.
-	* cio.c: Likewise.
-	* clean.adb: Likewise.
-	* clean.ads: Likewise.
-	* comperr.adb: Likewise.
-	* comperr.ads: Likewise.
-	* contracts.adb: Likewise.
-	* contracts.ads: Likewise.
-	* csets.adb: Likewise.
-	* csets.ads: Likewise.
-	* cstand.adb: Likewise.
-	* cstand.ads: Likewise.
-	* cstreams.c: Likewise.
-	* ctrl_c.c: Likewise.
-	* debug.ads: Likewise.
-	* debug_a.adb: Likewise.
-	* debug_a.ads: Likewise.
-	* einfo-utils.adb: Likewise.
-	* einfo-utils.ads: Likewise.
-	* einfo.adb: Likewise.
-	* einfo.ads: Likewise.
-	* elists.adb: Likewise.
-	* elists.ads: Likewise.
-	* elists.h: Likewise.
-	* env.c: Likewise.
-	* env.h: Likewise.
-	* err_vars.ads: Likewise.
-	* errno.c: Likewise.
-	* errout.adb: Likewise.
-	* errout.ads: Likewise.
-	* erroutc.adb: Likewise.
-	* erroutc.ads: Likewise.
-	* errutil.adb: Likewise.
-	* errutil.ads: Likewise.
-	* eval_fat.adb: Likewise.
-	* eval_fat.ads: Likewise.
-	* exit.c: Likewise.
-	* exp_aggr.adb: Likewise.
-	* exp_aggr.ads: Likewise.
-	* exp_atag.adb: Likewise.
-	* exp_atag.ads: Likewise.
-	* exp_attr.adb: Likewise.
-	* exp_attr.ads: Likewise.
-	* exp_cg.adb: Likewise.
-	* exp_cg.ads: Likewise.
-	* exp_ch10.ads: Likewise.
-	* exp_ch11.adb: Likewise.
-	* exp_ch11.ads: Likewise.
-	* exp_ch12.adb: Likewise.
-	* exp_ch12.ads: Likewise.
-	* exp_ch13.adb: Likewise.
-	* exp_ch13.ads: Likewise.
-	* exp_ch2.adb: Likewise.
-	* exp_ch2.ads: Likewise.
-	* exp_ch3.adb: Likewise.
-	* exp_ch3.ads: Likewise.
-	* exp_ch4.adb: Likewise.
-	* exp_ch4.ads: Likewise.
-	* exp_ch5.adb: Likewise.
-	* exp_ch5.ads: Likewise.
-	* exp_ch6.adb: Likewise.
-	* exp_ch6.ads: Likewise.
-	* exp_ch7.adb: Likewise.
-	* exp_ch7.ads: Likewise.
-	* exp_ch8.adb: Likewise.
-	* exp_ch8.ads: Likewise.
-	* exp_ch9.adb: Likewise.
-	* exp_ch9.ads: Likewise.
-	* exp_code.adb: Likewise.
-	* exp_code.ads: Likewise.
-	* exp_dbug.adb: Likewise.
-	* exp_dbug.ads: Likewise.
-	* exp_disp.adb: Likewise.
-	* exp_disp.ads: Likewise.
-	* exp_dist.adb: Likewise.
-	* exp_dist.ads: Likewise.
-	* exp_fixd.adb: Likewise.
-	* exp_fixd.ads: Likewise.
-	* exp_imgv.adb: Likewise.
-	* exp_imgv.ads: Likewise.
-	* exp_intr.adb: Likewise.
-	* exp_intr.ads: Likewise.
-	* exp_pakd.adb: Likewise.
-	* exp_pakd.ads: Likewise.
-	* exp_prag.adb: Likewise.
-	* exp_prag.ads: Likewise.
-	* exp_put_image.adb: Likewise.
-	* exp_put_image.ads: Likewise.
-	* exp_sel.adb: Likewise.
-	* exp_sel.ads: Likewise.
-	* exp_smem.adb: Likewise.
-	* exp_smem.ads: Likewise.
-	* exp_spark.adb: Likewise.
-	* exp_spark.ads: Likewise.
-	* exp_strm.adb: Likewise.
-	* exp_strm.ads: Likewise.
-	* exp_tss.adb: Likewise.
-	* exp_tss.ads: Likewise.
-	* exp_unst.adb: Likewise.
-	* exp_unst.ads: Likewise.
-	* exp_util.adb: Likewise.
-	* exp_util.ads: Likewise.
-	* expander.adb: Likewise.
-	* expander.ads: Likewise.
-	* expect.c: Likewise.
-	* fe.h: Likewise.
-	* final.c: Likewise.
-	* fmap.adb: Likewise.
-	* fmap.ads: Likewise.
-	* fname-sf.adb: Likewise.
-	* fname-sf.ads: Likewise.
-	* fname-uf.adb: Likewise.
-	* fname-uf.ads: Likewise.
-	* fname.adb: Likewise.
-	* fname.ads: Likewise.
-	* freeze.adb: Likewise.
-	* freeze.ads: Likewise.
-	* frontend.adb: Likewise.
-	* frontend.ads: Likewise.
-	* gen_il-fields.ads: Likewise.
-	* gen_il-gen-gen_entities.adb: Likewise.
-	* gen_il-gen-gen_nodes.adb: Likewise.
-	* gen_il-gen.adb: Likewise.
-	* gen_il-gen.ads: Likewise.
-	* gen_il-internals.adb: Likewise.
-	* gen_il-internals.ads: Likewise.
-	* gen_il-main.adb: Likewise.
-	* gen_il-types.ads: Likewise.
-	* gen_il.adb: Likewise.
-	* gen_il.ads: Likewise.
-	* get_scos.adb: Likewise.
-	* get_scos.ads: Likewise.
-	* get_targ.adb: Likewise.
-	* get_targ.ads: Likewise.
-	* ghost.adb: Likewise.
-	* ghost.ads: Likewise.
-	* gnat1drv.adb: Likewise.
-	* gnat1drv.ads: Likewise.
-	* gnat_cuda.adb: Likewise.
-	* gnat_cuda.ads: Likewise.
-	* gnatbind.adb: Likewise.
-	* gnatbind.ads: Likewise.
-	* gnatchop.adb: Likewise.
-	* gnatclean.adb: Likewise.
-	* gnatcmd.adb: Likewise.
-	* gnatcmd.ads: Likewise.
-	* gnatdll.adb: Likewise.
-	* gnatfind.adb: Likewise.
-	* gnatkr.adb: Likewise.
-	* gnatkr.ads: Likewise.
-	* gnatlink.adb: Likewise.
-	* gnatlink.ads: Likewise.
-	* gnatls.adb: Likewise.
-	* gnatls.ads: Likewise.
-	* gnatmake.adb: Likewise.
-	* gnatmake.ads: Likewise.
-	* gnatname.adb: Likewise.
-	* gnatname.ads: Likewise.
-	* gnatprep.adb: Likewise.
-	* gnatprep.ads: Likewise.
-	* gnatvsn.adb: Likewise.
-	* gnatxref.adb: Likewise.
-	* gprep.adb: Likewise.
-	* gprep.ads: Likewise.
-	* gsocket.h: Likewise.
-	* hostparm.ads: Likewise.
-	* impunit.adb: Likewise.
-	* impunit.ads: Likewise.
-	* indepsw-aix.adb: Likewise.
-	* indepsw-darwin.adb: Likewise.
-	* indepsw-gnu.adb: Likewise.
-	* indepsw.adb: Likewise.
-	* indepsw.ads: Likewise.
-	* init.c: Likewise.
-	* initialize.c: Likewise.
-	* inline.adb: Likewise.
-	* inline.ads: Likewise.
-	* itypes.adb: Likewise.
-	* itypes.ads: Likewise.
-	* krunch.adb: Likewise.
-	* krunch.ads: Likewise.
-	* layout.adb: Likewise.
-	* layout.ads: Likewise.
-	* lib-list.adb: Likewise.
-	* lib-load.adb: Likewise.
-	* lib-load.ads: Likewise.
-	* lib-sort.adb: Likewise.
-	* lib-util.adb: Likewise.
-	* lib-util.ads: Likewise.
-	* lib-writ.adb: Likewise.
-	* lib-writ.ads: Likewise.
-	* lib-xref-spark_specific.adb: Likewise.
-	* lib-xref.adb: Likewise.
-	* lib-xref.ads: Likewise.
-	* lib.adb: Likewise.
-	* lib.ads: Likewise.
-	* libgnarl/a-astaco.adb: Likewise.
-	* libgnarl/a-dispat.adb: Likewise.
-	* libgnarl/a-dynpri.adb: Likewise.
-	* libgnarl/a-etgrbu.ads: Likewise.
-	* libgnarl/a-exetim__darwin.adb: Likewise.
-	* libgnarl/a-exetim__default.ads: Likewise.
-	* libgnarl/a-exetim__mingw.adb: Likewise.
-	* libgnarl/a-exetim__mingw.ads: Likewise.
-	* libgnarl/a-exetim__posix.adb: Likewise.
-	* libgnarl/a-interr.adb: Likewise.
-	* libgnarl/a-interr.ads: Likewise.
-	* libgnarl/a-intnam.ads: Likewise.
-	* libgnarl/a-intnam__aix.ads: Likewise.
-	* libgnarl/a-intnam__darwin.ads: Likewise.
-	* libgnarl/a-intnam__dragonfly.ads: Likewise.
-	* libgnarl/a-intnam__dummy.ads: Likewise.
-	* libgnarl/a-intnam__freebsd.ads: Likewise.
-	* libgnarl/a-intnam__hpux.ads: Likewise.
-	* libgnarl/a-intnam__linux.ads: Likewise.
-	* libgnarl/a-intnam__lynxos.ads: Likewise.
-	* libgnarl/a-intnam__mingw.ads: Likewise.
-	* libgnarl/a-intnam__qnx.ads: Likewise.
-	* libgnarl/a-intnam__rtems.ads: Likewise.
-	* libgnarl/a-intnam__solaris.ads: Likewise.
-	* libgnarl/a-intnam__vxworks.ads: Likewise.
-	* libgnarl/a-reatim.adb: Likewise.
-	* libgnarl/a-reatim.ads: Likewise.
-	* libgnarl/a-retide.adb: Likewise.
-	* libgnarl/a-retide.ads: Likewise.
-	* libgnarl/a-rttiev.adb: Likewise.
-	* libgnarl/a-rttiev.ads: Likewise.
-	* libgnarl/a-synbar.adb: Likewise.
-	* libgnarl/a-synbar.ads: Likewise.
-	* libgnarl/a-synbar__posix.adb: Likewise.
-	* libgnarl/a-synbar__posix.ads: Likewise.
-	* libgnarl/a-sytaco.adb: Likewise.
-	* libgnarl/a-sytaco.ads: Likewise.
-	* libgnarl/a-tasatt.adb: Likewise.
-	* libgnarl/a-tasatt.ads: Likewise.
-	* libgnarl/a-taside.adb: Likewise.
-	* libgnarl/a-taside.ads: Likewise.
-	* libgnarl/a-tasini.adb: Likewise.
-	* libgnarl/a-tasini.ads: Likewise.
-	* libgnarl/a-taster.adb: Likewise.
-	* libgnarl/g-boubuf.adb: Likewise.
-	* libgnarl/g-boubuf.ads: Likewise.
-	* libgnarl/g-boumai.ads: Likewise.
-	* libgnarl/g-semaph.adb: Likewise.
-	* libgnarl/g-semaph.ads: Likewise.
-	* libgnarl/g-signal.adb: Likewise.
-	* libgnarl/g-signal.ads: Likewise.
-	* libgnarl/g-tastus.ads: Likewise.
-	* libgnarl/g-thread.adb: Likewise.
-	* libgnarl/g-thread.ads: Likewise.
-	* libgnarl/i-vxinco.adb: Likewise.
-	* libgnarl/i-vxinco.ads: Likewise.
-	* libgnarl/s-inmaop.ads: Likewise.
-	* libgnarl/s-inmaop__dummy.adb: Likewise.
-	* libgnarl/s-inmaop__hwint.adb: Likewise.
-	* libgnarl/s-inmaop__posix.adb: Likewise.
-	* libgnarl/s-interr.adb: Likewise.
-	* libgnarl/s-interr.ads: Likewise.
-	* libgnarl/s-interr__dummy.adb: Likewise.
-	* libgnarl/s-interr__hwint.adb: Likewise.
-	* libgnarl/s-interr__sigaction.adb: Likewise.
-	* libgnarl/s-interr__vxworks.adb: Likewise.
-	* libgnarl/s-intman.ads: Likewise.
-	* libgnarl/s-intman__android.adb: Likewise.
-	* libgnarl/s-intman__dummy.adb: Likewise.
-	* libgnarl/s-intman__lynxos.adb: Likewise.
-	* libgnarl/s-intman__mingw.adb: Likewise.
-	* libgnarl/s-intman__posix.adb: Likewise.
-	* libgnarl/s-intman__qnx.adb: Likewise.
-	* libgnarl/s-intman__rtems.adb: Likewise.
-	* libgnarl/s-intman__rtems.ads: Likewise.
-	* libgnarl/s-intman__solaris.adb: Likewise.
-	* libgnarl/s-intman__susv3.adb: Likewise.
-	* libgnarl/s-intman__vxworks.adb: Likewise.
-	* libgnarl/s-intman__vxworks.ads: Likewise.
-	* libgnarl/s-linux.ads: Likewise.
-	* libgnarl/s-linux__alpha.ads: Likewise.
-	* libgnarl/s-linux__android.ads: Likewise.
-	* libgnarl/s-linux__hppa.ads: Likewise.
-	* libgnarl/s-linux__mips.ads: Likewise.
-	* libgnarl/s-linux__riscv.ads: Likewise.
-	* libgnarl/s-linux__sparc.ads: Likewise.
-	* libgnarl/s-linux__x32.ads: Likewise.
-	* libgnarl/s-mudido.adb: Likewise.
-	* libgnarl/s-mudido__affinity.adb: Likewise.
-	* libgnarl/s-osinte__aix.adb: Likewise.
-	* libgnarl/s-osinte__aix.ads: Likewise.
-	* libgnarl/s-osinte__android.adb: Likewise.
-	* libgnarl/s-osinte__android.ads: Likewise.
-	* libgnarl/s-osinte__darwin.adb: Likewise.
-	* libgnarl/s-osinte__darwin.ads: Likewise.
-	* libgnarl/s-osinte__dragonfly.adb: Likewise.
-	* libgnarl/s-osinte__dragonfly.ads: Likewise.
-	* libgnarl/s-osinte__dummy.ads: Likewise.
-	* libgnarl/s-osinte__freebsd.adb: Likewise.
-	* libgnarl/s-osinte__freebsd.ads: Likewise.
-	* libgnarl/s-osinte__gnu.adb: Likewise.
-	* libgnarl/s-osinte__gnu.ads: Likewise.
-	* libgnarl/s-osinte__hpux-dce.adb: Likewise.
-	* libgnarl/s-osinte__hpux-dce.ads: Likewise.
-	* libgnarl/s-osinte__hpux.ads: Likewise.
-	* libgnarl/s-osinte__kfreebsd-gnu.ads: Likewise.
-	* libgnarl/s-osinte__linux.ads: Likewise.
-	* libgnarl/s-osinte__lynxos178.adb: Likewise.
-	* libgnarl/s-osinte__lynxos178e.ads: Likewise.
-	* libgnarl/s-osinte__mingw.ads: Likewise.
-	* libgnarl/s-osinte__posix.adb: Likewise.
-	* libgnarl/s-osinte__qnx.adb: Likewise.
-	* libgnarl/s-osinte__qnx.ads: Likewise.
-	* libgnarl/s-osinte__rtems.adb: Likewise.
-	* libgnarl/s-osinte__rtems.ads: Likewise.
-	* libgnarl/s-osinte__solaris.adb: Likewise.
-	* libgnarl/s-osinte__solaris.ads: Likewise.
-	* libgnarl/s-osinte__vxworks.adb: Likewise.
-	* libgnarl/s-osinte__vxworks.ads: Likewise.
-	* libgnarl/s-osinte__x32.adb: Likewise.
-	* libgnarl/s-proinf.adb: Likewise.
-	* libgnarl/s-proinf.ads: Likewise.
-	* libgnarl/s-putaim.adb: Likewise.
-	* libgnarl/s-putaim.ads: Likewise.
-	* libgnarl/s-qnx.ads: Likewise.
-	* libgnarl/s-solita.adb: Likewise.
-	* libgnarl/s-solita.ads: Likewise.
-	* libgnarl/s-stusta.adb: Likewise.
-	* libgnarl/s-stusta.ads: Likewise.
-	* libgnarl/s-taasde.adb: Likewise.
-	* libgnarl/s-taasde.ads: Likewise.
-	* libgnarl/s-tadeca.adb: Likewise.
-	* libgnarl/s-tadeca.ads: Likewise.
-	* libgnarl/s-tadert.adb: Likewise.
-	* libgnarl/s-tadert.ads: Likewise.
-	* libgnarl/s-taenca.adb: Likewise.
-	* libgnarl/s-taenca.ads: Likewise.
-	* libgnarl/s-taprob.adb: Likewise.
-	* libgnarl/s-taprob.ads: Likewise.
-	* libgnarl/s-taprop.ads: Likewise.
-	* libgnarl/s-taprop__dummy.adb: Likewise.
-	* libgnarl/s-taprop__hpux-dce.adb: Likewise.
-	* libgnarl/s-taprop__linux.adb: Likewise.
-	* libgnarl/s-taprop__mingw.adb: Likewise.
-	* libgnarl/s-taprop__posix.adb: Likewise.
-	* libgnarl/s-taprop__qnx.adb: Likewise.
-	* libgnarl/s-taprop__rtems.adb: Likewise.
-	* libgnarl/s-taprop__solaris.adb: Likewise.
-	* libgnarl/s-taprop__vxworks.adb: Likewise.
-	* libgnarl/s-tarest.adb: Likewise.
-	* libgnarl/s-tarest.ads: Likewise.
-	* libgnarl/s-tasdeb.adb: Likewise.
-	* libgnarl/s-tasdeb.ads: Likewise.
-	* libgnarl/s-tasinf.adb: Likewise.
-	* libgnarl/s-tasinf.ads: Likewise.
-	* libgnarl/s-tasinf__linux.adb: Likewise.
-	* libgnarl/s-tasinf__linux.ads: Likewise.
-	* libgnarl/s-tasinf__mingw.adb: Likewise.
-	* libgnarl/s-tasinf__mingw.ads: Likewise.
-	* libgnarl/s-tasinf__solaris.adb: Likewise.
-	* libgnarl/s-tasinf__solaris.ads: Likewise.
-	* libgnarl/s-tasinf__vxworks.ads: Likewise.
-	* libgnarl/s-tasini.adb: Likewise.
-	* libgnarl/s-tasini.ads: Likewise.
-	* libgnarl/s-taskin.adb: Likewise.
-	* libgnarl/s-taskin.ads: Likewise.
-	* libgnarl/s-taspri__dummy.ads: Likewise.
-	* libgnarl/s-taspri__hpux-dce.ads: Likewise.
-	* libgnarl/s-taspri__lynxos.ads: Likewise.
-	* libgnarl/s-taspri__mingw.ads: Likewise.
-	* libgnarl/s-taspri__posix-noaltstack.ads: Likewise.
-	* libgnarl/s-taspri__posix.ads: Likewise.
-	* libgnarl/s-taspri__solaris.ads: Likewise.
-	* libgnarl/s-taspri__vxworks.ads: Likewise.
-	* libgnarl/s-tasque.adb: Likewise.
-	* libgnarl/s-tasque.ads: Likewise.
-	* libgnarl/s-tasren.adb: Likewise.
-	* libgnarl/s-tasren.ads: Likewise.
-	* libgnarl/s-tasres.ads: Likewise.
-	* libgnarl/s-tassta.adb: Likewise.
-	* libgnarl/s-tassta.ads: Likewise.
-	* libgnarl/s-tasuti.adb: Likewise.
-	* libgnarl/s-tasuti.ads: Likewise.
-	* libgnarl/s-tataat.adb: Likewise.
-	* libgnarl/s-tataat.ads: Likewise.
-	* libgnarl/s-tpinop.adb: Likewise.
-	* libgnarl/s-tpinop.ads: Likewise.
-	* libgnarl/s-tpoaal.adb: Likewise.
-	* libgnarl/s-tpoben.adb: Likewise.
-	* libgnarl/s-tpoben.ads: Likewise.
-	* libgnarl/s-tpobmu.adb: Likewise.
-	* libgnarl/s-tpobmu.ads: Likewise.
-	* libgnarl/s-tpobop.adb: Likewise.
-	* libgnarl/s-tpobop.ads: Likewise.
-	* libgnarl/s-tpopmo.adb: Likewise.
-	* libgnarl/s-tpopsp__posix-foreign.adb: Likewise.
-	* libgnarl/s-tpopsp__posix.adb: Likewise.
-	* libgnarl/s-tpopsp__solaris.adb: Likewise.
-	* libgnarl/s-tpopsp__tls.adb: Likewise.
-	* libgnarl/s-tpopsp__vxworks-rtp.adb: Likewise.
-	* libgnarl/s-tpopsp__vxworks-tls.adb: Likewise.
-	* libgnarl/s-tpopsp__vxworks.adb: Likewise.
-	* libgnarl/s-tporft.adb: Likewise.
-	* libgnarl/s-tposen.adb: Likewise.
-	* libgnarl/s-tposen.ads: Likewise.
-	* libgnarl/s-vxwext.adb: Likewise.
-	* libgnarl/s-vxwext.ads: Likewise.
-	* libgnarl/s-vxwext__kernel-smp.adb: Likewise.
-	* libgnarl/s-vxwext__kernel.adb: Likewise.
-	* libgnarl/s-vxwext__kernel.ads: Likewise.
-	* libgnarl/s-vxwext__rtp-smp.adb: Likewise.
-	* libgnarl/s-vxwext__rtp.adb: Likewise.
-	* libgnarl/s-vxwext__rtp.ads: Likewise.
-	* libgnarl/s-vxwork__aarch64.ads: Likewise.
-	* libgnarl/s-vxwork__arm.ads: Likewise.
-	* libgnarl/s-vxwork__ppc.ads: Likewise.
-	* libgnarl/s-vxwork__x86.ads: Likewise.
-	* libgnarl/thread.c: Likewise.
-	* libgnat/a-assert.adb: Likewise.
-	* libgnat/a-assert.ads: Likewise.
-	* libgnat/a-btgbso.adb: Likewise.
-	* libgnat/a-btgbso.ads: Likewise.
-	* libgnat/a-calari.adb: Likewise.
-	* libgnat/a-calari.ads: Likewise.
-	* libgnat/a-calcon.adb: Likewise.
-	* libgnat/a-calcon.ads: Likewise.
-	* libgnat/a-caldel.adb: Likewise.
-	* libgnat/a-caldel.ads: Likewise.
-	* libgnat/a-calend.adb: Likewise.
-	* libgnat/a-calend.ads: Likewise.
-	* libgnat/a-calfor.adb: Likewise.
-	* libgnat/a-calfor.ads: Likewise.
-	* libgnat/a-catizo.adb: Likewise.
-	* libgnat/a-cbdlli.adb: Likewise.
-	* libgnat/a-cbdlli.ads: Likewise.
-	* libgnat/a-cbhama.adb: Likewise.
-	* libgnat/a-cbhama.ads: Likewise.
-	* libgnat/a-cbhase.adb: Likewise.
-	* libgnat/a-cbhase.ads: Likewise.
-	* libgnat/a-cbmutr.adb: Likewise.
-	* libgnat/a-cbmutr.ads: Likewise.
-	* libgnat/a-cborma.adb: Likewise.
-	* libgnat/a-cborma.ads: Likewise.
-	* libgnat/a-cborse.adb: Likewise.
-	* libgnat/a-cborse.ads: Likewise.
-	* libgnat/a-cbprqu.adb: Likewise.
-	* libgnat/a-cbprqu.ads: Likewise.
-	* libgnat/a-cbsyqu.adb: Likewise.
-	* libgnat/a-cbsyqu.ads: Likewise.
-	* libgnat/a-cdlili.adb: Likewise.
-	* libgnat/a-cdlili.ads: Likewise.
-	* libgnat/a-cfdlli.adb: Likewise.
-	* libgnat/a-cfdlli.ads: Likewise.
-	* libgnat/a-cfhama.adb: Likewise.
-	* libgnat/a-cfhama.ads: Likewise.
-	* libgnat/a-cfhase.adb: Likewise.
-	* libgnat/a-cfhase.ads: Likewise.
-	* libgnat/a-cfinve.adb: Likewise.
-	* libgnat/a-cfinve.ads: Likewise.
-	* libgnat/a-cforma.adb: Likewise.
-	* libgnat/a-cforma.ads: Likewise.
-	* libgnat/a-cforse.adb: Likewise.
-	* libgnat/a-cforse.ads: Likewise.
-	* libgnat/a-cgaaso.adb: Likewise.
-	* libgnat/a-cgaaso.ads: Likewise.
-	* libgnat/a-cgarso.adb: Likewise.
-	* libgnat/a-cgcaso.adb: Likewise.
-	* libgnat/a-chacon.adb: Likewise.
-	* libgnat/a-chacon.ads: Likewise.
-	* libgnat/a-chahan.adb: Likewise.
-	* libgnat/a-chahan.ads: Likewise.
-	* libgnat/a-chlat9.ads: Likewise.
-	* libgnat/a-chtgbk.adb: Likewise.
-	* libgnat/a-chtgbk.ads: Likewise.
-	* libgnat/a-chtgbo.adb: Likewise.
-	* libgnat/a-chtgbo.ads: Likewise.
-	* libgnat/a-chtgke.adb: Likewise.
-	* libgnat/a-chtgke.ads: Likewise.
-	* libgnat/a-chtgop.adb: Likewise.
-	* libgnat/a-chtgop.ads: Likewise.
-	* libgnat/a-chzla1.ads: Likewise.
-	* libgnat/a-chzla9.ads: Likewise.
-	* libgnat/a-cidlli.adb: Likewise.
-	* libgnat/a-cidlli.ads: Likewise.
-	* libgnat/a-cihama.adb: Likewise.
-	* libgnat/a-cihama.ads: Likewise.
-	* libgnat/a-cihase.adb: Likewise.
-	* libgnat/a-cihase.ads: Likewise.
-	* libgnat/a-cimutr.adb: Likewise.
-	* libgnat/a-cimutr.ads: Likewise.
-	* libgnat/a-ciorma.adb: Likewise.
-	* libgnat/a-ciorma.ads: Likewise.
-	* libgnat/a-ciormu.adb: Likewise.
-	* libgnat/a-ciormu.ads: Likewise.
-	* libgnat/a-ciorse.adb: Likewise.
-	* libgnat/a-ciorse.ads: Likewise.
-	* libgnat/a-clrefi.adb: Likewise.
-	* libgnat/a-clrefi.ads: Likewise.
-	* libgnat/a-coboho.adb: Likewise.
-	* libgnat/a-coboho.ads: Likewise.
-	* libgnat/a-cobove.adb: Likewise.
-	* libgnat/a-cobove.ads: Likewise.
-	* libgnat/a-cofove.adb: Likewise.
-	* libgnat/a-cofove.ads: Likewise.
-	* libgnat/a-cofuba.adb: Likewise.
-	* libgnat/a-cofuba.ads: Likewise.
-	* libgnat/a-cofuma.adb: Likewise.
-	* libgnat/a-cofuma.ads: Likewise.
-	* libgnat/a-cofuse.adb: Likewise.
-	* libgnat/a-cofuse.ads: Likewise.
-	* libgnat/a-cofuve.adb: Likewise.
-	* libgnat/a-cofuve.ads: Likewise.
-	* libgnat/a-cogeso.adb: Likewise.
-	* libgnat/a-cogeso.ads: Likewise.
-	* libgnat/a-cohama.adb: Likewise.
-	* libgnat/a-cohama.ads: Likewise.
-	* libgnat/a-cohase.adb: Likewise.
-	* libgnat/a-cohase.ads: Likewise.
-	* libgnat/a-cohata.ads: Likewise.
-	* libgnat/a-coinho.adb: Likewise.
-	* libgnat/a-coinho.ads: Likewise.
-	* libgnat/a-coinho__shared.adb: Likewise.
-	* libgnat/a-coinho__shared.ads: Likewise.
-	* libgnat/a-coinve.adb: Likewise.
-	* libgnat/a-coinve.ads: Likewise.
-	* libgnat/a-colien.adb: Likewise.
-	* libgnat/a-colien.ads: Likewise.
-	* libgnat/a-colire.adb: Likewise.
-	* libgnat/a-colire.ads: Likewise.
-	* libgnat/a-comlin.adb: Likewise.
-	* libgnat/a-comlin.ads: Likewise.
-	* libgnat/a-comutr.adb: Likewise.
-	* libgnat/a-comutr.ads: Likewise.
-	* libgnat/a-conhel.adb: Likewise.
-	* libgnat/a-conhel.ads: Likewise.
-	* libgnat/a-convec.adb: Likewise.
-	* libgnat/a-convec.ads: Likewise.
-	* libgnat/a-coorma.adb: Likewise.
-	* libgnat/a-coorma.ads: Likewise.
-	* libgnat/a-coormu.adb: Likewise.
-	* libgnat/a-coormu.ads: Likewise.
-	* libgnat/a-coorse.adb: Likewise.
-	* libgnat/a-coorse.ads: Likewise.
-	* libgnat/a-coprnu.adb: Likewise.
-	* libgnat/a-coprnu.ads: Likewise.
-	* libgnat/a-costso.adb: Likewise.
-	* libgnat/a-costso.ads: Likewise.
-	* libgnat/a-crbltr.ads: Likewise.
-	* libgnat/a-crbtgk.adb: Likewise.
-	* libgnat/a-crbtgk.ads: Likewise.
-	* libgnat/a-crbtgo.adb: Likewise.
-	* libgnat/a-crbtgo.ads: Likewise.
-	* libgnat/a-crdlli.adb: Likewise.
-	* libgnat/a-crdlli.ads: Likewise.
-	* libgnat/a-csquin.ads: Likewise.
-	* libgnat/a-cuprqu.adb: Likewise.
-	* libgnat/a-cuprqu.ads: Likewise.
-	* libgnat/a-cusyqu.adb: Likewise.
-	* libgnat/a-cusyqu.ads: Likewise.
-	* libgnat/a-cwila1.ads: Likewise.
-	* libgnat/a-cwila9.ads: Likewise.
-	* libgnat/a-decima.adb: Likewise.
-	* libgnat/a-decima.ads: Likewise.
-	* libgnat/a-decima__128.ads: Likewise.
-	* libgnat/a-dhfina.adb: Likewise.
-	* libgnat/a-dhfina.ads: Likewise.
-	* libgnat/a-diocst.adb: Likewise.
-	* libgnat/a-diocst.ads: Likewise.
-	* libgnat/a-direct.adb: Likewise.
-	* libgnat/a-direct.ads: Likewise.
-	* libgnat/a-direio.adb: Likewise.
-	* libgnat/a-direio.ads: Likewise.
-	* libgnat/a-dirval.adb: Likewise.
-	* libgnat/a-dirval.ads: Likewise.
-	* libgnat/a-dirval__mingw.adb: Likewise.
-	* libgnat/a-einuoc.adb: Likewise.
-	* libgnat/a-einuoc.ads: Likewise.
-	* libgnat/a-elchha.adb: Likewise.
-	* libgnat/a-elchha.ads: Likewise.
-	* libgnat/a-envvar.adb: Likewise.
-	* libgnat/a-excach.adb: Likewise.
-	* libgnat/a-except.adb: Likewise.
-	* libgnat/a-except.ads: Likewise.
-	* libgnat/a-exctra.adb: Likewise.
-	* libgnat/a-exctra.ads: Likewise.
-	* libgnat/a-exexda.adb: Likewise.
-	* libgnat/a-exexpr.adb: Likewise.
-	* libgnat/a-exextr.adb: Likewise.
-	* libgnat/a-exstat.adb: Likewise.
-	* libgnat/a-finali.adb: Likewise.
-	* libgnat/a-finali.ads: Likewise.
-	* libgnat/a-locale.adb: Likewise.
-	* libgnat/a-locale.ads: Likewise.
-	* libgnat/a-nagefl.ads: Likewise.
-	* libgnat/a-naliop.ads: Likewise.
-	* libgnat/a-naliop__nolibm.ads: Likewise.
-	* libgnat/a-nallfl.ads: Likewise.
-	* libgnat/a-nallfl__wraplf.ads: Likewise.
-	* libgnat/a-nalofl.ads: Likewise.
-	* libgnat/a-nashfl.ads: Likewise.
-	* libgnat/a-nashfl__wraplf.ads: Likewise.
-	* libgnat/a-nbnbig.adb: Likewise.
-	* libgnat/a-nbnbin.adb: Likewise.
-	* libgnat/a-nbnbin__gmp.adb: Likewise.
-	* libgnat/a-nbnbre.adb: Likewise.
-	* libgnat/a-ngcefu.adb: Likewise.
-	* libgnat/a-ngcoar.adb: Likewise.
-	* libgnat/a-ngcoty.adb: Likewise.
-	* libgnat/a-ngcoty.ads: Likewise.
-	* libgnat/a-ngelfu.adb: Likewise.
-	* libgnat/a-ngelfu.ads: Likewise.
-	* libgnat/a-ngrear.adb: Likewise.
-	* libgnat/a-ngrear.ads: Likewise.
-	* libgnat/a-nuauco.ads: Likewise.
-	* libgnat/a-nuauco__x86.ads: Likewise.
-	* libgnat/a-nuaufl.ads: Likewise.
-	* libgnat/a-nuaufl__wraplf.ads: Likewise.
-	* libgnat/a-nudira.adb: Likewise.
-	* libgnat/a-nudira.ads: Likewise.
-	* libgnat/a-nuflra.adb: Likewise.
-	* libgnat/a-nuflra.ads: Likewise.
-	* libgnat/a-numaux.ads: Likewise.
-	* libgnat/a-rbtgbk.adb: Likewise.
-	* libgnat/a-rbtgbk.ads: Likewise.
-	* libgnat/a-rbtgbo.adb: Likewise.
-	* libgnat/a-rbtgbo.ads: Likewise.
-	* libgnat/a-rbtgso.adb: Likewise.
-	* libgnat/a-rbtgso.ads: Likewise.
-	* libgnat/a-sbecin.adb: Likewise.
-	* libgnat/a-sbecin.ads: Likewise.
-	* libgnat/a-sbhcin.adb: Likewise.
-	* libgnat/a-sbhcin.ads: Likewise.
-	* libgnat/a-sblcin.adb: Likewise.
-	* libgnat/a-sblcin.ads: Likewise.
-	* libgnat/a-secain.adb: Likewise.
-	* libgnat/a-secain.ads: Likewise.
-	* libgnat/a-sequio.adb: Likewise.
-	* libgnat/a-sequio.ads: Likewise.
-	* libgnat/a-sfecin.ads: Likewise.
-	* libgnat/a-sfhcin.ads: Likewise.
-	* libgnat/a-sflcin.ads: Likewise.
-	* libgnat/a-shcain.adb: Likewise.
-	* libgnat/a-shcain.ads: Likewise.
-	* libgnat/a-siocst.adb: Likewise.
-	* libgnat/a-siocst.ads: Likewise.
-	* libgnat/a-slcain.adb: Likewise.
-	* libgnat/a-slcain.ads: Likewise.
-	* libgnat/a-ssicst.adb: Likewise.
-	* libgnat/a-ssicst.ads: Likewise.
-	* libgnat/a-stboha.adb: Likewise.
-	* libgnat/a-stbubo.adb: Likewise.
-	* libgnat/a-stbubo.ads: Likewise.
-	* libgnat/a-stbufi.adb: Likewise.
-	* libgnat/a-stbufi.ads: Likewise.
-	* libgnat/a-stbufo.adb: Likewise.
-	* libgnat/a-stbufo.ads: Likewise.
-	* libgnat/a-stbuun.adb: Likewise.
-	* libgnat/a-stbuut.adb: Likewise.
-	* libgnat/a-stbuut.ads: Likewise.
-	* libgnat/a-stmaco.ads: Likewise.
-	* libgnat/a-storio.adb: Likewise.
-	* libgnat/a-strbou.adb: Likewise.
-	* libgnat/a-strbou.ads: Likewise.
-	* libgnat/a-stream.adb: Likewise.
-	* libgnat/a-stream.ads: Likewise.
-	* libgnat/a-strfix.adb: Likewise.
-	* libgnat/a-strhas.adb: Likewise.
-	* libgnat/a-strmap.adb: Likewise.
-	* libgnat/a-strmap.ads: Likewise.
-	* libgnat/a-strsea.adb: Likewise.
-	* libgnat/a-strsea.ads: Likewise.
-	* libgnat/a-strsto.ads: Likewise.
-	* libgnat/a-strsup.adb: Likewise.
-	* libgnat/a-strsup.ads: Likewise.
-	* libgnat/a-strunb.adb: Likewise.
-	* libgnat/a-strunb.ads: Likewise.
-	* libgnat/a-strunb__shared.adb: Likewise.
-	* libgnat/a-strunb__shared.ads: Likewise.
-	* libgnat/a-ststbo.adb: Likewise.
-	* libgnat/a-ststbo.ads: Likewise.
-	* libgnat/a-ststio.adb: Likewise.
-	* libgnat/a-ststio.ads: Likewise.
-	* libgnat/a-ststun.adb: Likewise.
-	* libgnat/a-ststun.ads: Likewise.
-	* libgnat/a-sttebu.adb: Likewise.
-	* libgnat/a-stunau.adb: Likewise.
-	* libgnat/a-stunau.ads: Likewise.
-	* libgnat/a-stunau__shared.adb: Likewise.
-	* libgnat/a-stunha.adb: Likewise.
-	* libgnat/a-stuten.adb: Likewise.
-	* libgnat/a-stwibo.adb: Likewise.
-	* libgnat/a-stwibo.ads: Likewise.
-	* libgnat/a-stwifi.adb: Likewise.
-	* libgnat/a-stwiha.adb: Likewise.
-	* libgnat/a-stwima.adb: Likewise.
-	* libgnat/a-stwima.ads: Likewise.
-	* libgnat/a-stwise.adb: Likewise.
-	* libgnat/a-stwise.ads: Likewise.
-	* libgnat/a-stwisu.adb: Likewise.
-	* libgnat/a-stwisu.ads: Likewise.
-	* libgnat/a-stwiun.adb: Likewise.
-	* libgnat/a-stwiun.ads: Likewise.
-	* libgnat/a-stwiun__shared.adb: Likewise.
-	* libgnat/a-stwiun__shared.ads: Likewise.
-	* libgnat/a-stzbou.adb: Likewise.
-	* libgnat/a-stzbou.ads: Likewise.
-	* libgnat/a-stzfix.adb: Likewise.
-	* libgnat/a-stzhas.adb: Likewise.
-	* libgnat/a-stzmap.adb: Likewise.
-	* libgnat/a-stzmap.ads: Likewise.
-	* libgnat/a-stzsea.adb: Likewise.
-	* libgnat/a-stzsea.ads: Likewise.
-	* libgnat/a-stzsup.adb: Likewise.
-	* libgnat/a-stzsup.ads: Likewise.
-	* libgnat/a-stzunb.adb: Likewise.
-	* libgnat/a-stzunb.ads: Likewise.
-	* libgnat/a-stzunb__shared.adb: Likewise.
-	* libgnat/a-stzunb__shared.ads: Likewise.
-	* libgnat/a-suecin.adb: Likewise.
-	* libgnat/a-suecin.ads: Likewise.
-	* libgnat/a-suenco.adb: Likewise.
-	* libgnat/a-suenst.adb: Likewise.
-	* libgnat/a-suewst.adb: Likewise.
-	* libgnat/a-suezst.adb: Likewise.
-	* libgnat/a-suhcin.adb: Likewise.
-	* libgnat/a-suhcin.ads: Likewise.
-	* libgnat/a-sulcin.adb: Likewise.
-	* libgnat/a-sulcin.ads: Likewise.
-	* libgnat/a-suteio.adb: Likewise.
-	* libgnat/a-suteio.ads: Likewise.
-	* libgnat/a-suteio__shared.adb: Likewise.
-	* libgnat/a-swbwha.adb: Likewise.
-	* libgnat/a-swmwco.ads: Likewise.
-	* libgnat/a-swunau.adb: Likewise.
-	* libgnat/a-swunau.ads: Likewise.
-	* libgnat/a-swunau__shared.adb: Likewise.
-	* libgnat/a-swuwha.adb: Likewise.
-	* libgnat/a-swuwti.adb: Likewise.
-	* libgnat/a-swuwti.ads: Likewise.
-	* libgnat/a-swuwti__shared.adb: Likewise.
-	* libgnat/a-szbzha.adb: Likewise.
-	* libgnat/a-szmzco.ads: Likewise.
-	* libgnat/a-szunau.adb: Likewise.
-	* libgnat/a-szunau.ads: Likewise.
-	* libgnat/a-szunau__shared.adb: Likewise.
-	* libgnat/a-szuzha.adb: Likewise.
-	* libgnat/a-szuzti.adb: Likewise.
-	* libgnat/a-szuzti.ads: Likewise.
-	* libgnat/a-szuzti__shared.adb: Likewise.
-	* libgnat/a-tags.adb: Likewise.
-	* libgnat/a-tags.ads: Likewise.
-	* libgnat/a-teioed.adb: Likewise.
-	* libgnat/a-teioed.ads: Likewise.
-	* libgnat/a-textio.adb: Likewise.
-	* libgnat/a-textio.ads: Likewise.
-	* libgnat/a-tiboio.adb: Likewise.
-	* libgnat/a-ticoau.adb: Likewise.
-	* libgnat/a-ticoau.ads: Likewise.
-	* libgnat/a-ticoio.adb: Likewise.
-	* libgnat/a-ticoio.ads: Likewise.
-	* libgnat/a-tideau.adb: Likewise.
-	* libgnat/a-tideau.ads: Likewise.
-	* libgnat/a-tideio.adb: Likewise.
-	* libgnat/a-tideio.ads: Likewise.
-	* libgnat/a-tideio__128.adb: Likewise.
-	* libgnat/a-tienau.adb: Likewise.
-	* libgnat/a-tienau.ads: Likewise.
-	* libgnat/a-tienio.adb: Likewise.
-	* libgnat/a-tifiau.adb: Likewise.
-	* libgnat/a-tifiau.ads: Likewise.
-	* libgnat/a-tifiio.adb: Likewise.
-	* libgnat/a-tifiio__128.adb: Likewise.
-	* libgnat/a-tiflau.adb: Likewise.
-	* libgnat/a-tiflau.ads: Likewise.
-	* libgnat/a-tiflio.adb: Likewise.
-	* libgnat/a-tiflio.ads: Likewise.
-	* libgnat/a-tigeau.adb: Likewise.
-	* libgnat/a-tigeau.ads: Likewise.
-	* libgnat/a-tigeli.adb: Likewise.
-	* libgnat/a-tiinau.adb: Likewise.
-	* libgnat/a-tiinau.ads: Likewise.
-	* libgnat/a-tiinio.adb: Likewise.
-	* libgnat/a-tiinio.ads: Likewise.
-	* libgnat/a-tiinio__128.adb: Likewise.
-	* libgnat/a-timoio.adb: Likewise.
-	* libgnat/a-timoio.ads: Likewise.
-	* libgnat/a-timoio__128.adb: Likewise.
-	* libgnat/a-tiocst.adb: Likewise.
-	* libgnat/a-tiocst.ads: Likewise.
-	* libgnat/a-tirsfi.adb: Likewise.
-	* libgnat/a-tirsfi.ads: Likewise.
-	* libgnat/a-titest.adb: Likewise.
-	* libgnat/a-undesu.adb: Likewise.
-	* libgnat/a-wichha.adb: Likewise.
-	* libgnat/a-wichun.adb: Likewise.
-	* libgnat/a-wichun.ads: Likewise.
-	* libgnat/a-witeio.adb: Likewise.
-	* libgnat/a-witeio.ads: Likewise.
-	* libgnat/a-wrstfi.adb: Likewise.
-	* libgnat/a-wrstfi.ads: Likewise.
-	* libgnat/a-wtcoau.adb: Likewise.
-	* libgnat/a-wtcoau.ads: Likewise.
-	* libgnat/a-wtcoio.adb: Likewise.
-	* libgnat/a-wtcstr.adb: Likewise.
-	* libgnat/a-wtcstr.ads: Likewise.
-	* libgnat/a-wtdeau.adb: Likewise.
-	* libgnat/a-wtdeau.ads: Likewise.
-	* libgnat/a-wtdeio.adb: Likewise.
-	* libgnat/a-wtdeio__128.adb: Likewise.
-	* libgnat/a-wtedit.adb: Likewise.
-	* libgnat/a-wtedit.ads: Likewise.
-	* libgnat/a-wtenau.adb: Likewise.
-	* libgnat/a-wtenau.ads: Likewise.
-	* libgnat/a-wtenio.adb: Likewise.
-	* libgnat/a-wtfiau.adb: Likewise.
-	* libgnat/a-wtfiau.ads: Likewise.
-	* libgnat/a-wtfiio.adb: Likewise.
-	* libgnat/a-wtfiio__128.adb: Likewise.
-	* libgnat/a-wtflau.adb: Likewise.
-	* libgnat/a-wtflau.ads: Likewise.
-	* libgnat/a-wtflio.adb: Likewise.
-	* libgnat/a-wtgeau.adb: Likewise.
-	* libgnat/a-wtgeau.ads: Likewise.
-	* libgnat/a-wtinau.adb: Likewise.
-	* libgnat/a-wtinau.ads: Likewise.
-	* libgnat/a-wtinio.adb: Likewise.
-	* libgnat/a-wtinio__128.adb: Likewise.
-	* libgnat/a-wtmoio.adb: Likewise.
-	* libgnat/a-wtmoio.ads: Likewise.
-	* libgnat/a-wtmoio__128.adb: Likewise.
-	* libgnat/a-wttest.adb: Likewise.
-	* libgnat/a-wwboio.adb: Likewise.
-	* libgnat/a-zchhan.adb: Likewise.
-	* libgnat/a-zchuni.adb: Likewise.
-	* libgnat/a-zchuni.ads: Likewise.
-	* libgnat/a-zrstfi.adb: Likewise.
-	* libgnat/a-zrstfi.ads: Likewise.
-	* libgnat/a-ztcoau.adb: Likewise.
-	* libgnat/a-ztcoio.adb: Likewise.
-	* libgnat/a-ztcstr.adb: Likewise.
-	* libgnat/a-ztcstr.ads: Likewise.
-	* libgnat/a-ztdeau.adb: Likewise.
-	* libgnat/a-ztdeau.ads: Likewise.
-	* libgnat/a-ztdeio.adb: Likewise.
-	* libgnat/a-ztdeio__128.adb: Likewise.
-	* libgnat/a-ztedit.adb: Likewise.
-	* libgnat/a-ztedit.ads: Likewise.
-	* libgnat/a-ztenau.adb: Likewise.
-	* libgnat/a-ztenau.ads: Likewise.
-	* libgnat/a-ztenio.adb: Likewise.
-	* libgnat/a-ztexio.adb: Likewise.
-	* libgnat/a-ztexio.ads: Likewise.
-	* libgnat/a-ztfiau.adb: Likewise.
-	* libgnat/a-ztfiau.ads: Likewise.
-	* libgnat/a-ztfiio.adb: Likewise.
-	* libgnat/a-ztfiio__128.adb: Likewise.
-	* libgnat/a-ztflau.adb: Likewise.
-	* libgnat/a-ztflau.ads: Likewise.
-	* libgnat/a-ztflio.adb: Likewise.
-	* libgnat/a-ztgeau.adb: Likewise.
-	* libgnat/a-ztgeau.ads: Likewise.
-	* libgnat/a-ztinau.adb: Likewise.
-	* libgnat/a-ztinau.ads: Likewise.
-	* libgnat/a-ztinio.adb: Likewise.
-	* libgnat/a-ztinio__128.adb: Likewise.
-	* libgnat/a-ztmoio.adb: Likewise.
-	* libgnat/a-ztmoio__128.adb: Likewise.
-	* libgnat/a-zttest.adb: Likewise.
-	* libgnat/a-zzboio.adb: Likewise.
-	* libgnat/g-allein.ads: Likewise.
-	* libgnat/g-alleve.adb: Likewise.
-	* libgnat/g-alleve.ads: Likewise.
-	* libgnat/g-alleve__hard.adb: Likewise.
-	* libgnat/g-alleve__hard.ads: Likewise.
-	* libgnat/g-altcon.adb: Likewise.
-	* libgnat/g-altcon.ads: Likewise.
-	* libgnat/g-altive.ads: Likewise.
-	* libgnat/g-alveop.adb: Likewise.
-	* libgnat/g-alveop.ads: Likewise.
-	* libgnat/g-alvety.ads: Likewise.
-	* libgnat/g-alvevi.ads: Likewise.
-	* libgnat/g-arrspl.adb: Likewise.
-	* libgnat/g-arrspl.ads: Likewise.
-	* libgnat/g-awk.adb: Likewise.
-	* libgnat/g-awk.ads: Likewise.
-	* libgnat/g-binenv.adb: Likewise.
-	* libgnat/g-binenv.ads: Likewise.
-	* libgnat/g-brapre.ads: Likewise.
-	* libgnat/g-bubsor.adb: Likewise.
-	* libgnat/g-bubsor.ads: Likewise.
-	* libgnat/g-busora.adb: Likewise.
-	* libgnat/g-busora.ads: Likewise.
-	* libgnat/g-busorg.adb: Likewise.
-	* libgnat/g-busorg.ads: Likewise.
-	* libgnat/g-byorma.adb: Likewise.
-	* libgnat/g-byorma.ads: Likewise.
-	* libgnat/g-bytswa.adb: Likewise.
-	* libgnat/g-bytswa.ads: Likewise.
-	* libgnat/g-calend.adb: Likewise.
-	* libgnat/g-calend.ads: Likewise.
-	* libgnat/g-casuti.adb: Likewise.
-	* libgnat/g-casuti.ads: Likewise.
-	* libgnat/g-catiio.adb: Likewise.
-	* libgnat/g-catiio.ads: Likewise.
-	* libgnat/g-cgi.adb: Likewise.
-	* libgnat/g-cgi.ads: Likewise.
-	* libgnat/g-cgicoo.adb: Likewise.
-	* libgnat/g-cgicoo.ads: Likewise.
-	* libgnat/g-cgideb.adb: Likewise.
-	* libgnat/g-cgideb.ads: Likewise.
-	* libgnat/g-comlin.adb: Likewise.
-	* libgnat/g-comlin.ads: Likewise.
-	* libgnat/g-comver.adb: Likewise.
-	* libgnat/g-comver.ads: Likewise.
-	* libgnat/g-cppexc.adb: Likewise.
-	* libgnat/g-cppexc.ads: Likewise.
-	* libgnat/g-crc32.adb: Likewise.
-	* libgnat/g-crc32.ads: Likewise.
-	* libgnat/g-ctrl_c.adb: Likewise.
-	* libgnat/g-ctrl_c.ads: Likewise.
-	* libgnat/g-curexc.ads: Likewise.
-	* libgnat/g-debpoo.adb: Likewise.
-	* libgnat/g-debpoo.ads: Likewise.
-	* libgnat/g-debuti.adb: Likewise.
-	* libgnat/g-debuti.ads: Likewise.
-	* libgnat/g-decstr.adb: Likewise.
-	* libgnat/g-decstr.ads: Likewise.
-	* libgnat/g-deutst.ads: Likewise.
-	* libgnat/g-diopit.adb: Likewise.
-	* libgnat/g-diopit.ads: Likewise.
-	* libgnat/g-dirope.adb: Likewise.
-	* libgnat/g-dirope.ads: Likewise.
-	* libgnat/g-dynhta.adb: Likewise.
-	* libgnat/g-dynhta.ads: Likewise.
-	* libgnat/g-dyntab.adb: Likewise.
-	* libgnat/g-dyntab.ads: Likewise.
-	* libgnat/g-eacodu.adb: Likewise.
-	* libgnat/g-encstr.adb: Likewise.
-	* libgnat/g-encstr.ads: Likewise.
-	* libgnat/g-enutst.ads: Likewise.
-	* libgnat/g-excact.adb: Likewise.
-	* libgnat/g-excact.ads: Likewise.
-	* libgnat/g-except.ads: Likewise.
-	* libgnat/g-exctra.adb: Likewise.
-	* libgnat/g-exctra.ads: Likewise.
-	* libgnat/g-expect.adb: Likewise.
-	* libgnat/g-expect.ads: Likewise.
-	* libgnat/g-exptty.adb: Likewise.
-	* libgnat/g-exptty.ads: Likewise.
-	* libgnat/g-flocon.ads: Likewise.
-	* libgnat/g-forstr.adb: Likewise.
-	* libgnat/g-forstr.ads: Likewise.
-	* libgnat/g-graphs.adb: Likewise.
-	* libgnat/g-graphs.ads: Likewise.
-	* libgnat/g-heasor.adb: Likewise.
-	* libgnat/g-heasor.ads: Likewise.
-	* libgnat/g-hesora.adb: Likewise.
-	* libgnat/g-hesora.ads: Likewise.
-	* libgnat/g-hesorg.adb: Likewise.
-	* libgnat/g-hesorg.ads: Likewise.
-	* libgnat/g-htable.adb: Likewise.
-	* libgnat/g-htable.ads: Likewise.
-	* libgnat/g-io.adb: Likewise.
-	* libgnat/g-io.ads: Likewise.
-	* libgnat/g-io_aux.adb: Likewise.
-	* libgnat/g-io_aux.ads: Likewise.
-	* libgnat/g-lists.adb: Likewise.
-	* libgnat/g-lists.ads: Likewise.
-	* libgnat/g-locfil.adb: Likewise.
-	* libgnat/g-locfil.ads: Likewise.
-	* libgnat/g-mbdira.adb: Likewise.
-	* libgnat/g-mbdira.ads: Likewise.
-	* libgnat/g-mbflra.adb: Likewise.
-	* libgnat/g-mbflra.ads: Likewise.
-	* libgnat/g-md5.adb: Likewise.
-	* libgnat/g-md5.ads: Likewise.
-	* libgnat/g-memdum.adb: Likewise.
-	* libgnat/g-memdum.ads: Likewise.
-	* libgnat/g-moreex.adb: Likewise.
-	* libgnat/g-moreex.ads: Likewise.
-	* libgnat/g-os_lib.adb: Likewise.
-	* libgnat/g-os_lib.ads: Likewise.
-	* libgnat/g-pehage.adb: Likewise.
-	* libgnat/g-pehage.ads: Likewise.
-	* libgnat/g-rannum.adb: Likewise.
-	* libgnat/g-rannum.ads: Likewise.
-	* libgnat/g-regexp.adb: Likewise.
-	* libgnat/g-regexp.ads: Likewise.
-	* libgnat/g-regist.adb: Likewise.
-	* libgnat/g-regist.ads: Likewise.
-	* libgnat/g-regpat.adb: Likewise.
-	* libgnat/g-regpat.ads: Likewise.
-	* libgnat/g-rewdat.adb: Likewise.
-	* libgnat/g-rewdat.ads: Likewise.
-	* libgnat/g-sechas.adb: Likewise.
-	* libgnat/g-sechas.ads: Likewise.
-	* libgnat/g-sehamd.adb: Likewise.
-	* libgnat/g-sehamd.ads: Likewise.
-	* libgnat/g-sehash.adb: Likewise.
-	* libgnat/g-sehash.ads: Likewise.
-	* libgnat/g-sercom.adb: Likewise.
-	* libgnat/g-sercom.ads: Likewise.
-	* libgnat/g-sercom__linux.adb: Likewise.
-	* libgnat/g-sercom__mingw.adb: Likewise.
-	* libgnat/g-sestin.ads: Likewise.
-	* libgnat/g-sets.adb: Likewise.
-	* libgnat/g-sets.ads: Likewise.
-	* libgnat/g-sha1.adb: Likewise.
-	* libgnat/g-sha1.ads: Likewise.
-	* libgnat/g-sha224.ads: Likewise.
-	* libgnat/g-sha256.ads: Likewise.
-	* libgnat/g-sha384.ads: Likewise.
-	* libgnat/g-sha512.ads: Likewise.
-	* libgnat/g-shsh32.adb: Likewise.
-	* libgnat/g-shsh32.ads: Likewise.
-	* libgnat/g-shsh64.adb: Likewise.
-	* libgnat/g-shsh64.ads: Likewise.
-	* libgnat/g-shshco.adb: Likewise.
-	* libgnat/g-shshco.ads: Likewise.
-	* libgnat/g-soccon.ads: Likewise.
-	* libgnat/g-socket.adb: Likewise.
-	* libgnat/g-socket.ads: Likewise.
-	* libgnat/g-socket__dummy.adb: Likewise.
-	* libgnat/g-socket__dummy.ads: Likewise.
-	* libgnat/g-socpol.adb: Likewise.
-	* libgnat/g-socpol.ads: Likewise.
-	* libgnat/g-socpol__dummy.adb: Likewise.
-	* libgnat/g-socpol__dummy.ads: Likewise.
-	* libgnat/g-socthi.adb: Likewise.
-	* libgnat/g-socthi.ads: Likewise.
-	* libgnat/g-socthi__dummy.adb: Likewise.
-	* libgnat/g-socthi__dummy.ads: Likewise.
-	* libgnat/g-socthi__mingw.adb: Likewise.
-	* libgnat/g-socthi__mingw.ads: Likewise.
-	* libgnat/g-socthi__vxworks.adb: Likewise.
-	* libgnat/g-socthi__vxworks.ads: Likewise.
-	* libgnat/g-soliop.ads: Likewise.
-	* libgnat/g-soliop__lynxos.ads: Likewise.
-	* libgnat/g-soliop__mingw.ads: Likewise.
-	* libgnat/g-soliop__qnx.ads: Likewise.
-	* libgnat/g-soliop__solaris.ads: Likewise.
-	* libgnat/g-sopowa.adb: Likewise.
-	* libgnat/g-sopowa__mingw.adb: Likewise.
-	* libgnat/g-sopowa__posix.adb: Likewise.
-	* libgnat/g-sothco.adb: Likewise.
-	* libgnat/g-sothco.ads: Likewise.
-	* libgnat/g-sothco__dummy.adb: Likewise.
-	* libgnat/g-sothco__dummy.ads: Likewise.
-	* libgnat/g-souinf.ads: Likewise.
-	* libgnat/g-spchge.adb: Likewise.
-	* libgnat/g-spchge.ads: Likewise.
-	* libgnat/g-speche.adb: Likewise.
-	* libgnat/g-speche.ads: Likewise.
-	* libgnat/g-spipat.adb: Likewise.
-	* libgnat/g-spipat.ads: Likewise.
-	* libgnat/g-spitbo.adb: Likewise.
-	* libgnat/g-spitbo.ads: Likewise.
-	* libgnat/g-spogwa.adb: Likewise.
-	* libgnat/g-spogwa.ads: Likewise.
-	* libgnat/g-sptabo.ads: Likewise.
-	* libgnat/g-sptain.ads: Likewise.
-	* libgnat/g-sptavs.ads: Likewise.
-	* libgnat/g-sse.ads: Likewise.
-	* libgnat/g-ssvety.ads: Likewise.
-	* libgnat/g-sthcso.adb: Likewise.
-	* libgnat/g-stheme.adb: Likewise.
-	* libgnat/g-strhas.ads: Likewise.
-	* libgnat/g-string.adb: Likewise.
-	* libgnat/g-string.ads: Likewise.
-	* libgnat/g-strspl.ads: Likewise.
-	* libgnat/g-stseme.adb: Likewise.
-	* libgnat/g-stsifd__sockets.adb: Likewise.
-	* libgnat/g-table.adb: Likewise.
-	* libgnat/g-table.ads: Likewise.
-	* libgnat/g-tasloc.adb: Likewise.
-	* libgnat/g-tasloc.ads: Likewise.
-	* libgnat/g-timsta.adb: Likewise.
-	* libgnat/g-timsta.ads: Likewise.
-	* libgnat/g-traceb.adb: Likewise.
-	* libgnat/g-traceb.ads: Likewise.
-	* libgnat/g-trasym.adb: Likewise.
-	* libgnat/g-trasym.ads: Likewise.
-	* libgnat/g-tty.adb: Likewise.
-	* libgnat/g-tty.ads: Likewise.
-	* libgnat/g-u3spch.adb: Likewise.
-	* libgnat/g-u3spch.ads: Likewise.
-	* libgnat/g-utf_32.adb: Likewise.
-	* libgnat/g-utf_32.ads: Likewise.
-	* libgnat/g-wispch.adb: Likewise.
-	* libgnat/g-wispch.ads: Likewise.
-	* libgnat/g-wistsp.ads: Likewise.
-	* libgnat/g-zspche.adb: Likewise.
-	* libgnat/g-zspche.ads: Likewise.
-	* libgnat/g-zstspl.ads: Likewise.
-	* libgnat/gnat.ads: Likewise.
-	* libgnat/i-c.adb: Likewise.
-	* libgnat/i-cexten.ads: Likewise.
-	* libgnat/i-cexten__128.ads: Likewise.
-	* libgnat/i-cobol.adb: Likewise.
-	* libgnat/i-cobol.ads: Likewise.
-	* libgnat/i-cpoint.adb: Likewise.
-	* libgnat/i-cpoint.ads: Likewise.
-	* libgnat/i-cstrea.adb: Likewise.
-	* libgnat/i-cstrea.ads: Likewise.
-	* libgnat/i-cstrin.adb: Likewise.
-	* libgnat/i-cstrin.ads: Likewise.
-	* libgnat/i-fortra.adb: Likewise.
-	* libgnat/i-pacdec.adb: Likewise.
-	* libgnat/i-pacdec.ads: Likewise.
-	* libgnat/i-vxwoio.adb: Likewise.
-	* libgnat/i-vxwoio.ads: Likewise.
-	* libgnat/i-vxwork.ads: Likewise.
-	* libgnat/i-vxwork__x86.ads: Likewise.
-	* libgnat/interfac.ads: Likewise.
-	* libgnat/interfac__2020.ads: Likewise.
-	* libgnat/memtrack.adb: Likewise.
-	* libgnat/s-addima.adb: Likewise.
-	* libgnat/s-addima.ads: Likewise.
-	* libgnat/s-addope.adb: Likewise.
-	* libgnat/s-addope.ads: Likewise.
-	* libgnat/s-aoinar.adb: Likewise.
-	* libgnat/s-aoinar.ads: Likewise.
-	* libgnat/s-aomoar.adb: Likewise.
-	* libgnat/s-aomoar.ads: Likewise.
-	* libgnat/s-aotase.adb: Likewise.
-	* libgnat/s-aotase.ads: Likewise.
-	* libgnat/s-aridou.adb: Likewise.
-	* libgnat/s-aridou.ads: Likewise.
-	* libgnat/s-arit128.adb: Likewise.
-	* libgnat/s-arit128.ads: Likewise.
-	* libgnat/s-arit32.adb: Likewise.
-	* libgnat/s-arit32.ads: Likewise.
-	* libgnat/s-arit64.adb: Likewise.
-	* libgnat/s-arit64.ads: Likewise.
-	* libgnat/s-assert.adb: Likewise.
-	* libgnat/s-assert.ads: Likewise.
-	* libgnat/s-atacco.adb: Likewise.
-	* libgnat/s-atacco.ads: Likewise.
-	* libgnat/s-atocou.adb: Likewise.
-	* libgnat/s-atocou.ads: Likewise.
-	* libgnat/s-atocou__builtin.adb: Likewise.
-	* libgnat/s-atoope.ads: Likewise.
-	* libgnat/s-atopex.adb: Likewise.
-	* libgnat/s-atopex.ads: Likewise.
-	* libgnat/s-atopri.adb: Likewise.
-	* libgnat/s-atopri.ads: Likewise.
-	* libgnat/s-auxdec.adb: Likewise.
-	* libgnat/s-auxdec.ads: Likewise.
-	* libgnat/s-bignum.adb: Likewise.
-	* libgnat/s-bignum.ads: Likewise.
-	* libgnat/s-bitfie.ads: Likewise.
-	* libgnat/s-bitops.adb: Likewise.
-	* libgnat/s-bitops.ads: Likewise.
-	* libgnat/s-bituti.adb: Likewise.
-	* libgnat/s-bituti.ads: Likewise.
-	* libgnat/s-boarop.ads: Likewise.
-	* libgnat/s-boustr.adb: Likewise.
-	* libgnat/s-boustr.ads: Likewise.
-	* libgnat/s-bytswa.ads: Likewise.
-	* libgnat/s-carsi8.adb: Likewise.
-	* libgnat/s-carsi8.ads: Likewise.
-	* libgnat/s-carun8.adb: Likewise.
-	* libgnat/s-carun8.ads: Likewise.
-	* libgnat/s-casi128.adb: Likewise.
-	* libgnat/s-casi128.ads: Likewise.
-	* libgnat/s-casi16.adb: Likewise.
-	* libgnat/s-casi16.ads: Likewise.
-	* libgnat/s-casi32.adb: Likewise.
-	* libgnat/s-casi32.ads: Likewise.
-	* libgnat/s-casi64.adb: Likewise.
-	* libgnat/s-casi64.ads: Likewise.
-	* libgnat/s-casuti.adb: Likewise.
-	* libgnat/s-casuti.ads: Likewise.
-	* libgnat/s-caun128.adb: Likewise.
-	* libgnat/s-caun128.ads: Likewise.
-	* libgnat/s-caun16.adb: Likewise.
-	* libgnat/s-caun16.ads: Likewise.
-	* libgnat/s-caun32.adb: Likewise.
-	* libgnat/s-caun32.ads: Likewise.
-	* libgnat/s-caun64.adb: Likewise.
-	* libgnat/s-caun64.ads: Likewise.
-	* libgnat/s-chepoo.ads: Likewise.
-	* libgnat/s-commun.adb: Likewise.
-	* libgnat/s-commun.ads: Likewise.
-	* libgnat/s-conca2.adb: Likewise.
-	* libgnat/s-conca2.ads: Likewise.
-	* libgnat/s-conca3.adb: Likewise.
-	* libgnat/s-conca3.ads: Likewise.
-	* libgnat/s-conca4.adb: Likewise.
-	* libgnat/s-conca4.ads: Likewise.
-	* libgnat/s-conca5.adb: Likewise.
-	* libgnat/s-conca5.ads: Likewise.
-	* libgnat/s-conca6.adb: Likewise.
-	* libgnat/s-conca6.ads: Likewise.
-	* libgnat/s-conca7.adb: Likewise.
-	* libgnat/s-conca7.ads: Likewise.
-	* libgnat/s-conca8.adb: Likewise.
-	* libgnat/s-conca8.ads: Likewise.
-	* libgnat/s-conca9.adb: Likewise.
-	* libgnat/s-conca9.ads: Likewise.
-	* libgnat/s-crc32.adb: Likewise.
-	* libgnat/s-crc32.ads: Likewise.
-	* libgnat/s-crtl.ads: Likewise.
-	* libgnat/s-dfmkio.ads: Likewise.
-	* libgnat/s-dfmopr.ads: Likewise.
-	* libgnat/s-dgmgop.ads: Likewise.
-	* libgnat/s-diflio.adb: Likewise.
-	* libgnat/s-diflio.ads: Likewise.
-	* libgnat/s-diflmk.ads: Likewise.
-	* libgnat/s-digemk.ads: Likewise.
-	* libgnat/s-diinio.adb: Likewise.
-	* libgnat/s-diinio.ads: Likewise.
-	* libgnat/s-dilomk.ads: Likewise.
-	* libgnat/s-dim.ads: Likewise.
-	* libgnat/s-dimkio.ads: Likewise.
-	* libgnat/s-dimmks.ads: Likewise.
-	* libgnat/s-direio.adb: Likewise.
-	* libgnat/s-direio.ads: Likewise.
-	* libgnat/s-dlmkio.ads: Likewise.
-	* libgnat/s-dlmopr.ads: Likewise.
-	* libgnat/s-dmotpr.ads: Likewise.
-	* libgnat/s-dorepr.adb: Likewise.
-	* libgnat/s-dorepr__fma.adb: Likewise.
-	* libgnat/s-dourea.adb: Likewise.
-	* libgnat/s-dourea.ads: Likewise.
-	* libgnat/s-dsaser.ads: Likewise.
-	* libgnat/s-dwalin.adb: Likewise.
-	* libgnat/s-dwalin.ads: Likewise.
-	* libgnat/s-elaall.adb: Likewise.
-	* libgnat/s-elaall.ads: Likewise.
-	* libgnat/s-excdeb.adb: Likewise.
-	* libgnat/s-excdeb.ads: Likewise.
-	* libgnat/s-except.adb: Likewise.
-	* libgnat/s-except.ads: Likewise.
-	* libgnat/s-excmac__arm.adb: Likewise.
-	* libgnat/s-excmac__arm.ads: Likewise.
-	* libgnat/s-excmac__gcc.adb: Likewise.
-	* libgnat/s-excmac__gcc.ads: Likewise.
-	* libgnat/s-exctab.adb: Likewise.
-	* libgnat/s-exctab.ads: Likewise.
-	* libgnat/s-exctra.adb: Likewise.
-	* libgnat/s-exctra.ads: Likewise.
-	* libgnat/s-exnflt.ads: Likewise.
-	* libgnat/s-exnint.adb: Likewise.
-	* libgnat/s-exnint.ads: Likewise.
-	* libgnat/s-exnlfl.ads: Likewise.
-	* libgnat/s-exnllf.adb: Likewise.
-	* libgnat/s-exnllf.ads: Likewise.
-	* libgnat/s-exnlli.adb: Likewise.
-	* libgnat/s-exnlli.ads: Likewise.
-	* libgnat/s-exnllli.ads: Likewise.
-	* libgnat/s-expint.adb: Likewise.
-	* libgnat/s-expint.ads: Likewise.
-	* libgnat/s-explli.adb: Likewise.
-	* libgnat/s-explli.ads: Likewise.
-	* libgnat/s-expllli.ads: Likewise.
-	* libgnat/s-explllu.ads: Likewise.
-	* libgnat/s-expllu.adb: Likewise.
-	* libgnat/s-expllu.ads: Likewise.
-	* libgnat/s-expmod.adb: Likewise.
-	* libgnat/s-expmod.ads: Likewise.
-	* libgnat/s-exponn.adb: Likewise.
-	* libgnat/s-exponn.ads: Likewise.
-	* libgnat/s-exponr.adb: Likewise.
-	* libgnat/s-exponr.ads: Likewise.
-	* libgnat/s-expont.adb: Likewise.
-	* libgnat/s-expont.ads: Likewise.
-	* libgnat/s-exponu.adb: Likewise.
-	* libgnat/s-exponu.ads: Likewise.
-	* libgnat/s-expuns.adb: Likewise.
-	* libgnat/s-expuns.ads: Likewise.
-	* libgnat/s-fatflt.ads: Likewise.
-	* libgnat/s-fatgen.adb: Likewise.
-	* libgnat/s-fatgen.ads: Likewise.
-	* libgnat/s-fatlfl.ads: Likewise.
-	* libgnat/s-fatllf.ads: Likewise.
-	* libgnat/s-ficobl.ads: Likewise.
-	* libgnat/s-filatt.ads: Likewise.
-	* libgnat/s-fileio.adb: Likewise.
-	* libgnat/s-fileio.ads: Likewise.
-	* libgnat/s-finmas.adb: Likewise.
-	* libgnat/s-finmas.ads: Likewise.
-	* libgnat/s-finroo.adb: Likewise.
-	* libgnat/s-finroo.ads: Likewise.
-	* libgnat/s-flocon.adb: Likewise.
-	* libgnat/s-flocon.ads: Likewise.
-	* libgnat/s-flocon__none.adb: Likewise.
-	* libgnat/s-fode128.ads: Likewise.
-	* libgnat/s-fode32.ads: Likewise.
-	* libgnat/s-fode64.ads: Likewise.
-	* libgnat/s-fofi128.ads: Likewise.
-	* libgnat/s-fofi32.ads: Likewise.
-	* libgnat/s-fofi64.ads: Likewise.
-	* libgnat/s-fore_d.adb: Likewise.
-	* libgnat/s-fore_d.ads: Likewise.
-	* libgnat/s-fore_f.adb: Likewise.
-	* libgnat/s-fore_f.ads: Likewise.
-	* libgnat/s-forrea.adb: Likewise.
-	* libgnat/s-forrea.ads: Likewise.
-	* libgnat/s-gearop.adb: Likewise.
-	* libgnat/s-gearop.ads: Likewise.
-	* libgnat/s-genbig.adb: Likewise.
-	* libgnat/s-genbig.ads: Likewise.
-	* libgnat/s-geveop.adb: Likewise.
-	* libgnat/s-geveop.ads: Likewise.
-	* libgnat/s-gloloc.adb: Likewise.
-	* libgnat/s-gloloc.ads: Likewise.
-	* libgnat/s-gloloc__mingw.adb: Likewise.
-	* libgnat/s-htable.adb: Likewise.
-	* libgnat/s-htable.ads: Likewise.
-	* libgnat/s-imageb.adb: Likewise.
-	* libgnat/s-imageb.ads: Likewise.
-	* libgnat/s-imaged.adb: Likewise.
-	* libgnat/s-imaged.ads: Likewise.
-	* libgnat/s-imagef.adb: Likewise.
-	* libgnat/s-imagef.ads: Likewise.
-	* libgnat/s-imagei.adb: Likewise.
-	* libgnat/s-imagei.ads: Likewise.
-	* libgnat/s-imagen.adb: Likewise.
-	* libgnat/s-imagen.ads: Likewise.
-	* libgnat/s-imager.adb: Likewise.
-	* libgnat/s-imager.ads: Likewise.
-	* libgnat/s-imageu.adb: Likewise.
-	* libgnat/s-imageu.ads: Likewise.
-	* libgnat/s-imagew.adb: Likewise.
-	* libgnat/s-imagew.ads: Likewise.
-	* libgnat/s-imde128.ads: Likewise.
-	* libgnat/s-imde32.ads: Likewise.
-	* libgnat/s-imde64.ads: Likewise.
-	* libgnat/s-imen16.ads: Likewise.
-	* libgnat/s-imen32.ads: Likewise.
-	* libgnat/s-imenu8.ads: Likewise.
-	* libgnat/s-imfi128.ads: Likewise.
-	* libgnat/s-imfi32.ads: Likewise.
-	* libgnat/s-imfi64.ads: Likewise.
-	* libgnat/s-imgbiu.adb: Likewise.
-	* libgnat/s-imgbiu.ads: Likewise.
-	* libgnat/s-imgboo.adb: Likewise.
-	* libgnat/s-imgboo.ads: Likewise.
-	* libgnat/s-imgcha.adb: Likewise.
-	* libgnat/s-imgcha.ads: Likewise.
-	* libgnat/s-imgflt.ads: Likewise.
-	* libgnat/s-imgint.adb: Likewise.
-	* libgnat/s-imgint.ads: Likewise.
-	* libgnat/s-imglfl.ads: Likewise.
-	* libgnat/s-imgllb.adb: Likewise.
-	* libgnat/s-imgllb.ads: Likewise.
-	* libgnat/s-imgllf.ads: Likewise.
-	* libgnat/s-imglli.adb: Likewise.
-	* libgnat/s-imglli.ads: Likewise.
-	* libgnat/s-imglllb.ads: Likewise.
-	* libgnat/s-imgllli.ads: Likewise.
-	* libgnat/s-imglllu.ads: Likewise.
-	* libgnat/s-imglllw.ads: Likewise.
-	* libgnat/s-imgllu.adb: Likewise.
-	* libgnat/s-imgllu.ads: Likewise.
-	* libgnat/s-imgllw.adb: Likewise.
-	* libgnat/s-imgllw.ads: Likewise.
-	* libgnat/s-imgrea.adb: Likewise.
-	* libgnat/s-imgrea.ads: Likewise.
-	* libgnat/s-imguns.adb: Likewise.
-	* libgnat/s-imguns.ads: Likewise.
-	* libgnat/s-imguti.adb: Likewise.
-	* libgnat/s-imguti.ads: Likewise.
-	* libgnat/s-imgwch.adb: Likewise.
-	* libgnat/s-imgwch.ads: Likewise.
-	* libgnat/s-imgwiu.adb: Likewise.
-	* libgnat/s-imgwiu.ads: Likewise.
-	* libgnat/s-io.adb: Likewise.
-	* libgnat/s-io.ads: Likewise.
-	* libgnat/s-llflex.ads: Likewise.
-	* libgnat/s-maccod.ads: Likewise.
-	* libgnat/s-mantis.adb: Likewise.
-	* libgnat/s-mantis.ads: Likewise.
-	* libgnat/s-mastop.adb: Likewise.
-	* libgnat/s-mastop.ads: Likewise.
-	* libgnat/s-memcop.ads: Likewise.
-	* libgnat/s-memory.adb: Likewise.
-	* libgnat/s-memory.ads: Likewise.
-	* libgnat/s-mmap.adb: Likewise.
-	* libgnat/s-mmap.ads: Likewise.
-	* libgnat/s-mmauni__long.ads: Likewise.
-	* libgnat/s-mmosin__mingw.adb: Likewise.
-	* libgnat/s-mmosin__mingw.ads: Likewise.
-	* libgnat/s-mmosin__unix.adb: Likewise.
-	* libgnat/s-mmosin__unix.ads: Likewise.
-	* libgnat/s-multip.adb: Likewise.
-	* libgnat/s-objrea.adb: Likewise.
-	* libgnat/s-objrea.ads: Likewise.
-	* libgnat/s-optide.adb: Likewise.
-	* libgnat/s-os_lib.adb: Likewise.
-	* libgnat/s-os_lib.ads: Likewise.
-	* libgnat/s-osprim.ads: Likewise.
-	* libgnat/s-osprim__darwin.adb: Likewise.
-	* libgnat/s-osprim__lynxos.ads: Likewise.
-	* libgnat/s-osprim__mingw.adb: Likewise.
-	* libgnat/s-osprim__posix.adb: Likewise.
-	* libgnat/s-osprim__posix2008.adb: Likewise.
-	* libgnat/s-osprim__rtems.adb: Likewise.
-	* libgnat/s-osprim__solaris.adb: Likewise.
-	* libgnat/s-osprim__unix.adb: Likewise.
-	* libgnat/s-osprim__x32.adb: Likewise.
-	* libgnat/s-pack03.adb: Likewise.
-	* libgnat/s-pack03.ads: Likewise.
-	* libgnat/s-pack05.adb: Likewise.
-	* libgnat/s-pack05.ads: Likewise.
-	* libgnat/s-pack06.adb: Likewise.
-	* libgnat/s-pack06.ads: Likewise.
-	* libgnat/s-pack07.adb: Likewise.
-	* libgnat/s-pack07.ads: Likewise.
-	* libgnat/s-pack09.adb: Likewise.
-	* libgnat/s-pack09.ads: Likewise.
-	* libgnat/s-pack10.adb: Likewise.
-	* libgnat/s-pack10.ads: Likewise.
-	* libgnat/s-pack100.adb: Likewise.
-	* libgnat/s-pack100.ads: Likewise.
-	* libgnat/s-pack101.adb: Likewise.
-	* libgnat/s-pack101.ads: Likewise.
-	* libgnat/s-pack102.adb: Likewise.
-	* libgnat/s-pack102.ads: Likewise.
-	* libgnat/s-pack103.adb: Likewise.
-	* libgnat/s-pack103.ads: Likewise.
-	* libgnat/s-pack104.adb: Likewise.
-	* libgnat/s-pack104.ads: Likewise.
-	* libgnat/s-pack105.adb: Likewise.
-	* libgnat/s-pack105.ads: Likewise.
-	* libgnat/s-pack106.adb: Likewise.
-	* libgnat/s-pack106.ads: Likewise.
-	* libgnat/s-pack107.adb: Likewise.
-	* libgnat/s-pack107.ads: Likewise.
-	* libgnat/s-pack108.adb: Likewise.
-	* libgnat/s-pack108.ads: Likewise.
-	* libgnat/s-pack109.adb: Likewise.
-	* libgnat/s-pack109.ads: Likewise.
-	* libgnat/s-pack11.adb: Likewise.
-	* libgnat/s-pack11.ads: Likewise.
-	* libgnat/s-pack110.adb: Likewise.
-	* libgnat/s-pack110.ads: Likewise.
-	* libgnat/s-pack111.adb: Likewise.
-	* libgnat/s-pack111.ads: Likewise.
-	* libgnat/s-pack112.adb: Likewise.
-	* libgnat/s-pack112.ads: Likewise.
-	* libgnat/s-pack113.adb: Likewise.
-	* libgnat/s-pack113.ads: Likewise.
-	* libgnat/s-pack114.adb: Likewise.
-	* libgnat/s-pack114.ads: Likewise.
-	* libgnat/s-pack115.adb: Likewise.
-	* libgnat/s-pack115.ads: Likewise.
-	* libgnat/s-pack116.adb: Likewise.
-	* libgnat/s-pack116.ads: Likewise.
-	* libgnat/s-pack117.adb: Likewise.
-	* libgnat/s-pack117.ads: Likewise.
-	* libgnat/s-pack118.adb: Likewise.
-	* libgnat/s-pack118.ads: Likewise.
-	* libgnat/s-pack119.adb: Likewise.
-	* libgnat/s-pack119.ads: Likewise.
-	* libgnat/s-pack12.adb: Likewise.
-	* libgnat/s-pack12.ads: Likewise.
-	* libgnat/s-pack120.adb: Likewise.
-	* libgnat/s-pack120.ads: Likewise.
-	* libgnat/s-pack121.adb: Likewise.
-	* libgnat/s-pack121.ads: Likewise.
-	* libgnat/s-pack122.adb: Likewise.
-	* libgnat/s-pack122.ads: Likewise.
-	* libgnat/s-pack123.adb: Likewise.
-	* libgnat/s-pack123.ads: Likewise.
-	* libgnat/s-pack124.adb: Likewise.
-	* libgnat/s-pack124.ads: Likewise.
-	* libgnat/s-pack125.adb: Likewise.
-	* libgnat/s-pack125.ads: Likewise.
-	* libgnat/s-pack126.adb: Likewise.
-	* libgnat/s-pack126.ads: Likewise.
-	* libgnat/s-pack127.adb: Likewise.
-	* libgnat/s-pack127.ads: Likewise.
-	* libgnat/s-pack13.adb: Likewise.
-	* libgnat/s-pack13.ads: Likewise.
-	* libgnat/s-pack14.adb: Likewise.
-	* libgnat/s-pack14.ads: Likewise.
-	* libgnat/s-pack15.adb: Likewise.
-	* libgnat/s-pack15.ads: Likewise.
-	* libgnat/s-pack17.adb: Likewise.
-	* libgnat/s-pack17.ads: Likewise.
-	* libgnat/s-pack18.adb: Likewise.
-	* libgnat/s-pack18.ads: Likewise.
-	* libgnat/s-pack19.adb: Likewise.
-	* libgnat/s-pack19.ads: Likewise.
-	* libgnat/s-pack20.adb: Likewise.
-	* libgnat/s-pack20.ads: Likewise.
-	* libgnat/s-pack21.adb: Likewise.
-	* libgnat/s-pack21.ads: Likewise.
-	* libgnat/s-pack22.adb: Likewise.
-	* libgnat/s-pack22.ads: Likewise.
-	* libgnat/s-pack23.adb: Likewise.
-	* libgnat/s-pack23.ads: Likewise.
-	* libgnat/s-pack24.adb: Likewise.
-	* libgnat/s-pack24.ads: Likewise.
-	* libgnat/s-pack25.adb: Likewise.
-	* libgnat/s-pack25.ads: Likewise.
-	* libgnat/s-pack26.adb: Likewise.
-	* libgnat/s-pack26.ads: Likewise.
-	* libgnat/s-pack27.adb: Likewise.
-	* libgnat/s-pack27.ads: Likewise.
-	* libgnat/s-pack28.adb: Likewise.
-	* libgnat/s-pack28.ads: Likewise.
-	* libgnat/s-pack29.adb: Likewise.
-	* libgnat/s-pack29.ads: Likewise.
-	* libgnat/s-pack30.adb: Likewise.
-	* libgnat/s-pack30.ads: Likewise.
-	* libgnat/s-pack31.adb: Likewise.
-	* libgnat/s-pack31.ads: Likewise.
-	* libgnat/s-pack33.adb: Likewise.
-	* libgnat/s-pack33.ads: Likewise.
-	* libgnat/s-pack34.adb: Likewise.
-	* libgnat/s-pack34.ads: Likewise.
-	* libgnat/s-pack35.adb: Likewise.
-	* libgnat/s-pack35.ads: Likewise.
-	* libgnat/s-pack36.adb: Likewise.
-	* libgnat/s-pack36.ads: Likewise.
-	* libgnat/s-pack37.adb: Likewise.
-	* libgnat/s-pack37.ads: Likewise.
-	* libgnat/s-pack38.adb: Likewise.
-	* libgnat/s-pack38.ads: Likewise.
-	* libgnat/s-pack39.adb: Likewise.
-	* libgnat/s-pack39.ads: Likewise.
-	* libgnat/s-pack40.adb: Likewise.
-	* libgnat/s-pack40.ads: Likewise.
-	* libgnat/s-pack41.adb: Likewise.
-	* libgnat/s-pack41.ads: Likewise.
-	* libgnat/s-pack42.adb: Likewise.
-	* libgnat/s-pack42.ads: Likewise.
-	* libgnat/s-pack43.adb: Likewise.
-	* libgnat/s-pack43.ads: Likewise.
-	* libgnat/s-pack44.adb: Likewise.
-	* libgnat/s-pack44.ads: Likewise.
-	* libgnat/s-pack45.adb: Likewise.
-	* libgnat/s-pack45.ads: Likewise.
-	* libgnat/s-pack46.adb: Likewise.
-	* libgnat/s-pack46.ads: Likewise.
-	* libgnat/s-pack47.adb: Likewise.
-	* libgnat/s-pack47.ads: Likewise.
-	* libgnat/s-pack48.adb: Likewise.
-	* libgnat/s-pack48.ads: Likewise.
-	* libgnat/s-pack49.adb: Likewise.
-	* libgnat/s-pack49.ads: Likewise.
-	* libgnat/s-pack50.adb: Likewise.
-	* libgnat/s-pack50.ads: Likewise.
-	* libgnat/s-pack51.adb: Likewise.
-	* libgnat/s-pack51.ads: Likewise.
-	* libgnat/s-pack52.adb: Likewise.
-	* libgnat/s-pack52.ads: Likewise.
-	* libgnat/s-pack53.adb: Likewise.
-	* libgnat/s-pack53.ads: Likewise.
-	* libgnat/s-pack54.adb: Likewise.
-	* libgnat/s-pack54.ads: Likewise.
-	* libgnat/s-pack55.adb: Likewise.
-	* libgnat/s-pack55.ads: Likewise.
-	* libgnat/s-pack56.adb: Likewise.
-	* libgnat/s-pack56.ads: Likewise.
-	* libgnat/s-pack57.adb: Likewise.
-	* libgnat/s-pack57.ads: Likewise.
-	* libgnat/s-pack58.adb: Likewise.
-	* libgnat/s-pack58.ads: Likewise.
-	* libgnat/s-pack59.adb: Likewise.
-	* libgnat/s-pack59.ads: Likewise.
-	* libgnat/s-pack60.adb: Likewise.
-	* libgnat/s-pack60.ads: Likewise.
-	* libgnat/s-pack61.adb: Likewise.
-	* libgnat/s-pack61.ads: Likewise.
-	* libgnat/s-pack62.adb: Likewise.
-	* libgnat/s-pack62.ads: Likewise.
-	* libgnat/s-pack63.adb: Likewise.
-	* libgnat/s-pack63.ads: Likewise.
-	* libgnat/s-pack65.adb: Likewise.
-	* libgnat/s-pack65.ads: Likewise.
-	* libgnat/s-pack66.adb: Likewise.
-	* libgnat/s-pack66.ads: Likewise.
-	* libgnat/s-pack67.adb: Likewise.
-	* libgnat/s-pack67.ads: Likewise.
-	* libgnat/s-pack68.adb: Likewise.
-	* libgnat/s-pack68.ads: Likewise.
-	* libgnat/s-pack69.adb: Likewise.
-	* libgnat/s-pack69.ads: Likewise.
-	* libgnat/s-pack70.adb: Likewise.
-	* libgnat/s-pack70.ads: Likewise.
-	* libgnat/s-pack71.adb: Likewise.
-	* libgnat/s-pack71.ads: Likewise.
-	* libgnat/s-pack72.adb: Likewise.
-	* libgnat/s-pack72.ads: Likewise.
-	* libgnat/s-pack73.adb: Likewise.
-	* libgnat/s-pack73.ads: Likewise.
-	* libgnat/s-pack74.adb: Likewise.
-	* libgnat/s-pack74.ads: Likewise.
-	* libgnat/s-pack75.adb: Likewise.
-	* libgnat/s-pack75.ads: Likewise.
-	* libgnat/s-pack76.adb: Likewise.
-	* libgnat/s-pack76.ads: Likewise.
-	* libgnat/s-pack77.adb: Likewise.
-	* libgnat/s-pack77.ads: Likewise.
-	* libgnat/s-pack78.adb: Likewise.
-	* libgnat/s-pack78.ads: Likewise.
-	* libgnat/s-pack79.adb: Likewise.
-	* libgnat/s-pack79.ads: Likewise.
-	* libgnat/s-pack80.adb: Likewise.
-	* libgnat/s-pack80.ads: Likewise.
-	* libgnat/s-pack81.adb: Likewise.
-	* libgnat/s-pack81.ads: Likewise.
-	* libgnat/s-pack82.adb: Likewise.
-	* libgnat/s-pack82.ads: Likewise.
-	* libgnat/s-pack83.adb: Likewise.
-	* libgnat/s-pack83.ads: Likewise.
-	* libgnat/s-pack84.adb: Likewise.
-	* libgnat/s-pack84.ads: Likewise.
-	* libgnat/s-pack85.adb: Likewise.
-	* libgnat/s-pack85.ads: Likewise.
-	* libgnat/s-pack86.adb: Likewise.
-	* libgnat/s-pack86.ads: Likewise.
-	* libgnat/s-pack87.adb: Likewise.
-	* libgnat/s-pack87.ads: Likewise.
-	* libgnat/s-pack88.adb: Likewise.
-	* libgnat/s-pack88.ads: Likewise.
-	* libgnat/s-pack89.adb: Likewise.
-	* libgnat/s-pack89.ads: Likewise.
-	* libgnat/s-pack90.adb: Likewise.
-	* libgnat/s-pack90.ads: Likewise.
-	* libgnat/s-pack91.adb: Likewise.
-	* libgnat/s-pack91.ads: Likewise.
-	* libgnat/s-pack92.adb: Likewise.
-	* libgnat/s-pack92.ads: Likewise.
-	* libgnat/s-pack93.adb: Likewise.
-	* libgnat/s-pack93.ads: Likewise.
-	* libgnat/s-pack94.adb: Likewise.
-	* libgnat/s-pack94.ads: Likewise.
-	* libgnat/s-pack95.adb: Likewise.
-	* libgnat/s-pack95.ads: Likewise.
-	* libgnat/s-pack96.adb: Likewise.
-	* libgnat/s-pack96.ads: Likewise.
-	* libgnat/s-pack97.adb: Likewise.
-	* libgnat/s-pack97.ads: Likewise.
-	* libgnat/s-pack98.adb: Likewise.
-	* libgnat/s-pack98.ads: Likewise.
-	* libgnat/s-pack99.adb: Likewise.
-	* libgnat/s-pack99.ads: Likewise.
-	* libgnat/s-parame.adb: Likewise.
-	* libgnat/s-parame.ads: Likewise.
-	* libgnat/s-parame__hpux.ads: Likewise.
-	* libgnat/s-parame__posix2008.ads: Likewise.
-	* libgnat/s-parame__rtems.adb: Likewise.
-	* libgnat/s-parame__vxworks.adb: Likewise.
-	* libgnat/s-parame__vxworks.ads: Likewise.
-	* libgnat/s-parint.adb: Likewise.
-	* libgnat/s-parint.ads: Likewise.
-	* libgnat/s-pehage.adb: Likewise.
-	* libgnat/s-pehage.ads: Likewise.
-	* libgnat/s-pooglo.adb: Likewise.
-	* libgnat/s-pooglo.ads: Likewise.
-	* libgnat/s-pooloc.adb: Likewise.
-	* libgnat/s-pooloc.ads: Likewise.
-	* libgnat/s-poosiz.adb: Likewise.
-	* libgnat/s-poosiz.ads: Likewise.
-	* libgnat/s-powflt.ads: Likewise.
-	* libgnat/s-powlfl.ads: Likewise.
-	* libgnat/s-powllf.ads: Likewise.
-	* libgnat/s-purexc.ads: Likewise.
-	* libgnat/s-putima.adb: Likewise.
-	* libgnat/s-putima.ads: Likewise.
-	* libgnat/s-rannum.adb: Likewise.
-	* libgnat/s-rannum.ads: Likewise.
-	* libgnat/s-ransee.adb: Likewise.
-	* libgnat/s-ransee.ads: Likewise.
-	* libgnat/s-regexp.adb: Likewise.
-	* libgnat/s-regexp.ads: Likewise.
-	* libgnat/s-regpat.adb: Likewise.
-	* libgnat/s-regpat.ads: Likewise.
-	* libgnat/s-resfil.adb: Likewise.
-	* libgnat/s-resfil.ads: Likewise.
-	* libgnat/s-restri.adb: Likewise.
-	* libgnat/s-restri.ads: Likewise.
-	* libgnat/s-rident.ads: Likewise.
-	* libgnat/s-rpc.adb: Likewise.
-	* libgnat/s-rpc.ads: Likewise.
-	* libgnat/s-scaval.adb: Likewise.
-	* libgnat/s-scaval.ads: Likewise.
-	* libgnat/s-scaval__128.adb: Likewise.
-	* libgnat/s-scaval__128.ads: Likewise.
-	* libgnat/s-secsta.adb: Likewise.
-	* libgnat/s-secsta.ads: Likewise.
-	* libgnat/s-sequio.adb: Likewise.
-	* libgnat/s-sequio.ads: Likewise.
-	* libgnat/s-shabig.ads: Likewise.
-	* libgnat/s-shasto.adb: Likewise.
-	* libgnat/s-shasto.ads: Likewise.
-	* libgnat/s-soflin.adb: Likewise.
-	* libgnat/s-soflin.ads: Likewise.
-	* libgnat/s-soliin.adb: Likewise.
-	* libgnat/s-soliin.ads: Likewise.
-	* libgnat/s-spsufi.adb: Likewise.
-	* libgnat/s-spsufi.ads: Likewise.
-	* libgnat/s-stache.adb: Likewise.
-	* libgnat/s-stache.ads: Likewise.
-	* libgnat/s-stalib.adb: Likewise.
-	* libgnat/s-stalib.ads: Likewise.
-	* libgnat/s-statxd.adb: Likewise.
-	* libgnat/s-statxd.ads: Likewise.
-	* libgnat/s-stausa.adb: Likewise.
-	* libgnat/s-stausa.ads: Likewise.
-	* libgnat/s-stchop.adb: Likewise.
-	* libgnat/s-stchop.ads: Likewise.
-	* libgnat/s-stchop__limit.ads: Likewise.
-	* libgnat/s-stchop__vxworks.adb: Likewise.
-	* libgnat/s-stoele.adb: Likewise.
-	* libgnat/s-stoele.ads: Likewise.
-	* libgnat/s-stopoo.adb: Likewise.
-	* libgnat/s-stopoo.ads: Likewise.
-	* libgnat/s-stposu.adb: Likewise.
-	* libgnat/s-stposu.ads: Likewise.
-	* libgnat/s-stratt.adb: Likewise.
-	* libgnat/s-stratt.ads: Likewise.
-	* libgnat/s-strcom.adb: Likewise.
-	* libgnat/s-strcom.ads: Likewise.
-	* libgnat/s-strhas.adb: Likewise.
-	* libgnat/s-strhas.ads: Likewise.
-	* libgnat/s-string.adb: Likewise.
-	* libgnat/s-string.ads: Likewise.
-	* libgnat/s-ststop.adb: Likewise.
-	* libgnat/s-ststop.ads: Likewise.
-	* libgnat/s-tasloc.adb: Likewise.
-	* libgnat/s-tasloc.ads: Likewise.
-	* libgnat/s-traceb.adb: Likewise.
-	* libgnat/s-traceb.ads: Likewise.
-	* libgnat/s-traceb__hpux.adb: Likewise.
-	* libgnat/s-traceb__mastop.adb: Likewise.
-	* libgnat/s-traent.adb: Likewise.
-	* libgnat/s-traent.ads: Likewise.
-	* libgnat/s-trasym.adb: Likewise.
-	* libgnat/s-trasym.ads: Likewise.
-	* libgnat/s-trasym__dwarf.adb: Likewise.
-	* libgnat/s-tsmona.adb: Likewise.
-	* libgnat/s-tsmona__linux.adb: Likewise.
-	* libgnat/s-tsmona__mingw.adb: Likewise.
-	* libgnat/s-unstyp.ads: Likewise.
-	* libgnat/s-utf_32.adb: Likewise.
-	* libgnat/s-utf_32.ads: Likewise.
-	* libgnat/s-vade128.ads: Likewise.
-	* libgnat/s-vade32.ads: Likewise.
-	* libgnat/s-vade64.ads: Likewise.
-	* libgnat/s-vaen16.ads: Likewise.
-	* libgnat/s-vaen32.ads: Likewise.
-	* libgnat/s-vaenu8.ads: Likewise.
-	* libgnat/s-vafi128.ads: Likewise.
-	* libgnat/s-vafi32.ads: Likewise.
-	* libgnat/s-vafi64.ads: Likewise.
-	* libgnat/s-valboo.adb: Likewise.
-	* libgnat/s-valboo.ads: Likewise.
-	* libgnat/s-valcha.adb: Likewise.
-	* libgnat/s-valcha.ads: Likewise.
-	* libgnat/s-valflt.ads: Likewise.
-	* libgnat/s-valint.adb: Likewise.
-	* libgnat/s-valint.ads: Likewise.
-	* libgnat/s-vallfl.ads: Likewise.
-	* libgnat/s-valllf.ads: Likewise.
-	* libgnat/s-vallli.adb: Likewise.
-	* libgnat/s-vallli.ads: Likewise.
-	* libgnat/s-valllli.ads: Likewise.
-	* libgnat/s-vallllu.ads: Likewise.
-	* libgnat/s-valllu.adb: Likewise.
-	* libgnat/s-valllu.ads: Likewise.
-	* libgnat/s-valrea.adb: Likewise.
-	* libgnat/s-valrea.ads: Likewise.
-	* libgnat/s-valued.adb: Likewise.
-	* libgnat/s-valued.ads: Likewise.
-	* libgnat/s-valuef.adb: Likewise.
-	* libgnat/s-valuef.ads: Likewise.
-	* libgnat/s-valuei.adb: Likewise.
-	* libgnat/s-valuei.ads: Likewise.
-	* libgnat/s-valuen.adb: Likewise.
-	* libgnat/s-valuen.ads: Likewise.
-	* libgnat/s-valuer.adb: Likewise.
-	* libgnat/s-valuer.ads: Likewise.
-	* libgnat/s-valueu.adb: Likewise.
-	* libgnat/s-valueu.ads: Likewise.
-	* libgnat/s-valuns.adb: Likewise.
-	* libgnat/s-valuns.ads: Likewise.
-	* libgnat/s-valuti.adb: Likewise.
-	* libgnat/s-valuti.ads: Likewise.
-	* libgnat/s-valwch.adb: Likewise.
-	* libgnat/s-valwch.ads: Likewise.
-	* libgnat/s-veboop.adb: Likewise.
-	* libgnat/s-veboop.ads: Likewise.
-	* libgnat/s-vector.ads: Likewise.
-	* libgnat/s-vercon.adb: Likewise.
-	* libgnat/s-vercon.ads: Likewise.
-	* libgnat/s-wchcnv.adb: Likewise.
-	* libgnat/s-wchcnv.ads: Likewise.
-	* libgnat/s-wchcon.adb: Likewise.
-	* libgnat/s-wchcon.ads: Likewise.
-	* libgnat/s-wchjis.adb: Likewise.
-	* libgnat/s-wchjis.ads: Likewise.
-	* libgnat/s-wchstw.adb: Likewise.
-	* libgnat/s-wchstw.ads: Likewise.
-	* libgnat/s-wchwts.adb: Likewise.
-	* libgnat/s-wchwts.ads: Likewise.
-	* libgnat/s-widboo.adb: Likewise.
-	* libgnat/s-widboo.ads: Likewise.
-	* libgnat/s-widcha.adb: Likewise.
-	* libgnat/s-widcha.ads: Likewise.
-	* libgnat/s-widenu.adb: Likewise.
-	* libgnat/s-widenu.ads: Likewise.
-	* libgnat/s-widint.ads: Likewise.
-	* libgnat/s-widlli.adb: Likewise.
-	* libgnat/s-widlli.ads: Likewise.
-	* libgnat/s-widllli.ads: Likewise.
-	* libgnat/s-widlllu.ads: Likewise.
-	* libgnat/s-widllu.adb: Likewise.
-	* libgnat/s-widllu.ads: Likewise.
-	* libgnat/s-widthi.adb: Likewise.
-	* libgnat/s-widthi.ads: Likewise.
-	* libgnat/s-widthu.adb: Likewise.
-	* libgnat/s-widthu.ads: Likewise.
-	* libgnat/s-widuns.ads: Likewise.
-	* libgnat/s-widwch.adb: Likewise.
-	* libgnat/s-widwch.ads: Likewise.
-	* libgnat/s-win32.ads: Likewise.
-	* libgnat/s-winext.ads: Likewise.
-	* libgnat/s-wwdcha.adb: Likewise.
-	* libgnat/s-wwdcha.ads: Likewise.
-	* libgnat/s-wwdenu.adb: Likewise.
-	* libgnat/s-wwdenu.ads: Likewise.
-	* libgnat/s-wwdwch.adb: Likewise.
-	* libgnat/s-wwdwch.ads: Likewise.
-	* libgnat/system-aix.ads: Likewise.
-	* libgnat/system-darwin-arm.ads: Likewise.
-	* libgnat/system-darwin-ppc.ads: Likewise.
-	* libgnat/system-darwin-x86.ads: Likewise.
-	* libgnat/system-djgpp.ads: Likewise.
-	* libgnat/system-dragonfly-x86_64.ads: Likewise.
-	* libgnat/system-freebsd.ads: Likewise.
-	* libgnat/system-hpux-ia64.ads: Likewise.
-	* libgnat/system-hpux.ads: Likewise.
-	* libgnat/system-linux-alpha.ads: Likewise.
-	* libgnat/system-linux-arm.ads: Likewise.
-	* libgnat/system-linux-hppa.ads: Likewise.
-	* libgnat/system-linux-ia64.ads: Likewise.
-	* libgnat/system-linux-m68k.ads: Likewise.
-	* libgnat/system-linux-mips.ads: Likewise.
-	* libgnat/system-linux-ppc.ads: Likewise.
-	* libgnat/system-linux-riscv.ads: Likewise.
-	* libgnat/system-linux-s390.ads: Likewise.
-	* libgnat/system-linux-sh4.ads: Likewise.
-	* libgnat/system-linux-sparc.ads: Likewise.
-	* libgnat/system-linux-x86.ads: Likewise.
-	* libgnat/system-lynxos178-ppc.ads: Likewise.
-	* libgnat/system-lynxos178-x86.ads: Likewise.
-	* libgnat/system-mingw.ads: Likewise.
-	* libgnat/system-qnx-aarch64.ads: Likewise.
-	* libgnat/system-rtems.ads: Likewise.
-	* libgnat/system-solaris-sparc.ads: Likewise.
-	* libgnat/system-solaris-x86.ads: Likewise.
-	* libgnat/system-vxworks-arm-rtp-smp.ads: Likewise.
-	* libgnat/system-vxworks-arm-rtp.ads: Likewise.
-	* libgnat/system-vxworks-arm.ads: Likewise.
-	* libgnat/system-vxworks-e500-kernel.ads: Likewise.
-	* libgnat/system-vxworks-e500-rtp-smp.ads: Likewise.
-	* libgnat/system-vxworks-e500-rtp.ads: Likewise.
-	* libgnat/system-vxworks-ppc-kernel.ads: Likewise.
-	* libgnat/system-vxworks-ppc-rtp-smp.ads: Likewise.
-	* libgnat/system-vxworks-ppc-rtp.ads: Likewise.
-	* libgnat/system-vxworks-x86-kernel.ads: Likewise.
-	* libgnat/system-vxworks-x86-rtp-smp.ads: Likewise.
-	* libgnat/system-vxworks-x86-rtp.ads: Likewise.
-	* libgnat/system-vxworks7-aarch64-rtp-smp.ads: Likewise.
-	* libgnat/system-vxworks7-aarch64.ads: Likewise.
-	* libgnat/system-vxworks7-arm-rtp-smp.ads: Likewise.
-	* libgnat/system-vxworks7-arm.ads: Likewise.
-	* libgnat/system-vxworks7-e500-kernel.ads: Likewise.
-	* libgnat/system-vxworks7-e500-rtp-smp.ads: Likewise.
-	* libgnat/system-vxworks7-e500-rtp.ads: Likewise.
-	* libgnat/system-vxworks7-ppc-kernel.ads: Likewise.
-	* libgnat/system-vxworks7-ppc-rtp-smp.ads: Likewise.
-	* libgnat/system-vxworks7-ppc-rtp.ads: Likewise.
-	* libgnat/system-vxworks7-ppc64-kernel.ads: Likewise.
-	* libgnat/system-vxworks7-ppc64-rtp-smp.ads: Likewise.
-	* libgnat/system-vxworks7-x86-kernel.ads: Likewise.
-	* libgnat/system-vxworks7-x86-rtp-smp.ads: Likewise.
-	* libgnat/system-vxworks7-x86-rtp.ads: Likewise.
-	* libgnat/system-vxworks7-x86_64-kernel.ads: Likewise.
-	* libgnat/system-vxworks7-x86_64-rtp-smp.ads: Likewise.
-	* link.c: Likewise.
-	* live.adb: Likewise.
-	* live.ads: Likewise.
-	* locales.c: Likewise.
-	* make.adb: Likewise.
-	* make.ads: Likewise.
-	* make_util.adb: Likewise.
-	* make_util.ads: Likewise.
-	* makeusg.adb: Likewise.
-	* makeusg.ads: Likewise.
-	* mdll-fil.adb: Likewise.
-	* mdll-fil.ads: Likewise.
-	* mdll-utl.adb: Likewise.
-	* mdll-utl.ads: Likewise.
-	* mdll.adb: Likewise.
-	* mdll.ads: Likewise.
-	* mingw32.h: Likewise.
-	* mkdir.c: Likewise.
-	* namet-sp.adb: Likewise.
-	* namet-sp.ads: Likewise.
-	* namet.adb: Likewise.
-	* namet.ads: Likewise.
-	* namet.h: Likewise.
-	* nlists.adb: Likewise.
-	* nlists.ads: Likewise.
-	* nlists.h: Likewise.
-	* opt.adb: Likewise.
-	* opt.ads: Likewise.
-	* osint-b.adb: Likewise.
-	* osint-b.ads: Likewise.
-	* osint-c.adb: Likewise.
-	* osint-c.ads: Likewise.
-	* osint-l.adb: Likewise.
-	* osint-l.ads: Likewise.
-	* osint-m.adb: Likewise.
-	* osint-m.ads: Likewise.
-	* osint.adb: Likewise.
-	* osint.ads: Likewise.
-	* output.adb: Likewise.
-	* output.ads: Likewise.
-	* par-ch10.adb: Likewise.
-	* par-ch11.adb: Likewise.
-	* par-ch12.adb: Likewise.
-	* par-ch13.adb: Likewise.
-	* par-ch2.adb: Likewise.
-	* par-ch3.adb: Likewise.
-	* par-ch4.adb: Likewise.
-	* par-ch5.adb: Likewise.
-	* par-ch6.adb: Likewise.
-	* par-ch7.adb: Likewise.
-	* par-ch8.adb: Likewise.
-	* par-ch9.adb: Likewise.
-	* par-endh.adb: Likewise.
-	* par-labl.adb: Likewise.
-	* par-load.adb: Likewise.
-	* par-prag.adb: Likewise.
-	* par-sync.adb: Likewise.
-	* par-tchk.adb: Likewise.
-	* par-util.adb: Likewise.
-	* par.adb: Likewise.
-	* par.ads: Likewise.
-	* par_sco.adb: Likewise.
-	* par_sco.ads: Likewise.
-	* pprint.adb: Likewise.
-	* pprint.ads: Likewise.
-	* prep.adb: Likewise.
-	* prep.ads: Likewise.
-	* prepcomp.adb: Likewise.
-	* prepcomp.ads: Likewise.
-	* put_scos.adb: Likewise.
-	* put_scos.ads: Likewise.
-	* raise-gcc.c: Likewise.
-	* raise.c: Likewise.
-	* raise.h: Likewise.
-	* repinfo-input.adb: Likewise.
-	* repinfo-input.ads: Likewise.
-	* repinfo.adb: Likewise.
-	* repinfo.ads: Likewise.
-	* repinfo.h: Likewise.
-	* restrict.adb: Likewise.
-	* restrict.ads: Likewise.
-	* rident.ads: Likewise.
-	* rtfinal.c: Likewise.
-	* rtinit.c: Likewise.
-	* rtsfind.adb: Likewise.
-	* rtsfind.ads: Likewise.
-	* runtime.h: Likewise.
-	* s-oscons-tmplt.c: Likewise.
-	* sa_messages.adb: Likewise.
-	* sa_messages.ads: Likewise.
-	* scans.adb: Likewise.
-	* scans.ads: Likewise.
-	* scil_ll.adb: Likewise.
-	* scil_ll.ads: Likewise.
-	* scn.adb: Likewise.
-	* scn.ads: Likewise.
-	* scng.adb: Likewise.
-	* scng.ads: Likewise.
-	* scos.adb: Likewise.
-	* scos.ads: Likewise.
-	* scos.h: Likewise.
-	* sdefault.ads: Likewise.
-	* seh_init.c: Likewise.
-	* sem.adb: Likewise.
-	* sem.ads: Likewise.
-	* sem_aggr.adb: Likewise.
-	* sem_aggr.ads: Likewise.
-	* sem_attr.adb: Likewise.
-	* sem_attr.ads: Likewise.
-	* sem_aux.adb: Likewise.
-	* sem_aux.ads: Likewise.
-	* sem_case.adb: Likewise.
-	* sem_case.ads: Likewise.
-	* sem_cat.adb: Likewise.
-	* sem_cat.ads: Likewise.
-	* sem_ch10.adb: Likewise.
-	* sem_ch10.ads: Likewise.
-	* sem_ch11.adb: Likewise.
-	* sem_ch11.ads: Likewise.
-	* sem_ch12.adb: Likewise.
-	* sem_ch12.ads: Likewise.
-	* sem_ch13.adb: Likewise.
-	* sem_ch13.ads: Likewise.
-	* sem_ch2.adb: Likewise.
-	* sem_ch2.ads: Likewise.
-	* sem_ch3.adb: Likewise.
-	* sem_ch3.ads: Likewise.
-	* sem_ch4.adb: Likewise.
-	* sem_ch4.ads: Likewise.
-	* sem_ch5.adb: Likewise.
-	* sem_ch5.ads: Likewise.
-	* sem_ch6.adb: Likewise.
-	* sem_ch6.ads: Likewise.
-	* sem_ch7.adb: Likewise.
-	* sem_ch7.ads: Likewise.
-	* sem_ch8.adb: Likewise.
-	* sem_ch8.ads: Likewise.
-	* sem_ch9.adb: Likewise.
-	* sem_ch9.ads: Likewise.
-	* sem_dim.adb: Likewise.
-	* sem_dim.ads: Likewise.
-	* sem_disp.adb: Likewise.
-	* sem_disp.ads: Likewise.
-	* sem_dist.adb: Likewise.
-	* sem_dist.ads: Likewise.
-	* sem_elab.adb: Likewise.
-	* sem_elab.ads: Likewise.
-	* sem_elim.adb: Likewise.
-	* sem_elim.ads: Likewise.
-	* sem_eval.adb: Likewise.
-	* sem_eval.ads: Likewise.
-	* sem_intr.adb: Likewise.
-	* sem_intr.ads: Likewise.
-	* sem_mech.adb: Likewise.
-	* sem_mech.ads: Likewise.
-	* sem_prag.adb: Likewise.
-	* sem_prag.ads: Likewise.
-	* sem_res.adb: Likewise.
-	* sem_res.ads: Likewise.
-	* sem_scil.adb: Likewise.
-	* sem_scil.ads: Likewise.
-	* sem_smem.adb: Likewise.
-	* sem_smem.ads: Likewise.
-	* sem_type.adb: Likewise.
-	* sem_type.ads: Likewise.
-	* sem_util.adb: Likewise.
-	* sem_util.ads: Likewise.
-	* sem_warn.adb: Likewise.
-	* sem_warn.ads: Likewise.
-	* set_targ.adb: Likewise.
-	* set_targ.ads: Likewise.
-	* sfn_scan.adb: Likewise.
-	* sfn_scan.ads: Likewise.
-	* sigtramp-armdroid.c: Likewise.
-	* sigtramp-ios.c: Likewise.
-	* sigtramp-qnx.c: Likewise.
-	* sigtramp-vxworks-target.h: Likewise.
-	* sigtramp-vxworks.c: Likewise.
-	* sigtramp.h: Likewise.
-	* sinfo-cn.adb: Likewise.
-	* sinfo-cn.ads: Likewise.
-	* sinfo-utils.adb: Likewise.
-	* sinfo-utils.ads: Likewise.
-	* sinfo.adb: Likewise.
-	* sinfo.ads: Likewise.
-	* sinput-c.adb: Likewise.
-	* sinput-c.ads: Likewise.
-	* sinput-d.adb: Likewise.
-	* sinput-d.ads: Likewise.
-	* sinput-l.adb: Likewise.
-	* sinput-l.ads: Likewise.
-	* sinput.adb: Likewise.
-	* sinput.ads: Likewise.
-	* socket.c: Likewise.
-	* spark_xrefs.adb: Likewise.
-	* spark_xrefs.ads: Likewise.
-	* sprint.adb: Likewise.
-	* sprint.ads: Likewise.
-	* stand.ads: Likewise.
-	* stringt.adb: Likewise.
-	* stringt.ads: Likewise.
-	* stringt.h: Likewise.
-	* strub.adb: Likewise.
-	* strub.ads: Likewise.
-	* style.adb: Likewise.
-	* style.ads: Likewise.
-	* styleg.adb: Likewise.
-	* styleg.ads: Likewise.
-	* stylesw.adb: Likewise.
-	* stylesw.ads: Likewise.
-	* switch-b.adb: Likewise.
-	* switch-b.ads: Likewise.
-	* switch-c.adb: Likewise.
-	* switch-c.ads: Likewise.
-	* switch-m.adb: Likewise.
-	* switch-m.ads: Likewise.
-	* switch.adb: Likewise.
-	* switch.ads: Likewise.
-	* sysdep.c: Likewise.
-	* table.adb: Likewise.
-	* table.ads: Likewise.
-	* targext.c: Likewise.
-	* targparm.adb: Likewise.
-	* targparm.ads: Likewise.
-	* tbuild.adb: Likewise.
-	* tbuild.ads: Likewise.
-	* tempdir.adb: Likewise.
-	* tempdir.ads: Likewise.
-	* terminals.c: Likewise.
-	* tracebak.c: Likewise.
-	* treepr.adb: Likewise.
-	* treepr.ads: Likewise.
-	* ttypes.ads: Likewise.
-	* types.adb: Likewise.
-	* types.ads: Likewise.
-	* types.h: Likewise.
-	* uintp.adb: Likewise.
-	* uintp.ads: Likewise.
-	* uintp.h: Likewise.
-	* uname.adb: Likewise.
-	* uname.ads: Likewise.
-	* urealp.adb: Likewise.
-	* urealp.ads: Likewise.
-	* urealp.h: Likewise.
-	* usage.adb: Likewise.
-	* usage.ads: Likewise.
-	* validsw.adb: Likewise.
-	* validsw.ads: Likewise.
-	* vast.adb: Likewise.
-	* vast.ads: Likewise.
-	* warnsw.adb: Likewise.
-	* warnsw.ads: Likewise.
-	* widechar.adb: Likewise.
-	* widechar.ads: Likewise.
-	* xoscons.adb: Likewise.
-	* xr_tabls.adb: Likewise.
-	* xr_tabls.ads: Likewise.
-	* xref_lib.adb: Likewise.
-	* xref_lib.ads: Likewise.
-	* xsnamest.adb: Likewise.
-	* xutil.adb: Likewise.
-	* xutil.ads: Likewise.
-
-2022-01-11  Richard Kenner  <kenner@adacore.com>
-
-	* debug.adb: Add documentation for new -gnatd_u and old -gnatd_R
-	flags used for GNAT LLVM and its CCG.
-
-2022-01-11  Piotr Trojanek  <trojanek@adacore.com>
-
-	* Makefile.rtl (X86_TARGET_PAIRS): Use __builtin variant of
-	System.Atomic_Counters.
-	* libgnat/s-atocou__x86.adb: Remove.
-
-2022-01-10  Eric Botcazou  <ebotcazou@adacore.com>
-
-	* gcc-interface/trans.c (Identifier_to_gnu): Use correct subtype.
-	(elaborate_profile): New function.
-	(Call_to_gnu): Call it on the formals and the result type before
-	retrieving the translated result type from the subprogram type.
-
-2022-01-10  Eric Botcazou  <ebotcazou@adacore.com>
-
-	* gcc-interface/decl.c (gnat_to_gnu_entity) <E_Record_Type>: Fix
-	computation of boolean result in the unchecked union case.
-	(components_to_record): Rename MAYBE_UNUSED parameter to IN_VARIANT
-	and remove local variable of the same name.  Pass NULL recursively
-	as P_GNU_REP_LIST for nested variants in the unchecked union case.
-
-2022-01-10  Eric Botcazou  <ebotcazou@adacore.com>
-
-	* gcc-interface/trans.c (lvalue_required_p) <N_Pragma>: New case.
-	<N_Pragma_Argument_Association>: Likewise.
-	(Pragma_to_gnu) <Pragma_Inspection_Point>: Fetch the corresponding
-	variable of a constant before marking it as addressable.
-
-2022-01-10  Arnaud Charlet  <charlet@adacore.com>
-
-	* gcc-interface/Make-lang.in (ADA_GENERATED_FILES): Remove
-	s-casuti.ad?, s-crtl.ad?, s-os_lib.ad?.  Update list of object
-	files accordingly.
-
-2022-01-10  Piotr Trojanek  <trojanek@adacore.com>
-
-	* libgnat/s-atopri.ads (Atomic_Compare_Exchange): Replaces
-	deprecated Sync_Compare_And_Swap.
-	* libgnat/s-atopri.adb (Lock_Free_Try_Write): Switch from __sync
-	to __atomic builtins.
-
-2022-01-10  Piotr Trojanek  <trojanek@adacore.com>
-
-	* libgnat/s-exponn.adb, libgnat/s-expont.adb,
-	libgnat/s-exponu.adb, libgnat/s-widthi.adb,
-	libgnat/s-widthu.adb: Remove CodePeer annotations for pragma
-	Loop_Variant.
-
-2022-01-10  Piotr Trojanek  <trojanek@adacore.com>
-
-	* exp_prag.adb (Expand_Pragma_Loop_Variant): Disable expansion
-	in CodePeer mode.
-
-2022-01-10  Piotr Trojanek  <trojanek@adacore.com>
-
-	* sem_util.adb (Is_Child_Or_Sibling): Fix typo in comment.
-
-2022-01-10  Eric Botcazou  <ebotcazou@adacore.com>
-
-	* exp_pakd.adb (Install_PAT): If the PAT is a scalar type, apply
-	the canonical adjustment to its alignment.
-
-2022-01-10  Piotr Trojanek  <trojanek@adacore.com>
-
-	* libgnat/s-atocou__builtin.adb (Decrement, Increment): Switch
-	from __sync to __atomic builtins; use 'Address to be consistent
-	with System.Atomic_Primitives.
-
-2022-01-10  Eric Botcazou  <ebotcazou@adacore.com>
-
-	* exp_pakd.adb (Install_PAT): Do not reset the alignment here.
-	* layout.adb (Layout_Type): Call Adjust_Esize_Alignment after having
-	copied the RM_Size onto the Esize when the latter is too small.
-
-2022-01-10  Justin Squirek  <squirek@adacore.com>
-
-	* sem_warn.adb (Check_References): Handle arrays of tasks
-	similar to task objects.
-
-2022-01-07  Patrick Bernardi  <bernardi@adacore.com>
-
-	* libgnat/a-direct.adb (Search_Data): Remove type.
-	(Directory_Vectors): New package instantiation.
-	(Search_State): New type.
-	(Fetch_Next_Entry): Remove.
-	(Close): Remove.
-	(Finalize): Rewritten.
-	(Full_Name): Ditto.
-	(Get_Next_Entry): Return next entry from Search results vector
-	rather than querying the directory directly using readdir.
-	(Kind): Rewritten.
-	(Modification_Time): Rewritten.
-	(More_Entries): Use Search state cursor to determine if more
-	entries are available for users to read.
-	(Simple_Name): Rewritten.
-	(Size): Rewritten.
-	(Start_Search_Internal): Rewritten to load the contents of the
-	directory that matches the pattern and filter into the search
-	object.
-	* libgnat/a-direct.ads (Search_Type): New type.
-	(Search_Ptr): Ditto.
-	(Directory_Entry_Type): Rewritten to support new Start_Search
-	procedure.
-	* libgnat/s-filatt.ads (File_Length_Attr): New function.
-
-2022-01-07  Etienne Servais  <servais@adacore.com>
-
-	* sem_attr.adb (Check_Reference): Fix condition.
-
-2022-01-07  Ghjuvan Lacambre  <lacambre@adacore.com>
-
-	* libgnarl/s-taprop__mingw.adb (Timed_Sleep): Remove "pragma
-	Unreferenced" for Result.
-	(Timed_Delay): Likewise.
-
-2022-01-07  Piotr Trojanek  <trojanek@adacore.com>
-
-	* gen_il-gen.adb (Put_Make_Decls): Put pragma Inline in a
-	dedicated line, so that the current indentation is taken into
-	account.
-
-2022-01-07  Piotr Trojanek  <trojanek@adacore.com>
-
-	* exp_aggr.adb (Build_Array_Aggr_Code): Fix inconsistent style
-	in comments and code.
-
-2022-01-07  Piotr Trojanek  <trojanek@adacore.com>
-
-	* exp_aggr.adb (Gen_Assign): Remove explicit initialization for
-	components of access types.
-	(Get_Assoc_Expr): Enable initialization for components of all
-	types that require simple initialization.
-
-2022-01-07  Javier Miranda  <miranda@adacore.com>
-
-	* atree.ads (Traverse_Func_With_Parent): New generic subprogram.
-	(Traverse_Proc_With_Parent): Likewise.
-	* atree.adb (Parents_Stack): New table used to traverse trees
-	passing the parent field of each node.
-	(Internal_Traverse_With_Parent): New generic subprogram.
-	(Traverse_Func_With_Parent): Likewise.
-	(Traverse_Proc_With_Parent): Likewise.
-	* contracts.adb (Fix_Parents): New subprogram.
-	(Restore_Original_Selected_Component): Enhanced to fix the
-	parent field of restored nodes.
-	(Inherit_Condition): Adding assertions to check the parent field
-	of inherited conditions and to ensure that the built inherited
-	condition has no reference to the formals of the parent
-	subprogram.
-	* sem_util.ads, sem_util.adb (Check_Parents): New subprogram.
-
-2022-01-07  Etienne Servais  <servais@adacore.com>
-
-	* sem_attr.adb (Check_Placement_In_Test_Case): Fix typo.
-
-2022-01-07  Justin Squirek  <squirek@adacore.com>
-
-	* comperr.adb (Delete_SCIL_Files): Replace unnecessary
-	Unreferenced pragma with specific pragma Warnings.
-	* doc/gnat_rm/implementation_defined_pragmas.rst (Unreferenced):
-	Add documentation for new behavior.
-	* gnat_rm.texi: Regenerate.
-	* erroutc.adb (Set_At): Remove useless assignment.
-	* exp_ch2.adb (In_Assignment_Context): Deleted.
-	(Is_Object_Renaming_Name): Replace calls to Is_LHS with calls to
-	Known_To_Be_Assigned.
-	(Expand_Current_Value): Replace calls to May_Be_Lvalue with
-	calls to Known_To_Be_Assigned.
-	(Expand_Entry_Paramter): Replace calls to In_Assignment_Context
-	with calls to Known_To_Be_Assigned.
-	* exp_ch4.adb (Expand_N_Op_Rem): Remove unnecessary Unreferenced
-	pragma.
-	* exp_imgv.adb (Build_Enumeration_Image_Tables): Default
-	initialize S_N.
-	* ghost.adb (Check_Ghost_Policy): Replace call to May_Be_Lvalue
-	with call to Known_To_Be_Assigned.
-	* lib-xref.adb (Is_On_LHS): Deleted.
-	(OK_To_Set_Referenced): Rewrite subprogram to encompass the new
-	pragma Unreferenced behavior.
-	(Process_Deferred_References): Replace call to Is_LHS with call
-	to Known_To_Be_Assigned.
-	* libgnarl/s-taasde.adb, libgnarl/s-tasren.adb,
-	libgnarl/s-tpobop.adb, libgnat/a-calend.adb,
-	libgnat/a-calfor.adb, libgnat/a-cbdlli.adb,
-	libgnat/a-cbhama.adb, libgnat/a-cbhase.adb,
-	libgnat/a-cbmutr.adb, libgnat/a-cborma.adb,
-	libgnat/a-cborse.adb, libgnat/a-cdlili.adb,
-	libgnat/a-cfhama.adb, libgnat/a-cforse.adb,
-	libgnat/a-cidlli.adb, libgnat/a-cihama.adb,
-	libgnat/a-cihase.adb, libgnat/a-cimutr.adb,
-	libgnat/a-ciorma.adb, libgnat/a-ciormu.adb,
-	libgnat/a-ciorse.adb, libgnat/a-cohama.adb,
-	libgnat/a-cohase.adb, libgnat/a-comutr.adb,
-	libgnat/a-convec.adb, libgnat/a-coorma.adb,
-	libgnat/a-coormu.adb, libgnat/a-coorse.adb,
-	libgnat/a-crdlli.adb, libgnat/a-tigeau.adb,
-	libgnat/a-wtgeau.adb, libgnat/a-ztgeau.adb,
-	libgnat/g-calend.adb, libgnat/g-comlin.adb,
-	libgnat/g-expect.adb, libgnat/g-mbflra.adb,
-	libgnat/g-spipat.adb, libgnat/s-fatgen.adb,
-	libgnat/s-fileio.adb, libgnat/s-os_lib.adb,
-	libgnat/s-regpat.adb, libgnat/s-valued.adb,
-	libgnat/s-valuer.adb: Remove unnecessary Unreferenced pragmas
-	* sem_ch10.adb (Process_Spec_Clauses): Remove useless
-	assignments.
-	* sem_ch13.adb (Validate_Literal_Aspect): Default initialize I.
-	* sem_ch3.adb (Build_Derived_Concurrent_Type): Default
-	initialize Corr_Decl.
-	* sem_ch8.adb (Undefined): Replace calls to Is_LHS with calls to
-	Known_To_Be_Assigned.
-	(In_Abstract_View_Pragma): Likewise.
-	* sem_eval.adb (Eval_Selected_Component): Replace calls to
-	Is_LHS with calls to Known_To_Be_Assigned.
-	* sem_res.adb (Init_Component): Replace calls to May_Be_Lvalue
-	with calls to Known_To_Be_Assigned.
-	* sem_util.adb, sem_util.ads (End_Label_Loc): Default initialize
-	Owner.
-	(Explain_Limited_Type): Default initialize Expr_Func.
-	(Find_Actual): Modified to handle entry families.
-	(Is_LHS): Deleted.
-	(May_Be_Lvalue): Deleted.
-	(Known_To_Be_Assigned): Modified and improved to handle all
-	cases.
-	* sem_warn.adb (Traverse_Result): Replace calls to May_Be_Lvalue
-	with calls to Known_To_Be_Assigned.
-	(Check_Ref): Modify error on unreferenced out parameters to take
-	into account different warning flags.
-
-2022-01-07  Javier Miranda  <miranda@adacore.com>
-
-	* sem_ch3.adb (Reorder_Interfaces): When the conflicting
-	interface is identified we just replace the interface in the
-	list of interfaces of the tagged type (instead of adding a
-	duplicate to the list of interfaces).
-
-2022-01-07  Dmitriy Anisimkov  <anisimko@adacore.com>
-
-	* adaint.c (__gnat_kill): Terminate process only in case of
-	SIGKILL, SIGINT, SIGBREAK, SIGTERM, SIGABRT.  Do not call
-	OpenProcess if not going to terminate process.
-
-2022-01-07  Eric Botcazou  <ebotcazou@adacore.com>
-
-	* exp_prag.adb (Expand_Pragma_Inspection_Point): Do a single pass
-	over the arguments of the pragma.  Set the Address_Taken flag on
-	them and use the Has_Delayed_Freeze flag to spot those which have
-	their elaboration delayed.  Reuse the location variable Loc.
-
-2022-01-07  Piotr Trojanek  <trojanek@adacore.com>
-
-	* osint.adb (To_Lower): Clarify that only To_Lower function
-	causes bootstrap issues; fix style.
-	* treepr.adb (Print_Str_Mixed_Case): Reuse existing case
-	conversion routine.
-	(To_Mixed): Rename from Capitalize; reuse System.Case_Util
-	procedure and explain the bootstrap issue.
-
-2022-01-07  Piotr Trojanek  <trojanek@adacore.com>
-
-	* exp_ch7.adb (Process_Transients_In_Scope): Remove unnecessary
-	initialization of Must_Hook; change Detect_Subprogram_Call from
-	function to procedure; adapt caller.
-
-2022-01-07  Piotr Trojanek  <trojanek@adacore.com>
-
-	* exp_ch5.adb, exp_disp.adb, exp_util.adb, par-ch4.adb,
-	sem_ch13.adb: Remove extra space before THEN that occurs at the
-	end of a line.
-
-2022-01-07  Dmitriy Anisimkov  <anisimko@adacore.com>
-
-	* expect.c (__gnat_waitpid): Use macros WIFEXITED, WEXITSTATUS,
-	WIFSIGNALED, WTERMSIG, WIFSTOPPED, WSTOPSIG to get exit status
-	or signal that caused the child process to terminate/stop.  Do
-	not process exit status in case of error in waitpid call.
-	* adaint.c (__gnat_kill): Use of GenerateConsoleCtrlEvent is
-	removed in Windows variant as it actually is not working and was
-	terminating the calling process.  Set signal number into exit
-	code parameter of TerminateProcess to work the same like in
-	Linux.
-
-2022-01-07  Piotr Trojanek  <trojanek@adacore.com>
-
-	* exp_ch5.adb (Expand_N_Case_Statement): Remove explicit
-	expansion.
-
-2022-01-07  Etienne Servais  <servais@adacore.com>
-
-	* doc/gnat_ugn/building_executable_programs_with_gnat.rst:
-	Update -gnatwr documentation.
-	* gnat_ugn.texi: Regenerate.
-
-2022-01-07  Piotr Trojanek  <trojanek@adacore.com>
-
-	* exp_unst.adb (Unnest_Subprogram): Sync comment with the
-	current code.
-
-2022-01-07  Piotr Trojanek  <trojanek@adacore.com>
-
-	* exp_ch4.adb (Raise_Accessibility_Error): Move exception name
-	to the message string; move << control characters to the end,
-	for consistency.
-	* sem_ch6.adb (Analyze_Function_Return): Likewise.
-	* sem_util.adb (Compile_Time_Constraint_Error): Likewise.
-	* gcc-interface/decl.c (gnat_to_gnu_entity): Remove quotes
-	around Storage_Error.
-	* gcc-interface/trans.c (gnat_to_gnu): Remove quotes around
-	Constraint_Error.
-
-2022-01-07  Piotr Trojanek  <trojanek@adacore.com>
-
-	* errout.adb (Error_Msg): Move warning suppression code from
-	Error_Msg_NLE
-	(Error_Msg_NLE): Warning suppression is now done by the internal
-	call to Error_Msg.
-
-2022-01-07  Piotr Trojanek  <trojanek@adacore.com>
-
-	* exp_ch3.adb (Expand_N_Object_Declaration): Remove unnecessary
-	guards.
-	* exp_ch4.adb (Expand_N_If_Expression): Likewise; clarify comment.
-	* exp_ch5.adb (Expand_N_If_Statement,
-	Expand_Iterator_Loop_Over_Container): Likewise.
-	* exp_ch9.adb (Expand_N_Task_Type_Declaration): Remove redundant
-	guard.
-	* freeze.adb (Freeze_All_Ent): Reduce scope of a local variable.
-
-2022-01-07  Piotr Trojanek  <trojanek@adacore.com>
-
-	* exp_ch3.adb (Build_Init_Procedure): Remove unnecessary guard.
-	* exp_disp.adb (Make_DT): Likewise.
-	* sem_ch12.adb (Analyze_Associations): Likewise.
-
-2022-01-07  Etienne Servais  <servais@adacore.com>
-
-	* sem_res.adb (Resolve_Op_Concat_Arg): Check range when
-	concatenating scalars.
-
-2022-01-07  Bob Duff  <duff@adacore.com>
-
-	* treepr.adb (Print_Node_Ref): Change "not Is_Array_Type" to
-	"Is_Discrete_Type".
-
-2022-01-07  Richard Kenner  <kenner@adacore.com>
-
-	* libgnat/g-spipat.ads (Boolean_Func, Natural_Func,
-	VString_Func): Mark as Favor_Top_Level.
-	* sem_ch13.adb (Validate_Unchecked_Conversion): Avoid using
-	internal representation if Unchecked_Conversion between
-	an access to subprogram and System.Address within the same unit.
-
-2022-01-07  Bob Duff  <duff@adacore.com>
-
-	* treepr.adb (Print_Node_Ref): Print the value if available.
-
-2022-01-07  Richard Kenner  <kenner@adacore.com>
-
-	* sem_util.ads, sem_util.adb (Get_Fullest_View): Add option to
-	not recurse and return the next-most-fullest view.
-
-2022-01-07  Bob Duff  <duff@adacore.com>
-
-	* sem_ch10.adb (Check_Redundant_Withs): Add a warning if a
-	library unit with's its own ancestor. Note that this warning is
-	not triggered for something like "with P.R;" in P.Q, because
-	there the "with P;" is considered implicit.
-	* fname-sf.adb, libgnarl/s-stusta.adb, libgnarl/s-tasdeb.ads,
-	libgnat/a-calfor.adb, libgnat/a-tiboio.adb,
-	libgnat/a-wwboio.adb, libgnat/a-zzboio.adb, libgnat/i-cobol.adb,
-	libgnat/s-bitops.adb, libgnat/s-bitops.ads,
-	libgnat/s-direio.adb, libgnat/s-dwalin.adb,
-	libgnat/s-geveop.adb, libgnat/s-mmosin__unix.adb,
-	libgnat/s-os_lib.adb, libgnat/s-os_lib.ads,
-	libgnat/s-pooglo.ads, libgnat/s-secsta.adb,
-	libgnat/s-shasto.adb, libgnat/s-stausa.ads,
-	libgnat/s-stratt.ads, libgnat/s-ststop.adb: Remove with of
-	parent.
-	* sinfo.ads: Minor comment fix.
-
-2022-01-07  Bob Duff  <duff@adacore.com>
-
-	* osint-m.adb: Remove with_clause and pragma.
-
-2022-01-06  Bob Duff  <duff@adacore.com>
-
-	* sem_res.adb (Resolve_Range): Warn on null range, unless we are
-	inside a generic unit or an instance thereof.
-	* sem_ch3.adb (Analyze_Subtype_Indication): Minor: avoid double
-	negative.
-
-2022-01-06  Piotr Trojanek  <trojanek@adacore.com>
-
-	* errout.adb (Adjust_Name_Case): Remove unnecessary declare
-	block.
-
-2022-01-06  Yannick Moy  <moy@adacore.com>
-
-	* libgnat/a-ngcoar.adb: Add pragma to ignore assertions in
-	instance.
-	* libgnat/a-ngrear.adb: Likewise.
-	* libgnat/s-gearop.adb: Prove implementation is free of runtime
-	errors.
-	* libgnat/s-gearop.ads: Add contracts to protect against runtime
-	errors in the generic part.
-
-2022-01-06  Piotr Trojanek  <trojanek@adacore.com>
-
-	* errout.adb (Remove_Warning_Messages): Use traversal procedure
-	instead of traversal function, since we discard status of each
-	step anyway.
-
-2022-01-06  Piotr Trojanek  <trojanek@adacore.com>
-
-	* exp_ch4.adb (Expand_Concatenate): There is no reason for using
-	declaring, raising and catching an exception; a simple return
-	statement is enough.
-
-2022-01-06  Piotr Trojanek  <trojanek@adacore.com>
-
-	* sem_eval.adb (Eval_Arithmetic_Op): Add Loc parameter to all
-	calls to Apply_Compile_Time_Constraint_Error related to division
-	by zero.
-
-2022-01-06  Piotr Trojanek  <trojanek@adacore.com>
-
-	* errout.adb (Remove_Warning_Messages): Remove unnecessary guard.
-	* exp_util.adb (Kill_Dead_Code): Likewise.
-	* par_sco.adb (Traverse_Declarations_Or_Statements): Likewise.
-	* sem_ch3.adb (Build_Derived_Record_Type): Likewise.
-	* sem_ch4.adb (Traverse_Interfaces): Likewise.
-	* sem_eval.adb (Traverse_Interfaces): Likewise.
-	* sem_util.adb (Collect_Interfaces): Likewise.
-	(Has_Non_Null_Statements, Side_Effect_Free_Statements):
-	Likewise; turn into WHILE loops, for consistency.
-
-2022-01-06  Etienne Servais  <servais@adacore.com>
-
-	* sem_type.adb (Full_View_Covers): Fix typo.
-
-2022-01-06  Eric Botcazou  <ebotcazou@adacore.com>
-
-	* sem_ch12.adb (Insert_Freeze_Node_For_Instance): When going to
-	the outer level, do not jump over following instantiations in
-	the list.
-
-2022-01-06  Piotr Trojanek  <trojanek@adacore.com>
-
-	* err_vars.ads (Warn_On_Instance): Remove; it was a relic from
-	the previous handling of warning in instances that was removed
-	decades ago.
-
-2022-01-06  Piotr Trojanek  <trojanek@adacore.com>
-
-	* errout.adb (Error_Msg_Internal): Reorder words.
-	* erroutc.ads (Is_Warning_Msg): Add closing paren.
-	* sem_util.adb (Compile_Time_Constraint_Error): Fix casing.
-
-2022-01-06  Piotr Trojanek  <trojanek@adacore.com>
-
-	* sem_res.adb (Resolve_String_Literal): Simplify pointer
-	arithmetic.
-
-2022-01-06  Piotr Trojanek  <trojanek@adacore.com>
-
-	* sem_res.adb (Resolve_String_Literal): Avoid unnecessary
-	conversions inside "<" and ">" bodies.
-
-2022-01-06  Piotr Trojanek  <trojanek@adacore.com>
-
-	* checks.adb (Null_Exclusion_Static_Checks,
-	Selected_Range_Checks): Fix style.
-
-2022-01-06  Eric Botcazou  <ebotcazou@adacore.com>
-
-	* sem_ch8.adb (Analyze_Package_Renaming): Do not check for Text_IO
-	special units when the name of the renaming is a generic instance,
-	which is the case for package instantiations in the GNAT model.
-
-2022-01-06  Steve Baird  <baird@adacore.com>
-
-	* sem_util.adb (Build_Discriminant_Reference): In the unexpected
-	case where we previously would fail an assertion, we instead
-	revert to the old behavior.
-
-2022-01-06  Steve Baird  <baird@adacore.com>
-
-	* sem_util.adb (Build_Actual_Subtype_Of_Component): Define a new
-	local function, Build_Discriminant_Reference, and call it in
-	each of the three cases where Make_Selected_Component was
-	previously being called to construct a discriminant reference (2
-	in Build_Actual_Array_Constraint and 1 in
-	Build_Actual_Record_Constraint). Instead of unconditionally
-	using the passed-in object name as the prefix for the new
-	selected component node, this new function checks to see if
-	perhaps a prefix of that name should be used instead.
-
-2022-01-06  Etienne Servais  <servais@adacore.com>
-
-	* atree.adb: Fix typo.
-	* einfo.ads: Likewise.
-	* exp_aggr.adb: Likewise.
-	* exp_ch6.adb: Likewise.
-	* exp_ch7.adb: Likewise.
-	* exp_ch9.adb: Likewise.
-	* exp_prag.adb: Likewise.
-	* exp_unst.adb: Likewise.
-	* exp_unst.ads: Likewise.
-	* exp_util.adb: Likewise.
-	* par-endh.adb: Likewise.
-	* par.adb: Likewise.
-	* restrict.adb: Likewise.
-	* sem.ads: Likewise.
-	* sem_ch4.adb: Likewise.
-	* sem_ch5.adb: Likewise.
-	* sem_ch6.adb: Likewise.
-	* sem_ch8.adb: Likewise.
-	* sem_ch12.adb: Likewise.
-	* sem_ch13.adb: Likewise.
-	* sem_dim.adb: Likewise.
-	* sem_elab.adb: Likewise.
-	* sem_prag.adb: Likewise.
-	* sem_res.adb: Likewise.
-	* sem_util.adb: Likewise.
-	* sem_util.ads: Likewise.
-	* sinfo.ads: Likewise.
-	* sprint.adb: Likewise.
-	* urealp.adb: Likewise.
-
-2022-01-06  Justin Squirek  <squirek@adacore.com>
-
-	* exp_ch3.adb (Build_Assignment): Replace current instance of
-	type with Init_Proc formal.
-	* sem_attr.adb (OK_Self_Reference): Handle recognition of
-	Current_Instance to detect certain expansion.
-	* sem_ch4.adb (Analyze_One_Call): Set actual's type when the
-	actual in question is a current instance and its corresponding
-	formal is an incomplete type.
-	* sem_util.adb (Is_Current_Instance): Add check for incomplete
-	views and add comment.
-
-2022-01-06  Bob Duff  <duff@adacore.com>
-
-	* libgnat/s-rident.ads (No_Tagged_Type_Registration): New
-	restriction identifier.
-	* restrict.ads (Implementation_Restriction): Add restriction.
-	* exp_ch7.adb (Process_Declarations): Suppress
-	tagged-type-related finalization actions if the restriction is
-	active.  Call RTE_Available last.
-	* exp_disp.adb (Make_DT): Likewise.
-	* exp_util.adb (Requires_Cleanup_Actions): Return False for a
-	tagged type declaration if No_Tagged_Type_Registration is
-	active.
-	* sem_attr.adb (Check_Stream_Attribute): Check restriction
-	No_Tagged_Type_Registration.
-	* libgnat/a-except.ads (Null_Occurrence): Minor: Initialize, to
-	avoid stopping at a warning in gdb.
-	* doc/gnat_rm/standard_and_implementation_defined_restrictions.rst:
-	Document new restriction.
-	* gnat_rm.texi: Regenerate.
-
-2022-01-06  Piotr Trojanek  <trojanek@adacore.com>
-
-	* par-ch4.adb (P_Simple_Expression): Reuse Null_String_Id.
-	* prep.adb (Parse_Def_File): Likewise; remove Empty_String.
-
-2022-01-06  Eric Botcazou  <ebotcazou@adacore.com>
-
-	* stand.ads (Any_Access): Delete.
-	(Universal_Access): New entity.
-	* einfo.ads: Remove obsolete reference to Any_Access.
-	* gen_il-gen-gen_entities.adb: Likewise.
-	* cstand.adb (Create_Standard): Do not create Any_Access and create
-	Universal_Access as a full type instead.
-	* errout.adb (Set_Msg_Insertion_Type_Reference): Do not deal with
-	Any_Access and deal with Universal_Access instead.
-	* sem_ch3.adb (Analyze_Object_Declaration): Replace Any_Access with
-	Universal_Access.
-	* sem_ch4.adb (Analyze_Null): Likewise.
-	(Find_Non_Universal_Interpretations): Likewise.
-	(Find_Equality_Types.Try_One_Interp): Likewise and avoid shadowing
-	by renaming a local variable of the same name.
-	* sem_res.adb (Make_Call_Into_Operato): Likewise.
-	(Resolve_Equality_Op): Likewise.
-	* sem_type.adb (Covers): Likewise.
-	(Specific_Type): Likewise.
-
-2022-01-06  Piotr Trojanek  <trojanek@adacore.com>
-
-	* treepr.adb (Destroy): Prevent spurious check from CodePeer.
-
-2022-01-06  Yannick Moy  <moy@adacore.com>
-
-	* libgnat/s-exponu.adb (Exponu): Add annotation.
-
-2022-01-06  Justin Squirek  <squirek@adacore.com>
-
-	* exp_ch6.adb (Add_Simple_Call_By_Copy_Code): Add comments
-	regarding special handling of components which depend on
-	discriminants.
-	* exp_dist.adb (Build_From_Any_Function): Add Real_Rep actual
-	for calls to Has_Stream_Attribute_Definition.
-	(Build_To_Any_Function): Likewise.
-	(Build_TypeCode_Function): Likewise.
-	* freeze.adb (Freeze_Entity): Add missing comment for Test_E.
-	* libgnat/s-utf_32.adb: Remove disabled warning comments and
-	temporarily inserted pragma warnings.  Remove very old (2006 and
-	2012) comments about bootstrapping older versions.
-	* par.adb (P_Identifier): Add new parameter Force_Msg.
-	* par-ch2.adb (P_Identifier): Restructure and clean up function.
-	* par-ch3.adb (P_Defining_Identifier): Remove code duplication
-	for parsing identifiers.
-	* sem_attr.adb (Stream_Attribute_Available): Add missing
-	comments and add Real_Rep actual for calls to
-	Has_Stream_Attribute_Definition.
-	* sem_cat.adb (Has_Read_Write_Attribute): Add Real_Rep actual
-	for calls to Has_Stream_Attribute_Definition.
-	(Has_Stream_Attribute_Definition): Remove local Real_Rep and fix
-	recursive calls. Add default value for Real_Rep.
-	* sem_cat.ads (Has_Stream_Attribute_Definition): Add new out
-	parameter "Real_Rep".
-	* sem_type.adb (Add_Entry): Add condition to avoid passing
-	non-function calls to Function_Interp_Has_Abstract_Op.
-	(Function_Interp_Has_Abstract_Op): Add missing comments and
-	remove check for Is_Overloadable.
-	* sem_util.adb (Derivation_Too_Early_To_Inherit): Remove
-	duplicated code.
-
-2022-01-06  Javier Miranda  <miranda@adacore.com>
-
-	* contracts.adb (Restore_Original_Selected_Component): New
-	subprogram that traverses a preanalyzed expression searching for
-	dispatching calls to functions whose original node was a
-	selected component, and replacing them with their original node.
-	This functionality is required because the preanalyis of
-	dispatching calls using the Object.Operation notation transforms
-	such calls, and we need the original condition to properly
-	inherit and extend the condition expression on tagged type
-	derivations.  This functionality was previously provided by the
-	routine Install_Original_Selected_Component (as part of
-	inheriting conditions); now it is performed as part of the
-	preanalysis of the condition, thus avoiding repeatedly
-	installing and restoring such nodes.
-	(Install_Original_Selected_Component): Removed.
-	(Restore_Dispatching_Calls): Removed.
-
-2022-01-06  Piotr Trojanek  <trojanek@adacore.com>
-
-	* treepr.adb (Visit_Node): Simplify repeated call to
-	Next_Entity.
-
-2022-01-06  Piotr Trojanek  <trojanek@adacore.com>
-
-	* treepr.ads (Treepr, Print_Tree_List, Print_Tree_Elist): Fix
-	style in comments.
-	* treepr.adb (Serial_Numbers): Hash table instance.
-	(Hash): Hashing routine.
-	(Print_Field): Fix style.
-	(Print_Init): Adapt to simple hash table.
-	(Print_Term): Likewise.
-	(Serial_Numbers): Likewise.
-	(Set_Serial_Number): Likewise.
-
-2022-01-06  Yannick Moy  <moy@adacore.com>
-
-	* libgnat/s-expmod.adb: Mark in SPARK. Add ghost code for proof.
-	* libgnat/s-expmod.ads: Mark in SPARK. Add ghost specifications.
-
-2022-01-06  Yannick Moy  <moy@adacore.com>
-
-	* libgnat/s-explllu.ads: Mark in SPARK.
-	* libgnat/s-expllu.ads: Mark in SPARK.
-	* libgnat/s-exponu.adb: Add loop invariants and needed
-	assertions.
-	* libgnat/s-exponu.ads: Add functional contract.
-	* libgnat/s-expuns.ads: Mark in SPARK.
-
-2022-01-05  Steve Baird  <baird@adacore.com>
-
-	* exp_ch5.adb (Finish_Binding_Object_Declaration): Fix a bug
-	that was introduced in the previous commit.  The previous
-	version initialized a Boolean constant Declare_Copy before the
-	variable Decl had been initialized properly.
-
-2022-01-05  Piotr Trojanek  <trojanek@adacore.com>
-
-	* sem_prag.adb (Adjust_External_Name_Case): Use membership test.
-
-2022-01-05  Piotr Trojanek  <trojanek@adacore.com>
-
-	* exp_ch3.adb (Make_Controlling_Function_Wrappers): For
-	GNATprove build the wrapper as an expression function.
-
-2022-01-05  Piotr Trojanek  <trojanek@adacore.com>
-
-	* exp_ch3.ads (Make_Controlling_Function_Wrappers): Move
-	declaration from body to spec, so it can be called by
-	SPARK-specific expansion.
-	* exp_ch3.adb (Make_Controlling_Function_Wrappers): Likewise.
-	* exp_spark.adb (SPARK_Freeze_Type): Enable expansion of
-	wrappers for function with controlling result types.
-
-2022-01-05  Piotr Trojanek  <trojanek@adacore.com>
-
-	* exp_dbug.adb, sem_dim.adb: Replace Add_Str_To_Name_Buffer with
-	Add_Char_To_Name_Buffer.
-
-2022-01-05  Piotr Trojanek  <trojanek@adacore.com>
-
-	* gnatls.adb (Gnatls): Use Name_Find function.
-	* targparm.adb (Get_Target_Parameters): Likewise.
-
-2022-01-05  Bob Duff  <duff@adacore.com>
-
-	* repinfo.adb (List_Entities): The code was assuming that if we
-	encounter a package in the current scope, then it must be
-	a (physically) nested package.  That was wrong, because it could
-	be a child package.  Avoid recursing into child packages; they
-	have not been annotated with representation information, and
-	-gnatR2 queries that information.
-
-2022-01-05  Marc Poulhiès  <poulhies@adacore.com>
-
-	* libgnat/s-sopco3.ads, libgnat/s-sopco3.adb: Remove.
-	* libgnat/s-sopco4.ads, libgnat/s-sopco4.adb: Remove.
-	* libgnat/s-sopco5.ads, libgnat/s-sopco5.adb: Remove.
-	* libgnat/s-strops.ads, libgnat/s-strops.adb: Remove.
-	* Makefile.rtl (ADA_EXCLUDE_SRCS): Remove occurences of removed
-	units.
-	* gcc-interface/Make-lang.in (ada/sdefault.o): Remove
-	dependencies on removed units.
-	(GNATBIND_OBJS): Remove occurences of removed units.
-
-2022-01-05  Piotr Trojanek  <trojanek@adacore.com>
-
-	* exp_ch3.adb (Build_Dcheck_Function): Remove extra whitespace.
-	* libgnarl/s-taskin.adb (Initialize_ATCB): Likewise.
-
-2022-01-05  Piotr Trojanek  <trojanek@adacore.com>
-
-	* exp_attr.adb (Build_Array_VS_Func): Remove explicit "IN" in
-	spec of the generated array validation function; it was
-	redundant, just like it would be in a user-written code.
-
-2022-01-05  Piotr Trojanek  <trojanek@adacore.com>
-
-	* exp_ch4.adb (Expand_N_Op_Ne): Fix whitespace.
-	* sem_dim.adb (Expand_Put_Call_With_Symbol): Likewise.
-	(Reduce): Likewise.
-
-2022-01-05  Piotr Trojanek  <trojanek@adacore.com>
-
-	* exp_aggr.adb (Two_Pass_Aggregate_Expansion): Fix whitespace.
-	* libgnat/a-cofuve.ads (Add): Likewise.
-	* sem_ch3.adb (Build_Access_Subprogram_Wrapper): Likewise.
-
-2022-01-05  Piotr Trojanek  <trojanek@adacore.com>
-
-	* exp_ch3.adb (Make_Eq_Body, Make_Neq_Body,
-	Make_Predefined_Primitive_Eq_Spec,
-	Make_Predefined_Primitive_Specs): Fix whitespace.
-
-2022-01-05  Etienne Servais  <servais@adacore.com>
-
-	* sem_ch3.adb (Analyze_Component_Declaration): Rework condition
-	to build subtypes.
-	(Analyze_Object_Declaration): Likewise.
-	(Should_Build_Subtype): New.
-
-2022-01-05  Yannick Moy  <moy@adacore.com>
-
-	* libgnat/s-arit128.adb: Mark in SPARK.
-	* libgnat/s-arit128.ads: Add functional contracts.
-
-2022-01-05  Piotr Trojanek  <trojanek@adacore.com>
-
-	* sem_util.adb (String_From_Numeric_Literal): Simplify using
-	membership tests and ranges; fix whitespace.
-
-2022-01-05  Yannick Moy  <moy@adacore.com>
-
-	* libgnat/s-expint.ads: Mark in SPARK. Adapt to change to
-	package.
-	* libgnat/s-explli.ads: Likewise.
-	* libgnat/s-expllli.ads: Likewise.
-	* libgnat/s-expont.adb: Add lemmas and ghost code.
-	* libgnat/s-expont.ads: Add functional contract.
-
-2022-01-05  Piotr Trojanek  <trojanek@adacore.com>
-
-	* exp_disp.adb (Gen_Parameters_Profile): Remove redundant guard.
-
-2022-01-05  Claire Dross  <dross@adacore.com>
-
-	* libgnat/s-valuti.ads (Starts_As_Exponent_Format_Ghost): Ghost
-	function to determine if a string is recognized as something
-	which might be an exponent.
-	(Is_Opt_Exponent_Format_Ghost): Ghost function to determine if a
-	string has the correct format for an optional exponent.
-	(Scan_Exponent): Use ghost functions to factorize contracts.
-
-2022-01-05  Bob Duff  <duff@adacore.com>
-
-	* exp_util.ads (Get_Current_Value_Condition): Belt: Add a
-	postcondition that Val /= Var.
-	* sem_util.adb (Known_Null): Suspenders: Raise Program_Error if
-	Get_Current_Value_Condition returned the same value. This will
-	be enabled even without assertions, because infinite recursion
-	is a nuisance -- better to crash if this bug ever occurs.
-
-2022-01-05  Piotr Trojanek  <trojanek@adacore.com>
-
-	* exp_ch3.adb (Make_Null_Procedure_Specs): Simplify by reusing
-	Copy_Subprogram_Spec.
-	* sem_util.ads (Copy_Subprogram_Spec): Add New_Sloc parameter.
-	* sem_util.adb (Copy_Subprogram_Spec): Pass New_Sloc to
-	New_Copy_Tree.
-
-2022-01-05  Yannick Moy  <moy@adacore.com>
-
-	* libgnat/s-exnint.ads: Mark in SPARK. Adapt to change to
-	package.
-	* libgnat/s-exnlli.ads: Likewise.
-	* libgnat/s-exnllli.ads: Likewise.
-	* libgnat/s-exponn.adb: Add lemmas and ghost code. Secial case
-	value zero as Left or Right to simplify proof.
-	* libgnat/s-exponn.ads: Transform the generic function into a
-	generic package with a function inside. Add a functional
-	contract.
-
-2022-01-05  Piotr Trojanek  <trojanek@adacore.com>
-
-	* sem_ch12.adb (Instantiate_Formal_Subprogram): Remove redundant
-	call to Set_Defining_Unit_Name; a similar call is done few lines
-	below.
-
-2022-01-05  Piotr Trojanek  <trojanek@adacore.com>
-
-	* exp_ch3.adb (Make_Controlling_Function_Wrappers): Create
-	distinct copies of parameter lists for spec and body with
-	Copy_Parameter_List; cleanup.
-	(Make_Null_Procedure_Specs): Fix style in comments; remove a
-	potentially unnecessary initialization of a local variable.
-
-2022-01-05  Bob Duff  <duff@adacore.com>
-
-	* einfo-utils.ads, einfo-utils.adb (Renamed_Entity Alias):
-	Change Node_Id to Entity_Id.
-
-2022-01-05  Piotr Trojanek  <trojanek@adacore.com>
-
-	* sem_ch12.ads (Build_Function_Wrapper, Build_Operator_Wrapper):
-	Remove unreferenced spec.
-	* sem_ch12.adb (Build_Function_Wrapper, Build_Operator_Wrapper):
-	Remove dead bodies.
-
-2022-01-05  Yannick Moy  <moy@adacore.com>
-
-	* libgnat/s-aridou.adb: Apply replacement.
-
-2022-01-05  Yannick Moy  <moy@adacore.com>
-
-	* libgnat/s-aridou.adb (Lemma_Word_Commutation): Fix for
-	instances with other values of Single_Size.
-
-2022-01-05  Marc Poulhiès  <poulhies@adacore.com>
-
-	* doc/gnat_rm/implementation_defined_pragmas.rst (Compiler_Unit)
-	(Compiler_Unit_Warning): Remove.
-	* gnat-style.texi, gnat_rm.texi, gnat_ugn.texi: Regenerate.
-	* libgnat/g-dynhta.ads: Add comment indicating this unit is
-	built during stage1.
-	* libgnat/g-dyntab.ads: Likewise.
-	* libgnat/g-graphs.ads: Likewise.
-	* libgnat/g-lists.ads: Likewise.
-	* libgnat/g-sets.ads: Likewise.
-	* libgnat/gnat.ads: Likewise.
-	* libgnat/s-pehage.ads: Likewise.
-	* libgnat/s-resfil.ads: Likewise.
-	* libgnat/s-rident.ads: Likewise.
-	* libgnat/s-utf_32.ads: Likewise.
-	* errout.ads: Update comment.
-	* opt.ads (Opt): Remove Compiler_Unit.
-	* par-ch5.adb (All_Pragmas): Remove call to Check_Compiler_Unit.
-	* sem_prag.adb (Analyze_Pragma): Likewise.
-	* sem_ch4.adb (Non_Static_Choice_Error, Analyze_If_Expression)
-	(Analyze_Set_Membership, Record_Interp): Likewise.
-	* sem_ch11.adb (Analyze_Raise_Expression): Likewise.
-	* sem_ch6.adb: Remove Restric package reference.
-	(Analyze_Extended_Return_Statement): Remove call to
-	Check_Compiler_Unit.
-	* par-prag.adb (Process_Restrictions_Or_Restriction_Warnings):
-	Remove handling of Pragma_Compiler_Unit[_Warning}.
-	* restrict.adb (Check_Compiler_Unit): Remove both.
-	* restrict.ads: Likewise.
-	* snames.ads-tmpl (Pragma_Id): Remove
-	Pragma_Compiler_Unit[_Warning].
-	* libgnat/a-assert.ads: Remove pragma Compiler_Unit_Warning.
-	* libgnat/a-chlat1.ads: Likewise.
-	* libgnat/a-elchha.adb: Likewise.
-	* libgnat/a-elchha.ads: Likewise.
-	* libgnat/a-ioexce.ads: Likewise.
-	* libgnat/a-strhas.ads: Likewise.
-	* libgnat/g-byorma.adb: Likewise.
-	* libgnat/g-byorma.ads: Likewise.
-	* libgnat/g-dyntab.adb: Likewise.
-	* libgnat/g-heasor.ads: Likewise.
-	* libgnat/g-hesora.adb: Likewise.
-	* libgnat/g-hesora.ads: Likewise.
-	* libgnat/g-htable.adb: Likewise.
-	* libgnat/g-htable.ads: Likewise.
-	* libgnat/g-spchge.adb: Likewise.
-	* libgnat/g-spchge.ads: Likewise.
-	* libgnat/g-speche.adb: Likewise.
-	* libgnat/g-speche.ads: Likewise.
-	* libgnat/g-table.ads: Likewise.
-	* libgnat/g-u3spch.adb: Likewise.
-	* libgnat/g-u3spch.ads: Likewise.
-	* libgnat/interfac.ads: Likewise.
-	* libgnat/s-addope.adb: Likewise.
-	* libgnat/s-addope.ads: Likewise.
-	* libgnat/s-assert.adb: Likewise.
-	* libgnat/s-assert.ads: Likewise.
-	* libgnat/s-bitops.adb: Likewise.
-	* libgnat/s-bitops.ads: Likewise.
-	* libgnat/s-carun8.adb: Likewise.
-	* libgnat/s-carun8.ads: Likewise.
-	* libgnat/s-casuti.adb: Likewise.
-	* libgnat/s-casuti.ads: Likewise.
-	* libgnat/s-conca2.adb: Likewise.
-	* libgnat/s-conca2.ads: Likewise.
-	* libgnat/s-conca3.adb: Likewise.
-	* libgnat/s-conca3.ads: Likewise.
-	* libgnat/s-conca4.adb: Likewise.
-	* libgnat/s-conca4.ads: Likewise.
-	* libgnat/s-conca5.adb: Likewise.
-	* libgnat/s-conca5.ads: Likewise.
-	* libgnat/s-conca6.adb: Likewise.
-	* libgnat/s-conca6.ads: Likewise.
-	* libgnat/s-conca7.adb: Likewise.
-	* libgnat/s-conca7.ads: Likewise.
-	* libgnat/s-conca8.adb: Likewise.
-	* libgnat/s-conca8.ads: Likewise.
-	* libgnat/s-conca9.adb: Likewise.
-	* libgnat/s-conca9.ads: Likewise.
-	* libgnat/s-crc32.adb: Likewise.
-	* libgnat/s-crc32.ads: Likewise.
-	* libgnat/s-crtl.ads: Likewise.
-	* libgnat/s-excdeb.adb: Likewise.
-	* libgnat/s-excdeb.ads: Likewise.
-	* libgnat/s-except.ads: Likewise.
-	* libgnat/s-exctab.adb: Likewise.
-	* libgnat/s-exctab.ads: Likewise.
-	* libgnat/s-finmas.ads: Likewise.
-	* libgnat/s-htable.adb: Likewise.
-	* libgnat/s-htable.ads: Likewise.
-	* libgnat/s-mastop.adb: Likewise.
-	* libgnat/s-mastop.ads: Likewise.
-	* libgnat/s-memory.adb: Likewise.
-	* libgnat/s-memory.ads: Likewise.
-	* libgnat/s-os_lib.ads: Likewise.
-	* libgnat/s-parame.adb: Likewise.
-	* libgnat/s-parame.ads: Likewise.
-	* libgnat/s-parame__posix2008.ads: Likewise.
-	* libgnat/s-purexc.ads: Likewise.
-	* libgnat/s-resfil.adb: Likewise.
-	* libgnat/s-restri.adb: Likewise.
-	* libgnat/s-restri.ads: Likewise.
-	* libgnat/s-secsta.adb: Likewise.
-	* libgnat/s-secsta.ads: Likewise.
-	* libgnat/s-soflin.adb: Likewise.
-	* libgnat/s-soflin.ads: Likewise.
-	* libgnat/s-sopco3.adb: Likewise.
-	* libgnat/s-sopco3.ads: Likewise.
-	* libgnat/s-sopco4.adb: Likewise.
-	* libgnat/s-sopco4.ads: Likewise.
-	* libgnat/s-sopco5.adb: Likewise.
-	* libgnat/s-sopco5.ads: Likewise.
-	* libgnat/s-spsufi.ads: Likewise.
-	* libgnat/s-stache.adb: Likewise.
-	* libgnat/s-stache.ads: Likewise.
-	* libgnat/s-stalib.adb: Likewise.
-	* libgnat/s-stalib.ads: Likewise.
-	* libgnat/s-stoele.adb: Likewise.
-	* libgnat/s-stoele.ads: Likewise.
-	* libgnat/s-strcom.adb: Likewise.
-	* libgnat/s-strcom.ads: Likewise.
-	* libgnat/s-strhas.adb: Likewise.
-	* libgnat/s-string.adb: Likewise.
-	* libgnat/s-string.ads: Likewise.
-	* libgnat/s-strops.adb: Likewise.
-	* libgnat/s-strops.ads: Likewise.
-	* libgnat/s-ststop.adb: Likewise.
-	* libgnat/s-ststop.ads: Likewise.
-	* libgnat/s-traceb.adb: Likewise.
-	* libgnat/s-traceb.ads: Likewise.
-	* libgnat/s-traent.adb: Likewise.
-	* libgnat/s-traent.ads: Likewise.
-	* libgnat/s-utf_32.adb: Likewise.
-	* libgnat/s-unstyp.ads: Likewise.
-	* libgnat/s-wchcnv.adb: Likewise.
-	* libgnat/s-wchcnv.ads: Likewise.
-	* libgnat/s-wchcon.adb: Likewise.
-	* libgnat/s-wchcon.ads: Likewise.
-	* libgnat/s-wchjis.adb: Likewise.
-	* libgnat/s-wchjis.ads: Likewise.
-
-2022-01-05  Arnaud Charlet  <charlet@adacore.com>
-
-	* osint.adb (File_Names_Equal): Declare To_Lower locally.
-	* osint.ads (Null_FD): New.
-	* fmap.adb, sinput-l.adb, targparm.adb: Adapt to changes above.
-	* switch-b.adb (Scan_Debug_Switches): Use Is_Regular_File to
-	simplify the bootstrap dependencies.
-
-2022-01-03  Jakub Jelinek  <jakub@redhat.com>
-
-	* gnat_ugn.texi: Bump @copying's copyright year.
-	* gnat_rm.texi: Likewise.
-
-=======
->>>>>>> ec1db901
  
 Copyright (C) 2023 Free Software Foundation, Inc.
