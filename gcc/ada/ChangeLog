--- conflicted
+++ resolved
@@ -1,5177 +1,4 @@
-<<<<<<< HEAD
-2010-06-30  Jakub Jelinek  <jakub@redhat.com>
-
-	* gnat-style.texi: Change dircategory to GNU Ada tools.
-
-2024-11-26  Eric Botcazou  <ebotcazou@adacore.come>
-
-	* gcc-interface/trans.cc (Attribute_to_gnu) <Attr_Access>: Do not
-	pass ATTR_ADDR_EXPR to build_unary_op for 'Unrestricted_Access.
-
-2024-11-26  Eric Botcazou  <ebotcazou@adacore.com>
-
-	* exp_ch3.adb (Expand_N_Object_Declaration): Do not insert the tag
-	assignment there if the object has the Address aspect.
-	* exp_ch7.adb: Add clauses for Aspect package.
-	(Build_Finalizer.Process_Object_Declaration): Deal with an object
-	with delayed freezing.
-	(Insert_Actions_In_Scope_Around): If the target is the declaration
-	of an object with address clause or aspect, move all the statements
-	that have been inserted after it into the Initialization_Statements
-	list of the object.
-	* freeze.adb (Check_Address_Clause): Do not reassign the tag here,
-	instead set the appropriate flag on the assignment statement.
-
-2024-11-26  Eric Botcazou  <ebotcazou@adacore.com>
-
-	* sem_res.adb (Valid_Conversion): Do not initialize Opnd_Type before
-	calling Get_Corresponding_Mutably_Tagged_Type_If_Present.
-
-2024-11-26  Eric Botcazou  <ebotcazou@adacore.com>
-
-	* sem_ch13.adb (Analyze_Aspect_Export_Import): Add explicit mention
-	of the declaration in the error message for the Import.
-	* sem_prag.adb (Process_Extended_Import_Export_Object_Pragma): Also
-	test Has_Init_Expression on the declaration node for Import_Object
-	and use the same wording as that of Import.
-	(Process_Import_Or_Interface): Also test Has_Init_Expression on the
-	declaration node for Import.
-
-2024-11-26  Javier Miranda  <miranda@adacore.com>
-
-	* sem_ch2.adb (Check_Ambiguous_Call): Replace code factorized
-	code by call to the new subprogram Is_Ambiguous_Operand.
-	* sem_res.ads (Is_Ambiguous_Operand): New subprogram that
-	factorizes previous code in Check_Ambiguous_Call and
-	Valid_Conversion.
-	* sem_res.adb (Is_Ambiguous_Operand): New subprogram.
-	(Valid_Tagged_Conversion): Replace factorized code by call to
-	the new subprogram Is_Ambiguous_Operand.
-	(Report_Error_N): New subprogram.
-	(Report_Error_NE): New subprogram.
-	(Report_Interpretation): New subprogram.
-	(Conversion_Error_N): Removed; replaced by Report_Error_N.
-	(Conversion_Error_NE): Removed; replaced by Report_Error_NE.
-	(Valid_Conversion): Update Opnd_Type after the call to
-	Is_Ambiguous_Operand in the overloaded case.
-
-2024-11-26  Viljar Indus  <indus@adacore.com>
-
-	* errout.adb: Remove implmentation of Write_Error_Summary.
-	* erroutc.adb: Add implemenetation of Write_Error_Summary.
-	* erroutc.ads: Add spec of Write_Error_Summary.
-	* errutil.adb: Remove implementation for writing the error summary.
-
-2024-11-26  Viljar Indus  <indus@adacore.com>
-
-	* errout.adb: Remove implemntation of Set_Msg_Insertion_Column.
-	* erroutc.adb: Add implementation of Set_Msg_Insertion_Column.
-	* erroutc.ads: Add spec of Set_Msg_Insertion_Column.
-	* errutil.adb: Remove implementation of Set_Msg_Insertion_Column.
-
-2024-11-26  Viljar Indus  <indus@adacore.com>
-
-	* errout.adb: Set Warn_Err as true if Is_Runtime_Error was
-	set in the error message.
-	* erroutc.adb: Remove instances of Warn_Runtime_Raise.
-	* erroutc.ads: Likewise.
-	* errutil.adb: Likewise.
-
-2024-11-26  Viljar Indus  <indus@adacore.com>
-
-	* errout.adb: Use Is_Redundant_Error_Message.
-	* erroutc.adb: Move the common code for checking if a message
-	can be removed to Is_Redundant_Error_Message.
-	* erroutc.ads: Add definition of Is_Redundant_Error_Message.
-	* errutil.adb: Use Is_Redundant_Error_Message.
-
-2024-11-26  Viljar Indus  <indus@adacore.com>
-
-	* errout.ads: Remove Current_Node.
-	* errout.adb: Remove uses of Current_Node.
-	* par-ch6.adb: Same as above.
-	* par-ch7.adb: Same as above.
-	* par-ch9.adb: Same as above.
-
-2024-11-26  Viljar Indus  <indus@adacore.com>
-
-	* err_vars.ads: Remove Raise_Exception_On_Error and
-	Error_Msg_Exception.
-	* errout.ads: Same as above.
-	* errout.adb: Remove uses of Raise_Exception_On_Error and
-	Error_Msg_Exception.
-	* errutil.adb: Same as above.
-
-2024-11-26  Viljar Indus  <indus@adacore.com>
-
-	* diagnostics-converter.adb: Use new enum values instead
-	of the old attributes.
-	* diagnostics-switch_repository.adb: Same as above.
-	* diagnostics-utils.adb: Same as above.
-	* diagnostics.adb: Same as above.
-	* diagnostics.ads: Same as above.
-	* errout.adb: Same as above.
-	* erroutc.adb: Same as above.
-	* erroutc.ads: Remove old attriubtes and replace them
-	with Error_Msg_Kind.
-	* errutil.adb: Same as others.
-
-2024-11-26  Viljar Indus  <indus@adacore.com>
-
-	* errout.adb: Use Output_Msg_Location
-	* erroutc.adb: add common implementation for printing the
-	error message line.
-	* erroutc.ads: Add new method Output_Msg_Location
-	* errutil.adb: use Output_Msg_Location
-
-2024-11-26  Viljar Indus  <indus@adacore.com>
-
-	* diagnostics-converter.adb: Remove uses of Info_Warning type. Use
-	common constructors to simplify implementation.
-	* diagnostics-pretty_emitter.adb: Remove Info_Warning type.
-	* diagnostics-utils.adb: Remove uses of Info_Warning.
-	* diagnostics.adb: Simplify implementation of Primary_Location.
-	* diagnostics.ads: Remove Info_Warning type.
-
-2024-11-26  Jose Ruiz  <ruiz@adacore.com>
-
-	* doc/gnat_ugn/the_gnat_compilation_model.rst: The format of
-	the ali file is documented in lib-writ.ads.
-	* gnat_ugn.texi: Regenerate.
-
-2024-11-26  Ronan Desplanques  <desplanques@adacore.com>
-
-	* uname.ads (Is_Internal_Unit_Name, Is_Predefined_Unit_Name): Change
-	specifications to take a Unit_Name_Type as input.
-	(Encoded_Library_Unit_Name): New subprogram.
-	(Is_Predefined_Unit_Name): New overloaded subprogram.
-	(Get_External_Unit_Name_String): Make use of new
-	Encoded_Library_Unit_Name subprogram.
-	* uname.adb (Is_Internal_Unit_Name, Is_Predefined_Unit_Name): Adapt
-	bodies to specification changes.
-	* fname-uf.adb (Get_File_Name): Adapt to Uname interface changes.
-
-2024-11-26  Ronan Desplanques  <desplanques@adacore.com>
-
-	* fname-uf.adb (Get_File_Name): Use local name buffers.
-
-2024-11-26  Ronan Desplanques  <desplanques@adacore.com>
-
-	* sem_util.adb (Get_Library_Unit_Name): Improve use of Uname.
-
-2024-11-26  Eric Botcazou  <ebotcazou@adacore.com>
-
-	* freeze.adb: Remove clauses for Exp_Ch3.
-	(Check_Address_Clause): Always reassign the tag for an object of a
-	tagged type if there is an initialization expression.
-
-2024-11-23  Maciej W. Rozycki  <macro@orcam.me.uk>
-
-	* gcc-interface/Make-lang.in (gnattools): Remove $(GCC_PARTS).
-
-2024-11-22  Andrew Pinski  <quic_apinski@quicinc.com>
-
-	PR bootstrap/117737
-	* gcc-interface/misc.cc (INCLUDE_MEMORY): Remove.
-	* gcc-interface/trans.cc (INCLUDE_MEMORY): Remove.
-	* gcc-interface/utils.cc (INCLUDE_MEMORY): Remove.
-
-2024-11-21  Jakub Jelinek  <jakub@redhat.com>
-
-	PR c/117024
-	* gcc-interface/utils.cc (flag_isoc2y): New variable.
-
-2024-11-20  Eric Botcazou  <ebotcazou@adacore.com>
-
-	PR ada/117538
-	PR ada/117708
-	* Makefile.rtl (GNU Hurd): Add $(TRASYM_DWARF_UNIX_PAIRS).
-	(x86-64 kfreebsd): Likewise.
-	(aarch64 FreeBSD): Likewise.
-	(x86-64 DragonFly): Likewise.
-	(S390 Linux): Likewise and add Linux version of s-tsmona.adb.
-	(Mips Linux): Likewise.
-	(SPARC Linux): Likewise.
-	(HP/PA Linux): Linux.
-	(M68K Linux): Likewise.
-	(SH4 Linux): Likewise.
-	(Alpha Linux): Likewise.
-	(RISC-V Linux): Likewise.
-
-2024-11-19  Eric Botcazou  <ebotcazou@adacore.com>
-
-	PR ada/117538
-	* Makefile.rtl (GNU Hurd): Add $(TRASYM_DWARF_UNIX_OBJS).
-	(x86-64 kfreebsd): Likewise.
-	(aarch64 FreeBSD): Likewise.
-	(x86-64 DragonFly): Likewise.
-	(S390 Linux): Likewise.
-	(Mips Linux): Likewise.
-	(SPARC Linux): Likewise.
-	(HP/PA Linux): Linux.
-	(M68K Linux): Likewise.
-	(SH4 Linux): Likewise.
-	(Alpha Linux): Likewise.
-	(RISC-V Linux): Likewise.
-
-2024-11-19  Eric Botcazou  <ebotcazou@adacore.com>
-
-	* exp_util.ads (Within_Case_Or_If_Expression): Rename into...
-	(Within_Conditional_Expression): ...this.
-	* exp_util.adb (Within_Case_Or_If_Expression): Rename into...
-	(Within_Conditional_Expression): ...this.
-	* checks.adb (Install_Null_Excluding_Check): Adjust for renaming.
-
-2024-11-19  Eric Botcazou  <ebotcazou@adacore.com>
-
-	* exp_aggr.adb (Build_Assignment_With_Temporary): Inline into...
-	(Build_Array_Aggr_Code): ...this.  Set the Analyzed flag on the
-	relocated aggregate if it is to be handled by the back-end.
-
-2024-11-19  Eric Botcazou  <ebotcazou@adacore.com>
-
-	* exp_ch3.adb: Remove clauses for Expander.
-	(Expand_N_Object_Declaration): Remove special processing for delayed
-	aggregates of limited types as initialization expressions.
-	* freeze.adb (Warn_Overlay): Bail out if No_Initialization is set on
-	the declaration node of the entity.
-	* sem_ch3.adb (Delayed_Aspect_Present): Delete.
-	(Expand_N_Object_Declaration): Do not block the resolution of the
-	initialization expression that is an aggregate when the object has
-	an address clause or delayed aspects.
-
-2024-11-18  Eric Botcazou  <ebotcazou@adacore.com>
-
-	* exp_ch4.adb (Expand_N_Case_Expression): Remove the test on
-	enclosing predicate function for the return optimization.
-	Rewrite it in the general case to catch all nondynamic predicates.
-	(Expand_N_If_Expression): Remove the test on enclosing predicate
-	function for the return optimization.
-
-2024-11-18  Bob Duff  <duff@adacore.com>
-
-	* doc/gnat_rm/implementation_defined_characteristics.rst:
-	Remove Atomic_Synchronization.
-	* doc/gnat_ugn/building_executable_programs_with_gnat.rst:
-	Likewise.
-	* doc/gnat_rm/implementation_defined_pragmas.rst: DRY.
-	Consolidate documentation of Disable/Enable_Atomic_Synchronization.
-	* checks.adb: Comment fix.
-	* exp_util.ads: Likewise.
-	* targparm.ads: Likewise.
-	* types.ads: Likewise.
-	* gnat1drv.adb: Likewise. DRY.
-	* sem_prag.adb (Process_Disable_Enable_Atomic_Sync):
-	Change name of Atomic_Synchronization to start with
-	underscore.
-	(Process_Suppress_Unsuppress): No need to check Comes_From_Source for
-	Atomic_Synchronization anymore; _Atomic_Synchronization can never
-	come from source. (Anyway, it shouldn't be ignored; it should be
-	an error.)
-	* snames.ads-tmpl (Atomic_Synchronization):
-	Change name to start with underscore.
-	* switch-c.adb (Scan_Front_End_Switches):
-	Minor cleanup: Use 'in'.
-	* gnat_rm.texi: Regenerate.
-	* gnat_ugn.texi: Regenerate.
-
-2024-11-18  Eric Botcazou  <ebotcazou@adacore.com>
-
-	* sem_eval.adb (Eval_Indexed_Component): Clear Do_Range_Check on
-	the expressions if Kill_Range_Check is set on the node.
-
-2024-11-18  Eric Botcazou  <ebotcazou@adacore.com>
-
-	* exp_util.adb (Remove_Init_Call): Rewrite a compound statement in
-	the Initialization_Statements of the variable as a null statement
-	instead of removing it.
-	* freeze.adb (Explode_Initialization_Compound_Statement): Small
-	comment tweaks.
-
-2024-11-18  Eric Botcazou  <ebotcazou@adacore.com>
-
-	* exp_aggr.adb (UI_Are_In_Int_Range): New predicate.
-	(Aggr_Size_OK): Use it.
-	(Flatten): Likewise.
-	(Packed_Array_Aggregate_Handled): Likewise.
-	(Static_Array_Aggregate): Likewise.
-
-2024-11-18  Eric Botcazou  <ebotcazou@adacore.com>
-
-	* freeze.ads (Explode_Initialization_Compound_Statement): Adjust the
-	description.
-	* freeze.adb (Explode_Initialization_Compound_Statement): If the
-	entity has its freezing delayed, append the initialization actions
-	to its freeze actions.
-	(Freeze_Object_Declaration): Remove commented out code.
-	(Freeze_Entity): Remove bypass for object of anonymous array type.
-
-2024-11-18  Eric Botcazou  <ebotcazou@adacore.com>
-
-	* exp_sel.ads (Build_Abort_Block): Remove second parameter and
-	rename the third.
-	(Build_Abort_Block_Handler): Fix description.
-	* exp_sel.adb (Build_Abort_Block): Remove second parameter, rename
-	the third and adjust accordingly.
-	* exp_ch9.adb (Expand_N_Asynchronous_Select): Fix the description
-	of the exception handler throughout.  Remove Abort_Block_Ent and
-	Hdle local variables.  Call Build_Abort_Block consistently to build
-	the abort block and adjust existing calls.
-
-2024-11-18  Steve Baird  <baird@adacore.com>
-
-	* exp_aggr.adb (Convert_To_Positional.Flatten): Avoid raising
-	Constraint_Error in UI_To_Int by testing UI_Is_In_Int_Range first.
-
-2024-11-18  Eric Botcazou  <ebotcazou@adacore.com>
-
-	* exp_aggr.adb (Build_Array_Aggr_Code): Build the simple assignment
-	for the case of an aggregate that can be handled by the back end.
-	(Expand_Array_Aggregate): Adjust description of the processing.
-	Move handling of declaration case to STEP 4 and remove handling of
-	the case of an aggregate that can be processed by the back end.
-	(Late_Expansion): Likewise for the second part.
-	* exp_ch3.adb (Expand_N_Object_Declaration): Deal with a delayed
-	aggregate synthesized for the default initialization, if any.
-	* sem_eval.adb (Eval_Indexed_Component): Bail out for the name of
-	an assignment statement.
-
-2024-11-18  Eric Botcazou  <ebotcazou@adacore.com>
-
-	* exp_aggr.adb (In_Place_Assign_OK): Remove handling of allocators
-	and call Must_Slide instead of implementing the check manually.
-	(Convert_To_Assignments): Adjust outdated comment.
-	(Expand_Array_Aggregate): Move handling of allocator case to STEP 3
-	and call Must_Slide directly for it.
-	(Must_Slide): Replace tests based on Is_OK_Static_Expression with
-	tests based on Compile_Time_Known_Value.
-
-2024-11-18  Eric Botcazou  <ebotcazou@adacore.com>
-
-	* exp_aggr.adb (Convert_Array_Aggr_In_Allocator): Delete.
-	(Convert_Aggr_In_Allocator): Do not call above procedure.
-	(Late_Expansion): Deal with a target that is the dereference of a
-	prefix with a Storage_Model.  Remove an useless actual parameter
-	in the call to Build_Array_Aggr_Code.
-
-2024-11-18  Javier Miranda  <miranda@adacore.com>
-
-	* sem_res.adb (Resolve_Actuals): Add by default a null-exclusion
-	check on the prefix of the call when it is an access-type; it can
-	be disabled using -gnatd_P.
-	* debug.adb (gnatd_P): Update documentation.
-
-2024-11-18  squirek  <squirek@adacore.com>
-
-	* accessibility.adb (Accessibility_Level): Handle the Input attribute
-	case
-
-2024-11-18  Ronan Desplanques  <desplanques@adacore.com>
-
-	* frontend.adb (Frontend): tweak test for predefined main unit.
-
-2024-11-14  Eric Botcazou  <ebotcazou@adacore.com>
-
-	* gcc-interface/decl.cc (elaborate_expression_2): Do not divide and
-	multiply back if the alignment factor is already explicit.
-
-2024-11-14  Steve Baird  <baird@adacore.com>
-
-	* sem_aggr.adb (Resolve_Delta_Aggregate): The rule about
-	discriminant dependent component references in choices applies to
-	both array and record delta aggregates, so check for violations in
-	Resolve_Delta_Aggregate. Call a new procedure,
-	Check_For_Bad_Dd_Component_Choice, for each choice.
-	(Resolve_Delta_Record_Aggregate): Call a new procedure,
-	Check_For_Bad_Overlap, for each pair of choices.
-
-2024-11-14  Ronan Desplanques  <desplanques@adacore.com>
-
-	* bindgen.adb (Gen_Elab_Calls): Tweak test.
-	(Gen_Elab_Externals): Likewise.
-
-2024-11-14  Claire Dross  <dross@adacore.com>
-
-	* libgnat/a-strmap.adb: Add assert to regain proofs.
-	* libgnat/a-strsup.adb: Likewise.
-	* libgnat/s-aridou.adb: Add assertions to regain proofs.
-	* libgnat/s-arit32.adb: Use Exceptional_Cases to specify Raise.
-	* libgnat/s-arit64.adb: Use Round_Quatient from Impl instead of
-	redefining it.
-	* libgnat/s-arit64.ads: Likewise.
-	* libgnat/s-expmod.adb: Regain proof of lemma.
-	* libgnat/s-exponn.adb: Likewise.
-	* libgnat/s-expont.adb: Likewise.
-	* libgnat/s-imgboo.adb: Add local lemma to regain proof.
-	* libgnat/s-valuti.ads: Add Always_Terminates on Bad_Value.
-
-2024-11-14  Eric Botcazou  <ebotcazou@adacore.com>
-
-	* libgnat/s-imagef.ads (Image_Fixed): Adjust outdated sentence.
-
-2024-11-14  Eric Botcazou  <ebotcazou@adacore.com>
-
-	* sem_ch13.adb (Record_Hole_Check): Deal consistently with the base
-	type throughout the processing.  Return if its declaration is not a
-	full type declaration.  Assert that its record definition is either
-	a derived type definition or a record definition.  If the type has a
-	private declaration that does not specify unknown discriminants, use
-	it as the source of discriminant specifications, if any.
-	(Check_Component_List): Process every N_Discriminant_Specification
-	but assert that its defining identifier is really a discriminant.
-
-2024-11-14  Eric Botcazou  <ebotcazou@adacore.com>
-
-	* libgnat/s-aridou.ads (Add_With_Ovflo_Check): Adjust description.
-	(Subtract_With_Ovflo_Check): Likewise.
-	(Multiply_With_Ovflo_Check): Likewise.
-	(Scaled_Divide): Likewise.
-	(Double_Divide): Likewise.
-	* libgnat/s-arit64.ads (Multiply_With_Ovflo_Check64): Likewise.
-	* libgnat/s-arit128.ads (Multiply_With_Ovflo_Check128): Likewise.
-
-2024-11-14  Eric Botcazou  <ebotcazou@adacore.com>
-
-	PR ada/112524
-	PR ada/113781
-	* par-ch4.adb (P_Primary) <Tok_For>: Give an error about missing
-	parentheses in the (purported) iterated component case too.
-	(P_Unparen_Cond_Expr_Etc): Likewise.
-	* sem.adb (Analyze): Raise PE on N_Iterated_Component_Association.
-	* sem_util.ads (Diagnose_Iterated_Component_Association): Delete.
-	* sem_util.adb (Diagnose_Iterated_Component_Association): Likewise.
-
-2024-11-12  Marc Poulhiès  <poulhies@adacore.com>
-
-	* gcc-interface/Makefile.in: Remove extra 'with'.
-
-2024-11-12  squirek  <squirek@adacore.com>
-
-	* exp_ch3.adb (Build_Assignment): Add condition to fetch corresponding
-	record types for concurrent tagged types.
-
-2024-11-12  Eric Botcazou  <ebotcazou@adacore.com>
-
-	* exp_aggr.adb (Two_Pass_Aggregate_Expansion): Use a type sized
-	from the index type to compute the length.  Simplify and remove
-	useless calls to New_Copy_Tree for this computation.
-
-2024-11-12  Pat Bernardi  <bernardi@adacore.com>
-
-	* libgnarl/a-dynpri.ads: Add design annotations.
-	* libgnarl/a-reatim.ads: Likewise.
-	* libgnarl/a-synbar.ads: Likewise.
-	* libgnarl/a-taside.ads: Likewise.
-	* libgnarl/s-tarest.ads: Likewise.
-	* libgnarl/s-tasinf.ads: Likewise.
-	* libgnarl/s-taspri__posix.ads: Likewise.
-	* libgnarl/s-tpobmu.ads: Likewise.
-	* libgnat/a-assert.ads: Likewise.
-	* libgnat/a-comlin.ads: Likewise.
-	* libgnat/a-nbnbig.ads: Likewise.
-	* libgnat/a-nubinu.ads: Likewise.
-	* libgnat/a-numeri.ads: Likewise.
-	* libgnat/a-unccon.ads: Likewise.
-	* libgnat/a-uncdea.ads: Likewise.
-	* libgnat/ada.ads: Likewise.
-	* libgnat/g-debuti.ads: Likewise.
-	* libgnat/g-sestin.ads: Likewise.
-	* libgnat/g-souinf.ads: Likewise.
-	* libgnat/gnat.ads: Likewise.
-	* libgnat/i-cexten.ads: Likewise.
-	* libgnat/i-cexten__128.ads: Likewise.
-	* libgnat/i-cstrin.adb: Likewise.
-	* libgnat/i-cstrin.ads: Likewise.
-	* libgnat/interfac__2020.ads: Likewise.
-	* libgnat/machcode.ads: Likewise.
-	* libgnat/s-addope.ads: Likewise.
-	* libgnat/s-aridou.ads: Likewise.
-	* libgnat/s-arit32.ads: Likewise.
-	* libgnat/s-arit64.ads: Likewise.
-	* libgnat/s-assert.ads: Likewise.
-	* libgnat/s-atacco.ads: Likewise.
-	* libgnat/s-atocou.ads: Likewise.
-	* libgnat/s-atocou__builtin.adb: Likewise.
-	* libgnat/s-atopri.ads: Likewise.
-	* libgnat/s-bitops.ads: Likewise.
-	* libgnat/s-boarop.ads: Likewise.
-	* libgnat/s-bytswa.ads: Likewise.
-	* libgnat/s-carsi8.ads: Likewise.
-	* libgnat/s-carun8.ads: Likewise.
-	* libgnat/s-casi16.ads: Likewise.
-	* libgnat/s-casi32.ads: Likewise.
-	* libgnat/s-casi64.ads: Likewise.
-	* libgnat/s-caun16.ads: Likewise.
-	* libgnat/s-caun32.ads: Likewise.
-	* libgnat/s-caun64.ads: Likewise.
-	* libgnat/s-exnint.ads: Likewise.
-	* libgnat/s-exnllf.ads: Likewise.
-	* libgnat/s-exnlli.ads: Likewise.
-	* libgnat/s-expint.ads: Likewise.
-	* libgnat/s-explli.ads: Likewise.
-	* libgnat/s-expllu.ads: Likewise.
-	* libgnat/s-expmod.ads: Likewise.
-	* libgnat/s-exponn.ads: Likewise.
-	* libgnat/s-expont.ads: Likewise.
-	* libgnat/s-exponu.ads: Likewise.
-	* libgnat/s-expuns.ads: Likewise.
-	* libgnat/s-fatflt.ads: Likewise.
-	* libgnat/s-fatgen.ads: Likewise.
-	* libgnat/s-fatlfl.ads: Likewise.
-	* libgnat/s-fatllf.ads: Likewise.
-	* libgnat/s-flocon.ads: Likewise.
-	* libgnat/s-geveop.ads: Likewise.
-	* libgnat/s-imageb.ads: Likewise.
-	* libgnat/s-imaged.ads: Likewise.
-	* libgnat/s-imagef.ads: Likewise.
-	* libgnat/s-imagei.ads: Likewise.
-	* libgnat/s-imagen.ads: Likewise.
-	* libgnat/s-imageu.ads: Likewise.
-	* libgnat/s-imagew.ads: Likewise.
-	* libgnat/s-imde128.ads: Likewise.
-	* libgnat/s-imde32.ads: Likewise.
-	* libgnat/s-imde64.ads: Likewise.
-	* libgnat/s-imen16.ads: Likewise.
-	* libgnat/s-imen32.ads: Likewise.
-	* libgnat/s-imenu8.ads: Likewise.
-	* libgnat/s-imfi32.ads: Likewise.
-	* libgnat/s-imfi64.ads: Likewise.
-	* libgnat/s-imgbiu.ads: Likewise.
-	* libgnat/s-imgboo.ads: Likewise.
-	* libgnat/s-imgcha.ads: Likewise.
-	* libgnat/s-imgint.ads: Likewise.
-	* libgnat/s-imgllb.ads: Likewise.
-	* libgnat/s-imglli.ads: Likewise.
-	* libgnat/s-imgllu.ads: Likewise.
-	* libgnat/s-imgllw.ads: Likewise.
-	* libgnat/s-imgrea.ads: Likewise.
-	* libgnat/s-imguns.ads: Likewise.
-	* libgnat/s-imguti.ads: Likewise.
-	* libgnat/s-imgwiu.ads: Likewise.
-	* libgnat/s-maccod.ads: Likewise.
-	* libgnat/s-multip.ads: Likewise.
-	* libgnat/s-pack03.ads: Likewise.
-	* libgnat/s-pack05.ads: Likewise.
-	* libgnat/s-pack06.ads: Likewise.
-	* libgnat/s-pack07.ads: Likewise.
-	* libgnat/s-pack09.ads: Likewise.
-	* libgnat/s-pack10.ads: Likewise.
-	* libgnat/s-pack100.ads: Likewise.
-	* libgnat/s-pack101.ads: Likewise.
-	* libgnat/s-pack102.ads: Likewise.
-	* libgnat/s-pack103.ads: Likewise.
-	* libgnat/s-pack104.ads: Likewise.
-	* libgnat/s-pack105.ads: Likewise.
-	* libgnat/s-pack106.ads: Likewise.
-	* libgnat/s-pack107.ads: Likewise.
-	* libgnat/s-pack108.ads: Likewise.
-	* libgnat/s-pack109.ads: Likewise.
-	* libgnat/s-pack11.ads: Likewise.
-	* libgnat/s-pack110.ads: Likewise.
-	* libgnat/s-pack111.ads: Likewise.
-	* libgnat/s-pack112.ads: Likewise.
-	* libgnat/s-pack113.ads: Likewise.
-	* libgnat/s-pack114.ads: Likewise.
-	* libgnat/s-pack115.ads: Likewise.
-	* libgnat/s-pack116.ads: Likewise.
-	* libgnat/s-pack117.ads: Likewise.
-	* libgnat/s-pack118.ads: Likewise.
-	* libgnat/s-pack119.ads: Likewise.
-	* libgnat/s-pack12.ads: Likewise.
-	* libgnat/s-pack120.ads: Likewise.
-	* libgnat/s-pack121.ads: Likewise.
-	* libgnat/s-pack122.ads: Likewise.
-	* libgnat/s-pack123.ads: Likewise.
-	* libgnat/s-pack124.ads: Likewise.
-	* libgnat/s-pack125.ads: Likewise.
-	* libgnat/s-pack126.ads: Likewise.
-	* libgnat/s-pack127.ads: Likewise.
-	* libgnat/s-pack13.ads: Likewise.
-	* libgnat/s-pack14.ads: Likewise.
-	* libgnat/s-pack15.ads: Likewise.
-	* libgnat/s-pack17.ads: Likewise.
-	* libgnat/s-pack18.ads: Likewise.
-	* libgnat/s-pack19.ads: Likewise.
-	* libgnat/s-pack20.ads: Likewise.
-	* libgnat/s-pack21.ads: Likewise.
-	* libgnat/s-pack22.ads: Likewise.
-	* libgnat/s-pack23.ads: Likewise.
-	* libgnat/s-pack24.ads: Likewise.
-	* libgnat/s-pack25.ads: Likewise.
-	* libgnat/s-pack26.ads: Likewise.
-	* libgnat/s-pack27.ads: Likewise.
-	* libgnat/s-pack28.ads: Likewise.
-	* libgnat/s-pack29.ads: Likewise.
-	* libgnat/s-pack30.ads: Likewise.
-	* libgnat/s-pack31.ads: Likewise.
-	* libgnat/s-pack33.ads: Likewise.
-	* libgnat/s-pack34.ads: Likewise.
-	* libgnat/s-pack35.ads: Likewise.
-	* libgnat/s-pack36.ads: Likewise.
-	* libgnat/s-pack37.ads: Likewise.
-	* libgnat/s-pack38.ads: Likewise.
-	* libgnat/s-pack39.ads: Likewise.
-	* libgnat/s-pack40.ads: Likewise.
-	* libgnat/s-pack41.ads: Likewise.
-	* libgnat/s-pack42.ads: Likewise.
-	* libgnat/s-pack43.ads: Likewise.
-	* libgnat/s-pack44.ads: Likewise.
-	* libgnat/s-pack45.ads: Likewise.
-	* libgnat/s-pack46.ads: Likewise.
-	* libgnat/s-pack47.ads: Likewise.
-	* libgnat/s-pack48.ads: Likewise.
-	* libgnat/s-pack49.ads: Likewise.
-	* libgnat/s-pack50.ads: Likewise.
-	* libgnat/s-pack51.ads: Likewise.
-	* libgnat/s-pack52.ads: Likewise.
-	* libgnat/s-pack53.ads: Likewise.
-	* libgnat/s-pack54.ads: Likewise.
-	* libgnat/s-pack55.ads: Likewise.
-	* libgnat/s-pack56.ads: Likewise.
-	* libgnat/s-pack57.ads: Likewise.
-	* libgnat/s-pack58.ads: Likewise.
-	* libgnat/s-pack59.ads: Likewise.
-	* libgnat/s-pack60.ads: Likewise.
-	* libgnat/s-pack61.ads: Likewise.
-	* libgnat/s-pack62.ads: Likewise.
-	* libgnat/s-pack63.ads: Likewise.
-	* libgnat/s-pack65.ads: Likewise.
-	* libgnat/s-pack66.ads: Likewise.
-	* libgnat/s-pack67.ads: Likewise.
-	* libgnat/s-pack68.ads: Likewise.
-	* libgnat/s-pack69.ads: Likewise.
-	* libgnat/s-pack70.ads: Likewise.
-	* libgnat/s-pack71.ads: Likewise.
-	* libgnat/s-pack72.ads: Likewise.
-	* libgnat/s-pack73.ads: Likewise.
-	* libgnat/s-pack74.ads: Likewise.
-	* libgnat/s-pack75.ads: Likewise.
-	* libgnat/s-pack76.ads: Likewise.
-	* libgnat/s-pack77.ads: Likewise.
-	* libgnat/s-pack78.ads: Likewise.
-	* libgnat/s-pack79.ads: Likewise.
-	* libgnat/s-pack80.ads: Likewise.
-	* libgnat/s-pack81.ads: Likewise.
-	* libgnat/s-pack82.ads: Likewise.
-	* libgnat/s-pack83.ads: Likewise.
-	* libgnat/s-pack84.ads: Likewise.
-	* libgnat/s-pack85.ads: Likewise.
-	* libgnat/s-pack86.ads: Likewise.
-	* libgnat/s-pack87.ads: Likewise.
-	* libgnat/s-pack88.ads: Likewise.
-	* libgnat/s-pack89.ads: Likewise.
-	* libgnat/s-pack90.ads: Likewise.
-	* libgnat/s-pack91.ads: Likewise.
-	* libgnat/s-pack92.ads: Likewise.
-	* libgnat/s-pack93.ads: Likewise.
-	* libgnat/s-pack94.ads: Likewise.
-	* libgnat/s-pack95.ads: Likewise.
-	* libgnat/s-pack96.ads: Likewise.
-	* libgnat/s-pack97.ads: Likewise.
-	* libgnat/s-pack98.ads: Likewise.
-	* libgnat/s-pack99.ads: Likewise.
-	* libgnat/s-parame.ads: Likewise.
-	* libgnat/s-rident.ads: Likewise.
-	* libgnat/s-spark.ads: Likewise.
-	* libgnat/s-spcuop.ads: Likewise.
-	* libgnat/s-stoele.ads: Likewise.
-	* libgnat/s-traent.ads: Likewise.
-	* libgnat/s-unstyp.ads: Likewise.
-	* libgnat/s-vaispe.ads: Likewise.
-	* libgnat/s-valspe.ads: Likewise.
-	* libgnat/s-vauspe.ads: Likewise.
-	* libgnat/s-veboop.ads: Likewise.
-	* libgnat/s-vector.ads: Likewise.
-	* libgnat/s-vs_int.ads: Likewise.
-	* libgnat/s-vs_lli.ads: Likewise.
-	* libgnat/s-vs_llu.ads: Likewise.
-	* libgnat/s-vs_uns.ads: Likewise.
-	* libgnat/s-vsllli.ads: Likewise.
-	* libgnat/text_io.ads: Likewise.
-	* libgnat/unchconv.ads: Likewise.
-	* libgnat/unchdeal.ads: Likewise.
-	* s-pack.ads.tmpl: Likewise.
-
-2024-11-12  Eric Botcazou  <ebotcazou@adacore.com>
-
-	* s-pack.adb.tmpl: Add '7' suffix to all existing constructs and
-	add variants with suffixes ranging from '0' to '6'.
-	(Get_@@): Dereference the address as a record object whose accessed
-	component is always the last.
-	(GetU_@@): Likewise.
-	(Set_@@): Likewise.
-	(SetU_@@): Likewise.
-	* libgnat/s-pack03.adb: Regenerate.
-	* libgnat/s-pack05.adb: Likewise.
-	* libgnat/s-pack06.adb: Likewise.
-	* libgnat/s-pack07.adb: Likewise.
-	* libgnat/s-pack09.adb: Likewise.
-	* libgnat/s-pack10.adb: Likewise.
-	* libgnat/s-pack100.adb: Likewise.
-	* libgnat/s-pack101.adb: Likewise.
-	* libgnat/s-pack102.adb: Likewise.
-	* libgnat/s-pack103.adb: Likewise.
-	* libgnat/s-pack104.adb: Likewise.
-	* libgnat/s-pack105.adb: Likewise.
-	* libgnat/s-pack106.adb: Likewise.
-	* libgnat/s-pack107.adb: Likewise.
-	* libgnat/s-pack108.adb: Likewise.
-	* libgnat/s-pack109.adb: Likewise.
-	* libgnat/s-pack11.adb: Likewise.
-	* libgnat/s-pack110.adb: Likewise.
-	* libgnat/s-pack111.adb: Likewise.
-	* libgnat/s-pack112.adb: Likewise.
-	* libgnat/s-pack113.adb: Likewise.
-	* libgnat/s-pack114.adb: Likewise.
-	* libgnat/s-pack115.adb: Likewise.
-	* libgnat/s-pack116.adb: Likewise.
-	* libgnat/s-pack117.adb: Likewise.
-	* libgnat/s-pack118.adb: Likewise.
-	* libgnat/s-pack119.adb: Likewise.
-	* libgnat/s-pack12.adb: Likewise.
-	* libgnat/s-pack120.adb: Likewise.
-	* libgnat/s-pack121.adb: Likewise.
-	* libgnat/s-pack122.adb: Likewise.
-	* libgnat/s-pack123.adb: Likewise.
-	* libgnat/s-pack124.adb: Likewise.
-	* libgnat/s-pack125.adb: Likewise.
-	* libgnat/s-pack126.adb: Likewise.
-	* libgnat/s-pack127.adb: Likewise.
-	* libgnat/s-pack13.adb: Likewise.
-	* libgnat/s-pack14.adb: Likewise.
-	* libgnat/s-pack15.adb: Likewise.
-	* libgnat/s-pack17.adb: Likewise.
-	* libgnat/s-pack18.adb: Likewise.
-	* libgnat/s-pack19.adb: Likewise.
-	* libgnat/s-pack20.adb: Likewise.
-	* libgnat/s-pack21.adb: Likewise.
-	* libgnat/s-pack22.adb: Likewise.
-	* libgnat/s-pack23.adb: Likewise.
-	* libgnat/s-pack24.adb: Likewise.
-	* libgnat/s-pack25.adb: Likewise.
-	* libgnat/s-pack26.adb: Likewise.
-	* libgnat/s-pack27.adb: Likewise.
-	* libgnat/s-pack28.adb: Likewise.
-	* libgnat/s-pack29.adb: Likewise.
-	* libgnat/s-pack30.adb: Likewise.
-	* libgnat/s-pack31.adb: Likewise.
-	* libgnat/s-pack33.adb: Likewise.
-	* libgnat/s-pack34.adb: Likewise.
-	* libgnat/s-pack35.adb: Likewise.
-	* libgnat/s-pack36.adb: Likewise.
-	* libgnat/s-pack37.adb: Likewise.
-	* libgnat/s-pack38.adb: Likewise.
-	* libgnat/s-pack39.adb: Likewise.
-	* libgnat/s-pack40.adb: Likewise.
-	* libgnat/s-pack41.adb: Likewise.
-	* libgnat/s-pack42.adb: Likewise.
-	* libgnat/s-pack43.adb: Likewise.
-	* libgnat/s-pack44.adb: Likewise.
-	* libgnat/s-pack45.adb: Likewise.
-	* libgnat/s-pack46.adb: Likewise.
-	* libgnat/s-pack47.adb: Likewise.
-	* libgnat/s-pack48.adb: Likewise.
-	* libgnat/s-pack49.adb: Likewise.
-	* libgnat/s-pack50.adb: Likewise.
-	* libgnat/s-pack51.adb: Likewise.
-	* libgnat/s-pack52.adb: Likewise.
-	* libgnat/s-pack53.adb: Likewise.
-	* libgnat/s-pack54.adb: Likewise.
-	* libgnat/s-pack55.adb: Likewise.
-	* libgnat/s-pack56.adb: Likewise.
-	* libgnat/s-pack57.adb: Likewise.
-	* libgnat/s-pack58.adb: Likewise.
-	* libgnat/s-pack59.adb: Likewise.
-	* libgnat/s-pack60.adb: Likewise.
-	* libgnat/s-pack61.adb: Likewise.
-	* libgnat/s-pack62.adb: Likewise.
-	* libgnat/s-pack63.adb: Likewise.
-	* libgnat/s-pack65.adb: Likewise.
-	* libgnat/s-pack66.adb: Likewise.
-	* libgnat/s-pack67.adb: Likewise.
-	* libgnat/s-pack68.adb: Likewise.
-	* libgnat/s-pack69.adb: Likewise.
-	* libgnat/s-pack70.adb: Likewise.
-	* libgnat/s-pack71.adb: Likewise.
-	* libgnat/s-pack72.adb: Likewise.
-	* libgnat/s-pack73.adb: Likewise.
-	* libgnat/s-pack74.adb: Likewise.
-	* libgnat/s-pack75.adb: Likewise.
-	* libgnat/s-pack76.adb: Likewise.
-	* libgnat/s-pack77.adb: Likewise.
-	* libgnat/s-pack78.adb: Likewise.
-	* libgnat/s-pack79.adb: Likewise.
-	* libgnat/s-pack80.adb: Likewise.
-	* libgnat/s-pack81.adb: Likewise.
-	* libgnat/s-pack82.adb: Likewise.
-	* libgnat/s-pack83.adb: Likewise.
-	* libgnat/s-pack84.adb: Likewise.
-	* libgnat/s-pack85.adb: Likewise.
-	* libgnat/s-pack86.adb: Likewise.
-	* libgnat/s-pack87.adb: Likewise.
-	* libgnat/s-pack88.adb: Likewise.
-	* libgnat/s-pack89.adb: Likewise.
-	* libgnat/s-pack90.adb: Likewise.
-	* libgnat/s-pack91.adb: Likewise.
-	* libgnat/s-pack92.adb: Likewise.
-	* libgnat/s-pack93.adb: Likewise.
-	* libgnat/s-pack94.adb: Likewise.
-	* libgnat/s-pack95.adb: Likewise.
-	* libgnat/s-pack96.adb: Likewise.
-	* libgnat/s-pack97.adb: Likewise.
-	* libgnat/s-pack98.adb: Likewise.
-	* libgnat/s-pack99.adb: Likewise.
-
-2024-11-12  Eric Botcazou  <ebotcazou@adacore.com>
-
-	PR ada/114127
-	* sem_aggr.adb (Is_Null_Aggregate): Replace test on Ada_Version
-	with test on Nkind.
-
-2024-11-12  Eric Botcazou  <ebotcazou@adacore.com>
-
-	* exp_aggr.adb (Build_Array_Aggr_Code.Gen_Assign): Do not call
-	Checks_Off on the newly built N_Indexed_Component node but instead
-	set Kill_Range_Check on it.
-	* exp_ch4.ads (Expand_N_Unchecked_Expression): Delete.
-	* exp_ch4.adb (Expand_N_Indexed_Component): Remove handling of
-	N_Unchecked_Expression.
-	(Expand_N_Unchecked_Expression): Delete.
-	(Expand_N_Unchecked_Type_Conversion): Propagate the Assignment_OK
-	flag and rewrite the node manually.
-	* exp_util.adb (Insert_Actions): Remove handling of
-	N_Unchecked_Expression.
-	(Side_Effect_Free): Likewise.
-	* expander.adb (Expand): Likewise.
-	* gen_il-gen-gen_nodes.adb (N_Indexed_Component): Add flag
-	Kill_Range_Check for the purpose of semantics.
-	(N_Unchecked_Expression): Delete.
-	* gen_il-internals.ads (Type_Frequency): Remove entry for
-	N_Unchecked_Expression.
-	* gen_il-types.ads (Opt_Type_Enum): Remove N_Unchecked_Expression.
-	* pprint.adb (Expression_Image): Remove handling of
-	N_Unchecked_Expression.
-	* sem.adb (Analyze): Likewise.
-	* sem_ch4.ads (Analyze_Unchecked_Expression): Delete.
-	* sem_ch4.adb (Analyze_Unchecked_Expression): Likewise.
-	* sem_res.adb (Resolve_Unchecked_Expression): Likewise.
-	(Resolve): Remove handling of N_Unchecked_Expression.
-	(Resolve_Indexed_Component): Do not call Apply_Scalar_Range_Check
-	on the expressions if Kill_Range_Check is set on the node.
-	* sem_util.adb (Is_Non_Preelaborable_Construct): Remove handling of
-	N_Unchecked_Expression.
-	* sinfo.ads (Kill_Range_Check): Document it for N_Indexed_Component.
-	(Unchecked Expression): Delete specification.
-	* sprint.adb (Sprint_Node_Actual): Remove handling of
-	N_Unchecked_Expression.
-	* tbuild.ads (Checks_Off): Delete.
-	* tbuild.adb (Checks_Off): Likewise.
-
-2024-11-12  Eric Botcazou  <ebotcazou@adacore.com>
-
-	PR ada/112979
-	* sem_ch8.adb (Find_Selected_Component): Try to recognize the
-	object operation notation only if the selector is a subprogram.
-
-2024-11-12  Eric Botcazou  <ebotcazou@adacore.com>
-
-	PR ada/113037
-	* sem_prag.adb (Analyze_Pragma) <Pragma_Invariant>: Reject types
-	that are derived from formal private types.
-
-2024-11-12  Eric Botcazou  <ebotcazou@adacore.com>
-
-	PR ada/112821
-	* scans.ads (Token_Type): Remove Tok_Left_Bracket from Namext.
-
-2024-11-12  Eric Botcazou  <ebotcazou@adacore.com>
-
-	PR ada/114300
-	* exp_ch7.adb (Attach_Object_To_Master_Node): Propagate the
-	Is_Ignored_Ghost_Entity flag from the finalization procedure.
-	(Build_Finalizer.Process_Declarations): Move up the test on
-	Is_Ignored_Ghost_Entity.
-	* exp_util.adb (Requires_Cleanup_Actions): Likewise.
-
-2024-11-12  Eric Botcazou  <ebotcazou@adacore.com>
-
-	PR ada/55725
-	* exp_ch6.adb (Add_Collection_Actual_To_Build_In_Place_Call): Be
-	prepared for no collection if the access type is anonymous.
-	* exp_ch7.adb (Build_Anonymous_Collection): Return early for the
-	anonymous access result type of a library function.
-
-2024-11-12  Piotr Trojanek  <trojanek@adacore.com>
-
-	* exp_util.adb (Make_Variant_Comparison): Accept new types in
-	expansion.
-	* rtsfind.adb (Get_Unit_Name): Support SPARK.Big_Integers.
-	* rtsfind.ads (RTU_Id, RE_Id, RE_Unit_Table): Support new type
-	and its enclosing unit.
-	* sem_prag.adb (Analyze_Pragma): Support new type in pragma
-	Loop_Variant.
-	(Analyze_Subprogram_Variant_In_Decl_Part): Support new type in
-	aspect Subprogram_Variant.
-
-2024-11-12  Viljar Indus  <indus@adacore.com>
-
-	* libgnarl/s-interr__vxworks.ads (new): A VXWorks specific
-	version of the file where Register_Interrupt_Handler is marked
-	with the Obsolescent pragma.
-	* libgnarl/s-interr__vxworks.adb: Remove pragma Obsoloescent
-	that had no effect.
-	* Makefile.rtl: Add entries for using the
-	libgnarl/s-interr__vxworks.ads file.
-
-2024-11-12  Eric Botcazou  <ebotcazou@adacore.com>
-
-	PR ada/113868
-	* par-ch6.adb (P_Subprogram) <Scan_Body_Or_Expression_Function>:
-	Add delta aggregate alongside the other forms of aggregates.
-
-2024-11-12  Eric Botcazou  <ebotcazou@adacore.com>
-
-	* sem_aggr.adb (Resolve_Array_Aggregate): In the case of an others
-	choice with a box, do not call Resolve_Aggr_Exp and give the error
-	for a multidimensional array directly.
-	(Resolve_Aggr_Expr): Remove bypasses for above case.
-
-2024-11-12  Ronan Desplanques  <desplanques@adacore.com>
-
-	* frontend.adb (Frontend): Move call to Fmap.Initialize ...
-	* gnat1drv.adb (Gnat1drv): ... here. Look up Fmap when loading System.
-	* par-prag.adb (Prag): Allow pragma Source_File_Name for System when
-	it confirms an existing mapping.
-
-2024-11-12  Richard Kenner  <kenner@adacore.com>
-
-	* doc/gnat_ugn/building_executable_programs_with_gnat.rst: Fix minor
-	markup errors.
-	* doc/gnat_ugn/gnat_utility_programs.rst: Likewise.
-	* gnat_ugn.texi: Regenerate.
-
-2024-11-12  Eric Botcazou  <ebotcazou@adacore.com>
-
-	* s-pack.adb.tmpl: Add "with System.Address_To_Access_Conversions".
-	(Cluster_Ref): Delete.
-	(AAC): New instance of System.Address_To_Access_Conversions.
-	(Rev_Cluster_Ref): Delete.
-	(Rev_ACC): New instance of System.Address_To_Access_Conversions.
-	(ClusterU_Ref): Delete.
-	(AACU): New instance of System.Address_To_Access_Conversions.
-	(Rev_ClusterU_Ref): Delete.
-	(Rev_ACCU): New instance of System.Address_To_Access_Conversions.
-	(Get_@@): Use a direct address-to-access conversion.
-	(GetU_@@): Likewise.
-	(Set_@@): Likewise.
-	(SetU_@@): Likewise.
-	* libgnat/s-pack03.adb: Regenerate.
-	* libgnat/s-pack05.adb: Likewise.
-	* libgnat/s-pack06.adb: Likewise.
-	* libgnat/s-pack07.adb: Likewise.
-	* libgnat/s-pack09.adb: Likewise.
-	* libgnat/s-pack10.adb: Likewise.
-	* libgnat/s-pack100.adb: Likewise.
-	* libgnat/s-pack101.adb: Likewise.
-	* libgnat/s-pack102.adb: Likewise.
-	* libgnat/s-pack103.adb: Likewise.
-	* libgnat/s-pack104.adb: Likewise.
-	* libgnat/s-pack105.adb: Likewise.
-	* libgnat/s-pack106.adb: Likewise.
-	* libgnat/s-pack107.adb: Likewise.
-	* libgnat/s-pack108.adb: Likewise.
-	* libgnat/s-pack109.adb: Likewise.
-	* libgnat/s-pack11.adb: Likewise.
-	* libgnat/s-pack110.adb: Likewise.
-	* libgnat/s-pack111.adb: Likewise.
-	* libgnat/s-pack112.adb: Likewise.
-	* libgnat/s-pack113.adb: Likewise.
-	* libgnat/s-pack114.adb: Likewise.
-	* libgnat/s-pack115.adb: Likewise.
-	* libgnat/s-pack116.adb: Likewise.
-	* libgnat/s-pack117.adb: Likewise.
-	* libgnat/s-pack118.adb: Likewise.
-	* libgnat/s-pack119.adb: Likewise.
-	* libgnat/s-pack12.adb: Likewise.
-	* libgnat/s-pack120.adb: Likewise.
-	* libgnat/s-pack121.adb: Likewise.
-	* libgnat/s-pack122.adb: Likewise.
-	* libgnat/s-pack123.adb: Likewise.
-	* libgnat/s-pack124.adb: Likewise.
-	* libgnat/s-pack125.adb: Likewise.
-	* libgnat/s-pack126.adb: Likewise.
-	* libgnat/s-pack127.adb: Likewise.
-	* libgnat/s-pack13.adb: Likewise.
-	* libgnat/s-pack14.adb: Likewise.
-	* libgnat/s-pack15.adb: Likewise.
-	* libgnat/s-pack17.adb: Likewise.
-	* libgnat/s-pack18.adb: Likewise.
-	* libgnat/s-pack19.adb: Likewise.
-	* libgnat/s-pack20.adb: Likewise.
-	* libgnat/s-pack21.adb: Likewise.
-	* libgnat/s-pack22.adb: Likewise.
-	* libgnat/s-pack23.adb: Likewise.
-	* libgnat/s-pack24.adb: Likewise.
-	* libgnat/s-pack25.adb: Likewise.
-	* libgnat/s-pack26.adb: Likewise.
-	* libgnat/s-pack27.adb: Likewise.
-	* libgnat/s-pack28.adb: Likewise.
-	* libgnat/s-pack29.adb: Likewise.
-	* libgnat/s-pack30.adb: Likewise.
-	* libgnat/s-pack31.adb: Likewise.
-	* libgnat/s-pack33.adb: Likewise.
-	* libgnat/s-pack34.adb: Likewise.
-	* libgnat/s-pack35.adb: Likewise.
-	* libgnat/s-pack36.adb: Likewise.
-	* libgnat/s-pack37.adb: Likewise.
-	* libgnat/s-pack38.adb: Likewise.
-	* libgnat/s-pack39.adb: Likewise.
-	* libgnat/s-pack40.adb: Likewise.
-	* libgnat/s-pack41.adb: Likewise.
-	* libgnat/s-pack42.adb: Likewise.
-	* libgnat/s-pack43.adb: Likewise.
-	* libgnat/s-pack44.adb: Likewise.
-	* libgnat/s-pack45.adb: Likewise.
-	* libgnat/s-pack46.adb: Likewise.
-	* libgnat/s-pack47.adb: Likewise.
-	* libgnat/s-pack48.adb: Likewise.
-	* libgnat/s-pack49.adb: Likewise.
-	* libgnat/s-pack50.adb: Likewise.
-	* libgnat/s-pack51.adb: Likewise.
-	* libgnat/s-pack52.adb: Likewise.
-	* libgnat/s-pack53.adb: Likewise.
-	* libgnat/s-pack54.adb: Likewise.
-	* libgnat/s-pack55.adb: Likewise.
-	* libgnat/s-pack56.adb: Likewise.
-	* libgnat/s-pack57.adb: Likewise.
-	* libgnat/s-pack58.adb: Likewise.
-	* libgnat/s-pack59.adb: Likewise.
-	* libgnat/s-pack60.adb: Likewise.
-	* libgnat/s-pack61.adb: Likewise.
-	* libgnat/s-pack62.adb: Likewise.
-	* libgnat/s-pack63.adb: Likewise.
-	* libgnat/s-pack65.adb: Likewise.
-	* libgnat/s-pack66.adb: Likewise.
-	* libgnat/s-pack67.adb: Likewise.
-	* libgnat/s-pack68.adb: Likewise.
-	* libgnat/s-pack69.adb: Likewise.
-	* libgnat/s-pack70.adb: Likewise.
-	* libgnat/s-pack71.adb: Likewise.
-	* libgnat/s-pack72.adb: Likewise.
-	* libgnat/s-pack73.adb: Likewise.
-	* libgnat/s-pack74.adb: Likewise.
-	* libgnat/s-pack75.adb: Likewise.
-	* libgnat/s-pack76.adb: Likewise.
-	* libgnat/s-pack77.adb: Likewise.
-	* libgnat/s-pack78.adb: Likewise.
-	* libgnat/s-pack79.adb: Likewise.
-	* libgnat/s-pack80.adb: Likewise.
-	* libgnat/s-pack81.adb: Likewise.
-	* libgnat/s-pack82.adb: Likewise.
-	* libgnat/s-pack83.adb: Likewise.
-	* libgnat/s-pack84.adb: Likewise.
-	* libgnat/s-pack85.adb: Likewise.
-	* libgnat/s-pack86.adb: Likewise.
-	* libgnat/s-pack87.adb: Likewise.
-	* libgnat/s-pack88.adb: Likewise.
-	* libgnat/s-pack89.adb: Likewise.
-	* libgnat/s-pack90.adb: Likewise.
-	* libgnat/s-pack91.adb: Likewise.
-	* libgnat/s-pack92.adb: Likewise.
-	* libgnat/s-pack93.adb: Likewise.
-	* libgnat/s-pack94.adb: Likewise.
-	* libgnat/s-pack95.adb: Likewise.
-	* libgnat/s-pack96.adb: Likewise.
-	* libgnat/s-pack97.adb: Likewise.
-	* libgnat/s-pack98.adb: Likewise.
-	* libgnat/s-pack99.adb: Likewise.
-
-2024-11-12  Eric Botcazou  <ebotcazou@adacore.com>
-
-	* sinfo.ads (Assignment_OK): Remove obsolete ??? comment.
-
-2024-11-12  Eric Botcazou  <ebotcazou@adacore.com>
-
-	* checks.adb (Range_Checks_Suppressed): Remove test on the
-	Kill_Range_Checks flag.
-	* einfo.ads (Kill_Range_Checks): Delete.
-	* gen_il-fields.ads (Opt_Field_Enum): Remove Kill_Range_Checks.
-	* gen_il-gen-gen_entities.adb (Entity_Kind): Likewise.
-	* sem_ch3.adb (Record_Type_Declaration): Do not set the
-	Kill_Range_Checks flag.
-	* sem_util.adb (Denotes_Discriminant): In a default expression,
-	also return True for a discriminal.
-
-2024-11-12  Steve Baird  <baird@adacore.com>
-
-	* prep.adb (Expression): Improve error message text when an
-	implicitly-defined Boolean-valued symbol is used in a context that
-	requires an integer value.
-
-2024-11-12  Eric Botcazou  <ebotcazou@adacore.com>
-
-	* exp_aggr.adb (Is_Build_In_Place_Aggregate_Return): Directly test
-	the node and remove dead code for extended return statements.
-
-2024-11-12  Johannes Kliemann  <kliemann@adacore.com>
-
-	* Makefile.rtl: Use libgnat/s-parame__aarch64-linux.adb for
-	s-parame.adb on aarch64-linux.
-	* libgnat/s-parame__aarch64-linux.adb: Add file.
-
-2024-11-12  Piotr Trojanek  <trojanek@adacore.com>
-
-	* doc/gnat_rm/the_implementation_of_standard_i_o.rst
-	(Shared Files): Add trailing period.
-	* libgnat/s-ficobl.ads (AFCB): Reflect new behavior in comment.
-	* libgnat/s-fileio.adb (Open): Detect inconsistent sharing,
-	just like we do in System.File_IO.Reset.
-	* gnat_rm.texi: Regenerate.
-	* gnat_ugn.texi: Regenerate.
-
-2024-11-12  squirek  <squirek@adacore.com>
-
-	* accessibility.adb (Type_Access_Level): Add handling for
-	subprogram aliases.
-
-2024-11-12  squirek  <squirek@adacore.com>
-
-	* exp_ch4.adb (Expand_N_Type_Conversion): Add special runtime check
-	generation for mutably tagged objects.
-
-2024-11-12  Douglas B Rupp  <rupp@adacore.com>
-
-	* libgnat/a-calcon.adb (To_Ada_Time) (To_Duration)
-	(To_Struct_Timespec) (To_Unix_Time): Mark as obsolescent.
-	(To_Ada_Time_64) (To_Duration_64) (To_Struct_Timespec_64)
-	(To_Unix_Time_64): New.
-	* libgnat/a-calcon.ads (To_Ada_Time) (To_Duration)
-	(To_Struct_Timespec) (To_Unix_Time): Mark as obsolescent.
-	(To_Ada_Time_64) (To_Duration_64) (To_Struct_Timespec_64)
-	(To_Unix_Time_64): New.
-	* libgnat/a-calend.adb (To_Ada_Time) (To_Duration)
-	(To_Struct_Timespec) (To_Unix_Time): Mark as obsolescent.
-	(To_Ada_Time_64) (To_Duration_64) (To_Struct_Timespec_64)
-	(To_Unix_Time_64): New.
-	* libgnat/a-calend.ads (To_Ada_Time) (To_Duration)
-	(To_Struct_Timespec) (To_Unix_Time): Mark as obsolescent.
-	(To_Ada_Time_64) (To_Duration_64) (To_Struct_Timespec_64)
-	(To_Unix_Time_64): New.
-
-2024-11-12  Eric Botcazou  <ebotcazou@adacore.com>
-
-	PR ada/117018
-	* exp_aggr.adb (Build_Array_Aggr_Code): Do not expect the
-	Loop_Actions field to be already present on association nodes.
-	* exp_util.adb (Insert_Actions): For association nodes, insert
-	into the Loop_Actions field only if it is already present.
-	* sem_aggr.adb (Resolve_Array_Aggregate): Add Iterated parameter.
-	(Resolve_Aggregate): Adjust calls to Resolve_Array_Aggregate.
-	(Resolve_Aggr_Expr): Add Iterated_Elmt defaulted parameter and
-	a default for Single_Elmt.  Adjust call to Resolve_Array_Aggregate.
-	Preanalyze a copy of the expression in an iteration context.
-	(Resolve_Iterated_Component_Association): Pass Iterated_Elmt as
-	True to Resolve_Aggr_Expr and remove processing of Loop_Actions.
-	Do not check incorrect use of dynamically tagged expression in
-	an iteration context.
-	(Resolve_Iterated_Association): Use Copy_Separate_Tree instead of
-	New_Copy_Tree and set the Parent field of the result.
-	(Resolve_Delta_Array_Aggregate): Likewise.  Only preanalyze the
-	copy instead of analyzing it.
-
-2024-11-12  Richard Kenner  <kenner@adacore.com>
-
-	* doc/gnat_ugn/about_this_guide.rst: Add information about GNAT LLVM.
-	Be consistent about spelling of "back end".
-	* doc/gnat_ugn/building_executable_programs_with_gnat.rst: Likewise.
-	* doc/gnat_ugn/gnat_and_program_execution.rst: Be consistent about
-	spelling of "back end".
-	* doc/gnat_ugn/the_gnat_compilation_model.rst: Likewise.
-	* gnat_ugn.texi: Regenerate.
-
-2024-11-12  Eric Botcazou  <ebotcazou@adacore.com>
-
-	* mdll.adb (Build_Dynamic_Library): Fix indentation.
-
-2024-11-12  Pascal Obry  <obry@adacore.com>
-
-	* mdll.adb: Use the same procedure to create relocatable or non
-	relocatable DLL. The only difference is wether the base address is
-	passed to the final linker. If no base-address is given the DLL is
-	relocatable.
-
-2024-11-12  squirek  <squirek@adacore.com>
-
-	* inline.adb (In_Main_Unit_Or_Subunit): Use Other_Comp_Unit instead of
-	Spec_Or_Body_Lib_Unit.
-	(Must_Inline): Use Other_Comp_Unit instead of Spec_Or_Body_Lib_Unit.
-
-2024-11-12  Eric Botcazou  <ebotcazou@adacore.com>
-
-	* exp_aggr.adb (Is_Build_In_Place_Aggregate_Return): Also return
-	True for functions returning on the secondary stack or returning
-	a by-reference type if the back end exposes its return slot.
-	(Expand_Array_Aggregate): Call Is_Build_In_Place_Aggregate_Return
-	to spot aggregates to be built in place.
-	* exp_ch3.adb (Make_Allocator_For_Return): Add missing condition
-	in assertion pragma deduced from Expand_Subtype_From_Expr.
-	* exp_ch6.adb (Expand_Simple_Function_Return): Rewrite the statement
-	as an extended return statement if the expression is an aggregate
-	whose expansion is delayed.  Properly relocate the expression in
-	this case.
-	* sem_ch6.adb: Add clauses for Exp_Aggr.
-	(Analyze_Function_Return): Do not apply the predicate check to an
-	aggregate whose expansion is delayed.  Extended the processing of
-	case expressions to all conditional expressions.
-
-2024-11-12  Ronan Desplanques  <desplanques@adacore.com>
-
-	* gnat2.gpr: New file.
-
-2024-11-12  Eric Botcazou  <ebotcazou@adacore.com>
-
-	* exp_aggr.adb (Expand_Delta_Array_Aggregate): Move declaration.
-	(Expand_Delta_Record_Aggregate): Likewise.
-	(Expand_Container_Aggregate): Likewise.  Move implementation to
-	Build_Container_Aggr_Code.  Implement built-in-place expansion
-	for object declarations and allocators.
-	(Build_Container_Aggr_Code): New function containing most of the
-	code of the original Expand_Container_Aggregate.  Do not build a
-	temporary for the size calculation.  Minor formatting tweaks.
-	(Expand_N_Aggregate): Add comment.
-	* exp_ch4.adb (Expand_Allocator_Expression): Detect the case of
-	a container aggregate as qualified expression.  Do not apply the
-	predicate check on entry in this case and rewrite the allocator.
-	* exp_ch7.adb (Build_Finalizer.Process_Object_Declaration): Deal
-	with Last_Aggregate_Assignment first to compute the attachment
-	point (as already done in Attach_Object_To_Master_Node).
-
-2024-11-12  Eric Botcazou  <ebotcazou@adacore.com>
-
-	* sem_aux.ads (Has_Unconstrained_Elements): Delete.
-	* sem_aux.adb (Has_Unconstrained_Elements): Likewise.
-	* sem_ch3.adb (Analyze_Object_Declaration): Remove obsolete code.
-
-2024-11-12  Ghjuvan Lacambre  <lacambre@adacore.com>
-
-	* sem.adb (Process_Bodies_In_Context): check that Spec's unit is
-	an N_Lib_Unit_Declaration_Id.
-
-2024-11-12  Eric Botcazou  <ebotcazou@adacore.com>
-
-	* exp_ch5.adb (Expand_Assign_Array): Make Act_Rhs a constant and
-	do not recompute it, as well as R_Type, when there is a change of
-	representation.  Move comment about the RHS from here to...
-	(Expand_N_Assignment_Statement): ...here.
-
-2024-11-12  Marc Poulhiès  <poulhies@adacore.com>
-
-	* xspack.py: New
-	* s-pack.ads.tmpl: New.
-	* s-pack.adb.tmpl: New.
-
-2024-11-04  Piotr Trojanek  <trojanek@adacore.com>
-
-	* gcc-interface/decl.cc (gnat_to_gnu_entity): Recognize null
-	string literal subtypes and set their bounds to 1 .. 0.
-
-2024-11-04  Piotr Trojanek  <trojanek@adacore.com>
-
-	* gcc-interface/decl.cc (gnat_to_gnu_entity): Remove special
-	case for string literal subtypes.
-
-2024-11-04  Eric Botcazou  <ebotcazou@adacore.com>
-
-	* gcc-interface/trans.cc (process_decls): Remove tests on Nkind that
-	contain a typo and would be redundant if written correctly.
-
-2024-11-04  Bob Duff  <duff@adacore.com>
-
-	* sinfo.ads (Library_Unit): Rewrite documentation. Note that
-	the "??? not (always) true..." comment was not true;
-	the Subunit_Parent never points to the spec.
-	(N_Compilation_Unit): Improve documentation. The Aux_ node
-	was not created to solve the mentioned problems; it was
-	created because the size of nodes was limited.
-	Misc doc improvements.
-	* sinfo-utils.ads: Add new wrappers for Library_Unit field.
-	Use subtypes with predicates for the parameters.
-	(First_Real_Statement): Still used in codepeer.
-	* sinfo-utils.adb: Add new wrappers for Library_Unit field,
-	with suitable assertions.
-	* sem_prag.adb: Use new field wrapper names.
-	(Matching_Name): New name for Same_Name to avoid
-	potential confusion with the other function with the
-	same name (Sem_Util.Same_Name), which is also called
-	in this same file.
-	(Matching_Convention): Change Same_Convention to match
-	Matching_Name.
-	* sem_util.ads (Same_Name): Improve comments; the old comment
-	implied that it works for all names, which was not true.
-	* sem_util.adb: Use new field wrapper names.
-	* gen_il-gen.adb: Rename N_Unit_Body to be N_Lib_Unit_Body.
-	Plain "unit" is ambiguous in Ada (library unit, compilation
-	unit, program unit, etc).
-	Add new union types N_Lib_Unit_Declaration and
-	N_Lib_Unit_Renaming_Declaration.
-	* gen_il-gen-gen_nodes.adb (Compute_Ranges): Raise exception
-	earlier (it is already raised later, in Verify_Type_Table).
-	Add a comment explaining why it might be raised.
-	* gen_il-types.ads: Rename N_Unit_Body to be N_Lib_Unit_Body, and add
-	new N_Lib_Unit_Declaration and N_Lib_Unit_Renaming_Declaration.
-	* einfo.ads: Fix obsolete comment (was left over from before
-	the "variable-sized nodes").
-	* exp_ch7.adb: Use new field wrapper names.
-	* exp_disp.adb: Use new field wrapper names.
-	* exp_unst.adb: Use new field wrapper names.
-	* exp_util.adb: Use new field wrapper names.
-	* fe.h: Add new field wrapper names. These are currently not
-	used in gigi, but this change prepares for using them in
-	gigi.
-	* inline.adb: Use new field wrapper names.
-	* lib.adb: Use new field wrapper names.
-	Comment improvements.
-	* lib-load.adb: Use new field wrapper names.
-	Minor cleanup.
-	* lib-writ.adb: Use new field wrapper names.
-	* live.adb: Use new field wrapper names.
-	* par-load.adb: Use new field wrapper names.
-	Comment improvements. Minor cleanup.
-	* rtsfind.adb: Use new field wrapper names.
-	* sem.adb: Use new field wrapper names.
-	* sem_ch10.adb: Use new field wrapper names.
-	Comment improvements. Minor cleanup.
-	* sem_ch12.adb: Use new field wrapper names.
-	* sem_ch7.adb: Use new field wrapper names.
-	* sem_ch8.adb: Use new field wrapper names.
-	* sem_elab.adb: Use new field wrapper names.
-	Comment improvements.
-	* errout.adb (Output_Source_Line): Fix blowup in some
-	obscure cases, where List_Pragmas is not fully set up.
-
-2024-11-04  Nicolas Roche  <roche@adacore.com>
-
-	* libgnat/a-stwiun__shared.adb: Restructure code to inline only
-	the most common cases. Remove whenever possible runtime checks.
-	* libgnat/a-stwiun__shared.ads: Add Inline => True to Append
-	variants and Element.
-
-2024-11-04  Nicolas Roche  <roche@adacore.com>
-
-	* libgnat/a-stzunb__shared.adb: Restructure code to inline only
-	the most common cases. Remove whenever possible runtime checks.
-	* libgnat/a-stzunb__shared.ads: Add Inline => True to Append
-	variants and Element.
-
-2024-11-04  Nicolas Roche  <roche@adacore.com>
-
-	* libgnat/a-strunb__shared.adb: Restructure code to inline only
-	the most common cases. Remove whenever possible runtime checks.
-	* libgnat/a-strunb__shared.ads: Add Inline => True to Append
-	variants and Element.
-
-2024-11-04  Steve Baird  <baird@adacore.com>
-
-	* aspects.ads: Add Aspect_Extended_Access to Aspect_Id
-	enumeration.
-	* par-prag.adb: Add Pragma_Extended_Access to list of pragmas that
-	get no interesting processing in the parser.
-	* sem_attr.adb: Relax legality checks on Access/Unchecked_Access
-	attribute references if access type is Extended_Access.
-	* sem_ch12.adb (Validate_Access_Type_Instance): For an instance of
-	a generic with a formal access type, check that formal and actual
-	agree with with respect to Extended_Access aspect.
-	* sem_prag.adb (Analyze_Pragma): Add analysis code for pragma
-	Extended_Access. Set Pragma_Extended_Access element in Sig_Flags
-	aggregate.
-	* sem_prag.ads: Set Pragma_Extended_Access element in
-	Aspect_Specifying_Pragma aggregate.
-	* sem_res.adb (Valid_Conversion): Disallow
-	extended-to-not-extended access conversion.
-	* sem_util.adb (Is_Extended_Access_Access_Type): Implement new
-	function.
-	(Is_Aliased_View): If (and only if) the new Boolean For_Extended
-	parameter is True, then a slice of an aliased non-bitpacked array
-	is aliased, a constrained nominal subtype does not force a result
-	of False, and a dereference of an extended access value is
-	aliased. The last point is somewhat subtle. This is how we prevent
-	covert fat-to-nonfat type conversions via things like
-	"Not_Extended_Type'(Extended_Ptr.all'Access)" or passing
-	Extended_Ptr.all as an actual parameter corresponding to an
-	explicitly aliased formal parameter.
-	* sem_util.ads (Is_Extended_Access_Type): Declare new function.
-	(Is_Aliased_View): Add new defaults-False parameter For_Extended.
-	* snames.ads-tmpl: Declare Name_Extended_Access Name_Id constant
-	and Pragma_Extended_Access Pragma_Id enumeration literal.
-
-2024-11-04  Viljar Indus  <indus@adacore.com>
-
-	* sem_warn.adb (Check_One_Unit): When a system extension is
-	present always check entities from that unit before marking
-	the unit unreferenced.
-
-2024-11-04  Eric Botcazou  <ebotcazou@adacore.com>
-
-	PR ada/113036
-	* freeze.adb (Freeze_Expression): Deal with freezing actions coming
-	from within nested internal loops present in spec expressions.
-
-2024-11-04  Eric Botcazou  <ebotcazou@adacore.com>
-
-	* sem_aggr.adb (Resolve_Iterated_Component_Association): Change to
-	function returning Boolean and return the result of the call made
-	to Resolve_Aggr_Expr.
-	(Resolve_Array_Aggregate): Return failure status if the call to
-	Resolve_Iterated_Component_Association returns false.
-
-2024-11-04  Eric Botcazou  <ebotcazou@adacore.com>
-
-	* sem_aggr.adb (Resolve_Iterated_Component_Association): Move up
-	declaration of Expr and remove dead code from older processing.
-
-2024-11-04  Viljar Indus  <indus@adacore.com>
-
-	* usage.adb: Update the wording for -gnatVa and -gnatVd.
-
-2024-11-04  Eric Botcazou  <ebotcazou@adacore.com>
-
-	* exp_aggr.ads (Is_Two_Pass_Aggregate): Beef up comment.
-
-2024-11-04  Ronan Desplanques  <desplanques@adacore.com>
-
-	* comperr.adb (Compiler_Abort): Display message in exception handler.
-
-2024-11-04  Javier Miranda  <miranda@adacore.com>
-
-	* exp_ch2.adb (Expand_N_Interpolated_String_Literal): Use the
-	base type of the type imposed by the context for building the
-	interpolated string image; required to allow the expander adding
-	the missing runtime check when the target type is constrained.
-	(Apply_Static_Length_Check): New subprogram.
-
-2024-11-04  Daniel King  <dmking@adacore.com>
-
-	* Makefile.rtl: Use s-secsta__cheri.adb on Morello CheriBSD.
-	* libgnat/s-secsta__cheri.adb: New file.
-
-2024-11-04  Daniel King  <dmking@adacore.com>
-
-	* libgnarl/s-intman__cheribsd.adb: Add SIGPROT to interrupt list.
-
-2024-11-04  Viljar Indus  <indus@adacore.com>
-
-	* diagnostics-sarif_emitter.adb (Print_Runs): Add printing for
-	the invocation node that consists of a single invocations that
-	is composed of the commandLine and executionSuccessful attributes.
-
-2024-11-04  Viljar Indus  <indus@adacore.com>
-
-	* diagnostics-sarif_emitter.adb (Print_SARIF_Report): Add a
-	Schema field to the SARIF report.
-
-2024-11-04  Ronan Desplanques  <desplanques@adacore.com>
-
-	* libgnarl/s-mudido__affinity.adb (Unchecked_Set_Affinity): Set new
-	ATCB component.
-	* libgnarl/s-taprop__linux.adb (Create_Task): Only set CPU affinity
-	when required.
-	(Requires_Affinity_Change): New subprogram.
-	(Set_Task_Affinity): Likewise.
-	* libgnarl/s-tarest.adb (Create_Restricted_Task): Adapt to
-	Initialize_ATCB change.
-	* libgnarl/s-taskin.adb (Initialize_ATCB): Update parameter list.
-	Record whether aspects were explicitly specified.
-	* libgnarl/s-taskin.ads (Common_ATCB): Add component.
-	* libgnarl/s-tassta.adb (Create_Task): Update call to Initialize_ATCB.
-	* libgnarl/s-tporft.adb (Register_Foreign_Thread): Likewise.
-
-2024-11-04  Raphaël AMIARD  <amiard@adacore.com>
-
-	* sem_prag.adb (Analyze_Pragma): Fix format for second line of
-	warning (should be a continuation line)
-
-2024-11-04  Daniel King  <dmking@adacore.com>
-
-	* Makefile.rtl: Build support for Morello CheriBSD.
-	* libgnarl/s-intman__cheribsd.adb: New file for CheriBSD.
-	* libgnarl/s-osinte__cheribsd.ads: New file for CheriBSD.
-
-2024-11-04  Daniel King  <dmking@adacore.com>
-
-	* libgnat/i-cheri.ads: Remove exception declarations.
-	* libgnat/i-cheri-exceptions.ads: New file.
-
-2024-11-04  Daniel King  <dmking@adacore.com>
-
-	* libgnat/s-oslock__posix.ads: Fix alignment of pthread_mutex_t
-	for CHERI targets.
-
-2024-11-04  Claire Dross  <dross@adacore.com>
-
-	* Makefile.rtl: Remove references to moved units.
-	* libgnat/a-chtgfk.adb: Removed.
-	* libgnat/a-chtgfk.ads: Removed.
-	* libgnat/a-chtgfo.adb: Removed.
-	* libgnat/a-chtgfo.ads: Removed.
-	* libgnat/a-cohata.ads (Generic_Formal_Hash_Table_Types): Removed.
-
-2024-11-04  Raphaël AMIARD  <amiard@adacore.com>
-
-	* doc/gnat_rm/gnat_language_extensions.rst: Adjust documentation.
-	* gnat_rm.texi: Regenerate.
-	* gnat_ugn.texi: Regenerate.
-
-2024-11-04  Eric Botcazou  <ebotcazou@adacore.com>
-
-	PR ada/117051
-	* freeze.adb (Freeze_Entity): Call the layout procedure on subtypes
-	declared in a generic unit when they are static.
-
-2024-11-04  Eric Botcazou  <ebotcazou@adacore.com>
-
-	* adaint.c: Replace initialize.c with rtinit.c in comment.
-	* sysdep.c (__gnat_set_mode): Fix reference in comment.
-	* libgnat/i-cstrea.ads (Content_Encoding): Adjust comment.
-
-2024-11-04  Bob Duff  <duff@adacore.com>
-
-	* sem_ch10.adb (Analyze_With_Clause): In the case of a
-	self-referential with clause, if there is a subsequent use clause
-	for the same package (which is necessarily useless), remove it from
-	the context clause. Reenable the warning.
-
-2024-11-04  Javier Miranda  <miranda@adacore.com>
-
-	* einfo.ads (Is_Dispatch_Table_Wrapper): Complete documentation.
-	* exp_ch6.adb (Install_Class_Preconditions_Check): Dispatch table
-	wrappers do not require installing the check since it is performed
-	by the caller.
-	(Class_Preconditions_Subprogram): Use new predicate Is_LSP_Wrapper.
-	* freeze.adb (Check_Inherited_Conditions): Rename Postcond_Wrappers to
-	Condition_Wrappers to handle implicitly inherited subprograms that
-	implement pre-/postconditions inherited from interface primitives.
-	Use new predicate Is_LSP_Wrapper.
-	* sem_disp.adb (Check_Dispatching_Operation): Complete assertion to
-	handle functions returning class-wide types.
-	* exp_util.ads (Is_LSP_Wrapper): New subprogram.
-	* exp_util.adb (Is_LSP_Wrapper): New subprogram.
-	* contracts.adb (Process_Spec_Postconditions): Use Is_LSP_Wrapper.
-	(Process_Inherited_Conditions): Use Is_LSP_Wrapper.
-	* sem_ch6.adb (New_Overloaded_Entity): Use Is_LSP_Wrapper.
-	* sem_util.adb (Nearest_Class_Condition_Subprogram): Use Is_LSP_Wrapper.
-
-2024-11-04  Piotr Trojanek  <trojanek@adacore.com>
-
-	* sem_ch7.adb (Uninstall_Declarations): Mark Taft amendment
-	types like we mark other types declared in private package
-	declarations.
-
-2024-11-04  Piotr Trojanek  <trojanek@adacore.com>
-
-	* exp_ch4.adb (Expand_N_Op_Multiply): Remove extra whitespace.
-
-2024-11-04  Piotr Trojanek  <trojanek@adacore.com>
-
-	* exp_ch4.adb (Expand_N_Op_Subtract): Replace numeric literal
-	with universal integer constant, just like it is done in
-	expansion of addition operator.
-
-2024-11-04  Piotr Trojanek  <trojanek@adacore.com>
-
-	* sem_res.adb (In_Decl): Rename and move local variable where
-	it is used.
-
-2024-11-04  Piotr Trojanek  <trojanek@adacore.com>
-
-	* sem_res.adb (Type_In_P): Add non-null qualifier.
-
-2024-11-04  Piotr Trojanek  <trojanek@adacore.com>
-
-	* sem_res.adb (Resolve_Intrinsic_Operator)
-	(Resolve_Intrinsic_Unary_Operator): Replace traversals of
-	homonyms with a direct lookup.
-
-2024-11-04  Piotr Trojanek  <trojanek@adacore.com>
-
-	* sem_res.adb (Resolve_Intrinsic_Unary_Operator): Disable when
-	expansion is inactive.
-
-2024-10-29  David Malcolm  <dmalcolm@redhat.com>
-
-	PR other/116613
-	* gcc-interface/misc.cc (internal_error_function): Update for
-	m_printer becoming reference printer.
-
-2024-10-29  Marc Poulhiès  <poulhies@adacore.com>
-
-	* types.h: fix static_assert.
-
-2024-10-26  Eric Botcazou  <ebotcazou@adacore.com>
-
-	PR ada/62122
-	* doc/gnat_rm/implementation_defined_attributes.rst
-	(Unrestricted_Access): Remove null exclusion.
-	* gnat_rm.texi: Regenerate.
-
-2024-10-25  Tom Tromey  <tromey@adacore.com>
-
-	* gcc-interface/decl.cc (gnat_to_gnu_entity): Use gnu_fat_type as the type
-	context for a XUB type.
-
-2024-10-25  Tom Tromey  <tromey@adacore.com>
-
-	* gcc-interface/decl.cc (gnat_to_gnu_entity): Update some calls to
-	create_type_decl.
-	* gcc-interface/gigi.h (create_type_decl): Add can_be_nameless parameter.
-	* gcc-interface/utils.cc (create_type_decl): Add can_be_nameless
-	parameter.  Set DECL_NAMELESS on type decl.
-
-2024-10-25  Tom Tromey  <tromey@adacore.com>
-
-	* gcc-interface/utils.cc (record_builtin_type, create_type_stub_decl):
-	Set DECL_NAMELESS on type decls.
-
-2024-10-25  Tom Tromey  <tromey@adacore.com>
-
-	* gcc-interface/decl.cc (gnat_to_gnu_entity): Pass 'true' to
-	create_type_decl when creating XUA type.
-
-2024-10-25  Tom Tromey  <tromey@adacore.com>
-
-	* gcc-interface/decl.cc (gnat_to_gnu_entity): Set TYPE_NAMELESS on
-	XUB types.
-
-2024-10-25  Tom Tromey  <tromey@adacore.com>
-
-	* gcc-interface/decl.cc (gnat_to_gnu_entity): Pass artificial_p to
-	build_unc_object_type.
-	* gcc-interface/gigi.h (build_unc_object_type): Update.
-	* gcc-interface/utils.cc (build_unc_object_type) Add artificial_p
-	parameter.
-	(build_unc_object_type_from_ptr): Update.
-
-2024-10-25  Tom Tromey  <tromey@adacore.com>
-
-	* gcc-interface/decl.cc (is_artificial): New function.
-	(gnat_to_gnu_entity): Use it.
-
-2024-10-25  Eric Botcazou  <ebotcazou@adacore.com>
-
-	* gcc-interface/trans.cc (Call_to_gnu): If the formal is passed by
-	reference and the actual is a type conversion but not addressable,
-	create the temporary in the target type of the conversion if this
-	is needed to enforce strict aliasing.
-
-2024-10-25  Eric Botcazou  <ebotcazou@adacore.com>
-
-	PR ada/116551
-	* gcc-interface/trans.cc (node_is_atomic) <N_Identifier>: Return
-	false if the type of the entity is an unconstrained array type.
-	(node_is_volatile_full_access) <N_Identifier>: Likewise.
-
-2024-10-25  Bob Duff  <duff@adacore.com>
-
-	* sem_ch10.adb (Analyze_With_Clause): Temporarily disable warning.
-
-2024-10-25  Bob Duff  <duff@adacore.com>
-
-	* sem_ch10.adb: (Analyze_With_Clause): Check for self-referential
-	with clause. Give a warning, and set Is_Implicit_With, which we
-	are reusing in this obscure case even though it's not really
-	implicit.
-	(Analyze_Context): Remove check for self-referential with clause.
-	It wasn't correct -- it only triggered for Acts_As_Spec
-	subprograms. Corrected check is now in Analyze_With_Clause.
-	(Implicit_With): Rename to be Is_Implicit_With. Misc cleanup,
-	comment fixes.
-	(Process_Spec_Clauses): Remove default for Exit_On_Self parameter.
-	Use "exit when" instead of if statement.
-	* sinfo.ads (Implicit_With): Rename to be Is_Implicit_With.
-	Document new use for self-referential withs.
-	* ali.adb (Scan_ALI): Use an aggregate to initialize Withs entry.
-	* exp_put_image.adb (Preload_Root_Buffer_Type): Make this a
-	once-only procedure.
-	* sem_util.ads (Is_Ancestor_Package): Fix comment -- a libraryunit
-	is an ancestor of itself, but this doesn't return True in that
-	case.
-	* sem_util.adb (Is_Ancestor_Package): Better to initialize things
-	on their declaration.
-	* lib-load.adb: Minor comment fix.
-	* sem_prag.adb: Implicit_With --> Is_Implicit_With. Minor comment
-	fix.
-	* gen_il-fields.ads: Implicit_With --> Is_Implicit_With.
-	* gen_il-gen-gen_nodes.adb: Likewise
-	* lib.adb: Likewise
-	* lib-writ.adb: Likewise
-	* rtsfind.adb: Likewise
-	* sem_cat.adb: Likewise
-	* sem_ch12.adb: Likewise
-	* sem_ch8.adb: Likewise
-	* sem_elab.adb: Likewise
-	* sem_warn.adb: Likewise
-	* gcc-interface/trans.cc: (Implicit_With): Rename to be
-	Is_Implicit_With.
-
-2024-10-25  Tom Tromey  <tromey@adacore.com>
-
-	* gcc-interface/trans.cc (namespace_map): New global.
-	(Compilation_Unit_to_gnu): Also handle N_With_Clause and
-	N_Use_Package_Clause.
-	(get_or_create_namespace, get_namespace): New functions.
-	(gnat_to_gnu) <N_Package_Renaming_Declaration>: Call
-	get_namespace.
-	<N_Use_Package_Clause, N_With_Clause>: Likewise.
-
-2024-10-25  Eric Botcazou  <ebotcazou@adacore.com>
-
-	* freeze.adb (Freeze_Expression.In_Expanded_Body): Tweak comments.
-
-2024-10-25  Javier Miranda  <miranda@adacore.com>
-
-	* freeze.adb (Freeze_Entity): If the entity is an access-to-subprogram
-	type declaration that pre/postcondition contracts, build the
-	wrapper
-	(if not previously done as part of processing aspects).
-	* sem_ch3.adb (Build_Access_Subprogram_Wrapper): Add missing support
-	for building the wrapper when the access type has pragmas
-	Pre_Class/Post_Class.
-	(Build_Access_Subprogram_Wrapper_Declaration): New subprogram.
-	* sem_ch3.ads (Build_Access_Subprogram_Wrapper): Spec moved to the
-	public part of the package.
-	* sem_prag.adb (Analyze_Pre_Post_Condition): Store in the tree copy of
-	class-wide pre/postcondition expression; required to merge it with
-	inherited conditions.
-	(Is_Valid_Assertion_Kind): Added Pre_Class and Post_Class.
-
-2024-10-25  Richard Kenner  <kenner@adacore.com>
-
-	* doc/gnat_ugn/about_this_guide.rst: Numerous changes to language
-	and style and add some LLVM-specific information.
-	* doc/gnat_ugn/elaboration_order_handling_in_gnat.rst: Likewise.
-	* doc/gnat_ugn/example_of_binder_output.rst: Likewise.
-	* doc/gnat_ugn/getting_started_with_gnat.rst: Likewise.
-	* doc/gnat_ugn/gnat_and_program_execution.rst: Likewise.
-	* doc/gnat_ugn/gnat_utility_programs.rst: Likewise.
-	* doc/gnat_ugn/inline_assembler.rst: Likewise.
-	* doc/gnat_ugn/platform_specific_information.rst: Likewise.
-	* doc/gnat_ugn/the_gnat_compilation_model.rst: Likewise.
-	* gnat_ugn.texi: Regenerate.
-
-2024-10-25  Eric Botcazou  <ebotcazou@adacore.com>
-
-	PR ada/43485
-	* libgnarl/a-retide.adb: Add with clause for System.Soft_Links.
-	(Delay_Until): Defer and undefer abort around the call to the
-	Timed_Delay routine of System.Task_Primitives.Operations.
-
-2024-10-25  Eric Botcazou  <ebotcazou@adacore.com>
-
-	* freeze.adb (Freeze_Expression.In_Expanded_Body): Also return True
-	for the body of a helper/wrapper built for class-wide preconditions.
-
-2024-10-25  Javier Miranda  <miranda@adacore.com>
-
-	* sem_prag.adb (Analyze_Pre_Post_Condition): Allow the use of
-	pragma Pre_Class/Post_Class with abstract subprograms.
-
-2024-10-25  Javier Miranda  <miranda@adacore.com>
-
-	* sem_ch3.adb (Record_Type_Definition): For tagged types, add
-	the missing decoration to the First_Entity in the corresponding
-	class-wide type entity.
-
-2024-10-25  Ronan Desplanques  <desplanques@adacore.com>
-
-	* doc/gnat_rm/gnat_language_extensions.rst: Adjust documentation.
-	* gnat_rm.texi: Regenerate.
-	* gnat_ugn.texi: Regenerate.
-
-2024-10-25  Richard Kenner  <kenner@adacore.com>
-
-	* comperr.ads (Compiler_Error): Update documentation.
-
-2024-10-25  Eric Botcazou  <ebotcazou@adacore.com>
-
-	* uintp.ads (Type_Size_For): New function declaration.
-	* uintp.adb (Type_Size_For): New function body.
-	* exp_imgv.adb (Rewrite_Object_Image): Call Type_Size_For to get
-	the size of a narrower integer type.
-
-2024-10-25  Tonu Naks  <naks@adacore.com>
-
-	* doc/gnat_rm/gnat_language_extensions.rst: update
-	simpler accessibility model
-	* gnat_rm.texi: Regenerate.
-	* gnat_ugn.texi: Regenerate.
-
-2024-10-25  Bob Duff  <duff@adacore.com>
-
-	* doc/gnat_rm/gnat_language_extensions.rst:
-	Minor wording improvments.
-	* gnat_rm.texi: Regenerate.
-	* gnat_ugn.texi: Regenerate.
-
-2024-10-25  squirek  <squirek@adacore.com>
-
-	* libgnarl/s-taprop__mingw.adb: Modify stack size and update
-	documentation.
-
-2024-10-25  Javier Miranda  <miranda@adacore.com>
-
-	* gen_il-fields.ads: New node field (Is_Expanded_Prefixed_Call).
-	* gen_il-gen-gen_nodes.adb: New semantic field for N_Function_Call
-	and N_Procedure_Call_Statement nodes.
-	* sem_ch4.adb (Complete_Object_Operation): Mark the rewritten node
-	with the Is_Expanded_Prefixed_Call flag.
-	* sem_res.adb (Check_Prefixed_Call): Code cleanup and addition of
-	documentation.
-	(Resolve_Actuals): Add a null-exclusion check on the
-	prefix of the call when it is an access-type.
-	* sinfo.ads: Adding new semantic flag (Is_Expanded_Prefixed_Call)
-	to N_Function_Call and N_Procedure_Call_Statement nodes.
-	* debug.adb: Adding documentation for switch d_P.
-
-2024-10-25  Raphaël AMIARD  <amiard@adacore.com>
-
-	* sem_ch13.adb (Analyze_One_Aspect): change the call to
-	`Error_Msg_GNAT_Extension` to allow this aspect in core
-	extensions. Put the code path in core extensions.
-	* exp_util.adb (Name_Of_Controlled_Prim_Op): Put the code path
-	in core extensions
-
-2024-10-25  Eric Botcazou  <ebotcazou@adacore.com>
-
-	* sem_type.ads (Interp ): Add Opnd_Typ component and remove default
-	value for Abstract_Op component.
-	(Add_One_Interp): Rename Opnd_Type parameter to Opnd_Typ.
-	* sem_type.adb (Add_One_Interp): Likewise.
-	(Add_One_Interp.Add_Entry): Record the operand type as well.
-	(Collect_Interp): Record Empty for the operand type.
-	(Disambiguate.Is_Ambiguous_Boolean_Operator): New predicate.
-	(Disambiguate): Use it to detect recorded ambiguity cases.
-	* sem_ch4.adb (Find_Comparison_Equality_Types): Add commentary.
-
-2024-10-25  Javier Miranda  <miranda@adacore.com>
-
-	* sem_ch8.adb (Freeze_Actual_Profile): Do not report error
-	on incomplete types, since they do not cause freezing.
-
-2024-10-25  Eric Botcazou  <ebotcazou@adacore.com>
-
-	* namet.adb (Append_Decoded_With_Brackets): Fix condition for the
-	cheap test at the beginning of the loop.
-
-2024-10-25  Eric Botcazou  <ebotcazou@adacore.com>
-
-	PR ada/115507
-	* rtsfind.ads (RE_Id): Add RE_Enum_[Wide_]Wide_String_To_String.
-	(RE_Unit_Table): Add entries for the new values.
-	* exp_attr.adb (Is_User_Defined_Enumeration_Type): New predicate.
-	(Expand_N_Attribute_Reference) <Attribute_Wide_Value>: Build a call
-	to RE_Enum_Wide_String_To_String for user-defined enumeration types.
-	<Attribute_Wide_Wide_Value>: Likewise with
-	RE_Enum_Wide_Wide_String_To_String.
-	* exp_imgv.adb (Expand_Value_Attribute): Adjust to above.
-	* libgnat/s-wchwts.ads (Enum_Wide_String_To_String): New function.
-	(Enum_Wide_Wide_String_To_String): Likewise.
-	* libgnat/s-wchwts.adb: Add clauses for System.Case_Util.
-	(Normalize_String): New local procedure.
-	(Enum_Wide_String_To_String): New function body.
-	(Enum_Wide_Wide_String_To_String): Likewise.
-
-2024-10-25  Javier Miranda  <miranda@adacore.com>
-
-	* sem_res.adb (Resolve_Actuals): Add checks for incomplete
-	type actuals.
-
-2024-10-25  Raphaël AMIARD  <amiard@adacore.com>
-
-	* par-ch5.adb (P_Sequence_Of_Statements): Forbid repr clauses in
-	handled_statements.
-
-2024-10-25  Raphaël AMIARD  <amiard@adacore.com>
-
-	* sem_util.ads: Introduce Inspect_Deferred_Constant_Completion
-	on a single object declaration, to better factorize the code
-	* sem_util.adb: Introduce aforementioned overload
-	* sem_ch4.adb (Analyze_Expression_With_Actions): Check deferred
-	constant completions
-	* sem_ch5.adb (Analyze_Statements): Check deferred constant
-	completions
-
-2024-10-25  Eric Botcazou  <ebotcazou@adacore.com>
-
-	* exp_ch6.adb (Expand_Actuals.Is_Legal_Copy): Return True for an
-	initialization procedure with a full access formal parameter.
-	(Expand_Actuals.Requires_Atomic_Or_Volatile_Copy): Return True if
-	the formal parameter is of a full access unconstrained array type.
-
-2024-10-24  David Malcolm  <dmalcolm@redhat.com>
-	    Gaius Mulley  <gaiusmod2@gmail.com>
-
-	PR other/116613
-	* gcc-interface/misc.cc: Add #define INCLUDE_MEMORY
-	* gcc-interface/trans.cc: Likewise.
-	* gcc-interface/utils.cc: Likewise.
-
-2024-10-11  Eric Botcazou  <ebotcazou@adacore.com>
-
-	PR ada/116498
-	PR ada/117087
-	* gcc-interface/decl.cc (validate_size): Fix thinko.
-
-2024-10-09  Eric Botcazou  <ebotcazou@adacore.com>
-
-	PR ada/117038
-	* fe.h (struct c_array): Add 'const' to declaration of pointer.
-	(C_Source_Buffer): Use consistent formatting.
-	* par-ch3.adb (P_Component_Items): Properly set Aliased_Present on
-	access definition.
-	* sinput.ads: Remove clause for Interfaces.C.
-	(C_Array): Change type of Length to Integer and make both components
-	aliased.  Remove Convention aspect.
-	(C_Source_Buffer): Remove all aspects.
-	* sinput.adb (C_Source_Buffer): Adjust to above change.
-
-2024-10-09  Eric Botcazou  <ebotcazou@adacore.com>
-
-	* Makefile.rtl: Remove HP-UX 10 section.
-	* libgnarl/s-osinte__hpux-dce.ads: Delete.
-	* libgnarl/s-osinte__hpux-dce.adb: Likewise.
-	* libgnarl/s-taprop__hpux-dce.adb: Likewise.
-	* libgnarl/s-taspri__hpux-dce.ads: Likewise.
-	* libgnat/s-oslock__hpux-dce.ads: Likewise.
-
-2024-10-08  Eric Botcazou  <ebotcazou@adacore.com>
-
-	PR ada/116498
-	* gcc-interface/decl.cc (validate_size): Use the size of the default
-	pointer mode as the minimum size for access types and fat pointers.
-
-2024-10-08  Eric Botcazou  <ebotcazou@adacore.com>
-
-	* gcc-interface/trans.cc (Raise_Error_to_gnu) <CE_Invalid_Data>:
-	Do not the generate range information if the value is a call to a
-	Rep_To_Pos function.
-
-2024-10-08  Olivier Hainque  <hainque@adacore.com>
-
-	* sigtramp-armdroid.c: Refactor into ...
-	* sigtramp-android.c, sigtramp-android-asm.h: New files.
-	* Makefile.rtl (arm/aarch64-android section): Add
-	sigtramp-android.o to EXTRA_LIBGNAT_OBJS unconditionally. Add
-	sigtramp.h and sigtramp-android-asm.h to EXTRA_LIBGNAT_SRCS.
-	* init.c (android section, __gnat_error_handler): Defer to
-	__gnat_sigramp unconditionally again.
-	* sigtramp.h: Adjust comments to allow neutral signal handling
-	relays, merely forwarding to the underlying handler without any
-	intermediate CFI magic.
-
-2024-10-08  Eric Botcazou  <ebotcazou@adacore.com>
-
-	PR ada/115507
-	* exp_imgv.adb (Expand_Valid_Value_Attribute): Add actual parameter
-	for Is_Wide formal in the call to Valid_Value_Enumeration_NN.
-	(Expand_Value_Attribute): Likewise.
-	* libgnat/s-vaen16.ads (Value_Enumeration_16): Add Is_Wide formal.
-	(Valid_Value_Enumeration_16): Likewise.
-	* libgnat/s-vaen32.ads (Value_Enumeration_32): Likewise.
-	(Valid_Value_Enumeration_32): Likewise.
-	* libgnat/s-vaenu8.ads (Value_Enumeration_8): Likewise.
-	(Valid_Value_Enumeration_8): Likewise.
-	* libgnat/s-valboo.adb (Value_Boolean): Pass True for To_Upper_Case
-	formal parameter in call to Normalize_String.
-	* libgnat/s-valcha.adb (Value_Character): Likewise.
-	* libgnat/s-valuen.ads (Value_Enumeration): Add Is_Wide formal.
-	(Valid_Value_Enumeration): Likewise.
-	* libgnat/s-valuen.adb (Value_Enumeration_Pos): Likewise and pass
-	its negation for To_Upper_Case formal in call to Normalize_String.
-	(Valid_Value_Enumeration): Add Is_Wide formal and forward it in
-	call to Value_Enumeration_Pos.
-	(Value_Enumeration): Likewise.
-	* libgnat/s-valuti.ads (Normalize_String): Add To_Upper_Case formal
-	parameter and adjust post-condition accordingly.
-	* libgnat/s-valuti.adb (Normalize_String): Add To_Upper_Case formal
-	parameter and adjust implementation accordingly.
-	* libgnat/s-valwch.adb (Value_Wide_Wide_Character): Pass False for
-	To_Upper_Case formal parameter in call to Normalize_String.
-
-2024-10-08  Eric Botcazou  <ebotcazou@adacore.com>
-
-	PR ada/114636
-	* sem_ch12.adb (Check_Formal_Package_Instance): For a defaulted
-	formal discrete type, skip the generated implicit base type.
-
-2024-10-08  Eric Botcazou  <ebotcazou@adacore.com>
-
-	PR ada/115535
-	* exp_put_image.adb (Build_Elementary_Put_Image_Call): Use the size
-	of the underlying type to find the support type.
-
-2024-10-08  Eric Botcazou  <ebotcazou@adacore.com>
-
-	PR ada/114640
-	* exp_util.adb (Find_Hook_Context): For a node present within a
-	conditional expression, do not return an N_Elsif_Part node.
-
-2024-10-08  Viljar Indus  <indus@adacore.com>
-
-	* diagnostics-constructors.adb
-	(Make_Mixed_Container_Aggregate_Error): New function for the error
-	message
-	(Record_Mixed_Container_Aggregate_Error): New function for the
-	error message.
-	* diagnostics-constructors.ads: Likewise.
-	* diagnostics-repository.ads: register new diagnostics id
-	* diagnostics.ads: add new diagnostics id
-	* errout.adb (First_And_Last_Node): Detect the span for component
-	associations.
-	* sem_aggr.adb (Resolve_Container_Aggregate): reject container
-	aggregates that have both named and positional elements.
-
-2024-10-08  Ronan Desplanques  <desplanques@adacore.com>
-
-	* snames.ads-tmpl: Add new pragma definition.
-	* par-prag.adb (Prag): Handle new pragma.
-	* sem_prag.adb (Analyze_Pragma): Implement new pragma.
-
-2024-10-08  Ronan Desplanques  <desplanques@adacore.com>
-
-	* snames.ads-tmpl: Tweak position of comment.
-
-2024-10-08  Tonu Naks  <naks@adacore.com>
-
-	* doc/gnat_rm/gnat_language_extensions.rst: replace
-	references to RFC's with appropriate text from the rfc
-	* gnat_rm.texi: Regenerate.
-	* gnat_ugn.texi: Regenerate.
-
-2024-10-08  Ronan Desplanques  <desplanques@adacore.com>
-
-	* lib-writ.ads (Add_Preprocessing_Dependency): Update
-	documentation comment.
-	* sem_ch3.adb (Apply_External_Initialization): Add call to
-	Add_Preprocessing_Dependency.
-
-2024-10-08  Viljar Indus  <indus@adacore.com>
-
-	* exp_aggr.adb (Build_Siz_Exp): Support deriving the size of the
-	container aggregate with multi-dimensional arrays. Make the
-	function return an node of an expression instead of an integer.
-	Additionally calculate the size expression for
-	Component_Associations.
-	(To_Int) make this method available for more functions.
-	(Aggregate_Size) Relocate the calculation of
-	Componenet_Associations to Build_Siz_Exp.
-
-2024-10-08  Eric Botcazou  <ebotcazou@adacore.com>
-
-	* exp_tss.ads (Is_Rep_To_Pos): New function declaration.
-	* exp_tss.adb (Is_Rep_To_Pos): New function body.
-	* fe.h (Is_Rep_To_Pos): New macro and extern declaration.
-
-2024-10-08  Eric Botcazou  <ebotcazou@adacore.com>
-
-	* exp_imgv.adb (Rewrite_Object_Image): When the prefix is a type
-	conversion to Universal_Integer, use its expression directly. When
-	the prefix is an integer literal with Universal_Integer type, try
-	to compute a narrower type.
-
-2024-10-08  Raphaël AMIARD  <amiard@adacore.com>
-
-	* par-ch11.adb (P_Sequence_Of_Statements): Remove Handled
-	parameter. Always wrap the statements in a block when there are
-	declarations in it.
-	* par-ch5.adb: Adapt call to P_Sequence_Of_Statements Update
-	outdated comment, remove useless `Style_Checks` pragma.
-	(P_Sequence_Of_Statements): Don't emit an error in core extensions
-	mode. Emit an error when a non valid declaration is parsed in
-	sequence of statements.
-	* par.adb: Adapt P_Sequence_Of_Statements' signature
-	* doc/gnat_rm/gnat_language_extensions.rst: Adapt documentation
-	now.
-	* gnat_rm.texi: Regenerate.
-	* gnat_ugn.texi: Regenerate.
-
-2024-10-08  Ronan Desplanques  <desplanques@adacore.com>
-
-	* generate_minimal_reproducer.adb (Generate_Minimal_Reproducer):
-	Fix behavior on child subprograms without specs.
-
-2024-10-08  Steve Baird  <baird@adacore.com>
-
-	* sem_ch6.adb (Analyze_Subprogram_Body_Helper): Don't freeze here
-	if Has_Delayed_Freeze returns True.
-	* sem_type.adb (Valid_Equality_Arg): Treat an incomplete type like
-	a limited type because neither has an implicitly-defined equality
-	primitive.
-	(Covers): If either argument is an incomplete type
-	whose full view is available, then look through to the full view.
-	* sem_res.adb (Resolve_Actuals): If the actual parameter type is
-	complete and the formal parameter type is not, then update the
-	formal parameter type to use the complete view.
-
-2024-10-08  squirek  <squirek@adacore.com>
-
-	* sem_ch3.adb (Derived_Type_Declaration): Modify generation of
-	compile time check.
-
-2024-10-08  Eric Botcazou  <ebotcazou@adacore.com>
-
-	* libgnat/s-trasym__dwarf.adb (LDAD_Header): New String constant.
-	(Symbolic_Traceback): Print the load address of the executable at
-	the beginning if it is not null.
-
-2024-10-08  Steve Baird  <baird@adacore.com>
-
-	* sem_ch6.adb (Check_Discriminant_Conformance): In testing whether
-	a default expression is permitted for an access discriminant, we
-	need to know whether the discriminated type is immutably limited.
-	Handle another part of this test that cannot easily be handled in
-	Sem_Aux.Is_Immutably_Limited. This involves declaring a new local
-	function, Is_Derived_From_Immutably_Limited_Type.
-
-2024-10-08  Steve Baird  <baird@adacore.com>
-
-	* sem_attr.adb (Resolve_Attribute): When setting the Etype of a
-	universal-integer-valued attribute reference to the subtype
-	determined by its context, use the basetype of that subtype
-	instead of the subtype itself if there is a possibility that the
-	attribute value will not satisfy the constraints of that subtype.
-	Otherwise the compiler is, in effect, assuming something that
-	might not be true. Except use the subtype in the case of a
-	not-from-source 'Pos attribute reference in order to avoid
-	breaking things.
-
-2024-10-08  Ronan Desplanques  <desplanques@adacore.com>
-
-	* comperr.adb (Compiler_Abort): Add call to
-	Generate_Minimal_Reproducer and replace call to Namet.Unlock with
-	call to Unlock_If_Locked.
-	* debug.adb: Document new purpose of -gnatd_m and -gnatd_M.
-	* fname-uf.adb (Instantiate_SFN_Pattern): New procedure.
-	(Get_Default_File_Name): New function.
-	(Get_File_Name): Replace inline code with call to
-	Instantiate_SFN_Pattern.
-	* fname-uf.ads (Get_Default_File_Name): New function.
-	* generate_minimal_reproducer.adb (Generate_Minimal_Reproducer):
-	New procedure.
-	* namet.adb (Unlock_If_Locked): New function.
-	* namet.ads (Unlock_If_Locked): Likewise.
-	* par-prag.adb (Prag): Add special behavior with -gnatd_M.
-	* set_targ.adb: Minor fixes to comments.
-	* gcc-interface/Make-lang.in: Update list of object files.
-
-2024-10-08  Eric Botcazou  <ebotcazou@adacore.com>
-
-	* exp_aggr.ads (Is_Two_Pass_Aggregate): New function declaration.
-	* exp_aggr.adb (Is_Two_Pass_Aggregate): New function body.
-	(Expand_Array_Aggregate): Call Is_Two_Pass_Aggregate to detect the
-	aggregates that need the 2-pass expansion.
-	* exp_ch3.adb (Expand_Freeze_Array_Type): In the anonymous array
-	case, build the initialization procedure if the initial value in
-	the object declaration is a 2-pass aggregate.
-
-2024-10-08  Ghjuvan Lacambre  <lacambre@adacore.com>
-
-	* sem_prag.adb (Process_Compile_Time_Warning_Or_Error): Fix
-	indentation.
-
-2024-10-08  Ronan Desplanques  <desplanques@adacore.com>
-
-	* aspects.ads: Add entities for External_Initialization.
-	* checks.adb (Selected_Length_Checks): Add support for
-	N_External_Initializer nodes.
-	* doc/gnat_rm/gnat_language_extensions.rst: Add section for the added
-	extension.
-	* exp_util.adb (Insert_Actions): Add support for N_External_Initializer
-	nodes.
-	* fe.h (C_Source_Buffer): New function.
-	* gen_il-fields.ads: Add new field.
-	* gen_il-gen-gen_nodes.adb: Add N_External_Initializer node kind.
-	* gen_il-gen.adb: Add new field type.
-	* gen_il-types.ads: Add new node kind and new field type.
-	* pprint.adb (Expr_Name): Handle new node kind.
-	* sem.adb (Analyze): Add support for N_External_Initializer nodes.
-	* sem_ch13.adb (Analyze_Aspect_Specifications, Check_Aspect_At_Freeze_Point):
-	Add support for External_Initialization aspect.
-	* sem_ch3.adb (Apply_External_Initialization): New subprogram.
-	(Analyze_Object_Declaration): Add support for External_Initialization aspect.
-	* sem_res.adb (Resolve_External_Initializer): New procedure.
-	(Resolve): Add support for N_External_Initializer nodes.
-	(Set_String_Literal_Subtype): Extend to handle N_External_Initializer nodes.
-	* sinfo-utils.adb (Is_In_Union_Id): Adapt to new field addition.
-	* sinfo.ads: Add documentation for new node kind and new field.
-	* sinput.adb, sinput.ads (C_Source_Buffer): Add new C interface function.
-	* snames.ads-tmpl: Add new aspect identifier.
-	* sprint.adb (Sprint_Node_Actual): Add nop handling of N_External_Initializer
-	nodes.
-	* types.ads: Modify type to allow for new C interface.
-	* gcc-interface/trans.cc (gnat_to_gnu): Handle new GNAT node type.
-	* gcc-interface/Make-lang.in: Update list of stage1 run-time library units.
-	* gnat-style.texi: Regenerate.
-	* gnat_rm.texi: Regenerate.
-	* gnat_ugn.texi: Regenerate.
-
-2024-10-08  Olivier Hainque  <hainque@adacore.com>
-
-	* Makefile.rtl (arm/aarch64-android): Associate a-nallfl.ads with
-	libgnat/a-nallfl__wraplf.ads.
-
-2024-10-08  Olivier Hainque  <hainque@adacore.com>
-
-	* libgnarl/s-linux__android-arm.ads: Define SIGSYS.
-	* libgnarl/s-linux__android-aarch64.ads: Define SIGSYS.
-	* libgnarl/s-osinte__android.ads: Expose SIGSYS value.
-
-2024-10-08  Olivier Hainque  <hainque@adacore.com>
-
-	* libgnarl/s-linux__android-arm.ads: New file, renaming of ...
-	* libgnarl/s-linux__android.ads: ... this file.
-	* libgnarl/s-linux__android-aarch64.ads: New file. Based on the
-	-arm variant, with sa_ field positions adjusted.
-	* Makefile.rtl (arm/aarch64-android pairs): Adjust accordingly.
-	* libgnarl/s-osinte__android.ads: Rather than making assumptions
-	on the actual type of the C sigset_t, use
-	Os_Constants.SIZEOF_sigset_t to define an Ada sigset_t type of the
-	proper size. Use C.int instead of unsigned_long for sa_flags.
-
-2024-10-08  Olivier Hainque  <hainque@adacore.com>
-
-	* init.c (__gnat_error_handler): Map signals straight to Ada
-	exceptions, without a local CFI trampoline.
-	(__gnat_adjust_context_for_raise): Guard arm specific code on __arm__
-	compilation. Do nothing otherwise, relying on libgcc's signal
-	frame recognition for PC/RA adjustments.
-
-2024-10-08  Olivier Hainque  <hainque@adacore.com>
-
-	* Makefile.rtl: Extend arm-android section to aarch64, in a similar
-	fashion as other arm/arch64 configurations. Introduce pair
-	selection guards to prevent match of aarch64-linux-android on the
-	regular aarch64-linux% cross as well.
-
-2024-10-08  Ghjuvan Lacambre  <lacambre@adacore.com>
-
-	* sem_prag.adb (Process_Compile_Time_Warning_Or_Error): Turn
-	Compile_Time pragmas into null nodes
-
-2024-10-05  Eric Botcazou  <ebotcazou@adacore.com>
-
-	PR middle-end/116933
-	* gcc-interface/decl.cc (gnat_to_gnu_entity) <E_Out_Parameter>: Add
-	the "uninitialized" attribute on Out parameters.
-	* gcc-interface/utils.cc (gnat_internal_attributes): Add entry for
-	the "uninitialized" attribute.
-	(handle_uninitialized_attribute): New function.
-
-2024-09-25  Mikael Morin  <mikael@gcc.gnu.org>
-
-	PR other/116801
-	* gcc-interface/lang.opt.urls: Regenerate.
-
-2024-09-10  Eric Botcazou  <ebotcazou@adacore.com>
-
-	* gcc-interface/misc.cc: Include memmodel.h before tm_p.h.
-
-2024-09-10  Viljar Indus  <indus@adacore.com>
-
-	* gcc-interface/decl.cc: Use same warning characters in
-	continuation messages.
-	* gcc-interface/trans.cc: Likewise.
-
-2024-09-10  Javier Miranda  <miranda@adacore.com>
-
-	* sem_ch13.adb (Analyze_One_Aspect): Call
-	Error_Msg_GNAT_Extension() to report an error when the aspect
-	First_Controlling_Parameter is set to True and the sources are
-	compiled without Core_Extensions_ Allowed.
-	* sem_prag.adb (Pragma_First_Controlling_Parameter): Call
-	subprogram Error_Msg_GNAT_Extension() to report an error when the
-	aspect First_Controlling_Parameter is set to True and the sources
-	are compiled without Core_Extensions_Allowed. Report an error when
-	the aspect pragma does not confirm an inherited True value.
-
-2024-09-10  Viljar Indus  <indus@adacore.com>
-
-	* diagnostics-pretty_emitter.adb (Get_Last_Line_Char): New. Get
-	the last non line change character. Write_Span_Labels use the
-	adjusted line end pointer to calculate the length of the span.
-
-2024-09-10  Piotr Trojanek  <trojanek@adacore.com>
-
-	* exp_intr.ads, exp_intr.adb (Expand_Source_Info): Move
-	declaration to package spec.
-	* sem_eval.adb (Eval_Intrinsic_Call): Evaluate calls to
-	GNAT.Source_Info where possible.
-
-2024-09-10  Piotr Trojanek  <trojanek@adacore.com>
-
-	* checks.adb (Remove_Checks): Combine CASE alternatives.
-
-2024-09-10  Piotr Trojanek  <trojanek@adacore.com>
-
-	* libgnat/s-os_lib.ads: Remove extra whitespace.
-
-2024-09-09  David Malcolm  <dmalcolm@redhat.com>
-
-	PR other/116613
-	* gcc-interface/misc.cc (internal_error_function): Rename
-	diagnostic_context's "printer" field to "m_printer".
-
-2024-09-05  Eric Botcazou  <ebotcazou@adacore.com>
-
-	* gcc-interface/trans.cc (addressable_p) <COMPONENT_REF>: Add bypass
-	for internal fields on strict-alignment platforms.
-
-2024-09-05  Eric Botcazou  <ebotcazou@adacore.com>
-
-	* gcc-interface/gigi.h (default_field_alignment): New function.
-	* gcc-interface/misc.cc: Include tm_p header file.
-	(default_field_alignment): New function.
-	* gcc-interface/trans.cc (addressable_p) <COMPONENT_REF>: Replace
-	previous alignment klduge with call to default_field_alignment.
-	* gcc-interface/utils.cc (finish_record_type): Likewise for the
-	alignment based on which DECL_BIT_FIELD should be cleared.
-
-2024-09-05  Piotr Trojanek  <trojanek@adacore.com>
-
-	* exp_util.ads, exp_util.adb (Duplicate_Subexpr_No_Checks):
-	Remove parameters, which are no longer used.
-
-2024-09-05  Viljar Indus  <indus@adacore.com>
-
-	* par-endh.adb: add call to new diagnostic for end loop errors.
-	* sem_ch13.adb: add call to new diagnostic for default iterator
-	error and record representation being too late.
-	* sem_ch4.adb: Add new diagnostic for wrong operands.
-	* sem_ch9.adb: Add new diagnostic for a Lock_Free warning.
-	* libgnat/g-lists.adb (Ensure_Unlocked): Make checks for tampering
-	conditional.
-	* libgnat/g-lists.ads: Add parameter Tampering_Checks to control
-	whether tampering checks should be executed.
-	* backend_utils.adb: Add new gcc switches
-	'-fdiagnostics-format=sarif-file' and
-	'-fdiagnostics-format=sarif-stderr'.
-	* debug.adb: document -gnatd_D switch.
-	* diagnostics-brief_emitter.adb: New package for displaying
-	diagnostic messages in a compact manner.
-	* diagnostics-brief_emitter.ads: Same as above.
-	* diagnostics-constructors.adb: New pacakge for providing simpler
-	constructor methods for new diagnostic objects.
-	* diagnostics-constructors.ads: Same as above.
-	* diagnostics-converter.adb: New package for converting old
-	Error_Msg_Object-s to Diagnostic_Types.
-	* diagnostics-converter.ads: Same as above.
-	* diagnostics-json_utils.adb: Package for utility methods related
-	to emitting JSON.
-	* diagnostics-json_utils.ads: Same as above.
-	* diagnostics-pretty_emitter.adb: New package for displaying
-	diagnostic messages in a more elaborate manner.
-	* diagnostics-pretty_emitter.ads: Same as above.
-	* diagnostics-repository.adb: New package for collecting all
-	created error messages.
-	* diagnostics-repository.ads: Same as above.
-	* diagnostics-sarif_emitter.adb: New pacakge for converting all of
-	the diagnostics into a report in the SARIF format.
-	* diagnostics-sarif_emitter.ads: Same as above.
-	* diagnostics-switch_repository.adb: New package containing the
-	definitions for all of the warninging switches.
-	* diagnostics-switch_repository.ads: Same as above.
-	* diagnostics-utils.adb: Contains various utility methods for the
-	diagnostic pacakges.
-	* diagnostics-utils.ads: Same as above.
-	* diagnostics.adb: Contains the definitions and common functions
-	for all the new diagnostics objects.
-	* diagnostics.ads: Same as above.
-	* errout.adb: Relocate the old implementations for brief and
-	pretty printing the diagnostic messages and the entrypoint to the
-	new implementation if a debug switch is used.
-	* errout.ads: Improve documentation. Make Set_Msg_Text publicly
-	available.
-	* opt.ads: Add the flag SARIF_File which controls whether the
-	diagnostic messages should be printed to a file in the SARIF
-	format. Add the flag SARIF_Output to control whether the
-	diagnostic messages should be printed to std-err in the SARIF
-	format.
-	* gcc-interface/Make-lang.in: Add new pacakages to the object
-	list.
-	* gcc-interface/Makefile.in: Add new pacakages to the object list.
-
-2024-09-05  Jose Ruiz  <ruiz@adacore.com>
-
-	* ali-util.adb (Get_File_Checksum): Force the parsing for
-	the checksum computation of runtime files to be done in
-	the corresponding recent Ada version.
-
-2024-09-05  Ronan Desplanques  <desplanques@adacore.com>
-
-	* inline.adb (Cannot_Inline): Remove assertion.
-	* inline.ads (Cannot_Inline): Add precondition.
-
-2024-09-03  Eric Botcazou  <ebotcazou@adacore.com>
-
-	* gcc-interface/trans.cc (addressable_p) <COMPONENT_REF>: Add kludge
-	to cope with ancient 32-bit ABIs.
-
-2024-09-03  Eric Botcazou  <ebotcazou@adacore.com>
-
-	* gcc-interface/trans.cc (create_temporary): Deal with types whose
-	size is self-referential by allocating the maximum size.
-
-2024-09-03  Eric Botcazou  <ebotcazou@adacore.com>
-
-	* gcc-interface/trans.cc (get_atomic_access): Deal specifically with
-	nodes that are both Atomic and Volatile_Full_Access in Ada 2012.
-
-2024-09-03  Eric Botcazou  <ebotcazou@adacore.com>
-
-	* gcc-interface/trans.cc (addressable_p) <COMPONENT_REF>: Take into
-	account the alignment of the field on all platforms.
-
-2024-09-03  Eric Botcazou  <ebotcazou@adacore.com>
-
-	* gcc-interface/decl.cc (gnat_to_gnu_field): Clear again gnu_size
-	after updating it if it is not constant.
-
-2024-09-03  Marc Poulhiès  <poulhies@adacore.com>
-
-	* exp_unst.adb (Check_Static_Type::Note_Uplevel_Bound): Refactor
-	to use the generic Traverse_Proc.
-	(Check_Static_Type): Adjust calls to Note_Uplevel_Bound as the
-	previous second parameter was unused, so removed.
-
-2024-09-03  Steve Baird  <baird@adacore.com>
-
-	* exp_attr.adb (Expand_N_Attribute_Reference): If it makes sense
-	to do so, then rewrite a Length attribute reference as an
-	equivalent conditional expression.
-
-2024-09-03  Eric Botcazou  <ebotcazou@adacore.com>
-
-	* sem_res.adb (Is_Atomic_Ref_With_Address): Rename into...
-	(Is_Atomic_Non_VFA_Ref_With_Address): ...this and adjust the
-	implementation to exclude Volatile_Full_Access objects.
-	(Resolve_Indexed_Component): Adjust to above renaming.
-	(Resolve_Selected_Component): Likewise.
-
-2024-09-03  Steve Baird  <baird@adacore.com>
-
-	* sem_aggr.adb (Resolve_Array_Aggregate): Implement the two new
-	legality rules of AI11-0106. Add code to avoid cascading error
-	messages.
-
-2024-09-03  Bob Duff  <duff@adacore.com>
-
-	* exp_ch6.adb (Add_Collection_Actual_To_Build_In_Place_Call):
-	Remove Finalize_Storage_Only from the code that checks whether to
-	pass null to the Collection parameter. Having done that, we don't
-	need to check for Is_Library_Level_Entity, because
-	No_Heap_Finalization requires that. And if we ever change
-	No_Heap_Finalization to allow nested access types, we will still
-	want to pass null. Note that the comment "Such a type lacks a
-	collection." is incorrect in the case of Finalize_Storage_Only;
-	such types have a collection.
-
-2024-09-02  Eric Botcazou  <ebotcazou@adacore.com>
-
-	* gcc-interface/decl.cc (gnat_to_gnu_entity): Cap the Esize of a
-	floating-point type to the size of the widest format supported in
-	hardware if it is explicity defined.
-
-2024-09-02  Viljar Indus  <indus@adacore.com>
-
-	* doc/gnat_ugn/building_executable_programs_with_gnat.rst: update
-	documentation for the -gnatw_l switch.
-	* usage.adb: Add -gnatw_l entry.
-	* gnat_ugn.texi: Regenerate.
-
-2024-09-02  Ronan Desplanques  <desplanques@adacore.com>
-
-	* gnatcmd.adb (GNATCmd): Fix standard output stream.
-
-2024-09-02  Ronan Desplanques  <desplanques@adacore.com>
-
-	* doc/gnat_ugn/building_executable_programs_with_gnat.rst: Fix
-	minor issues.
-	* gnat_ugn.texi: Regenerate.
-
-2024-09-02  Bob Duff  <duff@adacore.com>
-
-	* doc/gnat_rm/gnat_language_extensions.rst: I assume "extended set
-	of extensions" was a typo for "experimental set of extensions",
-	because "extended extensions" is repetitive and redundant. "in
-	addition" clarifies that the one subsumes the other. Add a
-	reminder at the start of each subsection about what switch/pragma
-	enables what extensions. Add new section about "Inference of
-	Dependent Types in Generic Instantiations".
-	* gnat_rm.texi: Regenerate.
-
-2024-09-02  Patrick Bernardi  <bernardi@adacore.com>
-
-	* s-oscons-tmplt.c: Define sizes of pthread data types on FreeBSD.
-	* tracebak.c: Use GCC unwinder and adjust PC appropriately on
-	aarch64-freebsd.
-
-2024-09-02  Marc Poulhiès  <poulhies@adacore.com>
-
-	* exp_ch9.adb (Reset_Scopes_To): Adjust comment.
-	(Reset_Scopes_To.Reset_Scope): Adjust the scope reset for object
-	declaration. In particular, visit the children nodes if any. Also
-	extend the handling of other declarations to
-	N_Implicit_Label_Declaration.
-
-2024-09-02  Piotr Trojanek  <trojanek@adacore.com>
-
-	* exp_ch3.adb (Expand_N_Object_Declaration): Replace calls to Sloc
-	with uses of Loc; turn variable Prag into constant.
-
-2024-09-02  Piotr Trojanek  <trojanek@adacore.com>
-
-	* exp_imgv.adb (Expand_User_Defined_Enumeration_Image)
-	(Expand_Image_Attribute): Remove redundant guards.
-
-2024-08-29  Eric Botcazou  <ebotcazou@adacore.com>
-
-	* sem_ch8.adb (Has_Private_With): Add test on Is_Entity_Name.
-
-2024-08-29  Eric Botcazou  <ebotcazou@adacore.com>
-
-	* checks.adb (Selected_Length_Checks.Get_E_Length): For a
-	component of a record with discriminants and if the expression is
-	a selected component, try to build an actual subtype from its
-	prefix instead of from the discriminal.
-
-2024-08-29  Steve Baird  <baird@adacore.com>
-
-	* sem_ch6.adb (Check_Discriminant_Conformance): Immediately after
-	calling Is_Immutably_Limited_Type, perform an additional test that
-	one might reasonably imagine would instead have been part of
-	Is_Immutably_Limited_Type. The new test is a call to a new
-	function Has_Tagged_Limited_Partial_View whose implementation
-	includes a call to Incomplete_Or_Partial_View, which cannot be
-	easily be called from Is_Immutably_Limited_Type (because sem_aux,
-	which is in the closure of the binder, cannot easily "with"
-	sem_util).
-	* sem_aux.adb (Is_Immutably_Limited): Include
-	N_Derived_Type_Definition case when testing Limited_Present flag.
-
-2024-08-29  Eric Botcazou  <ebotcazou@adacore.com>
-
-	* exp_ch6.adb (Expand_Call_Helper): In the case of a function
-	call, look at the Etype of the call node to determine whether
-	finalization actions need to be performed.
-
-2024-08-29  Viljar Indus  <indus@adacore.com>
-
-	* erroutc.adb (dmsg): Print Insertion_Sloc.
-
-2024-08-29  Viljar Indus  <indus@adacore.com>
-
-	* exp_aggr.adb (Expand_Range_Component): Remove extra warning
-	character. Use same conditional warning char.
-	* freeze.adb (Warn_Overlay): Use named warning character.
-	* restrict.adb (Id_Case): Use named warning character.
-	* sem_prag.adb (Rewrite_Assertion_Kind): Use default warning
-	character.
-
-2024-08-29  Viljar Indus  <indus@adacore.com>
-
-	* par-ch4.adb (P_Name): Use Error_Msg_Sloc for the location of the
-	continuation message.
-
-2024-08-29  Viljar Indus  <indus@adacore.com>
-
-	* exp_prag.adb (Expand_Pragma_Inspection_Point): Improve sub
-	diagnostic generation.
-
-2024-08-29  Viljar Indus  <indus@adacore.com>
-
-	* sem_ch12.adb (Abandon_Instantiation): Remove continuation
-	characters from the error message.
-	* sem_ch13.adb (Check_False_Aspect_For_Derived_Type): Remove
-	continuation characters from the error message.
-	* sem_ch6.adb (Assert_False): Avoid creating a continuation
-	message without a parent. If no primary message is created then
-	the message is considered as primary.
-
-2024-08-29  Viljar Indus  <indus@adacore.com>
-
-	* erroutc.adb (Prescan_Message): Avoid not parsing all of the
-	message attributes.
-	* erroutc.ads: Update the documentation.
-
-2024-08-29  Viljar Indus  <indus@adacore.com>
-
-	* freeze.adb: Remove warning insertion characters from a
-	continuation message.
-	* sem_util.adb: Remove warning insertion characters from a
-	continuation message.
-	* sem_warn.adb: Use same warning character as the main message.
-
-2024-08-29  Viljar Indus  <indus@adacore.com>
-
-	* erroutc.ads: Add new method Output_Text_Within
-	* erroutc.adb: Move the line fitting code to a new method called
-	Output_Text_Within
-
-2024-08-29  Piotr Trojanek  <trojanek@adacore.com>
-
-	* checks.adb (Expr_Known_Valid): Use Validated_View, which strips
-	type derivation and privacy.
-	* exp_ch3.adb (Simple_Init_Private_Type): Kill checks inside
-	unchecked conversions, just like in Simple_Init_Scalar_Type.
-
-2024-08-29  Viljar Indus  <indus@adacore.com>
-
-	* styleg.adb (Check_Line_Max_Length): Add the actual line length
-	to the diagnostic message.
-
-2024-08-29  Gary Dismukes  <dismukes@adacore.com>
-
-	* sem_aggr.adb (Resolve_Array_Aggregate): Add loop over associations to locate
-	N_Iterated_Component_Associations that do not have an Iterator_Specification,
-	and if their Discrete_Choices list consists of a single choice, analyze it and
-	if it's the name of an iterator object, then create an Iterator_Specification
-	and associate it with the iterated component association.
-	(Resolve_Iterated_Association): Replace test for function call with test of
-	Is_Object_Reference, to handle other forms of iterator objects in container
-	aggregates.
-
-2024-08-29  Javier Miranda  <miranda@adacore.com>
-
-	* usage.adb (Usage): Document switch -gnatw_j
-	* doc/gnat_rm/gnat_language_extensions.rst: Add documentation.
-	* gnat_rm.texi: Regenerate.
-
-2024-08-29  Justin Squirek  <squirek@adacore.com>
-
-	* doc/gnat_rm/gnat_language_extensions.rst: Move conditional when
-	constructs out of the curated set.
-	* gnat_rm.texi: Regenerate.
-	* gnat_ugn.texi: Regenerate.
-
-2024-08-23  Robin Dapp  <rdapp@ventanamicro.com>
-
-	PR middle-end/115495
-	* gcc-interface/utils2.cc (fast_modulo_reduction): Require mode.
-	(nonbinary_modular_operation): Ditto.
-
-2024-08-23  Eric Botcazou  <ebotcazou@adacore.com>
-
-	* gcc-interface/misc.cc (gnat_get_array_descr_info): Test the
-	BIT_PACKED_ARRAY_TYPE_P flag only once on the final debug type. In
-	the case of records containing a template, replay the entire
-	processing for the array type contained therein.
-
-2024-08-23  Javier Miranda  <miranda@adacore.com>
-
-	* scng.adb (Scan): Call Error_Msg_GNAT_Extension() to report an
-	error, when the sources are compiled without Core_Extensions_
-	Allowed, and the scanner detects the beginning of an interpolated
-	string.
-
-2024-08-23  Sebastian Poeplau  <poeplau@adacore.com>
-
-	* libgnat/s-dwalin.adb (Symbolic_Address): Ignore symbol size in
-	address-to-symbol translation for PECOFF files.
-
-2024-08-23  Javier Miranda  <miranda@adacore.com>
-
-	* exp_attr.adb (Expand_N_Attribute_Reference: [Put_Image]): Add
-	support for custom string types.
-	* exp_ch2.adb (Expand_N_Interpolated_String_Literal): Add a type
-	conversion to the result object declaration of custom string
-	types.
-	* exp_put_image.adb (Build_String_Put_Image_Call): Handle custom
-	string types.
-
-2024-08-23  Steve Baird  <baird@adacore.com>
-
-	* sem_ch13.adb (Analyze_Aspect_Implicit_Dereference): Generate
-	error if an aspect specification specifies the
-	Implicit_Dereference aspect of a non-first subtype.
-
-2024-08-23  Steve Baird  <baird@adacore.com>
-
-	* checks.adb (Is_Signed_Integer_Arithmetic_Op): Return True in the
-	case of relational operator whose operands are of a signed integer
-	type.
-
-2024-08-23  Viljar Indus  <indus@adacore.com>
-
-	* libgnat/a-coinho__shared.ads: add limited keyword.
-	* libgnat/g-awk.adb: add limited keyword.
-	* libgnat/g-comlin.ads: add limited keyword.
-	* libgnat/s-excmac__arm.ads: add limited keyword.
-	* libgnat/s-excmac__gcc.ads: add limited keyword.
-	* libgnat/s-soflin.ads: add limited keyword.
-
-2024-08-23  Viljar Indus  <indus@adacore.com>
-
-	* sem_ch3.adb: Add method Check_Inherited_Limted_Record for
-	emitting the warning for an inherited limited type.
-	* warnsw.adb: Add processing for the -gnatw_l switch that
-	triggeres the inheritly limited type warning.
-	* warnsw.ads: same as above.
-	* doc/gnat_ugn/building_executable_programs_with_gnat.rst: Add
-	entry for -gnatw_l switch.
-	* gnat_ugn.texi: Regenerate.
-
-2024-08-23  Javier Miranda  <miranda@adacore.com>
-
-	* sem_ch6.adb (Check_Private_Overriding): Improve code detecting
-	error on private function with controlling result. Fixes the
-	regression of ACATS bde0003.
-
-2024-08-23  Piotr Trojanek  <trojanek@adacore.com>
-
-	* checks.ads, cstand.adb, exp_aggr.adb, exp_ch4.adb, exp_ch5.adb,
-	exp_dbug.adb, exp_util.adb, gnatlink.adb, lib-util.adb,
-	libgnat/a-except.adb, libgnat/a-exexpr.adb, libgnat/a-ngcoar.adb,
-	libgnat/s-rannum.adb, libgnat/s-trasym__dwarf.adb, osint.adb,
-	rtsfind.adb, sem_case.adb, sem_ch12.adb, sem_ch13.adb,
-	sem_ch3.adb, sem_ch6.adb, sem_eval.adb, sem_prag.adb,
-	sem_util.adb: Fix style.
-
-2024-08-23  Piotr Trojanek  <trojanek@adacore.com>
-
-	* checks.adb (Ensure_Valid): Remove detection of boolean and
-	short-circuit operators.
-	(Expr_Known_Valid): Detect short-circuit operators; detection of
-	boolean operators was already done in this routine.
-
-2024-08-23  Piotr Trojanek  <trojanek@adacore.com>
-
-	* checks.adb (Ensure_Valid): Use Find_Actual.
-
-2024-08-23  Piotr Trojanek  <trojanek@adacore.com>
-
-	* checks.adb (Ensure_Valid): Use First_Actual/Next_Actual.
-	* exp_ch6.adb (Is_Direct_Deep_Call): Likewise.
-	* exp_util.adb (Type_Of_Formal): Likewise.
-	* sem_util.adb (Is_Container_Element): Likewise; cleanup
-	membership test by using a subtype.
-
-2024-08-23  Javier Miranda  <miranda@adacore.com>
-
-	* sem_ch13.adb (Analyze_One_Aspect): Temporarily remove reporting
-	an error when the new aspect is set to True and the extensions are
-	not enabled.
-
-2024-08-23  Javier Miranda  <miranda@adacore.com>
-
-	* exp_util.ads (Is_Expanded_Class_Wide_Interface_Object_Decl): New
-	subprogram.
-	* exp_util.adb (Is_Expanded_Class_Wide_Interface_Object_Decl):
-	ditto.
-	* sem_util.adb (Is_Aliased_View): Handle expanded class-wide type
-	object declaration.
-	* checks.adb (Is_Aliased_Unconstrained_Component): Protect the
-	frontend against calling Is_Aliased_View with Empty. Found working
-	on this issue.
-
-2024-08-23  Javier Miranda  <miranda@adacore.com>
-
-	* aspects.ads (Aspect_First_Controlling_Parameter): New aspect.
-	Defined as implementation defined aspect that has a static boolean
-	value and it is converted to pragma when the value is True.
-	* einfo.ads (Has_First_Controlling_Parameter): New attribute.
-	* exp_ch9.adb (Build_Corresponding_Record): Propagate the aspect
-	to the corresponding record type.
-	(Expand_N_Protected_Type_Declaration): Analyze the inherited
-	aspect to add the pragma.
-	(Expand_N_Task_Type_Declaration): ditto.
-	* freeze.adb (Warn_If_Implicitly_Inherited_Aspects): New
-	subprogram.
-	(Has_First_Ctrl_Param_Aspect): New subprogram.
-	(Freeze_Record_Type): Call Warn_If_Implicitly_Inherited_Aspects.
-	(Freeze_Subprogram): Check illegal subprograms of tagged types and
-	interface types that have this new aspect.
-	* gen_il-fields.ads (Has_First_Controlling_Parameter): New entity
-	field.
-	* gen_il-gen-gen_entities.adb (Has_First_Controlling_Parameter):
-	The new field is a semantic flag.
-	* gen_il-internals.adb (Image): Add
-	Has_First_Controlling_Parameter.
-	* par-prag.adb (Prag): No action for
-	Pragma_First_Controlling_Parameter since processing is handled
-	entirely in Sem_Prag.
-	* sem_ch12.adb (Validate_Private_Type_Instance): When the generic
-	formal has this new aspect, check that the actual type also has
-	this aspect.
-	* sem_ch13.adb (Analyze_One_Aspect): Check that the aspect is
-	applied to a tagged type or a concurrent type.
-	* sem_ch3.adb (Analyze_Full_Type_Declaration): Derived tagged
-	types inherit this new aspect, and also from their implemented
-	interface types.
-	(Process_Full_View): Propagate the aspect to the full view.
-	* sem_ch6.adb (Is_A_Primitive): New subprogram; used to factor
-	code and also clarify detection of primitives.
-	* sem_ch9.adb (Check_Interfaces): Propagate this new aspect to the
-	type implementing interface types.
-	* sem_disp.adb (Check_Controlling_Formals): Handle tagged type
-	that has the aspect and has subprograms overriding primitives of
-	tagged types that lack this aspect.
-	(Check_Dispatching_Operation): Warn on dispatching primitives
-	disallowed by this new aspect.
-	(Has_Predefined_Dispatching_Operation_Name): New subprogram.
-	(Find_Dispatching_Type): Handle dispatching functions of tagged
-	types that have the new aspect.
-	(Find_Primitive_Covering_Interface): For primitives of tagged
-	types that have the aspect and override a primitive of a parent
-	type that does not have the aspect, we must temporarily unset
-	attribute First_Controlling_ Parameter to properly check
-	conformance.
-	* sem_prag.ads (Aspect_Specifying_Pragma): Add new pragma.
-	* sem_prag.adb (Pragma_First_Controlling_Parameter): Handle new
-	pragma.
-	* snames.ads-tmpl (Name_First_Controlling_Parameter): New name.
-	* warnsw.ads (Warn_On_Non_Dispatching_Primitives): New warning.
-	* warnsw.adb (Warn_On_Non_Dispatching_Primitives): New warning;
-	not set by default when GNAT_Mode warnings are enabled, nor when
-	all warnings are enabled (-gnatwa).
-
-2024-08-19  Arsen Arsenović  <arsen@aarsen.me>
-
-	PR ada/115917
-	* gnatvsn.ads: Add note about the duplication of this value in
-	version.c.
-	* version.c (VER_LEN_MAX): Define to the same value as
-	Gnatvsn.Ver_Len_Max.
-	(gnat_version_string): Use VER_LEN_MAX as bound.
-
-2024-08-08  Steve Baird  <baird@adacore.com>
-
-	* sem_ch6.adb (Check_Discriminant_Conformance): Perform check for
-	illegal access discriminant default values when the completion of
-	a limited private type is analyzed.
-	* sem_aux.adb (Is_Immutably_Limited): If passed the
-	not-yet-analyzed entity for the full view of a record type, test
-	the Limited_Present flag
-	(which is set by the parser).
-
-2024-08-08  Steve Baird  <baird@adacore.com>
-
-	* exp_ch4.adb (Build_Eq_Call): In the abstract callee case, copy
-	the Etype of the callee onto the Make_Raise_Program_Error result.
-
-2024-08-08  Gary Dismukes  <dismukes@adacore.com>
-
-	* exp_ch7.adb (Unnest_Block): Copy the At_End_Proc from the block
-	statement to the newly created subprogram body.
-
-2024-08-08  Justin Squirek  <squirek@adacore.com>
-
-	* exp_put_image.adb (Append_Component_Attr): Obtain the mutably
-	tagged type for the component type.
-	* mutably_tagged.adb (Make_Mutably_Tagged_Conversion): Add more
-	cases to avoid conversion generation.
-	* sem_attr.adb (Check_Put_Image_Attribute): Add mutably tagged
-	type conversion.
-	* sem_ch12.adb (Analyze_One_Association): Add rewrite for formal
-	type declarations which are mutably tagged type to their
-	equivalent type.
-	(Instantiate_Type): Add condition to obtain class wide equivalent
-	types.
-	(Validate_Private_Type_Instance): Add check for class wide
-	equivalent types which are considered "definite".
-	* sem_util.adb (Is_Variable): Add condition to handle selected
-	components of view conversions. Add missing check for selected
-	components.
-	(Is_View_Conversion): Add condition to handle class wide
-	equivalent types.
-
-2024-08-08  Justin Squirek  <squirek@adacore.com>
-
-	* stylesw.adb (Set_Style_Check_Options): Disable max nesting level
-	when unspecified
-
-2024-08-08  Javier Miranda  <miranda@adacore.com>
-
-	* exp_attr.adb (Expand_N_Attribute_Reference) <Finalization_Size>:
-	If the prefix is an interface type, generate code to obtain its
-	address and displace it to reference the base of the object.
-
-2024-08-08  Iain Sandoe  <iain@sandoe.co.uk>
-
-	* libgnarl/s-taprop__posix.adb (Stack_Guard): Use Interfaces.C.size_t
-	for the type of Page_Size.
-
-2024-08-08  Rainer Orth  <ro@CeBiTec.Uni-Bielefeld.DE>
-
-	* libgnarl/s-taprop__solaris.adb (Set_Task_Affinity): Fully
-	quality int.
-
-2024-08-06  Yannick Moy  <moy@adacore.com>
-
-	* sem_ch4.adb (Analyze_Concatenation_Rest): Do not add a wrong
-	interpretation of the concatenation, using the type of the operand
-	already recognized as of the element type.
-
-2024-08-06  Bob Duff  <duff@adacore.com>
-
-	* sem_ch12.adb: Implement type inference for generic parameters.
-	(Maybe_Infer_One): Forbid inference of anonymous subtypes and
-	types.
-	(Inference_Reason): Fix comment.
-	* debug.adb: Document -gnatd_I switch.
-	* errout.ads: Document that Empty is not allowed for "&".
-	* errout.adb (Set_Msg_Insertion_Node): Minor: Do not allow
-	Error_Msg_Node_1 = Empty for "&". Use "in" instead of multiple
-	"=". Improve comment.
-
-2024-08-06  Gary Dismukes  <dismukes@adacore.com>
-
-	* sem_ch5.adb (Analyze_Loop_Statement.Wrap_Loop_Statement): Remove
-	the loop Entity_Id from its old scope and insert it in the new
-	block scope that wraps it.
-
-2024-08-06  Javier Miranda  <miranda@adacore.com>
-
-	* freeze.adb (Freeze_Entity): For scalar derived types that
-	inherit the aspect Default_Value, do not analyze and resolve the
-	inherited aspect, as the type of the aspect remains the parent
-	type.
-
-2024-08-06  Viljar Indus  <indus@adacore.com>
-
-	* libgnarl/s-interr__hwint.adb: Use fully qualified names to avoid
-	ambiguity.
-	* libgnarl/s-taprop__qnx.adb: Likewise.
-
-2024-08-06  Javier Miranda  <miranda@adacore.com>
-
-	* repinfo.adb (List_Record_Info): Handle private record types.
-
-2024-08-06  Viljar Indus  <indus@adacore.com>
-
-	* libgnarl/s-taprop__mingw.adb: Use fully qualified names
-	to avoid ambiguity.
-	* libgnarl/s-taprop__posix.adb: Likewise.
-	* libgnarl/s-taprop__qnx.adb: Likewise.
-	* libgnarl/s-taprop__rtems.adb: Likewise.
-
-2024-08-06  Yannick Moy  <moy@adacore.com>
-
-	* freeze.adb (Build_Renamed_Body): Propagate SPARK_Pragma to body
-	build from renaming, so that locally relevant value is taken into
-	account.
-	* sem_ch6.adb (Analyze_Expression_Function): Propagate
-	SPARK_Pragma to body built from expression function, so that
-	locally relevant value is taken into account.
-
-2024-08-06  Bob Duff  <duff@adacore.com>
-
-	* sem_ch8.adb (Find_Direct_Name): Disable the special-purpose code
-	when we are actually compiling the run-time library itself.
-	* libgnarl/a-exetim__posix.adb: Fix newly-found use-clause
-	conflicts.
-	* libgnat/a-direct.adb: Likewise.
-	* libgnat/a-nbnbin.adb: Likewise.
-	* libgnat/a-timoio__128.adb: Likewise.
-	* libgnat/a-timoio.adb: Likewise.
-	* libgnat/a-wtmoio__128.adb: Likewise.
-	* libgnat/a-wtmoio.adb: Likewise.
-	* libgnat/a-ztmoio__128.adb: Likewise.
-	* libgnat/a-ztmoio.adb: Likewise.
-
-2024-08-02  Yannick Moy  <moy@adacore.com>
-
-	* aspects.adb (Find_Aspect): Take into account the case of a node
-	of kind N_Defining_Program_Unit_Name.
-	* sem_ch10.adb (Analyze_Compilation_Unit): Copy the SPARK aspect
-	from the spec to the body. Delay semantic analysis after that
-	point to ensure that SPARK_Mode is properly analyzed.
-
-2024-08-02  Piotr Trojanek  <trojanek@adacore.com>
-
-	* exp_aggr.adb (Add_Loop_Actions): Actions are now attached to
-	iterated component association just like they are attached to
-	ordinary component association.
-	(Build_Array_Aggr_Code): If resolution of the array aggregate
-	generated some actions, e.g. for run-time checks, then we must
-	keep them; same for the Other_Clause.
-	* sem_aggr.adb (Resolve_Iterated_Component_Association): Unset
-	references to iterator variable in loop actions (which might come
-	from run-time check), just these references are unset in the
-	expression itself.
-
-2024-08-02  Piotr Trojanek  <trojanek@adacore.com>
-
-	* exp_util.adb (Insert_Actions): Remove null ELSE branch.
-
-2024-08-02  Piotr Trojanek  <trojanek@adacore.com>
-
-	* exp_aggr.adb (Add_Loop_Actions): Change manipulation of list
-	to avoid unnecessary calls to Parent and Loop_Actions.
-
-2024-08-02  Piotr Trojanek  <trojanek@adacore.com>
-
-	* exp_util.adb (Insert_Actions): Move negation in front of
-	complex conjunctions.
-
-2024-08-02  Piotr Trojanek  <trojanek@adacore.com>
-
-	* exp_aggr.adb (Gen_Assign): Fix layout.
-	* sem_aggr.adb (Empty_Range): Reuse Choice_List.
-
-2024-08-02  Gary Dismukes  <dismukes@adacore.com>
-
-	* exp_aggr.adb
-	(Expand_Container_Aggregate.Expand_Iterated_Component): Set the
-	Reverse_Present flag when creating the loop's iteration_scheme.
-	* gen_il-gen-gen_nodes.adb: Add flag Reverse_Present to
-	N_Iterated_Component_Association nodes.
-	* par-ch3.adb (P_Constraint_Op): Remove testing for and ignoring
-	of Tok_In following a constraint. It's allowed for "in" to follow
-	a constraint of loop_parameter_subtype_indication of an
-	iterator_specification, so it shouldn't be ignored.
-	* par-ch4.adb (P_Iterated_Component_Association): Account for
-	"reverse" following the "in" in an iterated_component_association,
-	and set the Reverse_Present flag on the
-	N_Iterated_Component_Association node. Add handling for a ":"
-	following the identifier in an iterator_specification of an
-	iterated_element_association, sharing the code with the "of" case
-	(which backs up to the identifier at the beginning of the
-	iterator_specification). Fix incorrect trailing comment following
-	the call to Scan.
-	(Build_Iterated_Element_Association): Set the Reverse_Present flag
-	on an N_Loop_Parameter_Specification node of an
-	N_Iterated_Element_Association.
-	* par-ch5.adb (P_Iterator_Specification): Remove error-recovery
-	and error code that reports "subtype indication is only legal on
-	an element iterator", as that error can no longer be emitted (and
-	was formerly only reported on one fixedbugs test).
-	* sem_aggr.adb
-	(Resolve_Container_Aggregate.Resolve_Iterated_Association): When
-	creating an N_Iterator_Specification for an
-	N_Iterated_Component_Association, set the Reverse_Present flag of
-	the N_Iterated_Specification from the flag on the latter.
-	* sinfo.ads: Add comments for the Reverse_Present flag, which is
-	now allowed on nodes of kind N_Iterated_Component_Association.
-
-2024-08-02  Eric Botcazou  <ebotcazou@adacore.com>
-
-	* sem_ch12.adb (Analyze_Subprogram_Instantiation): Propagate the
-	No_Raise flag like the No_Return flag.
-
-2024-08-02  Ronan Desplanques  <desplanques@adacore.com>
-
-	* exp_aggr.adb (Expand_Container_Aggregate): Remove variables.
-	(To_Int): New function.
-	(Add_Range_Size): Use newly introduced function.
-
-2024-08-02  Yannick Moy  <moy@adacore.com>
-
-	* libgnat/a-strunb.adb (Sum, Saturated_Sum, Saturated_Mul): Adapt
-	function signatures to more precise types that allow proof.
-	(function "&"): Conditionally assign a slice to avoid possible
-	overflow which only occurs when the assignment is a noop (because
-	the slice is empty in that case).
-	(Append): Same.
-	(function "*"): Retype K to avoid a possible overflow. Add early
-	return on null length for proof.
-	(Delete): Fix implementation to return the correct result in all
-	cases allowed by the Ada standard.
-	(Insert): Same. Also avoid possible overflows.
-	(Length): Rewrite as expression function for proof.
-	(Overwrite): Avoid possible overflows.
-	(Slice): Same.
-	(To_String): Rewrite as expression function for proof.
-	* libgnat/a-strunb.ads: Extend Assertion_Policy to new contracts
-	used. Add complete functional contracts to all subprograms of the
-	public API except Count.
-	* libgnat/a-strunb__shared.adb (Sum): Adapt function signature to
-	more precise types that allow proof.
-	(function "&"): Conditionally assign a slice to avoid possible
-	overflow.
-	(function "*"): Retype K to avoid a possible overflow.
-	(Delete): Fix implementation to return the correct result in all
-	cases allowed by the Ada standard.
-	(Insert): Avoid possible overflows.
-	(Overwrite): Avoid possible overflows.
-	(Replace_Slice): Same.
-	(Slice): Same.
-	(To_String): Rewrite as expression function for proof.
-	* libgnat/a-strunb__shared.ads: Extend Assertion_Policy to new
-	contracts used. Add complete functional contracts to all
-	subprograms of the public API except Count. Mark public part of
-	spec as in SPARK.
-
-2024-08-02  Ronan Desplanques  <desplanques@adacore.com>
-
-	* scng.adb (Slit): Initialize object in uncommon path.
-
-2024-08-02  Richard Kenner  <kenner@adacore.com>
-
-	* exp_ch4.adb (Generate_Temporary): Remove unused procedure.
-
-2024-08-02  Richard Kenner  <kenner@adacore.com>
-
-	* einfo-utils.ads (Is_Finalizer): Delete.
-	* einfo-utils.adb (Is_Finalizer): Delete.
-	* einfo.ads: Adjust comment.
-	* gen_il-fields.ads, gen_il-gen-gen_entities.adb: Add Is_Finalizer
-	flag.
-	* exp_ch3.adb (Build_Init_Procedure): Set it.
-	* exp_ch7.adb (Create_Finalizer): Likewise.
-	* exp_util.adb (Try_Inline_Always): New function.
-	* exp_util.ads (Try_Inline_Always): New function.
-	* sem_elab.adb (Is_Finalizer_Proc): Replace with Is_Finalizer.
-
-2024-08-02  Tonu Naks  <naks@adacore.com>
-
-	* libgnat/a-calend.adb: Modify unix time handling.
-
-2024-08-02  Tonu Naks  <naks@adacore.com>
-
-	* doc/gnat_rm/implementation_defined_pragmas.rst: Add examples.
-	* gnat_rm.texi: Regenerate.
-	* gnat_ugn.texi: Regenerate.
-
-2024-08-02  Javier Miranda  <miranda@adacore.com>
-
-	* gen_il-fields.ads (Is_Interpolated_String_Literal): New field.
-	* gen_il-gen-gen_nodes.adb (Is_Interpolated_String_Literal): The
-	new field is a flag handled by the parser (syntax flag).
-	* par-ch2.adb (P_Interpolated_String_Literal): Decorate the new
-	flag.
-	* sem_ch2.adb (Analyze_Interpolated_String_Literal): Improve code
-	detecting and reporting ambiguous function calls.
-	* sem_res.adb (Resolve_Interpolated_String_Literal): Restrict
-	resolution imposed by the context type to string literals that
-	have the new flag.
-	* sinfo.ads (Is_Interpolated_String_Literal): New field defined in
-	string literals. Fix documentation of the syntax rule of
-	interpolated string literal.
-
-2024-08-02  Steve Baird  <baird@adacore.com>
-
-	* sem_ch5.adb (Analyze_Assignment): Delete code that was
-	incorrectly implementing a preference rule.
-
-2024-08-02  Eric Botcazou  <ebotcazou@adacore.com>
-
-	* exp_ch7.adb (Relaxed Finalization): New paragraph in head
-	comment.
-	* sem_ch13.adb (Validate_Finalizable_Aspect): Give an error
-	message if strict finalization is required but not supported by
-	the runtime.
-
-2024-08-02  Viljar Indus  <indus@adacore.com>
-
-	* sem_util.adb (Set_Referenced_Modified): Set referenced as LHS
-	for the prefixes of array slices.
-
-2024-08-02  Steve Baird  <baird@adacore.com>
-
-	* sem_ch8.adb (Find_Type): If Is_Current_Instance returns True for
-	N (and Comes_From_Source (N) is also True) then flag an error.
-	Call Is_Current_Instance (twice) instead of duplicating (twice)
-	N_Access_Definition-related code in Is_Current_Instance.
-	* sem_util.adb (Is_Current_Instance): Implement
-	access-type-related clauses of the RM 8.6 current instance rule.
-	For pragmas Predicate and Predicate_Failure, distinguish between
-	the first and subsequent pragma arguments.
-
-2024-08-02  Steve Baird  <baird@adacore.com>
-
-	* sem_res.adb (Valid_Conversion): Test In_Instance instead of
-	In_Instance_Body.
-
-2024-08-02  Eric Botcazou  <ebotcazou@adacore.com>
-
-	* aspects.ads (Aspect_Id): Add Aspect_No_Raise identifier.
-	(Implementation_Defined_Aspect): Add True for Aspect_No_Raise.
-	(Is_Representation_Aspect): Add False for Aspect_No_Raise.
-	(Aspect_Names): Add Name_No_Raise for Aspect_No_Raise.
-	(Aspect_Delay): Add Always_Delay for Aspect_No_Raise.
-	* checks.ads (Raise_Checks_Suppressed): New function.
-	(Apply_Raise_Check): New procedure.
-	* checks.adb (Apply_Raise_Check): New procedure.
-	(Raise_Checks_Suppressed): New function.
-	* doc/gnat_rm/gnat_language_extensions.rst (Generalized
-	Finalization): Update.
-	* doc/gnat_rm/implementation_defined_aspects.rst (No_Raise): New.
-	* doc/gnat_rm/implementation_defined_characteristics.rst (Check
-	names): Document Raise_Check and alphabetize others.
-	* doc/gnat_rm/implementation_defined_pragmas.rst (No_Raise): New.
-	* einfo.ads (No_Raise): New flag defined in subprograms and
-	generic subprograms.
-	* exp_ch6.adb (Expand_N_Subprogram_Body): Call Apply_Raise_Check
-	at the end of the processing.
-	* exp_ch11.adb (Get_RT_Exception_Name): Add alternative for
-	PE_Raise_Check_Failed to case statement.
-	* gen_il-fields.ads (Opt_Field_Enum): Add No_Raise identifier.
-	* gen_il-gen-gen_entities.adb (Subprogram_Kind): Add No_Raise as
-	semantical flag.
-	(Generic_Subprogram_Kind): Likewise.
-	* par-prag.adb (Prag): Add alternative for Pragma_No_Raise to case
-	statement.
-	* sem_ch13.adb (Validate_Finalizable_Aspect): Set No_Raise on the
-	Adjust and Finalize primitives if Relaxed_Finalization is set.
-	* sem_prag.adb (Analyze_Pragma): Add alternative for
-	Pragma_No_Raise to case statement.
-	(Sig_Flag): Add 0 for Pragma_No_Raise.
-	* snames.ads-tmpl (Remaining pragma names): Add Name_No_Raise.
-	(Names of recognized checks): Add Name_Raise_Check.
-	(Pragma_Id): Add Pragma_No_Raise identifier.
-	* types.ads (Raise_Check): New named number.
-	(All_Checks): Adjust.
-	(RT_Exception_Code): Add PE_Raise_Check_Failed identifier.
-	(Rkind): Add PE_Reason for PE_Raise_Check_Failed and alphabetize.
-	* types.h (RT_Exception_Code): Add PE_Raise_Check_Failed as 38.
-	(LAST_REASON_CODE): Adjust.
-	* libgnat/a-except.adb (Rcheck_PE_Raise_Check): New procedure with
-	pragmas Export, No_Return and Machine_Attributes.
-	(Rmsg_38): New string constant.
-	* gnat_rm.texi: Regenerate.
-
-2024-08-02  Johannes Kliemann  <kliemann@adacore.com>
-
-	* doc/gnat_rm/standard_library_routines.rst: Add note to section
-	of Ada.Numerics.Discrete_Random and Ada.Numerics.Float_Random.
-	* doc/gnat_rm/the_gnat_library.rst: Add note to section about
-	GNAT.Random_Numbers.
-	* libgnat/a-nudira.ads: Add note about cryptographic properties.
-	* gnat_rm.texi: Regenerate.
-	* gnat_ugn.texi: Regenerate.
-
-2024-08-02  Ronan Desplanques  <desplanques@adacore.com>
-
-	* doc/gnat_rm/gnat_language_extensions.rst: Fix layout of section.
-	* gnat_rm.texi: Regenerate.
-	* gnat_ugn.texi: Regenerate.
-
-2024-08-02  Eric Botcazou  <ebotcazou@adacore.com>
-
-	* exp_util.ads (Is_Conversion_Or_Reference_To_Formal): New
-	function declaration.
-	* exp_util.adb (Is_Conversion_Or_Reference_To_Formal): New
-	function body.
-	* exp_ch6.adb (Expand_Simple_Function_Return): Call the predicate
-	Is_Conversion_Or_Reference_To_Formal in order to decide whether a
-	tag check or reassignment is needed.
-	* freeze.adb (Should_Freeze_Type): Move declaration and body to
-	the appropriate places. Also return True for tagged results
-	subject to the expansion done in Expand_Simple_Function_Return
-	that is guarded by the predicate
-	Is_Conversion_Or_Reference_To_Formal.
-
-2024-08-02  Ronan Desplanques  <desplanques@adacore.com>
-
-	* sem_ch5.adb (Analyze_Loop_Statement): Fix loop pattern detection
-	code. Fix typo.
-
-2024-08-01  Yannick Moy  <moy@adacore.com>
-
-	* libgnat/a-strunb.adb (Realloc_For_Chunk): Fix computation of new
-	size.
-
-2024-08-01  Yannick Moy  <moy@adacore.com>
-
-	* libgnat/a-strbou.ads (To_String): Add a postcondition to state
-	the value of bounds of the returned string, which helps with proof
-	of callers.
-	* libgnat/a-strfix.adb (Delete): Fix implementation to produce
-	correct result in all cases. For example, returned string should
-	always have a lower bound of 1, which was not respected in one
-	case. This was not detected by proof, since this code was dead
-	according to the too strict precondition.
-	* libgnat/a-strfix.ads (Delete): State the correct precondition
-	from standard which allows a value of Through beyond the last
-	valid index, and also restricts values of From from below. Update
-	the Contract_Cases accordingly to allow new values of parameters.
-
-2024-08-01  Piotr Trojanek  <trojanek@adacore.com>
-
-	* sem_prag.adb (Analyze_Pragma): Don't check for duplicate
-	SPARK_Mode pragmas in configuration files.
-
-2024-08-01  Gary Dismukes  <dismukes@adacore.com>
-
-	* sem_attr.adb (Resolve_Attribute, Attribute_*Access): Resolve
-	overloaded prefixes that denote objects of reference types,
-	determining whether to use the prefix object directly, or expand
-	it as an explicit dereference.
-
-2024-08-01  Eric Botcazou  <ebotcazou@adacore.com>
-
-	* sinfo.ads (N_Block_Statement): Move At_End_Proc to the end of
-	slot list and alphabetize flag list.
-	(N_Subprogram_Body): Add At_End_Proc.
-	(N_Package_Body): Move At_End_Proc to the end of slot list.
-	(N_Subprogram_Body_Stub): Remove At_End_Proc.
-
-2024-08-01  Piotr Trojanek  <trojanek@adacore.com>
-
-	* sem_ch5.adb (Analyze_Loop_Parameter_Specification):
-	Unconditionally set the type of loop parameter.
-
-2024-08-01  Ghjuvan Lacambre  <lacambre@adacore.com>
-
-	* backend_utils.adb (Scan_Common_Back_End_Switch): Remove blank
-	line.
-	* errout.adb (Output_JSON_Message): Likewise.
-	* erroutc.adb (Set_Msg_Char): Likewise.
-	* exp_aggr.adb (Two_Dim_Packed_Array_Handled): Likewise.
-	* exp_pakd.adb (Expand_Packed_Address_Reference): Likewise.
-	(Expand_Packed_Bit_Reference): Likewise.
-	(Expand_Packed_Boolean_Operator): Likewise.
-	(Expand_Packed_Element_Reference): Likewise.
-	(Expand_Packed_Eq): Likewise.
-	(Expand_Packed_Not): Likewise.
-	* exp_prag.adb (Build_Dim3_Declaration): Likewise.
-	* exp_strm.adb (Build_Elementary_Input_Call): Likewise.
-	* freeze.adb (Find_Aspect_No_Parts): Likewise.
-	(Get_Aspect_No_Parts_Value): Likewise.
-	* gen_il-gen.adb (Compile): Likewise.
-	* gnat1drv.adb (Adjust_Global_Switches): Likewise.
-	* gnat_cuda.adb (Expand_CUDA_Package): Likewise.
-	* gnatchop.adb (Read_File): Likewise.
-	* gnatls.adb (Get_Runtime_Path): Likewise.
-	* make.adb (Binding_Phase): Likewise.
-	* par-ch11.adb (P_Exception_Choice): Likewise.
-	* par-ch5.adb (P_Loop_Parameter_Specification): Likewise.
-	* par-ch6.adb (Is_Extended): Likewise.
-	* sem_attr.adb (Check_Dereference): Likewise.
-	* sem_ch12.adb (Build_Subprogram_Decl_Wrapper): Likewise.
-	* sem_ch3.adb (Build_Itype_Reference): Likewise.
-	* sem_prag.adb (Validate_Compile_Time_Warning_Errors): Likewise.
-	* sem_res.adb (Resolve_Declare_Expression): Likewise.
-	* sem_util.adb (Build_Default_Subtype): Likewise.
-	* sprint.adb (Sprint_Paren_Comma_List): Likewise.
-
-2024-08-01  Javier Miranda  <miranda@adacore.com>
-
-	* par-ch2.adb (P_Interpolated_String_Literal): remove support of
-	multi-line string literals.
-	* doc/gnat_rm/gnat_language_extensions.rst: Update documentation.
-	* gnat_rm.texi: Regenerate.
-
-2024-08-01  Viljar Indus  <indus@adacore.com>
-
-	* sem_warn.adb (Output_Obsolescent_Entity_Warnings): use the ?j?
-	in warning messages.
-
-2024-08-01  Ronan Desplanques  <desplanques@adacore.com>
-
-	* sem_ch5.adb (Analyze_Loop_Parameter_Specification): Fix test for
-	expanded quantified expression context.
-	(Is_Expanded_Quantified_Expr): New function.
-
-2024-08-01  Bob Duff  <duff@adacore.com>
-
-	* sem_ch13.adb (Add_Predicate): Remove the premature "return;".
-	Ghost code needs to be processed by later code in this procedure
-	even when ignored; otherwise the second pass of name resolution
-	fails much later. However, protect Set_SCO_Pragma_Enabled and
-	Add_Condition with "if not Is_Ignored_Ghost_Pragma"; these parts
-	should not happen if the ghost code is Ignored.
-	* libgnat/interfac__2020.ads (Unsigned_8): Minor reformatting.
-	* libgnat/interfac.ads (IEEE_Extended_Float): Minor comment
-	improvement.
-
-2024-08-01  Eric Botcazou  <ebotcazou@adacore.com>
-
-	* einfo.ads (No_Return): Change description and adjust
-	accordingly.
-	* gen_il-gen-gen_entities.adb (Entity_Kind): Remove No_Return.
-	(Subprogram_Kind): Add No_Return.
-	(Generic_Subprogram_Kind): Likewise.
-	* sem_ch6.adb (Analyze_Return_Statement): Adjust No_Return test.
-
-2024-08-01  Eric Botcazou  <ebotcazou@adacore.com>
-
-	* doc/gnat_rm/gnat_language_extensions.rst (Generalized
-	Finalization): Update status.
-	* einfo.ads (Has_Relaxed_Finalization): Add more details.
-	* exp_ch4.adb (Process_Transients_In_Expression): Invoke
-	Make_Finalize_Call_For_Node instead of building the call.
-	* exp_ch5.adb (Expand_N_Assignment_Statement): Do not set up an
-	exception handler around the assignment for a controlled type with
-	relaxed finalization semantics. Streamline the code implementing
-	the protection against aborts and do not use an At_End handler for
-	a controlled type with relaxed finalization semantics.
-	* exp_ch7.ads (Make_Finalize_Call_For_Node): New function.
-	* exp_ch7.adb (Finalize_Address_For_Node): New function renaming.
-	(Set_Finalize_Address_For_Node): New procedure renaming.
-	(Attach_Object_To_Master_Node): Also attach the Finalize_Address
-	primitive to the Master_Node statically.
-	(Build_Finalizer): Add Has_Strict_Ctrl_Objs local variable. Insert
-	back the body of the finalizer at the end of the statement list in
-	the non-package case and restore the associated support code to
-	that effect. When all the controlled objects have the relaxed
-	finalization semantics, do not create a Finalization_Master and
-	finalize the objects directly instead.
-	(Processing_Actions): Add Strict parameter and use it to set the
-	Has_Strict_Ctrl_Objs variable.
-	(Process_Declarations): Make main loop more robust and adjust
-	calls to Processing_Actions.
-	(Make_Finalize_Address_Body): Mark the primitive as inlined if the
-	type has relaxed finalization semantics.
-	(Make_Finalize_Call_For_Node): New function.
-	* sem_ch6.adb (Check_Statement_Sequence): Skip subprogram bodies.
-	* libgnat/s-finpri.ads (Finalize_Object): Add Finalize_Address
-	parameter.
-	(Master_Node): Remove superfluous qualification.
-	* libgnat/s-finpri.adb (Attach_Object_To_Node): Likewise.
-	(Finalize_Master): Adjust calls to Finalize_Object.
-	(Finalize_Object): Add Finalize_Address parameter and assert that
-	it is equal to the component of the node. Use the Object_Address
-	component as guard.
-	(Suppress_Object_Finalize_At_End): Clear Object_Address component.
-	* gnat_rm.texi: Regenerate.
-	* gnat_ugn.texi: Regenerate.
-
-2024-08-01  Arnaud Charlet  <charlet@adacore.com>
-
-	* bindgen.adb (Gen_Main): Put back support for -G
-	* bindusg.adb (Display): Put back line for -G
-	* opt.ads (CCG_Mode): Update doc
-	* switch-b.adb (Scan_Binder_Switches): Put back support for -G
-
-2024-08-01  Ghjuvan Lacambre  <lacambre@adacore.com>
-
-	* exp_pakd.adb (Expand_Bit_Packed_Element_Set): Disable expansion
-	in CodePeerMode.
-	(Expand_Packed_Address_Reference): Likewise.
-	(Expand_Packed_Bit_Reference): Likewise.
-	(Expand_Packed_Boolean_Operator): Likewise.
-	(Expand_Packed_Element_Reference): Likewise.
-	(Expand_Packed_Eq): Likewise.
-	(Expand_Packed_Not): Likewise.
-
-2024-08-01  Piotr Trojanek  <trojanek@adacore.com>
-
-	* sem_ch13.adb (Check_Aspect_Too_Late): Move routine to top-level.
-	(Resolve_Aspect_Expressions): Check aspects Default_Value and
-	Default_Component_Value before resolving their expressions.
-
-2024-08-01  Piotr Trojanek  <trojanek@adacore.com>
-
-	* sem_ch13.adb (Check_Aspect_Too_Late): Prevent freezing during
-	preanalysis.
-
-2024-08-01  Piotr Trojanek  <trojanek@adacore.com>
-
-	* sem_ch13.adb (Resolve_Aspect_Expression): Don't set
-	Must_Not_Freeze before preanalyzing spec expressions.
-
-2024-08-01  Steve Baird  <baird@adacore.com>
-
-	* sem_disp.adb (Check_Dispatching_Operation): When calling
-	Error_Msg_NE to generate a "missing overriding indicator" message,
-	generate a warning message instead of an error message (and update
-	comment to describe this new behavior).
-
-2024-08-01  Javier Miranda  <miranda@adacore.com>
-
-	* sem_aggr.adb (Collect_Aggr_Bounds): Adjust previous patch to
-	store the bounds of inner null aggregates in the itype; required
-	generate the runtime check of ARM 4.3.3(30).
-
-2024-08-01  Arnaud Charlet  <charlet@adacore.com>
-
-	* osint-c.ads, osint-c.adb (Create_C_File, Close_C_File,
-	Delete_C_File): Put back, needed by LLVM based CCG.
-	* exp_unst.adb (Unnest_Subprogram): Complete previous change by
-	removing now dead code and corresponding ??? comment.
-
-2024-08-01  Gary Dismukes  <dismukes@adacore.com>
-
-	* exp_ch3.adb (Build_Record_Init_Proc.Build_Assignment): Do the
-	component adjustment in the case of initialization by a container
-	aggregate.
-
-2024-08-01  Eric Botcazou  <ebotcazou@adacore.com>
-
-	* exp_aggr.adb (Convert_To_Assignments): Set Expansion_Delayed on
-	intermediate conditional expressions for BIP aggregate returns
-	too.
-	* exp_ch4.adb (Expand_N_Case_Expression): Also deal with delayed
-	expansion in the return case.
-	(Expand_N_If_Expression): Likewise.
-
-2024-08-01  Steve Baird  <baird@adacore.com>
-
-	* sem_ch4.adb (Is_Effectively_Visible_Opertor): Return True if
-	Checking_Potentially_Static_Expression is True. The accompanying
-	comment says True is returned "if there is a reason it is ok for
-	Is_Visible_Operator to return False"; if
-	Checking_Potentially_Static_Expression is true, that is such a
-	reason.
-
-2024-08-01  Ghjuvan Lacambre  <lacambre@adacore.com>
-
-	* sem_ch13.adb (Analyze_Attribute_Definition_Clause): Stop
-	ignoring Component_Size attribute in CodePeer_Mode.
-
-2024-08-01  Ronan Desplanques  <desplanques@adacore.com>
-
-	* sem_ch5.adb (Prepare_Param_Spec_Loop): Fix criterion for
-	wrapping loop statements into blocks.
-
-2024-08-01  Arnaud Charlet  <charlet@adacore.com>
-
-	* bindgen.adb, bindusg.adb, debug.adb, einfo.ads,
-	exp_aggr.adb, exp_attr.adb, exp_ch11.adb, exp_ch3.adb,
-	exp_ch4.adb, exp_ch6.adb, exp_ch7.adb, exp_ch8.adb, exp_dbug.adb,
-	exp_dbug.ads, exp_intr.adb, exp_unst.adb, exp_util.adb,
-	exp_util.ads, freeze.adb, gen_il-fields.ads,
-	gen_il-gen-gen_entities.adb, gnat1drv.adb, inline.adb, opt.ads,
-	osint-c.adb, osint-c.ads, sem_attr.adb, sem_ch12.adb, sem_ch3.adb,
-	sem_ch4.adb, sem_ch6.adb, sem_elab.adb, sem_res.adb, sinfo.ads,
-	snames.ads-tmpl, switch-b.adb, switch-c.adb: Major
-	clean up to remove C code generation for bodies.
-
-2024-08-01  Ronan Desplanques  <desplanques@adacore.com>
-
-	* exp_aggr.adb (Flatten): Do not reject empty aggregates. Adjust
-	criterion for emitting warning about ineffective others clause.
-	* sem_aggr.adb (Array_Aggr_Subtype): Fix typo. Add handling of
-	aggregates that were converted to positional form.
-	(Resolve_Aggregate): Tweak criterion for transforming into a
-	string literal.
-	(Resolve_Array_Aggregate): Tweak criterion for reusing existing
-	bounds of aggregate.
-	(Retrieve_Aggregate_Bounds): New procedure.
-	* sem_util.adb (Has_Static_Empty_Array_Bounds): New function.
-	* sem_util.ads (Has_Static_Empty_Array_Bounds): Likewise.
-
-2024-08-01  Eric Botcazou  <ebotcazou@adacore.com>
-
-	* exp_ch7.ads (Build_Finalizer): Remove Top_Decls parameter.
-	* exp_ch7.adb (Build_Finalizer): Likewise. Rename Counter_Val into
-	Count, replace Has_Ctrl_Objs local variable by expression
-	function, remove Spec_Decls local variable and do not reset
-	Finalizer_Decls.
-	(Expand_Cleanup_Actions): Adjust call to Build_Finalizer.
-	(Expand_N_Package_Body): Likewise.
-	(Expand_N_Package_Declaration): Likewise.
-	* inline.adb (Cleanup_Scopes): Likewise.
-
-2024-08-01  Eric Botcazou  <ebotcazou@adacore.com>
-
-	* exp_ch7.adb (Make_Address_For_Finalize): Generate a direct call
-	to the "+" operator of System.Storage_Elements.
-	(Make_Finalize_Address_Stmts): Likewise.
-	* rtsfind.ads (RE_Id): Remove RE_Add_Offset_To_Address.
-	(RE_Unit_Table): Remove entry for RE_Add_Offset_To_Address.
-	* libgnat/s-finpri.ads (Add_Offset_To_Address): Delete.
-	* libgnat/s-finpri.adb (Add_Offset_To_Address): Likewise.
-
-2024-07-07  Maciej W. Rozycki  <macro@orcam.me.uk>
-
-	* gcc-interface/Make-lang.in (ada.all.cross): Move recipe to...
-	(GNATTOOLS_CROSS_MV): ... this new variable.
-	(cross-gnattools): Paste it here.
-	(gnattools-cross-mv): New target.
-
-2024-07-03  Alexandre Oliva  <oliva@adacore.com>
-
-	* gcc-interface/misc.cc (gnat_get_array_descr_info): Only follow
-	TYPE_DEBUG_TYPE if TYPE_CAN_HAVE_DEBUG_TYPE_P.
-	* gcc-interface/utils.cc (sized_type_hash): New struct.
-	(sized_type_hasher): New struct.
-	(sized_type_hash_table): New variable.
-	(init_gnat_utils): Allocate it.
-	(destroy_gnat_utils): Release it.
-	(sized_type_hasher::equal): New.
-	(hash_sized_type): New.
-	(canonicalize_sized_type): New.
-	(make_type_from_size): Use it to cache packed variants.  Fix
-	type reuse by combining biased_p and for_biased earlier.  Hold
-	the combination in for_biased, adjusting later uses.
-
-2024-07-03  Alexandre Oliva  <oliva@adacore.com>
-
-	* gcc-interface/cuintp.cc (UI_To_gnu): Add mode that selects a
-	wide enough unsigned type.  Fail if the constant exceeds the
-	representable numbers.
-	* gcc-interface/decl.cc (gnat_to_gnu_entity): Use it for
-	numerator and denominator of fixed-point types.  In case of
-	failure, fall back to an indeterminate fraction.
-
-2024-07-02  Eric Botcazou  <ebotcazou@adacore.com>
-
-	* exp_ch4.adb (Expand_Concatenate): In the case where an operand
-	does not have both bounds known at compile time, use nevertheless
-	the low bound directly if it is known at compile time.
-	Fold the conditional expression giving the low bound of the result
-	in the general case if the low bound of all the operands are equal.
-
-2024-07-02  Ronan Desplanques  <desplanques@adacore.com>
-
-	* sem_ch12.adb (Save_And_Reset): Fix value of low bound used to
-	reset table.
-
-2024-07-02  Steve Baird  <baird@adacore.com>
-
-	* sem_attr.adb
-	(Analyze_Image_Attribute.Check_Image_Type): Check for
-	E_Access_Attribute_Type prefix type.
-
-2024-07-02  Steve Baird  <baird@adacore.com>
-
-	* exp_ch9.adb
-	(Expand_N_Protected_Body): Declare new procedure
-	Unanalyze_Use_Clauses and call it before analyzing the newly
-	constructed subprogram body.
-
-2024-07-02  Steve Baird  <baird@adacore.com>
-
-	* exp_put_image.adb
-	(Build_Record_Put_Image_Procedure): Declare new Boolean-valued
-	function Null_Record_Default_Implementation_OK; call it as part of
-	deciding whether to generate "(NULL RECORD)" text.
-
-2024-07-02  Justin Squirek  <squirek@adacore.com>
-
-	* sem_ch5.adb:
-	(Analyze_Assignment): Add special expansion for qualified expressions
-	in certain cases dealing with mutably tagged types.
-
-2024-07-02  Bob Duff  <duff@adacore.com>
-
-	* freeze.adb (Freeze_Type_Refs): If Node is in N_Has_Etype,
-	check that it has had its Etype set, because this can be
-	called early for expression functions that are completions.
-
-2024-07-02  Eric Botcazou  <ebotcazou@adacore.com>
-
-	* exp_ch4.adb (Expand_Array_Comparison): Remove the obsolete byte
-	addressibility test. If Support_Composite_Compare_On_Target is true,
-	immediately return for a component size of 8, an unsigned component
-	type and aligned operands. Disable when Unnest_Subprogram_Mode is
-	true (for LLVM).
-	(Expand_N_Op_Eq): Adjust comment.
-	* targparm.ads (Support_Composite_Compare_On_Target): Replace bit by
-	byte in description and document support for ordering comparisons.
-	* gcc-interface/utils2.cc (compare_arrays): Rename into...
-	(compare_arrays_for_equality): ...this.  Remove redundant lines.
-	(compare_arrays_for_ordering): New function.
-	(build_binary_op) <comparisons>: Call compare_arrays_for_ordering
-	to implement ordering comparisons for arrays.
-
-2024-07-02  Yannick Moy  <moy@adacore.com>
-
-	* contracts.adb (Analyze_Pragmas_In_Declarations): Analyze
-	pragmas in two iterations over the list of declarations in
-	order to analyze some pragmas before others.
-	* einfo-utils.ads (Get_Pragma): Fix comment.
-	* sem_prag.ads (Pragma_Significant_To_Subprograms): Fix.
-	(Pragma_Significant_To_Subprograms_Analyzed_First): Add new
-	global array to identify these pragmas which should be analyzed
-	first, which concerns only Extensions_Visible for now.
-
-2024-07-02  Eric Botcazou  <ebotcazou@adacore.com>
-
-	* exp_ch7.adb (Convert_View): Add third parameter Typ and use it if
-	the second parameter does not have an Etype.
-	(Make_Adjust_Call): Remove obsolete setting of Etype and pass Typ in
-	call to Convert_View.
-	(Make_Final_Call): Likewise.
-	(Make_Init_Call): Pass Typ in call to Convert_View.
-
-2024-07-02  Javier Miranda  <miranda@adacore.com>
-
-	* sem_aggr.adb (Cannot_Compute_High_Bound): New subprogram.
-	(Report_Null_Array_Constraint_Error): New subprogram.
-	(Collect_Aggr_Bounds): For null aggregates, build the bounds
-	of the inner dimensions.
-	(Has_Null_Aggregate_Raising_Constraint_Error): New subprogram.
-	(Subtract): New subprogram.
-	(Resolve_Array_Aggregate): Report a warning when the index of
-	null array aggregates is an enumeration type or a modular type
-	at we can statically determine that the program will raise CE
-	at runtime computing its high bound.
-	(Resolve_Null_Array_Aggregate): ditto.
-
-2024-07-02  Eric Botcazou  <ebotcazou@adacore.com>
-
-	* doc/gnat_rm/standard_and_implementation_defined_restrictions.rst
-	(No_Default_Initialization): Mention components alongside variables.
-	* exp_aggr.adb (Build_Array_Aggr_Code.Gen_Assign): Check that the
-	restriction No_Default_Initialization is not in effect for default
-	initialized component.
-	(Build_Record_Aggr_Code): Likewise.
-	* gnat_rm.texi: Regenerate.
-
-2024-07-02  Eric Botcazou  <ebotcazou@adacore.com>
-
-	* debug.adb (dJ): Add back as unused.
-
-2024-06-27  Eric Botcazou  <ebotcazou@adacore.com>
-
-	* libgnat/s-carsi8.adb: Remove clauses for System.Address_Operations
-	and use only operations of System.Storage_Elements for addresses.
-	* libgnat/s-casi16.adb: Likewise.
-	* libgnat/s-casi32.adb: Likewise.
-	* libgnat/s-casi64.adb: Likewise.
-	* libgnat/s-casi128.adb: Likewise.
-	* libgnat/s-carun8.adb: Likewise.
-	* libgnat/s-caun16.adb: Likewise.
-	* libgnat/s-caun32.adb: Likewise.
-	* libgnat/s-caun64.adb: Likewise.
-	* libgnat/s-caun128.adb: Likewise.
-	* libgnat/s-geveop.adb: Likewise.
-
-2024-06-27  Javier Miranda  <miranda@adacore.com>
-
-	* sem_ch2.adb (Analyze_Interpolated_String_Literal): Report
-	interpretations of ambiguous parameterless function calls.
-
-2024-06-27  Eric Botcazou  <ebotcazou@adacore.com>
-
-	* sem_ch5.adb (Analyze_Target_Name): Call Analyze_Dimension on the
-	node once the Etype is set.
-	* sem_dim.adb (OK_For_Dimension): Set to True for N_Target_Name.
-	(Analyze_Dimension): Call Analyze_Dimension_Has_Etype for it.
-
-2024-06-27  Ronan Desplanques  <desplanques@adacore.com>
-
-	* mdll.adb (Build_Non_Reloc_DLL): Fix incorrect assignment
-	to array object.
-	(Ada_Build_Non_Reloc_DLL): Likewise.
-
-2024-06-27  Javier Miranda  <miranda@adacore.com>
-
-	* sem_res.adb (Has_Applicable_User_Defined_Literal): Add missing
-	support for interpolated strings.
-
-2024-06-27  Martin Clochard  <clochard@adacore.com>
-
-	* sem_ch6.adb (Check_Overriding_Indicator) Remove Comes_From_Source filter.
-	(New_Overloaded_Entity) Move up special case of LSP_Subprogram,
-	and remove Comes_From_Source filter.
-
-2024-06-27  Eric Botcazou  <ebotcazou@adacore.com>
-
-	* aspects.ads (Aspect_Id): Add Aspect_Finalizable.
-	(Implementation_Defined_Aspect): Add True for Aspect_Finalizable.
-	(Operational_Aspect): Add True for Aspect_Finalizable.
-	(Aspect_Argument): Add Expression for Aspect_Finalizable.
-	(Is_Representation_Aspect): Add False for Aspect_Finalizable.
-	(Aspect_Names): Add Name_Finalizable for Aspect_Finalizable.
-	(Aspect_Delay): Add Always_Delay  for Aspect_Finalizable.
-	* checks.adb: Add with and use clauses for Sem_Elab.
-	(Install_Primitive_Elaboration_Check): Call Is_Controlled_Procedure.
-	* einfo.ads (Has_Relaxed_Finalization): Document new flag.
-	(Is_Controlled_Active): Update documentation.
-	* exp_aggr.adb (Generate_Finalization_Actions): Replace Find_Prim_Op
-	with Find_Controlled_Prim_Op for Name_Finalize.
-	* exp_attr.adb (Expand_N_Attribute_Reference) <Finalization_Size>:
-	Return 0 if the prefix type has relaxed finalization.
-	* exp_ch3.adb (Build_Equivalent_Record_Aggregate): Return Empty if
-	the type needs finalization.
-	(Expand_Freeze_Record_Type): Call Find_Controlled_Prim_Op instead of
-	Find_Prim_Op for Name_{Adjust,Initialize,Finalize}.
-	Call Make_Finalize_Address_Body for all controlled types.
-	* exp_ch4.adb (Insert_Dereference_Action): Do not generate a call to
-	Adjust_Controlled_Dereference if the designated type has relaxed
-	finalization.
-	* exp_ch6.adb (Needs_BIP_Collection): Return false for an untagged
-	type that has relaxed finalization.
-	* exp_ch7.adb (Allows_Finalization_Collection): Return false if the
-	designated type has relaxed finalization.
-	(Check_Visibly_Controlled): Call Find_Controlled_Prim_Op instead of
-	Find_Prim_Op.
-	(Make_Adjust_Call): Likewise.
-	(Make_Deep_Record_Body): Likewise.
-	(Make_Final_Call): Likewise.
-	(Make_Init_Call): Likewise.
-	* exp_disp.adb (Set_All_DT_Position): Remove obsolete warning.
-	* exp_util.ads: Add with and use clauses for Snames.
-	(Find_Prim_Op): Add precondition.
-	(Find_Controlled_Prim_Op): New function declaration.
-	(Name_Of_Controlled_Prim_Op): Likewise.
-	* exp_util.adb: Remove with and use clauses for Snames.
-	(Build_Allocate_Deallocate_Proc): Do not build finalization actions
-	if the designated type has relaxed finalization.
-	(Find_Controlled_Prim_Op): New function.
-	(Find_Last_Init): Call Find_Controlled_Prim_Op instead of
-	Find_Prim_Op.
-	(Name_Of_Controlled_Prim_Op): New function.
-	* freeze.adb (Freeze_Entity.Freeze_Record_Type): Propagate the
-	Has_Relaxed_Finalization flag from components.
-	* gen_il-fields.ads (Opt_Field_Enum): Add Has_Relaxed_Finalization.
-	* gen_il-gen-gen_entities.adb (Entity_Kind): Likewise.
-	* sem_aux.adb (Is_By_Reference_Type): Return true for all controlled
-	types.
-	* sem_ch3.adb (Build_Derived_Record_Type): Do not special case types
-	declared in Ada.Finalization.
-	(Record_Type_Definition): Propagate the Has_Relaxed_Finalization
-	flag from components.
-	* sem_ch13.adb (Analyze_Aspects_At_Freeze_Point): Also process the
-	Finalizable aspect.
-	(Analyze_Aspect_Specifications): Likewise. Call Flag_Non_Static_Expr
-	in more cases.
-	(Check_Aspect_At_Freeze_Point): Likewise.
-	(Inherit_Aspects_At_Freeze_Point): Likewise.
-	(Resolve_Aspect_Expressions): Likewise.
-	(Resolve_Finalizable_Argument): New procedure.
-	(Validate_Finalizable_Aspect): Likewise.
-	* sem_elab.ads: Add with and use clauses for Snames.
-	(Is_Controlled_Procedure): New function declaration.
-	* sem_elab.adb: Remove with and use clauses for Snames.
-	(Is_Controlled_Proc): Move to...
-	(Is_Controlled_Procedure): ...here and rename.
-	(Check_A_Call): Call Find_Controlled_Prim_Op instead of
-	Find_Prim_Op.
-	(Is_Finalization_Procedure): Likewise.
-	* sem_util.ads (Propagate_Controlled_Flags): Update documentation.
-	* sem_util.adb (Is_Fully_Initialized_Type): Replace call to
-	Find_Optional_Prim_Op with Find_Controlled_Prim_Op.
-	Call Has_Null_Extension only for derived tagged types.
-	(Propagate_Controlled_Flags): Propagate Has_Relaxed_Finalization.
-	* snames.ads-tmpl (Name_Finalizable): New name.
-	(Name_Relaxed_Finalization): Likewise.
-	* libgnat/s-finroo.ads (Root_Controlled): Add Finalizable aspect.
-	* doc/gnat_rm/gnat_language_extensions.rst: Document implementation
-	of Generalized Finalization.
-	* gnat_rm.texi: Regenerate.
-	* gnat_ugn.texi: Regenerate.
-
-2024-06-21  Eric Botcazou  <ebotcazou@adacore.com>
-
-	* gcc-interface/trans.cc (Subprogram_Body_to_gnu): Also return early
-	for a protected subprogram in -gnatc mode.
-
-2024-06-21  Eric Botcazou  <ebotcazou@adacore.com>
-
-	* gcc-interface/decl.cc (gnat_to_gnu_entity) <discrete_type>: Set
-	the TYPE_JUSTIFIED_MODULAR_P flag earlier.
-	* gcc-interface/misc.cc (gnat_unit_size_without_reusable_padding):
-	New function.
-	(LANG_HOOKS_UNIT_SIZE_WITHOUT_REUSABLE_PADDING): Redefine to above
-	function.
-
-2024-06-21  Eric Botcazou  <ebotcazou@adacore.com>
-
-	* gcc-interface/utils.cc (clear_decl_bit_field): New function.
-	(finish_record_type): Call clear_decl_bit_field instead of clearing
-	DECL_BIT_FIELD manually.
-
-2024-06-21  Eric Botcazou  <ebotcazou@adacore.com>
-
-	* gcc-interface/trans.cc (gnat_to_gnu) <N_Op_Mod>: Fix formatting.
-	* gcc-interface/utils2.cc: Include optabs-query.h.
-	(fast_modulo_reduction): Call can_mult_highpart_p on the TYPE_MODE
-	before generating a high-part multiply.  Fix formatting.
-
-2024-06-21  Eric Botcazou  <ebotcazou@adacore.com>
-
-	* gcc-interface/gigi.h (fast_modulo_reduction): Declare.
-	* gcc-interface/trans.cc (gnat_to_gnu) <N_Op_Mod>: In the unsigned
-	case, call fast_modulo_reduction for {FLOOR,TRUNC}_MOD_EXPR if the
-	RHS is a constant and not a power of two, and the precision is not
-	larger than the word size.
-	* gcc-interface/utils2.cc: Include expmed.h.
-	(fast_modulo_reduction): New function.
-	(nonbinary_modular_operation): Call fast_modulo_reduction for the
-	multiplication if the precision is not larger than the word size.
-
-2024-06-21  Javier Miranda  <miranda@adacore.com>
-
-	* sem_ch2.adb (Analyze_Interpolated_String_Literal): Reject
-	ambiguous function calls.
-
-2024-06-21  Ronan Desplanques  <desplanques@adacore.com>
-
-	* sem_util.adb (Examine_Array_Bounds): Add missing return
-	statements. Fix criterion for a string literal being empty.
-
-2024-06-21  Eric Botcazou  <ebotcazou@adacore.com>
-
-	* bcheck.adb (Check_Consistency_Of_Sdep): Guard against path to ALI
-	file not found.
-
-2024-06-21  Javier Miranda  <miranda@adacore.com>
-
-	* sem_ch13.adb (Analyze_One_Aspect): Fix code locating the entity
-	of the parent type.
-
-2024-06-21  Marc Poulhiès  <poulhies@adacore.com>
-
-	* make.adb (Scan_Make_Arg): Adjust error message.
-	* gnatls.adb (Search_RTS): Likewise.
-	* switch-b.adb (Scan_Debug_Switches): Likewise.
-
-2024-06-21  Eric Botcazou  <ebotcazou@adacore.com>
-
-	* einfo.ads (Direct_Primitive_Operations): Mention concurrent types
-	as well as GNAT extensions instead of implementation details.
-	(Primitive_Operations): Document that Direct_Primitive_Operations is
-	also used for concurrent types as a fallback.
-	* einfo-utils.adb (Primitive_Operations): Tweak formatting.
-	* exp_util.ads (Find_Prim_Op): Adjust description.
-	* exp_util.adb (Make_Subtype_From_Expr): In the private case with
-	unknown discriminants, always copy Direct_Primitive_Operations and
-	do not overwrite the Class_Wide_Type of the expression's base type.
-	* sem_ch3.adb (Analyze_Incomplete_Type_Decl): Tweak comment.
-	(Analyze_Subtype_Declaration): Remove older and now dead calls to
-	Set_Direct_Primitive_Operations.  Tweak comment.
-	(Build_Derived_Private_Type): Likewise.
-	(Build_Derived_Record_Type): Likewise.
-	(Build_Discriminated_Subtype): Set Direct_Primitive_Operations in
-	all cases instead of just for tagged types.
-	(Complete_Private_Subtype): Likewise.
-	(Derived_Type_Declaration): Tweak comment.
-	* sem_ch4.ads (Try_Object_Operation): Adjust description.
-
-2024-06-21  Doug Rupp  <rupp@adacore.com>
-
-	* init.c [vxworks] (__gnat_install_handler): Revert to
-	installing signal handlers without regard to interrupt_state.
-
-2024-06-21  Javier Miranda  <miranda@adacore.com>
-
-	* sem_disp.adb (Find_Hidden_Overridden_Primitive): Check
-	public dispatching primitives of ancestors; previously,
-	only immediately-visible primitives were checked.
-
-2024-06-21  Eric Botcazou  <ebotcazou@adacore.com>
-
-	* checks.adb (Generate_Index_Checks): Add specific treatment for
-	index expressions that are N_Expression_With_Actions nodes.
-
-2024-06-21  Eric Botcazou  <ebotcazou@adacore.com>
-
-	* sem_ch4.adb (Analyze_Selected_Component): Rename Name into Pref
-	and use Sel local variable consistently.
-	(Is_Simple_Indexed_Component): New predicate.
-	Call Is_Simple_Indexed_Component to determine whether to build an
-	actual subtype for the component.
-
-2024-06-21  Eric Botcazou  <ebotcazou@adacore.com>
-
-	* freeze.adb (Freeze_Array_Type): Decouple the handling of the
-	interaction between packing and aliased/atomic components from
-	that of the interaction between a component clause and aliased/
-	atomic components, and retrofit the processing of the interaction
-	between the two characteristics and independent components into
-	the common processing.
-
-2024-06-21  Bob Duff  <duff@adacore.com>
-
-	* gen_il-gen-gen_nodes.adb
-	(N_Generic_Package_Declaration): Remove Activation_Chain_Entity.
-	* sinfo.ads: Comment improvements. Add missing doc.
-	Remove obsolete comment about Activation_Chain_Entity.
-	* einfo.ads: Comment improvements. Add missing doc.
-	* einfo-utils.adb (Base_Type): Add Assert (disabled for now).
-	(Next_Index): Minor cleanup.
-	* aspects.ads: Minor comment fix.
-	* exp_ch6.adb: Likewise.
-	* sem_ch3.adb: Likewise.
-
-2024-06-21  Piotr Trojanek  <trojanek@adacore.com>
-
-	* sem_ch3.adb (Add_Interface_Tag_Components): Simplify with No.
-
-2024-06-21  Steve Baird  <baird@adacore.com>
-
-	* sem_ch4.adb (Is_Effectively_Visible_Operator): A new function.
-	(Check_Arithmetic_Pair): In paths where Add_One_Interp was
-	previously called unconditionally, instead call only if
-	Is_Effectively_Visible_Operator returns True.
-	(Check_Boolean_Pair): Likewise.
-	(Find_Unary_Types): Likewise.
-
-2024-06-21  Eric Botcazou  <ebotcazou@adacore.com>
-
-	* accessibility.adb (Accessibility_Level): Apply the processing to
-	Expr when its Original_Node is an unanalyzed identifier.
-
-2024-06-21  Piotr Trojanek  <trojanek@adacore.com>
-
-	* sem_attr.adb (In_Aspect_Specification): Use the standard
-	condition that works correctly with declare expressions.
-	* sem_ch13.adb (Analyze_Aspects_At_Freeze_Point): Replace
-	ordinary analysis with preanalysis of spec expressions.
-
-2024-06-21  Justin Squirek  <squirek@adacore.com>
-
-	* csets.ads (Identifier_Char): New function - replacing table.
-	* csets.adb (Identifier_Char): Rename and move table for static values.
-	(Initialize): Remove dynamic calculations.
-	(Identifier_Char): New function to calculate dynamic values.
-	* opt.adb (Set_Config_Switches): Remove setting of Identifier_Char.
-
-2024-06-20  Steve Baird  <baird@adacore.com>
-
-	* sem_attr.adb (Resolve_Attribute.Proper_Op): When resolving the
-	name of the reducer subprogram in a reduction expression,
-	Proper_Op treats references to operators defined in Standard
-	specially. Disable this special treatment if the type of the
-	reduction expression is not the right class of type for the
-	operator, or if a new Boolean parameter (named "Strict") is True.
-	(Resolve_Attribute): In the overloaded case, iterate over the
-	reducer subprogram candidates twice. First with Strict => True and
-	then, if no good intepretation is found, with Strict => False.
-
-2024-06-20  Yannick Moy  <moy@adacore.com>
-
-	* ghost.adb (Check_Ghost_Type): Fix checking.
-
-2024-06-20  Bob Duff  <duff@adacore.com>
-
-	* expander.ads: Minor comment fixes.
-	* nlists.ads: Misc comment improvements.
-	* sem_aux.ads (First_Discriminant): Improve comment.
-	* sem_ch12.adb: Misc cleanups.
-	(Associations): New package containing type Gen_Assocs_Rec
-	to represent matchings, and function Match_Assocs to create the
-	Gen_Assocs_Rec constant.
-	(Analyze_Associations): Call Match_Assocs, and other major
-	changes related to that.
-	* sem_ch12.ads: Minor comment fixes.
-	* sem_ch3.adb: Minor comment fixes.
-
-2024-06-20  Steve Baird  <baird@adacore.com>
-
-	* doc/gnat_rm/gnat_language_extensions.rst: Update documentation.
-	* doc/gnat_rm/implementation_defined_pragmas.rst: Update
-	documentation.
-	* errout.adb
-	(Error_Msg_GNAT_Extension): Update error message text.
-	* par-prag.adb: Update pragma parsing. This includes changing the
-	the name of the Check_Arg_Is_On_Or_Off formal parameter All_OK_Too
-	to All_Extensions_OK_Too.
-	* sem_prag.adb (Analyze_Pragma): In analyzing an
-	Extensions_Allowed pragma, replace uses of Name_All with
-	Name_All_Extensions; update a comment to reflect this.
-	* snames.ads-tmpl: Add Name_All_Extensions declaration.
-	* gnat_rm.texi: Regenerate.
-
-2024-06-20  Gary Dismukes  <dismukes@adacore.com>
-
-	* sem_ch4.adb (Try_Selected_Component_In_Instance): Reverse if_statement
-	clauses so that the testing for the special case of extensions of private
-	types in instance bodies is done first, followed by the testing for the case
-	of a parent type that's a generic actual type. In the extension case, apply
-	Base_Type to the type actual in the test of Used_As_Generic_Actual, and add
-	a test of Present (Parent_Subtype (Typ)).
-
-2024-06-20  Yannick Moy  <moy@adacore.com>
-
-	* inline.adb (Establish_Actual_Mapping_For_Inlined_Call): In the
-	case of formal with a fixed lower bounds, insert appropriate
-	conversion like in the case of a constrained type.
-	* tbuild.adb (Unchecked_Convert_To): Do not skip the conversion
-	when it may involve sliding due to a type with fixed lower bound.
-
-2024-06-20  Eric Botcazou  <ebotcazou@adacore.com>
-
-	* sem_ch12.adb (Instantiate_Formal_Package): Accept renamings of a
-	generic parent that is a child unit for the abbreviated instance.
-
-2024-06-20  Eric Botcazou  <ebotcazou@adacore.com>
-
-	* exp_ch4.adb (Expand_Composite_Equality): In the untagged record
-	case, always look for a user-defined equality operator in Ada 2012.
-
-2024-06-20  Doug Rupp  <rupp@adacore.com>
-
-	* ali.ads (Interrupts_Default_To_System): New boolean.
-	(Interrupts_Default_To_System_Specified): New boolean.
-	* ali.adb (Interrupts_Default_To_System_Specified): Initialize.
-	(Interrupts_Default_To_System): Initialize.
-	(Scan_ALI): Processing for "ID".
-	* bindgen.adb: Coallesce comments on interrupt settings to ...
-	(Gen_Adainit): Import Interrupts_Default_To_System flag and set if
-	pragma specified.
-	(Gen_Output_File_Ada): Generate Local_Interrupt_States according
-	to pragma.
-	* init.c: ... here.
-	[vxworks] (__gnat_install_handler): Test for interrupt_state.
-	(__gl_interrupts_default_to_system): New global flag.
-	(__gnat_get_interrupt_State): return interrupt state according to
-	new global flag.
-	* lib-writ.ads: Document "ID".
-	* lib-writ.adb: Write out "ID".
-	* opt.ads (Interrupts_System_By_Default): New boolean, defaulted
-	to False.
-	* par-prag.adb (Pragma_Interrupts_System_By_Default): New.
-	* sem_prag.adb (Pragma_Interrupts_System_By_Default): Handle it.
-	(Pragma_Interrupts_System_By_Default): Default it.
-	* snames.ads-tmpl (Name_Interrupts_System_By_Default): New name.
-	(Pragma_Interrupts_System_By_Default): New
-	* libgnarl/s-intman__posix.adb (Initialize): Ensure the
-	Keep_Unmasked signal is sigset-able.
-	* doc/gnat_rm/implementation_defined_pragmas.rst: Document pragma
-	Interrupts_System_By_Default.
-	* doc/gnat_ugn/the_gnat_compilation_model.rst (Configuration
-	pragmas): Add Interrupts_System_By_Default. (Partition-Wide
-	Settings): Mention pragma Interrupts_System_By_Default.
-	* gnat_rm.texi: Regenerate.
-	* gnat_ugn.texi: Regenerate.
-
-2024-06-20  Eric Botcazou  <ebotcazou@adacore.com>
-
-	* exp_ch4.adb (Expand_Array_Equality.Component_Equality): Copy the
-	Comes_From_Source flag from the original test to the new one, and
-	remove obsolete code dealing with unchecked unions.
-	* sem_util.adb (Has_Inferable_Discriminants): Return False for an
-	incomplete or private nominal subtype.
-
-2024-06-20  Eric Botcazou  <ebotcazou@adacore.com>
-
-	* freeze.adb (Freeze_Expression): Also attach pending freeze nodes
-	to the parent in the case of an internal block in a spec expression.
-
-2024-06-20  Eric Botcazou  <ebotcazou@adacore.com>
-
-	* debug.adb (d_l): Document new usage for the compiler.
-	* freeze.adb (Check_Strict_Alignment): Set the Strict_Alignment
-	flag on array types with aliased component, except if the
-	component size is equal to the storage unit or the -gnatd_l switch
-	is specified.
-
-2024-06-20  Eric Botcazou  <ebotcazou@adacore.com>
-
-	* doc/gnat_rm/implementation_advice.rst (Representation Clauses):
-	Remove >> marker and add end of sentence after code-block directive.
-	(RM 13.5.3(7-8)): Update to Ada 2005 wording.
-	* doc/gnat_rm/implementation_defined_characteristics.rst
-	(RM 13.5.3(5)): Likewise.
-	* gnat_rm.texi: Regenerate.
-	* gnat_ugn.texi: Regenerate.
-
-2024-06-20  Piotr Trojanek  <trojanek@adacore.com>
-
-	* doc/gnat_rm/implementation_defined_aspects.rst
-	(Aspect Subprogram_Variant): Refer to SPARK User's Guide.
-	* doc/gnat_rm/implementation_defined_pragmas.rst
-	(Pragma Subprogram_Variant): Document syntax to satisfy the
-	convention; refer to SPARK User's Guide for semantics.
-	* gnat_rm.texi: Regenerate.
-	* gnat_ugn.texi: Regenerate.
-
-2024-06-20  Eric Botcazou  <ebotcazou@adacore.com>
-
-	* freeze.adb (Freeze_Array_Type): Call Propagate_Controlled_Flags
-	to propagate the controlled flags from the component to the array.
-	(Freeze_Record_Type): Propagate the Finalize_Storage_Only flag
-	from the components to the record.
-	* sem_ch3.adb (Analyze_Private_Extension_Declaration): Do not call
-	Propagate_Concurrent_Flags here but...
-	(Array_Type_Declaration): Tidy and call Propagate_Controlled_Flags
-	to propagate the controlled flags from the component to the array.
-	(Build_Derived_Private_Type): Do not propagate the controlled flags
-	manually here but...
-	(Build_Derived_Record_Type): ...call Propagate_Controlled_Flags to
-	propagate the controlled flags from parent to derived type.
-	(Build_Derived_Type): Likewise.
-	(Copy_Array_Base_Type_Attributes): Call Propagate_Controlled_Flags
-	to copy the controlled flags.
-	(Record_Type_Definition): Streamline the propagation of the
-	Finalize_Storage_Only flag from the components to the record.
-	* sem_ch7.adb (Preserve_Full_Attributes): Use Full_Base and call
-	Propagate_Controlled_Flags to copy the controlled flags.
-	* sem_ch9.adb (Analyze_Protected_Definition): Use canonical idiom
-	to compute Has_Controlled_Component.
-	(Analyze_Protected_Type_Declaration): Minor tweak.
-	* sem_ch13.adb (Inherit_Aspects_At_Freeze_Point): Do not deal with
-	Finalize_Storage_Only here.
-	* sem_util.ads (Propagate_Controlled_Flags): New declaration.
-	* sem_util.adb (Propagate_Controlled_Flags): New procedure.
-
-2024-06-20  Piotr Trojanek  <trojanek@adacore.com>
-
-	* freeze.adb (Check_Current_Instance): This routine is only called
-	with parameter E being a type entity, so there is no need to check
-	for types just before the equality with E.
-	* sem_ch13.adb (Analyze_Aspect_Specifications): Regroup condition
-	to avoid unnecessary evaluation.
-	(Check_Aspect_At_End_Of_Declarations): If In_Instance is true,
-	then the routine exits early.
-
-2024-06-20  Piotr Trojanek  <trojanek@adacore.com>
-
-	* freeze.adb (Find_Aspect_No_Parts): Tune whitespace.
-	* sem_ch13.adb (Check_Aspect_At_End_Of_Declarations): Fix style.
-
-2024-06-20  Eric Botcazou  <ebotcazou@adacore.com>
-
-	* aspects.ads (Aspect_Id): Remove Aspect_Max_Entry_Queue_Depth.
-	(global arrays): Remove entry for it.
-	* exp_ch9.adb (Expand_N_Protected_Type_Declaration): Remove
-	reference to pragma Max_Entry_Queue_Depth in comment.
-	* par-prag.adb (Prag): Remove handling of
-	Pragma_Max_Entry_Queue_Depth.
-	* sem_ch13.adb (Analyze_Aspect_Specifications): Remove reference
-	to aspect Max_Entry_Queue_Depth in comment.
-	(Analyze_Aspect_Specifications): Remove processing of aspect
-	Max_Entry_Queue_Depth.
-	(Check_Aspect_At_Freeze_Point): Likewise.
-	* sem_prag.ads (Find_Related_Declaration_Or_Body): Remove
-	reference to pragma Max_Entry_Queue_Depth in comment.
-	* sem_prag.adb (Analyze_Pragma): Remove processing of pragma
-	Max_Entry_Queue_Depth.
-	(Sig_Flags): Remove entry for Pragma_Max_Entry_Queue_Depth.
-	* sem_util.adb (Get_Max_Queue_Length): Remove handling of pragma
-	Max_Entry_Queue_Depth.
-	(Has_Max_Queue_Length): Likewise.
-	* snames.ads-tmpl (Name_Max_Entry_Queue_Depth): Move back from
-	pragmas section to others section.
-	(Pragma_Id): Remove Pragma_Max_Entry_Queue_Depth.
-
-2024-06-20  Eric Botcazou  <ebotcazou@adacore.com>
-
-	* doc/gnat_rm/gnat_language_extensions.rst (Pragma Storage_Model):
-	Rename to Storage Model.
-	* doc/gnat_rm/implementation_defined_aspects.rst: Alphabetize.
-	* gnat_rm.texi: Regenerate.
-	* gnat_ugn.texi: Regenerate.
-
-2024-06-20  Ronan Desplanques  <desplanques@adacore.com>
-
-	* gnat1drv.adb (Gnat1drv): Add coverage instrumentation
-	annotations.
-
-2024-06-20  Eric Botcazou  <ebotcazou@adacore.com>
-
-	* exp_ch3.adb (Expand_Freeze_Array_Type): Do not propagate the
-	concurrent flags and the Has_Controlled_Component flag here.
-	(Expand_Freeze_Record_Type): Likewise.
-	* freeze.adb (Freeze_Array_Type): Propagate the concurrent flags.
-	(Freeze_Record_Type): Likewise.
-	* sem_util.adb (Has_Some_Controlled_Component): Adjust comment.
-
-2024-06-20  Eric Botcazou  <ebotcazou@adacore.com>
-
-	* mutably_tagged.ads: Fix minor issues in comments throughout.
-
-2024-06-20  Richard Kenner  <kenner@adacore.com>
-
-	* debug.adb: Add documentation for -gnatd_w.
-
-2024-06-20  Viljar Indus  <indus@adacore.com>
-
-	* doc/gnat_ugn/building_executable_programs_with_gnat.rst: Update
-	documentation for -gnatw.v.
-	* sem_ch13.adb: Convert all -gnatw.v related messages to warnings.
-	* gnat_ugn.texi: Regenerate.
-
-2024-06-20  Viljar Indus  <indus@adacore.com>
-
-	* doc/gnat_ugn/building_executable_programs_with_gnat.rst: Update
-	documentation for -gnatw.n switch.
-	* exp_util.adb: Convert info messages into warnings.
-	* gnat_ugn.texi: Regenerate.
-
-2024-06-20  Viljar Indus  <indus@adacore.com>
-
-	* doc/gnat_ugn/building_executable_programs_with_gnat.rst: Add
-	entry for -gnatis.
-	* errout.adb (Error_Msg_Internal): Stop printing info messages if
-	-gnatis was used.
-	* opt.ads: Add Info_Suppressed flag to track whether info messages
-	should be suppressed.
-	* switch-c.adb: Add parsing for -gnatis.
-	* gnat_ugn.texi: Regenerate.
-
-2024-06-20  Viljar Indus  <indus@adacore.com>
-
-	* atree.ads: Remove Warning_Info_Messages.
-	* errout.adb: Remove various places where Warning_Info_Messages
-	was used.
-	* erroutc.adb: Remove various places where Warning_Info_Messages
-	was used. Create Error_Msg_Object objects with only an info
-	attribute if the message contained both info and warning insertion
-	characters. New method Has_Switch_Tag for detecting if a message
-	should have an error tag.
-	* errutil.adb: Create Error_Msg_Object objects with only an info
-	attribute if the message contained both info and warning insertion
-	characters.
-
-2024-06-20  Justin Squirek  <squirek@adacore.com>
-
-	* doc/gnat_rm/gnat_language_extensions.rst: Add entry for 'Super.
-	* doc/gnat_rm/implementation_defined_attributes.rst: Remove entry
-	for 'Super.
-	* gnat_rm.texi: Regenerate.
-	* gnat_ugn.texi: Regenerate.
-
-2024-06-20  Steve Baird  <baird@adacore.com>
-
-	* gprep.adb (Process_Files.Process_One_File): When calling OS_Exit in an error
-	path, pass in a Status parameter of 1 instead of 0 (because 0
-	indicates success).
-	* lib-load.adb (Load_Main_Source): Do not emit a message about a missing source file
-	if other error messages were generated by calling Load_Source_File;
-	the file isn't missing - it failed preprocessing.
-
-2024-06-20  Piotr Trojanek  <trojanek@adacore.com>
-
-	* sem_attr.adb (Attribute_22): Add Put_Image and Object_Size.
-	* sem_attr.ads (Attribute_Impl_Def): Remove Object_Size.
-
-2024-06-14  Eric Botcazou  <ebotcazou@adacore.com>
-
-	* gcc-interface/Makefile.in (tmake_file): Remove all references.
-
-2024-06-14  Eric Botcazou  <ebotcazou@adacore.com>
-
-	* gcc-interface/decl.cc: Include function.h.
-	(gnat_to_gnu_param): Minor comment tweaks.
-	(gnat_to_gnu_subprog_type): Take into account the default for the
-	computation of the return mechanism.  Give a warning if a by-copy
-	specified mechanism cannot be honored.
-
-2024-06-14  Yannick Moy  <moy@adacore.com>
-
-	* gcc-interface/trans.cc (elaborate_all_entities_for_package)
-	(process_freeze_entity): Skip entities of kind E_Subprogram_Body.
-
-2024-06-14  Eric Botcazou  <ebotcazou@adacore.com>
-
-	PR ada/109817
-	* gcc-interface/trans.cc (maybe_make_gnu_thunk): Create an alias
-	instead of a null thunk.
-
-2024-06-14  Marc Poulhiès  <poulhies@adacore.com>
-
-	* gcc-interface/decl.cc (gnat_to_gnu_entity): Typo fix.
-	(gnat_to_gnu_component_type): Indent fix.
-	* gcc-interface/gigi.h (build_call_alloc_dealloc): Typo fix.
-	* gcc-interface/utils.cc (make_dummy_type): Typo fix.
-	* gcc-interface/utils2.cc (gnat_protect_expr): Indent fix.
-
-2024-06-14  Eric Botcazou  <ebotcazou@adacore.com>
-
-	* aspects.ads (Aspect_Id): Alphabetize, remove the GNAT tag from
-	Default_Initial_Condition and Object_Size, move No_Controlled_Parts
-	and No_Task_Parts to boolean subclass.
-	(Nonoverridable_Aspect_Id): Add missing Ada 2022 aspects.
-	(Implementation_Defined_Aspect): Add all missing aspects, remove
-	Max_Entry_Queue_Length and Object_Size
-	(Aspect_Argument): Remove specific entries for No_Controlled_Parts
-	and No_Task_Parts, list boolean aspects last.
-	(Is_Representation_Aspect ): Move boolean aspects last.
-	(Aspect_Names): Alphabetize.
-	* sem_ch13.adb (Analyze_Aspect_Disable_Controlled): Adjust.
-	(Analyze_Aspect_Specifications): Move around processing for
-	No_Controlled_Parts and No_Task_Parts.
-	(Check_Aspect_At_Freeze_Point): Remove specific entries for
-	No_Controlled_Parts and No_Task_Parts
-
-2024-06-14  Steve Baird  <baird@adacore.com>
-
-	* exp_attr.adb
-	(Expand_Loop_Entry_Attribute):
-	Ensure that Etype of the saved expression is set correctly.
-
-2024-06-14  Jerome Guitton  <guitton@adacore.com>
-
-	* sysdep.c (S_dosFsLib_FILE_NOT_FOUND, S_nfsLib_NFSERR_NOENT):
-	New macros, falback to ENOENT when not already defined.
-	(__gnat_is_file_not_found_error): Use these new macros to remove
-	tests against VxWorks flavors.
-
-2024-06-14  Eric Botcazou  <ebotcazou@adacore.com>
-
-	* snames.ads-tmpl (Name_Present): Move to Repinfo section.
-
-2024-06-14  Justin Squirek  <squirek@adacore.com>
-
-	* doc/gnat_rm/gnat_language_extensions.rst: Add documentation for
-	mutably tagged type feature.
-	* aspects.ads: Add registration for 'Size'Class.
-	* einfo.ads: Add documentation for new components
-	Class_Wide_Equivalent_Type and Is_Mutably_Tagged_Type.
-	* exp_aggr.adb (Gen_Assign): Assume associated mutably tagged type
-	when class-wide equivalent type is encountered.
-	(Contains_Mutably_Tagged_Type): New subprogram.
-	(Convert_To_Positional): Assume associated mutably tagged type
-	when class-wide equivalent type is encountered.
-	(Is_Static_Element): Assume associated mutably tagged type when
-	class-wide equivalent type is encountered.
-	(Expand_Array_Aggregate): Assume associated mutably tagged type
-	when class-wide equivalent type is encountered.
-	(Expand_Record_Aggregate): Force mutably tagged records to be
-	expanded into assignments.
-	* exp_ch3.adb (Build_Array_Init_Proc): Assume associated mutably
-	tagged type when class-wide equivalent type is encountered.
-	(Simple_Initialization_OK): Disallow simple initialization for
-	class-wide equivalent types.
-	(Build_Init_Statements): Assume associated mutably tagged type
-	when class-wide equivalent type is encountered.
-	(Expand_Freeze_Array_Type): Ignore building of record init procs
-	for mutably tagged types.
-	(Expand_N_Full_Type_Declaration): Replace mutably tagged type
-	declarations with their associated class-wide equivalent types.
-	(Default_Initialize_Object): Add special handling for mutably
-	tagged types.
-	* exp_ch4.adb (Expand_N_Allocator): Add initialization for mutably
-	tagged types.
-	(Expand_Record_Equality): Generate mutably tagged unchecked
-	conversions.
-	* exp_ch5.adb (Expand_N_Assignment_Statement): Generate a special
-	assignment case for class-wide equivalent types which does tag
-	assignments and ignores certain checks.
-	* exp_ch6.adb (Expand_Call_Helper): Propagate constrained extra
-	formal actuals for mutably tagged types.
-	* exp_ch7.adb (Make_Init_Call): Handle mutably tagged type
-	initialization.
-	* exp_util.adb (Make_CW_Equivalent_Type): Modify to handle mutably
-	tagged objects which contain no initialization expression.
-	(Make_Subtype_From_Expr): Modify call to Make_CW_Equivalent_Type.
-	* exp_util.ads (Make_CW_Equivalent_Type): Move declaration from
-	body to spec.
-	* freeze.adb (Size_Known): No longer return false automatically
-	when a class-wide type is encountered.
-	(Freeze_Entity): Ignore error messages about size not being known
-	for mutably tagged types.
-	* gen_il-fields.ads: Register new fields
-	Class_Wide_Equivalent_Type and Is_Mutably_Tagged_Type.
-	* gen_il-gen-gen_entities.adb: Register new fields
-	Class_Wide_Equivalent_Type and Is_Mutably_Tagged_Type for type
-	entities.
-	* mutably_tagged.adb, mutably_tagged.ads
-	(Corresponding_Mutably_Tagged_Type): New subprogram.
-	(Depends_On_Mutably_Tagged_Ext_Comp): New subprogram.
-	(Get_Corresponding_Mutably_Tagged_Type_If_Present): New
-	subprogram.
-	(Get_Corresponding_Tagged_Type_If_Present): New subprogram.
-	(Is_Mutably_Tagged_Conversion): New subprogram.
-	(Is_Mutably_Tagged_CW_Equivalent_Type): New subprogram.
-	(Make_Mutably_Tagged_Conversion): New subprogram.
-	(Make_CW_Size_Compile_Check): New subprogram.
-	(Make_Mutably_Tagged_CW_Check): New subprogram.
-	* sem_aggr.adb (Resolve_Array_Aggregate): Skip tag checks for
-	class-wide equivalent types.
-	(Resolve_Aggr_Expr): Assume associated mutably tagged type when
-	class-wide equivalent type is encountered.
-	* sem_attr.adb (Analyze_Attribute): Allow 'Tag on mutably tagged
-	types.
-	(Resolve_Attribute): Detect errors for dependence of mutably
-	tagged extension type component.
-	* sem_ch12.adb (Instantiate_Object): Detect errors for dependence
-	of mutably tagged extension type component.
-	* sem_ch13.adb (Analyze_One_Aspect): Propagate 'Size'Class to
-	class-wide type.
-	(Analyze_Attribute_Definition_Clause): Add handling of 'Size'Class
-	by generating class-wide equivalent types and checking for illegal
-	uses.
-	* sem_ch2.adb (Analyze_Identifier): Generate unchecked conversion
-	for class-wide equivalent types.
-	* sem_ch3.adb (Analyze_Component_Declaration): Avoid unconstrained
-	errors on mutably tagged types.
-	(Analyze_Object_Declaration): Rewrite declarations of mutably
-	tagged types to use class-wide equivalent types.
-	(Array_Type_Declaration): Modify arrays of mutably tagged types to
-	use their corresponding class-wide equivalent types.
-	(Derived_Type_Declaration): Add various checks for mutably tagged
-	derived types.
-	* sem_ch4.adb (Analyze_Allocator): Replace reference to mutably
-	tagged type with cooresponding tagged type.
-	(Process_Indexed_Component): Generate unchecked conversion for
-	class-wide equivalent type.
-	(Analyze_One_Call): Generate unchecked conversion for class-wide
-	equivalent types.
-	(Analyze_Selected_Component): Assume reference to class-wide
-	equivalent type is associated mutably tagged type.
-	(Analyze_Type_Conversion): Generate unchecked conversion for
-	class-wide equivalent type.
-	* sem_ch5.adb (Analyze_Assignment): Assume associated mutably
-	tagged type when class-wide equivalent type is encountered.
-	(Analyze_Iterator_Specification): Detect errors for dependence of
-	mutably tagged extension type component.
-	* sem_ch6.adb (Create_Extra_Formals): Add code to generate extra
-	formal for mutably tagged types to signal if they are constrained.
-	* sem_ch8.adb (Analyze_Object_Renaming): Detect error on renaming
-	of mutably tagged extension type component.
-	(Analyze_Renaming_Primitive_Operation): Detect error on renaming
-	of mutably tagged extension type component.
-	* sem_res.adb (Resolve_Actuals): Allow class-wide arguments on
-	class-wide equivalent types.
-	(Valid_Conversion): Assume associated mutably tagged type when
-	class-wide equivalent type is encountered.
-	* sem_util.adb (Is_Fully_Initialized_Type): Flag mutably tagged
-	types as fully initialized.
-	(Needs_Simple_Initalization): Flag class-wide equivalent types as
-	needing initialization.
-	* gnat_rm.texi: Regenerate.
-	* gcc-interface/Make-lang.in: Add entry for mutably_tagged.o.
-
-2024-06-14  Justin Squirek  <squirek@adacore.com>
-
-	* accessibility.adb:
-	(Accessibility_Level): Replace call Get_Full_View with call to
-	Full_View since Get_Full_View only works with incomplete types.
-
-2024-06-14  Eric Botcazou  <ebotcazou@adacore.com>
-
-	* aspects.ads (Operational_Aspect): Alphabetize.
-	* sem_ch13.ads (Analyze_Aspects_At_Freeze_Point): Fix description.
-	* sem_ch13.adb (Analyze_Aspects_At_Freeze_Point) <Aggregate>: Give
-	the error for array types here instead of...
-	(Analyze_Aspect_Specifications) <Aggregate>: Adjust comment.
-	(Check_Aspect_At_Freeze_Point) <Aggregate>: ...here.
-
-2024-06-14  Javier Miranda  <miranda@adacore.com>
-
-	* exp_aggr.adb (Must_Slide): Add missing support for
-	multidimensional arrays.
-
-2024-06-14  Eric Botcazou  <ebotcazou@adacore.com>
-
-	* freeze.adb (Freeze_All): Call Check_Aspects_At_End_Of_Declarations
-	to perform the visibility check for aspects.
-	* sem_ch13.ads (Check_Aspects_At_End_Of_Declarations): Declare.
-	(Check_Aspect_At_Freeze_Point): Move to...
-	(Check_Aspect_At_End_Of_Declarations): Move to...
-	* sem_ch13.adb 	(Check_Aspect_At_Freeze_Point): ...here.
-	(Check_Aspect_At_End_Of_Declarations): ...here.
-	(Analyze_Aspect_Specifications): Remove peculiar processing for
-	Stable_Properties, Designated_Storage_Model, Storage_Model_Type
-	and Aggregate.  Move that of Local_Restrictions around.  Reset
-	Aitem at the beginning of the loop for each aspect.
-	(Check_Aspects_At_End_Of_Declarations): New procedure.
-
-2024-06-14  Justin Squirek  <squirek@adacore.com>
-
-	* sem_attr.adb:
-	(Analyze_Attribute): Add check for dereference.
-
-2024-06-14  Eric Botcazou  <ebotcazou@adacore.com>
-
-	* snames.ads-tmpl (Name_Storage_Model): Delete.
-
-2024-06-14  Alexandre Oliva  <oliva@gnu.org>
-
-	Revert:
-	2024-06-12  Alexandre Oliva  <oliva@adacore.com>
-
-	* gcc-interface/decl.cc (gnat_to_gnu_field): Use unpacked type
-	as the debug type for packed fields.
-
-2024-06-13  Steve Baird  <baird@adacore.com>
-
-	* exp_util.adb
-	(Insert_Actions): Code was relying on an incorrect assumption that an
-	N_Itype_Reference cannot occur in declaration list or a statement
-	list.  Fix the code to handle this case.
-
-2024-06-13  Viljar Indus  <indus@adacore.com>
-
-	* debug.adb: Remove mentions of -gnatdJ.
-	* errout.adb: Remove printing subprogram names to JSON.
-	* erroutc.adb: Remove printing subprogram names in messages.
-	* erroutc.ads: Remove Node and Subprogram_Name_Ptr used for -gnatdJ.
-	* errutil.adb: Remove Node used for -gnatdJ
-	* gnat1drv.adb: Remove references of -gnatdJ and
-	Include_Subprgram_In_Messages.
-	* opt.ads: Remove Include_Subprgram_In_Messages
-	* par-util.adb: Remove behavior related to
-	Include_Subprgram_In_Messages.
-	* sem_util.adb: Remove Subprogram_Name used for -gnatdJ
-
-2024-06-13  Eric Botcazou  <ebotcazou@adacore.com>
-
-	* exp_ch7.adb (Attach_Object_To_Master_Node): Fix formatting.
-	(Build_Finalizer.Process_Object_Declaration): Synthesize a local
-	Finalize_Address primitive if the object's subtype is an array
-	that has a constrained first subtype and is not this first subtype.
-	* exp_util.adb (Find_Last_Init): Get again to the base type in the
-	indirect case.
-
-2024-06-13  Eric Botcazou  <ebotcazou@adacore.com>
-
-	* doc/gnat_rm/implementation_defined_attributes.rst (Iterable):
-	Delete entry.
-	* gnat_rm.texi: Regenerate.
-	* gnat_ugn.texi: Regenerate.
-
-2024-06-13  Yannick Moy  <moy@adacore.com>
-
-	* sem_util.adb (Check_Ambiguous_Aggregate): Fix test.
-
-2024-06-13  Javier Miranda  <miranda@adacore.com>
-
-	* freeze.ads (Check_Condition_Entities): Complete documentation.
-	* freeze.adb (Check_Inherited_Conditions): Extend its functionality to
-	build two kind of wrappers: the existing LSP wrappers, and wrappers
-	required to handle postconditions of interface primitives implemented
-	by inherited primitives.
-	(Build_Inherited_Condition_Pragmas): Rename formal.
-	(Freeze_Record_Type): For derived tagged types, move call to
-	Check_Inherited_Conditions to subprogram Freeze_Entity_Checks;
-	done to improve the performance of Check_Inherited_Conditions since it
-	can rely on the internal entities that link interface primitives with
-	tagged type primitives that implement them.
-	(Check_Interface_Primitives_Strub_Mode): New subprogram.
-	* sem_ch13.adb (Freeze_Entity_Checks): Call Check_Inherited_Conditions.
-	Call Check_Inherited_Conditions with derived interface types to check
-	strub mode compatibility of their primitives.
-	* sem_disp.adb (Check_Dispatching_Operation): Adjust assertion to accept
-	wrappers of interface primitives that have classwide postconditions.
-	* exp_disp.adb (Write_DT): Adding text to identify wrappers.
-
-2024-06-13  Viljar Indus  <indus@adacore.com>
-
-	* sem_res.adb (Resolve_Call): add warning insertion
-	character into the info message.
-
-2024-06-13  Steve Baird  <baird@adacore.com>
-
-	* sem_util.adb
-	(New_Copy_Tree.Visit_Entity): Delete code that prevented copying some entities.
-
-2024-06-13  Bob Duff  <duff@adacore.com>
-
-	* sem_ch12.adb (Check_Fixed_Point_Actual): Minor rewording; it seems
-	more proper to say "operator" rather than "operation".
-	(Matching_Actual): Give an error for <> in positional notation.
-	This is a syntax error. Disable this for now.
-	(Analyze_Associations): Copy the use clause in all cases.
-	The "mustn't recopy" comment seems wrong, because New_Copy_Tree
-	preserves Slocs.
-	* libgnat/a-ticoau.ads: Fix violation of new postion-box error.
-	* libgnat/a-wtcoau.ads: Likewise.
-	* libgnat/a-ztcoau.ads: Likewise.
-
-2024-06-13  Viljar Indus  <indus@adacore.com>
-
-	* par-labl.adb (Rewrite_As_Loop): Remove info message
-
-2024-06-13  Viljar Indus  <indus@adacore.com>
-
-	* par-ch7.adb: Remove warning characters from info message
-	* par-endh.adb: Remove warning characters from info message
-	* sem_res.adb: Remove warning characters from info message
-
-2024-06-13  Viljar Indus  <indus@adacore.com>
-
-	* sem_ch13.adb (Check_Aspect_At_End_Of_Declarations): change the
-	info message to a continuation message.
-
-2024-06-13  Viljar Indus  <indus@adacore.com>
-
-	* inline.adb (Cannot_Inline): Simplify string handling logic.
-
-2024-06-13  Yannick Moy  <moy@adacore.com>
-
-	* exp_ch5.adb (Expand_Iterator_Loop_Over_Container): Skip entities
-	of kind E_Subprogram_Body.
-	* repinfo.adb (List_Entities): Remove special case for subprogram
-	bodies.
-	* sem_ch6.adb (Analyze_Subprogram_Body_Helper): List subprogram
-	body entities in the enclosing scope.
-
-2024-06-13  Javier Miranda  <miranda@adacore.com>
-
-	* sem_ch4.adb (Traverse_Interfaces): Add missing support
-	for climbing to parents of interface types.
-
-2024-06-13  Steve Baird  <baird@adacore.com>
-
-	* doc/gnat_rm/implementation_defined_attributes.rst:
-	Update Super attribute documentation.
-	* gnat_rm.texi: Regenerate.
-	* gnat_ugn.texi: Regenerate.
-
-2024-06-13  Ronan Desplanques  <desplanques@adacore.com>
-
-	* exp_ch7.adb (Build_Cleanup_Statements): Adapt to changes
-	made to Build_Protected_Subprogram_Call_Cleanup.
-	* exp_ch9.adb (Make_Unlock_Statement, Wrap_Unprotected_Call):
-	New functions.
-	(Build_Protected_Subprogram_Body): Fix resource management in
-	generated code.
-	(Build_Protected_Subprogram_Call_Cleanup): Make use of newly
-	introduced Make_Unlock_Statement.
-
-2024-06-13  Eric Botcazou  <ebotcazou@adacore.com>
-
-	PR ada/114710
-	* exp_util.adb (Find_Renamed_Object): Recurse for any renaming.
-
-2024-06-13  Piotr Trojanek  <trojanek@adacore.com>
-
-	* sem_prag.adb (Check_Mode_Restriction_In_Enclosing_Context):
-	Iterate over encapsulating abstract states.
-
-2024-06-13  Eric Botcazou  <ebotcazou@adacore.com>
-
-	* Makefile.rtl (GNATRTL_NONTASKING_OBJS): Add s-imad32$(objext),
-	s-imad64$(objext) and s-imagea$(objext).
-	* exp_atag.ads (Build_Set_Size_Function): Replace Tag_Node parameter
-	with Typ parameter.
-	* exp_atag.adb: Add clauses for Sinfo.Utils.
-	(Build_Set_Size_Function): Retrieve the TSD object statically.
-	* exp_disp.adb: Add clauses for Ttypes.
-	(Make_DT): Call Address_Image{32,64] instead of Address_Image.
-	(Register_Primitive): Pass Tag_Typ to Build_Set_Size_Function.
-	* rtsfind.ads (RTU_Id): Remove System_Address_Image and add
-	System_Img_Address_{32;64}.
-	(RE_Id): Remove entry for RE_Address_Image and add entries for
-	RE_Address_Image{32,64}.
-	* rtsfind.adb (System_Descendant): Adjust to above changes.
-	* libgnat/a-tags.ads (Address_Array): Suppress initialization.
-	* libgnat/s-addima.adb (System.Address_Image): Call the appropriate
-	routine based on the address size.
-	* libgnat/s-imad32.ads: New file.
-	* libgnat/s-imad64.ads: Likewise.
-	* libgnat/s-imagea.ads: Likewise.
-	* libgnat/s-imagea.adb: Likewise.
-	* gcc-interface/Make-lang.in (GNAT_ADA_OBJS) [$(STAGE1)=False]: Add
-	ada/libgnat/s-imad32.o and ada/libgnat/s-imad64.o.
-
-2024-06-13  Yannick Moy  <moy@adacore.com>
-
-	* inline.adb (Can_Be_Inlined_In_GNATprove_Mode): Do not inline
-	when constant with address clause is found.
-
-2024-06-13  Ronan Desplanques  <desplanques@adacore.com>
-
-	* gnatlink.adb (Gnatlink): Fix incorrect lower bound assumption.
-	(Is_Prefix): New function.
-
-2024-06-13  Steve Baird  <baird@adacore.com>
-
-	* sem_ch7.adb
-	(Requires_Completion_In_Body): Modify the Comes_From_Source test so that
-	the implicit declaration of an inherited subprogram does not cause
-	an incorrect result of True.
-
-2024-06-13  Richard Kenner  <kenner@adacore.com>
-
-	* exp_ch6.adb (Expand_Ctrl_Function_Call): Inline if -gnatn in
-	CCG mode even if -O0.
-
-2024-06-13  Eric Botcazou  <ebotcazou@adacore.com>
-
-	PR ada/114710
-	* exp_util.adb (Find_Renamed_Object): Recurse if the renamed object
-	is itself a renaming.
-
-2024-06-13  Javier Miranda  <miranda@adacore.com>
-
-	* sem_attr.adb (Analyze_Attribute): Enhance support for
-	using 'Old with a prefix that references an overloaded
-	function that has no parameters; add missing support
-	for the use of 'Old within qualified expressions.
-	* sem_util.ads (Preanalyze_And_Resolve_Without_Errors):
-	New subprogram.
-	* sem_util.adb (Preanalyze_And_Resolve_Without_Errors):
-	New subprogram.
-
-2024-06-13  Piotr Trojanek  <trojanek@adacore.com>
-
-	* layout.adb (Layout_Type): Use high-level wrapper routine.
-	* sem_ch13.adb (Inherit_Delayed_Rep_Aspects): Likewise.
-	* sem_ch3.adb (Analyze_Object_Declaration): Likewise.
-
-2024-06-13  Eric Botcazou  <ebotcazou@adacore.com>
-
-	* libgnat/s-tsmona__linux.adb (Get): Move down descriptive comment.
-	* libgnat/s-tsmona__mingw.adb: Add with clause and use clause for
-	System.Storage_Elements.
-	(Get): Pass GET_MODULE_HANDLE_EX_FLAG_UNCHANGED_REFCOUNT in the call
-	to GetModuleHandleEx and remove the subsequent call to FreeLibrary.
-	Upon success, set Load_Addr to the base address of the module.
-	* libgnat/s-win32.ads (GET_MODULE_HANDLE_EX_FLAG_FROM_ADDRESS): Use
-	shorter literal.
-	(GET_MODULE_HANDLE_EX_FLAG_UNCHANGED_REFCOUNT): New constant.
-
-2024-06-13  Eric Botcazou  <ebotcazou@adacore.com>
-
-	PR ada/114710
-	* exp_ch7.adb (Build_Finalizer.Process_Declarations): Remove dead
-	code dealing with renamings.
-	* exp_util.ads (Is_Finalizable_Transient): Rename Rel_Node to N.
-	* exp_util.adb (Is_Finalizable_Transient): Likewise.
-	(Is_Aliased): Remove obsolete code dealing wih EWA nodes and only
-	consider renamings present in N itself.
-	(Requires_Cleanup_Actions): Remove dead code dealing with renamings.
-
-2024-06-13  Javier Miranda  <miranda@adacore.com>
-
-	* sem_ch13.adb (Analyze_One_Aspect): Set the applicable policy
-	of a type declaration when its aspect Dynamic_Predicate is
-	analyzed.
-	* sem_prag.adb (Handle_Dynamic_Predicate_Check): New subprogram
-	that enables or ignores dynamic predicate checks depending on
-	whether dynamic checks are enabled in the context where the
-	associated type declaration is defined; used in the analysis
-	of pragma check. In addition, for pragma Predicate, do not
-	disable it when the aspect was internally build as part of
-	processing a dynamic predicate aspect.
-
-2024-06-12  Alexandre Oliva  <oliva@adacore.com>
-
-	* gcc-interface/decl.cc (gnat_to_gnu_field): Use unpacked type
-	as the debug type for packed fields.
-
-2024-06-10  Eric Botcazou  <ebotcazou@adacore.com>
-
-	* exp_ch4.adb (Expand_Nonbinary_Modular_Op): Create an explicit Mod
-	for additive operations if No_Implicit_Conditionals is in effect.
-	(Expand_Modular_Addition): Likewise.
-	(Expand_Modular_Subtraction): Likewise.
-	(Expand_Modular_Op): Always use an unsigned type obtained by calling
-	Small_Integer_Type_For on the required size.
-
-2024-06-10  Javier Miranda  <miranda@adacore.com>
-
-	* sem_ch6.adb (Might_Need_BIP_Task_Actuals): Add support
-	for access-to-subprogram parameter types.
-	* exp_ch6.adb (Add_Task_Actuals_To_Build_In_Place_Call):
-	Add dummy BIP parameters to access-to-subprogram types
-	that may reference a function that has BIP parameters.
-
-2024-06-10  Gary Dismukes  <dismukes@adacore.com>
-
-	* sem_prag.adb (Set_Convention_From_Pragma): If the specified convention on
-	a record type is not C_Pass_By_Copy, then force the C_Pass_By_Copy flag to
-	False, to ensure that it's overridden.
-
-2024-06-10  Gary Dismukes  <dismukes@adacore.com>
-
-	* sem_aggr.adb (Resolve_Iterated_Association): Change "not Present"
-	to "No" in test of Add_Named_Subp.
-
-2024-06-10  Steve Baird  <baird@adacore.com>
-
-	* freeze.adb
-	(Should_Freeze_Type.Is_Dispatching_Call_Or_Aggregate): Treat an extension
-	aggregate or a delta aggregate like a regular aggregate.
-
-2024-06-10  Gary Dismukes  <dismukes@adacore.com>
-
-	* sem_aggr.adb (Resolve_Iterated_Association): In the case of
-	N_Iterated_Element_Associations that have a key expression, issue
-	an error if the aggregate type does not have an Add_Named
-	operation, and include a reference to RM22 4.3.5(24) in the error
-	message. In the case of an N_Component_Association with a
-	Defining_Identifer where the "choice" is given by a function call,
-	in the creation of the iterator_specification associate a copy of
-	Choice as its Name, and remove the call to
-	Analyze_Iterator_Specification, which was causing problems with
-	the reanalysis of function calls originally given in prefixed form
-	that were transformed into function calls in normal (infix) form.
-	The iterator_specification will be analyzed later in any case, so
-	that call should not be done here. Remove the with and use of
-	Sem_Ch5.
-
-2024-06-10  Justin Squirek  <squirek@adacore.com>
-
-	* ali.adb (Get_Nat): Remove unnecessary parentheses.
-	* exp_ch11.adb (Expand_Local_Exception_Handlers): Remove
-	unnecessary parentheses.
-	* freeze.adb (Freeze_Entity): Remove unnecessary parentheses.
-	* lib-list.adb (List): Remove unnecessary parentheses.
-	* par-ch5.adb (P_Condition): Add extra parentheses checks on
-	condition operands.
-	* sem_ch3.adb (Add_Interface_Tag_Components): Remove unnecessary
-	parentheses.
-	(Check_Delta_Expression): Remove unnecessary parenthesis.
-	(Check_Digits_Expression): Remove unnecessary parentheses.
-	* sem_ch12.adb (Validate_Array_Type_Instance): Remove unnecessary
-	parentheses.
-
-2024-06-10  Justin Squirek  <squirek@adacore.com>
-
-	* exp_ch5.adb (Expand_Formal_Container_Element_Loop): Add
-	expansion of filter condition.
-	(Expand_Formal_Container_Loop): Add expansion of filter condition.
-
-2024-06-10  Justin Squirek  <squirek@adacore.com>
-
-	* accessibility.adb (Accessibility_Level): Use Get_Full_View to
-	avoid crashes when calculating scope.
-
-2024-06-10  Justin Squirek  <squirek@adacore.com>
-
-	* sem_warn.adb (Warn_On_Unreferenced_Entity): Add a condition to
-	ignore warnings on unreferenced abstract subprogram.
-
-2024-06-10  Justin Squirek  <squirek@adacore.com>
-
-	* sem_attr.adb (Analyze_Attribute): Add check for interface parent
-	types.
-
-2024-06-10  Piotr Trojanek  <trojanek@adacore.com>
-
-	* einfo.ads, exp_attr.adb, exp_ch4.adb, exp_ch7.adb,
-	lib-writ.adb, libgnat/a-stbuut.ads, sem_ch13.adb, sem_ch3.adb,
-	sem_ch7.adb: Use "RM" in comments.
-
-2024-06-10  Piotr Trojanek  <trojanek@adacore.com>
-
-	* sem_util.adb
-	(Immediate_Context_Implies_Is_Potentially_Unevaluated): Use
-	collective subtypes in membership tests.
-	(Is_Known_On_Entry): Require all alternatives in a case statement
-	to return; this change could prevent a recently fixed glitch,
-	where one of the alternatives relied on the return statement
-	afterwards (also, the new code is shorter).
-	* sem_util.ads (Is_Potentially_Unevaluated): Clarify that this
-	routine applies to Ada 2012.
-
-2024-06-10  Yannick Moy  <moy@adacore.com>
-
-	* libgnat/a-chtgfo.adb (Generic_Read, Generic_Write): Remove.
-	* libgnat/a-chtgfo.ads: Same. Remove dependency on Ada.Streams.
-
-2024-06-10  Ronan Desplanques  <desplanques@adacore.com>
-
-	* libgnarl/s-taprop__mingw.adb (Set_Task_Affinity): Fix usage of
-	SetThreadAffinityMask.
-	* libgnat/s-winext.ads (SetThreadAffinityMask): Fix binding
-	signature.
-
-2024-06-10  Ronan Desplanques  <desplanques@adacore.com>
-
-	* libgnarl/s-taprop__mingw.adb (Set_Task_Affinity): Fix usage
-	of SetThreadIdealProcessor.
-
-2024-06-10  Ronan Desplanques  <desplanques@adacore.com>
-
-	* libgnat/s-os_lib.adb (Normalize_Pathname): Remove incorrect
-	assert statement.
-	(Missed_Drive_Letter): Rename into...
-	(Drive_Letter_Omitted): This.
-
-2024-06-10  Ronan Desplanques  <desplanques@adacore.com>
-
-	* gnatlink.adb (Check_File_Name): Fix incorrect assumption.
-
-2024-06-10  Piotr Trojanek  <trojanek@adacore.com>
-
-	* exp_attr.adb (Expand_N_Attribute_Reference): Use constants
-	declared at the beginning of subprogram; tune layout.
-	* exp_ch3.adb (Predefined_Primitive_Bodies): Tune layout.
-
-2024-06-10  Piotr Trojanek  <trojanek@adacore.com>
-
-	* doc/gnat_rm/implementation_defined_pragmas.rst
-	(No_Tagged_Streams): Move documentation.
-	* doc/gnat_rm/standard_and_implementation_defined_restrictions.rst
-	(No_Streams): Likewise.
-	* exp_disp.adb (Make_DT): Extend comment.
-	* gnat_rm.texi: Regenerate.
-	* gnat_ugn.texi: Regenerate.
-
-2024-06-10  Piotr Trojanek  <trojanek@adacore.com>
-
-	* sem_attr.adb (Analyze_Attribute): Use fully qualified name
-	without a NUL, so that it doesn't need to be skipped afterwards.
-
-2024-06-10  Piotr Trojanek  <trojanek@adacore.com>
-
-	* exp_ch3.adb (Stream_Operation_OK): Check restriction
-	No_Default_Stream_Attributes before call to
-	Type_Without_Stream_Operation.
-	* sem_util.adb (Type_Without_Stream_Operation): Remove static
-	condition from recursive routine
-
-2024-06-10  Piotr Trojanek  <trojanek@adacore.com>
-
-	* inline.adb (Has_Single_Return_In_GNATprove_Mode): Remove.
-	(Process_Formals): When rewriting an occurrence of a formal
-	parameter, use location of the occurrence, not of the inlined
-	call.
-
-2024-06-10  Piotr Trojanek  <trojanek@adacore.com>
-
-	* debug.adb (d_k): Use first available debug switch.
-	* gnat1drv.adb (Adjust_Global_Switches): If new debug switch is
-	active then don't expand assertion expressions by default.
-
-2024-06-10  Piotr Trojanek  <trojanek@adacore.com>
-
-	* exp_ch6.adb (Install_Class_Preconditions_Check): Refactor
-	common code for checking if precondition fails, since the
-	difference is only in raising an exception or calling the
-	Raise_Assert_Failure procedure.
-
-2024-06-10  Piotr Trojanek  <trojanek@adacore.com>
-
-	* exp_ch6.adb (Build_Dynamic_Check_Helper_Call): Remove unused
-	iteration over formal parameters.
-
-2024-06-10  Piotr Trojanek  <trojanek@adacore.com>
-
-	* sem_ch13.adb (Check_Aspect_At_End_Of_Declarations): Make
-	discriminants visible when analyzing aspect Interrupt_Priority.
-	(Freeze_Entity_Checks): Likewise.
-	(Resolve_Aspect_Expressions): Likewise for both aspects CPU and
-	Interrupt_Priority.
-
-2024-06-10  Piotr Trojanek  <trojanek@adacore.com>
-
-	* sem_prag.adb (Report_Extra_Clauses): Remove redundant check
-	for empty list, because First works also for No_List.
-
-2024-06-10  Piotr Trojanek  <trojanek@adacore.com>
-
-	* sem_prag.adb (Check_Dependency_Clause, Check_Output_States,
-	Report_Extra_Clauses): Remove multiple checks for being inside
-	an instance.
-	(Analyze_Refined_Depends_In_Decl_Part): Add single check for
-	being inside an instance.
-
-2024-06-10  Piotr Trojanek  <trojanek@adacore.com>
-
-	* sem_prag.adb (Check_In_Out_States, Check_Input_States,
-	Check_Output_States, Check_Proof_In_States,
-	Check_Refined_Global_List, Report_Extra_Constituents,
-	Report_Missing_Items): Remove multiple checks for being inside
-	an instance.
-	(Analyze_Refined_Global_In_Decl_Part): Add single check for
-	being inside an instance.
-
-2024-06-05  Kewen Lin  <linkw@linux.ibm.com>
-
-	* gcc-interface/decl.cc (gnat_to_gnu_entity): Use TYPE_PRECISION of
-	long_double_type_node to replace LONG_DOUBLE_TYPE_SIZE.
-
-2024-05-29  Eric Botcazou  <ebotcazou@adacore.com>
-
-	PR ada/115270
-	* Makefile.rtl (PowerPC/Linux): Use libgnat/s-atopri__32.ads for
-	the 32-bit library.
-	(SPARC/Linux): Likewise.
-
-2024-05-21  Eric Botcazou  <ebotcazou@adacore.com>
-
-	PR ada/115168
-	* libgnarl/s-taprop__solaris.adb (Initialize): Fix pasto.
-	* libgnat/s-oslock__solaris.ads (Owner_Int): Delete.
-	(Owner_ID): Change the designated type to Integer.
-
-2024-05-21  Eric Botcazou  <ebotcazou@adacore.com>
-
-	* gcc-interface/utils2.cc (nonbinary_modular_operation): Rewrite.
-	Do not create signed types for subtraction, do not create types with
-	partial precision, call fold_convert instead of convert throughout.
-
-2024-05-21  Eric Botcazou  <ebotcazou@adacore.com>
-
-	* gcc-interface/decl.cc (gnat_to_gnu_entity): Use the Is_Base_Type
-	predicate and remove superfluous calls to Base_Type.
-
-2024-05-21  Eric Botcazou  <ebotcazou@adacore.com>
-
-	* gcc-interface/utils2.cc (gnat_protect_expr): Deal specifically
-	with atomic loads. Document the relationship with gnat_save_expr.
-
-2024-05-21  Eric Botcazou  <ebotcazou@adacore.com>
-
-	* gcc-interface/decl.cc (gnat_to_gnu_entity) <E_Array_Type>: For a
-	packed type implemented specially, temporarily save the XUA type as
-	equivalent to the entity before processing the implementation type.
-	For this implementation type, if its component type is the same as
-	that of the original type, copy the alias set from the latter.
-	<types>: Resort to universal aliasing for all interface types.
-	* gcc-interface/trans.cc (Call_to_gnu): Add GNU_ACTUAL_TYPE local
-	variable and rename existing one to GNU_UNPADDED_ACTUAL_TYPE.
-	If the formal is passed by reference and the actual is a conversion,
-	call aliasable_p to detect aliasing violations, issue a warning upon
-	finding one and create the temporary in the target type.
-	Add an assertion that no such violation has been missed above.
-	(addressable_p): Revert latest changes.
-	(aliasable_p): New predicate.
-	* gcc-interface/utils2.cc (build_binary_op) <ARRAY_RANGE_REF>: When
-	creating a new array type on the fly, preserve the alias set of the
-	operation type.
-
-2024-05-21  Eric Botcazou  <ebotcazou@adacore.com>
-
-	* gcc-interface/trans.cc (gnat_to_gnu) <N_Simple_Return_Statement>:
-	In the return-by-invisible-reference case, remove conversions before
-	looking for a dereference in the return values and building the test
-	protecting against a useless copy operation.
-
-2024-05-21  Eric Botcazou  <ebotcazou@adacore.com>
-
-	* gcc-interface/decl.cc (gnat_to_gnu_entity) <E_Array_Type>: Set
-	TYPE_TYPELESS_STORAGE on the array types if Universal_Aliasing is
-	set on the type or its component type.
-	<E_Array_Subtype>: Likewise.
-	For other aggregate types, set TYPE_TYPELESS_STORAGE in this case.
-	(set_typeless_storage_on_aggregate_type): New function.
-	(set_universal_aliasing_on_type): Likewise.
-	* gcc-interface/trans.cc (Call_to_gnu): Add const to local variable.
-	Adjust comment.  Pass GNAT_NAME in the call to addressable_p and add
-	a bypass for atomic types in case it returns false.
-	(addressable_p): Add GNAT_EXPR third parameter with default value
-	and add a default value to the existing second parameter.
-	<VIEW_CONVERT_EXPR:>: Return false if the expression comes from a
-	function call and if the alias sets of source and target types are
-	both distinct from zero and each other.
-
-2024-05-21  Ronan Desplanques  <desplanques@adacore.com>
-
-	* gcc-interface/utils2.cc (build_cond_expr): Also apply an
-	indirection when the result type is variable-sized.
-
-2024-05-21  Marc Poulhiès  <poulhies@adacore.com>
-
-	* gcc-interface/decl.cc: Fix typo in comment.
-
-2024-05-21  Eric Botcazou  <ebotcazou@adacore.com>
-
-	* gcc-interface/utils2.cc (build_call_alloc_dealloc_proc): Add an
-	assertion that this is not a deallocation of the return or secondary
-	stack and remove subsequent unreachable code.
-
-2024-05-21  Eric Botcazou  <ebotcazou@adacore.com>
-
-	* gcc-interface/utils2.cc (build_cond_expr): Use the indirect path
-	for all types containing a placeholder.
-
-2024-05-21  Piotr Trojanek  <trojanek@adacore.com>
-
-	* gcc-interface/Make-lang.in (GNATBIND_OBJS): Remove unused
-	dependencies.
-
-2024-05-21  Eric Botcazou  <ebotcazou@adacore.com>
-
-	* gcc-interface/decl.cc (gnat_to_gnu_entity) <E_Variable>: Give a
-	warning for a statically allocated object whose size is constant,
-	valid but too large.
-	(allocatable_size_p): In the static case, return false for a size
-	that is constant, valid but too large.
-
-2024-05-21  Eric Botcazou  <ebotcazou@adacore.com>
-
-	* gcc-interface/decl.cc (gnat_to_gnu_entity) <E_Variable>: For an
-	array allocated with its bounds, make sure to have an array type
-	to build the template.
-
-2024-05-21  Eric Botcazou  <ebotcazou@adacore.com>
-
-	* gcc-interface/trans.cc (access_attribute_p): New predicate.
-	(lvalue_required_for_attribute_p): Return again 1 for Size and add
-	the missing terminating call to gcc_unreachable.
-	(gnat_to_gnu): Return the result unmodified for a reference to an
-	unconstrained array only if it is the prefix of an access attribute.
-
-2024-05-21  Eric Botcazou  <ebotcazou@adacore.com>
-
-	* gcc-interface/utils.cc (relate_alias_sets): Restore previous code
-	when the type uses structural equality.
-
-2024-05-21  Steve Baird  <baird@adacore.com>
-
-	* exp_util.adb (Remove_Side_Effects): Make_Reference assumes that
-	the referenced object satisfies the constraints of the designated
-	subtype of the access type. Ensure that this assumption holds by
-	introducing a qualified expression if needed (and then ensuring
-	that checking associated with evaluation of the qualified
-	expression is not suppressed).
-
-2024-05-21  Piotr Trojanek  <trojanek@adacore.com>
-=======
-2025-01-06  Eric Botcazou  <ebotcazou@adacore.com>
->>>>>>> d3ccd89f
+2025-01-06  Eric Botcazou  <ebotcazou@adacore.com>
 
 	PR ada/118247
 	* gcc-interface/Make-lang.in (GNATTOOLS_CROSS_MV): Copy gnatbind
@@ -5867,6 +694,9 @@
 	* gnat_ugn.texi: Bump @copying's copyright year.
 	* gnat_rm.texi: Likewise.
 
+2010-06-30  Jakub Jelinek  <jakub@redhat.com>
+
+	* gnat-style.texi: Change dircategory to GNU Ada tools.
  
 Copyright (C) 2025 Free Software Foundation, Inc.
