--- conflicted
+++ resolved
@@ -1,4 +1,7 @@
-<<<<<<< HEAD
+2013-03-22  Release Manager
+
+	* GCC 4.8.0 released.
+
 2013-03-08  Cesar Strauss  <cestrauss@gmail.com>
 
 	PR ada/52123
@@ -12,25 +15,6 @@
 
 2013-03-06  Eric Botcazou  <ebotcazou@adacore.com>
 
-=======
-2013-03-22  Release Manager
-
-	* GCC 4.8.0 released.
-
-2013-03-08  Cesar Strauss  <cestrauss@gmail.com>
-
-	PR ada/52123
-	* seh_init.c (Raise_From_Signal_Handler): Declare as no-return.
-	(__gnat_SEH_error_handler): Likewise.  Remove final return.
-
-2013-03-06  Eric Botcazou  <ebotcazou@adacore.com>
-
-	* gcc-interface/trans.c (Attribute_to_gnu): Abort instead of erroring
-	out for an unimplemented attribute.
-
-2013-03-06  Eric Botcazou  <ebotcazou@adacore.com>
-
->>>>>>> 43bd423a
 	* gcc-interface/decl.c (gnat_to_gnu_field): Remove the wrapper around
 	a misaligned integral type if a size is specified for the field.
 
