--- conflicted
+++ resolved
@@ -6,11 +6,7 @@
 --                                                                          --
 --                                 S p e c                                  --
 --                                                                          --
-<<<<<<< HEAD
---          Copyright (C) 1992-2009, Free Software Foundation, Inc.         --
-=======
 --          Copyright (C) 1992-2010, Free Software Foundation, Inc.         --
->>>>>>> 03d20231
 --                                                                          --
 -- GNAT is free software;  you can  redistribute it  and/or modify it under --
 -- terms of the  GNU General Public License as published  by the Free Soft- --
@@ -441,16 +437,6 @@
    --  Contains the Id for currently scanned string value.
 
    Wide_Character_Found : Boolean := False;
-<<<<<<< HEAD
-   --  Set True if wide character found (i.e. a character that does not fit
-   --  in Character, but fits in Wide_Wide_Character).
-   --  Valid only when Token = Tok_String_Literal.
-
-   Wide_Wide_Character_Found : Boolean := False;
-   --  Set True if wide wide character found (i.e. a character that does
-   --  not fit in Character or Wide_Character).
-   --  Valid only when Token = Tok_String_Literal.
-=======
    --  Valid only when Token = Tok_String_Literal. Set True if wide character
    --  found (i.e. a character that does not fit in Character, but fits in
    --  Wide_Wide_Character).
@@ -459,7 +445,6 @@
    --  Valid only when Token = Tok_String_Literal. Set True if wide wide
    --  character found (i.e. a character that does not fit in Character or
    --  Wide_Character).
->>>>>>> 03d20231
 
    Special_Character : Character;
    --  Valid only when Token = Tok_Special. Returns one of the characters
