--- conflicted
+++ resolved
@@ -6,11 +6,7 @@
 --                                                                          --
 --                                 B o d y                                  --
 --                                                                          --
-<<<<<<< HEAD
---                     Copyright (C) 2001-2005, AdaCore                     --
-=======
 --                     Copyright (C) 2001-2007, AdaCore                     --
->>>>>>> 751ff693
 --                                                                          --
 -- GNAT is free software;  you can  redistribute it  and/or modify it under --
 -- terms of the  GNU General Public License as published  by the Free Soft- --
@@ -19,32 +15,20 @@
 -- OUT ANY WARRANTY;  without even the  implied warranty of MERCHANTABILITY --
 -- or FITNESS FOR A PARTICULAR PURPOSE.  See the GNU General Public License --
 -- for  more details.  You should have  received  a copy of the GNU General --
-<<<<<<< HEAD
--- Public License  distributed with GNAT;  see file COPYING.  If not, write --
--- to  the  Free Software Foundation,  51  Franklin  Street,  Fifth  Floor, --
--- Boston, MA 02110-1301, USA.                                              --
-=======
 -- Public License  distributed with GNAT; see file COPYING3.  If not, go to --
 -- http://www.gnu.org/licenses for a complete copy of the license.          --
->>>>>>> 751ff693
 --                                                                          --
 -- GNAT was originally developed  by the GNAT team at  New York University. --
 -- Extensive contributions were provided by Ada Core Technologies Inc.      --
 --                                                                          --
 ------------------------------------------------------------------------------
 
-<<<<<<< HEAD
---  This is the default version which does not support libraries.
---  All subprograms are dummies, because they are never called,
---  except Support_For_Libraries which returns None.
-=======
 with MLib.Fil;
 with Prj.Com;
 
 with MLib.Tgt.Specific;
 pragma Warnings (Off, MLib.Tgt.Specific);
 --  MLib.Tgt.Specific is with'ed only for elaboration purposes
->>>>>>> 751ff693
 
 package body MLib.Tgt is
 
@@ -54,12 +38,6 @@
 
    function Archive_Builder return String is
    begin
-<<<<<<< HEAD
-      return "ar";
-   end Archive_Builder;
-
-   -----------------------------
-=======
       return Archive_Builder_Ptr.all;
    end Archive_Builder;
 
@@ -73,16 +51,11 @@
    end Archive_Builder_Default;
 
    -----------------------------
->>>>>>> 751ff693
    -- Archive_Builder_Options --
    -----------------------------
 
    function Archive_Builder_Options return String_List_Access is
    begin
-<<<<<<< HEAD
-      return new String_List'(1 => new String'("cr"));
-   end Archive_Builder_Options;
-=======
       return Archive_Builder_Options_Ptr.all;
    end Archive_Builder_Options;
 
@@ -112,7 +85,6 @@
    begin
       return new String_List'(1 => new String'("q"));
    end Archive_Builder_Append_Options_Default;
->>>>>>> 751ff693
 
    -----------------
    -- Archive_Ext --
@@ -120,21 +92,6 @@
 
    function Archive_Ext return String is
    begin
-<<<<<<< HEAD
-      return "";
-   end Archive_Ext;
-
-   ---------------------
-   -- Archive_Indexer --
-   ---------------------
-
-   function Archive_Indexer return String is
-   begin
-      return "ranlib";
-   end Archive_Indexer;
-
-   -----------------------------
-=======
       return Archive_Ext_Ptr.all;
    end Archive_Ext;
 
@@ -166,16 +123,11 @@
    end Archive_Indexer_Default;
 
    -----------------------------
->>>>>>> 751ff693
    -- Archive_Indexer_Options --
    -----------------------------
 
    function Archive_Indexer_Options return String_List_Access is
    begin
-<<<<<<< HEAD
-      return new String_List (1 .. 0);
-   end Archive_Indexer_Options;
-=======
       return Archive_Indexer_Options_Ptr.all;
    end Archive_Indexer_Options;
 
@@ -187,7 +139,6 @@
    begin
       return new String_List (1 .. 0);
    end Archive_Indexer_Options_Default;
->>>>>>> 751ff693
 
    ---------------------------
    -- Build_Dynamic_Library --
@@ -196,10 +147,6 @@
    procedure Build_Dynamic_Library
      (Ofiles       : Argument_List;
       Options      : Argument_List;
-<<<<<<< HEAD
-      Options_2    : Argument_List;
-=======
->>>>>>> 751ff693
       Interfaces   : Argument_List;
       Lib_Filename : String;
       Lib_Dir      : String;
@@ -208,24 +155,6 @@
       Lib_Version  : String  := "";
       Auto_Init    : Boolean := False)
    is
-<<<<<<< HEAD
-      pragma Unreferenced (Ofiles);
-      pragma Unreferenced (Foreign);
-      pragma Unreferenced (Afiles);
-      pragma Unreferenced (Options);
-      pragma Unreferenced (Options_2);
-      pragma Unreferenced (Interfaces);
-      pragma Unreferenced (Lib_Filename);
-      pragma Unreferenced (Lib_Dir);
-      pragma Unreferenced (Symbol_Data);
-      pragma Unreferenced (Driver_Name);
-      pragma Unreferenced (Lib_Version);
-      pragma Unreferenced (Auto_Init);
-
-   begin
-      null;
-   end Build_Dynamic_Library;
-=======
    begin
       Build_Dynamic_Library_Ptr
         (Ofiles,
@@ -256,7 +185,6 @@
    begin
       return "";
    end Default_Symbol_File_Name_Default;
->>>>>>> 751ff693
 
    -------------
    -- DLL_Ext --
@@ -264,11 +192,6 @@
 
    function DLL_Ext return String is
    begin
-<<<<<<< HEAD
-      return "";
-   end DLL_Ext;
-
-=======
       return DLL_Ext_Ptr.all;
    end DLL_Ext;
 
@@ -281,18 +204,12 @@
       return "so";
    end DLL_Ext_Default;
 
->>>>>>> 751ff693
    ----------------
    -- DLL_Prefix --
    ----------------
 
    function DLL_Prefix return String is
    begin
-<<<<<<< HEAD
-      return "lib";
-   end DLL_Prefix;
-
-=======
       return DLL_Prefix_Ptr.all;
    end DLL_Prefix;
 
@@ -305,18 +222,13 @@
       return "lib";
    end DLL_Prefix_Default;
 
->>>>>>> 751ff693
    --------------------
    -- Dynamic_Option --
    --------------------
 
    function Dynamic_Option return String is
    begin
-<<<<<<< HEAD
-      return "";
-=======
       return Dynamic_Option_Ptr.all;
->>>>>>> 751ff693
    end Dynamic_Option;
 
    ----------------------------
@@ -333,7 +245,6 @@
    -------------------
 
    function Is_Object_Ext (Ext : String) return Boolean is
-      pragma Unreferenced (Ext);
    begin
       return Is_Object_Ext_Ptr (Ext);
    end Is_Object_Ext;
@@ -352,7 +263,6 @@
    --------------
 
    function Is_C_Ext (Ext : String) return Boolean is
-      pragma Unreferenced (Ext);
    begin
       return Is_C_Ext_Ptr (Ext);
    end Is_C_Ext;
@@ -371,7 +281,6 @@
    --------------------
 
    function Is_Archive_Ext (Ext : String) return Boolean is
-      pragma Unreferenced (Ext);
    begin
       return Is_Archive_Ext_Ptr (Ext);
    end Is_Archive_Ext;
@@ -394,28 +303,6 @@
       return Libgnat_Ptr.all;
    end Libgnat;
 
-<<<<<<< HEAD
-   ------------------------
-   -- Library_Exists_For --
-   ------------------------
-
-   function Library_Exists_For
-     (Project : Project_Id; In_Tree : Project_Tree_Ref) return Boolean
-   is
-      pragma Unreferenced (Project);
-      pragma Unreferenced (In_Tree);
-   begin
-      return False;
-   end Library_Exists_For;
-
-   ---------------------------
-   -- Library_File_Name_For --
-   ---------------------------
-
-   function Library_File_Name_For
-     (Project : Project_Id;
-      In_Tree : Project_Tree_Ref) return Name_Id
-=======
    ---------------------
    -- Libgnat_Default --
    ---------------------
@@ -492,15 +379,8 @@
    function Library_File_Name_For_Default
      (Project : Project_Id;
       In_Tree : Project_Tree_Ref) return File_Name_Type
->>>>>>> 751ff693
    is
-      pragma Unreferenced (Project);
-      pragma Unreferenced (In_Tree);
-   begin
-<<<<<<< HEAD
-      return No_Name;
-   end Library_File_Name_For;
-=======
+   begin
       if not In_Tree.Projects.Table (Project).Library then
          Prj.Com.Fail ("INTERNAL ERROR: Library_File_Name_For called " &
                        "for non library project");
@@ -547,7 +427,6 @@
    begin
       return True;
    end Library_Major_Minor_Id_Supported_Default;
->>>>>>> 751ff693
 
    ----------------
    -- Object_Ext --
@@ -555,11 +434,7 @@
 
    function Object_Ext return String is
    begin
-<<<<<<< HEAD
-      return "";
-=======
       return Object_Ext_Ptr.all;
->>>>>>> 751ff693
    end Object_Ext;
 
    ------------------------
@@ -577,11 +452,6 @@
 
    function PIC_Option return String is
    begin
-<<<<<<< HEAD
-      return "";
-   end PIC_Option;
-
-=======
       return PIC_Option_Ptr.all;
    end PIC_Option;
 
@@ -594,18 +464,12 @@
       return "-fPIC";
    end PIC_Option_Default;
 
->>>>>>> 751ff693
    -----------------------------------------------
    -- Standalone_Library_Auto_Init_Is_Supported --
    -----------------------------------------------
 
    function Standalone_Library_Auto_Init_Is_Supported return Boolean is
    begin
-<<<<<<< HEAD
-      return False;
-   end Standalone_Library_Auto_Init_Is_Supported;
-
-=======
       return Standalone_Library_Auto_Init_Is_Supported_Ptr.all;
    end Standalone_Library_Auto_Init_Is_Supported;
 
@@ -618,18 +482,12 @@
       return True;
    end Standalone_Library_Auto_Init_Is_Supported_Default;
 
->>>>>>> 751ff693
    ---------------------------
    -- Support_For_Libraries --
    ---------------------------
 
    function Support_For_Libraries return Library_Support is
    begin
-<<<<<<< HEAD
-      return None;
-   end Support_For_Libraries;
-
-=======
       return Support_For_Libraries_Ptr.all;
    end Support_For_Libraries;
 
@@ -642,5 +500,4 @@
       return Full;
    end Support_For_Libraries_Default;
 
->>>>>>> 751ff693
 end MLib.Tgt;