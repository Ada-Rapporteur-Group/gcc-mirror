------------------------------------------------------------------------------
--                                                                          --
--                         GNAT COMPILER COMPONENTS                         --
--                                                                          --
--                             P A R . L O A D                              --
--                                                                          --
--                                 B o d y                                  --
--                                                                          --
<<<<<<< HEAD
--          Copyright (C) 1992-2005, Free Software Foundation, Inc.         --
=======
--          Copyright (C) 1992-2006, Free Software Foundation, Inc.         --
>>>>>>> c355071f
--                                                                          --
-- GNAT is free software;  you can  redistribute it  and/or modify it under --
-- terms of the  GNU General Public License as published  by the Free Soft- --
-- ware  Foundation;  either version 2,  or (at your option) any later ver- --
-- sion.  GNAT is distributed in the hope that it will be useful, but WITH- --
-- OUT ANY WARRANTY;  without even the  implied warranty of MERCHANTABILITY --
-- or FITNESS FOR A PARTICULAR PURPOSE.  See the GNU General Public License --
-- for  more details.  You should have  received  a copy of the GNU General --
-- Public License  distributed with GNAT;  see file COPYING.  If not, write --
-- to  the  Free Software Foundation,  51  Franklin  Street,  Fifth  Floor, --
-- Boston, MA 02110-1301, USA.                                              --
--                                                                          --
-- GNAT was originally developed  by the GNAT team at  New York University. --
-- Extensive contributions were provided by Ada Core Technologies Inc.      --
--                                                                          --
------------------------------------------------------------------------------

--  The Par.Load procedure loads all units that are definitely required before
--  it makes any sense at all to proceed with semantic analysis, including
--  with'ed units, corresponding specs for bodies, parents of child specs,
--  and parents of subunits. All these units are loaded and pointers installed
--  in the tree as described in the spec of package Lib.

with Fname.UF; use Fname.UF;
with Lib.Load; use Lib.Load;
with Uname;    use Uname;
with Osint;    use Osint;
with Sinput.L; use Sinput.L;
with Stylesw;  use Stylesw;
with Validsw;  use Validsw;

with GNAT.Spelling_Checker; use GNAT.Spelling_Checker;

separate (Par)
procedure Load is

   File_Name : File_Name_Type;
   --  Name of file for current unit, derived from unit name

   Cur_Unum : constant Unit_Number_Type := Current_Source_Unit;
   --  Unit number of unit that we just finished parsing. Note that we need
   --  to capture this, because Source_Unit will change as we parse new
   --  source files in the multiple main source file case.

   Curunit : constant Node_Id := Cunit (Cur_Unum);
   --  Compilation unit node for current compilation unit

   Loc : Source_Ptr := Sloc (Curunit);
   --  Source location for compilation unit node

   Save_Style_Check  : Boolean;
   Save_Style_Checks : Style_Check_Options;
   --  Save style check so it can be restored later

   Save_Validity_Check  : Boolean;
   Save_Validity_Checks : Validity_Check_Options;
   --  Save validity check so it can be restored later

   With_Cunit : Node_Id;
   --  Compilation unit node for withed unit

   Context_Node : Node_Id;
   --  Next node in context items list

   With_Node : Node_Id;
   --  N_With_Clause node

   Spec_Name : Unit_Name_Type;
   --  Unit name of required spec

   Body_Name : Unit_Name_Type;
   --  Unit name of corresponding body

   Unum : Unit_Number_Type;
   --  Unit number of loaded unit

   Limited_With_Found : Boolean := False;
   --  Set True if a limited WITH is found, used to ???

   function Same_File_Name_Except_For_Case
     (Expected_File_Name : File_Name_Type;
      Actual_File_Name   : File_Name_Type) return Boolean;
   --  Given an actual file name and an expected file name (the latter being
   --  derived from the unit name), determine if they are the same except for
   --  possibly different casing of letters.

   ------------------------------------
   -- Same_File_Name_Except_For_Case --
   ------------------------------------

   function Same_File_Name_Except_For_Case
     (Expected_File_Name : File_Name_Type;
      Actual_File_Name   : File_Name_Type) return Boolean
   is
   begin
      Get_Name_String (Actual_File_Name);
      Canonical_Case_File_Name (Name_Buffer (1 .. Name_Len));

      declare
         Lower_Case_Actual_File_Name : String (1 .. Name_Len);

      begin
         Lower_Case_Actual_File_Name := Name_Buffer (1 .. Name_Len);
         Get_Name_String (Expected_File_Name);
         Canonical_Case_File_Name (Name_Buffer (1 .. Name_Len));
         return Lower_Case_Actual_File_Name = Name_Buffer (1 .. Name_Len);
      end;

   end Same_File_Name_Except_For_Case;

--  Start of processing for Load

begin
   --  Don't do any loads if we already had a fatal error

   if Fatal_Error (Cur_Unum) then
      return;
   end if;

   Save_Style_Check_Options (Save_Style_Checks);
   Save_Style_Check := Opt.Style_Check;

   Save_Validity_Check_Options (Save_Validity_Checks);
   Save_Validity_Check := Opt.Validity_Checks_On;

   --  If main unit, set Main_Unit_Entity (this will get overwritten if
   --  the main unit has a separate spec, that happens later on in Load)

   if Cur_Unum = Main_Unit then
      Main_Unit_Entity := Cunit_Entity (Main_Unit);
   end if;

   --  If we have no unit name, things are seriously messed up by previous
   --  errors, and we should not try to continue compilation.

   if Unit_Name (Cur_Unum) = No_Name then
      raise Unrecoverable_Error;
   end if;

   --  Next step, make sure that the unit name matches the file name
   --  and issue a warning message if not. We only output this for the
   --  main unit, since for other units it is more serious and is
   --  caught in a separate test below. We also inhibit the message in
   --  multiple unit per file mode, because in this case the relation
   --  between file name and unit name is broken.

   File_Name :=
     Get_File_Name
       (Unit_Name (Cur_Unum),
        Subunit => Nkind (Unit (Cunit (Cur_Unum))) = N_Subunit);

   if Cur_Unum = Main_Unit
     and then Multiple_Unit_Index = 0
     and then File_Name /= Unit_File_Name (Cur_Unum)
     and then (File_Names_Case_Sensitive
                or not Same_File_Name_Except_For_Case
                         (File_Name, Unit_File_Name (Cur_Unum)))
   then
      Error_Msg_Name_1 := File_Name;
      Error_Msg
        ("?file name does not match unit name, should be{", Sloc (Curunit));
   end if;

   --  For units other than the main unit, the expected unit name is set and
   --  must be the same as the actual unit name, or we are in big trouble, and
   --  abandon the compilation since there are situations where this really
   --  gets us into bad trouble (e.g. some subunit situations).

   if Cur_Unum /= Main_Unit
     and then Expected_Unit (Cur_Unum) /= Unit_Name (Cur_Unum)
   then
      Loc := Error_Location (Cur_Unum);
      Error_Msg_Name_1 := Unit_File_Name (Cur_Unum);
      Get_Name_String (Error_Msg_Name_1);

      --  Check for predefined file case

      if Name_Len > 1
        and then Name_Buffer (2) = '-'
        and then (Name_Buffer (1) = 'a'
                    or else
                  Name_Buffer (1) = 's'
                    or else
                  Name_Buffer (1) = 'i'
                    or else
                  Name_Buffer (1) = 'g')
      then
         declare
            Expect_Name : constant Name_Id := Expected_Unit (Cur_Unum);
            Actual_Name : constant Name_Id := Unit_Name (Cur_Unum);

         begin
            Error_Msg_Name_1 := Expect_Name;
            Error_Msg ("% is not a predefined library unit!", Loc);

            --  In the predefined file case, we know the user did not
            --  construct their own package, but we got the wrong one.
            --  This means that the name supplied by the user crunched
            --  to something we recognized, but then the file did not
            --  contain the unit expected. Most likely this is due to
            --  a misspelling, e.g.

            --    with Ada.Calender;

            --  This crunches to a-calend, which indeed contains the unit
            --  Ada.Calendar, and we can diagnose the misspelling. This
            --  is a simple heuristic, but it catches many common cases
            --  of misspelling of predefined unit names without needing
            --  a full list of them.

            --  Before actually issinying the message, we will check that the
            --  unit name is indeed a plausible misspelling of the one we got.

            if Is_Bad_Spelling_Of
              (Found  => Get_Name_String (Expect_Name),
               Expect => Get_Name_String (Actual_Name))
            then
               Error_Msg_Name_1 := Actual_Name;
               Error_Msg ("possible misspelling of %!", Loc);
            end if;
         end;

      --  Non-predefined file name case. In this case we generate a message
      --  and then we quit, because we are in big trouble, and if we try
      --  to continue compilation, we get into some nasty situations
      --  (for example in some subunit cases).

      else
         Error_Msg ("file { does not contain expected unit!", Loc);
         Error_Msg_Unit_1 := Expected_Unit (Cur_Unum);
         Error_Msg ("\\expected unit $!", Loc);
         Error_Msg_Unit_1 := Unit_Name (Cur_Unum);
         Error_Msg ("\\found unit $!", Loc);
      end if;

      --  In both cases, remove the unit if it is the last unit (which it
      --  normally (always?) will be) so that it is out of the way later.

      Remove_Unit (Cur_Unum);
   end if;

   --  If current unit is a body, load its corresponding spec

   if Nkind (Unit (Curunit)) = N_Package_Body
     or else Nkind (Unit (Curunit)) = N_Subprogram_Body
   then
      Spec_Name := Get_Spec_Name (Unit_Name (Cur_Unum));
      Unum :=
        Load_Unit
          (Load_Name  => Spec_Name,
           Required   => False,
           Subunit    => False,
           Error_Node => Curunit,
           Corr_Body  => Cur_Unum);

      --  If we successfully load the unit, then set the spec pointer. Once
      --  again note that if the loaded unit has a fatal error, Load will
      --  have set our Fatal_Error flag to propagate this condition.

      if Unum /= No_Unit then
         Set_Library_Unit (Curunit, Cunit (Unum));

         --  If this is a separate spec for the main unit, then we reset
         --  Main_Unit_Entity to point to the entity for this separate spec

         if Cur_Unum = Main_Unit then
            Main_Unit_Entity := Cunit_Entity (Unum);
         end if;

      --  If we don't find the spec, then if we have a subprogram body, we
      --  are still OK, we just have a case of a body acting as its own spec

      elsif Nkind (Unit (Curunit)) = N_Subprogram_Body then
         Set_Acts_As_Spec (Curunit, True);
         Set_Library_Unit (Curunit, Curunit);

      --  Otherwise we do have an error, repeat the load request for the spec
      --  with Required set True to generate an appropriate error message.

      else
         Unum :=
           Load_Unit
             (Load_Name  => Spec_Name,
              Required   => True,
              Subunit    => False,
              Error_Node => Curunit);
         return;
      end if;

   --  If current unit is a child unit spec, load its parent. If the child unit
   --  is loaded through a limited with, the parent must be as well.

<<<<<<< HEAD
   elsif     Nkind (Unit (Curunit)) = N_Package_Declaration
=======
   elsif     Nkind (Unit (Curunit)) =  N_Package_Declaration
>>>>>>> c355071f
     or else Nkind (Unit (Curunit)) =  N_Subprogram_Declaration
     or else Nkind (Unit (Curunit)) in N_Generic_Declaration
     or else Nkind (Unit (Curunit)) in N_Generic_Instantiation
     or else Nkind (Unit (Curunit)) in N_Renaming_Declaration
   then
      --  Turn style and validity checks off for parent unit

      if not GNAT_Mode then
         Reset_Style_Check_Options;
         Reset_Validity_Check_Options;
      end if;

      Spec_Name := Get_Parent_Spec_Name (Unit_Name (Cur_Unum));

      if Spec_Name /= No_Name then
         Unum :=
           Load_Unit
             (Load_Name         => Spec_Name,
              Required          => True,
              Subunit           => False,
              Error_Node        => Curunit,
              From_Limited_With => From_Limited_With);

         if Unum /= No_Unit then
            Set_Parent_Spec (Unit (Curunit), Cunit (Unum));
         end if;
      end if;

   --  If current unit is a subunit, then load its parent body

   elsif Nkind (Unit (Curunit)) = N_Subunit then
      Body_Name := Get_Parent_Body_Name (Unit_Name (Cur_Unum));
      Unum :=
        Load_Unit
          (Load_Name  => Body_Name,
           Required   => True,
           Subunit    => True,
           Error_Node => Name (Unit (Curunit)));

      if Unum /= No_Unit then
         Set_Library_Unit (Curunit, Cunit (Unum));
      end if;
   end if;

   --  Now we load with'ed units, with style/validity checks turned off

   if not GNAT_Mode then
      Reset_Style_Check_Options;
      Reset_Validity_Check_Options;
   end if;

   --  Load the context items in two rounds: the first round handles normal
   --  withed units and the second round handles Ada 2005 limited-withed units.
   --  This is required to allow the low-level circuitry that detects circular
   --  dependencies of units the correct notification of the following error:

   --       limited with D;
   --       with D;                  with C;
   --       package C is ...         package D is ...

   for Round in 1 .. 2 loop
      Context_Node := First (Context_Items (Curunit));
      while Present (Context_Node) loop

         --  During the first round we check if there is some limited-with
         --  context clause; otherwise the second round will be skipped

         if Nkind (Context_Node) = N_With_Clause
           and then Round = 1
           and then Limited_Present (Context_Node)
         then
            Limited_With_Found := True;
         end if;

         if Nkind (Context_Node) = N_With_Clause
           and then ((Round = 1 and then not Limited_Present (Context_Node))
                        or else
                     (Round = 2 and then Limited_Present (Context_Node)))
         then
            With_Node := Context_Node;
            Spec_Name := Get_Unit_Name (With_Node);

            Unum :=
              Load_Unit
                (Load_Name         => Spec_Name,
                 Required          => False,
                 Subunit           => False,
                 Error_Node        => With_Node,
                 Renamings         => True,
                 From_Limited_With => From_Limited_With
                                        or else
                                      Limited_Present (Context_Node));

            --  If we find the unit, then set spec pointer in the N_With_Clause
            --  to point to the compilation unit for the spec. Remember that
            --  the Load routine itself sets our Fatal_Error flag if the loaded
            --  unit gets a fatal error, so we don't need to worry about that.

            if Unum /= No_Unit then
               Set_Library_Unit (With_Node, Cunit (Unum));

            --  If the spec isn't found, then try finding the corresponding
            --  body, since it is possible that we have a subprogram body
            --  that is acting as a spec (since no spec is present).

            else
               Body_Name := Get_Body_Name (Spec_Name);
               Unum :=
                 Load_Unit
                   (Load_Name  => Body_Name,
                    Required   => False,
                    Subunit    => False,
                    Error_Node => With_Node,
                    Renamings  => True);

               --  If we got a subprogram body, then mark that we are using
               --  the body as a spec in the file table, and set the spec
               --  pointer in the N_With_Clause to point to the body entity.

               if Unum /= No_Unit
                 and then Nkind (Unit (Cunit (Unum))) = N_Subprogram_Body
               then
                  With_Cunit := Cunit (Unum);
                  Set_Library_Unit (With_Node, With_Cunit);
                  Set_Acts_As_Spec (With_Cunit, True);
                  Set_Library_Unit (With_Cunit, With_Cunit);

               --  If we couldn't find the body, or if it wasn't a body spec
               --  then we are in trouble. We make one more call to Load to
               --  require the spec. We know it will fail of course, the
               --  purpose is to generate the required error message (we prefer
               --  that this message refer to the missing spec, not the body)

               else
                  Unum :=
                    Load_Unit
                      (Load_Name  => Spec_Name,
                       Required   => True,
                       Subunit    => False,
                       Error_Node => With_Node,
                       Renamings  => True);

                  --  Here we create a dummy package unit for the missing unit

                  Unum := Create_Dummy_Package_Unit (With_Node, Spec_Name);
                  Set_Library_Unit (With_Node, Cunit (Unum));
               end if;
            end if;
         end if;

         Next (Context_Node);
      end loop;

      exit when not Limited_With_Found;
   end loop;

   --  Restore style/validity check mode for main unit

   Set_Style_Check_Options (Save_Style_Checks);
   Opt.Style_Check := Save_Style_Check;
   Set_Validity_Check_Options (Save_Validity_Checks);
   Opt.Validity_Checks_On := Save_Validity_Check;
end Load;<|MERGE_RESOLUTION|>--- conflicted
+++ resolved
@@ -6,11 +6,7 @@
 --                                                                          --
 --                                 B o d y                                  --
 --                                                                          --
-<<<<<<< HEAD
---          Copyright (C) 1992-2005, Free Software Foundation, Inc.         --
-=======
 --          Copyright (C) 1992-2006, Free Software Foundation, Inc.         --
->>>>>>> c355071f
 --                                                                          --
 -- GNAT is free software;  you can  redistribute it  and/or modify it under --
 -- terms of the  GNU General Public License as published  by the Free Soft- --
@@ -303,11 +299,7 @@
    --  If current unit is a child unit spec, load its parent. If the child unit
    --  is loaded through a limited with, the parent must be as well.
 
-<<<<<<< HEAD
-   elsif     Nkind (Unit (Curunit)) = N_Package_Declaration
-=======
    elsif     Nkind (Unit (Curunit)) =  N_Package_Declaration
->>>>>>> c355071f
      or else Nkind (Unit (Curunit)) =  N_Subprogram_Declaration
      or else Nkind (Unit (Curunit)) in N_Generic_Declaration
      or else Nkind (Unit (Curunit)) in N_Generic_Instantiation
