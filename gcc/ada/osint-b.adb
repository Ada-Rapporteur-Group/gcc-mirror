--- conflicted
+++ resolved
@@ -6,11 +6,7 @@
 --                                                                          --
 --                                 B o d y                                  --
 --                                                                          --
-<<<<<<< HEAD
---          Copyright (C) 2001-2006 Free Software Foundation, Inc.          --
-=======
 --          Copyright (C) 2001-2007, Free Software Foundation, Inc.         --
->>>>>>> 60a98cce
 --                                                                          --
 -- GNAT is free software;  you can  redistribute it  and/or modify it under --
 -- terms of the  GNU General Public License as published  by the Free Soft- --
@@ -28,10 +24,6 @@
 --                                                                          --
 ------------------------------------------------------------------------------
 
-<<<<<<< HEAD
-with Namet;    use Namet;
-=======
->>>>>>> 60a98cce
 with Opt;      use Opt;
 with Targparm; use Targparm;
 
