--- conflicted
+++ resolved
@@ -6,11 +6,7 @@
 --                                                                          --
 --                                 B o d y                                  --
 --                                                                          --
-<<<<<<< HEAD
---          Copyright (C) 1992-2009, Free Software Foundation, Inc.         --
-=======
 --          Copyright (C) 1992-2010, Free Software Foundation, Inc.         --
->>>>>>> b56a5220
 --                                                                          --
 -- GNAT is free software;  you can  redistribute it  and/or modify it under --
 -- terms of the  GNU General Public License as published  by the Free Soft- --
@@ -2791,12 +2787,6 @@
          --  Doc of this extended syntax belongs in sinfo.ads and/or
          --  sprint.ads ???
 
-<<<<<<< HEAD
-         when N_SCIL_Dispatch_Table_Object_Init =>
-            Write_Indent_Str ("[N_SCIL_Dispatch_Table_Object_Init]");
-
-=======
->>>>>>> b56a5220
          when N_SCIL_Dispatch_Table_Tag_Init =>
             Write_Indent_Str ("[N_SCIL_Dispatch_Table_Tag_Init]");
 
@@ -2806,12 +2796,6 @@
          when N_SCIL_Membership_Test =>
             Write_Indent_Str ("[N_SCIL_Membership_Test]");
 
-<<<<<<< HEAD
-         when N_SCIL_Tag_Init =>
-            Write_Indent_Str ("[N_SCIL_Dispatch_Table_Tag_Init]");
-
-=======
->>>>>>> b56a5220
          when N_Simple_Return_Statement =>
             if Present (Expression (Node)) then
                Write_Indent_Str_Sloc ("return ");
