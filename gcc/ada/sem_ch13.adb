------------------------------------------------------------------------------
--                                                                          --
--                         GNAT COMPILER COMPONENTS                         --
--                                                                          --
--                             S E M _ C H 1 3                              --
--                                                                          --
--                                 B o d y                                  --
--                                                                          --
<<<<<<< HEAD
--          Copyright (C) 1992-2006, Free Software Foundation, Inc.         --
=======
--          Copyright (C) 1992-2007, Free Software Foundation, Inc.         --
>>>>>>> 751ff693
--                                                                          --
-- GNAT is free software;  you can  redistribute it  and/or modify it under --
-- terms of the  GNU General Public License as published  by the Free Soft- --
-- ware  Foundation;  either version 3,  or (at your option) any later ver- --
-- sion.  GNAT is distributed in the hope that it will be useful, but WITH- --
-- OUT ANY WARRANTY;  without even the  implied warranty of MERCHANTABILITY --
-- or FITNESS FOR A PARTICULAR PURPOSE.  See the GNU General Public License --
-- for  more details.  You should have  received  a copy of the GNU General --
<<<<<<< HEAD
-- Public License  distributed with GNAT;  see file COPYING.  If not, write --
-- to  the  Free Software Foundation,  51  Franklin  Street,  Fifth  Floor, --
-- Boston, MA 02110-1301, USA.                                              --
=======
-- Public License  distributed with GNAT; see file COPYING3.  If not, go to --
-- http://www.gnu.org/licenses for a complete copy of the license.          --
>>>>>>> 751ff693
--                                                                          --
-- GNAT was originally developed  by the GNAT team at  New York University. --
-- Extensive contributions were provided by Ada Core Technologies Inc.      --
--                                                                          --
------------------------------------------------------------------------------

with Atree;    use Atree;
with Checks;   use Checks;
with Einfo;    use Einfo;
with Errout;   use Errout;
with Exp_Tss;  use Exp_Tss;
with Exp_Util; use Exp_Util;
<<<<<<< HEAD
=======
with Layout;   use Layout;
>>>>>>> 751ff693
with Lib;      use Lib;
with Lib.Xref; use Lib.Xref;
with Namet;    use Namet;
with Nlists;   use Nlists;
with Nmake;    use Nmake;
with Opt;      use Opt;
with Restrict; use Restrict;
with Rident;   use Rident;
with Rtsfind;  use Rtsfind;
with Sem;      use Sem;
with Sem_Ch8;  use Sem_Ch8;
with Sem_Eval; use Sem_Eval;
with Sem_Res;  use Sem_Res;
with Sem_Type; use Sem_Type;
with Sem_Util; use Sem_Util;
with Sem_Warn; use Sem_Warn;
with Snames;   use Snames;
with Stand;    use Stand;
with Sinfo;    use Sinfo;
with Table;
with Targparm; use Targparm;
with Ttypes;   use Ttypes;
with Tbuild;   use Tbuild;
with Urealp;   use Urealp;

with GNAT.Heap_Sort_G;

package body Sem_Ch13 is

   SSU : constant Pos := System_Storage_Unit;
   --  Convenient short hand for commonly used constant

   -----------------------
   -- Local Subprograms --
   -----------------------

   procedure Alignment_Check_For_Esize_Change (Typ : Entity_Id);
   --  This routine is called after setting the Esize of type entity Typ.
   --  The purpose is to deal with the situation where an aligment has been
   --  inherited from a derived type that is no longer appropriate for the
   --  new Esize value. In this case, we reset the Alignment to unknown.

   procedure Check_Component_Overlap (C1_Ent, C2_Ent : Entity_Id);
   --  Given two entities for record components or discriminants, checks
   --  if they hav overlapping component clauses and issues errors if so.

   function Get_Alignment_Value (Expr : Node_Id) return Uint;
   --  Given the expression for an alignment value, returns the corresponding
   --  Uint value. If the value is inappropriate, then error messages are
   --  posted as required, and a value of No_Uint is returned.

   function Is_Operational_Item (N : Node_Id) return Boolean;
   --  A specification for a stream attribute is allowed before the full
   --  type is declared, as explained in AI-00137 and the corrigendum.
   --  Attributes that do not specify a representation characteristic are
   --  operational attributes.

   function Address_Aliased_Entity (N : Node_Id) return Entity_Id;
   --  If expression N is of the form E'Address, return E

<<<<<<< HEAD
   procedure Mark_Aliased_Address_As_Volatile (N : Node_Id);
   --  This is used for processing of an address representation clause. If
   --  the expression N is of the form of K'Address, then the entity that
   --  is associated with K is marked as volatile.

=======
>>>>>>> 751ff693
   procedure New_Stream_Subprogram
     (N    : Node_Id;
      Ent  : Entity_Id;
      Subp : Entity_Id;
      Nam  : TSS_Name_Type);
   --  Create a subprogram renaming of a given stream attribute to the
   --  designated subprogram and then in the tagged case, provide this as a
   --  primitive operation, or in the non-tagged case make an appropriate TSS
   --  entry. This is more properly an expansion activity than just semantics,
   --  but the presence of user-defined stream functions for limited types is a
   --  legality check, which is why this takes place here rather than in
   --  exp_ch13, where it was previously. Nam indicates the name of the TSS
   --  function to be generated.
   --
   --  To avoid elaboration anomalies with freeze nodes, for untagged types
   --  we generate both a subprogram declaration and a subprogram renaming
   --  declaration, so that the attribute specification is handled as a
   --  renaming_as_body. For tagged types, the specification is one of the
   --  primitive specs.

   ----------------------------------------------
   -- Table for Validate_Unchecked_Conversions --
   ----------------------------------------------

   --  The following table collects unchecked conversions for validation.
   --  Entries are made by Validate_Unchecked_Conversion and then the
   --  call to Validate_Unchecked_Conversions does the actual error
   --  checking and posting of warnings. The reason for this delayed
   --  processing is to take advantage of back-annotations of size and
   --  alignment values peformed by the back end.

   type UC_Entry is record
      Enode  : Node_Id;   -- node used for posting warnings
      Source : Entity_Id; -- source type for unchecked conversion
      Target : Entity_Id; -- target type for unchecked conversion
   end record;

   package Unchecked_Conversions is new Table.Table (
     Table_Component_Type => UC_Entry,
     Table_Index_Type     => Int,
     Table_Low_Bound      => 1,
     Table_Initial        => 50,
     Table_Increment      => 200,
     Table_Name           => "Unchecked_Conversions");

<<<<<<< HEAD
=======
   ----------------------------------------
   -- Table for Validate_Address_Clauses --
   ----------------------------------------

   --  If an address clause has the form

   --    for X'Address use Expr

   --  where Expr is of the form Y'Address or recursively is a reference
   --  to a constant of either of these forms, and X and Y are entities of
   --  objects, then if Y has a smaller alignment than X, that merits a
   --  warning about possible bad alignment. The following table collects
   --  address clauses of this kind. We put these in a table so that they
   --  can be checked after the back end has completed annotation of the
   --  alignments of objects, since we can catch more cases that way.

   type Address_Clause_Check_Record is record
      N : Node_Id;
      --  The address clause

      X : Entity_Id;
      --  The entity of the object overlaying Y

      Y : Entity_Id;
      --  The entity of the object being overlaid
   end record;

   package Address_Clause_Checks is new Table.Table (
     Table_Component_Type => Address_Clause_Check_Record,
     Table_Index_Type     => Int,
     Table_Low_Bound      => 1,
     Table_Initial        => 20,
     Table_Increment      => 200,
     Table_Name           => "Address_Clause_Checks");

>>>>>>> 751ff693
   ----------------------------
   -- Address_Aliased_Entity --
   ----------------------------

   function Address_Aliased_Entity (N : Node_Id) return Entity_Id is
   begin
      if Nkind (N) = N_Attribute_Reference
        and then Attribute_Name (N) = Name_Address
      then
         declare
            Nam : Node_Id := Prefix (N);
         begin
            while False
              or else Nkind (Nam) = N_Selected_Component
              or else Nkind (Nam) = N_Indexed_Component
            loop
               Nam := Prefix (Nam);
            end loop;

            if Is_Entity_Name (Nam) then
               return Entity (Nam);
            end if;
         end;
      end if;

      return Empty;
   end Address_Aliased_Entity;

<<<<<<< HEAD
=======
   -----------------------------------------
   -- Adjust_Record_For_Reverse_Bit_Order --
   -----------------------------------------

   procedure Adjust_Record_For_Reverse_Bit_Order (R : Entity_Id) is
      Max_Machine_Scalar_Size : constant Uint :=
                                  UI_From_Int
                                    (Standard_Long_Long_Integer_Size);
      --  We use this as the maximum machine scalar size in the sense of AI-133

      Num_CC : Natural;
      Comp   : Entity_Id;
      SSU    : constant Uint := UI_From_Int (System_Storage_Unit);

   begin
      --  This first loop through components does two things. First it deals
      --  with the case of components with component clauses whose length is
      --  greater than the maximum machine scalar size (either accepting them
      --  or rejecting as needed). Second, it counts the number of components
      --  with component clauses whose length does not exceed this maximum for
      --  later processing.

      Num_CC := 0;
      Comp   := First_Component_Or_Discriminant (R);
      while Present (Comp) loop
         declare
            CC    : constant Node_Id := Component_Clause (Comp);
            Fbit  : constant Uint    := Static_Integer (First_Bit (CC));

         begin
            if Present (CC) then

               --  Case of component with size > max machine scalar

               if Esize (Comp) > Max_Machine_Scalar_Size then

                  --  Must begin on byte boundary

                  if Fbit mod SSU /= 0 then
                     Error_Msg_N
                       ("illegal first bit value for reverse bit order",
                        First_Bit (CC));
                     Error_Msg_Uint_1 := SSU;
                     Error_Msg_Uint_2 := Max_Machine_Scalar_Size;

                     Error_Msg_N
                       ("\must be a multiple of ^ if size greater than ^",
                        First_Bit (CC));

                  --  Must end on byte boundary

                  elsif Esize (Comp) mod SSU /= 0 then
                     Error_Msg_N
                       ("illegal last bit value for reverse bit order",
                        Last_Bit (CC));
                     Error_Msg_Uint_1 := SSU;
                     Error_Msg_Uint_2 := Max_Machine_Scalar_Size;

                     Error_Msg_N
                       ("\must be a multiple of ^ if size greater than ^",
                        Last_Bit (CC));

                  --  OK, give warning if enabled

                  elsif Warn_On_Reverse_Bit_Order then
                     Error_Msg_N
                       ("multi-byte field specified with non-standard"
                        & " Bit_Order?", CC);

                     if Bytes_Big_Endian then
                        Error_Msg_N
                          ("\bytes are not reversed "
                           & "(component is big-endian)?", CC);
                     else
                        Error_Msg_N
                          ("\bytes are not reversed "
                           & "(component is little-endian)?", CC);
                     end if;
                  end if;

               --  Case where size is not greater than max machine scalar.
               --  For now, we just count these.

               else
                  Num_CC := Num_CC + 1;
               end if;
            end if;
         end;

         Next_Component_Or_Discriminant (Comp);
      end loop;

      --  We need to sort the component clauses on the basis of the Position
      --  values in the clause, so we can group clauses with the same Position.
      --  together to determine the relevant machine scalar size.

      declare
         Comps : array (0 .. Num_CC) of Entity_Id;
         --  Array to collect component and discrimninant entities. The data
         --  starts at index 1, the 0'th entry is for the sort routine.

         function CP_Lt (Op1, Op2 : Natural) return Boolean;
         --  Compare routine for Sort

         procedure CP_Move (From : Natural; To : Natural);
         --  Move routine for Sort

         package Sorting is new GNAT.Heap_Sort_G (CP_Move, CP_Lt);

         Start : Natural;
         Stop  : Natural;
         --  Start and stop positions in component list of set of components
         --  with the same starting position (that constitute components in
         --  a single machine scalar).

         MaxL : Uint;
         --  Maximum last bit value of any component in this set

         MSS : Uint;
         --  Corresponding machine scalar size

         -----------
         -- CP_Lt --
         -----------

         function CP_Lt (Op1, Op2 : Natural) return Boolean is
         begin
            return Position (Component_Clause (Comps (Op1))) <
                   Position (Component_Clause (Comps (Op2)));
         end CP_Lt;

         -------------
         -- CP_Move --
         -------------

         procedure CP_Move (From : Natural; To : Natural) is
         begin
            Comps (To) := Comps (From);
         end CP_Move;

      begin
         --  Collect the component clauses

         Num_CC := 0;
         Comp   := First_Component_Or_Discriminant (R);
         while Present (Comp) loop
            if Present (Component_Clause (Comp))
              and then Esize (Comp) <= Max_Machine_Scalar_Size
            then
               Num_CC := Num_CC + 1;
               Comps (Num_CC) := Comp;
            end if;

            Next_Component_Or_Discriminant (Comp);
         end loop;

         --  Sort by ascending position number

         Sorting.Sort (Num_CC);

         --  We now have all the components whose size does not exceed the max
         --  machine scalar value, sorted by starting position. In this loop
         --  we gather groups of clauses starting at the same position, to
         --  process them in accordance with Ada 2005 AI-133.

         Stop := 0;
         while Stop < Num_CC loop
            Start := Stop + 1;
            Stop  := Start;
            MaxL  :=
              Static_Integer (Last_Bit (Component_Clause (Comps (Start))));
            while Stop < Num_CC loop
               if Static_Integer
                    (Position (Component_Clause (Comps (Stop + 1)))) =
                  Static_Integer
                    (Position (Component_Clause (Comps (Stop))))
               then
                  Stop := Stop + 1;
                  MaxL :=
                    UI_Max
                      (MaxL,
                       Static_Integer
                         (Last_Bit (Component_Clause (Comps (Stop)))));
               else
                  exit;
               end if;
            end loop;

            --  Now we have a group of component clauses from Start to Stop
            --  whose positions are identical, and MaxL is the maximum last bit
            --  value of any of these components.

            --  We need to determine the corresponding machine scalar size.
            --  This loop assumes that machine scalar sizes are even, and that
            --  each possible machine scalar has twice as many bits as the
            --  next smaller one.

            MSS := Max_Machine_Scalar_Size;
            while MSS mod 2 = 0
              and then (MSS / 2) >= SSU
              and then (MSS / 2) > MaxL
            loop
               MSS := MSS / 2;
            end loop;

            --  Here is where we fix up the Component_Bit_Offset value to
            --  account for the reverse bit order. Some examples of what needs
            --  to be done for the case of a machine scalar size of 8 are:

            --    First_Bit .. Last_Bit     Component_Bit_Offset
            --      old          new          old       new

            --     0 .. 0       7 .. 7         0         7
            --     0 .. 1       6 .. 7         0         6
            --     0 .. 2       5 .. 7         0         5
            --     0 .. 7       0 .. 7         0         4

            --     1 .. 1       6 .. 6         1         6
            --     1 .. 4       3 .. 6         1         3
            --     4 .. 7       0 .. 3         4         0

            --  The general rule is that the first bit is is obtained by
            --  subtracting the old ending bit from machine scalar size - 1.

            for C in Start .. Stop loop
               declare
                  Comp : constant Entity_Id := Comps (C);
                  CC   : constant Node_Id   := Component_Clause (Comp);
                  LB   : constant Uint := Static_Integer (Last_Bit (CC));
                  NFB  : constant Uint := MSS - Uint_1 - LB;
                  NLB  : constant Uint := NFB + Esize (Comp) - 1;
                  Pos  : constant Uint := Static_Integer (Position (CC));

               begin
                  if Warn_On_Reverse_Bit_Order then
                     Error_Msg_Uint_1 := MSS;
                     Error_Msg_N
                       ("?reverse bit order in machine " &
                       "scalar of length^", First_Bit (CC));
                     Error_Msg_Uint_1 := NFB;
                     Error_Msg_Uint_2 := NLB;

                     if Bytes_Big_Endian then
                        Error_Msg_NE
                          ("?\big-endian range for component & is ^ .. ^",
                           First_Bit (CC), Comp);
                     else
                        Error_Msg_NE
                          ("?\little-endian range for component & is ^ .. ^",
                           First_Bit (CC), Comp);
                     end if;
                  end if;

                  Set_Component_Bit_Offset (Comp, Pos * SSU + NFB);
                  Set_Normalized_First_Bit (Comp, NFB mod SSU);
               end;
            end loop;
         end loop;
      end;
   end Adjust_Record_For_Reverse_Bit_Order;

>>>>>>> 751ff693
   --------------------------------------
   -- Alignment_Check_For_Esize_Change --
   --------------------------------------

   procedure Alignment_Check_For_Esize_Change (Typ : Entity_Id) is
   begin
      --  If the alignment is known, and not set by a rep clause, and is
      --  inconsistent with the size being set, then reset it to unknown,
      --  we assume in this case that the size overrides the inherited
      --  alignment, and that the alignment must be recomputed.

      if Known_Alignment (Typ)
        and then not Has_Alignment_Clause (Typ)
        and then Esize (Typ) mod (Alignment (Typ) * SSU) /= 0
      then
         Init_Alignment (Typ);
      end if;
   end Alignment_Check_For_Esize_Change;

   -----------------------
   -- Analyze_At_Clause --
   -----------------------

   --  An at clause is replaced by the corresponding Address attribute
   --  definition clause that is the preferred approach in Ada 95.

   procedure Analyze_At_Clause (N : Node_Id) is
   begin
      Check_Restriction (No_Obsolescent_Features, N);

      if Warn_On_Obsolescent_Feature then
         Error_Msg_N
<<<<<<< HEAD
           ("at clause is an obsolescent feature ('R'M 'J.7(2))?", N);
=======
           ("at clause is an obsolescent feature (RM J.7(2))?", N);
>>>>>>> 751ff693
         Error_Msg_N
           ("\use address attribute definition clause instead?", N);
      end if;

      Rewrite (N,
        Make_Attribute_Definition_Clause (Sloc (N),
          Name  => Identifier (N),
          Chars => Name_Address,
          Expression => Expression (N)));
      Analyze_Attribute_Definition_Clause (N);
   end Analyze_At_Clause;

   -----------------------------------------
   -- Analyze_Attribute_Definition_Clause --
   -----------------------------------------

   procedure Analyze_Attribute_Definition_Clause (N : Node_Id) is
      Loc   : constant Source_Ptr   := Sloc (N);
      Nam   : constant Node_Id      := Name (N);
      Attr  : constant Name_Id      := Chars (N);
      Expr  : constant Node_Id      := Expression (N);
      Id    : constant Attribute_Id := Get_Attribute_Id (Attr);
      Ent   : Entity_Id;
      U_Ent : Entity_Id;

      FOnly : Boolean := False;
      --  Reset to True for subtype specific attribute (Alignment, Size)
      --  and for stream attributes, i.e. those cases where in the call
      --  to Rep_Item_Too_Late, FOnly is set True so that only the freezing
      --  rules are checked. Note that the case of stream attributes is not
      --  clear from the RM, but see AI95-00137. Also, the RM seems to
      --  disallow Storage_Size for derived task types, but that is also
      --  clearly unintentional.

      procedure Analyze_Stream_TSS_Definition (TSS_Nam : TSS_Name_Type);
      --  Common processing for 'Read, 'Write, 'Input and 'Output attribute
      --  definition clauses.

      procedure Analyze_Stream_TSS_Definition (TSS_Nam : TSS_Name_Type) is
         Subp : Entity_Id := Empty;
         I    : Interp_Index;
         It   : Interp;
         Pnam : Entity_Id;

         Is_Read : constant Boolean := (TSS_Nam = TSS_Stream_Read);

         function Has_Good_Profile (Subp : Entity_Id) return Boolean;
         --  Return true if the entity is a subprogram with an appropriate
         --  profile for the attribute being defined.

         ----------------------
         -- Has_Good_Profile --
         ----------------------

         function Has_Good_Profile (Subp : Entity_Id) return Boolean is
            F              : Entity_Id;
            Is_Function    : constant Boolean := (TSS_Nam = TSS_Stream_Input);
            Expected_Ekind : constant array (Boolean) of Entity_Kind :=
                               (False => E_Procedure, True => E_Function);
            Typ            : Entity_Id;

         begin
            if Ekind (Subp) /= Expected_Ekind (Is_Function) then
               return False;
            end if;

            F := First_Formal (Subp);

            if No (F)
              or else Ekind (Etype (F)) /= E_Anonymous_Access_Type
              or else Designated_Type (Etype (F)) /=
                               Class_Wide_Type (RTE (RE_Root_Stream_Type))
            then
               return False;
            end if;

            if not Is_Function then
               Next_Formal (F);

               declare
                  Expected_Mode : constant array (Boolean) of Entity_Kind :=
                                    (False => E_In_Parameter,
                                     True  => E_Out_Parameter);
               begin
                  if Parameter_Mode (F) /= Expected_Mode (Is_Read) then
                     return False;
                  end if;
               end;

               Typ := Etype (F);

            else
               Typ := Etype (Subp);
            end if;

            return Base_Type (Typ) = Base_Type (Ent)
              and then No (Next_Formal (F));

         end Has_Good_Profile;

      --  Start of processing for Analyze_Stream_TSS_Definition

      begin
         FOnly := True;

         if not Is_Type (U_Ent) then
            Error_Msg_N ("local name must be a subtype", Nam);
            return;
         end if;

         Pnam := TSS (Base_Type (U_Ent), TSS_Nam);

         --  If Pnam is present, it can be either inherited from an ancestor
         --  type (in which case it is legal to redefine it for this type), or
         --  be a previous definition of the attribute for the same type (in
         --  which case it is illegal).

         --  In the first case, it will have been analyzed already, and we
         --  can check that its profile does not match the expected profile
         --  for a stream attribute of U_Ent. In the second case, either Pnam
         --  has been analyzed (and has the expected profile), or it has not
         --  been analyzed yet (case of a type that has not been frozen yet
         --  and for which the stream attribute has been set using Set_TSS).

         if Present (Pnam)
           and then (No (First_Entity (Pnam)) or else Has_Good_Profile (Pnam))
         then
            Error_Msg_Sloc := Sloc (Pnam);
            Error_Msg_Name_1 := Attr;
            Error_Msg_N ("% attribute already defined #", Nam);
            return;
         end if;

         Analyze (Expr);

         if Is_Entity_Name (Expr) then
            if not Is_Overloaded (Expr) then
               if Has_Good_Profile (Entity (Expr)) then
                  Subp := Entity (Expr);
               end if;

            else
               Get_First_Interp (Expr, I, It);
<<<<<<< HEAD

=======
>>>>>>> 751ff693
               while Present (It.Nam) loop
                  if Has_Good_Profile (It.Nam) then
                     Subp := It.Nam;
                     exit;
                  end if;

                  Get_Next_Interp (I, It);
               end loop;
            end if;
         end if;

         if Present (Subp) then
<<<<<<< HEAD
            if Is_Abstract (Subp) then
=======
            if Is_Abstract_Subprogram (Subp) then
>>>>>>> 751ff693
               Error_Msg_N ("stream subprogram must not be abstract", Expr);
               return;
            end if;

            Set_Entity (Expr, Subp);
            Set_Etype (Expr, Etype (Subp));

            New_Stream_Subprogram (N, U_Ent, Subp, TSS_Nam);

         else
            Error_Msg_Name_1 := Attr;
            Error_Msg_N ("incorrect expression for% attribute", Expr);
         end if;
      end Analyze_Stream_TSS_Definition;

   --  Start of processing for Analyze_Attribute_Definition_Clause

   begin
      if Ignore_Rep_Clauses then
         Rewrite (N, Make_Null_Statement (Sloc (N)));
         return;
      end if;

      Analyze (Nam);
      Ent := Entity (Nam);

      if Rep_Item_Too_Early (Ent, N) then
         return;
      end if;

      --  Rep clause applies to full view of incomplete type or private type if
      --  we have one (if not, this is a premature use of the type). However,
      --  certain semantic checks need to be done on the specified entity (i.e.
      --  the private view), so we save it in Ent.

      if Is_Private_Type (Ent)
        and then Is_Derived_Type (Ent)
        and then not Is_Tagged_Type (Ent)
        and then No (Full_View (Ent))
      then
         --  If this is a private type whose completion is a derivation from
         --  another private type, there is no full view, and the attribute
         --  belongs to the type itself, not its underlying parent.

         U_Ent := Ent;

      elsif Ekind (Ent) = E_Incomplete_Type then

         --  The attribute applies to the full view, set the entity of the
         --  attribute definition accordingly.

         Ent := Underlying_Type (Ent);
         U_Ent := Ent;
         Set_Entity (Nam, Ent);

      else
         U_Ent := Underlying_Type (Ent);
      end if;

      --  Complete other routine error checks

      if Etype (Nam) = Any_Type then
         return;

      elsif Scope (Ent) /= Current_Scope then
         Error_Msg_N ("entity must be declared in this scope", Nam);
         return;

      elsif No (U_Ent) then
         U_Ent := Ent;

      elsif Is_Type (U_Ent)
        and then not Is_First_Subtype (U_Ent)
        and then Id /= Attribute_Object_Size
        and then Id /= Attribute_Value_Size
        and then not From_At_Mod (N)
      then
         Error_Msg_N ("cannot specify attribute for subtype", Nam);
         return;
      end if;

      --  Switch on particular attribute

      case Id is

         -------------
         -- Address --
         -------------

         --  Address attribute definition clause

         when Attribute_Address => Address : begin
            Analyze_And_Resolve (Expr, RTE (RE_Address));

            if Present (Address_Clause (U_Ent)) then
               Error_Msg_N ("address already given for &", Nam);

            --  Case of address clause for subprogram

            elsif Is_Subprogram (U_Ent) then
               if Has_Homonym (U_Ent) then
                  Error_Msg_N
                    ("address clause cannot be given " &
                     "for overloaded subprogram",
                     Nam);
                  return;
               end if;

               --  For subprograms, all address clauses are permitted, and we
               --  mark the subprogram as having a deferred freeze so that Gigi
               --  will not elaborate it too soon.

               --  Above needs more comments, what is too soon about???

               Set_Has_Delayed_Freeze (U_Ent);

            --  Case of address clause for entry

            elsif Ekind (U_Ent) = E_Entry then
               if Nkind (Parent (N)) = N_Task_Body then
                  Error_Msg_N
                    ("entry address must be specified in task spec", Nam);
                  return;
               end if;

               --  For entries, we require a constant address

               Check_Constant_Address_Clause (Expr, U_Ent);

               --  Special checks for task types

               if Is_Task_Type (Scope (U_Ent))
                 and then Comes_From_Source (Scope (U_Ent))
               then
                  Error_Msg_N
                    ("?entry address declared for entry in task type", N);
                  Error_Msg_N
                    ("\?only one task can be declared of this type", N);
               end if;

<<<<<<< HEAD
=======
               --  Entry address clauses are obsolescent

>>>>>>> 751ff693
               Check_Restriction (No_Obsolescent_Features, N);

               if Warn_On_Obsolescent_Feature then
                  Error_Msg_N
                    ("attaching interrupt to task entry is an " &
<<<<<<< HEAD
                     "obsolescent feature ('R'M 'J.7.1)?", N);
=======
                     "obsolescent feature (RM J.7.1)?", N);
>>>>>>> 751ff693
                  Error_Msg_N
                    ("\use interrupt procedure instead?", N);
               end if;

<<<<<<< HEAD
            --  Case of an address clause for a controlled object:
            --  erroneous execution.

            elsif Is_Controlled (Etype (U_Ent)) then
=======
            --  Case of an address clause for a controlled object which we
            --  consider to be erroneous.

            elsif Is_Controlled (Etype (U_Ent))
              or else Has_Controlled_Component (Etype (U_Ent))
            then
>>>>>>> 751ff693
               Error_Msg_NE
                 ("?controlled object& must not be overlaid", Nam, U_Ent);
               Error_Msg_N
                 ("\?Program_Error will be raised at run time", Nam);
               Insert_Action (Declaration_Node (U_Ent),
                 Make_Raise_Program_Error (Loc,
                   Reason => PE_Overlaid_Controlled_Object));
<<<<<<< HEAD
=======
               return;
>>>>>>> 751ff693

            --  Case of address clause for a (non-controlled) object

            elsif
              Ekind (U_Ent) = E_Variable
                or else
              Ekind (U_Ent) = E_Constant
            then
               declare
<<<<<<< HEAD
                  Expr : constant Node_Id   := Expression (N);
                  Aent : constant Entity_Id := Address_Aliased_Entity (Expr);
=======
                  Expr  : constant Node_Id   := Expression (N);
                  Aent  : constant Entity_Id := Address_Aliased_Entity (Expr);
                  Ent_Y : constant Entity_Id := Find_Overlaid_Object (N);
>>>>>>> 751ff693

               begin
                  --  Exported variables cannot have an address clause,
                  --  because this cancels the effect of the pragma Export

                  if Is_Exported (U_Ent) then
                     Error_Msg_N
                       ("cannot export object with address clause", Nam);
                     return;

                  --  Overlaying controlled objects is erroneous

                  elsif Present (Aent)
                    and then (Has_Controlled_Component (Etype (Aent))
                                or else Is_Controlled (Etype (Aent)))
                  then
                     Error_Msg_N
                       ("?cannot overlay with controlled object", Expr);
                     Error_Msg_N
                       ("\?Program_Error will be raised at run time", Expr);
                     Insert_Action (Declaration_Node (U_Ent),
                       Make_Raise_Program_Error (Loc,
                         Reason => PE_Overlaid_Controlled_Object));
                     return;

                  elsif Present (Aent)
                    and then Ekind (U_Ent) = E_Constant
                    and then Ekind (Aent) /= E_Constant
                  then
                     Error_Msg_N ("constant overlays a variable?", Expr);

                  elsif Present (Renamed_Object (U_Ent)) then
                     Error_Msg_N
                       ("address clause not allowed"
                          & " for a renaming declaration (RM 13.1(6))", Nam);
                     return;

                  --  Overlaying controlled objects is erroneous

                  elsif Present (Aent)
                    and then Is_Controlled (Etype (Aent))
                  then
                     Error_Msg_N
                       ("?controlled object must not be overlaid", Expr);
                     Error_Msg_N
                       ("\?Program_Error will be raised at run time", Expr);
                     Insert_Action (Declaration_Node (U_Ent),
                       Make_Raise_Program_Error (Loc,
                         Reason => PE_Overlaid_Controlled_Object));

                  elsif Present (Aent)
                    and then Ekind (U_Ent) = E_Constant
                    and then Ekind (Aent) /= E_Constant
                  then
                     Error_Msg_N ("constant overlays a variable?", Expr);

                  elsif Present (Renamed_Object (U_Ent)) then
                     Error_Msg_N
                       ("address clause not allowed"
                          & " for a renaming declaration ('R'M 13.1(6))", Nam);

                  --  Imported variables can have an address clause, but then
                  --  the import is pretty meaningless except to suppress
                  --  initializations, so we do not need such variables to
                  --  be statically allocated (and in fact it causes trouble
                  --  if the address clause is a local value).

                  elsif Is_Imported (U_Ent) then
                     Set_Is_Statically_Allocated (U_Ent, False);
                  end if;

                  --  We mark a possible modification of a variable with an
                  --  address clause, since it is likely aliasing is occurring.

                  Note_Possible_Modification (Nam);

<<<<<<< HEAD
                  --  Here we are checking for explicit overlap of one
                  --  variable by another, and if we find this, then we
                  --  mark the overlapped variable as also being aliased.

                  --  First case is where we have an explicit

                  --    for J'Address use K'Address;

                  --  In this case, we mark K as volatile

                  Mark_Aliased_Address_As_Volatile (Expr);

                  --  Second case is where we have a constant whose
                  --  definition is of the form of an address as in:

                  --     A : constant Address := K'Address;
                  --     ...
                  --     for B'Address use A;

                  --  In this case we also mark K as volatile

                  if Is_Entity_Name (Expr) then
                     declare
                        Ent  : constant Entity_Id := Entity (Expr);
                        Decl : constant Node_Id   := Declaration_Node (Ent);

                     begin
                        if Ekind (Ent) = E_Constant
                          and then Nkind (Decl) = N_Object_Declaration
                          and then Present (Expression (Decl))
                        then
                           Mark_Aliased_Address_As_Volatile
                             (Expression (Decl));
                        end if;
                     end;
                  end if;
=======
                  --  Here we are checking for explicit overlap of one variable
                  --  by another, and if we find this then mark the overlapped
                  --  variable as also being volatile to prevent unwanted
                  --  optimizations.

                  if Present (Ent_Y) then
                     Set_Treat_As_Volatile (Ent_Y);
                  end if;

                  --  Legality checks on the address clause for initialized
                  --  objects is deferred until the freeze point, because
                  --  a subsequent pragma might indicate that the object is
                  --  imported and thus not initialized.

                  Set_Has_Delayed_Freeze (U_Ent);
>>>>>>> 751ff693

                  --  Legality checks on the address clause for initialized
                  --  objects is deferred until the freeze point, because
                  --  a subsequent pragma might indicate that the object is
                  --  imported and thus not initialized.

                  Set_Has_Delayed_Freeze (U_Ent);

                  if Is_Exported (U_Ent) then
                     Error_Msg_N
                       ("& cannot be exported if an address clause is given",
                        Nam);
                     Error_Msg_N
                       ("\define and export a variable " &
                        "that holds its address instead",
                        Nam);
                  end if;

                  --  Entity has delayed freeze, so we will generate an
                  --  alignment check at the freeze point unless suppressed.

                  if not Range_Checks_Suppressed (U_Ent)
                    and then not Alignment_Checks_Suppressed (U_Ent)
                  then
                     Set_Check_Address_Alignment (N);
                  end if;

                  --  Kill the size check code, since we are not allocating
                  --  the variable, it is somewhere else.

                  Kill_Size_Check_Code (U_Ent);
               end;

               --  If the address clause is of the form:

               --    for X'Address use Y'Address

               --  or

               --    Const : constant Address := Y'Address;
               --    ...
               --    for X'Address use Const;

               --  then we make an entry in the table for checking the size and
               --  alignment of the overlaying variable. We defer this check
               --  till after code generation to take full advantage of the
               --  annotation done by the back end. This entry is only made if
               --  we have not already posted a warning about size/alignment
               --  (some warnings of this type are posted in Checks).

               if Address_Clause_Overlay_Warnings then
                  declare
                     Ent_X : Entity_Id := Empty;
                     Ent_Y : Entity_Id := Empty;

                  begin
                     Ent_Y := Find_Overlaid_Object (N);

                     if Present (Ent_Y) and then Is_Entity_Name (Name (N)) then
                        Ent_X := Entity (Name (N));
                           Address_Clause_Checks.Append ((N, Ent_X, Ent_Y));
                     end if;
                  end;
               end if;

            --  Not a valid entity for an address clause

            else
               Error_Msg_N ("address cannot be given for &", Nam);
            end if;
         end Address;

         ---------------
         -- Alignment --
         ---------------

         --  Alignment attribute definition clause

         when Attribute_Alignment => Alignment_Block : declare
            Align : constant Uint := Get_Alignment_Value (Expr);

         begin
            FOnly := True;

            if not Is_Type (U_Ent)
              and then Ekind (U_Ent) /= E_Variable
              and then Ekind (U_Ent) /= E_Constant
            then
               Error_Msg_N ("alignment cannot be given for &", Nam);

            elsif Has_Alignment_Clause (U_Ent) then
               Error_Msg_Sloc := Sloc (Alignment_Clause (U_Ent));
               Error_Msg_N ("alignment clause previously given#", N);

            elsif Align /= No_Uint then
               Set_Has_Alignment_Clause (U_Ent);
               Set_Alignment            (U_Ent, Align);
            end if;
         end Alignment_Block;

         ---------------
         -- Bit_Order --
         ---------------

         --  Bit_Order attribute definition clause

         when Attribute_Bit_Order => Bit_Order : declare
         begin
            if not Is_Record_Type (U_Ent) then
               Error_Msg_N
                 ("Bit_Order can only be defined for record type", Nam);

            else
               Analyze_And_Resolve (Expr, RTE (RE_Bit_Order));

               if Etype (Expr) = Any_Type then
                  return;

               elsif not Is_Static_Expression (Expr) then
                  Flag_Non_Static_Expr
                    ("Bit_Order requires static expression!", Expr);

               else
                  if (Expr_Value (Expr) = 0) /= Bytes_Big_Endian then
                     Set_Reverse_Bit_Order (U_Ent, True);
                  end if;
               end if;
            end if;
         end Bit_Order;

         --------------------
         -- Component_Size --
         --------------------

         --  Component_Size attribute definition clause

         when Attribute_Component_Size => Component_Size_Case : declare
            Csize    : constant Uint := Static_Integer (Expr);
            Btype    : Entity_Id;
            Biased   : Boolean;
            New_Ctyp : Entity_Id;
            Decl     : Node_Id;

         begin
            if not Is_Array_Type (U_Ent) then
               Error_Msg_N ("component size requires array type", Nam);
               return;
            end if;

            Btype := Base_Type (U_Ent);

            if Has_Component_Size_Clause (Btype) then
               Error_Msg_N
                 ("component size clause for& previously given", Nam);

            elsif Csize /= No_Uint then
               Check_Size (Expr, Component_Type (Btype), Csize, Biased);

               if Has_Aliased_Components (Btype)
                 and then Csize < 32
                 and then Csize /= 8
                 and then Csize /= 16
               then
                  Error_Msg_N
                    ("component size incorrect for aliased components", N);
                  return;
               end if;

               --  For the biased case, build a declaration for a subtype
               --  that will be used to represent the biased subtype that
               --  reflects the biased representation of components. We need
               --  this subtype to get proper conversions on referencing
               --  elements of the array. Note that component size clauses
               --  are ignored in VM mode.

               if VM_Target = No_VM then
                  if Biased then
                     New_Ctyp :=
                       Make_Defining_Identifier (Loc,
                         Chars =>
                           New_External_Name (Chars (U_Ent), 'C', 0, 'T'));

                     Decl :=
                       Make_Subtype_Declaration (Loc,
                         Defining_Identifier => New_Ctyp,
                         Subtype_Indication  =>
                           New_Occurrence_Of (Component_Type (Btype), Loc));

                     Set_Parent (Decl, N);
                     Analyze (Decl, Suppress => All_Checks);

                     Set_Has_Delayed_Freeze        (New_Ctyp, False);
                     Set_Esize                     (New_Ctyp, Csize);
                     Set_RM_Size                   (New_Ctyp, Csize);
                     Init_Alignment                (New_Ctyp);
                     Set_Has_Biased_Representation (New_Ctyp, True);
                     Set_Is_Itype                  (New_Ctyp, True);
                     Set_Associated_Node_For_Itype (New_Ctyp, U_Ent);

                     Set_Component_Type (Btype, New_Ctyp);
                  end if;

                  Set_Component_Size (Btype, Csize);

               --  For VM case, we ignore component size clauses

               else
                  --  Give a warning unless we are in GNAT mode, in which case
                  --  the warning is suppressed since it is not useful.

                  if not GNAT_Mode then
                     Error_Msg_N
                       ("?component size ignored in this configuration", N);
                  end if;
               end if;

               Set_Has_Component_Size_Clause (Btype, True);
               Set_Has_Non_Standard_Rep      (Btype, True);
            end if;
         end Component_Size_Case;

         ------------------
         -- External_Tag --
         ------------------

         when Attribute_External_Tag => External_Tag :
         begin
            if not Is_Tagged_Type (U_Ent) then
               Error_Msg_N ("should be a tagged type", Nam);
            end if;

            Analyze_And_Resolve (Expr, Standard_String);

            if not Is_Static_Expression (Expr) then
               Flag_Non_Static_Expr
                 ("static string required for tag name!", Nam);
<<<<<<< HEAD
=======
            end if;

            if VM_Target = No_VM then
               Set_Has_External_Tag_Rep_Clause (U_Ent);
            elsif not Inspector_Mode then
               Error_Msg_Name_1 := Attr;
               Error_Msg_N
                 ("% attribute unsupported in this configuration", Nam);
>>>>>>> 751ff693
            end if;

            if not Is_Library_Level_Entity (U_Ent) then
               Error_Msg_NE
                 ("?non-unique external tag supplied for &", N, U_Ent);
               Error_Msg_N
                 ("?\same external tag applies to all subprogram calls", N);
               Error_Msg_N
                 ("?\corresponding internal tag cannot be obtained", N);
            end if;
         end External_Tag;

         -----------
         -- Input --
         -----------

         when Attribute_Input =>
            Analyze_Stream_TSS_Definition (TSS_Stream_Input);
            Set_Has_Specified_Stream_Input (Ent);

         -------------------
         -- Machine_Radix --
         -------------------

         --  Machine radix attribute definition clause

         when Attribute_Machine_Radix => Machine_Radix : declare
            Radix : constant Uint := Static_Integer (Expr);

         begin
            if not Is_Decimal_Fixed_Point_Type (U_Ent) then
               Error_Msg_N ("decimal fixed-point type expected for &", Nam);

            elsif Has_Machine_Radix_Clause (U_Ent) then
               Error_Msg_Sloc := Sloc (Alignment_Clause (U_Ent));
               Error_Msg_N ("machine radix clause previously given#", N);

            elsif Radix /= No_Uint then
               Set_Has_Machine_Radix_Clause (U_Ent);
               Set_Has_Non_Standard_Rep (Base_Type (U_Ent));

               if Radix = 2 then
                  null;
               elsif Radix = 10 then
                  Set_Machine_Radix_10 (U_Ent);
               else
                  Error_Msg_N ("machine radix value must be 2 or 10", Expr);
               end if;
            end if;
         end Machine_Radix;

         -----------------
         -- Object_Size --
         -----------------

         --  Object_Size attribute definition clause

         when Attribute_Object_Size => Object_Size : declare
            Size : constant Uint := Static_Integer (Expr);

            Biased : Boolean;
            pragma Warnings (Off, Biased);

         begin
            if not Is_Type (U_Ent) then
               Error_Msg_N ("Object_Size cannot be given for &", Nam);

            elsif Has_Object_Size_Clause (U_Ent) then
               Error_Msg_N ("Object_Size already given for &", Nam);

            else
               Check_Size (Expr, U_Ent, Size, Biased);

               if Size /= 8
                    and then
                  Size /= 16
                    and then
                  Size /= 32
                    and then
                  UI_Mod (Size, 64) /= 0
               then
                  Error_Msg_N
                    ("Object_Size must be 8, 16, 32, or multiple of 64",
                     Expr);
               end if;

               Set_Esize (U_Ent, Size);
               Set_Has_Object_Size_Clause (U_Ent);
               Alignment_Check_For_Esize_Change (U_Ent);
            end if;
         end Object_Size;

         ------------
         -- Output --
         ------------

         when Attribute_Output =>
            Analyze_Stream_TSS_Definition (TSS_Stream_Output);
            Set_Has_Specified_Stream_Output (Ent);

         ----------
         -- Read --
         ----------

         when Attribute_Read =>
            Analyze_Stream_TSS_Definition (TSS_Stream_Read);
            Set_Has_Specified_Stream_Read (Ent);

         ----------
         -- Size --
         ----------

         --  Size attribute definition clause

         when Attribute_Size => Size : declare
            Size   : constant Uint := Static_Integer (Expr);
            Etyp   : Entity_Id;
            Biased : Boolean;

         begin
            FOnly := True;

            if Has_Size_Clause (U_Ent) then
               Error_Msg_N ("size already given for &", Nam);

            elsif not Is_Type (U_Ent)
              and then Ekind (U_Ent) /= E_Variable
              and then Ekind (U_Ent) /= E_Constant
            then
               Error_Msg_N ("size cannot be given for &", Nam);

            elsif Is_Array_Type (U_Ent)
              and then not Is_Constrained (U_Ent)
            then
               Error_Msg_N
                 ("size cannot be given for unconstrained array", Nam);

            elsif Size /= No_Uint then
               if Is_Type (U_Ent) then
                  Etyp := U_Ent;
               else
                  Etyp := Etype (U_Ent);
               end if;

               --  Check size, note that Gigi is in charge of checking that the
               --  size of an array or record type is OK. Also we do not check
               --  the size in the ordinary fixed-point case, since it is too
               --  early to do so (there may be subsequent small clause that
               --  affects the size). We can check the size if a small clause
               --  has already been given.

               if not Is_Ordinary_Fixed_Point_Type (U_Ent)
                 or else Has_Small_Clause (U_Ent)
               then
                  Check_Size (Expr, Etyp, Size, Biased);
                  Set_Has_Biased_Representation (U_Ent, Biased);
               end if;

               --  For types set RM_Size and Esize if possible

               if Is_Type (U_Ent) then
                  Set_RM_Size (U_Ent, Size);

                  --  For scalar types, increase Object_Size to power of 2, but
                  --  not less than a storage unit in any case (i.e., normally
                  --  this means it will be byte addressable).

                  if Is_Scalar_Type (U_Ent) then
                     if Size <= System_Storage_Unit then
                        Init_Esize (U_Ent, System_Storage_Unit);
                     elsif Size <= 16 then
                        Init_Esize (U_Ent, 16);
                     elsif Size <= 32 then
                        Init_Esize (U_Ent, 32);
                     else
                        Set_Esize  (U_Ent, (Size + 63) / 64 * 64);
                     end if;

                  --  For all other types, object size = value size. The
                  --  backend will adjust as needed.

                  else
                     Set_Esize (U_Ent, Size);
                  end if;

                  Alignment_Check_For_Esize_Change (U_Ent);

               --  For objects, set Esize only

               else
                  if Is_Elementary_Type (Etyp) then
                     if Size /= System_Storage_Unit
                          and then
                        Size /= System_Storage_Unit * 2
                          and then
                        Size /= System_Storage_Unit * 4
                           and then
                        Size /= System_Storage_Unit * 8
                     then
                        Error_Msg_Uint_1 := UI_From_Int (System_Storage_Unit);
                        Error_Msg_Uint_2 := Error_Msg_Uint_1 * 8;
                        Error_Msg_N
                          ("size for primitive object must be a power of 2"
                            & " in the range ^-^", N);
                     end if;
                  end if;

                  Set_Esize (U_Ent, Size);
               end if;

               Set_Has_Size_Clause (U_Ent);
            end if;
         end Size;

         -----------
         -- Small --
         -----------

         --  Small attribute definition clause

         when Attribute_Small => Small : declare
            Implicit_Base : constant Entity_Id := Base_Type (U_Ent);
            Small         : Ureal;

         begin
            Analyze_And_Resolve (Expr, Any_Real);

            if Etype (Expr) = Any_Type then
               return;

            elsif not Is_Static_Expression (Expr) then
               Flag_Non_Static_Expr
                 ("small requires static expression!", Expr);
               return;

            else
               Small := Expr_Value_R (Expr);

               if Small <= Ureal_0 then
                  Error_Msg_N ("small value must be greater than zero", Expr);
                  return;
               end if;

            end if;

            if not Is_Ordinary_Fixed_Point_Type (U_Ent) then
               Error_Msg_N
                 ("small requires an ordinary fixed point type", Nam);

            elsif Has_Small_Clause (U_Ent) then
               Error_Msg_N ("small already given for &", Nam);

            elsif Small > Delta_Value (U_Ent) then
               Error_Msg_N
                 ("small value must not be greater then delta value", Nam);

            else
               Set_Small_Value (U_Ent, Small);
               Set_Small_Value (Implicit_Base, Small);
               Set_Has_Small_Clause (U_Ent);
               Set_Has_Small_Clause (Implicit_Base);
               Set_Has_Non_Standard_Rep (Implicit_Base);
               Set_Discrete_RM_Size (U_Ent);
            end if;
         end Small;

         ------------------
         -- Storage_Pool --
         ------------------

         --  Storage_Pool attribute definition clause

         when Attribute_Storage_Pool => Storage_Pool : declare
            Pool : Entity_Id;
            T    : Entity_Id;

         begin
            if Ekind (U_Ent) = E_Access_Subprogram_Type then
               Error_Msg_N
                 ("storage pool cannot be given for access-to-subprogram type",
                  Nam);
               return;

            elsif Ekind (U_Ent) /= E_Access_Type
              and then Ekind (U_Ent) /= E_General_Access_Type
            then
               Error_Msg_N
                 ("storage pool can only be given for access types", Nam);
               return;

            elsif Is_Derived_Type (U_Ent) then
               Error_Msg_N
                 ("storage pool cannot be given for a derived access type",
                  Nam);

            elsif Has_Storage_Size_Clause (U_Ent) then
               Error_Msg_N ("storage size already given for &", Nam);
               return;

            elsif Present (Associated_Storage_Pool (U_Ent)) then
               Error_Msg_N ("storage pool already given for &", Nam);
               return;
            end if;

            Analyze_And_Resolve
              (Expr, Class_Wide_Type (RTE (RE_Root_Storage_Pool)));

            if Nkind (Expr) = N_Type_Conversion then
               T := Etype (Expression (Expr));
            else
               T := Etype (Expr);
            end if;

            --  The Stack_Bounded_Pool is used internally for implementing
            --  access types with a Storage_Size. Since it only work
            --  properly when used on one specific type, we need to check
            --  that it is not highjacked improperly:
            --    type T is access Integer;
            --    for T'Storage_Size use n;
            --    type Q is access Float;
            --    for Q'Storage_Size use T'Storage_Size; -- incorrect

<<<<<<< HEAD
            if Base_Type (T) = RTE (RE_Stack_Bounded_Pool) then
               Error_Msg_N ("non-sharable internal Pool", Expr);
=======
            if RTE_Available (RE_Stack_Bounded_Pool)
              and then Base_Type (T) = RTE (RE_Stack_Bounded_Pool)
            then
               Error_Msg_N ("non-shareable internal Pool", Expr);
>>>>>>> 751ff693
               return;
            end if;

            --  If the argument is a name that is not an entity name, then
            --  we construct a renaming operation to define an entity of
            --  type storage pool.

            if not Is_Entity_Name (Expr)
              and then Is_Object_Reference (Expr)
            then
               Pool :=
                 Make_Defining_Identifier (Loc,
                   Chars => New_Internal_Name ('P'));

               declare
                  Rnode : constant Node_Id :=
                            Make_Object_Renaming_Declaration (Loc,
                              Defining_Identifier => Pool,
                              Subtype_Mark        =>
                                New_Occurrence_Of (Etype (Expr), Loc),
                              Name => Expr);

               begin
                  Insert_Before (N, Rnode);
                  Analyze (Rnode);
                  Set_Associated_Storage_Pool (U_Ent, Pool);
               end;

            elsif Is_Entity_Name (Expr) then
               Pool := Entity (Expr);

               --  If pool is a renamed object, get original one. This can
               --  happen with an explicit renaming, and within instances.

               while Present (Renamed_Object (Pool))
                 and then Is_Entity_Name (Renamed_Object (Pool))
               loop
                  Pool := Entity (Renamed_Object (Pool));
               end loop;

               if Present (Renamed_Object (Pool))
                 and then Nkind (Renamed_Object (Pool)) = N_Type_Conversion
                 and then Is_Entity_Name (Expression (Renamed_Object (Pool)))
               then
                  Pool := Entity (Expression (Renamed_Object (Pool)));
               end if;

               Set_Associated_Storage_Pool (U_Ent, Pool);

            elsif Nkind (Expr) = N_Type_Conversion
              and then Is_Entity_Name (Expression (Expr))
              and then Nkind (Original_Node (Expr)) = N_Attribute_Reference
            then
               Pool := Entity (Expression (Expr));
               Set_Associated_Storage_Pool (U_Ent, Pool);

            else
               Error_Msg_N ("incorrect reference to a Storage Pool", Expr);
               return;
            end if;
         end Storage_Pool;

         ------------------
         -- Storage_Size --
         ------------------

         --  Storage_Size attribute definition clause

         when Attribute_Storage_Size => Storage_Size : declare
            Btype : constant Entity_Id := Base_Type (U_Ent);
            Sprag : Node_Id;

         begin
            if Is_Task_Type (U_Ent) then
               Check_Restriction (No_Obsolescent_Features, N);

               if Warn_On_Obsolescent_Feature then
                  Error_Msg_N
                    ("storage size clause for task is an " &
                     "obsolescent feature (RM J.9)?", N);
                  Error_Msg_N
                    ("\use Storage_Size pragma instead?", N);
               end if;

               FOnly := True;
            end if;

            if not Is_Access_Type (U_Ent)
              and then Ekind (U_Ent) /= E_Task_Type
            then
               Error_Msg_N ("storage size cannot be given for &", Nam);

            elsif Is_Access_Type (U_Ent) and Is_Derived_Type (U_Ent) then
               Error_Msg_N
                 ("storage size cannot be given for a derived access type",
                  Nam);

            elsif Has_Storage_Size_Clause (Btype) then
               Error_Msg_N ("storage size already given for &", Nam);

            else
               Analyze_And_Resolve (Expr, Any_Integer);

               if Is_Access_Type (U_Ent) then
                  if Present (Associated_Storage_Pool (U_Ent)) then
                     Error_Msg_N ("storage pool already given for &", Nam);
                     return;
                  end if;

                  if Compile_Time_Known_Value (Expr)
                    and then Expr_Value (Expr) = 0
                  then
                     Set_No_Pool_Assigned (Btype);
                  end if;

               else -- Is_Task_Type (U_Ent)
                  Sprag := Get_Rep_Pragma (Btype, Name_Storage_Size);

<<<<<<< HEAD
               Set_Associated_Storage_Pool (U_Ent, Pool);

            elsif Nkind (Expr) = N_Type_Conversion
              and then Is_Entity_Name (Expression (Expr))
              and then Nkind (Original_Node (Expr)) = N_Attribute_Reference
            then
               Pool := Entity (Expression (Expr));
               Set_Associated_Storage_Pool (U_Ent, Pool);
=======
                  if Present (Sprag) then
                     Error_Msg_Sloc := Sloc (Sprag);
                     Error_Msg_N
                       ("Storage_Size already specified#", Nam);
                     return;
                  end if;
               end if;

               Set_Has_Storage_Size_Clause (Btype);
            end if;
         end Storage_Size;

         -----------------
         -- Stream_Size --
         -----------------

         when Attribute_Stream_Size => Stream_Size : declare
            Size : constant Uint := Static_Integer (Expr);

         begin
            if Ada_Version <= Ada_95 then
               Check_Restriction (No_Implementation_Attributes, N);
            end if;

            if Has_Stream_Size_Clause (U_Ent) then
               Error_Msg_N ("Stream_Size already given for &", Nam);

            elsif Is_Elementary_Type (U_Ent) then
               if Size /= System_Storage_Unit
                    and then
                  Size /= System_Storage_Unit * 2
                    and then
                  Size /= System_Storage_Unit * 4
                     and then
                  Size /= System_Storage_Unit * 8
               then
                  Error_Msg_Uint_1 := UI_From_Int (System_Storage_Unit);
                  Error_Msg_N
                    ("stream size for elementary type must be a"
                       & " power of 2 and at least ^", N);

               elsif RM_Size (U_Ent) > Size then
                  Error_Msg_Uint_1 := RM_Size (U_Ent);
                  Error_Msg_N
                    ("stream size for elementary type must be a"
                       & " power of 2 and at least ^", N);
               end if;
>>>>>>> 751ff693

               Set_Has_Stream_Size_Clause (U_Ent);

            else
               Error_Msg_N ("Stream_Size cannot be given for &", Nam);
            end if;
         end Stream_Size;

         ------------------
         -- Storage_Size --
         ------------------

         --  Storage_Size attribute definition clause

         when Attribute_Storage_Size => Storage_Size : declare
            Btype : constant Entity_Id := Base_Type (U_Ent);
            Sprag : Node_Id;

         begin
            if Is_Task_Type (U_Ent) then
               Check_Restriction (No_Obsolescent_Features, N);

               if Warn_On_Obsolescent_Feature then
                  Error_Msg_N
                    ("storage size clause for task is an " &
                     "obsolescent feature ('R'M 'J.9)?", N);
                  Error_Msg_N
                    ("\use Storage_Size pragma instead?", N);
               end if;

               FOnly := True;
            end if;

            if not Is_Access_Type (U_Ent)
              and then Ekind (U_Ent) /= E_Task_Type
            then
               Error_Msg_N ("storage size cannot be given for &", Nam);

            elsif Is_Access_Type (U_Ent) and Is_Derived_Type (U_Ent) then
               Error_Msg_N
                 ("storage size cannot be given for a derived access type",
                  Nam);

            elsif Has_Storage_Size_Clause (Btype) then
               Error_Msg_N ("storage size already given for &", Nam);

            else
               Analyze_And_Resolve (Expr, Any_Integer);

               if Is_Access_Type (U_Ent) then
                  if Present (Associated_Storage_Pool (U_Ent)) then
                     Error_Msg_N ("storage pool already given for &", Nam);
                     return;
                  end if;

                  if Compile_Time_Known_Value (Expr)
                    and then Expr_Value (Expr) = 0
                  then
                     Set_No_Pool_Assigned (Btype);
                  end if;

               else -- Is_Task_Type (U_Ent)
                  Sprag := Get_Rep_Pragma (Btype, Name_Storage_Size);

                  if Present (Sprag) then
                     Error_Msg_Sloc := Sloc (Sprag);
                     Error_Msg_N
                       ("Storage_Size already specified#", Nam);
                     return;
                  end if;
               end if;

               Set_Has_Storage_Size_Clause (Btype);
            end if;
         end Storage_Size;

         -----------------
         -- Stream_Size --
         -----------------

         when Attribute_Stream_Size => Stream_Size : declare
            Size : constant Uint := Static_Integer (Expr);

         begin
            if Has_Stream_Size_Clause (U_Ent) then
               Error_Msg_N ("Stream_Size already given for &", Nam);

            elsif Is_Elementary_Type (U_Ent) then
               if Size /= System_Storage_Unit
                    and then
                  Size /= System_Storage_Unit * 2
                    and then
                  Size /= System_Storage_Unit * 4
                     and then
                  Size /= System_Storage_Unit * 8
               then
                  Error_Msg_Uint_1 := UI_From_Int (System_Storage_Unit);
                  Error_Msg_N
                    ("stream size for elementary type must be a"
                       & " power of 2 and at least ^", N);

               elsif RM_Size (U_Ent) > Size then
                  Error_Msg_Uint_1 := RM_Size (U_Ent);
                  Error_Msg_N
                    ("stream size for elementary type must be a"
                       & " power of 2 and at least ^", N);
               end if;

               Set_Has_Stream_Size_Clause (U_Ent);

            else
               Error_Msg_N ("Stream_Size cannot be given for &", Nam);
            end if;
         end Stream_Size;

         ----------------
         -- Value_Size --
         ----------------

         --  Value_Size attribute definition clause

         when Attribute_Value_Size => Value_Size : declare
            Size   : constant Uint := Static_Integer (Expr);
            Biased : Boolean;

         begin
            if not Is_Type (U_Ent) then
               Error_Msg_N ("Value_Size cannot be given for &", Nam);

            elsif Present
                   (Get_Attribute_Definition_Clause
                     (U_Ent, Attribute_Value_Size))
            then
               Error_Msg_N ("Value_Size already given for &", Nam);

            elsif Is_Array_Type (U_Ent)
              and then not Is_Constrained (U_Ent)
            then
               Error_Msg_N
                 ("Value_Size cannot be given for unconstrained array", Nam);

            else
               if Is_Elementary_Type (U_Ent) then
                  Check_Size (Expr, U_Ent, Size, Biased);
                  Set_Has_Biased_Representation (U_Ent, Biased);
               end if;

               Set_RM_Size (U_Ent, Size);
            end if;
         end Value_Size;

         -----------
         -- Write --
         -----------

         when Attribute_Write =>
            Analyze_Stream_TSS_Definition (TSS_Stream_Write);
            Set_Has_Specified_Stream_Write (Ent);

         --  All other attributes cannot be set

         when others =>
            Error_Msg_N
              ("attribute& cannot be set with definition clause", N);
      end case;

      --  The test for the type being frozen must be performed after
      --  any expression the clause has been analyzed since the expression
      --  itself might cause freezing that makes the clause illegal.

      if Rep_Item_Too_Late (U_Ent, N, FOnly) then
         return;
      end if;
   end Analyze_Attribute_Definition_Clause;

   ----------------------------
   -- Analyze_Code_Statement --
   ----------------------------

   procedure Analyze_Code_Statement (N : Node_Id) is
      HSS   : constant Node_Id   := Parent (N);
      SBody : constant Node_Id   := Parent (HSS);
      Subp  : constant Entity_Id := Current_Scope;
      Stmt  : Node_Id;
      Decl  : Node_Id;
      StmtO : Node_Id;
      DeclO : Node_Id;

   begin
      --  Analyze and check we get right type, note that this implements the
      --  requirement (RM 13.8(1)) that Machine_Code be with'ed, since that
      --  is the only way that Asm_Insn could possibly be visible.

      Analyze_And_Resolve (Expression (N));

      if Etype (Expression (N)) = Any_Type then
         return;
      elsif Etype (Expression (N)) /= RTE (RE_Asm_Insn) then
         Error_Msg_N ("incorrect type for code statement", N);
         return;
      end if;

      Check_Code_Statement (N);

      --  Make sure we appear in the handled statement sequence of a
      --  subprogram (RM 13.8(3)).

      if Nkind (HSS) /= N_Handled_Sequence_Of_Statements
        or else Nkind (SBody) /= N_Subprogram_Body
      then
         Error_Msg_N
           ("code statement can only appear in body of subprogram", N);
         return;
      end if;

      --  Do remaining checks (RM 13.8(3)) if not already done

      if not Is_Machine_Code_Subprogram (Subp) then
         Set_Is_Machine_Code_Subprogram (Subp);

         --  No exception handlers allowed

         if Present (Exception_Handlers (HSS)) then
            Error_Msg_N
              ("exception handlers not permitted in machine code subprogram",
               First (Exception_Handlers (HSS)));
         end if;

         --  No declarations other than use clauses and pragmas (we allow
         --  certain internally generated declarations as well).

         Decl := First (Declarations (SBody));
         while Present (Decl) loop
            DeclO := Original_Node (Decl);
            if Comes_From_Source (DeclO)
              and then Nkind (DeclO) /= N_Pragma
              and then Nkind (DeclO) /= N_Use_Package_Clause
              and then Nkind (DeclO) /= N_Use_Type_Clause
              and then Nkind (DeclO) /= N_Implicit_Label_Declaration
            then
               Error_Msg_N
                 ("this declaration not allowed in machine code subprogram",
                  DeclO);
            end if;

            Next (Decl);
         end loop;

         --  No statements other than code statements, pragmas, and labels.
         --  Again we allow certain internally generated statements.

         Stmt := First (Statements (HSS));
         while Present (Stmt) loop
            StmtO := Original_Node (Stmt);
            if Comes_From_Source (StmtO)
              and then Nkind (StmtO) /= N_Pragma
              and then Nkind (StmtO) /= N_Label
              and then Nkind (StmtO) /= N_Code_Statement
            then
               Error_Msg_N
                 ("this statement is not allowed in machine code subprogram",
                  StmtO);
            end if;

            Next (Stmt);
         end loop;
      end if;
   end Analyze_Code_Statement;

   -----------------------------------------------
   -- Analyze_Enumeration_Representation_Clause --
   -----------------------------------------------

   procedure Analyze_Enumeration_Representation_Clause (N : Node_Id) is
      Ident    : constant Node_Id    := Identifier (N);
      Aggr     : constant Node_Id    := Array_Aggregate (N);
      Enumtype : Entity_Id;
      Elit     : Entity_Id;
      Expr     : Node_Id;
      Assoc    : Node_Id;
      Choice   : Node_Id;
      Val      : Uint;
      Err      : Boolean := False;

      Lo  : constant Uint := Expr_Value (Type_Low_Bound (Universal_Integer));
      Hi  : constant Uint := Expr_Value (Type_High_Bound (Universal_Integer));
      Min : Uint;
      Max : Uint;

   begin
      if Ignore_Rep_Clauses then
         return;
      end if;

      --  First some basic error checks

      Find_Type (Ident);
      Enumtype := Entity (Ident);

      if Enumtype = Any_Type
        or else Rep_Item_Too_Early (Enumtype, N)
      then
         return;
      else
         Enumtype := Underlying_Type (Enumtype);
      end if;

      if not Is_Enumeration_Type (Enumtype) then
         Error_Msg_NE
           ("enumeration type required, found}",
            Ident, First_Subtype (Enumtype));
         return;
      end if;

      --  Ignore rep clause on generic actual type. This will already have
      --  been flagged on the template as an error, and this is the safest
      --  way to ensure we don't get a junk cascaded message in the instance.

      if Is_Generic_Actual_Type (Enumtype) then
         return;

      --  Type must be in current scope

      elsif Scope (Enumtype) /= Current_Scope then
         Error_Msg_N ("type must be declared in this scope", Ident);
         return;

      --  Type must be a first subtype

      elsif not Is_First_Subtype (Enumtype) then
         Error_Msg_N ("cannot give enumeration rep clause for subtype", N);
         return;

      --  Ignore duplicate rep clause

      elsif Has_Enumeration_Rep_Clause (Enumtype) then
         Error_Msg_N ("duplicate enumeration rep clause ignored", N);
         return;

      --  Don't allow rep clause for standard [wide_[wide_]]character

      elsif Root_Type (Enumtype) = Standard_Character
        or else Root_Type (Enumtype) = Standard_Wide_Character
        or else Root_Type (Enumtype) = Standard_Wide_Wide_Character
      then
         Error_Msg_N ("enumeration rep clause not allowed for this type", N);
         return;

      --  Check that the expression is a proper aggregate (no parentheses)

      elsif Paren_Count (Aggr) /= 0 then
         Error_Msg
           ("extra parentheses surrounding aggregate not allowed",
            First_Sloc (Aggr));
         return;

      --  All tests passed, so set rep clause in place

      else
         Set_Has_Enumeration_Rep_Clause (Enumtype);
         Set_Has_Enumeration_Rep_Clause (Base_Type (Enumtype));
      end if;

      --  Now we process the aggregate. Note that we don't use the normal
      --  aggregate code for this purpose, because we don't want any of the
      --  normal expansion activities, and a number of special semantic
      --  rules apply (including the component type being any integer type)

      Elit := First_Literal (Enumtype);

      --  First the positional entries if any

      if Present (Expressions (Aggr)) then
         Expr := First (Expressions (Aggr));
         while Present (Expr) loop
            if No (Elit) then
               Error_Msg_N ("too many entries in aggregate", Expr);
               return;
            end if;

            Val := Static_Integer (Expr);

            --  Err signals that we found some incorrect entries processing
            --  the list. The final checks for completeness and ordering are
            --  skipped in this case.

            if Val = No_Uint then
               Err := True;
            elsif Val < Lo or else Hi < Val then
               Error_Msg_N ("value outside permitted range", Expr);
               Err := True;
            end if;

            Set_Enumeration_Rep (Elit, Val);
            Set_Enumeration_Rep_Expr (Elit, Expr);
            Next (Expr);
            Next (Elit);
         end loop;
      end if;

      --  Now process the named entries if present

      if Present (Component_Associations (Aggr)) then
         Assoc := First (Component_Associations (Aggr));
         while Present (Assoc) loop
            Choice := First (Choices (Assoc));

            if Present (Next (Choice)) then
               Error_Msg_N
                 ("multiple choice not allowed here", Next (Choice));
               Err := True;
            end if;

            if Nkind (Choice) = N_Others_Choice then
               Error_Msg_N ("others choice not allowed here", Choice);
               Err := True;

            elsif Nkind (Choice) = N_Range then
               --  ??? should allow zero/one element range here
               Error_Msg_N ("range not allowed here", Choice);
               Err := True;

            else
               Analyze_And_Resolve (Choice, Enumtype);

               if Is_Entity_Name (Choice)
                 and then Is_Type (Entity (Choice))
               then
                  Error_Msg_N ("subtype name not allowed here", Choice);
                  Err := True;
                  --  ??? should allow static subtype with zero/one entry

               elsif Etype (Choice) = Base_Type (Enumtype) then
                  if not Is_Static_Expression (Choice) then
                     Flag_Non_Static_Expr
                       ("non-static expression used for choice!", Choice);
                     Err := True;

                  else
                     Elit := Expr_Value_E (Choice);

                     if Present (Enumeration_Rep_Expr (Elit)) then
                        Error_Msg_Sloc := Sloc (Enumeration_Rep_Expr (Elit));
                        Error_Msg_NE
                          ("representation for& previously given#",
                           Choice, Elit);
                        Err := True;
                     end if;

                     Set_Enumeration_Rep_Expr (Elit, Choice);

                     Expr := Expression (Assoc);
                     Val := Static_Integer (Expr);

                     if Val = No_Uint then
                        Err := True;

                     elsif Val < Lo or else Hi < Val then
                        Error_Msg_N ("value outside permitted range", Expr);
                        Err := True;
                     end if;

                     Set_Enumeration_Rep (Elit, Val);
                  end if;
               end if;
            end if;

            Next (Assoc);
         end loop;
      end if;

      --  Aggregate is fully processed. Now we check that a full set of
      --  representations was given, and that they are in range and in order.
      --  These checks are only done if no other errors occurred.

      if not Err then
         Min  := No_Uint;
         Max  := No_Uint;

         Elit := First_Literal (Enumtype);
         while Present (Elit) loop
            if No (Enumeration_Rep_Expr (Elit)) then
               Error_Msg_NE ("missing representation for&!", N, Elit);

            else
               Val := Enumeration_Rep (Elit);

               if Min = No_Uint then
                  Min := Val;
               end if;

               if Val /= No_Uint then
                  if Max /= No_Uint and then Val <= Max then
                     Error_Msg_NE
                       ("enumeration value for& not ordered!",
                                       Enumeration_Rep_Expr (Elit), Elit);
                  end if;

                  Max := Val;
               end if;

               --  If there is at least one literal whose representation
               --  is not equal to the Pos value, then note that this
               --  enumeration type has a non-standard representation.

               if Val /= Enumeration_Pos (Elit) then
                  Set_Has_Non_Standard_Rep (Base_Type (Enumtype));
               end if;
            end if;

            Next (Elit);
         end loop;

         --  Now set proper size information

         declare
            Minsize : Uint := UI_From_Int (Minimum_Size (Enumtype));

         begin
            if Has_Size_Clause (Enumtype) then
               if Esize (Enumtype) >= Minsize then
                  null;

               else
                  Minsize :=
                    UI_From_Int (Minimum_Size (Enumtype, Biased => True));

                  if Esize (Enumtype) < Minsize then
                     Error_Msg_N ("previously given size is too small", N);

                  else
                     Set_Has_Biased_Representation (Enumtype);
                  end if;
               end if;

            else
               Set_RM_Size    (Enumtype, Minsize);
               Set_Enum_Esize (Enumtype);
            end if;

            Set_RM_Size   (Base_Type (Enumtype), RM_Size   (Enumtype));
            Set_Esize     (Base_Type (Enumtype), Esize     (Enumtype));
            Set_Alignment (Base_Type (Enumtype), Alignment (Enumtype));
         end;
      end if;

      --  We repeat the too late test in case it froze itself!

      if Rep_Item_Too_Late (Enumtype, N) then
         null;
      end if;
   end Analyze_Enumeration_Representation_Clause;

   ----------------------------
   -- Analyze_Free_Statement --
   ----------------------------

   procedure Analyze_Free_Statement (N : Node_Id) is
   begin
      Analyze (Expression (N));
   end Analyze_Free_Statement;

   ------------------------------------------
   -- Analyze_Record_Representation_Clause --
   ------------------------------------------

   procedure Analyze_Record_Representation_Clause (N : Node_Id) is
      Loc     : constant Source_Ptr := Sloc (N);
      Ident   : constant Node_Id    := Identifier (N);
      Rectype : Entity_Id;
      Fent    : Entity_Id;
      CC      : Node_Id;
      Posit   : Uint;
      Fbit    : Uint;
      Lbit    : Uint;
      Hbit    : Uint := Uint_0;
      Comp    : Entity_Id;
      Ocomp   : Entity_Id;
      Biased  : Boolean;

      Max_Bit_So_Far : Uint;
      --  Records the maximum bit position so far. If all field positions
      --  are monotonically increasing, then we can skip the circuit for
      --  checking for overlap, since no overlap is possible.

      Overlap_Check_Required : Boolean;
      --  Used to keep track of whether or not an overlap check is required

      Ccount : Natural := 0;
      --  Number of component clauses in record rep clause

      CR_Pragma : Node_Id := Empty;
      --  Points to N_Pragma node if Complete_Representation pragma present

   begin
      if Ignore_Rep_Clauses then
         return;
      end if;

      Find_Type (Ident);
      Rectype := Entity (Ident);

      if Rectype = Any_Type
        or else Rep_Item_Too_Early (Rectype, N)
      then
         return;
      else
         Rectype := Underlying_Type (Rectype);
      end if;

      --  First some basic error checks

      if not Is_Record_Type (Rectype) then
         Error_Msg_NE
           ("record type required, found}", Ident, First_Subtype (Rectype));
         return;

      elsif Is_Unchecked_Union (Rectype) then
         Error_Msg_N
           ("record rep clause not allowed for Unchecked_Union", N);

      elsif Scope (Rectype) /= Current_Scope then
         Error_Msg_N ("type must be declared in this scope", N);
         return;

      elsif not Is_First_Subtype (Rectype) then
         Error_Msg_N ("cannot give record rep clause for subtype", N);
         return;

      elsif Has_Record_Rep_Clause (Rectype) then
         Error_Msg_N ("duplicate record rep clause ignored", N);
         return;

      elsif Rep_Item_Too_Late (Rectype, N) then
         return;
      end if;

      if Present (Mod_Clause (N)) then
         declare
            Loc     : constant Source_Ptr := Sloc (N);
            M       : constant Node_Id := Mod_Clause (N);
            P       : constant List_Id := Pragmas_Before (M);
            AtM_Nod : Node_Id;

            Mod_Val : Uint;
            pragma Warnings (Off, Mod_Val);

         begin
            Check_Restriction (No_Obsolescent_Features, Mod_Clause (N));

            if Warn_On_Obsolescent_Feature then
               Error_Msg_N
<<<<<<< HEAD
                 ("mod clause is an obsolescent feature ('R'M 'J.8)?", N);
=======
                 ("mod clause is an obsolescent feature (RM J.8)?", N);
>>>>>>> 751ff693
               Error_Msg_N
                 ("\use alignment attribute definition clause instead?", N);
            end if;

            if Present (P) then
               Analyze_List (P);
            end if;

<<<<<<< HEAD
            --  In ASIS_Mode mode, expansion is disabled, but we must
            --  convert the Mod clause into an alignment clause anyway, so
            --  that the back-end can compute and back-annotate properly the
            --  size and alignment of types that may include this record.
=======
            --  In ASIS_Mode mode, expansion is disabled, but we must convert
            --  the Mod clause into an alignment clause anyway, so that the
            --  back-end can compute and back-annotate properly the size and
            --  alignment of types that may include this record.

            --  This seems dubious, this destroys the source tree in a manner
            --  not detectable by ASIS ???
>>>>>>> 751ff693

            if Operating_Mode = Check_Semantics
              and then ASIS_Mode
            then
               AtM_Nod :=
                 Make_Attribute_Definition_Clause (Loc,
                   Name       => New_Reference_To (Base_Type (Rectype), Loc),
                   Chars      => Name_Alignment,
                   Expression => Relocate_Node (Expression (M)));

               Set_From_At_Mod (AtM_Nod);
               Insert_After (N, AtM_Nod);
               Mod_Val := Get_Alignment_Value (Expression (AtM_Nod));
               Set_Mod_Clause (N, Empty);

            else
               --  Get the alignment value to perform error checking

               Mod_Val := Get_Alignment_Value (Expression (M));

            end if;
         end;
      end if;

      --  For untagged types, clear any existing component clauses for the
      --  type. If the type is derived, this is what allows us to override
      --  a rep clause for the parent. For type extensions, the representation
      --  of the inherited components is inherited, so we want to keep previous
      --  component clauses for completeness.

      if not Is_Tagged_Type (Rectype) then
         Comp := First_Component_Or_Discriminant (Rectype);
         while Present (Comp) loop
            Set_Component_Clause (Comp, Empty);
            Next_Component_Or_Discriminant (Comp);
         end loop;
      end if;

      --  All done if no component clauses

      CC := First (Component_Clauses (N));

      if No (CC) then
         return;
      end if;

      --  If a tag is present, then create a component clause that places it
      --  at the start of the record (otherwise gigi may place it after other
      --  fields that have rep clauses).

      Fent := First_Entity (Rectype);

      if Nkind (Fent) = N_Defining_Identifier
        and then Chars (Fent) = Name_uTag
      then
         Set_Component_Bit_Offset    (Fent, Uint_0);
         Set_Normalized_Position     (Fent, Uint_0);
         Set_Normalized_First_Bit    (Fent, Uint_0);
         Set_Normalized_Position_Max (Fent, Uint_0);
         Init_Esize                  (Fent, System_Address_Size);

         Set_Component_Clause    (Fent,
           Make_Component_Clause (Loc,
             Component_Name =>
               Make_Identifier (Loc,
                 Chars => Name_uTag),

             Position  =>
               Make_Integer_Literal (Loc,
                 Intval => Uint_0),

             First_Bit =>
               Make_Integer_Literal (Loc,
                 Intval => Uint_0),

             Last_Bit  =>
               Make_Integer_Literal (Loc,
                 UI_From_Int (System_Address_Size))));

         Ccount := Ccount + 1;
      end if;

      --  A representation like this applies to the base type

      Set_Has_Record_Rep_Clause (Base_Type (Rectype));
      Set_Has_Non_Standard_Rep  (Base_Type (Rectype));
      Set_Has_Specified_Layout  (Base_Type (Rectype));

      Max_Bit_So_Far := Uint_Minus_1;
      Overlap_Check_Required := False;

      --  Process the component clauses

      while Present (CC) loop

         --  Pragma

         if Nkind (CC) = N_Pragma then
            Analyze (CC);

            --  The only pragma of interest is Complete_Representation

            if Chars (CC) = Name_Complete_Representation then
               CR_Pragma := CC;
            end if;

         --  Processing for real component clause

         else
            Ccount := Ccount + 1;
            Posit := Static_Integer (Position  (CC));
            Fbit  := Static_Integer (First_Bit (CC));
            Lbit  := Static_Integer (Last_Bit  (CC));

            if Posit /= No_Uint
              and then Fbit /= No_Uint
              and then Lbit /= No_Uint
            then
               if Posit < 0 then
                  Error_Msg_N
                    ("position cannot be negative", Position (CC));

               elsif Fbit < 0 then
                  Error_Msg_N
                    ("first bit cannot be negative", First_Bit (CC));

               --  Values look OK, so find the corresponding record component
               --  Even though the syntax allows an attribute reference for
               --  implementation-defined components, GNAT does not allow the
               --  tag to get an explicit position.

               elsif Nkind (Component_Name (CC)) = N_Attribute_Reference then
                  if Attribute_Name (Component_Name (CC)) = Name_Tag then
                     Error_Msg_N ("position of tag cannot be specified", CC);
                  else
                     Error_Msg_N ("illegal component name", CC);
                  end if;

               else
                  Comp := First_Entity (Rectype);
                  while Present (Comp) loop
                     exit when Chars (Comp) = Chars (Component_Name (CC));
                     Next_Entity (Comp);
                  end loop;

                  if No (Comp) then

                     --  Maybe component of base type that is absent from
                     --  statically constrained first subtype.

                     Comp := First_Entity (Base_Type (Rectype));
                     while Present (Comp) loop
                        exit when Chars (Comp) = Chars (Component_Name (CC));
                        Next_Entity (Comp);
                     end loop;
                  end if;

                  if No (Comp) then
                     Error_Msg_N
                       ("component clause is for non-existent field", CC);

                  elsif Present (Component_Clause (Comp)) then

                     --  Diagose duplicate rep clause, or check consistency
                     --  if this is inherited component. In a double fault,
                     --  there may be a duplicate inconsistent clause for an
                     --  inherited component.

                     if
                       Scope (Original_Record_Component (Comp)) = Rectype
                         or else Parent (Component_Clause (Comp)) = N
                     then
                        Error_Msg_Sloc := Sloc (Component_Clause (Comp));
                        Error_Msg_N ("component clause previously given#", CC);

                     else
                        declare
                           Rep1 : constant Node_Id := Component_Clause (Comp);

                        begin
                           if Intval (Position (Rep1)) /=
                                                   Intval (Position (CC))
                             or else Intval (First_Bit (Rep1)) /=
                                                   Intval (First_Bit (CC))
                             or else Intval (Last_Bit (Rep1)) /=
                                                   Intval (Last_Bit (CC))
                           then
                              Error_Msg_N ("component clause inconsistent "
                                & "with representation of ancestor", CC);

                           elsif Warn_On_Redundant_Constructs then
                              Error_Msg_N ("?redundant component clause "
                                & "for inherited component!", CC);
                           end if;
                        end;
                     end if;

                  else
<<<<<<< HEAD
=======
                     --  Make reference for field in record rep clause and set
                     --  appropriate entity field in the field identifier.

                     Generate_Reference
                       (Comp, Component_Name (CC), Set_Ref => False);
                     Set_Entity (Component_Name (CC), Comp);

>>>>>>> 751ff693
                     --  Update Fbit and Lbit to the actual bit number

                     Fbit := Fbit + UI_From_Int (SSU) * Posit;
                     Lbit := Lbit + UI_From_Int (SSU) * Posit;

                     if Fbit <= Max_Bit_So_Far then
                        Overlap_Check_Required := True;
                     else
                        Max_Bit_So_Far := Lbit;
                     end if;

                     if Has_Size_Clause (Rectype)
                       and then Esize (Rectype) <= Lbit
                     then
                        Error_Msg_N
                          ("bit number out of range of specified size",
                           Last_Bit (CC));
                     else
                        Set_Component_Clause     (Comp, CC);
                        Set_Component_Bit_Offset (Comp, Fbit);
                        Set_Esize                (Comp, 1 + (Lbit - Fbit));
                        Set_Normalized_First_Bit (Comp, Fbit mod SSU);
                        Set_Normalized_Position  (Comp, Fbit / SSU);

                        Set_Normalized_Position_Max
                          (Fent, Normalized_Position (Fent));

                        if Is_Tagged_Type (Rectype)
                          and then Fbit < System_Address_Size
                        then
                           Error_Msg_NE
                             ("component overlaps tag field of&",
                              CC, Rectype);
                        end if;

                        --  This information is also set in the corresponding
                        --  component of the base type, found by accessing the
                        --  Original_Record_Component link if it is present.

                        Ocomp := Original_Record_Component (Comp);

                        if Hbit < Lbit then
                           Hbit := Lbit;
                        end if;

                        Check_Size
                          (Component_Name (CC),
                           Etype (Comp),
                           Esize (Comp),
                           Biased);

                        Set_Has_Biased_Representation (Comp, Biased);

                        if Present (Ocomp) then
                           Set_Component_Clause     (Ocomp, CC);
                           Set_Component_Bit_Offset (Ocomp, Fbit);
                           Set_Normalized_First_Bit (Ocomp, Fbit mod SSU);
                           Set_Normalized_Position  (Ocomp, Fbit / SSU);
                           Set_Esize                (Ocomp, 1 + (Lbit - Fbit));

                           Set_Normalized_Position_Max
                             (Ocomp, Normalized_Position (Ocomp));

                           Set_Has_Biased_Representation
                             (Ocomp, Has_Biased_Representation (Comp));
                        end if;

                        if Esize (Comp) < 0 then
                           Error_Msg_N ("component size is negative", CC);
                        end if;
                     end if;
                  end if;
               end if;
            end if;
         end if;

         Next (CC);
      end loop;

      --  Now that we have processed all the component clauses, check for
      --  overlap. We have to leave this till last, since the components
      --  can appear in any arbitrary order in the representation clause.

      --  We do not need this check if all specified ranges were monotonic,
      --  as recorded by Overlap_Check_Required being False at this stage.

      --  This first section checks if there are any overlapping entries
      --  at all. It does this by sorting all entries and then seeing if
      --  there are any overlaps. If there are none, then that is decisive,
      --  but if there are overlaps, they may still be OK (they may result
      --  from fields in different variants).

      if Overlap_Check_Required then
         Overlap_Check1 : declare

            OC_Fbit : array (0 .. Ccount) of Uint;
            --  First-bit values for component clauses, the value is the
            --  offset of the first bit of the field from start of record.
            --  The zero entry is for use in sorting.

            OC_Lbit : array (0 .. Ccount) of Uint;
            --  Last-bit values for component clauses, the value is the
            --  offset of the last bit of the field from start of record.
            --  The zero entry is for use in sorting.

            OC_Count : Natural := 0;
            --  Count of entries in OC_Fbit and OC_Lbit

            function OC_Lt (Op1, Op2 : Natural) return Boolean;
            --  Compare routine for Sort

            procedure OC_Move (From : Natural; To : Natural);
            --  Move routine for Sort

            package Sorting is new GNAT.Heap_Sort_G (OC_Move, OC_Lt);

            function OC_Lt (Op1, Op2 : Natural) return Boolean is
            begin
               return OC_Fbit (Op1) < OC_Fbit (Op2);
            end OC_Lt;

            procedure OC_Move (From : Natural; To : Natural) is
            begin
               OC_Fbit (To) := OC_Fbit (From);
               OC_Lbit (To) := OC_Lbit (From);
            end OC_Move;

         begin
            CC := First (Component_Clauses (N));
            while Present (CC) loop
               if Nkind (CC) /= N_Pragma then
                  Posit := Static_Integer (Position  (CC));
                  Fbit  := Static_Integer (First_Bit (CC));
                  Lbit  := Static_Integer (Last_Bit  (CC));

                  if Posit /= No_Uint
                    and then Fbit /= No_Uint
                    and then Lbit /= No_Uint
                  then
                     OC_Count := OC_Count + 1;
                     Posit := Posit * SSU;
                     OC_Fbit (OC_Count) := Fbit + Posit;
                     OC_Lbit (OC_Count) := Lbit + Posit;
                  end if;
               end if;

               Next (CC);
            end loop;

            Sorting.Sort (OC_Count);

            Overlap_Check_Required := False;
            for J in 1 .. OC_Count - 1 loop
               if OC_Lbit (J) >= OC_Fbit (J + 1) then
                  Overlap_Check_Required := True;
                  exit;
               end if;
            end loop;
         end Overlap_Check1;
      end if;

      --  If Overlap_Check_Required is still True, then we have to do
      --  the full scale overlap check, since we have at least two fields
      --  that do overlap, and we need to know if that is OK since they
      --  are in the same variant, or whether we have a definite problem

      if Overlap_Check_Required then
         Overlap_Check2 : declare
            C1_Ent, C2_Ent : Entity_Id;
            --  Entities of components being checked for overlap

            Clist : Node_Id;
            --  Component_List node whose Component_Items are being checked

            Citem : Node_Id;
            --  Component declaration for component being checked

         begin
            C1_Ent := First_Entity (Base_Type (Rectype));

            --  Loop through all components in record. For each component check
            --  for overlap with any of the preceding elements on the component
            --  list containing the component, and also, if the component is in
            --  a variant, check against components outside the case structure.
            --  This latter test is repeated recursively up the variant tree.

            Main_Component_Loop : while Present (C1_Ent) loop
               if Ekind (C1_Ent) /= E_Component
                 and then Ekind (C1_Ent) /= E_Discriminant
               then
                  goto Continue_Main_Component_Loop;
               end if;

               --  Skip overlap check if entity has no declaration node. This
               --  happens with discriminants in constrained derived types.
               --  Probably we are missing some checks as a result, but that
               --  does not seem terribly serious ???

               if No (Declaration_Node (C1_Ent)) then
                  goto Continue_Main_Component_Loop;
               end if;

               Clist := Parent (List_Containing (Declaration_Node (C1_Ent)));

               --  Loop through component lists that need checking. Check the
               --  current component list and all lists in variants above us.

               Component_List_Loop : loop

                  --  If derived type definition, go to full declaration
                  --  If at outer level, check discriminants if there are any

                  if Nkind (Clist) = N_Derived_Type_Definition then
                     Clist := Parent (Clist);
                  end if;

                  --  Outer level of record definition, check discriminants

                  if Nkind (Clist) = N_Full_Type_Declaration
                    or else Nkind (Clist) = N_Private_Type_Declaration
                  then
                     if Has_Discriminants (Defining_Identifier (Clist)) then
                        C2_Ent :=
                          First_Discriminant (Defining_Identifier (Clist));

                        while Present (C2_Ent) loop
                           exit when C1_Ent = C2_Ent;
                           Check_Component_Overlap (C1_Ent, C2_Ent);
                           Next_Discriminant (C2_Ent);
                        end loop;
                     end if;

                  --  Record extension case

                  elsif Nkind (Clist) = N_Derived_Type_Definition then
                     Clist := Empty;

                  --  Otherwise check one component list

                  else
                     Citem := First (Component_Items (Clist));

                     while Present (Citem) loop
                        if Nkind (Citem) = N_Component_Declaration then
                           C2_Ent := Defining_Identifier (Citem);
                           exit when C1_Ent = C2_Ent;
                           Check_Component_Overlap (C1_Ent, C2_Ent);
                        end if;

                        Next (Citem);
                     end loop;
                  end if;

                  --  Check for variants above us (the parent of the Clist can
                  --  be a variant, in which case its parent is a variant part,
                  --  and the parent of the variant part is a component list
                  --  whose components must all be checked against the current
                  --  component for overlap.

                  if Nkind (Parent (Clist)) = N_Variant then
                     Clist := Parent (Parent (Parent (Clist)));

                  --  Check for possible discriminant part in record, this is
                  --  treated essentially as another level in the recursion.
                  --  For this case we have the parent of the component list
                  --  is the record definition, and its parent is the full
                  --  type declaration which contains the discriminant
                  --  specifications.

                  elsif Nkind (Parent (Clist)) = N_Record_Definition then
                     Clist := Parent (Parent ((Clist)));

                  --  If neither of these two cases, we are at the top of
                  --  the tree

                  else
                     exit Component_List_Loop;
                  end if;
               end loop Component_List_Loop;

               <<Continue_Main_Component_Loop>>
                  Next_Entity (C1_Ent);

            end loop Main_Component_Loop;
         end Overlap_Check2;
      end if;

      --  For records that have component clauses for all components, and
      --  whose size is less than or equal to 32, we need to know the size
      --  in the front end to activate possible packed array processing
      --  where the component type is a record.

      --  At this stage Hbit + 1 represents the first unused bit from all
      --  the component clauses processed, so if the component clauses are
      --  complete, then this is the length of the record.

      --  For records longer than System.Storage_Unit, and for those where
      --  not all components have component clauses, the back end determines
      --  the length (it may for example be appopriate to round up the size
      --  to some convenient boundary, based on alignment considerations etc).

      if Unknown_RM_Size (Rectype)
        and then Hbit + 1 <= 32
      then
         --  Nothing to do if at least one component with no component clause

         Comp := First_Component_Or_Discriminant (Rectype);
         while Present (Comp) loop
<<<<<<< HEAD
            if Ekind (Comp) = E_Component
              or else Ekind (Comp) = E_Discriminant
            then
               exit when No (Component_Clause (Comp));
            end if;

            Next_Entity (Comp);
=======
            exit when No (Component_Clause (Comp));
            Next_Component_Or_Discriminant (Comp);
>>>>>>> 751ff693
         end loop;

         --  If we fall out of loop, all components have component clauses
         --  and so we can set the size to the maximum value.

         if No (Comp) then
            Set_RM_Size (Rectype, Hbit + 1);
         end if;
      end if;

      --  Check missing components if Complete_Representation pragma appeared

      if Present (CR_Pragma) then
<<<<<<< HEAD
         Comp := First_Entity (Rectype);
         while Present (Comp) loop
            if Ekind (Comp) = E_Component
                 or else
               Ekind (Comp) = E_Discriminant
            then
               if No (Component_Clause (Comp)) then
                  Error_Msg_NE
                    ("missing component clause for &", CR_Pragma, Comp);
               end if;
            end if;

            Next_Entity (Comp);
         end loop;
=======
         Comp := First_Component_Or_Discriminant (Rectype);
         while Present (Comp) loop
            if No (Component_Clause (Comp)) then
               Error_Msg_NE
                 ("missing component clause for &", CR_Pragma, Comp);
            end if;

            Next_Component_Or_Discriminant (Comp);
         end loop;

      --  If no Complete_Representation pragma, warn if missing components

      elsif Warn_On_Unrepped_Components
        and then not Warnings_Off (Rectype)
      then
         declare
            Num_Repped_Components   : Nat := 0;
            Num_Unrepped_Components : Nat := 0;

         begin
            --  First count number of repped and unrepped components

            Comp := First_Component_Or_Discriminant (Rectype);
            while Present (Comp) loop
               if Present (Component_Clause (Comp)) then
                  Num_Repped_Components := Num_Repped_Components + 1;

               else
                  Num_Unrepped_Components := Num_Unrepped_Components + 1;
               end if;

               Next_Component_Or_Discriminant (Comp);
            end loop;

            --  We are only interested in the case where there is at least one
            --  unrepped component, and at least half the components have rep
            --  clauses. We figure that if less than half have them, then the
            --  partial rep clause is really intentional.

            if Num_Unrepped_Components > 0
              and then Num_Unrepped_Components < Num_Repped_Components
            then
               Comp := First_Component_Or_Discriminant (Rectype);
               while Present (Comp) loop
                  if No (Component_Clause (Comp))
                    and then Comes_From_Source (Comp)
                    and then (Is_Scalar_Type (Underlying_Type (Etype (Comp)))
                                or else Size_Known_At_Compile_Time
                                             (Underlying_Type (Etype (Comp))))
                  then
                     Error_Msg_Sloc := Sloc (Comp);
                     Error_Msg_NE
                       ("?no component clause given for & declared #",
                        N, Comp);
                  end if;

                  Next_Component_Or_Discriminant (Comp);
               end loop;
            end if;
         end;
>>>>>>> 751ff693
      end if;
   end Analyze_Record_Representation_Clause;

   -----------------------------
   -- Check_Component_Overlap --
   -----------------------------

   procedure Check_Component_Overlap (C1_Ent, C2_Ent : Entity_Id) is
   begin
      if Present (Component_Clause (C1_Ent))
        and then Present (Component_Clause (C2_Ent))
      then
         --  Exclude odd case where we have two tag fields in the same
         --  record, both at location zero. This seems a bit strange,
         --  but it seems to happen in some circumstances ???

         if Chars (C1_Ent) = Name_uTag
           and then Chars (C2_Ent) = Name_uTag
         then
            return;
         end if;

         --  Here we check if the two fields overlap

         declare
            S1 : constant Uint := Component_Bit_Offset (C1_Ent);
            S2 : constant Uint := Component_Bit_Offset (C2_Ent);
            E1 : constant Uint := S1 + Esize (C1_Ent);
            E2 : constant Uint := S2 + Esize (C2_Ent);

         begin
            if E2 <= S1 or else E1 <= S2 then
               null;
            else
               Error_Msg_Node_2 :=
                 Component_Name (Component_Clause (C2_Ent));
               Error_Msg_Sloc := Sloc (Error_Msg_Node_2);
               Error_Msg_Node_1 :=
                 Component_Name (Component_Clause (C1_Ent));
               Error_Msg_N
                 ("component& overlaps & #",
                  Component_Name (Component_Clause (C1_Ent)));
            end if;
         end;
      end if;
   end Check_Component_Overlap;

   -----------------------------------
   -- Check_Constant_Address_Clause --
   -----------------------------------

   procedure Check_Constant_Address_Clause
     (Expr  : Node_Id;
      U_Ent : Entity_Id)
   is
      procedure Check_At_Constant_Address (Nod : Node_Id);
      --  Checks that the given node N represents a name whose 'Address
      --  is constant (in the same sense as OK_Constant_Address_Clause,
      --  i.e. the address value is the same at the point of declaration
      --  of U_Ent and at the time of elaboration of the address clause.

      procedure Check_Expr_Constants (Nod : Node_Id);
      --  Checks that Nod meets the requirements for a constant address
      --  clause in the sense of the enclosing procedure.

      procedure Check_List_Constants (Lst : List_Id);
      --  Check that all elements of list Lst meet the requirements for a
      --  constant address clause in the sense of the enclosing procedure.

      -------------------------------
      -- Check_At_Constant_Address --
      -------------------------------

      procedure Check_At_Constant_Address (Nod : Node_Id) is
      begin
         if Is_Entity_Name (Nod) then
            if Present (Address_Clause (Entity ((Nod)))) then
               Error_Msg_NE
                 ("invalid address clause for initialized object &!",
                           Nod, U_Ent);
               Error_Msg_NE
                 ("address for& cannot" &
                    " depend on another address clause! (RM 13.1(22))!",
                  Nod, U_Ent);

            elsif In_Same_Source_Unit (Entity (Nod), U_Ent)
              and then Sloc (U_Ent) < Sloc (Entity (Nod))
            then
               Error_Msg_NE
                 ("invalid address clause for initialized object &!",
                  Nod, U_Ent);
               Error_Msg_Name_1 := Chars (Entity (Nod));
               Error_Msg_Name_2 := Chars (U_Ent);
               Error_Msg_N
                 ("\% must be defined before % (RM 13.1(22))!",
                  Nod);
            end if;

         elsif Nkind (Nod) = N_Selected_Component then
            declare
               T : constant Entity_Id := Etype (Prefix (Nod));

            begin
               if (Is_Record_Type (T)
                    and then Has_Discriminants (T))
                 or else
                  (Is_Access_Type (T)
                     and then Is_Record_Type (Designated_Type (T))
                     and then Has_Discriminants (Designated_Type (T)))
               then
                  Error_Msg_NE
                    ("invalid address clause for initialized object &!",
                     Nod, U_Ent);
                  Error_Msg_N
                    ("\address cannot depend on component" &
                     " of discriminated record (RM 13.1(22))!",
                     Nod);
               else
                  Check_At_Constant_Address (Prefix (Nod));
               end if;
            end;

         elsif Nkind (Nod) = N_Indexed_Component then
            Check_At_Constant_Address (Prefix (Nod));
            Check_List_Constants (Expressions (Nod));

         else
            Check_Expr_Constants (Nod);
         end if;
      end Check_At_Constant_Address;

      --------------------------
      -- Check_Expr_Constants --
      --------------------------

      procedure Check_Expr_Constants (Nod : Node_Id) is
         Loc_U_Ent : constant Source_Ptr := Sloc (U_Ent);
         Ent       : Entity_Id           := Empty;

      begin
         if Nkind (Nod) in N_Has_Etype
           and then Etype (Nod) = Any_Type
         then
            return;
         end if;

         case Nkind (Nod) is
            when N_Empty | N_Error =>
               return;

            when N_Identifier | N_Expanded_Name =>
               Ent := Entity (Nod);

               --  We need to look at the original node if it is different
               --  from the node, since we may have rewritten things and
               --  substituted an identifier representing the rewrite.

               if Original_Node (Nod) /= Nod then
                  Check_Expr_Constants (Original_Node (Nod));

                  --  If the node is an object declaration without initial
                  --  value, some code has been expanded, and the expression
                  --  is not constant, even if the constituents might be
                  --  acceptable, as in  A'Address + offset.

                  if Ekind (Ent) = E_Variable
                    and then Nkind (Declaration_Node (Ent))
                      = N_Object_Declaration
                    and then
                      No (Expression (Declaration_Node (Ent)))
                  then
                     Error_Msg_NE
                       ("invalid address clause for initialized object &!",
                        Nod, U_Ent);
<<<<<<< HEAD

                  --  If entity is constant, it may be the result of expanding
                  --  a check. We must verify that its declaration appears
                  --  before the object in question, else we also reject the
                  --  address clause.

=======

                  --  If entity is constant, it may be the result of expanding
                  --  a check. We must verify that its declaration appears
                  --  before the object in question, else we also reject the
                  --  address clause.

>>>>>>> 751ff693
                  elsif Ekind (Ent) = E_Constant
                    and then In_Same_Source_Unit (Ent, U_Ent)
                    and then Sloc (Ent) > Loc_U_Ent
                  then
                     Error_Msg_NE
                       ("invalid address clause for initialized object &!",
                        Nod, U_Ent);
                  end if;
<<<<<<< HEAD

                  return;
               end if;

               --  Otherwise look at the identifier and see if it is OK

               if Ekind (Ent) = E_Named_Integer
                    or else
                  Ekind (Ent) = E_Named_Real
                    or else
                  Is_Type (Ent)
               then
                  return;

               elsif
                  Ekind (Ent) = E_Constant
                    or else
                  Ekind (Ent) = E_In_Parameter
               then
                  --  This is the case where we must have Ent defined
                  --  before U_Ent. Clearly if they are in different
                  --  units this requirement is met since the unit
                  --  containing Ent is already processed.

                  if not In_Same_Source_Unit (Ent, U_Ent) then
                     return;

                  --  Otherwise location of Ent must be before the
                  --  location of U_Ent, that's what prior defined means.

=======

                  return;
               end if;

               --  Otherwise look at the identifier and see if it is OK

               if Ekind (Ent) = E_Named_Integer
                    or else
                  Ekind (Ent) = E_Named_Real
                    or else
                  Is_Type (Ent)
               then
                  return;

               elsif
                  Ekind (Ent) = E_Constant
                    or else
                  Ekind (Ent) = E_In_Parameter
               then
                  --  This is the case where we must have Ent defined
                  --  before U_Ent. Clearly if they are in different
                  --  units this requirement is met since the unit
                  --  containing Ent is already processed.

                  if not In_Same_Source_Unit (Ent, U_Ent) then
                     return;

                  --  Otherwise location of Ent must be before the
                  --  location of U_Ent, that's what prior defined means.

>>>>>>> 751ff693
                  elsif Sloc (Ent) < Loc_U_Ent then
                     return;

                  else
                     Error_Msg_NE
                       ("invalid address clause for initialized object &!",
                        Nod, U_Ent);
                     Error_Msg_Name_1 := Chars (Ent);
                     Error_Msg_Name_2 := Chars (U_Ent);
<<<<<<< HEAD
                     Error_Msg_N
                       ("\% must be defined before % ('R'M 13.1(22))!",
                        Nod);
                  end if;

               elsif Nkind (Original_Node (Nod)) = N_Function_Call then
                  Check_Expr_Constants (Original_Node (Nod));

               else
                  Error_Msg_NE
                    ("invalid address clause for initialized object &!",
                     Nod, U_Ent);

                  if Comes_From_Source (Ent) then
                     Error_Msg_Name_1 := Chars (Ent);
                     Error_Msg_N
                       ("\reference to variable% not allowed"
                          & " ('R'M 13.1(22))!", Nod);
                  else
                     Error_Msg_N
                       ("non-static expression not allowed"
                          & " ('R'M 13.1(22))!", Nod);
                  end if;
               end if;

=======
                     Error_Msg_N
                       ("\% must be defined before % (RM 13.1(22))!",
                        Nod);
                  end if;

               elsif Nkind (Original_Node (Nod)) = N_Function_Call then
                  Check_Expr_Constants (Original_Node (Nod));

               else
                  Error_Msg_NE
                    ("invalid address clause for initialized object &!",
                     Nod, U_Ent);

                  if Comes_From_Source (Ent) then
                     Error_Msg_Name_1 := Chars (Ent);
                     Error_Msg_N
                       ("\reference to variable% not allowed"
                          & " (RM 13.1(22))!", Nod);
                  else
                     Error_Msg_N
                       ("non-static expression not allowed"
                          & " (RM 13.1(22))!", Nod);
                  end if;
               end if;

>>>>>>> 751ff693
            when N_Integer_Literal   =>

               --  If this is a rewritten unchecked conversion, in a system
               --  where Address is an integer type, always use the base type
               --  for a literal value. This is user-friendly and prevents
               --  order-of-elaboration issues with instances of unchecked
               --  conversion.

               if Nkind (Original_Node (Nod)) = N_Function_Call then
                  Set_Etype (Nod, Base_Type (Etype (Nod)));
               end if;

            when N_Real_Literal      |
                 N_String_Literal    |
                 N_Character_Literal =>
               return;

            when N_Range =>
               Check_Expr_Constants (Low_Bound (Nod));
               Check_Expr_Constants (High_Bound (Nod));

            when N_Explicit_Dereference =>
               Check_Expr_Constants (Prefix (Nod));

            when N_Indexed_Component =>
               Check_Expr_Constants (Prefix (Nod));
               Check_List_Constants (Expressions (Nod));

            when N_Slice =>
               Check_Expr_Constants (Prefix (Nod));
               Check_Expr_Constants (Discrete_Range (Nod));

            when N_Selected_Component =>
               Check_Expr_Constants (Prefix (Nod));

            when N_Attribute_Reference =>
               if Attribute_Name (Nod) = Name_Address
                   or else
                  Attribute_Name (Nod) = Name_Access
<<<<<<< HEAD
                    or else
                  Attribute_Name (Nod) = Name_Unchecked_Access
                    or else
=======
                    or else
                  Attribute_Name (Nod) = Name_Unchecked_Access
                    or else
>>>>>>> 751ff693
                  Attribute_Name (Nod) = Name_Unrestricted_Access
               then
                  Check_At_Constant_Address (Prefix (Nod));

               else
                  Check_Expr_Constants (Prefix (Nod));
                  Check_List_Constants (Expressions (Nod));
               end if;

            when N_Aggregate =>
               Check_List_Constants (Component_Associations (Nod));
               Check_List_Constants (Expressions (Nod));

            when N_Component_Association =>
               Check_Expr_Constants (Expression (Nod));

            when N_Extension_Aggregate =>
               Check_Expr_Constants (Ancestor_Part (Nod));
               Check_List_Constants (Component_Associations (Nod));
               Check_List_Constants (Expressions (Nod));

            when N_Null =>
               return;

            when N_Binary_Op | N_And_Then | N_Or_Else | N_Membership_Test =>
               Check_Expr_Constants (Left_Opnd (Nod));
               Check_Expr_Constants (Right_Opnd (Nod));

            when N_Unary_Op =>
               Check_Expr_Constants (Right_Opnd (Nod));

            when N_Type_Conversion           |
                 N_Qualified_Expression      |
                 N_Allocator                 =>
               Check_Expr_Constants (Expression (Nod));

            when N_Unchecked_Type_Conversion =>
               Check_Expr_Constants (Expression (Nod));

               --  If this is a rewritten unchecked conversion, subtypes
               --  in this node are those created within the instance.
               --  To avoid order of elaboration issues, replace them
               --  with their base types. Note that address clauses can
               --  cause order of elaboration problems because they are
               --  elaborated by the back-end at the point of definition,
               --  and may mention entities declared in between (as long
               --  as everything is static). It is user-friendly to allow
               --  unchecked conversions in this context.

               if Nkind (Original_Node (Nod)) = N_Function_Call then
                  Set_Etype (Expression (Nod),
                    Base_Type (Etype (Expression (Nod))));
                  Set_Etype (Nod, Base_Type (Etype (Nod)));
               end if;

            when N_Function_Call =>
               if not Is_Pure (Entity (Name (Nod))) then
                  Error_Msg_NE
                    ("invalid address clause for initialized object &!",
                     Nod, U_Ent);

                  Error_Msg_NE
                    ("\function & is not pure (RM 13.1(22))!",
                     Nod, Entity (Name (Nod)));

               else
                  Check_List_Constants (Parameter_Associations (Nod));
               end if;

            when N_Parameter_Association =>
               Check_Expr_Constants (Explicit_Actual_Parameter (Nod));

            when others =>
               Error_Msg_NE
                 ("invalid address clause for initialized object &!",
                  Nod, U_Ent);
               Error_Msg_NE
                 ("\must be constant defined before& (RM 13.1(22))!",
                  Nod, U_Ent);
         end case;
      end Check_Expr_Constants;

      --------------------------
      -- Check_List_Constants --
      --------------------------

      procedure Check_List_Constants (Lst : List_Id) is
         Nod1 : Node_Id;

      begin
         if Present (Lst) then
            Nod1 := First (Lst);
            while Present (Nod1) loop
               Check_Expr_Constants (Nod1);
               Next (Nod1);
            end loop;
         end if;
      end Check_List_Constants;

   --  Start of processing for Check_Constant_Address_Clause

   begin
      Check_Expr_Constants (Expr);
   end Check_Constant_Address_Clause;

   ----------------
   -- Check_Size --
   ----------------

   procedure Check_Size
     (N      : Node_Id;
      T      : Entity_Id;
      Siz    : Uint;
      Biased : out Boolean)
   is
      UT : constant Entity_Id := Underlying_Type (T);
      M  : Uint;

   begin
      Biased := False;

      --  Dismiss cases for generic types or types with previous errors

      if No (UT)
        or else UT = Any_Type
        or else Is_Generic_Type (UT)
        or else Is_Generic_Type (Root_Type (UT))
      then
         return;

      --  Check case of bit packed array

      elsif Is_Array_Type (UT)
        and then Known_Static_Component_Size (UT)
        and then Is_Bit_Packed_Array (UT)
      then
         declare
            Asiz : Uint;
            Indx : Node_Id;
            Ityp : Entity_Id;

         begin
            Asiz := Component_Size (UT);
            Indx := First_Index (UT);
            loop
               Ityp := Etype (Indx);

               --  If non-static bound, then we are not in the business of
               --  trying to check the length, and indeed an error will be
               --  issued elsewhere, since sizes of non-static array types
               --  cannot be set implicitly or explicitly.

               if not Is_Static_Subtype (Ityp) then
                  return;
               end if;

               --  Otherwise accumulate next dimension

               Asiz := Asiz * (Expr_Value (Type_High_Bound (Ityp)) -
                               Expr_Value (Type_Low_Bound  (Ityp)) +
                               Uint_1);

               Next_Index (Indx);
               exit when No (Indx);
            end loop;

            if Asiz <= Siz then
               return;
            else
               Error_Msg_Uint_1 := Asiz;
               Error_Msg_NE
                 ("size for& too small, minimum allowed is ^", N, T);
               Set_Esize   (T, Asiz);
               Set_RM_Size (T, Asiz);
            end if;
         end;

      --  All other composite types are ignored

      elsif Is_Composite_Type (UT) then
         return;

      --  For fixed-point types, don't check minimum if type is not frozen,
      --  since we don't know all the characteristics of the type that can
      --  affect the size (e.g. a specified small) till freeze time.

      elsif Is_Fixed_Point_Type (UT)
        and then not Is_Frozen (UT)
      then
         null;

      --  Cases for which a minimum check is required

      else
         --  Ignore if specified size is correct for the type

         if Known_Esize (UT) and then Siz = Esize (UT) then
            return;
         end if;

         --  Otherwise get minimum size

         M := UI_From_Int (Minimum_Size (UT));

         if Siz < M then

            --  Size is less than minimum size, but one possibility remains
            --  that we can manage with the new size if we bias the type

            M := UI_From_Int (Minimum_Size (UT, Biased => True));

            if Siz < M then
               Error_Msg_Uint_1 := M;
               Error_Msg_NE
                 ("size for& too small, minimum allowed is ^", N, T);
               Set_Esize (T, M);
               Set_RM_Size (T, M);
            else
               Biased := True;
            end if;
         end if;
      end if;
   end Check_Size;

   -------------------------
   -- Get_Alignment_Value --
   -------------------------

   function Get_Alignment_Value (Expr : Node_Id) return Uint is
      Align : constant Uint := Static_Integer (Expr);

   begin
      if Align = No_Uint then
         return No_Uint;

      elsif Align <= 0 then
         Error_Msg_N ("alignment value must be positive", Expr);
         return No_Uint;

      else
         for J in Int range 0 .. 64 loop
            declare
               M : constant Uint := Uint_2 ** J;

            begin
               exit when M = Align;

               if M > Align then
                  Error_Msg_N
                    ("alignment value must be power of 2", Expr);
                  return No_Uint;
               end if;
            end;
         end loop;

         return Align;
      end if;
   end Get_Alignment_Value;

   ----------------
   -- Initialize --
   ----------------

   procedure Initialize is
   begin
      Unchecked_Conversions.Init;
   end Initialize;

   -------------------------
   -- Is_Operational_Item --
   -------------------------

   function Is_Operational_Item (N : Node_Id) return Boolean is
   begin
      if Nkind (N) /= N_Attribute_Definition_Clause then
         return False;
      else
         declare
            Id    : constant Attribute_Id := Get_Attribute_Id (Chars (N));

         begin
            return Id = Attribute_Input
              or else Id = Attribute_Output
              or else Id = Attribute_Read
              or else Id = Attribute_Write
              or else Id = Attribute_External_Tag;
         end;
      end if;
   end Is_Operational_Item;

   --------------------------------------
   -- Mark_Aliased_Address_As_Volatile --
   --------------------------------------

   procedure Mark_Aliased_Address_As_Volatile (N : Node_Id) is
      Ent : constant Entity_Id := Address_Aliased_Entity (N);

   begin
      if Present (Ent) then
         Set_Treat_As_Volatile (Ent);
      end if;
   end Mark_Aliased_Address_As_Volatile;

   ------------------
   -- Minimum_Size --
   ------------------

   function Minimum_Size
     (T      : Entity_Id;
      Biased : Boolean := False) return Nat
   is
      Lo     : Uint    := No_Uint;
      Hi     : Uint    := No_Uint;
      LoR    : Ureal   := No_Ureal;
      HiR    : Ureal   := No_Ureal;
      LoSet  : Boolean := False;
      HiSet  : Boolean := False;
      B      : Uint;
      S      : Nat;
      Ancest : Entity_Id;
      R_Typ  : constant Entity_Id := Root_Type (T);

   begin
      --  If bad type, return 0

      if T = Any_Type then
         return 0;

      --  For generic types, just return zero. There cannot be any legitimate
      --  need to know such a size, but this routine may be called with a
      --  generic type as part of normal processing.

      elsif Is_Generic_Type (R_Typ)
        or else R_Typ = Any_Type
      then
         return 0;

         --  Access types. Normally an access type cannot have a size smaller
         --  than the size of System.Address. The exception is on VMS, where
         --  we have short and long addresses, and it is possible for an access
         --  type to have a short address size (and thus be less than the size
         --  of System.Address itself). We simply skip the check for VMS, and
         --  leave the back end to do the check.

      elsif Is_Access_Type (T) then
         if OpenVMS_On_Target then
            return 0;
         else
            return System_Address_Size;
         end if;

      --  Floating-point types

      elsif Is_Floating_Point_Type (T) then
         return UI_To_Int (Esize (R_Typ));

      --  Discrete types

      elsif Is_Discrete_Type (T) then

         --  The following loop is looking for the nearest compile time
         --  known bounds following the ancestor subtype chain. The idea
         --  is to find the most restrictive known bounds information.

         Ancest := T;
         loop
            if Ancest = Any_Type or else Etype (Ancest) = Any_Type then
               return 0;
            end if;

            if not LoSet then
               if Compile_Time_Known_Value (Type_Low_Bound (Ancest)) then
                  Lo := Expr_Rep_Value (Type_Low_Bound (Ancest));
                  LoSet := True;
                  exit when HiSet;
               end if;
            end if;

            if not HiSet then
               if Compile_Time_Known_Value (Type_High_Bound (Ancest)) then
                  Hi := Expr_Rep_Value (Type_High_Bound (Ancest));
                  HiSet := True;
                  exit when LoSet;
               end if;
            end if;

            Ancest := Ancestor_Subtype (Ancest);

            if No (Ancest) then
               Ancest := Base_Type (T);

               if Is_Generic_Type (Ancest) then
                  return 0;
               end if;
            end if;
         end loop;

      --  Fixed-point types. We can't simply use Expr_Value to get the
      --  Corresponding_Integer_Value values of the bounds, since these
      --  do not get set till the type is frozen, and this routine can
      --  be called before the type is frozen. Similarly the test for
      --  bounds being static needs to include the case where we have
      --  unanalyzed real literals for the same reason.

      elsif Is_Fixed_Point_Type (T) then

         --  The following loop is looking for the nearest compile time
         --  known bounds following the ancestor subtype chain. The idea
         --  is to find the most restrictive known bounds information.

         Ancest := T;
         loop
            if Ancest = Any_Type or else Etype (Ancest) = Any_Type then
               return 0;
            end if;

            --  Note: In the following two tests for LoSet and HiSet, it may
            --  seem redundant to test for N_Real_Literal here since normally
            --  one would assume that the test for the value being known at
            --  compile time includes this case. However, there is a glitch.
            --  If the real literal comes from folding a non-static expression,
            --  then we don't consider any non- static expression to be known
            --  at compile time if we are in configurable run time mode (needed
            --  in some cases to give a clearer definition of what is and what
            --  is not accepted). So the test is indeed needed. Without it, we
            --  would set neither Lo_Set nor Hi_Set and get an infinite loop.

            if not LoSet then
               if Nkind (Type_Low_Bound (Ancest)) = N_Real_Literal
                 or else Compile_Time_Known_Value (Type_Low_Bound (Ancest))
               then
                  LoR := Expr_Value_R (Type_Low_Bound (Ancest));
                  LoSet := True;
                  exit when HiSet;
               end if;
            end if;

            if not HiSet then
               if Nkind (Type_High_Bound (Ancest)) = N_Real_Literal
                 or else Compile_Time_Known_Value (Type_High_Bound (Ancest))
               then
                  HiR := Expr_Value_R (Type_High_Bound (Ancest));
                  HiSet := True;
                  exit when LoSet;
               end if;
            end if;

            Ancest := Ancestor_Subtype (Ancest);

            if No (Ancest) then
               Ancest := Base_Type (T);

               if Is_Generic_Type (Ancest) then
                  return 0;
               end if;
            end if;
         end loop;

         Lo := UR_To_Uint (LoR / Small_Value (T));
         Hi := UR_To_Uint (HiR / Small_Value (T));

      --  No other types allowed

      else
         raise Program_Error;
      end if;

      --  Fall through with Hi and Lo set. Deal with biased case

      if (Biased and then not Is_Fixed_Point_Type (T))
        or else Has_Biased_Representation (T)
      then
         Hi := Hi - Lo;
         Lo := Uint_0;
      end if;

      --  Signed case. Note that we consider types like range 1 .. -1 to be
      --  signed for the purpose of computing the size, since the bounds
      --  have to be accomodated in the base type.

      if Lo < 0 or else Hi < 0 then
         S := 1;
         B := Uint_1;

         --  S = size, B = 2 ** (size - 1) (can accommodate -B .. +(B - 1))
         --  Note that we accommodate the case where the bounds cross. This
         --  can happen either because of the way the bounds are declared
         --  or because of the algorithm in Freeze_Fixed_Point_Type.

         while Lo < -B
           or else Hi < -B
           or else Lo >= B
           or else Hi >= B
         loop
            B := Uint_2 ** S;
            S := S + 1;
         end loop;

      --  Unsigned case

      else
         --  If both bounds are positive, make sure that both are represen-
         --  table in the case where the bounds are crossed. This can happen
         --  either because of the way the bounds are declared, or because of
         --  the algorithm in Freeze_Fixed_Point_Type.

         if Lo > Hi then
            Hi := Lo;
         end if;

         --  S = size, (can accommodate 0 .. (2**size - 1))

         S := 0;
         while Hi >= Uint_2 ** S loop
            S := S + 1;
         end loop;
      end if;

      return S;
   end Minimum_Size;

   ---------------------------
   -- New_Stream_Subprogram --
   ---------------------------

   procedure New_Stream_Subprogram
     (N     : Node_Id;
      Ent   : Entity_Id;
      Subp  : Entity_Id;
      Nam   : TSS_Name_Type)
   is
      Loc       : constant Source_Ptr := Sloc (N);
      Sname     : constant Name_Id    := Make_TSS_Name (Base_Type (Ent), Nam);
      Subp_Id   : Entity_Id;
      Subp_Decl : Node_Id;
      F         : Entity_Id;
      Etyp      : Entity_Id;

      Defer_Declaration : constant Boolean :=
                            Is_Tagged_Type (Ent) or else Is_Private_Type (Ent);
      --  For a tagged type, there is a declaration for each stream attribute
      --  at the freeze point, and we must generate only a completion of this
      --  declaration. We do the same for private types, because the full view
      --  might be tagged. Otherwise we generate a declaration at the point of
      --  the attribute definition clause.

      function Build_Spec return Node_Id;
      --  Used for declaration and renaming declaration, so that this is
      --  treated as a renaming_as_body.

      ----------------
      -- Build_Spec --
      ----------------

      function Build_Spec return Node_Id is
         Out_P   : constant Boolean := (Nam = TSS_Stream_Read);
         Formals : List_Id;
         Spec    : Node_Id;
         T_Ref   : constant Node_Id := New_Reference_To (Etyp, Loc);

      begin
         Subp_Id := Make_Defining_Identifier (Loc, Sname);

         --  S : access Root_Stream_Type'Class

         Formals := New_List (
                      Make_Parameter_Specification (Loc,
                        Defining_Identifier =>
                          Make_Defining_Identifier (Loc, Name_S),
                        Parameter_Type =>
                          Make_Access_Definition (Loc,
                            Subtype_Mark =>
                              New_Reference_To (
                                Designated_Type (Etype (F)), Loc))));

         if Nam = TSS_Stream_Input then
            Spec := Make_Function_Specification (Loc,
                      Defining_Unit_Name       => Subp_Id,
                      Parameter_Specifications => Formals,
                      Result_Definition        => T_Ref);
         else
            --  V : [out] T

            Append_To (Formals,
              Make_Parameter_Specification (Loc,
                Defining_Identifier => Make_Defining_Identifier (Loc, Name_V),
                Out_Present         => Out_P,
                Parameter_Type      => T_Ref));

            Spec := Make_Procedure_Specification (Loc,
                      Defining_Unit_Name       => Subp_Id,
                      Parameter_Specifications => Formals);
         end if;

         return Spec;
      end Build_Spec;

   --  Start of processing for New_Stream_Subprogram

   begin
      F := First_Formal (Subp);

      if Ekind (Subp) = E_Procedure then
         Etyp := Etype (Next_Formal (F));
      else
         Etyp := Etype (Subp);
      end if;

      --  Prepare subprogram declaration and insert it as an action on the
      --  clause node. The visibility for this entity is used to test for
      --  visibility of the attribute definition clause (in the sense of
      --  8.3(23) as amended by AI-195).

      if not Defer_Declaration then
         Subp_Decl :=
           Make_Subprogram_Declaration (Loc,
             Specification => Build_Spec);

      --  For a tagged type, there is always a visible declaration for each
<<<<<<< HEAD
      --  stream TSS (it is a predefined primitive operation), and the for the
=======
      --  stream TSS (it is a predefined primitive operation), and the
>>>>>>> 751ff693
      --  completion of this declaration occurs at the freeze point, which is
      --  not always visible at places where the attribute definition clause is
      --  visible. So, we create a dummy entity here for the purpose of
      --  tracking the visibility of the attribute definition clause itself.

      else
         Subp_Id :=
           Make_Defining_Identifier (Loc,
             Chars => New_External_Name (Sname, 'V'));
         Subp_Decl :=
           Make_Object_Declaration (Loc,
             Defining_Identifier => Subp_Id,
             Object_Definition   => New_Occurrence_Of (Standard_Boolean, Loc));
      end if;

      Insert_Action (N, Subp_Decl);
      Set_Entity (N, Subp_Id);

      Subp_Decl :=
        Make_Subprogram_Renaming_Declaration (Loc,
          Specification => Build_Spec,
          Name => New_Reference_To (Subp, Loc));

      if Defer_Declaration then
         Set_TSS (Base_Type (Ent), Subp_Id);
      else
         Insert_Action (N, Subp_Decl);
         Copy_TSS (Subp_Id, Base_Type (Ent));
      end if;
   end New_Stream_Subprogram;

   ------------------------
   -- Rep_Item_Too_Early --
   ------------------------

   function Rep_Item_Too_Early (T : Entity_Id; N : Node_Id) return Boolean is
   begin
      --  Cannot apply non-operational rep items to generic types

      if Is_Operational_Item (N) then
         return False;

      elsif Is_Type (T)
        and then Is_Generic_Type (Root_Type (T))
      then
         Error_Msg_N
           ("representation item not allowed for generic type", N);
         return True;
      end if;

      --  Otherwise check for incompleted type

      if Is_Incomplete_Or_Private_Type (T)
        and then No (Underlying_Type (T))
      then
         Error_Msg_N
           ("representation item must be after full type declaration", N);
         return True;

      --  If the type has incompleted components, a representation clause is
      --  illegal but stream attributes and Convention pragmas are correct.

      elsif Has_Private_Component (T) then
         if Nkind (N) = N_Pragma then
            return False;
         else
            Error_Msg_N
              ("representation item must appear after type is fully defined",
                N);
            return True;
         end if;
      else
         return False;
      end if;
   end Rep_Item_Too_Early;

   -----------------------
   -- Rep_Item_Too_Late --
   -----------------------

   function Rep_Item_Too_Late
     (T     : Entity_Id;
      N     : Node_Id;
      FOnly : Boolean := False) return Boolean
   is
      S           : Entity_Id;
      Parent_Type : Entity_Id;

      procedure Too_Late;
      --  Output the too late message. Note that this is not considered a
      --  serious error, since the effect is simply that we ignore the
      --  representation clause in this case.

      --------------
      -- Too_Late --
      --------------

      procedure Too_Late is
      begin
         Error_Msg_N ("|representation item appears too late!", N);
      end Too_Late;

   --  Start of processing for Rep_Item_Too_Late

   begin
      --  First make sure entity is not frozen (RM 13.1(9)). Exclude imported
      --  types, which may be frozen if they appear in a representation clause
      --  for a local type.

      if Is_Frozen (T)
        and then not From_With_Type (T)
      then
         Too_Late;
         S := First_Subtype (T);

         if Present (Freeze_Node (S)) then
            Error_Msg_NE
              ("?no more representation items for }", Freeze_Node (S), S);
         end if;

         return True;

      --  Check for case of non-tagged derived type whose parent either has
      --  primitive operations, or is a by reference type (RM 13.1(10)).

      elsif Is_Type (T)
        and then not FOnly
        and then Is_Derived_Type (T)
        and then not Is_Tagged_Type (T)
      then
         Parent_Type := Etype (Base_Type (T));

         if Has_Primitive_Operations (Parent_Type) then
            Too_Late;
            Error_Msg_NE
              ("primitive operations already defined for&!", N, Parent_Type);
            return True;

         elsif Is_By_Reference_Type (Parent_Type) then
            Too_Late;
            Error_Msg_NE
              ("parent type & is a by reference type!", N, Parent_Type);
            return True;
         end if;
      end if;

      --  No error, link item into head of chain of rep items for the entity,
      --  but avoid chaining if we have an overloadable entity, and the pragma
      --  is one that can apply to multiple overloaded entities.

      if Is_Overloadable (T)
        and then Nkind (N) = N_Pragma
        and then (Chars (N) = Name_Convention
                    or else
                  Chars (N) = Name_Import
                    or else
                  Chars (N) = Name_Export
                    or else
                  Chars (N) = Name_External
                    or else
                  Chars (N) = Name_Interface)
      then
         null;
      else
         Record_Rep_Item (T, N);
      end if;

      --  Rep item was OK, not too late

      return False;
   end Rep_Item_Too_Late;

   -------------------------
   -- Same_Representation --
   -------------------------

   function Same_Representation (Typ1, Typ2 : Entity_Id) return Boolean is
      T1 : constant Entity_Id := Underlying_Type (Typ1);
      T2 : constant Entity_Id := Underlying_Type (Typ2);

   begin
      --  A quick check, if base types are the same, then we definitely have
      --  the same representation, because the subtype specific representation
      --  attributes (Size and Alignment) do not affect representation from
      --  the point of view of this test.

      if Base_Type (T1) = Base_Type (T2) then
         return True;

      elsif Is_Private_Type (Base_Type (T2))
        and then Base_Type (T1) = Full_View (Base_Type (T2))
      then
         return True;
      end if;

      --  Tagged types never have differing representations

      if Is_Tagged_Type (T1) then
         return True;
      end if;

      --  Representations are definitely different if conventions differ

      if Convention (T1) /= Convention (T2) then
         return False;
      end if;

      --  Representations are different if component alignments differ

      if (Is_Record_Type (T1) or else Is_Array_Type (T1))
        and then
         (Is_Record_Type (T2) or else Is_Array_Type (T2))
        and then Component_Alignment (T1) /= Component_Alignment (T2)
      then
         return False;
      end if;

      --  For arrays, the only real issue is component size. If we know the
      --  component size for both arrays, and it is the same, then that's
      --  good enough to know we don't have a change of representation.

      if Is_Array_Type (T1) then
         if Known_Component_Size (T1)
           and then Known_Component_Size (T2)
           and then Component_Size (T1) = Component_Size (T2)
         then
            return True;
         end if;
      end if;

      --  Types definitely have same representation if neither has non-standard
      --  representation since default representations are always consistent.
      --  If only one has non-standard representation, and the other does not,
      --  then we consider that they do not have the same representation. They
      --  might, but there is no way of telling early enough.

      if Has_Non_Standard_Rep (T1) then
         if not Has_Non_Standard_Rep (T2) then
            return False;
         end if;
      else
         return not Has_Non_Standard_Rep (T2);
      end if;

      --  Here the two types both have non-standard representation, and we
      --  need to determine if they have the same non-standard representation

      --  For arrays, we simply need to test if the component sizes are the
      --  same. Pragma Pack is reflected in modified component sizes, so this
      --  check also deals with pragma Pack.

      if Is_Array_Type (T1) then
         return Component_Size (T1) = Component_Size (T2);

      --  Tagged types always have the same representation, because it is not
      --  possible to specify different representations for common fields.

      elsif Is_Tagged_Type (T1) then
         return True;

      --  Case of record types

      elsif Is_Record_Type (T1) then

         --  Packed status must conform

         if Is_Packed (T1) /= Is_Packed (T2) then
            return False;

         --  Otherwise we must check components. Typ2 maybe a constrained
         --  subtype with fewer components, so we compare the components
         --  of the base types.

         else
            Record_Case : declare
               CD1, CD2 : Entity_Id;

               function Same_Rep return Boolean;
               --  CD1 and CD2 are either components or discriminants. This
               --  function tests whether the two have the same representation

               --------------
               -- Same_Rep --
               --------------

               function Same_Rep return Boolean is
               begin
                  if No (Component_Clause (CD1)) then
                     return No (Component_Clause (CD2));

                  else
                     return
                        Present (Component_Clause (CD2))
                          and then
                        Component_Bit_Offset (CD1) = Component_Bit_Offset (CD2)
                          and then
                        Esize (CD1) = Esize (CD2);
                  end if;
               end Same_Rep;

            --  Start processing for Record_Case

            begin
               if Has_Discriminants (T1) then
                  CD1 := First_Discriminant (T1);
                  CD2 := First_Discriminant (T2);

                  --  The number of discriminants may be different if the
                  --  derived type has fewer (constrained by values). The
                  --  invisible discriminants retain the representation of
                  --  the original, so the discrepancy does not per se
                  --  indicate a different representation.

                  while Present (CD1)
                    and then Present (CD2)
                  loop
                     if not Same_Rep then
                        return False;
                     else
                        Next_Discriminant (CD1);
                        Next_Discriminant (CD2);
                     end if;
                  end loop;
               end if;

               CD1 := First_Component (Underlying_Type (Base_Type (T1)));
               CD2 := First_Component (Underlying_Type (Base_Type (T2)));

               while Present (CD1) loop
                  if not Same_Rep then
                     return False;
                  else
                     Next_Component (CD1);
                     Next_Component (CD2);
                  end if;
               end loop;

               return True;
            end Record_Case;
         end if;

      --  For enumeration types, we must check each literal to see if the
      --  representation is the same. Note that we do not permit enumeration
      --  reprsentation clauses for Character and Wide_Character, so these
      --  cases were already dealt with.

      elsif Is_Enumeration_Type (T1) then

         Enumeration_Case : declare
            L1, L2 : Entity_Id;

         begin
            L1 := First_Literal (T1);
            L2 := First_Literal (T2);

            while Present (L1) loop
               if Enumeration_Rep (L1) /= Enumeration_Rep (L2) then
                  return False;
               else
                  Next_Literal (L1);
                  Next_Literal (L2);
               end if;
            end loop;

            return True;

         end Enumeration_Case;

      --  Any other types have the same representation for these purposes

      else
         return True;
      end if;
   end Same_Representation;

   --------------------
   -- Set_Enum_Esize --
   --------------------

   procedure Set_Enum_Esize (T : Entity_Id) is
      Lo : Uint;
      Hi : Uint;
      Sz : Nat;

   begin
      Init_Alignment (T);

      --  Find the minimum standard size (8,16,32,64) that fits

      Lo := Enumeration_Rep (Entity (Type_Low_Bound (T)));
      Hi := Enumeration_Rep (Entity (Type_High_Bound (T)));

      if Lo < 0 then
         if Lo >= -Uint_2**07 and then Hi < Uint_2**07 then
            Sz := Standard_Character_Size;  -- May be > 8 on some targets

         elsif Lo >= -Uint_2**15 and then Hi < Uint_2**15 then
            Sz := 16;

         elsif Lo >= -Uint_2**31 and then Hi < Uint_2**31 then
            Sz := 32;

         else pragma Assert (Lo >= -Uint_2**63 and then Hi < Uint_2**63);
            Sz := 64;
         end if;

      else
         if Hi < Uint_2**08 then
            Sz := Standard_Character_Size;  -- May be > 8 on some targets

         elsif Hi < Uint_2**16 then
            Sz := 16;

         elsif Hi < Uint_2**32 then
            Sz := 32;

         else pragma Assert (Hi < Uint_2**63);
            Sz := 64;
         end if;
      end if;

      --  That minimum is the proper size unless we have a foreign convention
      --  and the size required is 32 or less, in which case we bump the size
      --  up to 32. This is required for C and C++ and seems reasonable for
      --  all other foreign conventions.

      if Has_Foreign_Convention (T)
        and then Esize (T) < Standard_Integer_Size
      then
         Init_Esize (T, Standard_Integer_Size);
      else
         Init_Esize (T, Sz);
      end if;
   end Set_Enum_Esize;

   ------------------------------
   -- Validate_Address_Clauses --
   ------------------------------

   procedure Validate_Address_Clauses is
   begin
      for J in Address_Clause_Checks.First .. Address_Clause_Checks.Last loop
         declare
            ACCR : Address_Clause_Check_Record
                     renames Address_Clause_Checks.Table (J);

            X_Alignment : Uint;
            Y_Alignment : Uint;

            X_Size : Uint;
            Y_Size : Uint;

         begin
            --  Skip processing of this entry if warning already posted

            if not Address_Warning_Posted (ACCR.N) then

               --  Get alignments. Really we should always have the alignment
               --  of the objects properly back annotated, but right now the
               --  back end fails to back annotate for address clauses???

               if Known_Alignment (ACCR.X) then
                  X_Alignment := Alignment (ACCR.X);
               else
                  X_Alignment := Alignment (Etype (ACCR.X));
               end if;

               if Known_Alignment (ACCR.Y) then
                  Y_Alignment := Alignment (ACCR.Y);
               else
                  Y_Alignment := Alignment (Etype (ACCR.Y));
               end if;

               --  Similarly obtain sizes

               if Known_Esize (ACCR.X) then
                  X_Size := Esize (ACCR.X);
               else
                  X_Size := Esize (Etype (ACCR.X));
               end if;

               if Known_Esize (ACCR.Y) then
                  Y_Size := Esize (ACCR.Y);
               else
                  Y_Size := Esize (Etype (ACCR.Y));
               end if;

               --  Check for large object overlaying smaller one

               if Y_Size > Uint_0
                 and then X_Size > Uint_0
                 and then X_Size > Y_Size
               then
                  Error_Msg_N
                    ("?size for overlaid object is too small", ACCR.N);
                  Error_Msg_Uint_1 := X_Size;
                  Error_Msg_NE
                    ("\?size of & is ^", ACCR.N, ACCR.X);
                  Error_Msg_Uint_1 := Y_Size;
                  Error_Msg_NE
                    ("\?size of & is ^", ACCR.N, ACCR.Y);

                  --  Check for inadequate alignment. Again the defensive check
                  --  on Y_Alignment should not be needed, but because of the
                  --  failure in back end annotation, we can have an alignment
                  --  of 0 here???

                  --  Note: we do not check alignments if we gave a size
                  --  warning, since it would likely be redundant.

               elsif Y_Alignment /= Uint_0
                 and then Y_Alignment < X_Alignment
               then
                  Error_Msg_NE
                    ("?specified address for& may be inconsistent "
                       & "with alignment",
                     ACCR.N, ACCR.X);
                  Error_Msg_N
                    ("\?program execution may be erroneous (RM 13.3(27))",
                     ACCR.N);
                  Error_Msg_Uint_1 := X_Alignment;
                  Error_Msg_NE
                    ("\?alignment of & is ^",
                     ACCR.N, ACCR.X);
                  Error_Msg_Uint_1 := Y_Alignment;
                  Error_Msg_NE
                    ("\?alignment of & is ^",
                     ACCR.N, ACCR.Y);
               end if;
            end if;
         end;
      end loop;
   end Validate_Address_Clauses;

   -----------------------------------
   -- Validate_Unchecked_Conversion --
   -----------------------------------

   procedure Validate_Unchecked_Conversion
     (N        : Node_Id;
      Act_Unit : Entity_Id)
   is
      Source : Entity_Id;
      Target : Entity_Id;
      Vnode  : Node_Id;

   begin
      --  Obtain source and target types. Note that we call Ancestor_Subtype
      --  here because the processing for generic instantiation always makes
      --  subtypes, and we want the original frozen actual types.

      --  If we are dealing with private types, then do the check on their
      --  fully declared counterparts if the full declarations have been
      --  encountered (they don't have to be visible, but they must exist!)

      Source := Ancestor_Subtype (Etype (First_Formal (Act_Unit)));

      if Is_Private_Type (Source)
        and then Present (Underlying_Type (Source))
      then
         Source := Underlying_Type (Source);
      end if;

      Target := Ancestor_Subtype (Etype (Act_Unit));

      --  If either type is generic, the instantiation happens within a
      --  generic unit, and there is nothing to check. The proper check
      --  will happen when the enclosing generic is instantiated.

      if Is_Generic_Type (Source) or else Is_Generic_Type (Target) then
         return;
      end if;

      if Is_Private_Type (Target)
        and then Present (Underlying_Type (Target))
      then
         Target := Underlying_Type (Target);
      end if;

      --  Source may be unconstrained array, but not target

      if Is_Array_Type (Target)
        and then not Is_Constrained (Target)
      then
         Error_Msg_N
           ("unchecked conversion to unconstrained array not allowed", N);
         return;
      end if;

      --  Warn if conversion between two different convention pointers

      if Is_Access_Type (Target)
        and then Is_Access_Type (Source)
        and then Convention (Target) /= Convention (Source)
        and then Warn_On_Unchecked_Conversion
      then
         Error_Msg_N
           ("?conversion between pointers with different conventions!", N);
      end if;

      --  Warn if one of the operands is Ada.Calendar.Time. Do not emit a
      --  warning when compiling GNAT-related sources.

      if Warn_On_Unchecked_Conversion
        and then not In_Predefined_Unit (N)
        and then RTU_Loaded (Ada_Calendar)
        and then
          (Chars (Source) = Name_Time
             or else
           Chars (Target) = Name_Time)
      then
         --  If Ada.Calendar is loaded and the name of one of the operands is
         --  Time, there is a good chance that this is Ada.Calendar.Time.

         declare
            Calendar_Time : constant Entity_Id :=
                              Full_View (RTE (RO_CA_Time));
         begin
            pragma Assert (Present (Calendar_Time));

            if Source = Calendar_Time
              or else Target = Calendar_Time
            then
               Error_Msg_N
                 ("?representation of 'Time values may change between " &
                  "'G'N'A'T versions", N);
            end if;
         end;
      end if;

      --  Make entry in unchecked conversion table for later processing
      --  by Validate_Unchecked_Conversions, which will check sizes and
      --  alignments (using values set by the back-end where possible).
      --  This is only done if the appropriate warning is active

      if Warn_On_Unchecked_Conversion then
         Unchecked_Conversions.Append
           (New_Val => UC_Entry'
              (Enode  => N,
               Source => Source,
               Target => Target));

         --  If both sizes are known statically now, then back end annotation
         --  is not required to do a proper check but if either size is not
         --  known statically, then we need the annotation.

         if Known_Static_RM_Size (Source)
           and then Known_Static_RM_Size (Target)
         then
            null;
         else
            Back_Annotate_Rep_Info := True;
         end if;
      end if;
<<<<<<< HEAD

      --  If unchecked conversion to access type, and access type is
      --  declared in the same unit as the unchecked conversion, then
      --  set the No_Strict_Aliasing flag (no strict aliasing is
      --  implicit in this situation).

      if Is_Access_Type (Target) and then
        In_Same_Source_Unit (Target, N)
      then
         Set_No_Strict_Aliasing (Implementation_Base_Type (Target));
      end if;

      --  Generate N_Validate_Unchecked_Conversion node for back end in
      --  case the back end needs to perform special validation checks.

      --  Shouldn't this be in exp_ch13, since the check only gets done
      --  if we have full expansion and the back end is called ???

      Vnode :=
        Make_Validate_Unchecked_Conversion (Sloc (N));
      Set_Source_Type (Vnode, Source);
      Set_Target_Type (Vnode, Target);

=======

      --  If unchecked conversion to access type, and access type is
      --  declared in the same unit as the unchecked conversion, then
      --  set the No_Strict_Aliasing flag (no strict aliasing is
      --  implicit in this situation).

      if Is_Access_Type (Target) and then
        In_Same_Source_Unit (Target, N)
      then
         Set_No_Strict_Aliasing (Implementation_Base_Type (Target));
      end if;

      --  Generate N_Validate_Unchecked_Conversion node for back end in
      --  case the back end needs to perform special validation checks.

      --  Shouldn't this be in exp_ch13, since the check only gets done
      --  if we have full expansion and the back end is called ???

      Vnode :=
        Make_Validate_Unchecked_Conversion (Sloc (N));
      Set_Source_Type (Vnode, Source);
      Set_Target_Type (Vnode, Target);

>>>>>>> 751ff693
      --  If the unchecked conversion node is in a list, just insert before
      --  it. If not we have some strange case, not worth bothering about.

      if Is_List_Member (N) then
         Insert_After (N, Vnode);
      end if;
   end Validate_Unchecked_Conversion;

   ------------------------------------
   -- Validate_Unchecked_Conversions --
   ------------------------------------

   procedure Validate_Unchecked_Conversions is
   begin
      for N in Unchecked_Conversions.First .. Unchecked_Conversions.Last loop
         declare
            T : UC_Entry renames Unchecked_Conversions.Table (N);

            Enode  : constant Node_Id   := T.Enode;
            Source : constant Entity_Id := T.Source;
            Target : constant Entity_Id := T.Target;

            Source_Siz    : Uint;
            Target_Siz    : Uint;

         begin
            --  This validation check, which warns if we have unequal sizes
            --  for unchecked conversion, and thus potentially implementation
            --  dependent semantics, is one of the few occasions on which we
            --  use the official RM size instead of Esize. See description
            --  in Einfo "Handling of Type'Size Values" for details.

            if Serious_Errors_Detected = 0
              and then Known_Static_RM_Size (Source)
              and then Known_Static_RM_Size (Target)
            then
               Source_Siz := RM_Size (Source);
               Target_Siz := RM_Size (Target);

               if Source_Siz /= Target_Siz then
                  Error_Msg_N
                    ("?types for unchecked conversion have different sizes!",
                     Enode);

                  if All_Errors_Mode then
                     Error_Msg_Name_1 := Chars (Source);
                     Error_Msg_Uint_1 := Source_Siz;
                     Error_Msg_Name_2 := Chars (Target);
                     Error_Msg_Uint_2 := Target_Siz;
                     Error_Msg_N
                       ("\size of % is ^, size of % is ^?", Enode);

                     Error_Msg_Uint_1 := UI_Abs (Source_Siz - Target_Siz);

                     if Is_Discrete_Type (Source)
                       and then Is_Discrete_Type (Target)
                     then
                        if Source_Siz > Target_Siz then
                           Error_Msg_N
                             ("\?^ high order bits of source will be ignored!",
                              Enode);

                        elsif Is_Unsigned_Type (Source) then
                           Error_Msg_N
                             ("\?source will be extended with ^ high order " &
                              "zero bits?!", Enode);

                        else
                           Error_Msg_N
                             ("\?source will be extended with ^ high order " &
                              "sign bits!",
                              Enode);
                        end if;

                     elsif Source_Siz < Target_Siz then
                        if Is_Discrete_Type (Target) then
                           if Bytes_Big_Endian then
                              Error_Msg_N
                                ("\?target value will include ^ undefined " &
                                 "low order bits!",
                                 Enode);
                           else
                              Error_Msg_N
                                ("\?target value will include ^ undefined " &
                                 "high order bits!",
                                 Enode);
                           end if;

                        else
                           Error_Msg_N
                             ("\?^ trailing bits of target value will be " &
                              "undefined!", Enode);
                        end if;

                     else pragma Assert (Source_Siz > Target_Siz);
                        Error_Msg_N
                          ("\?^ trailing bits of source will be ignored!",
                           Enode);
                     end if;
                  end if;
               end if;
            end if;

            --  If both types are access types, we need to check the alignment.
            --  If the alignment of both is specified, we can do it here.

            if Serious_Errors_Detected = 0
              and then Ekind (Source) in Access_Kind
              and then Ekind (Target) in Access_Kind
              and then Target_Strict_Alignment
              and then Present (Designated_Type (Source))
              and then Present (Designated_Type (Target))
            then
               declare
                  D_Source : constant Entity_Id := Designated_Type (Source);
                  D_Target : constant Entity_Id := Designated_Type (Target);

               begin
                  if Known_Alignment (D_Source)
                    and then Known_Alignment (D_Target)
                  then
                     declare
                        Source_Align : constant Uint := Alignment (D_Source);
                        Target_Align : constant Uint := Alignment (D_Target);

                     begin
                        if Source_Align < Target_Align
                          and then not Is_Tagged_Type (D_Source)
                        then
                           Error_Msg_Uint_1 := Target_Align;
                           Error_Msg_Uint_2 := Source_Align;
                           Error_Msg_Node_2 := D_Source;
                           Error_Msg_NE
                             ("?alignment of & (^) is stricter than " &
                              "alignment of & (^)!", Enode, D_Target);

                           if All_Errors_Mode then
                              Error_Msg_N
                                ("\?resulting access value may have invalid " &
                                 "alignment!", Enode);
                           end if;
                        end if;
                     end;
                  end if;
               end;
            end if;
         end;
      end loop;
   end Validate_Unchecked_Conversions;

end Sem_Ch13;<|MERGE_RESOLUTION|>--- conflicted
+++ resolved
@@ -6,11 +6,7 @@
 --                                                                          --
 --                                 B o d y                                  --
 --                                                                          --
-<<<<<<< HEAD
---          Copyright (C) 1992-2006, Free Software Foundation, Inc.         --
-=======
 --          Copyright (C) 1992-2007, Free Software Foundation, Inc.         --
->>>>>>> 751ff693
 --                                                                          --
 -- GNAT is free software;  you can  redistribute it  and/or modify it under --
 -- terms of the  GNU General Public License as published  by the Free Soft- --
@@ -19,14 +15,8 @@
 -- OUT ANY WARRANTY;  without even the  implied warranty of MERCHANTABILITY --
 -- or FITNESS FOR A PARTICULAR PURPOSE.  See the GNU General Public License --
 -- for  more details.  You should have  received  a copy of the GNU General --
-<<<<<<< HEAD
--- Public License  distributed with GNAT;  see file COPYING.  If not, write --
--- to  the  Free Software Foundation,  51  Franklin  Street,  Fifth  Floor, --
--- Boston, MA 02110-1301, USA.                                              --
-=======
 -- Public License  distributed with GNAT; see file COPYING3.  If not, go to --
 -- http://www.gnu.org/licenses for a complete copy of the license.          --
->>>>>>> 751ff693
 --                                                                          --
 -- GNAT was originally developed  by the GNAT team at  New York University. --
 -- Extensive contributions were provided by Ada Core Technologies Inc.      --
@@ -39,10 +29,7 @@
 with Errout;   use Errout;
 with Exp_Tss;  use Exp_Tss;
 with Exp_Util; use Exp_Util;
-<<<<<<< HEAD
-=======
 with Layout;   use Layout;
->>>>>>> 751ff693
 with Lib;      use Lib;
 with Lib.Xref; use Lib.Xref;
 with Namet;    use Namet;
@@ -103,14 +90,6 @@
    function Address_Aliased_Entity (N : Node_Id) return Entity_Id;
    --  If expression N is of the form E'Address, return E
 
-<<<<<<< HEAD
-   procedure Mark_Aliased_Address_As_Volatile (N : Node_Id);
-   --  This is used for processing of an address representation clause. If
-   --  the expression N is of the form of K'Address, then the entity that
-   --  is associated with K is marked as volatile.
-
-=======
->>>>>>> 751ff693
    procedure New_Stream_Subprogram
      (N    : Node_Id;
       Ent  : Entity_Id;
@@ -156,8 +135,6 @@
      Table_Increment      => 200,
      Table_Name           => "Unchecked_Conversions");
 
-<<<<<<< HEAD
-=======
    ----------------------------------------
    -- Table for Validate_Address_Clauses --
    ----------------------------------------
@@ -193,7 +170,6 @@
      Table_Increment      => 200,
      Table_Name           => "Address_Clause_Checks");
 
->>>>>>> 751ff693
    ----------------------------
    -- Address_Aliased_Entity --
    ----------------------------
@@ -222,8 +198,6 @@
       return Empty;
    end Address_Aliased_Entity;
 
-<<<<<<< HEAD
-=======
    -----------------------------------------
    -- Adjust_Record_For_Reverse_Bit_Order --
    -----------------------------------------
@@ -485,7 +459,6 @@
       end;
    end Adjust_Record_For_Reverse_Bit_Order;
 
->>>>>>> 751ff693
    --------------------------------------
    -- Alignment_Check_For_Esize_Change --
    --------------------------------------
@@ -518,11 +491,7 @@
 
       if Warn_On_Obsolescent_Feature then
          Error_Msg_N
-<<<<<<< HEAD
-           ("at clause is an obsolescent feature ('R'M 'J.7(2))?", N);
-=======
            ("at clause is an obsolescent feature (RM J.7(2))?", N);
->>>>>>> 751ff693
          Error_Msg_N
            ("\use address attribute definition clause instead?", N);
       end if;
@@ -666,10 +635,6 @@
 
             else
                Get_First_Interp (Expr, I, It);
-<<<<<<< HEAD
-
-=======
->>>>>>> 751ff693
                while Present (It.Nam) loop
                   if Has_Good_Profile (It.Nam) then
                      Subp := It.Nam;
@@ -682,11 +647,7 @@
          end if;
 
          if Present (Subp) then
-<<<<<<< HEAD
-            if Is_Abstract (Subp) then
-=======
             if Is_Abstract_Subprogram (Subp) then
->>>>>>> 751ff693
                Error_Msg_N ("stream subprogram must not be abstract", Expr);
                return;
             end if;
@@ -827,38 +788,24 @@
                     ("\?only one task can be declared of this type", N);
                end if;
 
-<<<<<<< HEAD
-=======
                --  Entry address clauses are obsolescent
 
->>>>>>> 751ff693
                Check_Restriction (No_Obsolescent_Features, N);
 
                if Warn_On_Obsolescent_Feature then
                   Error_Msg_N
                     ("attaching interrupt to task entry is an " &
-<<<<<<< HEAD
-                     "obsolescent feature ('R'M 'J.7.1)?", N);
-=======
                      "obsolescent feature (RM J.7.1)?", N);
->>>>>>> 751ff693
                   Error_Msg_N
                     ("\use interrupt procedure instead?", N);
                end if;
 
-<<<<<<< HEAD
-            --  Case of an address clause for a controlled object:
-            --  erroneous execution.
-
-            elsif Is_Controlled (Etype (U_Ent)) then
-=======
             --  Case of an address clause for a controlled object which we
             --  consider to be erroneous.
 
             elsif Is_Controlled (Etype (U_Ent))
               or else Has_Controlled_Component (Etype (U_Ent))
             then
->>>>>>> 751ff693
                Error_Msg_NE
                  ("?controlled object& must not be overlaid", Nam, U_Ent);
                Error_Msg_N
@@ -866,10 +813,7 @@
                Insert_Action (Declaration_Node (U_Ent),
                  Make_Raise_Program_Error (Loc,
                    Reason => PE_Overlaid_Controlled_Object));
-<<<<<<< HEAD
-=======
                return;
->>>>>>> 751ff693
 
             --  Case of address clause for a (non-controlled) object
 
@@ -879,14 +823,9 @@
               Ekind (U_Ent) = E_Constant
             then
                declare
-<<<<<<< HEAD
-                  Expr : constant Node_Id   := Expression (N);
-                  Aent : constant Entity_Id := Address_Aliased_Entity (Expr);
-=======
                   Expr  : constant Node_Id   := Expression (N);
                   Aent  : constant Entity_Id := Address_Aliased_Entity (Expr);
                   Ent_Y : constant Entity_Id := Find_Overlaid_Object (N);
->>>>>>> 751ff693
 
                begin
                   --  Exported variables cannot have an address clause,
@@ -924,30 +863,6 @@
                           & " for a renaming declaration (RM 13.1(6))", Nam);
                      return;
 
-                  --  Overlaying controlled objects is erroneous
-
-                  elsif Present (Aent)
-                    and then Is_Controlled (Etype (Aent))
-                  then
-                     Error_Msg_N
-                       ("?controlled object must not be overlaid", Expr);
-                     Error_Msg_N
-                       ("\?Program_Error will be raised at run time", Expr);
-                     Insert_Action (Declaration_Node (U_Ent),
-                       Make_Raise_Program_Error (Loc,
-                         Reason => PE_Overlaid_Controlled_Object));
-
-                  elsif Present (Aent)
-                    and then Ekind (U_Ent) = E_Constant
-                    and then Ekind (Aent) /= E_Constant
-                  then
-                     Error_Msg_N ("constant overlays a variable?", Expr);
-
-                  elsif Present (Renamed_Object (U_Ent)) then
-                     Error_Msg_N
-                       ("address clause not allowed"
-                          & " for a renaming declaration ('R'M 13.1(6))", Nam);
-
                   --  Imported variables can have an address clause, but then
                   --  the import is pretty meaningless except to suppress
                   --  initializations, so we do not need such variables to
@@ -963,44 +878,6 @@
 
                   Note_Possible_Modification (Nam);
 
-<<<<<<< HEAD
-                  --  Here we are checking for explicit overlap of one
-                  --  variable by another, and if we find this, then we
-                  --  mark the overlapped variable as also being aliased.
-
-                  --  First case is where we have an explicit
-
-                  --    for J'Address use K'Address;
-
-                  --  In this case, we mark K as volatile
-
-                  Mark_Aliased_Address_As_Volatile (Expr);
-
-                  --  Second case is where we have a constant whose
-                  --  definition is of the form of an address as in:
-
-                  --     A : constant Address := K'Address;
-                  --     ...
-                  --     for B'Address use A;
-
-                  --  In this case we also mark K as volatile
-
-                  if Is_Entity_Name (Expr) then
-                     declare
-                        Ent  : constant Entity_Id := Entity (Expr);
-                        Decl : constant Node_Id   := Declaration_Node (Ent);
-
-                     begin
-                        if Ekind (Ent) = E_Constant
-                          and then Nkind (Decl) = N_Object_Declaration
-                          and then Present (Expression (Decl))
-                        then
-                           Mark_Aliased_Address_As_Volatile
-                             (Expression (Decl));
-                        end if;
-                     end;
-                  end if;
-=======
                   --  Here we are checking for explicit overlap of one variable
                   --  by another, and if we find this then mark the overlapped
                   --  variable as also being volatile to prevent unwanted
@@ -1009,14 +886,6 @@
                   if Present (Ent_Y) then
                      Set_Treat_As_Volatile (Ent_Y);
                   end if;
-
-                  --  Legality checks on the address clause for initialized
-                  --  objects is deferred until the freeze point, because
-                  --  a subsequent pragma might indicate that the object is
-                  --  imported and thus not initialized.
-
-                  Set_Has_Delayed_Freeze (U_Ent);
->>>>>>> 751ff693
 
                   --  Legality checks on the address clause for initialized
                   --  objects is deferred until the freeze point, because
@@ -1253,8 +1122,6 @@
             if not Is_Static_Expression (Expr) then
                Flag_Non_Static_Expr
                  ("static string required for tag name!", Nam);
-<<<<<<< HEAD
-=======
             end if;
 
             if VM_Target = No_VM then
@@ -1263,7 +1130,6 @@
                Error_Msg_Name_1 := Attr;
                Error_Msg_N
                  ("% attribute unsupported in this configuration", Nam);
->>>>>>> 751ff693
             end if;
 
             if not Is_Library_Level_Entity (U_Ent) then
@@ -1586,15 +1452,10 @@
             --    type Q is access Float;
             --    for Q'Storage_Size use T'Storage_Size; -- incorrect
 
-<<<<<<< HEAD
-            if Base_Type (T) = RTE (RE_Stack_Bounded_Pool) then
-               Error_Msg_N ("non-sharable internal Pool", Expr);
-=======
             if RTE_Available (RE_Stack_Bounded_Pool)
               and then Base_Type (T) = RTE (RE_Stack_Bounded_Pool)
             then
                Error_Msg_N ("non-shareable internal Pool", Expr);
->>>>>>> 751ff693
                return;
             end if;
 
@@ -1713,16 +1574,6 @@
                else -- Is_Task_Type (U_Ent)
                   Sprag := Get_Rep_Pragma (Btype, Name_Storage_Size);
 
-<<<<<<< HEAD
-               Set_Associated_Storage_Pool (U_Ent, Pool);
-
-            elsif Nkind (Expr) = N_Type_Conversion
-              and then Is_Entity_Name (Expression (Expr))
-              and then Nkind (Original_Node (Expr)) = N_Attribute_Reference
-            then
-               Pool := Entity (Expression (Expr));
-               Set_Associated_Storage_Pool (U_Ent, Pool);
-=======
                   if Present (Sprag) then
                      Error_Msg_Sloc := Sloc (Sprag);
                      Error_Msg_N
@@ -1770,114 +1621,6 @@
                     ("stream size for elementary type must be a"
                        & " power of 2 and at least ^", N);
                end if;
->>>>>>> 751ff693
-
-               Set_Has_Stream_Size_Clause (U_Ent);
-
-            else
-               Error_Msg_N ("Stream_Size cannot be given for &", Nam);
-            end if;
-         end Stream_Size;
-
-         ------------------
-         -- Storage_Size --
-         ------------------
-
-         --  Storage_Size attribute definition clause
-
-         when Attribute_Storage_Size => Storage_Size : declare
-            Btype : constant Entity_Id := Base_Type (U_Ent);
-            Sprag : Node_Id;
-
-         begin
-            if Is_Task_Type (U_Ent) then
-               Check_Restriction (No_Obsolescent_Features, N);
-
-               if Warn_On_Obsolescent_Feature then
-                  Error_Msg_N
-                    ("storage size clause for task is an " &
-                     "obsolescent feature ('R'M 'J.9)?", N);
-                  Error_Msg_N
-                    ("\use Storage_Size pragma instead?", N);
-               end if;
-
-               FOnly := True;
-            end if;
-
-            if not Is_Access_Type (U_Ent)
-              and then Ekind (U_Ent) /= E_Task_Type
-            then
-               Error_Msg_N ("storage size cannot be given for &", Nam);
-
-            elsif Is_Access_Type (U_Ent) and Is_Derived_Type (U_Ent) then
-               Error_Msg_N
-                 ("storage size cannot be given for a derived access type",
-                  Nam);
-
-            elsif Has_Storage_Size_Clause (Btype) then
-               Error_Msg_N ("storage size already given for &", Nam);
-
-            else
-               Analyze_And_Resolve (Expr, Any_Integer);
-
-               if Is_Access_Type (U_Ent) then
-                  if Present (Associated_Storage_Pool (U_Ent)) then
-                     Error_Msg_N ("storage pool already given for &", Nam);
-                     return;
-                  end if;
-
-                  if Compile_Time_Known_Value (Expr)
-                    and then Expr_Value (Expr) = 0
-                  then
-                     Set_No_Pool_Assigned (Btype);
-                  end if;
-
-               else -- Is_Task_Type (U_Ent)
-                  Sprag := Get_Rep_Pragma (Btype, Name_Storage_Size);
-
-                  if Present (Sprag) then
-                     Error_Msg_Sloc := Sloc (Sprag);
-                     Error_Msg_N
-                       ("Storage_Size already specified#", Nam);
-                     return;
-                  end if;
-               end if;
-
-               Set_Has_Storage_Size_Clause (Btype);
-            end if;
-         end Storage_Size;
-
-         -----------------
-         -- Stream_Size --
-         -----------------
-
-         when Attribute_Stream_Size => Stream_Size : declare
-            Size : constant Uint := Static_Integer (Expr);
-
-         begin
-            if Has_Stream_Size_Clause (U_Ent) then
-               Error_Msg_N ("Stream_Size already given for &", Nam);
-
-            elsif Is_Elementary_Type (U_Ent) then
-               if Size /= System_Storage_Unit
-                    and then
-                  Size /= System_Storage_Unit * 2
-                    and then
-                  Size /= System_Storage_Unit * 4
-                     and then
-                  Size /= System_Storage_Unit * 8
-               then
-                  Error_Msg_Uint_1 := UI_From_Int (System_Storage_Unit);
-                  Error_Msg_N
-                    ("stream size for elementary type must be a"
-                       & " power of 2 and at least ^", N);
-
-               elsif RM_Size (U_Ent) > Size then
-                  Error_Msg_Uint_1 := RM_Size (U_Ent);
-                  Error_Msg_N
-                    ("stream size for elementary type must be a"
-                       & " power of 2 and at least ^", N);
-               end if;
 
                Set_Has_Stream_Size_Clause (U_Ent);
 
@@ -2423,11 +2166,7 @@
 
             if Warn_On_Obsolescent_Feature then
                Error_Msg_N
-<<<<<<< HEAD
-                 ("mod clause is an obsolescent feature ('R'M 'J.8)?", N);
-=======
                  ("mod clause is an obsolescent feature (RM J.8)?", N);
->>>>>>> 751ff693
                Error_Msg_N
                  ("\use alignment attribute definition clause instead?", N);
             end if;
@@ -2436,12 +2175,6 @@
                Analyze_List (P);
             end if;
 
-<<<<<<< HEAD
-            --  In ASIS_Mode mode, expansion is disabled, but we must
-            --  convert the Mod clause into an alignment clause anyway, so
-            --  that the back-end can compute and back-annotate properly the
-            --  size and alignment of types that may include this record.
-=======
             --  In ASIS_Mode mode, expansion is disabled, but we must convert
             --  the Mod clause into an alignment clause anyway, so that the
             --  back-end can compute and back-annotate properly the size and
@@ -2449,7 +2182,6 @@
 
             --  This seems dubious, this destroys the source tree in a manner
             --  not detectable by ASIS ???
->>>>>>> 751ff693
 
             if Operating_Mode = Check_Semantics
               and then ASIS_Mode
@@ -2648,8 +2380,6 @@
                      end if;
 
                   else
-<<<<<<< HEAD
-=======
                      --  Make reference for field in record rep clause and set
                      --  appropriate entity field in the field identifier.
 
@@ -2657,7 +2387,6 @@
                        (Comp, Component_Name (CC), Set_Ref => False);
                      Set_Entity (Component_Name (CC), Comp);
 
->>>>>>> 751ff693
                      --  Update Fbit and Lbit to the actual bit number
 
                      Fbit := Fbit + UI_From_Int (SSU) * Posit;
@@ -2966,18 +2695,8 @@
 
          Comp := First_Component_Or_Discriminant (Rectype);
          while Present (Comp) loop
-<<<<<<< HEAD
-            if Ekind (Comp) = E_Component
-              or else Ekind (Comp) = E_Discriminant
-            then
-               exit when No (Component_Clause (Comp));
-            end if;
-
-            Next_Entity (Comp);
-=======
             exit when No (Component_Clause (Comp));
             Next_Component_Or_Discriminant (Comp);
->>>>>>> 751ff693
          end loop;
 
          --  If we fall out of loop, all components have component clauses
@@ -2991,22 +2710,6 @@
       --  Check missing components if Complete_Representation pragma appeared
 
       if Present (CR_Pragma) then
-<<<<<<< HEAD
-         Comp := First_Entity (Rectype);
-         while Present (Comp) loop
-            if Ekind (Comp) = E_Component
-                 or else
-               Ekind (Comp) = E_Discriminant
-            then
-               if No (Component_Clause (Comp)) then
-                  Error_Msg_NE
-                    ("missing component clause for &", CR_Pragma, Comp);
-               end if;
-            end if;
-
-            Next_Entity (Comp);
-         end loop;
-=======
          Comp := First_Component_Or_Discriminant (Rectype);
          while Present (Comp) loop
             if No (Component_Clause (Comp)) then
@@ -3067,7 +2770,6 @@
                end loop;
             end if;
          end;
->>>>>>> 751ff693
       end if;
    end Analyze_Record_Representation_Clause;
 
@@ -3242,21 +2944,12 @@
                      Error_Msg_NE
                        ("invalid address clause for initialized object &!",
                         Nod, U_Ent);
-<<<<<<< HEAD
 
                   --  If entity is constant, it may be the result of expanding
                   --  a check. We must verify that its declaration appears
                   --  before the object in question, else we also reject the
                   --  address clause.
 
-=======
-
-                  --  If entity is constant, it may be the result of expanding
-                  --  a check. We must verify that its declaration appears
-                  --  before the object in question, else we also reject the
-                  --  address clause.
-
->>>>>>> 751ff693
                   elsif Ekind (Ent) = E_Constant
                     and then In_Same_Source_Unit (Ent, U_Ent)
                     and then Sloc (Ent) > Loc_U_Ent
@@ -3265,7 +2958,6 @@
                        ("invalid address clause for initialized object &!",
                         Nod, U_Ent);
                   end if;
-<<<<<<< HEAD
 
                   return;
                end if;
@@ -3296,38 +2988,6 @@
                   --  Otherwise location of Ent must be before the
                   --  location of U_Ent, that's what prior defined means.
 
-=======
-
-                  return;
-               end if;
-
-               --  Otherwise look at the identifier and see if it is OK
-
-               if Ekind (Ent) = E_Named_Integer
-                    or else
-                  Ekind (Ent) = E_Named_Real
-                    or else
-                  Is_Type (Ent)
-               then
-                  return;
-
-               elsif
-                  Ekind (Ent) = E_Constant
-                    or else
-                  Ekind (Ent) = E_In_Parameter
-               then
-                  --  This is the case where we must have Ent defined
-                  --  before U_Ent. Clearly if they are in different
-                  --  units this requirement is met since the unit
-                  --  containing Ent is already processed.
-
-                  if not In_Same_Source_Unit (Ent, U_Ent) then
-                     return;
-
-                  --  Otherwise location of Ent must be before the
-                  --  location of U_Ent, that's what prior defined means.
-
->>>>>>> 751ff693
                   elsif Sloc (Ent) < Loc_U_Ent then
                      return;
 
@@ -3337,33 +2997,6 @@
                         Nod, U_Ent);
                      Error_Msg_Name_1 := Chars (Ent);
                      Error_Msg_Name_2 := Chars (U_Ent);
-<<<<<<< HEAD
-                     Error_Msg_N
-                       ("\% must be defined before % ('R'M 13.1(22))!",
-                        Nod);
-                  end if;
-
-               elsif Nkind (Original_Node (Nod)) = N_Function_Call then
-                  Check_Expr_Constants (Original_Node (Nod));
-
-               else
-                  Error_Msg_NE
-                    ("invalid address clause for initialized object &!",
-                     Nod, U_Ent);
-
-                  if Comes_From_Source (Ent) then
-                     Error_Msg_Name_1 := Chars (Ent);
-                     Error_Msg_N
-                       ("\reference to variable% not allowed"
-                          & " ('R'M 13.1(22))!", Nod);
-                  else
-                     Error_Msg_N
-                       ("non-static expression not allowed"
-                          & " ('R'M 13.1(22))!", Nod);
-                  end if;
-               end if;
-
-=======
                      Error_Msg_N
                        ("\% must be defined before % (RM 13.1(22))!",
                         Nod);
@@ -3389,7 +3022,6 @@
                   end if;
                end if;
 
->>>>>>> 751ff693
             when N_Integer_Literal   =>
 
                --  If this is a rewritten unchecked conversion, in a system
@@ -3429,15 +3061,9 @@
                if Attribute_Name (Nod) = Name_Address
                    or else
                   Attribute_Name (Nod) = Name_Access
-<<<<<<< HEAD
                     or else
                   Attribute_Name (Nod) = Name_Unchecked_Access
                     or else
-=======
-                    or else
-                  Attribute_Name (Nod) = Name_Unchecked_Access
-                    or else
->>>>>>> 751ff693
                   Attribute_Name (Nod) = Name_Unrestricted_Access
                then
                   Check_At_Constant_Address (Prefix (Nod));
@@ -3727,19 +3353,6 @@
          end;
       end if;
    end Is_Operational_Item;
-
-   --------------------------------------
-   -- Mark_Aliased_Address_As_Volatile --
-   --------------------------------------
-
-   procedure Mark_Aliased_Address_As_Volatile (N : Node_Id) is
-      Ent : constant Entity_Id := Address_Aliased_Entity (N);
-
-   begin
-      if Present (Ent) then
-         Set_Treat_As_Volatile (Ent);
-      end if;
-   end Mark_Aliased_Address_As_Volatile;
 
    ------------------
    -- Minimum_Size --
@@ -4057,11 +3670,7 @@
              Specification => Build_Spec);
 
       --  For a tagged type, there is always a visible declaration for each
-<<<<<<< HEAD
-      --  stream TSS (it is a predefined primitive operation), and the for the
-=======
       --  stream TSS (it is a predefined primitive operation), and the
->>>>>>> 751ff693
       --  completion of this declaration occurs at the freeze point, which is
       --  not always visible at places where the attribute definition clause is
       --  visible. So, we create a dummy entity here for the purpose of
@@ -4716,7 +4325,6 @@
             Back_Annotate_Rep_Info := True;
          end if;
       end if;
-<<<<<<< HEAD
 
       --  If unchecked conversion to access type, and access type is
       --  declared in the same unit as the unchecked conversion, then
@@ -4740,31 +4348,6 @@
       Set_Source_Type (Vnode, Source);
       Set_Target_Type (Vnode, Target);
 
-=======
-
-      --  If unchecked conversion to access type, and access type is
-      --  declared in the same unit as the unchecked conversion, then
-      --  set the No_Strict_Aliasing flag (no strict aliasing is
-      --  implicit in this situation).
-
-      if Is_Access_Type (Target) and then
-        In_Same_Source_Unit (Target, N)
-      then
-         Set_No_Strict_Aliasing (Implementation_Base_Type (Target));
-      end if;
-
-      --  Generate N_Validate_Unchecked_Conversion node for back end in
-      --  case the back end needs to perform special validation checks.
-
-      --  Shouldn't this be in exp_ch13, since the check only gets done
-      --  if we have full expansion and the back end is called ???
-
-      Vnode :=
-        Make_Validate_Unchecked_Conversion (Sloc (N));
-      Set_Source_Type (Vnode, Source);
-      Set_Target_Type (Vnode, Target);
-
->>>>>>> 751ff693
       --  If the unchecked conversion node is in a list, just insert before
       --  it. If not we have some strange case, not worth bothering about.
 
