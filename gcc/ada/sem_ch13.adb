--- conflicted
+++ resolved
@@ -40,10 +40,7 @@
 with Rtsfind;  use Rtsfind;
 with Sem;      use Sem;
 with Sem_Aux;  use Sem_Aux;
-<<<<<<< HEAD
-=======
 with Sem_Ch3;  use Sem_Ch3;
->>>>>>> 42a9ba1d
 with Sem_Ch8;  use Sem_Ch8;
 with Sem_Eval; use Sem_Eval;
 with Sem_Res;  use Sem_Res;
