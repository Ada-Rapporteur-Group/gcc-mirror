------------------------------------------------------------------------------
--                                                                          --
--                         GNAT COMPILER COMPONENTS                         --
--                                                                          --
--                             E X P _ A T T R                              --
--                                                                          --
--                                 B o d y                                  --
--                                                                          --
<<<<<<< HEAD
--          Copyright (C) 1992-2005, Free Software Foundation, Inc.         --
=======
--          Copyright (C) 1992-2006, Free Software Foundation, Inc.         --
>>>>>>> c355071f
--                                                                          --
-- GNAT is free software;  you can  redistribute it  and/or modify it under --
-- terms of the  GNU General Public License as published  by the Free Soft- --
-- ware  Foundation;  either version 2,  or (at your option) any later ver- --
-- sion.  GNAT is distributed in the hope that it will be useful, but WITH- --
-- OUT ANY WARRANTY;  without even the  implied warranty of MERCHANTABILITY --
-- or FITNESS FOR A PARTICULAR PURPOSE.  See the GNU General Public License --
-- for  more details.  You should have  received  a copy of the GNU General --
-- Public License  distributed with GNAT;  see file COPYING.  If not, write --
-- to  the  Free Software Foundation,  51  Franklin  Street,  Fifth  Floor, --
-- Boston, MA 02110-1301, USA.                                              --
--                                                                          --
-- GNAT was originally developed  by the GNAT team at  New York University. --
-- Extensive contributions were provided by Ada Core Technologies Inc.      --
--                                                                          --
------------------------------------------------------------------------------

with Atree;    use Atree;
with Checks;   use Checks;
with Einfo;    use Einfo;
with Elists;   use Elists;
with Exp_Ch2;  use Exp_Ch2;
with Exp_Ch9;  use Exp_Ch9;
with Exp_Imgv; use Exp_Imgv;
with Exp_Pakd; use Exp_Pakd;
with Exp_Strm; use Exp_Strm;
with Exp_Tss;  use Exp_Tss;
with Exp_Util; use Exp_Util;
with Exp_VFpt; use Exp_VFpt;
with Gnatvsn;  use Gnatvsn;
with Hostparm; use Hostparm;
with Lib;      use Lib;
with Namet;    use Namet;
with Nmake;    use Nmake;
with Nlists;   use Nlists;
with Opt;      use Opt;
with Restrict; use Restrict;
with Rident;   use Rident;
with Rtsfind;  use Rtsfind;
with Sem;      use Sem;
with Sem_Ch7;  use Sem_Ch7;
with Sem_Ch8;  use Sem_Ch8;
with Sem_Eval; use Sem_Eval;
with Sem_Res;  use Sem_Res;
with Sem_Util; use Sem_Util;
with Sinfo;    use Sinfo;
with Snames;   use Snames;
with Stand;    use Stand;
with Stringt;  use Stringt;
with Tbuild;   use Tbuild;
with Ttypes;   use Ttypes;
with Uintp;    use Uintp;
with Uname;    use Uname;
with Validsw;  use Validsw;

package body Exp_Attr is

   -----------------------
   -- Local Subprograms --
   -----------------------

   procedure Compile_Stream_Body_In_Scope
     (N     : Node_Id;
      Decl  : Node_Id;
      Arr   : Entity_Id;
      Check : Boolean);
   --  The body for a stream subprogram may be generated outside of the scope
   --  of the type. If the type is fully private, it may depend on the full
   --  view of other types (e.g. indices) that are currently private as well.
   --  We install the declarations of the package in which the type is declared
   --  before compiling the body in what is its proper environment. The Check
   --  parameter indicates if checks are to be suppressed for the stream body.
   --  We suppress checks for array/record reads, since the rule is that these
   --  are like assignments, out of range values due to uninitialized storage,
   --  or other invalid values do NOT cause a Constraint_Error to be raised.

   procedure Expand_Access_To_Protected_Op
     (N    : Node_Id;
      Pref : Node_Id;
      Typ  : Entity_Id);

   --  An attribute reference to a protected subprogram is transformed into
   --  a pair of pointers: one to the object, and one to the operations.
   --  This expansion is performed for 'Access and for 'Unrestricted_Access.

   procedure Expand_Fpt_Attribute
     (N    : Node_Id;
      Pkg  : RE_Id;
      Nam  : Name_Id;
      Args : List_Id);
   --  This procedure expands a call to a floating-point attribute function.
   --  N is the attribute reference node, and Args is a list of arguments to
   --  be passed to the function call. Pkg identifies the package containing
   --  the appropriate instantiation of System.Fat_Gen. Float arguments in Args
   --  have already been converted to the floating-point type for which Pkg was
   --  instantiated. The Nam argument is the relevant attribute processing
   --  routine to be called. This is the same as the attribute name, except in
   --  the Unaligned_Valid case.

   procedure Expand_Fpt_Attribute_R (N : Node_Id);
   --  This procedure expands a call to a floating-point attribute function
   --  that takes a single floating-point argument. The function to be called
   --  is always the same as the attribute name.

   procedure Expand_Fpt_Attribute_RI (N : Node_Id);
   --  This procedure expands a call to a floating-point attribute function
   --  that takes one floating-point argument and one integer argument. The
   --  function to be called is always the same as the attribute name.

   procedure Expand_Fpt_Attribute_RR (N : Node_Id);
   --  This procedure expands a call to a floating-point attribute function
   --  that takes two floating-point arguments. The function to be called
   --  is always the same as the attribute name.

   procedure Expand_Pred_Succ (N : Node_Id);
   --  Handles expansion of Pred or Succ attributes for case of non-real
   --  operand with overflow checking required.

   function Get_Index_Subtype (N : Node_Id) return Entity_Id;
   --  Used for Last, Last, and Length, when the prefix is an array type,
   --  Obtains the corresponding index subtype.

   procedure Expand_Access_To_Type (N : Node_Id);
   --  A reference to a type within its own scope is resolved to a reference
   --  to the current instance of the type in its initialization procedure.

   procedure Find_Fat_Info
     (T        : Entity_Id;
      Fat_Type : out Entity_Id;
      Fat_Pkg  : out RE_Id);
   --  Given a floating-point type T, identifies the package containing the
   --  attributes for this type (returned in Fat_Pkg), and the corresponding
   --  type for which this package was instantiated from Fat_Gen. Error if T
   --  is not a floating-point type.

   function Find_Stream_Subprogram
     (Typ : Entity_Id;
      Nam : TSS_Name_Type) return Entity_Id;
   --  Returns the stream-oriented subprogram attribute for Typ. For tagged
   --  types, the corresponding primitive operation is looked up, else the
   --  appropriate TSS from the type itself, or from its closest ancestor
   --  defining it, is returned. In both cases, inheritance of representation
   --  aspects is thus taken into account.

   function Get_Stream_Convert_Pragma (T : Entity_Id) return Node_Id;
   --  Given a type, find a corresponding stream convert pragma that applies to
   --  the implementation base type of this type (Typ). If found, return the
   --  pragma node, otherwise return Empty if no pragma is found.

   function Is_Constrained_Packed_Array (Typ : Entity_Id) return Boolean;
   --  Utility for array attributes, returns true on packed constrained
   --  arrays, and on access to same.

   ----------------------------------
   -- Compile_Stream_Body_In_Scope --
   ----------------------------------

   procedure Compile_Stream_Body_In_Scope
     (N     : Node_Id;
      Decl  : Node_Id;
      Arr   : Entity_Id;
      Check : Boolean)
   is
      Installed : Boolean := False;
      Scop      : constant Entity_Id := Scope (Arr);
      Curr      : constant Entity_Id := Current_Scope;

   begin
      if Is_Hidden (Arr)
        and then not In_Open_Scopes (Scop)
        and then Ekind (Scop) = E_Package
      then
         New_Scope (Scop);
         Install_Visible_Declarations (Scop);
         Install_Private_Declarations (Scop);
         Installed := True;

         --  The entities in the package are now visible, but the generated
         --  stream entity must appear in the current scope (usually an
         --  enclosing stream function) so that itypes all have their proper
         --  scopes.

         New_Scope (Curr);
      end if;

      if Check then
         Insert_Action (N, Decl);
      else
         Insert_Action (N, Decl, Suppress => All_Checks);
      end if;

      if Installed then

         --  Remove extra copy of current scope, and package itself

         Pop_Scope;
         End_Package_Scope (Scop);
      end if;
   end Compile_Stream_Body_In_Scope;

   -----------------------------------
   -- Expand_Access_To_Protected_Op --
   -----------------------------------

   procedure Expand_Access_To_Protected_Op
     (N    : Node_Id;
      Pref : Node_Id;
      Typ  : Entity_Id)
   is
      --  The value of the attribute_reference is a record containing two
      --  fields: an access to the protected object, and an access to the
      --  subprogram itself. The prefix is a selected component.

      Loc     : constant Source_Ptr := Sloc (N);
      Agg     : Node_Id;
      Btyp    : constant Entity_Id := Base_Type (Typ);
      Sub     : Entity_Id;
      E_T     : constant Entity_Id := Equivalent_Type (Btyp);
      Acc     : constant Entity_Id :=
                  Etype (Next_Component (First_Component (E_T)));
      Obj_Ref : Node_Id;
      Curr    : Entity_Id;

      function May_Be_External_Call return Boolean;
      --  If the 'Access is to a local operation, but appears in a context
      --  where it may lead to a call from outside the object, we must treat
      --  this as an external call. Clearly we cannot tell without full
      --  flow analysis, and a subsequent call that uses this 'Access may
      --  lead to a bounded error (trying to seize locks twice, e.g.). For
      --  now we treat 'Access as a potential external call if it is an actual
      --  in a call to an outside subprogram.

      --------------------------
      -- May_Be_External_Call --
      --------------------------

      function May_Be_External_Call return Boolean is
         Subp : Entity_Id;
      begin
         if (Nkind (Parent (N)) = N_Procedure_Call_Statement
              or else Nkind (Parent (N)) = N_Function_Call)
            and then Is_Entity_Name (Name (Parent (N)))
         then
            Subp := Entity (Name (Parent (N)));
            return not In_Open_Scopes (Scope (Subp));
         else
            return False;
         end if;
      end May_Be_External_Call;

   --  Start of processing for Expand_Access_To_Protected_Op

   begin
      --  Within the body of the protected type, the prefix
      --  designates a local operation, and the object is the first
      --  parameter of the corresponding protected body of the
      --  current enclosing operation.

      if Is_Entity_Name (Pref) then
         pragma Assert (In_Open_Scopes (Scope (Entity (Pref))));

         if May_Be_External_Call then
            Sub :=
              New_Occurrence_Of
                (External_Subprogram (Entity (Pref)), Loc);
         else
            Sub :=
              New_Occurrence_Of
                (Protected_Body_Subprogram (Entity (Pref)), Loc);
         end if;

         Curr := Current_Scope;
         while Scope (Curr) /= Scope (Entity (Pref)) loop
            Curr := Scope (Curr);
         end loop;

         --  In case of protected entries the first formal of its Protected_
         --  Body_Subprogram is the address of the object.

         if Ekind (Curr) = E_Entry then
            Obj_Ref :=
               New_Occurrence_Of
                 (First_Formal
                   (Protected_Body_Subprogram (Curr)), Loc);

         --  In case of protected subprograms the first formal of its
         --  Protected_Body_Subprogram is the object and we get its address.

         else
            Obj_Ref :=
              Make_Attribute_Reference (Loc,
                Prefix =>
                   New_Occurrence_Of
                     (First_Formal
                        (Protected_Body_Subprogram (Curr)), Loc),
                Attribute_Name => Name_Address);
         end if;

      --  Case where the prefix is not an entity name. Find the
      --  version of the protected operation to be called from
      --  outside the protected object.

      else
         Sub :=
           New_Occurrence_Of
             (External_Subprogram
               (Entity (Selector_Name (Pref))), Loc);

         Obj_Ref :=
           Make_Attribute_Reference (Loc,
             Prefix => Relocate_Node (Prefix (Pref)),
               Attribute_Name => Name_Address);
      end if;

      Agg :=
        Make_Aggregate (Loc,
          Expressions =>
            New_List (
              Obj_Ref,
              Unchecked_Convert_To (Acc,
                Make_Attribute_Reference (Loc,
                  Prefix => Sub,
                  Attribute_Name => Name_Address))));

      Rewrite (N, Agg);

      Analyze_And_Resolve (N, E_T);

      --  For subsequent analysis,  the node must retain its type.
      --  The backend will replace it with the equivalent type where
      --  needed.

      Set_Etype (N, Typ);
   end Expand_Access_To_Protected_Op;

   ---------------------------
   -- Expand_Access_To_Type --
   ---------------------------

   procedure Expand_Access_To_Type (N : Node_Id) is
      Loc    : constant Source_Ptr   := Sloc (N);
      Typ    : constant Entity_Id    := Etype (N);
      Pref   : constant Node_Id      := Prefix (N);
      Par    : Node_Id;
      Formal : Entity_Id;

   begin
      if Is_Entity_Name (Pref)
        and then Is_Type (Entity (Pref))
      then
         --  If the current instance name denotes a task type,
         --  then the access attribute is rewritten to be the
         --  name of the "_task" parameter associated with the
         --  task type's task body procedure. An unchecked
         --  conversion is applied to ensure a type match in
         --  cases of expander-generated calls (e.g., init procs).

         if Is_Task_Type (Entity (Pref)) then
            Formal :=
              First_Entity (Get_Task_Body_Procedure (Entity (Pref)));

            while Present (Formal) loop
               exit when Chars (Formal) = Name_uTask;
               Next_Entity (Formal);
            end loop;

            pragma Assert (Present (Formal));

            Rewrite (N,
              Unchecked_Convert_To (Typ, New_Occurrence_Of (Formal, Loc)));
            Set_Etype (N, Typ);

         --  The expression must appear in a default expression,
         --  (which in the initialization procedure is the rhs of
         --  an assignment), and not in a discriminant constraint.

         else
            Par := Parent (N);

            while Present (Par) loop
               exit when Nkind (Par) = N_Assignment_Statement;

               if Nkind (Par) = N_Component_Declaration then
                  return;
               end if;

               Par := Parent (Par);
            end loop;

            if Present (Par) then
               Rewrite (N,
                 Make_Attribute_Reference (Loc,
                   Prefix => Make_Identifier (Loc, Name_uInit),
                   Attribute_Name  => Attribute_Name (N)));

               Analyze_And_Resolve (N, Typ);
            end if;
         end if;
      end if;
   end Expand_Access_To_Type;

   --------------------------
   -- Expand_Fpt_Attribute --
   --------------------------

   procedure Expand_Fpt_Attribute
     (N    : Node_Id;
      Pkg  : RE_Id;
      Nam  : Name_Id;
      Args : List_Id)
   is
      Loc : constant Source_Ptr := Sloc (N);
      Typ : constant Entity_Id  := Etype (N);
      Fnm : Node_Id;

   begin
      --  The function name is the selected component Attr_xxx.yyy where
      --  Attr_xxx is the package name, and yyy is the argument Nam.

      --  Note: it would be more usual to have separate RE entries for each
      --  of the entities in the Fat packages, but first they have identical
      --  names (so we would have to have lots of renaming declarations to
      --  meet the normal RE rule of separate names for all runtime entities),
      --  and second there would be an awful lot of them!

      Fnm :=
        Make_Selected_Component (Loc,
          Prefix        => New_Reference_To (RTE (Pkg), Loc),
          Selector_Name => Make_Identifier (Loc, Nam));

      --  The generated call is given the provided set of parameters, and then
      --  wrapped in a conversion which converts the result to the target type
      --  We use the base type as the target because a range check may be
      --  required.

      Rewrite (N,
        Unchecked_Convert_To (Base_Type (Etype (N)),
          Make_Function_Call (Loc,
            Name                   => Fnm,
            Parameter_Associations => Args)));

      Analyze_And_Resolve (N, Typ);
   end Expand_Fpt_Attribute;

   ----------------------------
   -- Expand_Fpt_Attribute_R --
   ----------------------------

   --  The single argument is converted to its root type to call the
   --  appropriate runtime function, with the actual call being built
   --  by Expand_Fpt_Attribute

   procedure Expand_Fpt_Attribute_R (N : Node_Id) is
      E1  : constant Node_Id    := First (Expressions (N));
      Ftp : Entity_Id;
      Pkg : RE_Id;
   begin
      Find_Fat_Info (Etype (E1), Ftp, Pkg);
      Expand_Fpt_Attribute
        (N, Pkg, Attribute_Name (N),
         New_List (Unchecked_Convert_To (Ftp, Relocate_Node (E1))));
   end Expand_Fpt_Attribute_R;

   -----------------------------
   -- Expand_Fpt_Attribute_RI --
   -----------------------------

   --  The first argument is converted to its root type and the second
   --  argument is converted to standard long long integer to call the
   --  appropriate runtime function, with the actual call being built
   --  by Expand_Fpt_Attribute

   procedure Expand_Fpt_Attribute_RI (N : Node_Id) is
      E1  : constant Node_Id   := First (Expressions (N));
      Ftp : Entity_Id;
      Pkg : RE_Id;
      E2  : constant Node_Id   := Next (E1);
   begin
      Find_Fat_Info (Etype (E1), Ftp, Pkg);
      Expand_Fpt_Attribute
        (N, Pkg, Attribute_Name (N),
         New_List (
           Unchecked_Convert_To (Ftp, Relocate_Node (E1)),
           Unchecked_Convert_To (Standard_Integer, Relocate_Node (E2))));
   end Expand_Fpt_Attribute_RI;

   -----------------------------
   -- Expand_Fpt_Attribute_RR --
   -----------------------------

   --  The two arguments is converted to their root types to call the
   --  appropriate runtime function, with the actual call being built
   --  by Expand_Fpt_Attribute

   procedure Expand_Fpt_Attribute_RR (N : Node_Id) is
      E1  : constant Node_Id   := First (Expressions (N));
      Ftp : Entity_Id;
      Pkg : RE_Id;
      E2  : constant Node_Id   := Next (E1);
   begin
      Find_Fat_Info (Etype (E1), Ftp, Pkg);
      Expand_Fpt_Attribute
        (N, Pkg, Attribute_Name (N),
         New_List (
           Unchecked_Convert_To (Ftp, Relocate_Node (E1)),
           Unchecked_Convert_To (Ftp, Relocate_Node (E2))));
   end Expand_Fpt_Attribute_RR;

   ----------------------------------
   -- Expand_N_Attribute_Reference --
   ----------------------------------

   procedure Expand_N_Attribute_Reference (N : Node_Id) is
      Loc   : constant Source_Ptr   := Sloc (N);
      Typ   : constant Entity_Id    := Etype (N);
      Btyp  : constant Entity_Id    := Base_Type (Typ);
      Pref  : constant Node_Id      := Prefix (N);
      Exprs : constant List_Id      := Expressions (N);
      Id    : constant Attribute_Id := Get_Attribute_Id (Attribute_Name (N));

      procedure Rewrite_Stream_Proc_Call (Pname : Entity_Id);
      --  Rewrites a stream attribute for Read, Write or Output with the
      --  procedure call. Pname is the entity for the procedure to call.

      ------------------------------
      -- Rewrite_Stream_Proc_Call --
      ------------------------------

      procedure Rewrite_Stream_Proc_Call (Pname : Entity_Id) is
         Item       : constant Node_Id   := Next (First (Exprs));
         Formal     : constant Entity_Id := Next_Formal (First_Formal (Pname));
         Formal_Typ : constant Entity_Id := Etype (Formal);
         Is_Written : constant Boolean   := (Ekind (Formal) /= E_In_Parameter);

      begin
         --  The expansion depends on Item, the second actual, which is
         --  the object being streamed in or out.

         --  If the item is a component of a packed array type, and
         --  a conversion is needed on exit, we introduce a temporary to
         --  hold the value, because otherwise the packed reference will
         --  not be properly expanded.

         if Nkind (Item) = N_Indexed_Component
           and then Is_Packed (Base_Type (Etype (Prefix (Item))))
           and then Base_Type (Etype (Item)) /= Base_Type (Formal_Typ)
           and then Is_Written
         then
            declare
               Temp : constant Entity_Id :=
                        Make_Defining_Identifier
                          (Loc, New_Internal_Name ('V'));
               Decl : Node_Id;
               Assn : Node_Id;

            begin
               Decl :=
                 Make_Object_Declaration (Loc,
                   Defining_Identifier => Temp,
                   Object_Definition    =>
                     New_Occurrence_Of (Formal_Typ, Loc));
               Set_Etype (Temp, Formal_Typ);

               Assn :=
                 Make_Assignment_Statement (Loc,
                   Name => New_Copy_Tree (Item),
                   Expression =>
                     Unchecked_Convert_To
                       (Etype (Item), New_Occurrence_Of (Temp, Loc)));

               Rewrite (Item, New_Occurrence_Of (Temp, Loc));
               Insert_Actions (N,
                 New_List (
                   Decl,
                   Make_Procedure_Call_Statement (Loc,
                     Name => New_Occurrence_Of (Pname, Loc),
                     Parameter_Associations => Exprs),
                   Assn));

               Rewrite (N, Make_Null_Statement (Loc));
               return;
            end;
         end if;

         --  For the class-wide dispatching cases, and for cases in which
         --  the base type of the second argument matches the base type of
         --  the corresponding formal parameter (that is to say the stream
         --  operation is not inherited), we are all set, and can use the
         --  argument unchanged.

         --  For all other cases we do an unchecked conversion of the second
         --  parameter to the type of the formal of the procedure we are
         --  calling. This deals with the private type cases, and with going
         --  to the root type as required in elementary type case.

         if not Is_Class_Wide_Type (Entity (Pref))
           and then not Is_Class_Wide_Type (Etype (Item))
           and then Base_Type (Etype (Item)) /= Base_Type (Formal_Typ)
         then
            Rewrite (Item,
              Unchecked_Convert_To (Formal_Typ, Relocate_Node (Item)));

            --  For untagged derived types set Assignment_OK, to prevent
            --  copies from being created when the unchecked conversion
            --  is expanded (which would happen in Remove_Side_Effects
            --  if Expand_N_Unchecked_Conversion were allowed to call
            --  Force_Evaluation). The copy could violate Ada semantics
            --  in cases such as an actual that is an out parameter.
            --  Note that this approach is also used in exp_ch7 for calls
            --  to controlled type operations to prevent problems with
            --  actuals wrapped in unchecked conversions.

            if Is_Untagged_Derivation (Etype (Expression (Item))) then
               Set_Assignment_OK (Item);
            end if;
         end if;

         --  And now rewrite the call

         Rewrite (N,
           Make_Procedure_Call_Statement (Loc,
             Name => New_Occurrence_Of (Pname, Loc),
             Parameter_Associations => Exprs));

         Analyze (N);
      end Rewrite_Stream_Proc_Call;

   --  Start of processing for Expand_N_Attribute_Reference

   begin
      --  Do required validity checking, if enabled. Do not apply check to
      --  output parameters of an Asm instruction, since the value of this
      --  is not set till after the attribute has been elaborated.

      if Validity_Checks_On and then Validity_Check_Operands
        and then Id /= Attribute_Asm_Output
      then
         declare
            Expr : Node_Id;
         begin
            Expr := First (Expressions (N));
            while Present (Expr) loop
               Ensure_Valid (Expr);
               Next (Expr);
            end loop;
         end;
      end if;

      --  Remaining processing depends on specific attribute

      case Id is

      ------------
      -- Access --
      ------------

      when Attribute_Access =>

         if Ekind (Btyp) = E_Access_Protected_Subprogram_Type then
            Expand_Access_To_Protected_Op (N, Pref, Typ);

         elsif Ekind (Btyp) = E_General_Access_Type then
            declare
               Ref_Object : constant Node_Id := Get_Referenced_Object (Pref);
               Parm_Ent   : Entity_Id;
               Conversion : Node_Id;

            begin
               --  If the prefix of an Access attribute is a dereference of an
               --  access parameter (or a renaming of such a dereference) and
               --  the context is a general access type (but not an anonymous
               --  access type), then rewrite the attribute as a conversion of
               --  the access parameter to the context access type.  This will
               --  result in an accessibility check being performed, if needed.

               --    (X.all'Access => Acc_Type (X))

               if Nkind (Ref_Object) = N_Explicit_Dereference
                 and then Is_Entity_Name (Prefix (Ref_Object))
               then
                  Parm_Ent := Entity (Prefix (Ref_Object));

                  if Ekind (Parm_Ent) in Formal_Kind
                    and then Ekind (Etype (Parm_Ent)) = E_Anonymous_Access_Type
                    and then Present (Extra_Accessibility (Parm_Ent))
                  then
                     Conversion :=
                        Convert_To (Typ, New_Copy_Tree (Prefix (Ref_Object)));

                     Rewrite (N, Conversion);
                     Analyze_And_Resolve (N, Typ);
                  end if;

               --  Ada 2005 (AI-251): If the designated type is an interface,
               --  then rewrite the referenced object as a conversion to force
               --  the displacement of the pointer to the secondary dispatch
               --  table.

               elsif Is_Interface (Directly_Designated_Type (Btyp)) then
                  Conversion := Convert_To (Typ, New_Copy_Tree (Ref_Object));
                  Rewrite (N, Conversion);
                  Analyze_And_Resolve (N, Typ);
               end if;
            end;

         --  If the prefix is a type name, this is a reference to the current
         --  instance of the type, within its initialization procedure.

         else
            Expand_Access_To_Type (N);
         end if;

      --------------
      -- Adjacent --
      --------------

      --  Transforms 'Adjacent into a call to the floating-point attribute
      --  function Adjacent in Fat_xxx (where xxx is the root type)

      when Attribute_Adjacent =>
         Expand_Fpt_Attribute_RR (N);

      -------------
      -- Address --
      -------------

      when Attribute_Address => Address : declare
         Task_Proc : Entity_Id;

      begin
         --  If the prefix is a task or a task type, the useful address
         --  is that of the procedure for the task body, i.e. the actual
         --  program unit. We replace the original entity with that of
         --  the procedure.

         if Is_Entity_Name (Pref)
           and then Is_Task_Type (Entity (Pref))
         then
            Task_Proc := Next_Entity (Root_Type (Etype (Pref)));

            while Present (Task_Proc) loop
               exit when Ekind (Task_Proc) = E_Procedure
                 and then Etype (First_Formal (Task_Proc)) =
                                  Corresponding_Record_Type (Etype (Pref));
               Next_Entity (Task_Proc);
            end loop;

            if Present (Task_Proc) then
               Set_Entity (Pref, Task_Proc);
               Set_Etype  (Pref, Etype (Task_Proc));
            end if;

         --  Similarly, the address of a protected operation is the address
         --  of the corresponding protected body, regardless of the protected
         --  object from which it is selected.

         elsif Nkind (Pref) = N_Selected_Component
           and then Is_Subprogram (Entity (Selector_Name (Pref)))
           and then Is_Protected_Type (Scope (Entity (Selector_Name (Pref))))
         then
            Rewrite (Pref,
              New_Occurrence_Of (
                External_Subprogram (Entity (Selector_Name (Pref))), Loc));

         elsif Nkind (Pref) = N_Explicit_Dereference
           and then Ekind (Etype (Pref)) = E_Subprogram_Type
           and then Convention (Etype (Pref)) = Convention_Protected
         then
            --  The prefix is be a dereference of an access_to_protected_
            --  subprogram. The desired address is the second component of
            --  the record that represents the access.

            declare
               Addr : constant Entity_Id := Etype (N);
               Ptr  : constant Node_Id   := Prefix (Pref);
               T    : constant Entity_Id :=
                        Equivalent_Type (Base_Type (Etype (Ptr)));

            begin
               Rewrite (N,
                 Unchecked_Convert_To (Addr,
                   Make_Selected_Component (Loc,
                     Prefix => Unchecked_Convert_To (T, Ptr),
                     Selector_Name => New_Occurrence_Of (
                       Next_Entity (First_Entity (T)), Loc))));

               Analyze_And_Resolve (N, Addr);
            end;
         end if;

         --  Deal with packed array reference, other cases are handled by gigi

         if Involves_Packed_Array_Reference (Pref) then
            Expand_Packed_Address_Reference (N);
         end if;
      end Address;

      ---------------
      -- Alignment --
      ---------------

      when Attribute_Alignment => Alignment : declare
         Ptyp     : constant Entity_Id := Etype (Pref);
         New_Node : Node_Id;

      begin
         --  For class-wide types, X'Class'Alignment is transformed into a
         --  direct reference to the Alignment of the class type, so that the
         --  back end does not have to deal with the X'Class'Alignment
         --  reference.

         if Is_Entity_Name (Pref)
           and then Is_Class_Wide_Type (Entity (Pref))
         then
            Rewrite (Prefix (N), New_Occurrence_Of (Entity (Pref), Loc));
            return;

         --  For x'Alignment applied to an object of a class wide type,
         --  transform X'Alignment into a call to the predefined primitive
         --  operation _Alignment applied to X.

         elsif Is_Class_Wide_Type (Ptyp) then
            New_Node :=
              Make_Function_Call (Loc,
                Name => New_Reference_To
                  (Find_Prim_Op (Ptyp, Name_uAlignment), Loc),
                Parameter_Associations => New_List (Pref));

            if Typ /= Standard_Integer then

               --  The context is a specific integer type with which the
               --  original attribute was compatible. The function has a
               --  specific type as well, so to preserve the compatibility
               --  we must convert explicitly.

               New_Node := Convert_To (Typ, New_Node);
            end if;

            Rewrite (N, New_Node);
            Analyze_And_Resolve (N, Typ);
            return;

         --  For all other cases, we just have to deal with the case of
         --  the fact that the result can be universal.

         else
            Apply_Universal_Integer_Attribute_Checks (N);
         end if;
      end Alignment;

      ---------------
      -- AST_Entry --
      ---------------

      when Attribute_AST_Entry => AST_Entry : declare
         Ttyp : Entity_Id;
         T_Id : Node_Id;
         Eent : Entity_Id;

         Entry_Ref : Node_Id;
         --  The reference to the entry or entry family

         Index : Node_Id;
         --  The index expression for an entry family reference, or
         --  the Empty if Entry_Ref references a simple entry.

      begin
         if Nkind (Pref) = N_Indexed_Component then
            Entry_Ref := Prefix (Pref);
            Index := First (Expressions (Pref));
         else
            Entry_Ref := Pref;
            Index := Empty;
         end if;

         --  Get expression for Task_Id and the entry entity

         if Nkind (Entry_Ref) = N_Selected_Component then
            T_Id :=
              Make_Attribute_Reference (Loc,
                Attribute_Name => Name_Identity,
                Prefix         => Prefix (Entry_Ref));

            Ttyp := Etype (Prefix (Entry_Ref));
            Eent := Entity (Selector_Name (Entry_Ref));

         else
            T_Id :=
              Make_Function_Call (Loc,
                Name => New_Occurrence_Of (RTE (RE_Current_Task), Loc));

            Eent  := Entity (Entry_Ref);

            --  We have to find the enclosing task to get the task type
            --  There must be one, since we already validated this earlier

            Ttyp := Current_Scope;
            while not Is_Task_Type (Ttyp) loop
               Ttyp := Scope (Ttyp);
            end loop;
         end if;

         --  Now rewrite the attribute with a call to Create_AST_Handler

         Rewrite (N,
           Make_Function_Call (Loc,
             Name => New_Occurrence_Of (RTE (RE_Create_AST_Handler), Loc),
             Parameter_Associations => New_List (
               T_Id,
               Entry_Index_Expression (Loc, Eent, Index, Ttyp))));

         Analyze_And_Resolve (N, RTE (RE_AST_Handler));
      end AST_Entry;

      ------------------
      -- Bit_Position --
      ------------------

      --  We compute this if a component clause was present, otherwise
      --  we leave the computation up to Gigi, since we don't know what
      --  layout will be chosen.

      --  Note that the attribute can apply to a naked record component
      --  in generated code (i.e. the prefix is an identifier that
      --  references the component or discriminant entity).

      when Attribute_Bit_Position => Bit_Position :
      declare
         CE : Entity_Id;

      begin
         if Nkind (Pref) = N_Identifier then
            CE := Entity (Pref);
         else
            CE := Entity (Selector_Name (Pref));
         end if;

         if Known_Static_Component_Bit_Offset (CE) then
            Rewrite (N,
              Make_Integer_Literal (Loc,
                Intval => Component_Bit_Offset (CE)));
            Analyze_And_Resolve (N, Typ);

         else
            Apply_Universal_Integer_Attribute_Checks (N);
         end if;
      end Bit_Position;

      ------------------
      -- Body_Version --
      ------------------

      --  A reference to P'Body_Version or P'Version is expanded to

      --     Vnn : Unsigned;
      --     pragma Import (C, Vnn, "uuuuT";
      --     ...
      --     Get_Version_String (Vnn)

      --  where uuuu is the unit name (dots replaced by double underscore)
      --  and T is B for the cases of Body_Version, or Version applied to a
      --  subprogram acting as its own spec, and S for Version applied to a
      --  subprogram spec or package. This sequence of code references the
      --  the unsigned constant created in the main program by the binder.

      --  A special exception occurs for Standard, where the string
      --  returned is a copy of the library string in gnatvsn.ads.

      when Attribute_Body_Version | Attribute_Version => Version : declare
         E    : constant Entity_Id :=
                  Make_Defining_Identifier (Loc, New_Internal_Name ('V'));
         Pent : Entity_Id := Entity (Pref);
         S    : String_Id;

      begin
         --  If not library unit, get to containing library unit

         while Pent /= Standard_Standard
           and then Scope (Pent) /= Standard_Standard
         loop
            Pent := Scope (Pent);
         end loop;

         --  Special case Standard

         if Pent = Standard_Standard
           or else Pent = Standard_ASCII
         then
            Rewrite (N,
              Make_String_Literal (Loc,
                Strval => Verbose_Library_Version));

         --  All other cases

         else
            --  Build required string constant

            Get_Name_String (Get_Unit_Name (Pent));

            Start_String;
            for J in 1 .. Name_Len - 2 loop
               if Name_Buffer (J) = '.' then
                  Store_String_Chars ("__");
               else
                  Store_String_Char (Get_Char_Code (Name_Buffer (J)));
               end if;
            end loop;

            --  Case of subprogram acting as its own spec, always use body

            if Nkind (Declaration_Node (Pent)) in N_Subprogram_Specification
              and then Nkind (Parent (Declaration_Node (Pent))) =
                                                          N_Subprogram_Body
              and then Acts_As_Spec (Parent (Declaration_Node (Pent)))
            then
               Store_String_Chars ("B");

            --  Case of no body present, always use spec

            elsif not Unit_Requires_Body (Pent) then
               Store_String_Chars ("S");

            --  Otherwise use B for Body_Version, S for spec

            elsif Id = Attribute_Body_Version then
               Store_String_Chars ("B");
            else
               Store_String_Chars ("S");
            end if;

            S := End_String;
            Lib.Version_Referenced (S);

            --  Insert the object declaration

            Insert_Actions (N, New_List (
              Make_Object_Declaration (Loc,
                Defining_Identifier => E,
                Object_Definition   =>
                  New_Occurrence_Of (RTE (RE_Unsigned), Loc))));

            --  Set entity as imported with correct external name

            Set_Is_Imported (E);
            Set_Interface_Name (E, Make_String_Literal (Loc, S));

            --  And now rewrite original reference

            Rewrite (N,
              Make_Function_Call (Loc,
                Name => New_Reference_To (RTE (RE_Get_Version_String), Loc),
                Parameter_Associations => New_List (
                  New_Occurrence_Of (E, Loc))));
         end if;

         Analyze_And_Resolve (N, RTE (RE_Version_String));
      end Version;

      -------------
      -- Ceiling --
      -------------

      --  Transforms 'Ceiling into a call to the floating-point attribute
      --  function Ceiling in Fat_xxx (where xxx is the root type)

      when Attribute_Ceiling =>
         Expand_Fpt_Attribute_R (N);

      --------------
      -- Callable --
      --------------

      --  Transforms 'Callable attribute into a call to the Callable function

      when Attribute_Callable => Callable :
      begin
         --  We have an object of a task interface class-wide type as a prefix
         --  to Callable. Generate:

         --    callable (Pref._disp_get_task_id);

         if Ada_Version >= Ada_05
           and then Ekind (Etype (Pref)) = E_Class_Wide_Type
           and then Is_Interface      (Etype (Pref))
           and then Is_Task_Interface (Etype (Pref))
         then
            Rewrite (N,
              Make_Function_Call (Loc,
                Name =>
                  New_Reference_To (RTE (RE_Callable), Loc),
                Parameter_Associations => New_List (
                  Make_Selected_Component (Loc,
                    Prefix =>
                      New_Copy_Tree (Pref),
                    Selector_Name =>
                      Make_Identifier (Loc, Name_uDisp_Get_Task_Id)))));
         else
            Rewrite (N,
              Build_Call_With_Task (Pref, RTE (RE_Callable)));
         end if;

         Analyze_And_Resolve (N, Standard_Boolean);
      end Callable;

      ------------
      -- Caller --
      ------------

      --  Transforms 'Caller attribute into a call to either the
      --  Task_Entry_Caller or the Protected_Entry_Caller function.

      when Attribute_Caller => Caller : declare
         Id_Kind    : constant Entity_Id := RTE (RO_AT_Task_Id);
         Ent        : constant Entity_Id := Entity (Pref);
         Conctype   : constant Entity_Id := Scope (Ent);
         Nest_Depth : Integer := 0;
         Name       : Node_Id;
         S          : Entity_Id;

      begin
         --  Protected case

         if Is_Protected_Type (Conctype) then
            if Abort_Allowed
              or else Restriction_Active (No_Entry_Queue) = False
              or else Number_Entries (Conctype) > 1
            then
               Name :=
                 New_Reference_To
                   (RTE (RE_Protected_Entry_Caller), Loc);
            else
               Name :=
                 New_Reference_To
                   (RTE (RE_Protected_Single_Entry_Caller), Loc);
            end if;

            Rewrite (N,
              Unchecked_Convert_To (Id_Kind,
                Make_Function_Call (Loc,
                  Name => Name,
                  Parameter_Associations => New_List
                    (New_Reference_To (
                      Object_Ref
                        (Corresponding_Body (Parent (Conctype))), Loc)))));

         --  Task case

         else
            --  Determine the nesting depth of the E'Caller attribute, that
            --  is, how many accept statements are nested within the accept
            --  statement for E at the point of E'Caller. The runtime uses
            --  this depth to find the specified entry call.

            for J in reverse 0 .. Scope_Stack.Last loop
               S := Scope_Stack.Table (J).Entity;

               --  We should not reach the scope of the entry, as it should
               --  already have been checked in Sem_Attr that this attribute
               --  reference is within a matching accept statement.

               pragma Assert (S /= Conctype);

               if S = Ent then
                  exit;

               elsif Is_Entry (S) then
                  Nest_Depth := Nest_Depth + 1;
               end if;
            end loop;

            Rewrite (N,
              Unchecked_Convert_To (Id_Kind,
                Make_Function_Call (Loc,
                  Name => New_Reference_To (
                    RTE (RE_Task_Entry_Caller), Loc),
                  Parameter_Associations => New_List (
                    Make_Integer_Literal (Loc,
                      Intval => Int (Nest_Depth))))));
         end if;

         Analyze_And_Resolve (N, Id_Kind);
      end Caller;

      -------------
      -- Compose --
      -------------

      --  Transforms 'Compose into a call to the floating-point attribute
      --  function Compose in Fat_xxx (where xxx is the root type)

      --  Note: we strictly should have special code here to deal with the
      --  case of absurdly negative arguments (less than Integer'First)
      --  which will return a (signed) zero value, but it hardly seems
      --  worth the effort. Absurdly large positive arguments will raise
      --  constraint error which is fine.

      when Attribute_Compose =>
         Expand_Fpt_Attribute_RI (N);

      -----------------
      -- Constrained --
      -----------------

      when Attribute_Constrained => Constrained : declare
         Formal_Ent : constant Entity_Id := Param_Entity (Pref);
         Typ        : constant Entity_Id := Etype (Pref);
<<<<<<< HEAD
=======

         function Is_Constrained_Aliased_View (Obj : Node_Id) return Boolean;
         --  Ada 2005 (AI-363): Returns True if the object name Obj denotes a
         --  view of an aliased object whose subtype is constrained.

         ---------------------------------
         -- Is_Constrained_Aliased_View --
         ---------------------------------

         function Is_Constrained_Aliased_View (Obj : Node_Id) return Boolean is
            E : Entity_Id;

         begin
            if Is_Entity_Name (Obj) then
               E := Entity (Obj);

               if Present (Renamed_Object (E)) then
                  return Is_Constrained_Aliased_View (Renamed_Object (E));

               else
                  return Is_Aliased (E) and then Is_Constrained (Etype (E));
               end if;

            else
               return Is_Aliased_View (Obj)
                        and then
                      (Is_Constrained (Etype (Obj))
                         or else (Nkind (Obj) = N_Explicit_Dereference
                                    and then
                                      not Has_Constrained_Partial_View
                                            (Base_Type (Etype (Obj)))));
            end if;
         end Is_Constrained_Aliased_View;

      --  Start of processing for Constrained
>>>>>>> c355071f

      begin
         --  Reference to a parameter where the value is passed as an extra
         --  actual, corresponding to the extra formal referenced by the
         --  Extra_Constrained field of the corresponding formal. If this
         --  is an entry in-parameter, it is replaced by a constant renaming
         --  for which Extra_Constrained is never created.

         if Present (Formal_Ent)
           and then Ekind (Formal_Ent) /= E_Constant
           and then Present (Extra_Constrained (Formal_Ent))
         then
            Rewrite (N,
              New_Occurrence_Of
                (Extra_Constrained (Formal_Ent), Sloc (N)));

         --  For variables with a Extra_Constrained field, we use the
         --  corresponding entity.

         elsif Nkind (Pref) = N_Identifier
           and then Ekind (Entity (Pref)) = E_Variable
           and then Present (Extra_Constrained (Entity (Pref)))
         then
            Rewrite (N,
              New_Occurrence_Of
                (Extra_Constrained (Entity (Pref)), Sloc (N)));

         --  For all other entity names, we can tell at compile time

         elsif Is_Entity_Name (Pref) then
            declare
               Ent : constant Entity_Id   := Entity (Pref);
               Res : Boolean;

            begin
               --  (RM J.4) obsolescent cases

               if Is_Type (Ent) then

                  --  Private type

                  if Is_Private_Type (Ent) then
                     Res := not Has_Discriminants (Ent)
                              or else Is_Constrained (Ent);

                  --  It not a private type, must be a generic actual type
                  --  that corresponded to a private type. We know that this
                  --  correspondence holds, since otherwise the reference
                  --  within the generic template would have been illegal.

                  else
                     if Is_Composite_Type (Underlying_Type (Ent)) then
                        Res := Is_Constrained (Ent);
                     else
                        Res := True;
                     end if;
                  end if;

               --  If the prefix is not a variable or is aliased, then
               --  definitely true; if it's a formal parameter without
               --  an associated extra formal, then treat it as constrained.

               --  Ada 2005 (AI-363): An aliased prefix must be known to be
               --  constrained in order to set the attribute to True.

               elsif not Is_Variable (Pref)
                 or else Present (Formal_Ent)
                 or else (Ada_Version < Ada_05
                            and then Is_Aliased_View (Pref))
                 or else (Ada_Version >= Ada_05
                            and then Is_Constrained_Aliased_View (Pref))
               then
                  Res := True;

               --  Variable case, just look at type to see if it is
               --  constrained. Note that the one case where this is
               --  not accurate (the procedure formal case), has been
               --  handled above.

               else
                  Res := Is_Constrained (Etype (Ent));
               end if;

               Rewrite (N,
                 New_Reference_To (Boolean_Literals (Res), Loc));
            end;

         --  Prefix is not an entity name. These are also cases where
         --  we can always tell at compile time by looking at the form
         --  and type of the prefix. If an explicit dereference of an
         --  object with constrained partial view, this is unconstrained
         --  (Ada 2005 AI-363).

         else
            Rewrite (N,
              New_Reference_To (
                Boolean_Literals (
                  not Is_Variable (Pref)
                    or else
                     (Nkind (Pref) = N_Explicit_Dereference
                        and then
                          not Has_Constrained_Partial_View (Base_Type (Typ)))
                    or else Is_Constrained (Typ)),
                Loc));
         end if;

         Analyze_And_Resolve (N, Standard_Boolean);
      end Constrained;

      ---------------
      -- Copy_Sign --
      ---------------

      --  Transforms 'Copy_Sign into a call to the floating-point attribute
      --  function Copy_Sign in Fat_xxx (where xxx is the root type)

      when Attribute_Copy_Sign =>
         Expand_Fpt_Attribute_RR (N);

      -----------
      -- Count --
      -----------

      --  Transforms 'Count attribute into a call to the Count function

      when Attribute_Count => Count :
      declare
         Entnam  : Node_Id;
         Index   : Node_Id;
         Name    : Node_Id;
         Call    : Node_Id;
         Conctyp : Entity_Id;

      begin
         --  If the prefix is a member of an entry family, retrieve both
         --  entry name and index. For a simple entry there is no index.

         if Nkind (Pref) = N_Indexed_Component then
            Entnam := Prefix (Pref);
            Index := First (Expressions (Pref));
         else
            Entnam := Pref;
            Index := Empty;
         end if;

         --  Find the concurrent type in which this attribute is referenced
         --  (there had better be one).

         Conctyp := Current_Scope;
         while not Is_Concurrent_Type (Conctyp) loop
            Conctyp := Scope (Conctyp);
         end loop;

         --  Protected case

         if Is_Protected_Type (Conctyp) then

            if Abort_Allowed
              or else Restriction_Active (No_Entry_Queue) = False
              or else Number_Entries (Conctyp) > 1
            then
               Name := New_Reference_To (RTE (RE_Protected_Count), Loc);

               Call :=
                 Make_Function_Call (Loc,
                   Name => Name,
                   Parameter_Associations => New_List (
                     New_Reference_To (
                       Object_Ref (
                         Corresponding_Body (Parent (Conctyp))), Loc),
                     Entry_Index_Expression (
                       Loc, Entity (Entnam), Index, Scope (Entity (Entnam)))));
            else
               Name := New_Reference_To (RTE (RE_Protected_Count_Entry), Loc);

               Call := Make_Function_Call (Loc,
                   Name => Name,
                   Parameter_Associations => New_List (
                     New_Reference_To (
                       Object_Ref (
                         Corresponding_Body (Parent (Conctyp))), Loc)));
            end if;

         --  Task case

         else
            Call :=
              Make_Function_Call (Loc,
                Name => New_Reference_To (RTE (RE_Task_Count), Loc),
                Parameter_Associations => New_List (
                  Entry_Index_Expression
                    (Loc, Entity (Entnam), Index, Scope (Entity (Entnam)))));
         end if;

         --  The call returns type Natural but the context is universal integer
         --  so any integer type is allowed. The attribute was already resolved
         --  so its Etype is the required result type. If the base type of the
         --  context type is other than Standard.Integer we put in a conversion
         --  to the required type. This can be a normal typed conversion since
         --  both input and output types of the conversion are integer types

         if Base_Type (Typ) /= Base_Type (Standard_Integer) then
            Rewrite (N, Convert_To (Typ, Call));
         else
            Rewrite (N, Call);
         end if;

         Analyze_And_Resolve (N, Typ);
      end Count;

      ---------------
      -- Elab_Body --
      ---------------

      --  This processing is shared by Elab_Spec

      --  What we do is to insert the following declarations

      --     procedure tnn;
      --     pragma Import (C, enn, "name___elabb/s");

      --  and then the Elab_Body/Spec attribute is replaced by a reference
      --  to this defining identifier.

      when Attribute_Elab_Body |
           Attribute_Elab_Spec =>

         Elab_Body : declare
            Ent  : constant Entity_Id :=
                     Make_Defining_Identifier (Loc,
                       New_Internal_Name ('E'));
            Str  : String_Id;
            Lang : Node_Id;

            procedure Make_Elab_String (Nod : Node_Id);
            --  Given Nod, an identifier, or a selected component, put the
            --  image into the current string literal, with double underline
            --  between components.

            ----------------------
            -- Make_Elab_String --
            ----------------------

            procedure Make_Elab_String (Nod : Node_Id) is
            begin
               if Nkind (Nod) = N_Selected_Component then
                  Make_Elab_String (Prefix (Nod));

                  if Java_VM then
                     Store_String_Char ('$');
                  else
                     Store_String_Char ('_');
                     Store_String_Char ('_');
                  end if;

                  Get_Name_String (Chars (Selector_Name (Nod)));

               else
                  pragma Assert (Nkind (Nod) = N_Identifier);
                  Get_Name_String (Chars (Nod));
               end if;

               Store_String_Chars (Name_Buffer (1 .. Name_Len));
            end Make_Elab_String;

         --  Start of processing for Elab_Body/Elab_Spec

         begin
            --  First we need to prepare the string literal for the name of
            --  the elaboration routine to be referenced.

            Start_String;
            Make_Elab_String (Pref);

            if Java_VM then
               Store_String_Chars ("._elab");
               Lang := Make_Identifier (Loc, Name_Ada);
            else
               Store_String_Chars ("___elab");
               Lang := Make_Identifier (Loc, Name_C);
            end if;

            if Id = Attribute_Elab_Body then
               Store_String_Char ('b');
            else
               Store_String_Char ('s');
            end if;

            Str := End_String;

            Insert_Actions (N, New_List (
              Make_Subprogram_Declaration (Loc,
                Specification =>
                  Make_Procedure_Specification (Loc,
                    Defining_Unit_Name => Ent)),

              Make_Pragma (Loc,
                Chars => Name_Import,
                Pragma_Argument_Associations => New_List (
                  Make_Pragma_Argument_Association (Loc,
                    Expression => Lang),

                  Make_Pragma_Argument_Association (Loc,
                    Expression =>
                      Make_Identifier (Loc, Chars (Ent))),

                  Make_Pragma_Argument_Association (Loc,
                    Expression =>
                      Make_String_Literal (Loc, Str))))));

            Set_Entity (N, Ent);
            Rewrite (N, New_Occurrence_Of (Ent, Loc));
         end Elab_Body;

      ----------------
      -- Elaborated --
      ----------------

      --  Elaborated is always True for preelaborated units, predefined
      --  units, pure units and units which have Elaborate_Body pragmas.
      --  These units have no elaboration entity.

      --  Note: The Elaborated attribute is never passed through to Gigi

      when Attribute_Elaborated => Elaborated : declare
         Ent : constant Entity_Id := Entity (Pref);

      begin
         if Present (Elaboration_Entity (Ent)) then
            Rewrite (N,
              New_Occurrence_Of (Elaboration_Entity (Ent), Loc));
         else
            Rewrite (N, New_Occurrence_Of (Standard_True, Loc));
         end if;
      end Elaborated;

      --------------
      -- Enum_Rep --
      --------------

      when Attribute_Enum_Rep => Enum_Rep :
      begin
         --  X'Enum_Rep (Y) expands to

         --    target-type (Y)

         --  This is simply a direct conversion from the enumeration type
         --  to the target integer type, which is treated by Gigi as a normal
         --  integer conversion, treating the enumeration type as an integer,
         --  which is exactly what we want! We set Conversion_OK to make sure
         --  that the analyzer does not complain about what otherwise might
         --  be an illegal conversion.

         if Is_Non_Empty_List (Exprs) then
            Rewrite (N,
              OK_Convert_To (Typ, Relocate_Node (First (Exprs))));

         --  X'Enum_Rep where X is an enumeration literal is replaced by
         --  the literal value.

         elsif Ekind (Entity (Pref)) = E_Enumeration_Literal then
            Rewrite (N,
              Make_Integer_Literal (Loc, Enumeration_Rep (Entity (Pref))));

         --  If this is a renaming of a literal, recover the representation
         --  of the original.

         elsif Ekind (Entity (Pref)) = E_Constant
           and then Present (Renamed_Object (Entity (Pref)))
           and then
             Ekind (Entity (Renamed_Object (Entity (Pref))))
               = E_Enumeration_Literal
         then
            Rewrite (N,
              Make_Integer_Literal (Loc,
                Enumeration_Rep (Entity (Renamed_Object (Entity (Pref))))));

         --  X'Enum_Rep where X is an object does a direct unchecked conversion
         --  of the object value, as described for the type case above.

         else
            Rewrite (N,
              OK_Convert_To (Typ, Relocate_Node (Pref)));
         end if;

         Set_Etype (N, Typ);
         Analyze_And_Resolve (N, Typ);

      end Enum_Rep;

      --------------
      -- Exponent --
      --------------

      --  Transforms 'Exponent into a call to the floating-point attribute
      --  function Exponent in Fat_xxx (where xxx is the root type)

      when Attribute_Exponent =>
         Expand_Fpt_Attribute_R (N);

      ------------------
      -- External_Tag --
      ------------------

      --  transforme X'External_Tag into Ada.Tags.External_Tag (X'tag)

      when Attribute_External_Tag => External_Tag :
      begin
         Rewrite (N,
           Make_Function_Call (Loc,
             Name => New_Reference_To (RTE (RE_External_Tag), Loc),
             Parameter_Associations => New_List (
               Make_Attribute_Reference (Loc,
                 Attribute_Name => Name_Tag,
                 Prefix => Prefix (N)))));

         Analyze_And_Resolve (N, Standard_String);
      end External_Tag;

      -----------
      -- First --
      -----------

      when Attribute_First => declare
         Ptyp : constant Entity_Id := Etype (Pref);

      begin
         --  If the prefix type is a constrained packed array type which
         --  already has a Packed_Array_Type representation defined, then
         --  replace this attribute with a direct reference to 'First of the
         --  appropriate index subtype (since otherwise Gigi will try to give
         --  us the value of 'First for this implementation type).

         if Is_Constrained_Packed_Array (Ptyp) then
            Rewrite (N,
              Make_Attribute_Reference (Loc,
                Attribute_Name => Name_First,
                Prefix => New_Reference_To (Get_Index_Subtype (N), Loc)));
            Analyze_And_Resolve (N, Typ);

         elsif Is_Access_Type (Ptyp) then
            Apply_Access_Check (N);
         end if;
      end;

      ---------------
      -- First_Bit --
      ---------------

      --  We compute this if a component clause was present, otherwise
      --  we leave the computation up to Gigi, since we don't know what
      --  layout will be chosen.

      when Attribute_First_Bit => First_Bit :
      declare
         CE : constant Entity_Id := Entity (Selector_Name (Pref));

      begin
         if Known_Static_Component_Bit_Offset (CE) then
            Rewrite (N,
              Make_Integer_Literal (Loc,
                Component_Bit_Offset (CE) mod System_Storage_Unit));

            Analyze_And_Resolve (N, Typ);

         else
            Apply_Universal_Integer_Attribute_Checks (N);
         end if;
      end First_Bit;

      -----------------
      -- Fixed_Value --
      -----------------

      --  We transform:

      --     fixtype'Fixed_Value (integer-value)

      --  into

      --     fixtype(integer-value)

      --  we do all the required analysis of the conversion here, because
      --  we do not want this to go through the fixed-point conversion
      --  circuits. Note that gigi always treats fixed-point as equivalent
      --  to the corresponding integer type anyway.

      when Attribute_Fixed_Value => Fixed_Value :
      begin
         Rewrite (N,
           Make_Type_Conversion (Loc,
             Subtype_Mark => New_Occurrence_Of (Entity (Pref), Loc),
             Expression   => Relocate_Node (First (Exprs))));
         Set_Etype (N, Entity (Pref));
         Set_Analyzed (N);

      --  Note: it might appear that a properly analyzed unchecked conversion
      --  would be just fine here, but that's not the case, since the full
      --  range checks performed by the following call are critical!

         Apply_Type_Conversion_Checks (N);
      end Fixed_Value;

      -----------
      -- Floor --
      -----------

      --  Transforms 'Floor into a call to the floating-point attribute
      --  function Floor in Fat_xxx (where xxx is the root type)

      when Attribute_Floor =>
         Expand_Fpt_Attribute_R (N);

      ----------
      -- Fore --
      ----------

      --  For the fixed-point type Typ:

      --    Typ'Fore

      --  expands into

      --    Result_Type (System.Fore (Universal_Real (Type'First)),
      --                              Universal_Real (Type'Last))

      --  Note that we know that the type is a non-static subtype, or Fore
      --  would have itself been computed dynamically in Eval_Attribute.

      when Attribute_Fore => Fore :
      declare
         Ptyp : constant Entity_Id := Etype (Pref);

      begin
         Rewrite (N,
           Convert_To (Typ,
             Make_Function_Call (Loc,
               Name => New_Reference_To (RTE (RE_Fore), Loc),

               Parameter_Associations => New_List (
                 Convert_To (Universal_Real,
                   Make_Attribute_Reference (Loc,
                     Prefix => New_Reference_To (Ptyp, Loc),
                     Attribute_Name => Name_First)),

                 Convert_To (Universal_Real,
                   Make_Attribute_Reference (Loc,
                     Prefix => New_Reference_To (Ptyp, Loc),
                     Attribute_Name => Name_Last))))));

         Analyze_And_Resolve (N, Typ);
      end Fore;

      --------------
      -- Fraction --
      --------------

      --  Transforms 'Fraction into a call to the floating-point attribute
      --  function Fraction in Fat_xxx (where xxx is the root type)

      when Attribute_Fraction =>
         Expand_Fpt_Attribute_R (N);

      --------------
      -- Identity --
      --------------

      --  For an exception returns a reference to the exception data:
      --      Exception_Id!(Prefix'Reference)

      --  For a task it returns a reference to the _task_id component of
      --  corresponding record:

      --    taskV!(Prefix)._Task_Id, converted to the type Task_Id defined

      --  in Ada.Task_Identification

      when Attribute_Identity => Identity : declare
         Id_Kind : Entity_Id;

      begin
         if Etype (Pref) = Standard_Exception_Type then
            Id_Kind := RTE (RE_Exception_Id);

            if Present (Renamed_Object (Entity (Pref))) then
               Set_Entity (Pref, Renamed_Object (Entity (Pref)));
            end if;

            Rewrite (N,
              Unchecked_Convert_To (Id_Kind, Make_Reference (Loc, Pref)));
         else
            Id_Kind := RTE (RO_AT_Task_Id);

            Rewrite (N,
              Unchecked_Convert_To (Id_Kind, Concurrent_Ref (Pref)));
         end if;

         Analyze_And_Resolve (N, Id_Kind);
      end Identity;

      -----------
      -- Image --
      -----------

      --  Image attribute is handled in separate unit Exp_Imgv

      when Attribute_Image =>
         Exp_Imgv.Expand_Image_Attribute (N);

      ---------
      -- Img --
      ---------

      --  X'Img is expanded to typ'Image (X), where typ is the type of X

      when Attribute_Img => Img :
      begin
         Rewrite (N,
           Make_Attribute_Reference (Loc,
             Prefix => New_Reference_To (Etype (Pref), Loc),
             Attribute_Name => Name_Image,
             Expressions => New_List (Relocate_Node (Pref))));

         Analyze_And_Resolve (N, Standard_String);
      end Img;

      -----------
      -- Input --
      -----------

      when Attribute_Input => Input : declare
         P_Type : constant Entity_Id := Entity (Pref);
         B_Type : constant Entity_Id := Base_Type (P_Type);
         U_Type : constant Entity_Id := Underlying_Type (P_Type);
         Strm   : constant Node_Id   := First (Exprs);
         Fname  : Entity_Id;
         Decl   : Node_Id;
         Call   : Node_Id;
         Prag   : Node_Id;
         Arg2   : Node_Id;
         Rfunc  : Node_Id;

         Cntrl  : Node_Id := Empty;
         --  Value for controlling argument in call. Always Empty except in
         --  the dispatching (class-wide type) case, where it is a reference
         --  to the dummy object initialized to the right internal tag.

         procedure Freeze_Stream_Subprogram (F : Entity_Id);
         --  The expansion of the attribute reference may generate a call to
         --  a user-defined stream subprogram that is frozen by the call. This
         --  can lead to access-before-elaboration problem if the reference
         --  appears in an object declaration and the subprogram body has not
         --  been seen. The freezing of the subprogram requires special code
         --  because it appears in an expanded context where expressions do
         --  not freeze their constituents.

         ------------------------------
         -- Freeze_Stream_Subprogram --
         ------------------------------

         procedure Freeze_Stream_Subprogram (F : Entity_Id) is
            Decl : constant Node_Id := Unit_Declaration_Node (F);
            Bod  : Node_Id;

         begin
            --  If this is user-defined subprogram, the corresponding
            --  stream function appears as a renaming-as-body, and the
            --  user subprogram must be retrieved by tree traversal.

            if Present (Decl)
              and then Nkind (Decl) = N_Subprogram_Declaration
              and then Present (Corresponding_Body (Decl))
            then
               Bod := Corresponding_Body (Decl);

               if Nkind (Unit_Declaration_Node (Bod)) =
                 N_Subprogram_Renaming_Declaration
               then
                  Set_Is_Frozen (Entity (Name (Unit_Declaration_Node (Bod))));
               end if;
            end if;
         end Freeze_Stream_Subprogram;

      --  Start of processing for Input

      begin
         --  If no underlying type, we have an error that will be diagnosed
         --  elsewhere, so here we just completely ignore the expansion.

         if No (U_Type) then
            return;
         end if;

         --  If there is a TSS for Input, just call it

         Fname := Find_Stream_Subprogram (P_Type, TSS_Stream_Input);

         if Present (Fname) then
            null;

         else
            --  If there is a Stream_Convert pragma, use it, we rewrite

            --     sourcetyp'Input (stream)

            --  as

            --     sourcetyp (streamread (strmtyp'Input (stream)));

            --  where stmrearead is the given Read function that converts
            --  an argument of type strmtyp to type sourcetyp or a type
            --  from which it is derived. The extra conversion is required
            --  for the derived case.

            Prag := Get_Stream_Convert_Pragma (P_Type);

            if Present (Prag) then
               Arg2  := Next (First (Pragma_Argument_Associations (Prag)));
               Rfunc := Entity (Expression (Arg2));

               Rewrite (N,
                 Convert_To (B_Type,
                   Make_Function_Call (Loc,
                     Name => New_Occurrence_Of (Rfunc, Loc),
                     Parameter_Associations => New_List (
                       Make_Attribute_Reference (Loc,
                         Prefix =>
                           New_Occurrence_Of
                             (Etype (First_Formal (Rfunc)), Loc),
                         Attribute_Name => Name_Input,
                         Expressions => Exprs)))));

               Analyze_And_Resolve (N, B_Type);
               return;

            --  Elementary types

            elsif Is_Elementary_Type (U_Type) then

               --  A special case arises if we have a defined _Read routine,
               --  since in this case we are required to call this routine.

               if Present (TSS (Base_Type (U_Type), TSS_Stream_Read)) then
                  Build_Record_Or_Elementary_Input_Function
                    (Loc, U_Type, Decl, Fname);
                  Insert_Action (N, Decl);

               --  For normal cases, we call the I_xxx routine directly

               else
                  Rewrite (N, Build_Elementary_Input_Call (N));
                  Analyze_And_Resolve (N, P_Type);
                  return;
               end if;

            --  Array type case

            elsif Is_Array_Type (U_Type) then
               Build_Array_Input_Function (Loc, U_Type, Decl, Fname);
               Compile_Stream_Body_In_Scope (N, Decl, U_Type, Check => False);

            --  Dispatching case with class-wide type

            elsif Is_Class_Wide_Type (P_Type) then

               declare
                  Rtyp : constant Entity_Id := Root_Type (P_Type);
                  Dnn  : Entity_Id;
                  Decl : Node_Id;

               begin
                  --  Read the internal tag (RM 13.13.2(34)) and use it to
                  --  initialize a dummy tag object:

                  --    Dnn : Ada.Tags.Tag
                  --           := Descendant_Tag (String'Input (Strm), P_Type);

                  --  This dummy object is used only to provide a controlling
                  --  argument for the eventual _Input call. Descendant_Tag is
                  --  called rather than Internal_Tag to ensure that we have a
                  --  tag for a type that is descended from the prefix type and
                  --  declared at the same accessibility level (the exception
                  --  Tag_Error will be raised otherwise). The level check is
                  --  required for Ada 2005 because tagged types can be
                  --  extended in nested scopes (AI-344).

                  Dnn :=
                    Make_Defining_Identifier (Loc,
                      Chars => New_Internal_Name ('D'));

                  Decl :=
                    Make_Object_Declaration (Loc,
                      Defining_Identifier => Dnn,
                      Object_Definition =>
                        New_Occurrence_Of (RTE (RE_Tag), Loc),
                      Expression =>
                        Make_Function_Call (Loc,
                          Name =>
                            New_Occurrence_Of (RTE (RE_Descendant_Tag), Loc),
                          Parameter_Associations => New_List (
                            Make_Attribute_Reference (Loc,
                              Prefix =>
                                New_Occurrence_Of (Standard_String, Loc),
                              Attribute_Name => Name_Input,
                              Expressions => New_List (
                                Relocate_Node
                                  (Duplicate_Subexpr (Strm)))),
                            Make_Attribute_Reference (Loc,
                              Prefix => New_Reference_To (P_Type, Loc),
                              Attribute_Name => Name_Tag))));

                  Insert_Action (N, Decl);

                  --  Now we need to get the entity for the call, and construct
                  --  a function call node, where we preset a reference to Dnn
                  --  as the controlling argument (doing an unchecked convert
                  --  to the class-wide tagged type to make it look like a real
                  --  tagged object).

                  Fname := Find_Prim_Op (Rtyp, TSS_Stream_Input);
                  Cntrl := Unchecked_Convert_To (P_Type,
                             New_Occurrence_Of (Dnn, Loc));
                  Set_Etype (Cntrl, P_Type);
                  Set_Parent (Cntrl, N);
               end;

            --  For tagged types, use the primitive Input function

            elsif Is_Tagged_Type (U_Type) then
               Fname := Find_Prim_Op (U_Type, TSS_Stream_Input);

            --  All other record type cases, including protected records. The
            --  latter only arise for expander generated code for handling
            --  shared passive partition access.

            else
               pragma Assert
                 (Is_Record_Type (U_Type) or else Is_Protected_Type (U_Type));

               --  Ada 2005 (AI-216): Program_Error is raised when executing
               --  the default implementation of the Input attribute of an
               --  unchecked union type if the type lacks default discriminant
               --  values.

               if Is_Unchecked_Union (Base_Type (U_Type))
                 and then No (Discriminant_Constraint (U_Type))
               then
                  Insert_Action (N,
                    Make_Raise_Program_Error (Loc,
                      Reason => PE_Unchecked_Union_Restriction));

                  return;
               end if;

               Build_Record_Or_Elementary_Input_Function
                 (Loc, Base_Type (U_Type), Decl, Fname);
               Insert_Action (N, Decl);

               if Nkind (Parent (N)) = N_Object_Declaration
                 and then Is_Record_Type (U_Type)
               then
                  --  The stream function may contain calls to user-defined
                  --  Read procedures for individual components.

                  declare
                     Comp : Entity_Id;
                     Func : Entity_Id;

                  begin
                     Comp := First_Component (U_Type);
                     while Present (Comp) loop
                        Func :=
                          Find_Stream_Subprogram
                            (Etype (Comp), TSS_Stream_Read);

                        if Present (Func) then
                           Freeze_Stream_Subprogram (Func);
                        end if;

                        Next_Component (Comp);
                     end loop;
                  end;
               end if;
            end if;
         end if;

         --  If we fall through, Fname is the function to be called. The result
         --  is obtained by calling the appropriate function, then converting
         --  the result. The conversion does a subtype check.

         Call :=
           Make_Function_Call (Loc,
             Name => New_Occurrence_Of (Fname, Loc),
             Parameter_Associations => New_List (
                Relocate_Node (Strm)));

         Set_Controlling_Argument (Call, Cntrl);
         Rewrite (N, Unchecked_Convert_To (P_Type, Call));
         Analyze_And_Resolve (N, P_Type);

         if Nkind (Parent (N)) = N_Object_Declaration then
            Freeze_Stream_Subprogram (Fname);
         end if;
      end Input;

      -------------------
      -- Integer_Value --
      -------------------

      --  We transform

      --    inttype'Fixed_Value (fixed-value)

      --  into

      --    inttype(integer-value))

      --  we do all the required analysis of the conversion here, because
      --  we do not want this to go through the fixed-point conversion
      --  circuits. Note that gigi always treats fixed-point as equivalent
      --  to the corresponding integer type anyway.

      when Attribute_Integer_Value => Integer_Value :
      begin
         Rewrite (N,
           Make_Type_Conversion (Loc,
             Subtype_Mark => New_Occurrence_Of (Entity (Pref), Loc),
             Expression   => Relocate_Node (First (Exprs))));
         Set_Etype (N, Entity (Pref));
         Set_Analyzed (N);

      --  Note: it might appear that a properly analyzed unchecked conversion
      --  would be just fine here, but that's not the case, since the full
      --  range checks performed by the following call are critical!

         Apply_Type_Conversion_Checks (N);
      end Integer_Value;

      ----------
      -- Last --
      ----------

      when Attribute_Last => declare
         Ptyp : constant Entity_Id := Etype (Pref);

      begin
         --  If the prefix type is a constrained packed array type which
         --  already has a Packed_Array_Type representation defined, then
         --  replace this attribute with a direct reference to 'Last of the
         --  appropriate index subtype (since otherwise Gigi will try to give
         --  us the value of 'Last for this implementation type).

         if Is_Constrained_Packed_Array (Ptyp) then
            Rewrite (N,
              Make_Attribute_Reference (Loc,
                Attribute_Name => Name_Last,
                Prefix => New_Reference_To (Get_Index_Subtype (N), Loc)));
            Analyze_And_Resolve (N, Typ);

         elsif Is_Access_Type (Ptyp) then
            Apply_Access_Check (N);
         end if;
      end;

      --------------
      -- Last_Bit --
      --------------

      --  We compute this if a component clause was present, otherwise
      --  we leave the computation up to Gigi, since we don't know what
      --  layout will be chosen.

      when Attribute_Last_Bit => Last_Bit :
      declare
         CE : constant Entity_Id := Entity (Selector_Name (Pref));

      begin
         if Known_Static_Component_Bit_Offset (CE)
           and then Known_Static_Esize (CE)
         then
            Rewrite (N,
              Make_Integer_Literal (Loc,
               Intval => (Component_Bit_Offset (CE) mod System_Storage_Unit)
                                + Esize (CE) - 1));

            Analyze_And_Resolve (N, Typ);

         else
            Apply_Universal_Integer_Attribute_Checks (N);
         end if;
      end Last_Bit;

      ------------------
      -- Leading_Part --
      ------------------

      --  Transforms 'Leading_Part into a call to the floating-point attribute
      --  function Leading_Part in Fat_xxx (where xxx is the root type)

      --  Note: strictly, we should have special case code to deal with
      --  absurdly large positive arguments (greater than Integer'Last), which
      --  result in returning the first argument unchanged, but it hardly seems
      --  worth the effort. We raise constraint error for absurdly negative
      --  arguments which is fine.

      when Attribute_Leading_Part =>
         Expand_Fpt_Attribute_RI (N);

      ------------
      -- Length --
      ------------

      when Attribute_Length => declare
         Ptyp : constant Entity_Id := Etype (Pref);
         Ityp : Entity_Id;
         Xnum : Uint;

      begin
         --  Processing for packed array types

         if Is_Array_Type (Ptyp) and then Is_Packed (Ptyp) then
            Ityp := Get_Index_Subtype (N);

            --  If the index type, Ityp, is an enumeration type with
            --  holes, then we calculate X'Length explicitly using

            --     Typ'Max
            --       (0, Ityp'Pos (X'Last  (N)) -
            --           Ityp'Pos (X'First (N)) + 1);

            --  Since the bounds in the template are the representation
            --  values and gigi would get the wrong value.

            if Is_Enumeration_Type (Ityp)
              and then Present (Enum_Pos_To_Rep (Base_Type (Ityp)))
            then
               if No (Exprs) then
                  Xnum := Uint_1;
               else
                  Xnum := Expr_Value (First (Expressions (N)));
               end if;

               Rewrite (N,
                 Make_Attribute_Reference (Loc,
                   Prefix         => New_Occurrence_Of (Typ, Loc),
                   Attribute_Name => Name_Max,
                   Expressions    => New_List
                     (Make_Integer_Literal (Loc, 0),

                      Make_Op_Add (Loc,
                        Left_Opnd =>
                          Make_Op_Subtract (Loc,
                            Left_Opnd =>
                              Make_Attribute_Reference (Loc,
                                Prefix => New_Occurrence_Of (Ityp, Loc),
                                Attribute_Name => Name_Pos,

                                Expressions => New_List (
                                  Make_Attribute_Reference (Loc,
                                    Prefix => Duplicate_Subexpr (Pref),
                                   Attribute_Name => Name_Last,
                                    Expressions => New_List (
                                      Make_Integer_Literal (Loc, Xnum))))),

                            Right_Opnd =>
                              Make_Attribute_Reference (Loc,
                                Prefix => New_Occurrence_Of (Ityp, Loc),
                                Attribute_Name => Name_Pos,

                                Expressions => New_List (
                                  Make_Attribute_Reference (Loc,
                                    Prefix =>
                                      Duplicate_Subexpr_No_Checks (Pref),
                                   Attribute_Name => Name_First,
                                    Expressions => New_List (
                                      Make_Integer_Literal (Loc, Xnum)))))),

                        Right_Opnd => Make_Integer_Literal (Loc, 1)))));

               Analyze_And_Resolve (N, Typ, Suppress => All_Checks);
               return;

            --  If the prefix type is a constrained packed array type which
            --  already has a Packed_Array_Type representation defined, then
            --  replace this attribute with a direct reference to 'Range_Length
            --  of the appropriate index subtype (since otherwise Gigi will try
            --  to give us the value of 'Length for this implementation type).

            elsif Is_Constrained (Ptyp) then
               Rewrite (N,
                 Make_Attribute_Reference (Loc,
                   Attribute_Name => Name_Range_Length,
                   Prefix => New_Reference_To (Ityp, Loc)));
               Analyze_And_Resolve (N, Typ);
            end if;

         --  If we have a packed array that is not bit packed, which was

         --  Access type case

         elsif Is_Access_Type (Ptyp) then
            Apply_Access_Check (N);

            --  If the designated type is a packed array type, then we
            --  convert the reference to:

            --    typ'Max (0, 1 +
            --                xtyp'Pos (Pref'Last (Expr)) -
            --                xtyp'Pos (Pref'First (Expr)));

            --  This is a bit complex, but it is the easiest thing to do
            --  that works in all cases including enum types with holes
            --  xtyp here is the appropriate index type.

            declare
               Dtyp : constant Entity_Id := Designated_Type (Ptyp);
               Xtyp : Entity_Id;

            begin
               if Is_Array_Type (Dtyp) and then Is_Packed (Dtyp) then
                  Xtyp := Get_Index_Subtype (N);

                  Rewrite (N,
                    Make_Attribute_Reference (Loc,
                      Prefix         => New_Occurrence_Of (Typ, Loc),
                      Attribute_Name => Name_Max,
                      Expressions    => New_List (
                        Make_Integer_Literal (Loc, 0),

                        Make_Op_Add (Loc,
                          Make_Integer_Literal (Loc, 1),
                          Make_Op_Subtract (Loc,
                            Left_Opnd =>
                              Make_Attribute_Reference (Loc,
                                Prefix => New_Occurrence_Of (Xtyp, Loc),
                                Attribute_Name => Name_Pos,
                                Expressions    => New_List (
                                  Make_Attribute_Reference (Loc,
                                    Prefix => Duplicate_Subexpr (Pref),
                                    Attribute_Name => Name_Last,
                                    Expressions =>
                                      New_Copy_List (Exprs)))),

                            Right_Opnd =>
                              Make_Attribute_Reference (Loc,
                                Prefix => New_Occurrence_Of (Xtyp, Loc),
                                Attribute_Name => Name_Pos,
                                Expressions    => New_List (
                                  Make_Attribute_Reference (Loc,
                                    Prefix =>
                                      Duplicate_Subexpr_No_Checks (Pref),
                                    Attribute_Name => Name_First,
                                    Expressions =>
                                      New_Copy_List (Exprs)))))))));

                  Analyze_And_Resolve (N, Typ);
               end if;
            end;

         --  Otherwise leave it to gigi

         else
            Apply_Universal_Integer_Attribute_Checks (N);
         end if;
      end;

      -------------
      -- Machine --
      -------------

      --  Transforms 'Machine into a call to the floating-point attribute
      --  function Machine in Fat_xxx (where xxx is the root type)

      when Attribute_Machine =>
         Expand_Fpt_Attribute_R (N);

      ----------------------
      -- Machine_Rounding --
      ----------------------

      --  Transforms 'Machine_Rounding into a call to the floating-point
      --  attribute function Machine_Rounding in Fat_xxx (where xxx is the root
      --  type).

      when Attribute_Machine_Rounding =>
         Expand_Fpt_Attribute_R (N);

      ------------------
      -- Machine_Size --
      ------------------

      --  Machine_Size is equivalent to Object_Size, so transform it into
      --  Object_Size and that way Gigi never sees Machine_Size.

      when Attribute_Machine_Size =>
         Rewrite (N,
           Make_Attribute_Reference (Loc,
             Prefix => Prefix (N),
             Attribute_Name => Name_Object_Size));

         Analyze_And_Resolve (N, Typ);

      --------------
      -- Mantissa --
      --------------

      --  The only case that can get this far is the dynamic case of the old
      --  Ada 83 Mantissa attribute for the fixed-point case. For this case, we
      --  expand:

      --    typ'Mantissa

      --  into

      --    ityp (System.Mantissa.Mantissa_Value
      --           (Integer'Integer_Value (typ'First),
      --            Integer'Integer_Value (typ'Last)));

      when Attribute_Mantissa => Mantissa : declare
         Ptyp : constant Entity_Id := Etype (Pref);

      begin
         Rewrite (N,
           Convert_To (Typ,
             Make_Function_Call (Loc,
               Name => New_Occurrence_Of (RTE (RE_Mantissa_Value), Loc),

               Parameter_Associations => New_List (

                 Make_Attribute_Reference (Loc,
                   Prefix => New_Occurrence_Of (Standard_Integer, Loc),
                   Attribute_Name => Name_Integer_Value,
                   Expressions => New_List (

                     Make_Attribute_Reference (Loc,
                       Prefix => New_Occurrence_Of (Ptyp, Loc),
                       Attribute_Name => Name_First))),

                 Make_Attribute_Reference (Loc,
                   Prefix => New_Occurrence_Of (Standard_Integer, Loc),
                   Attribute_Name => Name_Integer_Value,
                   Expressions => New_List (

                     Make_Attribute_Reference (Loc,
                       Prefix => New_Occurrence_Of (Ptyp, Loc),
                       Attribute_Name => Name_Last)))))));

         Analyze_And_Resolve (N, Typ);
      end Mantissa;

<<<<<<< HEAD
=======
      --------------------
      -- Mechanism_Code --
      --------------------

      when Attribute_Mechanism_Code =>

         --  We must replace the prefix in the renamed case

         if Is_Entity_Name (Pref)
           and then Present (Alias (Entity (Pref)))
         then
            Set_Renamed_Subprogram (Pref, Alias (Entity (Pref)));
         end if;

>>>>>>> c355071f
      ---------
      -- Mod --
      ---------

      when Attribute_Mod => Mod_Case : declare
         Arg  : constant Node_Id := Relocate_Node (First (Exprs));
         Hi   : constant Node_Id := Type_High_Bound (Etype (Arg));
         Modv : constant Uint    := Modulus (Btyp);

      begin

         --  This is not so simple. The issue is what type to use for the
         --  computation of the modular value.

         --  The easy case is when the modulus value is within the bounds
         --  of the signed integer type of the argument. In this case we can
         --  just do the computation in that signed integer type, and then
         --  do an ordinary conversion to the target type.

         if Modv <= Expr_Value (Hi) then
            Rewrite (N,
              Convert_To (Btyp,
                Make_Op_Mod (Loc,
                  Left_Opnd  => Arg,
                  Right_Opnd => Make_Integer_Literal (Loc, Modv))));

         --  Here we know that the modulus is larger than type'Last of the
         --  integer type. There are two cases to consider:

         --    a) The integer value is non-negative. In this case, it is
         --    returned as the result (since it is less than the modulus).

         --    b) The integer value is negative. In this case, we know that the
         --    result is modulus + value, where the value might be as small as
         --    -modulus. The trouble is what type do we use to do the subtract.
         --    No type will do, since modulus can be as big as 2**64, and no
         --    integer type accomodates this value. Let's do bit of algebra

         --         modulus + value
         --      =  modulus - (-value)
         --      =  (modulus - 1) - (-value - 1)

         --    Now modulus - 1 is certainly in range of the modular type.
         --    -value is in the range 1 .. modulus, so -value -1 is in the
         --    range 0 .. modulus-1 which is in range of the modular type.
         --    Furthermore, (-value - 1) can be expressed as -(value + 1)
         --    which we can compute using the integer base type.

         --  Once this is done we analyze the conditional expression without
         --  range checks, because we know everything is in range, and we
         --  want to prevent spurious warnings on either branch.

         else
            Rewrite (N,
              Make_Conditional_Expression (Loc,
                Expressions => New_List (
                  Make_Op_Ge (Loc,
                    Left_Opnd  => Duplicate_Subexpr (Arg),
                    Right_Opnd => Make_Integer_Literal (Loc, 0)),

                  Convert_To (Btyp,
                    Duplicate_Subexpr_No_Checks (Arg)),

                  Make_Op_Subtract (Loc,
                    Left_Opnd =>
                      Make_Integer_Literal (Loc,
                        Intval => Modv - 1),
                    Right_Opnd =>
                      Convert_To (Btyp,
                        Make_Op_Minus (Loc,
                          Right_Opnd =>
                            Make_Op_Add (Loc,
                              Left_Opnd  => Duplicate_Subexpr_No_Checks (Arg),
                              Right_Opnd =>
                                Make_Integer_Literal (Loc,
                                  Intval => 1))))))));

         end if;

         Analyze_And_Resolve (N, Btyp, Suppress => All_Checks);
      end Mod_Case;

      -----------
      -- Model --
      -----------

      --  Transforms 'Model into a call to the floating-point attribute
      --  function Model in Fat_xxx (where xxx is the root type)

      when Attribute_Model =>
         Expand_Fpt_Attribute_R (N);

      -----------------
      -- Object_Size --
      -----------------

      --  The processing for Object_Size shares the processing for Size

      ------------
      -- Output --
      ------------

      when Attribute_Output => Output : declare
         P_Type : constant Entity_Id := Entity (Pref);
         U_Type : constant Entity_Id := Underlying_Type (P_Type);
         Pname  : Entity_Id;
         Decl   : Node_Id;
         Prag   : Node_Id;
         Arg3   : Node_Id;
         Wfunc  : Node_Id;

      begin
         --  If no underlying type, we have an error that will be diagnosed
         --  elsewhere, so here we just completely ignore the expansion.

         if No (U_Type) then
            return;
         end if;

         --  If TSS for Output is present, just call it

         Pname := Find_Stream_Subprogram (P_Type, TSS_Stream_Output);

         if Present (Pname) then
            null;

         else
            --  If there is a Stream_Convert pragma, use it, we rewrite

            --     sourcetyp'Output (stream, Item)

            --  as

            --     strmtyp'Output (Stream, strmwrite (acttyp (Item)));

            --  where strmwrite is the given Write function that converts an
            --  argument of type sourcetyp or a type acctyp, from which it is
            --  derived to type strmtyp. The conversion to acttyp is required
            --  for the derived case.

            Prag := Get_Stream_Convert_Pragma (P_Type);

            if Present (Prag) then
               Arg3 :=
                 Next (Next (First (Pragma_Argument_Associations (Prag))));
               Wfunc := Entity (Expression (Arg3));

               Rewrite (N,
                 Make_Attribute_Reference (Loc,
                   Prefix => New_Occurrence_Of (Etype (Wfunc), Loc),
                   Attribute_Name => Name_Output,
                   Expressions => New_List (
                   Relocate_Node (First (Exprs)),
                     Make_Function_Call (Loc,
                       Name => New_Occurrence_Of (Wfunc, Loc),
                       Parameter_Associations => New_List (
                         Convert_To (Etype (First_Formal (Wfunc)),
                           Relocate_Node (Next (First (Exprs)))))))));

               Analyze (N);
               return;

            --  For elementary types, we call the W_xxx routine directly.
            --  Note that the effect of Write and Output is identical for
            --  the case of an elementary type, since there are no
            --  discriminants or bounds.

            elsif Is_Elementary_Type (U_Type) then

               --  A special case arises if we have a defined _Write routine,
               --  since in this case we are required to call this routine.

               if Present (TSS (Base_Type (U_Type), TSS_Stream_Write)) then
                  Build_Record_Or_Elementary_Output_Procedure
                    (Loc, U_Type, Decl, Pname);
                  Insert_Action (N, Decl);

               --  For normal cases, we call the W_xxx routine directly

               else
                  Rewrite (N, Build_Elementary_Write_Call (N));
                  Analyze (N);
                  return;
               end if;

            --  Array type case

            elsif Is_Array_Type (U_Type) then
               Build_Array_Output_Procedure (Loc, U_Type, Decl, Pname);
               Compile_Stream_Body_In_Scope (N, Decl, U_Type, Check => False);

            --  Class-wide case, first output external tag, then dispatch
            --  to the appropriate primitive Output function (RM 13.13.2(31)).

            elsif Is_Class_Wide_Type (P_Type) then
               Tag_Write : declare
                  Strm : constant Node_Id := First (Exprs);
                  Item : constant Node_Id := Next (Strm);

               begin
                  --  The code is:
                  --  if Get_Access_Level (Item'Tag)
                  --       /= Get_Access_Level (P_Type'Tag)
                  --  then
                  --     raise Tag_Error;
                  --  end if;
                  --  String'Output (Strm, External_Tag (Item'Tag));

                  --  Ada 2005 (AI-344): Check that the accessibility level
                  --  of the type of the output object is not deeper than
                  --  that of the attribute's prefix type.

                  if Ada_Version >= Ada_05 then
                     Insert_Action (N,
                       Make_Implicit_If_Statement (N,
                         Condition =>
                           Make_Op_Ne (Loc,
                             Left_Opnd  =>
                               Make_Function_Call (Loc,
                                 Name =>
                                   New_Reference_To
                                     (RTE (RE_Get_Access_Level), Loc),
                                 Parameter_Associations =>
                                   New_List (Make_Attribute_Reference (Loc,
                                               Prefix         =>
                                                 Relocate_Node (
                                                   Duplicate_Subexpr (Item,
                                                     Name_Req => True)),
                                               Attribute_Name =>
                                                  Name_Tag))),
                             Right_Opnd =>
                               Make_Integer_Literal
                                 (Loc, Type_Access_Level (P_Type))),
                         Then_Statements =>
                           New_List (Make_Raise_Statement (Loc,
                                       New_Occurrence_Of (
                                         RTE (RE_Tag_Error), Loc)))));
                  end if;

                  Insert_Action (N,
                    Make_Attribute_Reference (Loc,
                      Prefix => New_Occurrence_Of (Standard_String, Loc),
                      Attribute_Name => Name_Output,
                      Expressions => New_List (
                        Relocate_Node (Duplicate_Subexpr (Strm)),
                        Make_Function_Call (Loc,
                          Name =>
                            New_Occurrence_Of (RTE (RE_External_Tag), Loc),
                          Parameter_Associations => New_List (
                           Make_Attribute_Reference (Loc,
                             Prefix =>
                               Relocate_Node
                                 (Duplicate_Subexpr (Item, Name_Req => True)),
                             Attribute_Name => Name_Tag))))));
               end Tag_Write;

               Pname := Find_Prim_Op (U_Type, TSS_Stream_Output);

            --  Tagged type case, use the primitive Output function

            elsif Is_Tagged_Type (U_Type) then
               Pname := Find_Prim_Op (U_Type, TSS_Stream_Output);

--              --  All other record type cases, including protected records.
--              --  The latter only arise for expander generated code for
--              --  handling shared passive partition access.

            else
               pragma Assert
                 (Is_Record_Type (U_Type) or else Is_Protected_Type (U_Type));

               --  Ada 2005 (AI-216): Program_Error is raised when executing
               --  the default implementation of the Output attribute of an
               --  unchecked union type if the type lacks default discriminant
               --  values.

               if Is_Unchecked_Union (Base_Type (U_Type))
                 and then No (Discriminant_Constraint (U_Type))
               then
                  Insert_Action (N,
                    Make_Raise_Program_Error (Loc,
                      Reason => PE_Unchecked_Union_Restriction));

                  return;
               end if;

               Build_Record_Or_Elementary_Output_Procedure
                 (Loc, Base_Type (U_Type), Decl, Pname);
               Insert_Action (N, Decl);
            end if;
         end if;

         --  If we fall through, Pname is the name of the procedure to call

         Rewrite_Stream_Proc_Call (Pname);
      end Output;

      ---------
      -- Pos --
      ---------

      --  For enumeration types with a standard representation, Pos is
      --  handled by Gigi.

      --  For enumeration types, with a non-standard representation we
      --  generate a call to the _Rep_To_Pos function created when the
      --  type was frozen. The call has the form

      --    _rep_to_pos (expr, flag)

      --  The parameter flag is True if range checks are enabled, causing
      --  Program_Error to be raised if the expression has an invalid
      --  representation, and False if range checks are suppressed.

      --  For integer types, Pos is equivalent to a simple integer
      --  conversion and we rewrite it as such

      when Attribute_Pos => Pos :
      declare
         Etyp : Entity_Id := Base_Type (Entity (Pref));

      begin
         --  Deal with zero/non-zero boolean values

         if Is_Boolean_Type (Etyp) then
            Adjust_Condition (First (Exprs));
            Etyp := Standard_Boolean;
            Set_Prefix (N, New_Occurrence_Of (Standard_Boolean, Loc));
         end if;

         --  Case of enumeration type

         if Is_Enumeration_Type (Etyp) then

            --  Non-standard enumeration type (generate call)

            if Present (Enum_Pos_To_Rep (Etyp)) then
               Append_To (Exprs, Rep_To_Pos_Flag (Etyp, Loc));
               Rewrite (N,
                 Convert_To (Typ,
                   Make_Function_Call (Loc,
                     Name =>
                       New_Reference_To (TSS (Etyp, TSS_Rep_To_Pos), Loc),
                     Parameter_Associations => Exprs)));

               Analyze_And_Resolve (N, Typ);

            --  Standard enumeration type (do universal integer check)

            else
               Apply_Universal_Integer_Attribute_Checks (N);
            end if;

         --  Deal with integer types (replace by conversion)

         elsif Is_Integer_Type (Etyp) then
            Rewrite (N, Convert_To (Typ, First (Exprs)));
            Analyze_And_Resolve (N, Typ);
         end if;

      end Pos;

      --------------
      -- Position --
      --------------

      --  We compute this if a component clause was present, otherwise
      --  we leave the computation up to Gigi, since we don't know what
      --  layout will be chosen.

      when Attribute_Position => Position :
      declare
         CE : constant Entity_Id := Entity (Selector_Name (Pref));

      begin
         if Present (Component_Clause (CE)) then
            Rewrite (N,
              Make_Integer_Literal (Loc,
                Intval => Component_Bit_Offset (CE) / System_Storage_Unit));
            Analyze_And_Resolve (N, Typ);

         else
            Apply_Universal_Integer_Attribute_Checks (N);
         end if;
      end Position;

      ----------
      -- Pred --
      ----------

      --  1. Deal with enumeration types with holes
      --  2. For floating-point, generate call to attribute function
      --  3. For other cases, deal with constraint checking

      when Attribute_Pred => Pred :
      declare
         Ptyp : constant Entity_Id := Base_Type (Etype (Pref));

      begin
         --  For enumeration types with non-standard representations, we
         --  expand typ'Pred (x) into

         --    Pos_To_Rep (Rep_To_Pos (x) - 1)

         --    If the representation is contiguous, we compute instead
         --    Lit1 + Rep_to_Pos (x -1), to catch invalid representations.

         if Is_Enumeration_Type (Ptyp)
           and then Present (Enum_Pos_To_Rep (Ptyp))
         then
            if Has_Contiguous_Rep (Ptyp) then
               Rewrite (N,
                  Unchecked_Convert_To (Ptyp,
                     Make_Op_Add (Loc,
                        Left_Opnd  =>
                         Make_Integer_Literal (Loc,
                           Enumeration_Rep (First_Literal (Ptyp))),
                        Right_Opnd =>
                          Make_Function_Call (Loc,
                            Name =>
                              New_Reference_To
                               (TSS (Ptyp, TSS_Rep_To_Pos), Loc),

                            Parameter_Associations =>
                              New_List (
                                Unchecked_Convert_To (Ptyp,
                                  Make_Op_Subtract (Loc,
                                    Left_Opnd =>
                                     Unchecked_Convert_To (Standard_Integer,
                                       Relocate_Node (First (Exprs))),
                                    Right_Opnd =>
                                      Make_Integer_Literal (Loc, 1))),
                                Rep_To_Pos_Flag (Ptyp, Loc))))));

            else
               --  Add Boolean parameter True, to request program errror if
               --  we have a bad representation on our hands. If checks are
               --  suppressed, then add False instead

               Append_To (Exprs, Rep_To_Pos_Flag (Ptyp, Loc));
               Rewrite (N,
                 Make_Indexed_Component (Loc,
                   Prefix => New_Reference_To (Enum_Pos_To_Rep (Ptyp), Loc),
                   Expressions => New_List (
                     Make_Op_Subtract (Loc,
                    Left_Opnd =>
                      Make_Function_Call (Loc,
                        Name =>
                          New_Reference_To (TSS (Ptyp, TSS_Rep_To_Pos), Loc),
                          Parameter_Associations => Exprs),
                    Right_Opnd => Make_Integer_Literal (Loc, 1)))));
            end if;

            Analyze_And_Resolve (N, Typ);

         --  For floating-point, we transform 'Pred into a call to the Pred
         --  floating-point attribute function in Fat_xxx (xxx is root type)

         elsif Is_Floating_Point_Type (Ptyp) then
            Expand_Fpt_Attribute_R (N);
            Analyze_And_Resolve (N, Typ);

         --  For modular types, nothing to do (no overflow, since wraps)

         elsif Is_Modular_Integer_Type (Ptyp) then
            null;

         --  For other types, if range checking is enabled, we must generate
         --  a check if overflow checking is enabled.

         elsif not Overflow_Checks_Suppressed (Ptyp) then
            Expand_Pred_Succ (N);
         end if;
      end Pred;

      --------------
      -- Priority --
      --------------

      --  Ada 2005 (AI-327): Dynamic ceiling priorities

      --  We rewrite X'Priority as the following run-time call:

      --     Get_Ceiling (X._Object)

      --  Note that although X'Priority is notionally an object, it is quite
      --  deliberately not defined as an aliased object in the RM. This means
      --  that it works fine to rewrite it as a call, without having to worry
      --  about complications that would other arise from X'Priority'Access,
      --  which is illegal, because of the lack of aliasing.

      when Attribute_Priority =>
         declare
            Call           : Node_Id;
            Conctyp        : Entity_Id;
            Object_Parm    : Node_Id;
            Subprg         : Entity_Id;
            RT_Subprg_Name : Node_Id;

         begin
            --  Look for the enclosing concurrent type

            Conctyp := Current_Scope;
            while not Is_Concurrent_Type (Conctyp) loop
               Conctyp := Scope (Conctyp);
            end loop;

            pragma Assert (Is_Protected_Type (Conctyp));

            --  Generate the actual of the call

            Subprg := Current_Scope;
            while not Present (Protected_Body_Subprogram (Subprg)) loop
               Subprg := Scope (Subprg);
            end loop;

            Object_Parm :=
              Make_Attribute_Reference (Loc,
                 Prefix =>
                   Make_Selected_Component (Loc,
                     Prefix => New_Reference_To
                                 (First_Entity
                                   (Protected_Body_Subprogram (Subprg)), Loc),
                   Selector_Name =>
                       Make_Identifier (Loc, Name_uObject)),
                 Attribute_Name => Name_Unchecked_Access);

            --  Select the appropriate run-time subprogram

            if Number_Entries (Conctyp) = 0 then
               RT_Subprg_Name :=
                 New_Reference_To (RTE (RE_Get_Ceiling), Loc);
            else
               RT_Subprg_Name :=
                 New_Reference_To (RTE (RO_PE_Get_Ceiling), Loc);
            end if;

            Call :=
              Make_Function_Call (Loc,
                Name => RT_Subprg_Name,
                Parameter_Associations => New_List (Object_Parm));

            Rewrite (N, Call);
            Analyze_And_Resolve (N, Typ);
         end;

      ------------------
      -- Range_Length --
      ------------------

      when Attribute_Range_Length => Range_Length : declare
         P_Type : constant Entity_Id := Etype (Pref);

      begin
         --  The only special processing required is for the case where
         --  Range_Length is applied to an enumeration type with holes.
         --  In this case we transform

         --     X'Range_Length

         --  to

         --     X'Pos (X'Last) - X'Pos (X'First) + 1

         --  So that the result reflects the proper Pos values instead
         --  of the underlying representations.

         if Is_Enumeration_Type (P_Type)
           and then Has_Non_Standard_Rep (P_Type)
         then
            Rewrite (N,
              Make_Op_Add (Loc,
                Left_Opnd =>
                  Make_Op_Subtract (Loc,
                    Left_Opnd =>
                      Make_Attribute_Reference (Loc,
                        Attribute_Name => Name_Pos,
                        Prefix => New_Occurrence_Of (P_Type, Loc),
                        Expressions => New_List (
                          Make_Attribute_Reference (Loc,
                            Attribute_Name => Name_Last,
                            Prefix => New_Occurrence_Of (P_Type, Loc)))),

                    Right_Opnd =>
                      Make_Attribute_Reference (Loc,
                        Attribute_Name => Name_Pos,
                        Prefix => New_Occurrence_Of (P_Type, Loc),
                        Expressions => New_List (
                          Make_Attribute_Reference (Loc,
                            Attribute_Name => Name_First,
                            Prefix => New_Occurrence_Of (P_Type, Loc))))),

                Right_Opnd =>
                  Make_Integer_Literal (Loc, 1)));

            Analyze_And_Resolve (N, Typ);

         --  For all other cases, attribute is handled by Gigi, but we need
         --  to deal with the case of the range check on a universal integer.

         else
            Apply_Universal_Integer_Attribute_Checks (N);
         end if;
      end Range_Length;

      ----------
      -- Read --
      ----------

      when Attribute_Read => Read : declare
         P_Type : constant Entity_Id := Entity (Pref);
         B_Type : constant Entity_Id := Base_Type (P_Type);
         U_Type : constant Entity_Id := Underlying_Type (P_Type);
         Pname  : Entity_Id;
         Decl   : Node_Id;
         Prag   : Node_Id;
         Arg2   : Node_Id;
         Rfunc  : Node_Id;
         Lhs    : Node_Id;
         Rhs    : Node_Id;

      begin
         --  If no underlying type, we have an error that will be diagnosed
         --  elsewhere, so here we just completely ignore the expansion.

         if No (U_Type) then
            return;
         end if;

         --  The simple case, if there is a TSS for Read, just call it

         Pname := Find_Stream_Subprogram (P_Type, TSS_Stream_Read);

         if Present (Pname) then
            null;

         else
            --  If there is a Stream_Convert pragma, use it, we rewrite

            --     sourcetyp'Read (stream, Item)

            --  as

            --     Item := sourcetyp (strmread (strmtyp'Input (Stream)));

            --  where strmread is the given Read function that converts an
            --  argument of type strmtyp to type sourcetyp or a type from which
            --  it is derived. The conversion to sourcetyp is required in the
            --  latter case.

            --  A special case arises if Item is a type conversion in which
            --  case, we have to expand to:

            --     Itemx := typex (strmread (strmtyp'Input (Stream)));

            --  where Itemx is the expression of the type conversion (i.e.
            --  the actual object), and typex is the type of Itemx.

            Prag := Get_Stream_Convert_Pragma (P_Type);

            if Present (Prag) then
               Arg2  := Next (First (Pragma_Argument_Associations (Prag)));
               Rfunc := Entity (Expression (Arg2));
               Lhs := Relocate_Node (Next (First (Exprs)));
               Rhs :=
                 Convert_To (B_Type,
                   Make_Function_Call (Loc,
                     Name => New_Occurrence_Of (Rfunc, Loc),
                     Parameter_Associations => New_List (
                       Make_Attribute_Reference (Loc,
                         Prefix =>
                           New_Occurrence_Of
                             (Etype (First_Formal (Rfunc)), Loc),
                         Attribute_Name => Name_Input,
                         Expressions => New_List (
                           Relocate_Node (First (Exprs)))))));

               if Nkind (Lhs) = N_Type_Conversion then
                  Lhs := Expression (Lhs);
                  Rhs := Convert_To (Etype (Lhs), Rhs);
               end if;

               Rewrite (N,
                 Make_Assignment_Statement (Loc,
                   Name       => Lhs,
                   Expression => Rhs));
               Set_Assignment_OK (Lhs);
               Analyze (N);
               return;

            --  For elementary types, we call the I_xxx routine using the first
            --  parameter and then assign the result into the second parameter.
            --  We set Assignment_OK to deal with the conversion case.

            elsif Is_Elementary_Type (U_Type) then
               declare
                  Lhs : Node_Id;
                  Rhs : Node_Id;

               begin
                  Lhs := Relocate_Node (Next (First (Exprs)));
                  Rhs := Build_Elementary_Input_Call (N);

                  if Nkind (Lhs) = N_Type_Conversion then
                     Lhs := Expression (Lhs);
                     Rhs := Convert_To (Etype (Lhs), Rhs);
                  end if;

                  Set_Assignment_OK (Lhs);

                  Rewrite (N,
                    Make_Assignment_Statement (Loc,
                      Name => Lhs,
                      Expression => Rhs));

                  Analyze (N);
                  return;
               end;

            --  Array type case

            elsif Is_Array_Type (U_Type) then
               Build_Array_Read_Procedure (N, U_Type, Decl, Pname);
               Compile_Stream_Body_In_Scope (N, Decl, U_Type, Check => False);

            --  Tagged type case, use the primitive Read function. Note that
            --  this will dispatch in the class-wide case which is what we want

            elsif Is_Tagged_Type (U_Type) then
               Pname := Find_Prim_Op (U_Type, TSS_Stream_Read);

            --  All other record type cases, including protected records. The
            --  latter only arise for expander generated code for handling
            --  shared passive partition access.

            else
               pragma Assert
                 (Is_Record_Type (U_Type) or else Is_Protected_Type (U_Type));

               --  Ada 2005 (AI-216): Program_Error is raised when executing
               --  the default implementation of the Read attribute of an
               --  Unchecked_Union type.

               if Is_Unchecked_Union (Base_Type (U_Type)) then
                  Insert_Action (N,
                    Make_Raise_Program_Error (Loc,
                      Reason => PE_Unchecked_Union_Restriction));
               end if;

               if Has_Discriminants (U_Type)
                 and then Present
                   (Discriminant_Default_Value (First_Discriminant (U_Type)))
               then
                  Build_Mutable_Record_Read_Procedure
                    (Loc, Base_Type (U_Type), Decl, Pname);
               else
                  Build_Record_Read_Procedure
                    (Loc, Base_Type (U_Type), Decl, Pname);
               end if;

               --  Suppress checks, uninitialized or otherwise invalid
               --  data does not cause constraint errors to be raised for
               --  a complete record read.

               Insert_Action (N, Decl, All_Checks);
            end if;
         end if;

         Rewrite_Stream_Proc_Call (Pname);
      end Read;

      ---------------
      -- Remainder --
      ---------------

      --  Transforms 'Remainder into a call to the floating-point attribute
      --  function Remainder in Fat_xxx (where xxx is the root type)

      when Attribute_Remainder =>
         Expand_Fpt_Attribute_RR (N);

      -----------
      -- Round --
      -----------

      --  The handling of the Round attribute is quite delicate. The processing
      --  in Sem_Attr introduced a conversion to universal real, reflecting the
      --  semantics of Round, but we do not want anything to do with universal
      --  real at runtime, since this corresponds to using floating-point
      --  arithmetic.

      --  What we have now is that the Etype of the Round attribute correctly
      --  indicates the final result type. The operand of the Round is the
      --  conversion to universal real, described above, and the operand of
      --  this conversion is the actual operand of Round, which may be the
      --  special case of a fixed point multiplication or division (Etype =
      --  universal fixed)

      --  The exapander will expand first the operand of the conversion, then
      --  the conversion, and finally the round attribute itself, since we
      --  always work inside out. But we cannot simply process naively in this
      --  order. In the semantic world where universal fixed and real really
      --  exist and have infinite precision, there is no problem, but in the
      --  implementation world, where universal real is a floating-point type,
      --  we would get the wrong result.

      --  So the approach is as follows. First, when expanding a multiply or
      --  divide whose type is universal fixed, we do nothing at all, instead
      --  deferring the operation till later.

      --  The actual processing is done in Expand_N_Type_Conversion which
      --  handles the special case of Round by looking at its parent to see if
      --  it is a Round attribute, and if it is, handling the conversion (or
      --  its fixed multiply/divide child) in an appropriate manner.

      --  This means that by the time we get to expanding the Round attribute
      --  itself, the Round is nothing more than a type conversion (and will
      --  often be a null type conversion), so we just replace it with the
      --  appropriate conversion operation.

      when Attribute_Round =>
         Rewrite (N,
           Convert_To (Etype (N), Relocate_Node (First (Exprs))));
         Analyze_And_Resolve (N);

      --------------
      -- Rounding --
      --------------

      --  Transforms 'Rounding into a call to the floating-point attribute
      --  function Rounding in Fat_xxx (where xxx is the root type)

      when Attribute_Rounding =>
         Expand_Fpt_Attribute_R (N);

      -------------
      -- Scaling --
      -------------

      --  Transforms 'Scaling into a call to the floating-point attribute
      --  function Scaling in Fat_xxx (where xxx is the root type)

      when Attribute_Scaling =>
         Expand_Fpt_Attribute_RI (N);

      ----------
      -- Size --
      ----------

      when Attribute_Size        |
           Attribute_Object_Size |
           Attribute_Value_Size  |
           Attribute_VADS_Size   => Size :

      declare
         Ptyp     : constant Entity_Id := Etype (Pref);
         Siz      : Uint;
         New_Node : Node_Id;

      begin
         --  Processing for VADS_Size case. Note that this processing removes
         --  all traces of VADS_Size from the tree, and completes all required
         --  processing for VADS_Size by translating the attribute reference
         --  to an appropriate Size or Object_Size reference.

         if Id = Attribute_VADS_Size
           or else (Use_VADS_Size and then Id = Attribute_Size)
         then
            --  If the size is specified, then we simply use the specified
            --  size. This applies to both types and objects. The size of an
            --  object can be specified in the following ways:

            --    An explicit size object is given for an object
            --    A component size is specified for an indexed component
            --    A component clause is specified for a selected component
            --    The object is a component of a packed composite object

            --  If the size is specified, then VADS_Size of an object

            if (Is_Entity_Name (Pref)
                 and then Present (Size_Clause (Entity (Pref))))
              or else
                (Nkind (Pref) = N_Component_Clause
                  and then (Present (Component_Clause
                                     (Entity (Selector_Name (Pref))))
                             or else Is_Packed (Etype (Prefix (Pref)))))
              or else
                (Nkind (Pref) = N_Indexed_Component
                  and then (Component_Size (Etype (Prefix (Pref))) /= 0
                             or else Is_Packed (Etype (Prefix (Pref)))))
            then
               Set_Attribute_Name (N, Name_Size);

            --  Otherwise if we have an object rather than a type, then the
            --  VADS_Size attribute applies to the type of the object, rather
            --  than the object itself. This is one of the respects in which
            --  VADS_Size differs from Size.

            else
               if (not Is_Entity_Name (Pref)
                    or else not Is_Type (Entity (Pref)))
                 and then (Is_Scalar_Type (Etype (Pref))
                            or else Is_Constrained (Etype (Pref)))
               then
                  Rewrite (Pref, New_Occurrence_Of (Etype (Pref), Loc));
               end if;

               --  For a scalar type for which no size was explicitly given,
               --  VADS_Size means Object_Size. This is the other respect in
               --  which VADS_Size differs from Size.

               if Is_Scalar_Type (Etype (Pref))
                 and then No (Size_Clause (Etype (Pref)))
               then
                  Set_Attribute_Name (N, Name_Object_Size);

               --  In all other cases, Size and VADS_Size are the sane

               else
                  Set_Attribute_Name (N, Name_Size);
               end if;
            end if;
         end if;

         --  For class-wide types,  X'Class'Size is transformed into a
         --  direct reference to the Size of the class type, so that gigi
         --  does not have to deal with the X'Class'Size reference.

         if Is_Entity_Name (Pref)
           and then Is_Class_Wide_Type (Entity (Pref))
         then
            Rewrite (Prefix (N), New_Occurrence_Of (Entity (Pref), Loc));
            return;

         --  For X'Size applied to an object of a class-wide type, transform
         --  X'Size into a call to the primitive operation _Size applied to X.

         elsif Is_Class_Wide_Type (Ptyp) then
            New_Node :=
              Make_Function_Call (Loc,
                Name => New_Reference_To
                  (Find_Prim_Op (Ptyp, Name_uSize), Loc),
                Parameter_Associations => New_List (Pref));

            if Typ /= Standard_Long_Long_Integer then

               --  The context is a specific integer type with which the
               --  original attribute was compatible. The function has a
               --  specific type as well, so to preserve the compatibility
               --  we must convert explicitly.

               New_Node := Convert_To (Typ, New_Node);
            end if;

            Rewrite (N, New_Node);
            Analyze_And_Resolve (N, Typ);
            return;

         --  For an array component, we can do Size in the front end
         --  if the component_size of the array is set.

         elsif Nkind (Pref) = N_Indexed_Component then
            Siz := Component_Size (Etype (Prefix (Pref)));

         --  For a record component, we can do Size in the front end if there
         --  is a component clause, or if the record is packed and the
         --  component's size is known at compile time.

         elsif Nkind (Pref) = N_Selected_Component then
            declare
               Rec  : constant Entity_Id := Etype (Prefix (Pref));
               Comp : constant Entity_Id := Entity (Selector_Name (Pref));

            begin
               if Present (Component_Clause (Comp)) then
                  Siz := Esize (Comp);

               elsif Is_Packed (Rec) then
                  Siz := RM_Size (Ptyp);

               else
                  Apply_Universal_Integer_Attribute_Checks (N);
                  return;
               end if;
            end;

         --  All other cases are handled by Gigi

         else
            Apply_Universal_Integer_Attribute_Checks (N);

            --  If Size is applied to a formal parameter that is of a packed
            --  array subtype, then apply Size to the actual subtype.

            if Is_Entity_Name (Pref)
              and then Is_Formal (Entity (Pref))
              and then Is_Array_Type (Etype (Pref))
              and then Is_Packed (Etype (Pref))
            then
               Rewrite (N,
                 Make_Attribute_Reference (Loc,
                   Prefix =>
                     New_Occurrence_Of (Get_Actual_Subtype (Pref), Loc),
                   Attribute_Name => Name_Size));
               Analyze_And_Resolve (N, Typ);
            end if;

            --  If Size is applied to a dereference of an access to
            --  unconstrained packed array, GIGI needs to see its
            --  unconstrained nominal type, but also a hint to the actual
            --  constrained type.

            if Nkind (Pref) = N_Explicit_Dereference
              and then Is_Array_Type (Etype (Pref))
              and then not Is_Constrained (Etype (Pref))
              and then Is_Packed (Etype (Pref))
            then
               Set_Actual_Designated_Subtype (Pref,
                 Get_Actual_Subtype (Pref));
            end if;

            return;
         end if;

         --  Common processing for record and array component case

         if Siz /= 0 then
            Rewrite (N, Make_Integer_Literal (Loc, Siz));

            Analyze_And_Resolve (N, Typ);

            --  The result is not a static expression

            Set_Is_Static_Expression (N, False);
         end if;
      end Size;

      ------------------
      -- Storage_Pool --
      ------------------

      when Attribute_Storage_Pool =>
         Rewrite (N,
           Make_Type_Conversion (Loc,
             Subtype_Mark => New_Reference_To (Etype (N), Loc),
             Expression   => New_Reference_To (Entity (N), Loc)));
         Analyze_And_Resolve (N, Typ);

      ------------------
      -- Storage_Size --
      ------------------

      when Attribute_Storage_Size => Storage_Size :
      declare
         Ptyp : constant Entity_Id := Etype (Pref);

      begin
         --  Access type case, always go to the root type

         --  The case of access types results in a value of zero for the case
         --  where no storage size attribute clause has been given. If a
         --  storage size has been given, then the attribute is converted
         --  to a reference to the variable used to hold this value.

         if Is_Access_Type (Ptyp) then
            if Present (Storage_Size_Variable (Root_Type (Ptyp))) then
               Rewrite (N,
                 Make_Attribute_Reference (Loc,
                   Prefix => New_Reference_To (Typ, Loc),
                   Attribute_Name => Name_Max,
                   Expressions => New_List (
                     Make_Integer_Literal (Loc, 0),
                     Convert_To (Typ,
                       New_Reference_To
                         (Storage_Size_Variable (Root_Type (Ptyp)), Loc)))));

            elsif Present (Associated_Storage_Pool (Root_Type (Ptyp))) then
               Rewrite (N,
                 OK_Convert_To (Typ,
                   Make_Function_Call (Loc,
                     Name =>
                       New_Reference_To
                         (Find_Prim_Op
                           (Etype (Associated_Storage_Pool (Root_Type (Ptyp))),
                            Attribute_Name (N)),
                          Loc),

                     Parameter_Associations => New_List (
                       New_Reference_To
                         (Associated_Storage_Pool (Root_Type (Ptyp)), Loc)))));

            else
               Rewrite (N, Make_Integer_Literal (Loc, 0));
            end if;

            Analyze_And_Resolve (N, Typ);

         --  For tasks, we retrieve the size directly from the TCB. The
         --  size may depend on a discriminant of the type, and therefore
         --  can be a per-object expression, so type-level information is
         --  not sufficient in general. There are four cases to consider:

         --  a) If the attribute appears within a task body, the designated
         --    TCB is obtained by a call to Self.

         --  b) If the prefix of the attribute is the name of a task object,
         --  the designated TCB is the one stored in the corresponding record.

         --  c) If the prefix is a task type, the size is obtained from the
         --  size variable created for each task type

         --  d) If no storage_size was specified for the type , there is no
         --  size variable, and the value is a system-specific default.

         else
            if In_Open_Scopes (Ptyp) then

               --  Storage_Size (Self)

               Rewrite (N,
                 Convert_To (Typ,
                   Make_Function_Call (Loc,
                     Name =>
                       New_Occurrence_Of (RTE (RE_Storage_Size), Loc),
                     Parameter_Associations =>
                       New_List (
                         Make_Function_Call (Loc,
                           Name =>
                             New_Reference_To (RTE (RE_Self), Loc))))));

            elsif not Is_Entity_Name (Pref)
              or else not Is_Type (Entity (Pref))
            then
               --  Storage_Size (Rec (Obj).Size)

               Rewrite (N,
                 Convert_To (Typ,
                   Make_Function_Call (Loc,
                     Name =>
                       New_Occurrence_Of (RTE (RE_Storage_Size), Loc),
                       Parameter_Associations =>
                          New_List (
                            Make_Selected_Component (Loc,
                              Prefix =>
                                Unchecked_Convert_To (
                                  Corresponding_Record_Type (Ptyp),
                                    New_Copy_Tree (Pref)),
                              Selector_Name =>
                                 Make_Identifier (Loc, Name_uTask_Id))))));

            elsif Present (Storage_Size_Variable (Ptyp)) then

               --  Static storage size pragma given for type: retrieve value
               --  from its allocated storage variable.

               Rewrite (N,
                 Convert_To (Typ,
                   Make_Function_Call (Loc,
                     Name => New_Occurrence_Of (
                       RTE (RE_Adjust_Storage_Size), Loc),
                     Parameter_Associations =>
                       New_List (
                         New_Reference_To (
                           Storage_Size_Variable (Ptyp), Loc)))));
            else
               --  Get system default

               Rewrite (N,
                 Convert_To (Typ,
                   Make_Function_Call (Loc,
                     Name =>
                       New_Occurrence_Of (
                        RTE (RE_Default_Stack_Size), Loc))));
            end if;

            Analyze_And_Resolve (N, Typ);
         end if;
      end Storage_Size;

      -----------------
      -- Stream_Size --
      -----------------

      when Attribute_Stream_Size => Stream_Size : declare
         Ptyp : constant Entity_Id := Etype (Pref);
         Size : Int;

      begin
         --  If we have a Stream_Size clause for this type use it, otherwise
         --  the Stream_Size if the size of the type.

         if Has_Stream_Size_Clause (Ptyp) then
<<<<<<< HEAD
            Size := UI_To_Int
              (Static_Integer (Expression (Stream_Size_Clause (Ptyp))));
=======
            Size :=
              UI_To_Int
                (Static_Integer (Expression (Stream_Size_Clause (Ptyp))));
>>>>>>> c355071f
         else
            Size := UI_To_Int (Esize (Ptyp));
         end if;

         Rewrite (N, Make_Integer_Literal (Loc, Intval => Size));
         Analyze_And_Resolve (N, Typ);
      end Stream_Size;

      ----------
      -- Succ --
      ----------

      --  1. Deal with enumeration types with holes
      --  2. For floating-point, generate call to attribute function
      --  3. For other cases, deal with constraint checking

      when Attribute_Succ => Succ :
      declare
         Ptyp : constant Entity_Id := Base_Type (Etype (Pref));

      begin
         --  For enumeration types with non-standard representations, we
         --  expand typ'Succ (x) into

         --    Pos_To_Rep (Rep_To_Pos (x) + 1)

         --    If the representation is contiguous, we compute instead
         --    Lit1 + Rep_to_Pos (x+1), to catch invalid representations.

         if Is_Enumeration_Type (Ptyp)
           and then Present (Enum_Pos_To_Rep (Ptyp))
         then
            if Has_Contiguous_Rep (Ptyp) then
               Rewrite (N,
                  Unchecked_Convert_To (Ptyp,
                     Make_Op_Add (Loc,
                        Left_Opnd  =>
                         Make_Integer_Literal (Loc,
                           Enumeration_Rep (First_Literal (Ptyp))),
                        Right_Opnd =>
                          Make_Function_Call (Loc,
                            Name =>
                              New_Reference_To
                               (TSS (Ptyp, TSS_Rep_To_Pos), Loc),

                            Parameter_Associations =>
                              New_List (
                                Unchecked_Convert_To (Ptyp,
                                  Make_Op_Add (Loc,
                                  Left_Opnd =>
                                    Unchecked_Convert_To (Standard_Integer,
                                      Relocate_Node (First (Exprs))),
                                  Right_Opnd =>
                                    Make_Integer_Literal (Loc, 1))),
                                Rep_To_Pos_Flag (Ptyp, Loc))))));
            else
               --  Add Boolean parameter True, to request program errror if
               --  we have a bad representation on our hands. Add False if
               --  checks are suppressed.

               Append_To (Exprs, Rep_To_Pos_Flag (Ptyp, Loc));
               Rewrite (N,
                 Make_Indexed_Component (Loc,
                   Prefix => New_Reference_To (Enum_Pos_To_Rep (Ptyp), Loc),
                   Expressions => New_List (
                     Make_Op_Add (Loc,
                       Left_Opnd =>
                         Make_Function_Call (Loc,
                           Name =>
                             New_Reference_To
                               (TSS (Ptyp, TSS_Rep_To_Pos), Loc),
                           Parameter_Associations => Exprs),
                       Right_Opnd => Make_Integer_Literal (Loc, 1)))));
            end if;

            Analyze_And_Resolve (N, Typ);

         --  For floating-point, we transform 'Succ into a call to the Succ
         --  floating-point attribute function in Fat_xxx (xxx is root type)

         elsif Is_Floating_Point_Type (Ptyp) then
            Expand_Fpt_Attribute_R (N);
            Analyze_And_Resolve (N, Typ);

         --  For modular types, nothing to do (no overflow, since wraps)

         elsif Is_Modular_Integer_Type (Ptyp) then
            null;

         --  For other types, if range checking is enabled, we must generate
         --  a check if overflow checking is enabled.

         elsif not Overflow_Checks_Suppressed (Ptyp) then
            Expand_Pred_Succ (N);
         end if;
      end Succ;

      ---------
      -- Tag --
      ---------

      --  Transforms X'Tag into a direct reference to the tag of X

      when Attribute_Tag => Tag :
      declare
         Ttyp           : Entity_Id;
         Prefix_Is_Type : Boolean;

      begin
         if Is_Entity_Name (Pref) and then Is_Type (Entity (Pref)) then
            Ttyp := Entity (Pref);
            Prefix_Is_Type := True;
         else
            Ttyp := Etype (Pref);
            Prefix_Is_Type := False;
         end if;

         if Is_Class_Wide_Type (Ttyp) then
            Ttyp := Root_Type (Ttyp);
         end if;

         Ttyp := Underlying_Type (Ttyp);

         if Prefix_Is_Type then

            --  For JGNAT we leave the type attribute unexpanded because
            --  there's not a dispatching table to reference.

            if not Java_VM then
               Rewrite (N,
                 Unchecked_Convert_To (RTE (RE_Tag),
                   New_Reference_To
                     (Node (First_Elmt (Access_Disp_Table (Ttyp))), Loc)));
               Analyze_And_Resolve (N, RTE (RE_Tag));
            end if;

         else
            Rewrite (N,
              Make_Selected_Component (Loc,
                Prefix => Relocate_Node (Pref),
                Selector_Name =>
                  New_Reference_To (First_Tag_Component (Ttyp), Loc)));
            Analyze_And_Resolve (N, RTE (RE_Tag));
         end if;
      end Tag;

      ----------------
      -- Terminated --
      ----------------

      --  Transforms 'Terminated attribute into a call to Terminated function

      when Attribute_Terminated => Terminated :
      begin
         --  The prefix of Terminated is of a task interface class-wide type.
         --  Generate:

         --    terminated (Pref._disp_get_task_id);

         if Ada_Version >= Ada_05
           and then Ekind (Etype (Pref)) = E_Class_Wide_Type
           and then Is_Interface      (Etype (Pref))
           and then Is_Task_Interface (Etype (Pref))
         then
            Rewrite (N,
              Make_Function_Call (Loc,
                Name =>
                  New_Reference_To (RTE (RE_Terminated), Loc),
                Parameter_Associations => New_List (
                  Make_Selected_Component (Loc,
                    Prefix =>
                      New_Copy_Tree (Pref),
                    Selector_Name =>
                      Make_Identifier (Loc, Name_uDisp_Get_Task_Id)))));

         elsif Restricted_Profile then
            Rewrite (N,
              Build_Call_With_Task (Pref, RTE (RE_Restricted_Terminated)));

         else
            Rewrite (N,
              Build_Call_With_Task (Pref, RTE (RE_Terminated)));
         end if;

         Analyze_And_Resolve (N, Standard_Boolean);
      end Terminated;

      ----------------
      -- To_Address --
      ----------------

      --  Transforms System'To_Address (X) into unchecked conversion
      --  from (integral) type of X to type address.

      when Attribute_To_Address =>
         Rewrite (N,
           Unchecked_Convert_To (RTE (RE_Address),
             Relocate_Node (First (Exprs))));
         Analyze_And_Resolve (N, RTE (RE_Address));

      ----------------
      -- Truncation --
      ----------------

      --  Transforms 'Truncation into a call to the floating-point attribute
      --  function Truncation in Fat_xxx (where xxx is the root type)

      when Attribute_Truncation =>
         Expand_Fpt_Attribute_R (N);

      -----------------------
      -- Unbiased_Rounding --
      -----------------------

      --  Transforms 'Unbiased_Rounding into a call to the floating-point
      --  attribute function Unbiased_Rounding in Fat_xxx (where xxx is the
      --  root type)

      when Attribute_Unbiased_Rounding =>
         Expand_Fpt_Attribute_R (N);

      ----------------------
      -- Unchecked_Access --
      ----------------------

      when Attribute_Unchecked_Access =>

         --  Ada 2005 (AI-251): If the designated type is an interface, then
         --  rewrite the referenced object as a conversion to force the
         --  displacement of the pointer to the secondary dispatch table.

         if Is_Interface (Directly_Designated_Type (Btyp)) then
            declare
               Ref_Object : constant Node_Id := Get_Referenced_Object (Pref);
               Conversion : Node_Id;
            begin
               Conversion := Convert_To (Typ, New_Copy_Tree (Ref_Object));
               Rewrite (N, Conversion);
               Analyze_And_Resolve (N, Typ);
            end;

         --  Otherwise this is like normal Access without a check

         else
            Expand_Access_To_Type (N);
         end if;

      -----------------
      -- UET_Address --
      -----------------

      when Attribute_UET_Address => UET_Address : declare
         Ent : constant Entity_Id :=
                 Make_Defining_Identifier (Loc, New_Internal_Name ('T'));

      begin
         Insert_Action (N,
           Make_Object_Declaration (Loc,
             Defining_Identifier => Ent,
             Aliased_Present     => True,
             Object_Definition   =>
               New_Occurrence_Of (RTE (RE_Address), Loc)));

         --  Construct name __gnat_xxx__SDP, where xxx is the unit name
         --  in normal external form.

         Get_External_Unit_Name_String (Get_Unit_Name (Pref));
         Name_Buffer (1 + 7 .. Name_Len + 7) := Name_Buffer (1 .. Name_Len);
         Name_Len := Name_Len + 7;
         Name_Buffer (1 .. 7) := "__gnat_";
         Name_Buffer (Name_Len + 1 .. Name_Len + 5) := "__SDP";
         Name_Len := Name_Len + 5;

         Set_Is_Imported (Ent);
         Set_Interface_Name (Ent,
           Make_String_Literal (Loc,
             Strval => String_From_Name_Buffer));

         Rewrite (N,
           Make_Attribute_Reference (Loc,
             Prefix => New_Occurrence_Of (Ent, Loc),
             Attribute_Name => Name_Address));

         Analyze_And_Resolve (N, Typ);
      end UET_Address;

      -------------------------
      -- Unrestricted_Access --
      -------------------------

      when Attribute_Unrestricted_Access =>

<<<<<<< HEAD
=======
         if Ekind (Btyp) = E_Access_Protected_Subprogram_Type then
            Expand_Access_To_Protected_Op (N, Pref, Typ);

>>>>>>> c355071f
         --  Ada 2005 (AI-251): If the designated type is an interface, then
         --  rewrite the referenced object as a conversion to force the
         --  displacement of the pointer to the secondary dispatch table.

<<<<<<< HEAD
         if Is_Interface (Directly_Designated_Type (Btyp)) then
=======
         elsif Is_Interface (Directly_Designated_Type (Btyp)) then
>>>>>>> c355071f
            declare
               Ref_Object : constant Node_Id := Get_Referenced_Object (Pref);
               Conversion : Node_Id;
            begin
               Conversion := Convert_To (Typ, New_Copy_Tree (Ref_Object));
               Rewrite (N, Conversion);
               Analyze_And_Resolve (N, Typ);
            end;

         --  Otherwise this is like Access without a check

         else
            Expand_Access_To_Type (N);
         end if;

      ---------------
      -- VADS_Size --
      ---------------

      --  The processing for VADS_Size is shared with Size

      ---------
      -- Val --
      ---------

      --  For enumeration types with a standard representation, and for all
      --  other types, Val is handled by Gigi. For enumeration types with
      --  a non-standard representation we use the _Pos_To_Rep array that
      --  was created when the type was frozen.

      when Attribute_Val => Val :
      declare
         Etyp : constant Entity_Id := Base_Type (Entity (Pref));

      begin
         if Is_Enumeration_Type (Etyp)
           and then Present (Enum_Pos_To_Rep (Etyp))
         then
            if Has_Contiguous_Rep (Etyp) then
               declare
                  Rep_Node : constant Node_Id :=
                    Unchecked_Convert_To (Etyp,
                       Make_Op_Add (Loc,
                         Left_Opnd =>
                            Make_Integer_Literal (Loc,
                              Enumeration_Rep (First_Literal (Etyp))),
                         Right_Opnd =>
                          (Convert_To (Standard_Integer,
                             Relocate_Node (First (Exprs))))));

               begin
                  Rewrite (N,
                     Unchecked_Convert_To (Etyp,
                         Make_Op_Add (Loc,
                           Left_Opnd =>
                             Make_Integer_Literal (Loc,
                               Enumeration_Rep (First_Literal (Etyp))),
                           Right_Opnd =>
                             Make_Function_Call (Loc,
                               Name =>
                                 New_Reference_To
                                   (TSS (Etyp, TSS_Rep_To_Pos), Loc),
                               Parameter_Associations => New_List (
                                 Rep_Node,
                                 Rep_To_Pos_Flag (Etyp, Loc))))));
               end;

            else
               Rewrite (N,
                 Make_Indexed_Component (Loc,
                   Prefix => New_Reference_To (Enum_Pos_To_Rep (Etyp), Loc),
                   Expressions => New_List (
                     Convert_To (Standard_Integer,
                       Relocate_Node (First (Exprs))))));
            end if;

            Analyze_And_Resolve (N, Typ);
         end if;
      end Val;

      -----------
      -- Valid --
      -----------

      --  The code for valid is dependent on the particular types involved.
      --  See separate sections below for the generated code in each case.

      when Attribute_Valid => Valid :
      declare
         Ptyp : constant Entity_Id  := Etype (Pref);
         Btyp : Entity_Id           := Base_Type (Ptyp);
         Tst  : Node_Id;

         Save_Validity_Checks_On : constant Boolean := Validity_Checks_On;
         --  Save the validity checking mode. We always turn off validity
         --  checking during process of 'Valid since this is one place
         --  where we do not want the implicit validity checks to intefere
         --  with the explicit validity check that the programmer is doing.

         function Make_Range_Test return Node_Id;
         --  Build the code for a range test of the form
         --    Btyp!(Pref) >= Btyp!(Ptyp'First)
         --      and then
         --    Btyp!(Pref) <= Btyp!(Ptyp'Last)

         ---------------------
         -- Make_Range_Test --
         ---------------------

         function Make_Range_Test return Node_Id is
         begin
            return
              Make_And_Then (Loc,
                Left_Opnd =>
                  Make_Op_Ge (Loc,
                    Left_Opnd =>
                      Unchecked_Convert_To (Btyp, Duplicate_Subexpr (Pref)),

                    Right_Opnd =>
                      Unchecked_Convert_To (Btyp,
                        Make_Attribute_Reference (Loc,
                          Prefix => New_Occurrence_Of (Ptyp, Loc),
                          Attribute_Name => Name_First))),

                Right_Opnd =>
                  Make_Op_Le (Loc,
                    Left_Opnd =>
                      Unchecked_Convert_To (Btyp,
                        Duplicate_Subexpr_No_Checks (Pref)),

                    Right_Opnd =>
                      Unchecked_Convert_To (Btyp,
                        Make_Attribute_Reference (Loc,
                          Prefix => New_Occurrence_Of (Ptyp, Loc),
                          Attribute_Name => Name_Last))));
         end Make_Range_Test;

      --  Start of processing for Attribute_Valid

      begin
         --  Turn off validity checks. We do not want any implicit validity
         --  checks to intefere with the explicit check from the attribute

         Validity_Checks_On := False;

         --  Floating-point case. This case is handled by the Valid attribute
         --  code in the floating-point attribute run-time library.

         if Is_Floating_Point_Type (Ptyp) then
            declare
               Pkg : RE_Id;
               Ftp : Entity_Id;

            begin
               --  For vax fpt types, call appropriate routine in special vax
               --  floating point unit. We do not have to worry about loads in
               --  this case, since these types have no signalling NaN's.

               if Vax_Float (Btyp) then
                  Expand_Vax_Valid (N);

<<<<<<< HEAD
=======
               --  The AAMP back end handles Valid for floating-point types

               elsif Is_AAMP_Float (Btyp) then
                  Analyze_And_Resolve (Pref, Ptyp);
                  Set_Etype (N, Standard_Boolean);
                  Set_Analyzed (N);

>>>>>>> c355071f
               --  Non VAX float case

               else
                  Find_Fat_Info (Etype (Pref), Ftp, Pkg);

                  --  If the floating-point object might be unaligned, we need
                  --  to call the special routine Unaligned_Valid, which makes
                  --  the needed copy, being careful not to load the value into
                  --  any floating-point register. The argument in this case is
                  --  obj'Address (see Unchecked_Valid routine in Fat_Gen).

                  if Is_Possibly_Unaligned_Object (Pref) then
                     Set_Attribute_Name (N, Name_Unaligned_Valid);
                     Expand_Fpt_Attribute
                       (N, Pkg, Name_Unaligned_Valid,
                        New_List (
                          Make_Attribute_Reference (Loc,
                            Prefix => Relocate_Node (Pref),
                            Attribute_Name => Name_Address)));

                  --  In the normal case where we are sure the object is
                  --  aligned, we generate a call to Valid, and the argument in
                  --  this case is obj'Unrestricted_Access (after converting
                  --  obj to the right floating-point type).

                  else
                     Expand_Fpt_Attribute
                       (N, Pkg, Name_Valid,
                        New_List (
                          Make_Attribute_Reference (Loc,
                            Prefix => Unchecked_Convert_To (Ftp, Pref),
                            Attribute_Name => Name_Unrestricted_Access)));
                  end if;
               end if;

               --  One more task, we still need a range check. Required
               --  only if we have a constraint, since the Valid routine
               --  catches infinities properly (infinities are never valid).

               --  The way we do the range check is simply to create the
               --  expression: Valid (N) and then Base_Type(Pref) in Typ.

               if not Subtypes_Statically_Match (Ptyp, Btyp) then
                  Rewrite (N,
                    Make_And_Then (Loc,
                      Left_Opnd  => Relocate_Node (N),
                      Right_Opnd =>
                        Make_In (Loc,
                          Left_Opnd => Convert_To (Btyp, Pref),
                          Right_Opnd => New_Occurrence_Of (Ptyp, Loc))));
               end if;
            end;

         --  Enumeration type with holes

         --  For enumeration types with holes, the Pos value constructed by
         --  the Enum_Rep_To_Pos function built in Exp_Ch3 called with a
         --  second argument of False returns minus one for an invalid value,
         --  and the non-negative pos value for a valid value, so the
         --  expansion of X'Valid is simply:

         --     type(X)'Pos (X) >= 0

         --  We can't quite generate it that way because of the requirement
         --  for the non-standard second argument of False in the resulting
         --  rep_to_pos call, so we have to explicitly create:

         --     _rep_to_pos (X, False) >= 0

         --  If we have an enumeration subtype, we also check that the
         --  value is in range:

         --    _rep_to_pos (X, False) >= 0
         --      and then
         --       (X >= type(X)'First and then type(X)'Last <= X)

         elsif Is_Enumeration_Type (Ptyp)
           and then Present (Enum_Pos_To_Rep (Base_Type (Ptyp)))
         then
            Tst :=
              Make_Op_Ge (Loc,
                Left_Opnd =>
                  Make_Function_Call (Loc,
                    Name =>
                      New_Reference_To
                        (TSS (Base_Type (Ptyp), TSS_Rep_To_Pos), Loc),
                    Parameter_Associations => New_List (
                      Pref,
                      New_Occurrence_Of (Standard_False, Loc))),
                Right_Opnd => Make_Integer_Literal (Loc, 0));

            if Ptyp /= Btyp
              and then
                (Type_Low_Bound (Ptyp) /= Type_Low_Bound (Btyp)
                  or else
                 Type_High_Bound (Ptyp) /= Type_High_Bound (Btyp))
            then
               --  The call to Make_Range_Test will create declarations
               --  that need a proper insertion point, but Pref is now
               --  attached to a node with no ancestor. Attach to tree
               --  even if it is to be rewritten below.

               Set_Parent (Tst, Parent (N));

               Tst :=
                 Make_And_Then (Loc,
                   Left_Opnd  => Make_Range_Test,
                   Right_Opnd => Tst);
            end if;

            Rewrite (N, Tst);

         --  Fortran convention booleans

         --  For the very special case of Fortran convention booleans, the
         --  value is always valid, since it is an integer with the semantics
         --  that non-zero is true, and any value is permissible.

         elsif Is_Boolean_Type (Ptyp)
           and then Convention (Ptyp) = Convention_Fortran
         then
            Rewrite (N, New_Occurrence_Of (Standard_True, Loc));

         --  For biased representations, we will be doing an unchecked
         --  conversion without unbiasing the result. That means that the range
         --  test has to take this into account, and the proper form of the
         --  test is:

         --    Btyp!(Pref) < Btyp!(Ptyp'Range_Length)

         elsif Has_Biased_Representation (Ptyp) then
            Btyp := RTE (RE_Unsigned_32);
            Rewrite (N,
              Make_Op_Lt (Loc,
                Left_Opnd =>
                  Unchecked_Convert_To (Btyp, Duplicate_Subexpr (Pref)),
                Right_Opnd =>
                  Unchecked_Convert_To (Btyp,
                    Make_Attribute_Reference (Loc,
                      Prefix => New_Occurrence_Of (Ptyp, Loc),
                      Attribute_Name => Name_Range_Length))));

         --  For all other scalar types, what we want logically is a
         --  range test:

         --     X in type(X)'First .. type(X)'Last

         --  But that's precisely what won't work because of possible
         --  unwanted optimization (and indeed the basic motivation for
         --  the Valid attribute is exactly that this test does not work!)
         --  What will work is:

         --     Btyp!(X) >= Btyp!(type(X)'First)
         --       and then
         --     Btyp!(X) <= Btyp!(type(X)'Last)

         --  where Btyp is an integer type large enough to cover the full
         --  range of possible stored values (i.e. it is chosen on the basis
         --  of the size of the type, not the range of the values). We write
         --  this as two tests, rather than a range check, so that static
         --  evaluation will easily remove either or both of the checks if
         --  they can be -statically determined to be true (this happens
         --  when the type of X is static and the range extends to the full
         --  range of stored values).

         --  Unsigned types. Note: it is safe to consider only whether the
         --  subtype is unsigned, since we will in that case be doing all
         --  unsigned comparisons based on the subtype range. Since we use the
         --  actual subtype object size, this is appropriate.

         --  For example, if we have

         --    subtype x is integer range 1 .. 200;
         --    for x'Object_Size use 8;

         --  Now the base type is signed, but objects of this type are bits
         --  unsigned, and doing an unsigned test of the range 1 to 200 is
         --  correct, even though a value greater than 127 looks signed to a
         --  signed comparison.

         elsif Is_Unsigned_Type (Ptyp) then
            if Esize (Ptyp) <= 32 then
               Btyp := RTE (RE_Unsigned_32);
            else
               Btyp := RTE (RE_Unsigned_64);
            end if;

            Rewrite (N, Make_Range_Test);

         --  Signed types

         else
            if Esize (Ptyp) <= Esize (Standard_Integer) then
               Btyp := Standard_Integer;
            else
               Btyp := Universal_Integer;
            end if;

            Rewrite (N, Make_Range_Test);
         end if;

         Analyze_And_Resolve (N, Standard_Boolean);
         Validity_Checks_On := Save_Validity_Checks_On;
      end Valid;

      -----------
      -- Value --
      -----------

      --  Value attribute is handled in separate unti Exp_Imgv

      when Attribute_Value =>
         Exp_Imgv.Expand_Value_Attribute (N);

      -----------------
      -- Value_Size --
      -----------------

      --  The processing for Value_Size shares the processing for Size

      -------------
      -- Version --
      -------------

      --  The processing for Version shares the processing for Body_Version

      ----------------
      -- Wide_Image --
      ----------------

      --  We expand typ'Wide_Image (X) into

      --    String_To_Wide_String
      --      (typ'Image (X), Wide_Character_Encoding_Method)

      --  This works in all cases because String_To_Wide_String converts any
      --  wide character escape sequences resulting from the Image call to the
      --  proper Wide_Character equivalent

      --  not quite right for typ = Wide_Character ???

      when Attribute_Wide_Image => Wide_Image :
      begin
         Rewrite (N,
           Make_Function_Call (Loc,
             Name => New_Reference_To (RTE (RE_String_To_Wide_String), Loc),
             Parameter_Associations => New_List (
               Make_Attribute_Reference (Loc,
                 Prefix         => Pref,
                 Attribute_Name => Name_Image,
                 Expressions    => Exprs),

               Make_Integer_Literal (Loc,
                 Intval => Int (Wide_Character_Encoding_Method)))));

         Analyze_And_Resolve (N, Standard_Wide_String);
      end Wide_Image;

      ---------------------
      -- Wide_Wide_Image --
      ---------------------

      --  We expand typ'Wide_Wide_Image (X) into

      --    String_To_Wide_Wide_String
      --      (typ'Image (X), Wide_Character_Encoding_Method)

      --  This works in all cases because String_To_Wide_Wide_String converts
      --  any wide character escape sequences resulting from the Image call to
      --  the proper Wide_Character equivalent

      --  not quite right for typ = Wide_Wide_Character ???

      when Attribute_Wide_Wide_Image => Wide_Wide_Image :
      begin
         Rewrite (N,
           Make_Function_Call (Loc,
             Name => New_Reference_To
               (RTE (RE_String_To_Wide_Wide_String), Loc),
             Parameter_Associations => New_List (
               Make_Attribute_Reference (Loc,
                 Prefix         => Pref,
                 Attribute_Name => Name_Image,
                 Expressions    => Exprs),

               Make_Integer_Literal (Loc,
                 Intval => Int (Wide_Character_Encoding_Method)))));

         Analyze_And_Resolve (N, Standard_Wide_Wide_String);
      end Wide_Wide_Image;

      ----------------
      -- Wide_Value --
      ----------------

      --  We expand typ'Wide_Value (X) into

      --    typ'Value
      --      (Wide_String_To_String (X, Wide_Character_Encoding_Method))

      --  Wide_String_To_String is a runtime function that converts its wide
      --  string argument to String, converting any non-translatable characters
      --  into appropriate escape sequences. This preserves the required
      --  semantics of Wide_Value in all cases, and results in a very simple
      --  implementation approach.

      --  Note: for this approach to be fully standard compliant for the cases
      --  where typ is Wide_Character and Wide_Wide_Character, the encoding
      --  method must cover the entire character range (e.g. UTF-8). But that
      --  is a reasonable requirement when dealing with encoded character
      --  sequences. Presumably if one of the restrictive encoding mechanisms
      --  is in use such as Shift-JIS, then characters that cannot be
      --  represented using this encoding will not appear in any case.

      when Attribute_Wide_Value => Wide_Value :
      begin
         Rewrite (N,
           Make_Attribute_Reference (Loc,
             Prefix         => Pref,
             Attribute_Name => Name_Value,

             Expressions    => New_List (
               Make_Function_Call (Loc,
                 Name =>
                   New_Reference_To (RTE (RE_Wide_String_To_String), Loc),

                 Parameter_Associations => New_List (
                   Relocate_Node (First (Exprs)),
                   Make_Integer_Literal (Loc,
                     Intval => Int (Wide_Character_Encoding_Method)))))));

         Analyze_And_Resolve (N, Typ);
      end Wide_Value;

      ---------------------
      -- Wide_Wide_Value --
      ---------------------

      --  We expand typ'Wide_Value_Value (X) into

      --    typ'Value
      --      (Wide_Wide_String_To_String (X, Wide_Character_Encoding_Method))

      --  Wide_Wide_String_To_String is a runtime function that converts its
      --  wide string argument to String, converting any non-translatable
      --  characters into appropriate escape sequences. This preserves the
      --  required semantics of Wide_Wide_Value in all cases, and results in a
      --  very simple implementation approach.

      --  It's not quite right where typ = Wide_Wide_Character, because the
      --  encoding method may not cover the whole character type ???

      when Attribute_Wide_Wide_Value => Wide_Wide_Value :
      begin
         Rewrite (N,
           Make_Attribute_Reference (Loc,
             Prefix         => Pref,
             Attribute_Name => Name_Value,

             Expressions    => New_List (
               Make_Function_Call (Loc,
                 Name =>
                   New_Reference_To (RTE (RE_Wide_Wide_String_To_String), Loc),

                 Parameter_Associations => New_List (
                   Relocate_Node (First (Exprs)),
                   Make_Integer_Literal (Loc,
                     Intval => Int (Wide_Character_Encoding_Method)))))));

         Analyze_And_Resolve (N, Typ);
      end Wide_Wide_Value;

      ---------------------
      -- Wide_Wide_Width --
      ---------------------

      --  Wide_Wide_Width attribute is handled in separate unit Exp_Imgv

      when Attribute_Wide_Wide_Width =>
         Exp_Imgv.Expand_Width_Attribute (N, Wide_Wide);

      ----------------
      -- Wide_Width --
      ----------------

      --  Wide_Width attribute is handled in separate unit Exp_Imgv

      when Attribute_Wide_Width =>
         Exp_Imgv.Expand_Width_Attribute (N, Wide);

      -----------
      -- Width --
      -----------

      --  Width attribute is handled in separate unit Exp_Imgv

      when Attribute_Width =>
         Exp_Imgv.Expand_Width_Attribute (N, Normal);

      -----------
      -- Write --
      -----------

      when Attribute_Write => Write : declare
         P_Type : constant Entity_Id := Entity (Pref);
         U_Type : constant Entity_Id := Underlying_Type (P_Type);
         Pname  : Entity_Id;
         Decl   : Node_Id;
         Prag   : Node_Id;
         Arg3   : Node_Id;
         Wfunc  : Node_Id;

      begin
         --  If no underlying type, we have an error that will be diagnosed
         --  elsewhere, so here we just completely ignore the expansion.

         if No (U_Type) then
            return;
         end if;

         --  The simple case, if there is a TSS for Write, just call it

         Pname := Find_Stream_Subprogram (P_Type, TSS_Stream_Write);

         if Present (Pname) then
            null;

         else
            --  If there is a Stream_Convert pragma, use it, we rewrite

            --     sourcetyp'Output (stream, Item)

            --  as

            --     strmtyp'Output (Stream, strmwrite (acttyp (Item)));

            --  where strmwrite is the given Write function that converts an
            --  argument of type sourcetyp or a type acctyp, from which it is
            --  derived to type strmtyp. The conversion to acttyp is required
            --  for the derived case.

            Prag := Get_Stream_Convert_Pragma (P_Type);

            if Present (Prag) then
               Arg3 :=
                 Next (Next (First (Pragma_Argument_Associations (Prag))));
               Wfunc := Entity (Expression (Arg3));

               Rewrite (N,
                 Make_Attribute_Reference (Loc,
                   Prefix => New_Occurrence_Of (Etype (Wfunc), Loc),
                   Attribute_Name => Name_Output,
                   Expressions => New_List (
                     Relocate_Node (First (Exprs)),
                     Make_Function_Call (Loc,
                       Name => New_Occurrence_Of (Wfunc, Loc),
                       Parameter_Associations => New_List (
                         Convert_To (Etype (First_Formal (Wfunc)),
                           Relocate_Node (Next (First (Exprs)))))))));

               Analyze (N);
               return;

            --  For elementary types, we call the W_xxx routine directly

            elsif Is_Elementary_Type (U_Type) then
               Rewrite (N, Build_Elementary_Write_Call (N));
               Analyze (N);
               return;

            --  Array type case

            elsif Is_Array_Type (U_Type) then
               Build_Array_Write_Procedure (N, U_Type, Decl, Pname);
               Compile_Stream_Body_In_Scope (N, Decl, U_Type, Check => False);

            --  Tagged type case, use the primitive Write function. Note that
            --  this will dispatch in the class-wide case which is what we want

            elsif Is_Tagged_Type (U_Type) then
               Pname := Find_Prim_Op (U_Type, TSS_Stream_Write);

            --  All other record type cases, including protected records.
            --  The latter only arise for expander generated code for
            --  handling shared passive partition access.

            else
               pragma Assert
                 (Is_Record_Type (U_Type) or else Is_Protected_Type (U_Type));

               --  Ada 2005 (AI-216): Program_Error is raised when executing
               --  the default implementation of the Write attribute of an
               --  Unchecked_Union type.

               if Is_Unchecked_Union (Base_Type (U_Type)) then
                  Insert_Action (N,
                    Make_Raise_Program_Error (Loc,
                      Reason => PE_Unchecked_Union_Restriction));
               end if;

               if Has_Discriminants (U_Type)
                 and then Present
                   (Discriminant_Default_Value (First_Discriminant (U_Type)))
               then
                  Build_Mutable_Record_Write_Procedure
                    (Loc, Base_Type (U_Type), Decl, Pname);
               else
                  Build_Record_Write_Procedure
                    (Loc, Base_Type (U_Type), Decl, Pname);
               end if;

               Insert_Action (N, Decl);
            end if;
         end if;

         --  If we fall through, Pname is the procedure to be called

         Rewrite_Stream_Proc_Call (Pname);
      end Write;

      --  Component_Size is handled by Gigi, unless the component size is known
      --  at compile time, which is always true in the packed array case. It is
      --  important that the packed array case is handled in the front end (see
      --  Eval_Attribute) since Gigi would otherwise get confused by the
      --  equivalent packed array type.

      when Attribute_Component_Size =>
         null;

<<<<<<< HEAD
      --  The following attributes are handled by Gigi (except that static
      --  cases have already been evaluated by the semantics, but in any case
      --  Gigi should not count on that).

      --  In addition Gigi handles the non-floating-point cases of Pred and
      --  Succ (including the fixed-point cases, which can just be treated as
      --  integer increment/decrement operations)
=======
      --  The following attributes are handled by the back end (except that
      --  static cases have already been evaluated during semantic processing,
      --  but in any case the back end should not count on this). The one bit
      --  of special processing required is that these attributes typically
      --  generate conditionals in the code, so we need to check the relevant
      --  restriction.

      when Attribute_Max                          |
           Attribute_Min                          =>
         Check_Restriction (No_Implicit_Conditionals, N);

      --  The following attributes are handled by the back end (except that
      --  static cases have already been evaluated during semantic processing,
      --  but in any case the back end should not count on this).
>>>>>>> c355071f

      --  Gigi also handles the non-class-wide cases of Size

      when Attribute_Bit_Order                    |
           Attribute_Code_Address                 |
           Attribute_Definite                     |
           Attribute_Null_Parameter               |
           Attribute_Passed_By_Reference          |
           Attribute_Pool_Address                 =>
         null;

      --  The following attributes are also handled by Gigi, but return a
      --  universal integer result, so may need a conversion for checking
      --  that the result is in range.

      when Attribute_Aft                          |
           Attribute_Bit                          |
           Attribute_Max_Size_In_Storage_Elements
      =>
         Apply_Universal_Integer_Attribute_Checks (N);

      --  The following attributes should not appear at this stage, since they
      --  have already been handled by the analyzer (and properly rewritten
      --  with corresponding values or entities to represent the right values)

      when Attribute_Abort_Signal                 |
           Attribute_Address_Size                 |
           Attribute_Base                         |
           Attribute_Class                        |
           Attribute_Default_Bit_Order            |
           Attribute_Delta                        |
           Attribute_Denorm                       |
           Attribute_Digits                       |
           Attribute_Emax                         |
           Attribute_Epsilon                      |
           Attribute_Has_Access_Values            |
           Attribute_Has_Discriminants            |
           Attribute_Large                        |
           Attribute_Machine_Emax                 |
           Attribute_Machine_Emin                 |
           Attribute_Machine_Mantissa             |
           Attribute_Machine_Overflows            |
           Attribute_Machine_Radix                |
           Attribute_Machine_Rounds               |
           Attribute_Maximum_Alignment            |
           Attribute_Model_Emin                   |
           Attribute_Model_Epsilon                |
           Attribute_Model_Mantissa               |
           Attribute_Model_Small                  |
           Attribute_Modulus                      |
           Attribute_Partition_ID                 |
           Attribute_Range                        |
           Attribute_Safe_Emax                    |
           Attribute_Safe_First                   |
           Attribute_Safe_Large                   |
           Attribute_Safe_Last                    |
           Attribute_Safe_Small                   |
           Attribute_Scale                        |
           Attribute_Signed_Zeros                 |
           Attribute_Small                        |
           Attribute_Storage_Unit                 |
           Attribute_Stub_Type                    |
           Attribute_Target_Name                  |
           Attribute_Type_Class                   |
           Attribute_Unconstrained_Array          |
           Attribute_Universal_Literal_String     |
           Attribute_Wchar_T_Size                 |
           Attribute_Word_Size                    =>

         raise Program_Error;

      --  The Asm_Input and Asm_Output attributes are not expanded at this
      --  stage, but will be eliminated in the expansion of the Asm call,
      --  see Exp_Intr for details. So Gigi will never see these either.

      when Attribute_Asm_Input                    |
           Attribute_Asm_Output                   =>

         null;

      end case;

   exception
      when RE_Not_Available =>
         return;
   end Expand_N_Attribute_Reference;

   ----------------------
   -- Expand_Pred_Succ --
   ----------------------

   --  For typ'Pred (exp), we generate the check

   --    [constraint_error when exp = typ'Base'First]

   --  Similarly, for typ'Succ (exp), we generate the check

   --    [constraint_error when exp = typ'Base'Last]

   --  These checks are not generated for modular types, since the proper
   --  semantics for Succ and Pred on modular types is to wrap, not raise CE.

   procedure Expand_Pred_Succ (N : Node_Id) is
      Loc  : constant Source_Ptr := Sloc (N);
      Cnam : Name_Id;

   begin
      if Attribute_Name (N) = Name_Pred then
         Cnam := Name_First;
      else
         Cnam := Name_Last;
      end if;

      Insert_Action (N,
        Make_Raise_Constraint_Error (Loc,
          Condition =>
            Make_Op_Eq (Loc,
              Left_Opnd =>
                Duplicate_Subexpr_Move_Checks (First (Expressions (N))),
              Right_Opnd =>
                Make_Attribute_Reference (Loc,
                  Prefix =>
                    New_Reference_To (Base_Type (Etype (Prefix (N))), Loc),
                  Attribute_Name => Cnam)),
          Reason => CE_Overflow_Check_Failed));
   end Expand_Pred_Succ;

   -------------------
   -- Find_Fat_Info --
   -------------------

   procedure Find_Fat_Info
     (T        : Entity_Id;
      Fat_Type : out Entity_Id;
      Fat_Pkg  : out RE_Id)
   is
      Btyp : constant Entity_Id := Base_Type (T);
      Rtyp : constant Entity_Id := Root_Type (T);
      Digs : constant Nat       := UI_To_Int (Digits_Value (Btyp));

   begin
      --  If the base type is VAX float, then get appropriate VAX float type

      if Vax_Float (Btyp) then
         case Digs is
            when 6 =>
               Fat_Type := RTE (RE_Fat_VAX_F);
               Fat_Pkg  := RE_Attr_VAX_F_Float;

            when 9 =>
               Fat_Type := RTE (RE_Fat_VAX_D);
               Fat_Pkg  := RE_Attr_VAX_D_Float;

            when 15 =>
               Fat_Type := RTE (RE_Fat_VAX_G);
               Fat_Pkg  := RE_Attr_VAX_G_Float;

            when others =>
               raise Program_Error;
         end case;

      --  If root type is VAX float, this is the case where the library has
      --  been recompiled in VAX float mode, and we have an IEEE float type.
      --  This is when we use the special IEEE Fat packages.

      elsif Vax_Float (Rtyp) then
         case Digs is
            when 6 =>
               Fat_Type := RTE (RE_Fat_IEEE_Short);
               Fat_Pkg  := RE_Attr_IEEE_Short;

            when 15 =>
               Fat_Type := RTE (RE_Fat_IEEE_Long);
               Fat_Pkg  := RE_Attr_IEEE_Long;
<<<<<<< HEAD

            when others =>
               raise Program_Error;
         end case;

      --  If neither the base type nor the root type is VAX_Float then VAX
      --  float is out of the picture, and we can just use the root type.

      else
         Fat_Type := Rtyp;

         if Fat_Type = Standard_Short_Float then
            Fat_Pkg := RE_Attr_Short_Float;
         elsif Fat_Type = Standard_Float then
            Fat_Pkg := RE_Attr_Float;
         elsif Fat_Type = Standard_Long_Float then
            Fat_Pkg := RE_Attr_Long_Float;
         elsif Fat_Type = Standard_Long_Long_Float then
            Fat_Pkg := RE_Attr_Long_Long_Float;
=======

            when others =>
               raise Program_Error;
         end case;

      --  If neither the base type nor the root type is VAX_Float then VAX
      --  float is out of the picture, and we can just use the root type.

      else
         Fat_Type := Rtyp;

         if Fat_Type = Standard_Short_Float then
            Fat_Pkg := RE_Attr_Short_Float;

         elsif Fat_Type = Standard_Float then
            Fat_Pkg := RE_Attr_Float;

         elsif Fat_Type = Standard_Long_Float then
            Fat_Pkg := RE_Attr_Long_Float;

         elsif Fat_Type = Standard_Long_Long_Float then
            Fat_Pkg := RE_Attr_Long_Long_Float;

         --  Universal real (which is its own root type) is treated as being
         --  equivalent to Standard.Long_Long_Float, since it is defined to
         --  have the same precision as the longest Float type.

         elsif Fat_Type = Universal_Real then
            Fat_Type := Standard_Long_Long_Float;
            Fat_Pkg := RE_Attr_Long_Long_Float;

>>>>>>> c355071f
         else
            raise Program_Error;
         end if;
      end if;
   end Find_Fat_Info;

   ----------------------------
   -- Find_Stream_Subprogram --
   ----------------------------

   function Find_Stream_Subprogram
     (Typ : Entity_Id;
      Nam : TSS_Name_Type) return Entity_Id
   is
      Ent : constant Entity_Id := TSS (Typ, Nam);
   begin
      if Present (Ent) then
         return Ent;
      end if;

      if Is_Tagged_Type (Typ)
        and then Is_Derived_Type (Typ)
      then
         return Find_Prim_Op (Typ, Nam);
      else
         return Find_Inherited_TSS (Typ, Nam);
      end if;
   end Find_Stream_Subprogram;

   -----------------------
   -- Get_Index_Subtype --
   -----------------------

   function Get_Index_Subtype (N : Node_Id) return Node_Id is
      P_Type : Entity_Id := Etype (Prefix (N));
      Indx   : Node_Id;
      J      : Int;

   begin
      if Is_Access_Type (P_Type) then
         P_Type := Designated_Type (P_Type);
      end if;

      if No (Expressions (N)) then
         J := 1;
      else
         J := UI_To_Int (Expr_Value (First (Expressions (N))));
      end if;

      Indx := First_Index (P_Type);
      while J > 1 loop
         Next_Index (Indx);
         J := J - 1;
      end loop;

      return Etype (Indx);
   end Get_Index_Subtype;

   -------------------------------
   -- Get_Stream_Convert_Pragma --
   -------------------------------

   function Get_Stream_Convert_Pragma (T : Entity_Id) return Node_Id is
      Typ : Entity_Id;
      N   : Node_Id;

   begin
      --  Note: we cannot use Get_Rep_Pragma here because of the peculiarity
      --  that a stream convert pragma for a tagged type is not inherited from
      --  its parent. Probably what is wrong here is that it is basically
      --  incorrect to consider a stream convert pragma to be a representation
      --  pragma at all ???

      N := First_Rep_Item (Implementation_Base_Type (T));
      while Present (N) loop
         if Nkind (N) = N_Pragma and then Chars (N) = Name_Stream_Convert then

            --  For tagged types this pragma is not inherited, so we
            --  must verify that it is defined for the given type and
            --  not an ancestor.

            Typ :=
              Entity (Expression (First (Pragma_Argument_Associations (N))));

            if not Is_Tagged_Type (T)
              or else T = Typ
              or else (Is_Private_Type (Typ) and then T = Full_View (Typ))
            then
               return N;
            end if;
         end if;

         Next_Rep_Item (N);
      end loop;

      return Empty;
   end Get_Stream_Convert_Pragma;

   ---------------------------------
   -- Is_Constrained_Packed_Array --
   ---------------------------------

   function Is_Constrained_Packed_Array (Typ : Entity_Id) return Boolean is
      Arr : Entity_Id := Typ;

   begin
      if Is_Access_Type (Arr) then
         Arr := Designated_Type (Arr);
      end if;

      return Is_Array_Type (Arr)
        and then Is_Constrained (Arr)
        and then Present (Packed_Array_Type (Arr));
   end Is_Constrained_Packed_Array;

end Exp_Attr;<|MERGE_RESOLUTION|>--- conflicted
+++ resolved
@@ -6,11 +6,7 @@
 --                                                                          --
 --                                 B o d y                                  --
 --                                                                          --
-<<<<<<< HEAD
---          Copyright (C) 1992-2005, Free Software Foundation, Inc.         --
-=======
 --          Copyright (C) 1992-2006, Free Software Foundation, Inc.         --
->>>>>>> c355071f
 --                                                                          --
 -- GNAT is free software;  you can  redistribute it  and/or modify it under --
 -- terms of the  GNU General Public License as published  by the Free Soft- --
@@ -1217,8 +1213,6 @@
       when Attribute_Constrained => Constrained : declare
          Formal_Ent : constant Entity_Id := Param_Entity (Pref);
          Typ        : constant Entity_Id := Etype (Pref);
-<<<<<<< HEAD
-=======
 
          function Is_Constrained_Aliased_View (Obj : Node_Id) return Boolean;
          --  Ada 2005 (AI-363): Returns True if the object name Obj denotes a
@@ -1254,7 +1248,6 @@
          end Is_Constrained_Aliased_View;
 
       --  Start of processing for Constrained
->>>>>>> c355071f
 
       begin
          --  Reference to a parameter where the value is passed as an extra
@@ -2505,8 +2498,6 @@
          Analyze_And_Resolve (N, Typ);
       end Mantissa;
 
-<<<<<<< HEAD
-=======
       --------------------
       -- Mechanism_Code --
       --------------------
@@ -2521,7 +2512,6 @@
             Set_Renamed_Subprogram (Pref, Alias (Entity (Pref)));
          end if;
 
->>>>>>> c355071f
       ---------
       -- Mod --
       ---------
@@ -3714,14 +3704,9 @@
          --  the Stream_Size if the size of the type.
 
          if Has_Stream_Size_Clause (Ptyp) then
-<<<<<<< HEAD
-            Size := UI_To_Int
-              (Static_Integer (Expression (Stream_Size_Clause (Ptyp))));
-=======
             Size :=
               UI_To_Int
                 (Static_Integer (Expression (Stream_Size_Clause (Ptyp))));
->>>>>>> c355071f
          else
             Size := UI_To_Int (Esize (Ptyp));
          end if;
@@ -4014,21 +3999,14 @@
 
       when Attribute_Unrestricted_Access =>
 
-<<<<<<< HEAD
-=======
          if Ekind (Btyp) = E_Access_Protected_Subprogram_Type then
             Expand_Access_To_Protected_Op (N, Pref, Typ);
 
->>>>>>> c355071f
          --  Ada 2005 (AI-251): If the designated type is an interface, then
          --  rewrite the referenced object as a conversion to force the
          --  displacement of the pointer to the secondary dispatch table.
 
-<<<<<<< HEAD
-         if Is_Interface (Directly_Designated_Type (Btyp)) then
-=======
          elsif Is_Interface (Directly_Designated_Type (Btyp)) then
->>>>>>> c355071f
             declare
                Ref_Object : constant Node_Id := Get_Referenced_Object (Pref);
                Conversion : Node_Id;
@@ -4190,8 +4168,6 @@
                if Vax_Float (Btyp) then
                   Expand_Vax_Valid (N);
 
-<<<<<<< HEAD
-=======
                --  The AAMP back end handles Valid for floating-point types
 
                elsif Is_AAMP_Float (Btyp) then
@@ -4199,7 +4175,6 @@
                   Set_Etype (N, Standard_Boolean);
                   Set_Analyzed (N);
 
->>>>>>> c355071f
                --  Non VAX float case
 
                else
@@ -4729,15 +4704,6 @@
       when Attribute_Component_Size =>
          null;
 
-<<<<<<< HEAD
-      --  The following attributes are handled by Gigi (except that static
-      --  cases have already been evaluated by the semantics, but in any case
-      --  Gigi should not count on that).
-
-      --  In addition Gigi handles the non-floating-point cases of Pred and
-      --  Succ (including the fixed-point cases, which can just be treated as
-      --  integer increment/decrement operations)
-=======
       --  The following attributes are handled by the back end (except that
       --  static cases have already been evaluated during semantic processing,
       --  but in any case the back end should not count on this). The one bit
@@ -4752,7 +4718,6 @@
       --  The following attributes are handled by the back end (except that
       --  static cases have already been evaluated during semantic processing,
       --  but in any case the back end should not count on this).
->>>>>>> c355071f
 
       --  Gigi also handles the non-class-wide cases of Size
 
@@ -4927,7 +4892,6 @@
             when 15 =>
                Fat_Type := RTE (RE_Fat_IEEE_Long);
                Fat_Pkg  := RE_Attr_IEEE_Long;
-<<<<<<< HEAD
 
             when others =>
                raise Program_Error;
@@ -4941,26 +4905,6 @@
 
          if Fat_Type = Standard_Short_Float then
             Fat_Pkg := RE_Attr_Short_Float;
-         elsif Fat_Type = Standard_Float then
-            Fat_Pkg := RE_Attr_Float;
-         elsif Fat_Type = Standard_Long_Float then
-            Fat_Pkg := RE_Attr_Long_Float;
-         elsif Fat_Type = Standard_Long_Long_Float then
-            Fat_Pkg := RE_Attr_Long_Long_Float;
-=======
-
-            when others =>
-               raise Program_Error;
-         end case;
-
-      --  If neither the base type nor the root type is VAX_Float then VAX
-      --  float is out of the picture, and we can just use the root type.
-
-      else
-         Fat_Type := Rtyp;
-
-         if Fat_Type = Standard_Short_Float then
-            Fat_Pkg := RE_Attr_Short_Float;
 
          elsif Fat_Type = Standard_Float then
             Fat_Pkg := RE_Attr_Float;
@@ -4979,7 +4923,6 @@
             Fat_Type := Standard_Long_Long_Float;
             Fat_Pkg := RE_Attr_Long_Long_Float;
 
->>>>>>> c355071f
          else
             raise Program_Error;
          end if;
