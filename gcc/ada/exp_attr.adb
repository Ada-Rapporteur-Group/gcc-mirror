------------------------------------------------------------------------------
--                                                                          --
--                         GNAT COMPILER COMPONENTS                         --
--                                                                          --
--                             E X P _ A T T R                              --
--                                                                          --
--                                 B o d y                                  --
--                                                                          --
<<<<<<< HEAD
--          Copyright (C) 1992-2006, Free Software Foundation, Inc.         --
=======
--          Copyright (C) 1992-2007, Free Software Foundation, Inc.         --
>>>>>>> 60a98cce
--                                                                          --
-- GNAT is free software;  you can  redistribute it  and/or modify it under --
-- terms of the  GNU General Public License as published  by the Free Soft- --
-- ware  Foundation;  either version 2,  or (at your option) any later ver- --
-- sion.  GNAT is distributed in the hope that it will be useful, but WITH- --
-- OUT ANY WARRANTY;  without even the  implied warranty of MERCHANTABILITY --
-- or FITNESS FOR A PARTICULAR PURPOSE.  See the GNU General Public License --
-- for  more details.  You should have  received  a copy of the GNU General --
-- Public License  distributed with GNAT;  see file COPYING.  If not, write --
-- to  the  Free Software Foundation,  51  Franklin  Street,  Fifth  Floor, --
-- Boston, MA 02110-1301, USA.                                              --
--                                                                          --
-- GNAT was originally developed  by the GNAT team at  New York University. --
-- Extensive contributions were provided by Ada Core Technologies Inc.      --
--                                                                          --
------------------------------------------------------------------------------

with Atree;    use Atree;
with Checks;   use Checks;
with Einfo;    use Einfo;
with Elists;   use Elists;
with Exp_Atag; use Exp_Atag;
with Exp_Ch2;  use Exp_Ch2;
with Exp_Ch9;  use Exp_Ch9;
with Exp_Imgv; use Exp_Imgv;
with Exp_Pakd; use Exp_Pakd;
with Exp_Strm; use Exp_Strm;
with Exp_Tss;  use Exp_Tss;
with Exp_Util; use Exp_Util;
with Exp_VFpt; use Exp_VFpt;
with Freeze;   use Freeze;
with Gnatvsn;  use Gnatvsn;
with Itypes;   use Itypes;
with Lib;      use Lib;
with Namet;    use Namet;
with Nmake;    use Nmake;
with Nlists;   use Nlists;
with Opt;      use Opt;
with Restrict; use Restrict;
with Rident;   use Rident;
with Rtsfind;  use Rtsfind;
with Sem;      use Sem;
with Sem_Ch7;  use Sem_Ch7;
with Sem_Ch8;  use Sem_Ch8;
with Sem_Eval; use Sem_Eval;
with Sem_Res;  use Sem_Res;
with Sem_Util; use Sem_Util;
with Sinfo;    use Sinfo;
with Snames;   use Snames;
with Stand;    use Stand;
with Stringt;  use Stringt;
with Targparm; use Targparm;
with Tbuild;   use Tbuild;
with Ttypes;   use Ttypes;
with Uintp;    use Uintp;
with Uname;    use Uname;
with Validsw;  use Validsw;

package body Exp_Attr is

   -----------------------
   -- Local Subprograms --
   -----------------------

   procedure Compile_Stream_Body_In_Scope
     (N     : Node_Id;
      Decl  : Node_Id;
      Arr   : Entity_Id;
      Check : Boolean);
   --  The body for a stream subprogram may be generated outside of the scope
   --  of the type. If the type is fully private, it may depend on the full
   --  view of other types (e.g. indices) that are currently private as well.
   --  We install the declarations of the package in which the type is declared
   --  before compiling the body in what is its proper environment. The Check
   --  parameter indicates if checks are to be suppressed for the stream body.
   --  We suppress checks for array/record reads, since the rule is that these
   --  are like assignments, out of range values due to uninitialized storage,
   --  or other invalid values do NOT cause a Constraint_Error to be raised.

   procedure Expand_Access_To_Protected_Op
     (N    : Node_Id;
      Pref : Node_Id;
      Typ  : Entity_Id);

   --  An attribute reference to a protected subprogram is transformed into
   --  a pair of pointers: one to the object, and one to the operations.
   --  This expansion is performed for 'Access and for 'Unrestricted_Access.

   procedure Expand_Fpt_Attribute
     (N    : Node_Id;
      Pkg  : RE_Id;
      Nam  : Name_Id;
      Args : List_Id);
   --  This procedure expands a call to a floating-point attribute function.
   --  N is the attribute reference node, and Args is a list of arguments to
   --  be passed to the function call. Pkg identifies the package containing
   --  the appropriate instantiation of System.Fat_Gen. Float arguments in Args
   --  have already been converted to the floating-point type for which Pkg was
   --  instantiated. The Nam argument is the relevant attribute processing
   --  routine to be called. This is the same as the attribute name, except in
   --  the Unaligned_Valid case.

   procedure Expand_Fpt_Attribute_R (N : Node_Id);
   --  This procedure expands a call to a floating-point attribute function
   --  that takes a single floating-point argument. The function to be called
   --  is always the same as the attribute name.

   procedure Expand_Fpt_Attribute_RI (N : Node_Id);
   --  This procedure expands a call to a floating-point attribute function
   --  that takes one floating-point argument and one integer argument. The
   --  function to be called is always the same as the attribute name.

   procedure Expand_Fpt_Attribute_RR (N : Node_Id);
   --  This procedure expands a call to a floating-point attribute function
   --  that takes two floating-point arguments. The function to be called
   --  is always the same as the attribute name.

   procedure Expand_Pred_Succ (N : Node_Id);
   --  Handles expansion of Pred or Succ attributes for case of non-real
   --  operand with overflow checking required.

   function Get_Index_Subtype (N : Node_Id) return Entity_Id;
   --  Used for Last, Last, and Length, when the prefix is an array type,
   --  Obtains the corresponding index subtype.

   procedure Find_Fat_Info
     (T        : Entity_Id;
      Fat_Type : out Entity_Id;
      Fat_Pkg  : out RE_Id);
   --  Given a floating-point type T, identifies the package containing the
   --  attributes for this type (returned in Fat_Pkg), and the corresponding
   --  type for which this package was instantiated from Fat_Gen. Error if T
   --  is not a floating-point type.

   procedure Find_Fat_Info
     (T        : Entity_Id;
      Fat_Type : out Entity_Id;
      Fat_Pkg  : out RE_Id);
   --  Given a floating-point type T, identifies the package containing the
   --  attributes for this type (returned in Fat_Pkg), and the corresponding
   --  type for which this package was instantiated from Fat_Gen. Error if T
   --  is not a floating-point type.

   function Find_Stream_Subprogram
     (Typ : Entity_Id;
      Nam : TSS_Name_Type) return Entity_Id;
   --  Returns the stream-oriented subprogram attribute for Typ. For tagged
   --  types, the corresponding primitive operation is looked up, else the
   --  appropriate TSS from the type itself, or from its closest ancestor
   --  defining it, is returned. In both cases, inheritance of representation
   --  aspects is thus taken into account.

   function Get_Stream_Convert_Pragma (T : Entity_Id) return Node_Id;
   --  Given a type, find a corresponding stream convert pragma that applies to
   --  the implementation base type of this type (Typ). If found, return the
   --  pragma node, otherwise return Empty if no pragma is found.

   function Is_Constrained_Packed_Array (Typ : Entity_Id) return Boolean;
   --  Utility for array attributes, returns true on packed constrained
   --  arrays, and on access to same.

   function Is_Inline_Floating_Point_Attribute (N : Node_Id) return Boolean;
   --  Returns true iff the given node refers to an attribute call that
   --  can be expanded directly by the back end and does not need front end
   --  expansion. Typically used for rounding and truncation attributes that
   --  appear directly inside a conversion to integer.

   ----------------------------------
   -- Compile_Stream_Body_In_Scope --
   ----------------------------------

   procedure Compile_Stream_Body_In_Scope
     (N     : Node_Id;
      Decl  : Node_Id;
      Arr   : Entity_Id;
      Check : Boolean)
   is
      Installed : Boolean := False;
      Scop      : constant Entity_Id := Scope (Arr);
      Curr      : constant Entity_Id := Current_Scope;

   begin
      if Is_Hidden (Arr)
        and then not In_Open_Scopes (Scop)
        and then Ekind (Scop) = E_Package
      then
         Push_Scope (Scop);
         Install_Visible_Declarations (Scop);
         Install_Private_Declarations (Scop);
         Installed := True;

         --  The entities in the package are now visible, but the generated
         --  stream entity must appear in the current scope (usually an
         --  enclosing stream function) so that itypes all have their proper
         --  scopes.

         Push_Scope (Curr);
      end if;

      if Check then
         Insert_Action (N, Decl);
      else
         Insert_Action (N, Decl, Suppress => All_Checks);
      end if;

      if Installed then

         --  Remove extra copy of current scope, and package itself

         Pop_Scope;
         End_Package_Scope (Scop);
      end if;
   end Compile_Stream_Body_In_Scope;

   -----------------------------------
   -- Expand_Access_To_Protected_Op --
   -----------------------------------
<<<<<<< HEAD

   procedure Expand_Access_To_Protected_Op
     (N    : Node_Id;
      Pref : Node_Id;
      Typ  : Entity_Id)
   is
      --  The value of the attribute_reference is a record containing two
      --  fields: an access to the protected object, and an access to the
      --  subprogram itself. The prefix is a selected component.

      Loc     : constant Source_Ptr := Sloc (N);
      Agg     : Node_Id;
      Btyp    : constant Entity_Id := Base_Type (Typ);
      Sub     : Entity_Id;
      E_T     : constant Entity_Id := Equivalent_Type (Btyp);
      Acc     : constant Entity_Id :=
                  Etype (Next_Component (First_Component (E_T)));
      Obj_Ref : Node_Id;
      Curr    : Entity_Id;

      function May_Be_External_Call return Boolean;
      --  If the 'Access is to a local operation, but appears in a context
      --  where it may lead to a call from outside the object, we must treat
      --  this as an external call. Clearly we cannot tell without full
      --  flow analysis, and a subsequent call that uses this 'Access may
      --  lead to a bounded error (trying to seize locks twice, e.g.). For
      --  now we treat 'Access as a potential external call if it is an actual
      --  in a call to an outside subprogram.

      --------------------------
      -- May_Be_External_Call --
      --------------------------

      function May_Be_External_Call return Boolean is
         Subp : Entity_Id;
      begin
         if (Nkind (Parent (N)) = N_Procedure_Call_Statement
              or else Nkind (Parent (N)) = N_Function_Call)
            and then Is_Entity_Name (Name (Parent (N)))
         then
            Subp := Entity (Name (Parent (N)));
            return not In_Open_Scopes (Scope (Subp));
         else
            return False;
         end if;
      end May_Be_External_Call;

   --  Start of processing for Expand_Access_To_Protected_Op

   begin
      --  Within the body of the protected type, the prefix
      --  designates a local operation, and the object is the first
      --  parameter of the corresponding protected body of the
      --  current enclosing operation.

      if Is_Entity_Name (Pref) then
         pragma Assert (In_Open_Scopes (Scope (Entity (Pref))));

         if May_Be_External_Call then
            Sub :=
              New_Occurrence_Of
                (External_Subprogram (Entity (Pref)), Loc);
         else
            Sub :=
              New_Occurrence_Of
                (Protected_Body_Subprogram (Entity (Pref)), Loc);
         end if;

         Curr := Current_Scope;
         while Scope (Curr) /= Scope (Entity (Pref)) loop
            Curr := Scope (Curr);
         end loop;

         --  In case of protected entries the first formal of its Protected_
         --  Body_Subprogram is the address of the object.

         if Ekind (Curr) = E_Entry then
            Obj_Ref :=
               New_Occurrence_Of
                 (First_Formal
                   (Protected_Body_Subprogram (Curr)), Loc);

         --  In case of protected subprograms the first formal of its
         --  Protected_Body_Subprogram is the object and we get its address.

         else
            Obj_Ref :=
              Make_Attribute_Reference (Loc,
                Prefix =>
                   New_Occurrence_Of
                     (First_Formal
                        (Protected_Body_Subprogram (Curr)), Loc),
                Attribute_Name => Name_Address);
         end if;

      --  Case where the prefix is not an entity name. Find the
      --  version of the protected operation to be called from
      --  outside the protected object.

      else
         Sub :=
           New_Occurrence_Of
             (External_Subprogram
               (Entity (Selector_Name (Pref))), Loc);

         Obj_Ref :=
           Make_Attribute_Reference (Loc,
             Prefix => Relocate_Node (Prefix (Pref)),
               Attribute_Name => Name_Address);
      end if;

      Agg :=
        Make_Aggregate (Loc,
          Expressions =>
            New_List (
              Obj_Ref,
              Unchecked_Convert_To (Acc,
                Make_Attribute_Reference (Loc,
                  Prefix => Sub,
                  Attribute_Name => Name_Address))));

      Rewrite (N, Agg);

      Analyze_And_Resolve (N, E_T);

      --  For subsequent analysis,  the node must retain its type.
      --  The backend will replace it with the equivalent type where
      --  needed.

      Set_Etype (N, Typ);
   end Expand_Access_To_Protected_Op;

   ---------------------------
   -- Expand_Access_To_Type --
   ---------------------------

   procedure Expand_Access_To_Type (N : Node_Id) is
      Loc    : constant Source_Ptr   := Sloc (N);
      Typ    : constant Entity_Id    := Etype (N);
      Pref   : constant Node_Id      := Prefix (N);
      Par    : Node_Id;
      Formal : Entity_Id;
=======
>>>>>>> 60a98cce

   procedure Expand_Access_To_Protected_Op
     (N    : Node_Id;
      Pref : Node_Id;
      Typ  : Entity_Id)
   is
      --  The value of the attribute_reference is a record containing two
      --  fields: an access to the protected object, and an access to the
      --  subprogram itself. The prefix is a selected component.

      Loc     : constant Source_Ptr := Sloc (N);
      Agg     : Node_Id;
      Btyp    : constant Entity_Id := Base_Type (Typ);
      Sub     : Entity_Id;
      E_T     : constant Entity_Id := Equivalent_Type (Btyp);
      Acc     : constant Entity_Id :=
                  Etype (Next_Component (First_Component (E_T)));
      Obj_Ref : Node_Id;
      Curr    : Entity_Id;

      function May_Be_External_Call return Boolean;
      --  If the 'Access is to a local operation, but appears in a context
      --  where it may lead to a call from outside the object, we must treat
      --  this as an external call. Clearly we cannot tell without full
      --  flow analysis, and a subsequent call that uses this 'Access may
      --  lead to a bounded error (trying to seize locks twice, e.g.). For
      --  now we treat 'Access as a potential external call if it is an actual
      --  in a call to an outside subprogram.

      --------------------------
      -- May_Be_External_Call --
      --------------------------

      function May_Be_External_Call return Boolean is
         Subp : Entity_Id;
      begin
         if (Nkind (Parent (N)) = N_Procedure_Call_Statement
              or else Nkind (Parent (N)) = N_Function_Call)
            and then Is_Entity_Name (Name (Parent (N)))
         then
            Subp := Entity (Name (Parent (N)));
            return not In_Open_Scopes (Scope (Subp));
         else
            return False;
         end if;
      end May_Be_External_Call;

   --  Start of processing for Expand_Access_To_Protected_Op

   begin
      --  Within the body of the protected type, the prefix
      --  designates a local operation, and the object is the first
      --  parameter of the corresponding protected body of the
      --  current enclosing operation.

      if Is_Entity_Name (Pref) then
         pragma Assert (In_Open_Scopes (Scope (Entity (Pref))));

         if May_Be_External_Call then
            Sub :=
              New_Occurrence_Of
                (External_Subprogram (Entity (Pref)), Loc);
         else
            Sub :=
              New_Occurrence_Of
                (Protected_Body_Subprogram (Entity (Pref)), Loc);
         end if;

         Curr := Current_Scope;
         while Scope (Curr) /= Scope (Entity (Pref)) loop
            Curr := Scope (Curr);
         end loop;

         --  In case of protected entries the first formal of its Protected_
         --  Body_Subprogram is the address of the object.

         if Ekind (Curr) = E_Entry then
            Obj_Ref :=
               New_Occurrence_Of
                 (First_Formal
                   (Protected_Body_Subprogram (Curr)), Loc);

         --  In case of protected subprograms the first formal of its
         --  Protected_Body_Subprogram is the object and we get its address.

         else
            Obj_Ref :=
              Make_Attribute_Reference (Loc,
                Prefix =>
                   New_Occurrence_Of
                     (First_Formal
                        (Protected_Body_Subprogram (Curr)), Loc),
                Attribute_Name => Name_Address);
         end if;

      --  Case where the prefix is not an entity name. Find the
      --  version of the protected operation to be called from
      --  outside the protected object.

      else
         Sub :=
           New_Occurrence_Of
             (External_Subprogram
               (Entity (Selector_Name (Pref))), Loc);

         Obj_Ref :=
           Make_Attribute_Reference (Loc,
             Prefix => Relocate_Node (Prefix (Pref)),
               Attribute_Name => Name_Address);
      end if;

      Agg :=
        Make_Aggregate (Loc,
          Expressions =>
            New_List (
              Obj_Ref,
              Unchecked_Convert_To (Acc,
                Make_Attribute_Reference (Loc,
                  Prefix => Sub,
                  Attribute_Name => Name_Address))));

      Rewrite (N, Agg);

      Analyze_And_Resolve (N, E_T);

      --  For subsequent analysis,  the node must retain its type.
      --  The backend will replace it with the equivalent type where
      --  needed.

      Set_Etype (N, Typ);
   end Expand_Access_To_Protected_Op;

   --------------------------
   -- Expand_Fpt_Attribute --
   --------------------------

   procedure Expand_Fpt_Attribute
     (N    : Node_Id;
      Pkg  : RE_Id;
      Nam  : Name_Id;
      Args : List_Id)
   is
      Loc : constant Source_Ptr := Sloc (N);
      Typ : constant Entity_Id  := Etype (N);
      Fnm : Node_Id;

   begin
      --  The function name is the selected component Attr_xxx.yyy where
      --  Attr_xxx is the package name, and yyy is the argument Nam.

      --  Note: it would be more usual to have separate RE entries for each
      --  of the entities in the Fat packages, but first they have identical
      --  names (so we would have to have lots of renaming declarations to
      --  meet the normal RE rule of separate names for all runtime entities),
      --  and second there would be an awful lot of them!

      Fnm :=
        Make_Selected_Component (Loc,
          Prefix        => New_Reference_To (RTE (Pkg), Loc),
          Selector_Name => Make_Identifier (Loc, Nam));

      --  The generated call is given the provided set of parameters, and then
      --  wrapped in a conversion which converts the result to the target type
      --  We use the base type as the target because a range check may be
      --  required.

      Rewrite (N,
        Unchecked_Convert_To (Base_Type (Etype (N)),
          Make_Function_Call (Loc,
            Name                   => Fnm,
            Parameter_Associations => Args)));

      Analyze_And_Resolve (N, Typ);
   end Expand_Fpt_Attribute;

   ----------------------------
   -- Expand_Fpt_Attribute_R --
   ----------------------------

   --  The single argument is converted to its root type to call the
   --  appropriate runtime function, with the actual call being built
   --  by Expand_Fpt_Attribute

   procedure Expand_Fpt_Attribute_R (N : Node_Id) is
      E1  : constant Node_Id    := First (Expressions (N));
      Ftp : Entity_Id;
      Pkg : RE_Id;
   begin
      Find_Fat_Info (Etype (E1), Ftp, Pkg);
      Expand_Fpt_Attribute
        (N, Pkg, Attribute_Name (N),
         New_List (Unchecked_Convert_To (Ftp, Relocate_Node (E1))));
   end Expand_Fpt_Attribute_R;

   -----------------------------
   -- Expand_Fpt_Attribute_RI --
   -----------------------------

   --  The first argument is converted to its root type and the second
   --  argument is converted to standard long long integer to call the
   --  appropriate runtime function, with the actual call being built
   --  by Expand_Fpt_Attribute

   procedure Expand_Fpt_Attribute_RI (N : Node_Id) is
      E1  : constant Node_Id   := First (Expressions (N));
      Ftp : Entity_Id;
      Pkg : RE_Id;
      E2  : constant Node_Id   := Next (E1);
   begin
      Find_Fat_Info (Etype (E1), Ftp, Pkg);
      Expand_Fpt_Attribute
        (N, Pkg, Attribute_Name (N),
         New_List (
           Unchecked_Convert_To (Ftp, Relocate_Node (E1)),
           Unchecked_Convert_To (Standard_Integer, Relocate_Node (E2))));
   end Expand_Fpt_Attribute_RI;

   -----------------------------
   -- Expand_Fpt_Attribute_RR --
   -----------------------------

   --  The two arguments are converted to their root types to call the
   --  appropriate runtime function, with the actual call being built
   --  by Expand_Fpt_Attribute

   procedure Expand_Fpt_Attribute_RR (N : Node_Id) is
      E1  : constant Node_Id   := First (Expressions (N));
      Ftp : Entity_Id;
      Pkg : RE_Id;
      E2  : constant Node_Id   := Next (E1);
   begin
      Find_Fat_Info (Etype (E1), Ftp, Pkg);
      Expand_Fpt_Attribute
        (N, Pkg, Attribute_Name (N),
         New_List (
           Unchecked_Convert_To (Ftp, Relocate_Node (E1)),
           Unchecked_Convert_To (Ftp, Relocate_Node (E2))));
   end Expand_Fpt_Attribute_RR;

   ----------------------------------
   -- Expand_N_Attribute_Reference --
   ----------------------------------

   procedure Expand_N_Attribute_Reference (N : Node_Id) is
      Loc   : constant Source_Ptr   := Sloc (N);
      Typ   : constant Entity_Id    := Etype (N);
      Btyp  : constant Entity_Id    := Base_Type (Typ);
      Pref  : constant Node_Id      := Prefix (N);
      Exprs : constant List_Id      := Expressions (N);
      Id    : constant Attribute_Id := Get_Attribute_Id (Attribute_Name (N));

      procedure Rewrite_Stream_Proc_Call (Pname : Entity_Id);
      --  Rewrites a stream attribute for Read, Write or Output with the
      --  procedure call. Pname is the entity for the procedure to call.

      ------------------------------
      -- Rewrite_Stream_Proc_Call --
      ------------------------------

      procedure Rewrite_Stream_Proc_Call (Pname : Entity_Id) is
         Item       : constant Node_Id   := Next (First (Exprs));
         Formal     : constant Entity_Id := Next_Formal (First_Formal (Pname));
         Formal_Typ : constant Entity_Id := Etype (Formal);
         Is_Written : constant Boolean   := (Ekind (Formal) /= E_In_Parameter);

      begin
         --  The expansion depends on Item, the second actual, which is
         --  the object being streamed in or out.

         --  If the item is a component of a packed array type, and
         --  a conversion is needed on exit, we introduce a temporary to
         --  hold the value, because otherwise the packed reference will
         --  not be properly expanded.

         if Nkind (Item) = N_Indexed_Component
           and then Is_Packed (Base_Type (Etype (Prefix (Item))))
           and then Base_Type (Etype (Item)) /= Base_Type (Formal_Typ)
           and then Is_Written
         then
            declare
               Temp : constant Entity_Id :=
                        Make_Defining_Identifier
                          (Loc, New_Internal_Name ('V'));
               Decl : Node_Id;
               Assn : Node_Id;

            begin
               Decl :=
                 Make_Object_Declaration (Loc,
                   Defining_Identifier => Temp,
                   Object_Definition    =>
                     New_Occurrence_Of (Formal_Typ, Loc));
               Set_Etype (Temp, Formal_Typ);

               Assn :=
                 Make_Assignment_Statement (Loc,
                   Name => New_Copy_Tree (Item),
                   Expression =>
                     Unchecked_Convert_To
                       (Etype (Item), New_Occurrence_Of (Temp, Loc)));

               Rewrite (Item, New_Occurrence_Of (Temp, Loc));
               Insert_Actions (N,
                 New_List (
                   Decl,
                   Make_Procedure_Call_Statement (Loc,
                     Name => New_Occurrence_Of (Pname, Loc),
                     Parameter_Associations => Exprs),
                   Assn));

               Rewrite (N, Make_Null_Statement (Loc));
               return;
            end;
         end if;

         --  For the class-wide dispatching cases, and for cases in which
         --  the base type of the second argument matches the base type of
         --  the corresponding formal parameter (that is to say the stream
         --  operation is not inherited), we are all set, and can use the
         --  argument unchanged.

         --  For all other cases we do an unchecked conversion of the second
         --  parameter to the type of the formal of the procedure we are
         --  calling. This deals with the private type cases, and with going
         --  to the root type as required in elementary type case.

         if not Is_Class_Wide_Type (Entity (Pref))
           and then not Is_Class_Wide_Type (Etype (Item))
           and then Base_Type (Etype (Item)) /= Base_Type (Formal_Typ)
         then
            Rewrite (Item,
              Unchecked_Convert_To (Formal_Typ, Relocate_Node (Item)));

            --  For untagged derived types set Assignment_OK, to prevent
            --  copies from being created when the unchecked conversion
            --  is expanded (which would happen in Remove_Side_Effects
            --  if Expand_N_Unchecked_Conversion were allowed to call
            --  Force_Evaluation). The copy could violate Ada semantics
            --  in cases such as an actual that is an out parameter.
            --  Note that this approach is also used in exp_ch7 for calls
            --  to controlled type operations to prevent problems with
            --  actuals wrapped in unchecked conversions.

            if Is_Untagged_Derivation (Etype (Expression (Item))) then
               Set_Assignment_OK (Item);
            end if;
         end if;

         --  And now rewrite the call

         Rewrite (N,
           Make_Procedure_Call_Statement (Loc,
             Name => New_Occurrence_Of (Pname, Loc),
             Parameter_Associations => Exprs));

         Analyze (N);
      end Rewrite_Stream_Proc_Call;

   --  Start of processing for Expand_N_Attribute_Reference

   begin
      --  Do required validity checking, if enabled. Do not apply check to
      --  output parameters of an Asm instruction, since the value of this
      --  is not set till after the attribute has been elaborated.

      if Validity_Checks_On and then Validity_Check_Operands
        and then Id /= Attribute_Asm_Output
      then
         declare
            Expr : Node_Id;
         begin
            Expr := First (Expressions (N));
            while Present (Expr) loop
               Ensure_Valid (Expr);
               Next (Expr);
            end loop;
         end;
      end if;

      --  Remaining processing depends on specific attribute

      case Id is

      ------------
      -- Access --
      ------------

      when Attribute_Access              |
           Attribute_Unchecked_Access    |
           Attribute_Unrestricted_Access =>

         if Is_Access_Protected_Subprogram_Type (Btyp) then
            Expand_Access_To_Protected_Op (N, Pref, Typ);
<<<<<<< HEAD
=======

         --  If the prefix is a type name, this is a reference to the current
         --  instance of the type, within its initialization procedure.

         elsif Is_Entity_Name (Pref)
           and then Is_Type (Entity (Pref))
         then
            declare
               Par    : Node_Id;
               Formal : Entity_Id;

            begin
               --  If the current instance name denotes a task type, then the
               --  access attribute is rewritten to be the name of the "_task"
               --  parameter associated with the task type's task procedure.
               --  An unchecked conversion is applied to ensure a type match in
               --  cases of expander-generated calls (e.g., init procs).

               if Is_Task_Type (Entity (Pref)) then
                  Formal :=
                    First_Entity (Get_Task_Body_Procedure (Entity (Pref)));
                  while Present (Formal) loop
                     exit when Chars (Formal) = Name_uTask;
                     Next_Entity (Formal);
                  end loop;

                  pragma Assert (Present (Formal));

                  Rewrite (N,
                    Unchecked_Convert_To
                      (Typ, New_Occurrence_Of (Formal, Loc)));
                  Set_Etype (N, Typ);

                  return;

               --  The expression must appear in a default expression, (which
               --  in the initialization procedure is the right-hand side of an
               --  assignment), and not in a discriminant constraint.

               else
                  Par := Parent (N);
                  while Present (Par) loop
                     exit when Nkind (Par) = N_Assignment_Statement;

                     if Nkind (Par) = N_Component_Declaration then
                        return;
                     end if;

                     Par := Parent (Par);
                  end loop;

                  if Present (Par) then
                     Rewrite (N,
                       Make_Attribute_Reference (Loc,
                         Prefix => Make_Identifier (Loc, Name_uInit),
                         Attribute_Name  => Attribute_Name (N)));

                     Analyze_And_Resolve (N, Typ);
                  end if;

                  return;
               end if;
            end;
>>>>>>> 60a98cce

         --  The following handles cases involving interfaces and when the
         --  prefix of an access attribute is an explicit dereference. In the
         --  case where the access attribute is specifically Attribute_Access,
         --  we only do this when the context type is E_General_Access_Type,
         --  and not for anonymous access types. It seems that this code should
         --  be used for anonymous contexts as well, but that causes various
         --  regressions, such as on prefix-notation calls to dispatching
         --  operations and back-end errors on access type conversions. ???

         elsif Id /= Attribute_Access
           or else Ekind (Btyp) = E_General_Access_Type
         then
            declare
               Ref_Object : constant Node_Id := Get_Referenced_Object (Pref);
               Parm_Ent   : Entity_Id;
               Conversion : Node_Id;

            begin
               --  If the prefix of an Access attribute is a dereference of an
               --  access parameter (or a renaming of such a dereference) and
               --  the context is a general access type (but not an anonymous
               --  access type), then rewrite the attribute as a conversion of
               --  the access parameter to the context access type. This will
               --  result in an accessibility check being performed, if needed.

               --    (X.all'Access => Acc_Type (X))

               --  Note: Limit the expansion of an attribute applied to a
               --  dereference of an access parameter so that it's only done
               --  for 'Access. This fixes a problem with 'Unrestricted_Access
               --  that leads to errors in the case where the attribute
               --  type is access-to-variable and the access parameter is
               --  access-to-constant. The conversion is only done to get
               --  accessibility checks, so it makes sense to limit it to
               --  'Access (and consistent with existing comment).

               if Nkind (Ref_Object) = N_Explicit_Dereference
                 and then Is_Entity_Name (Prefix (Ref_Object))
                 and then Id = Attribute_Access
               then
                  Parm_Ent := Entity (Prefix (Ref_Object));

                  if Ekind (Parm_Ent) in Formal_Kind
                    and then Ekind (Etype (Parm_Ent)) = E_Anonymous_Access_Type
                    and then Present (Extra_Accessibility (Parm_Ent))
                  then
                     Conversion :=
                       Convert_To (Typ, New_Copy_Tree (Prefix (Ref_Object)));

                     Rewrite (N, Conversion);
                     Analyze_And_Resolve (N, Typ);

                     return;
                  end if;
               end if;

               --  Ada 2005 (AI-251): If the designated type is an interface,
               --  then rewrite the referenced object as a conversion, to force
               --  the displacement of the pointer to the secondary dispatch
               --  table.

               if Is_Interface (Directly_Designated_Type (Btyp)) then

                  --  When the object is an explicit dereference, just convert
                  --  the dereference's prefix.

                  if Nkind (Ref_Object) = N_Explicit_Dereference then
                     Conversion :=
                       Convert_To (Typ, New_Copy_Tree (Prefix (Ref_Object)));

                  --  It seems rather bizarre that we generate a conversion of
                  --  a tagged object to an access type, since such conversions
                  --  are not normally permitted, but Expand_N_Type_Conversion
                  --  (actually Expand_Interface_Conversion) is designed to
                  --  handle them in the interface case. Do we really want to
                  --  create such odd conversions???

                  else
                     Conversion :=
                       Convert_To (Typ, New_Copy_Tree (Ref_Object));
                  end if;

                  Rewrite (N, Conversion);
                  Analyze_And_Resolve (N, Typ);
               end if;
            end;
         end if;

      --------------
      -- Adjacent --
      --------------

      --  Transforms 'Adjacent into a call to the floating-point attribute
      --  function Adjacent in Fat_xxx (where xxx is the root type)

      when Attribute_Adjacent =>
         Expand_Fpt_Attribute_RR (N);

      -------------
      -- Address --
      -------------

      when Attribute_Address => Address : declare
         Task_Proc : Entity_Id;

      begin
         --  If the prefix is a task or a task type, the useful address is that
         --  of the procedure for the task body, i.e. the actual program unit.
         --  We replace the original entity with that of the procedure.

         if Is_Entity_Name (Pref)
           and then Is_Task_Type (Entity (Pref))
         then
            Task_Proc := Next_Entity (Root_Type (Etype (Pref)));

            while Present (Task_Proc) loop
               exit when Ekind (Task_Proc) = E_Procedure
                 and then Etype (First_Formal (Task_Proc)) =
                                  Corresponding_Record_Type (Etype (Pref));
               Next_Entity (Task_Proc);
            end loop;

            if Present (Task_Proc) then
               Set_Entity (Pref, Task_Proc);
               Set_Etype  (Pref, Etype (Task_Proc));
            end if;

         --  Similarly, the address of a protected operation is the address
         --  of the corresponding protected body, regardless of the protected
         --  object from which it is selected.

         elsif Nkind (Pref) = N_Selected_Component
           and then Is_Subprogram (Entity (Selector_Name (Pref)))
           and then Is_Protected_Type (Scope (Entity (Selector_Name (Pref))))
         then
            Rewrite (Pref,
              New_Occurrence_Of (
                External_Subprogram (Entity (Selector_Name (Pref))), Loc));

         elsif Nkind (Pref) = N_Explicit_Dereference
           and then Ekind (Etype (Pref)) = E_Subprogram_Type
           and then Convention (Etype (Pref)) = Convention_Protected
         then
            --  The prefix is be a dereference of an access_to_protected_
            --  subprogram. The desired address is the second component of
            --  the record that represents the access.

            declare
               Addr : constant Entity_Id := Etype (N);
               Ptr  : constant Node_Id   := Prefix (Pref);
               T    : constant Entity_Id :=
                        Equivalent_Type (Base_Type (Etype (Ptr)));

            begin
               Rewrite (N,
                 Unchecked_Convert_To (Addr,
                   Make_Selected_Component (Loc,
                     Prefix => Unchecked_Convert_To (T, Ptr),
                     Selector_Name => New_Occurrence_Of (
                       Next_Entity (First_Entity (T)), Loc))));

               Analyze_And_Resolve (N, Addr);
            end;

         --  Ada 2005 (AI-251): Class-wide interface objects are always
         --  "displaced" to reference the tag associated with the interface
         --  type. In order to obtain the real address of such objects we
         --  generate a call to a run-time subprogram that returns the base
         --  address of the object.

         elsif Is_Class_Wide_Type (Etype (Pref))
<<<<<<< HEAD
            and then Is_Interface (Etype (Pref))
=======
           and then Is_Interface (Etype (Pref))
           and then not (Nkind (Pref) in N_Has_Entity
                          and then Is_Subprogram (Entity (Pref)))
>>>>>>> 60a98cce
         then
            Rewrite (N,
              Make_Function_Call (Loc,
                Name => New_Reference_To (RTE (RE_Base_Address), Loc),
                Parameter_Associations => New_List (
                  Relocate_Node (N))));
            Analyze (N);
            return;
         end if;

         --  Deal with packed array reference, other cases are handled by gigi

         if Involves_Packed_Array_Reference (Pref) then
            Expand_Packed_Address_Reference (N);
         end if;
      end Address;

      ---------------
      -- Alignment --
      ---------------

      when Attribute_Alignment => Alignment : declare
         Ptyp     : constant Entity_Id := Etype (Pref);
         New_Node : Node_Id;

      begin
         --  For class-wide types, X'Class'Alignment is transformed into a
         --  direct reference to the Alignment of the class type, so that the
         --  back end does not have to deal with the X'Class'Alignment
         --  reference.

         if Is_Entity_Name (Pref)
           and then Is_Class_Wide_Type (Entity (Pref))
         then
            Rewrite (Prefix (N), New_Occurrence_Of (Entity (Pref), Loc));
            return;

         --  For x'Alignment applied to an object of a class wide type,
         --  transform X'Alignment into a call to the predefined primitive
         --  operation _Alignment applied to X.

         elsif Is_Class_Wide_Type (Ptyp) then

            --  No need to do anything else compiling under restriction
            --  No_Dispatching_Calls. During the semantic analysis we
            --  already notified such violation.

            if Restriction_Active (No_Dispatching_Calls) then
               return;
            end if;

            New_Node :=
              Make_Function_Call (Loc,
                Name => New_Reference_To
                  (Find_Prim_Op (Ptyp, Name_uAlignment), Loc),
                Parameter_Associations => New_List (Pref));

            if Typ /= Standard_Integer then

               --  The context is a specific integer type with which the
               --  original attribute was compatible. The function has a
               --  specific type as well, so to preserve the compatibility
               --  we must convert explicitly.

               New_Node := Convert_To (Typ, New_Node);
            end if;

            Rewrite (N, New_Node);
            Analyze_And_Resolve (N, Typ);
            return;

         --  For all other cases, we just have to deal with the case of
         --  the fact that the result can be universal.

         else
            Apply_Universal_Integer_Attribute_Checks (N);
         end if;
      end Alignment;

      ---------------
      -- AST_Entry --
      ---------------

      when Attribute_AST_Entry => AST_Entry : declare
         Ttyp : Entity_Id;
         T_Id : Node_Id;
         Eent : Entity_Id;

         Entry_Ref : Node_Id;
         --  The reference to the entry or entry family

         Index : Node_Id;
         --  The index expression for an entry family reference, or
         --  the Empty if Entry_Ref references a simple entry.

      begin
         if Nkind (Pref) = N_Indexed_Component then
            Entry_Ref := Prefix (Pref);
            Index := First (Expressions (Pref));
         else
            Entry_Ref := Pref;
            Index := Empty;
         end if;

         --  Get expression for Task_Id and the entry entity

         if Nkind (Entry_Ref) = N_Selected_Component then
            T_Id :=
              Make_Attribute_Reference (Loc,
                Attribute_Name => Name_Identity,
                Prefix         => Prefix (Entry_Ref));

            Ttyp := Etype (Prefix (Entry_Ref));
            Eent := Entity (Selector_Name (Entry_Ref));

         else
            T_Id :=
              Make_Function_Call (Loc,
                Name => New_Occurrence_Of (RTE (RE_Current_Task), Loc));

            Eent  := Entity (Entry_Ref);

            --  We have to find the enclosing task to get the task type
            --  There must be one, since we already validated this earlier

            Ttyp := Current_Scope;
            while not Is_Task_Type (Ttyp) loop
               Ttyp := Scope (Ttyp);
            end loop;
         end if;

         --  Now rewrite the attribute with a call to Create_AST_Handler

         Rewrite (N,
           Make_Function_Call (Loc,
             Name => New_Occurrence_Of (RTE (RE_Create_AST_Handler), Loc),
             Parameter_Associations => New_List (
               T_Id,
               Entry_Index_Expression (Loc, Eent, Index, Ttyp))));

         Analyze_And_Resolve (N, RTE (RE_AST_Handler));
      end AST_Entry;

      ------------------
      -- Bit_Position --
      ------------------

      --  We compute this if a component clause was present, otherwise
      --  we leave the computation up to Gigi, since we don't know what
      --  layout will be chosen.

      --  Note that the attribute can apply to a naked record component
      --  in generated code (i.e. the prefix is an identifier that
      --  references the component or discriminant entity).

      when Attribute_Bit_Position => Bit_Position :
      declare
         CE : Entity_Id;

      begin
         if Nkind (Pref) = N_Identifier then
            CE := Entity (Pref);
         else
            CE := Entity (Selector_Name (Pref));
         end if;

         if Known_Static_Component_Bit_Offset (CE) then
            Rewrite (N,
              Make_Integer_Literal (Loc,
                Intval => Component_Bit_Offset (CE)));
            Analyze_And_Resolve (N, Typ);

         else
            Apply_Universal_Integer_Attribute_Checks (N);
         end if;
      end Bit_Position;

      ------------------
      -- Body_Version --
      ------------------

      --  A reference to P'Body_Version or P'Version is expanded to

      --     Vnn : Unsigned;
      --     pragma Import (C, Vnn, "uuuuT";
      --     ...
      --     Get_Version_String (Vnn)

      --  where uuuu is the unit name (dots replaced by double underscore)
      --  and T is B for the cases of Body_Version, or Version applied to a
      --  subprogram acting as its own spec, and S for Version applied to a
      --  subprogram spec or package. This sequence of code references the
      --  the unsigned constant created in the main program by the binder.

      --  A special exception occurs for Standard, where the string
      --  returned is a copy of the library string in gnatvsn.ads.

      when Attribute_Body_Version | Attribute_Version => Version : declare
         E    : constant Entity_Id :=
                  Make_Defining_Identifier (Loc, New_Internal_Name ('V'));
         Pent : Entity_Id;
         S    : String_Id;

      begin
         --  If not library unit, get to containing library unit

         Pent := Entity (Pref);
         while Pent /= Standard_Standard
           and then Scope (Pent) /= Standard_Standard
           and then not Is_Child_Unit (Pent)
         loop
            Pent := Scope (Pent);
         end loop;

         --  Special case Standard and Standard.ASCII

         if Pent = Standard_Standard or else Pent = Standard_ASCII then
            Rewrite (N,
              Make_String_Literal (Loc,
                Strval => Verbose_Library_Version));

         --  All other cases

         else
            --  Build required string constant

            Get_Name_String (Get_Unit_Name (Pent));

            Start_String;
            for J in 1 .. Name_Len - 2 loop
               if Name_Buffer (J) = '.' then
                  Store_String_Chars ("__");
               else
                  Store_String_Char (Get_Char_Code (Name_Buffer (J)));
               end if;
            end loop;

            --  Case of subprogram acting as its own spec, always use body

            if Nkind (Declaration_Node (Pent)) in N_Subprogram_Specification
              and then Nkind (Parent (Declaration_Node (Pent))) =
                                                          N_Subprogram_Body
              and then Acts_As_Spec (Parent (Declaration_Node (Pent)))
            then
               Store_String_Chars ("B");

            --  Case of no body present, always use spec

            elsif not Unit_Requires_Body (Pent) then
               Store_String_Chars ("S");

            --  Otherwise use B for Body_Version, S for spec

            elsif Id = Attribute_Body_Version then
               Store_String_Chars ("B");
            else
               Store_String_Chars ("S");
            end if;

            S := End_String;
            Lib.Version_Referenced (S);

            --  Insert the object declaration

            Insert_Actions (N, New_List (
              Make_Object_Declaration (Loc,
                Defining_Identifier => E,
                Object_Definition   =>
                  New_Occurrence_Of (RTE (RE_Unsigned), Loc))));

            --  Set entity as imported with correct external name

            Set_Is_Imported (E);
            Set_Interface_Name (E, Make_String_Literal (Loc, S));

            --  Set entity as internal to ensure proper Sprint output of its
            --  implicit importation.

            Set_Is_Internal (E);

            --  And now rewrite original reference

            Rewrite (N,
              Make_Function_Call (Loc,
                Name => New_Reference_To (RTE (RE_Get_Version_String), Loc),
                Parameter_Associations => New_List (
                  New_Occurrence_Of (E, Loc))));
         end if;

         Analyze_And_Resolve (N, RTE (RE_Version_String));
      end Version;

      -------------
      -- Ceiling --
      -------------

      --  Transforms 'Ceiling into a call to the floating-point attribute
      --  function Ceiling in Fat_xxx (where xxx is the root type)

      when Attribute_Ceiling =>
         Expand_Fpt_Attribute_R (N);

      --------------
      -- Callable --
      --------------

      --  Transforms 'Callable attribute into a call to the Callable function

      when Attribute_Callable => Callable :
      begin
         --  We have an object of a task interface class-wide type as a prefix
         --  to Callable. Generate:

<<<<<<< HEAD
         --    callable (Pref._disp_get_task_id);

         if Ada_Version >= Ada_05
           and then Ekind (Etype (Pref)) = E_Class_Wide_Type
           and then Is_Interface      (Etype (Pref))
=======
         --    callable (Task_Id (Pref._disp_get_task_id));

         if Ada_Version >= Ada_05
           and then Ekind (Etype (Pref)) = E_Class_Wide_Type
           and then Is_Interface (Etype (Pref))
>>>>>>> 60a98cce
           and then Is_Task_Interface (Etype (Pref))
         then
            Rewrite (N,
              Make_Function_Call (Loc,
                Name =>
                  New_Reference_To (RTE (RE_Callable), Loc),
                Parameter_Associations => New_List (
<<<<<<< HEAD
                  Make_Selected_Component (Loc,
                    Prefix =>
                      New_Copy_Tree (Pref),
                    Selector_Name =>
                      Make_Identifier (Loc, Name_uDisp_Get_Task_Id)))));
=======
                  Make_Unchecked_Type_Conversion (Loc,
                    Subtype_Mark =>
                      New_Reference_To (RTE (RO_ST_Task_Id), Loc),
                    Expression =>
                      Make_Selected_Component (Loc,
                        Prefix =>
                          New_Copy_Tree (Pref),
                        Selector_Name =>
                          Make_Identifier (Loc, Name_uDisp_Get_Task_Id))))));

>>>>>>> 60a98cce
         else
            Rewrite (N,
              Build_Call_With_Task (Pref, RTE (RE_Callable)));
         end if;

         Analyze_And_Resolve (N, Standard_Boolean);
      end Callable;

      ------------
      -- Caller --
      ------------

      --  Transforms 'Caller attribute into a call to either the
      --  Task_Entry_Caller or the Protected_Entry_Caller function.

      when Attribute_Caller => Caller : declare
         Id_Kind    : constant Entity_Id := RTE (RO_AT_Task_Id);
         Ent        : constant Entity_Id := Entity (Pref);
         Conctype   : constant Entity_Id := Scope (Ent);
         Nest_Depth : Integer := 0;
         Name       : Node_Id;
         S          : Entity_Id;

      begin
         --  Protected case

         if Is_Protected_Type (Conctype) then
            if Abort_Allowed
              or else Restriction_Active (No_Entry_Queue) = False
              or else Number_Entries (Conctype) > 1
            then
               Name :=
                 New_Reference_To
                   (RTE (RE_Protected_Entry_Caller), Loc);
            else
               Name :=
                 New_Reference_To
                   (RTE (RE_Protected_Single_Entry_Caller), Loc);
            end if;

            Rewrite (N,
              Unchecked_Convert_To (Id_Kind,
                Make_Function_Call (Loc,
                  Name => Name,
                  Parameter_Associations => New_List
                    (New_Reference_To (
                      Object_Ref
                        (Corresponding_Body (Parent (Conctype))), Loc)))));

         --  Task case

         else
            --  Determine the nesting depth of the E'Caller attribute, that
            --  is, how many accept statements are nested within the accept
            --  statement for E at the point of E'Caller. The runtime uses
            --  this depth to find the specified entry call.

            for J in reverse 0 .. Scope_Stack.Last loop
               S := Scope_Stack.Table (J).Entity;

               --  We should not reach the scope of the entry, as it should
               --  already have been checked in Sem_Attr that this attribute
               --  reference is within a matching accept statement.

               pragma Assert (S /= Conctype);

               if S = Ent then
                  exit;

               elsif Is_Entry (S) then
                  Nest_Depth := Nest_Depth + 1;
               end if;
            end loop;

            Rewrite (N,
              Unchecked_Convert_To (Id_Kind,
                Make_Function_Call (Loc,
                  Name => New_Reference_To (
                    RTE (RE_Task_Entry_Caller), Loc),
                  Parameter_Associations => New_List (
                    Make_Integer_Literal (Loc,
                      Intval => Int (Nest_Depth))))));
         end if;

         Analyze_And_Resolve (N, Id_Kind);
      end Caller;

      -------------
      -- Compose --
      -------------

      --  Transforms 'Compose into a call to the floating-point attribute
      --  function Compose in Fat_xxx (where xxx is the root type)

      --  Note: we strictly should have special code here to deal with the
      --  case of absurdly negative arguments (less than Integer'First)
      --  which will return a (signed) zero value, but it hardly seems
      --  worth the effort. Absurdly large positive arguments will raise
      --  constraint error which is fine.

      when Attribute_Compose =>
         Expand_Fpt_Attribute_RI (N);

      -----------------
      -- Constrained --
      -----------------

      when Attribute_Constrained => Constrained : declare
         Formal_Ent : constant Entity_Id := Param_Entity (Pref);
         Typ        : constant Entity_Id := Etype (Pref);

         function Is_Constrained_Aliased_View (Obj : Node_Id) return Boolean;
         --  Ada 2005 (AI-363): Returns True if the object name Obj denotes a
         --  view of an aliased object whose subtype is constrained.

         ---------------------------------
         -- Is_Constrained_Aliased_View --
         ---------------------------------

         function Is_Constrained_Aliased_View (Obj : Node_Id) return Boolean is
            E : Entity_Id;

         begin
            if Is_Entity_Name (Obj) then
               E := Entity (Obj);

               if Present (Renamed_Object (E)) then
                  return Is_Constrained_Aliased_View (Renamed_Object (E));

               else
                  return Is_Aliased (E) and then Is_Constrained (Etype (E));
               end if;

            else
               return Is_Aliased_View (Obj)
                        and then
                      (Is_Constrained (Etype (Obj))
                         or else (Nkind (Obj) = N_Explicit_Dereference
                                    and then
                                      not Has_Constrained_Partial_View
                                            (Base_Type (Etype (Obj)))));
            end if;
         end Is_Constrained_Aliased_View;

      --  Start of processing for Constrained

      begin
         --  Reference to a parameter where the value is passed as an extra
         --  actual, corresponding to the extra formal referenced by the
         --  Extra_Constrained field of the corresponding formal. If this
         --  is an entry in-parameter, it is replaced by a constant renaming
         --  for which Extra_Constrained is never created.

         if Present (Formal_Ent)
           and then Ekind (Formal_Ent) /= E_Constant
           and then Present (Extra_Constrained (Formal_Ent))
         then
            Rewrite (N,
              New_Occurrence_Of
                (Extra_Constrained (Formal_Ent), Sloc (N)));

         --  For variables with a Extra_Constrained field, we use the
         --  corresponding entity.

         elsif Nkind (Pref) = N_Identifier
           and then Ekind (Entity (Pref)) = E_Variable
           and then Present (Extra_Constrained (Entity (Pref)))
         then
            Rewrite (N,
              New_Occurrence_Of
                (Extra_Constrained (Entity (Pref)), Sloc (N)));

         --  For all other entity names, we can tell at compile time

         elsif Is_Entity_Name (Pref) then
            declare
               Ent : constant Entity_Id   := Entity (Pref);
               Res : Boolean;

            begin
               --  (RM J.4) obsolescent cases

               if Is_Type (Ent) then

                  --  Private type

                  if Is_Private_Type (Ent) then
                     Res := not Has_Discriminants (Ent)
                              or else Is_Constrained (Ent);

                  --  It not a private type, must be a generic actual type
                  --  that corresponded to a private type. We know that this
                  --  correspondence holds, since otherwise the reference
                  --  within the generic template would have been illegal.

                  else
                     if Is_Composite_Type (Underlying_Type (Ent)) then
                        Res := Is_Constrained (Ent);
                     else
                        Res := True;
                     end if;
                  end if;

               --  If the prefix is not a variable or is aliased, then
               --  definitely true; if it's a formal parameter without
               --  an associated extra formal, then treat it as constrained.

               --  Ada 2005 (AI-363): An aliased prefix must be known to be
               --  constrained in order to set the attribute to True.

               elsif not Is_Variable (Pref)
                 or else Present (Formal_Ent)
                 or else (Ada_Version < Ada_05
                            and then Is_Aliased_View (Pref))
                 or else (Ada_Version >= Ada_05
                            and then Is_Constrained_Aliased_View (Pref))
               then
                  Res := True;

               --  Variable case, just look at type to see if it is
               --  constrained. Note that the one case where this is
               --  not accurate (the procedure formal case), has been
               --  handled above.

               --  We use the Underlying_Type here (and below) in case the
               --  type is private without discriminants, but the full type
               --  has discriminants. This case is illegal, but we generate it
               --  internally for passing to the Extra_Constrained parameter.

               else
                  Res := Is_Constrained (Underlying_Type (Etype (Ent)));
               end if;

               Rewrite (N,
                 New_Reference_To (Boolean_Literals (Res), Loc));
            end;

         --  Prefix is not an entity name. These are also cases where
         --  we can always tell at compile time by looking at the form
         --  and type of the prefix. If an explicit dereference of an
         --  object with constrained partial view, this is unconstrained
         --  (Ada 2005 AI-363).

         else
            Rewrite (N,
              New_Reference_To (
                Boolean_Literals (
                  not Is_Variable (Pref)
                    or else
                     (Nkind (Pref) = N_Explicit_Dereference
                        and then
                          not Has_Constrained_Partial_View (Base_Type (Typ)))
                    or else Is_Constrained (Underlying_Type (Typ))),
                Loc));
         end if;

         Analyze_And_Resolve (N, Standard_Boolean);
      end Constrained;

      ---------------
      -- Copy_Sign --
      ---------------

      --  Transforms 'Copy_Sign into a call to the floating-point attribute
      --  function Copy_Sign in Fat_xxx (where xxx is the root type)

      when Attribute_Copy_Sign =>
         Expand_Fpt_Attribute_RR (N);

      -----------
      -- Count --
      -----------

      --  Transforms 'Count attribute into a call to the Count function

      when Attribute_Count => Count :
      declare
         Entnam  : Node_Id;
         Index   : Node_Id;
         Name    : Node_Id;
         Call    : Node_Id;
         Conctyp : Entity_Id;

      begin
         --  If the prefix is a member of an entry family, retrieve both
         --  entry name and index. For a simple entry there is no index.

         if Nkind (Pref) = N_Indexed_Component then
            Entnam := Prefix (Pref);
            Index := First (Expressions (Pref));
         else
            Entnam := Pref;
            Index := Empty;
         end if;

         --  Find the concurrent type in which this attribute is referenced
         --  (there had better be one).

         Conctyp := Current_Scope;
         while not Is_Concurrent_Type (Conctyp) loop
            Conctyp := Scope (Conctyp);
         end loop;

         --  Protected case

         if Is_Protected_Type (Conctyp) then

            if Abort_Allowed
              or else Restriction_Active (No_Entry_Queue) = False
              or else Number_Entries (Conctyp) > 1
            then
               Name := New_Reference_To (RTE (RE_Protected_Count), Loc);

               Call :=
                 Make_Function_Call (Loc,
                   Name => Name,
                   Parameter_Associations => New_List (
                     New_Reference_To (
                       Object_Ref (
                         Corresponding_Body (Parent (Conctyp))), Loc),
                     Entry_Index_Expression (
                       Loc, Entity (Entnam), Index, Scope (Entity (Entnam)))));
            else
               Name := New_Reference_To (RTE (RE_Protected_Count_Entry), Loc);

               Call := Make_Function_Call (Loc,
                   Name => Name,
                   Parameter_Associations => New_List (
                     New_Reference_To (
                       Object_Ref (
                         Corresponding_Body (Parent (Conctyp))), Loc)));
            end if;

         --  Task case

         else
            Call :=
              Make_Function_Call (Loc,
                Name => New_Reference_To (RTE (RE_Task_Count), Loc),
                Parameter_Associations => New_List (
                  Entry_Index_Expression
                    (Loc, Entity (Entnam), Index, Scope (Entity (Entnam)))));
         end if;

         --  The call returns type Natural but the context is universal integer
         --  so any integer type is allowed. The attribute was already resolved
         --  so its Etype is the required result type. If the base type of the
         --  context type is other than Standard.Integer we put in a conversion
         --  to the required type. This can be a normal typed conversion since
         --  both input and output types of the conversion are integer types

         if Base_Type (Typ) /= Base_Type (Standard_Integer) then
            Rewrite (N, Convert_To (Typ, Call));
         else
            Rewrite (N, Call);
         end if;

         Analyze_And_Resolve (N, Typ);
      end Count;

      ---------------
      -- Elab_Body --
      ---------------

      --  This processing is shared by Elab_Spec

      --  What we do is to insert the following declarations

      --     procedure tnn;
      --     pragma Import (C, enn, "name___elabb/s");

      --  and then the Elab_Body/Spec attribute is replaced by a reference
      --  to this defining identifier.

      when Attribute_Elab_Body |
           Attribute_Elab_Spec =>

         Elab_Body : declare
            Ent  : constant Entity_Id :=
                     Make_Defining_Identifier (Loc,
                       New_Internal_Name ('E'));
            Str  : String_Id;
            Lang : Node_Id;

            procedure Make_Elab_String (Nod : Node_Id);
            --  Given Nod, an identifier, or a selected component, put the
            --  image into the current string literal, with double underline
            --  between components.

            ----------------------
            -- Make_Elab_String --
            ----------------------

            procedure Make_Elab_String (Nod : Node_Id) is
            begin
               if Nkind (Nod) = N_Selected_Component then
                  Make_Elab_String (Prefix (Nod));

<<<<<<< HEAD
                  if Java_VM then
                     Store_String_Char ('$');
                  else
                     Store_String_Char ('_');
                     Store_String_Char ('_');
                  end if;
=======
                  case VM_Target is
                     when JVM_Target =>
                        Store_String_Char ('$');
                     when CLI_Target =>
                        Store_String_Char ('.');
                     when No_VM =>
                        Store_String_Char ('_');
                        Store_String_Char ('_');
                  end case;
>>>>>>> 60a98cce

                  Get_Name_String (Chars (Selector_Name (Nod)));

               else
                  pragma Assert (Nkind (Nod) = N_Identifier);
                  Get_Name_String (Chars (Nod));
               end if;

               Store_String_Chars (Name_Buffer (1 .. Name_Len));
            end Make_Elab_String;

         --  Start of processing for Elab_Body/Elab_Spec

         begin
            --  First we need to prepare the string literal for the name of
            --  the elaboration routine to be referenced.

            Start_String;
            Make_Elab_String (Pref);

            if VM_Target = No_VM then
               Store_String_Chars ("___elab");
               Lang := Make_Identifier (Loc, Name_C);
            else
               Store_String_Chars ("._elab");
               Lang := Make_Identifier (Loc, Name_Ada);
            end if;

            if Id = Attribute_Elab_Body then
               Store_String_Char ('b');
            else
               Store_String_Char ('s');
            end if;

            Str := End_String;

            Insert_Actions (N, New_List (
              Make_Subprogram_Declaration (Loc,
                Specification =>
                  Make_Procedure_Specification (Loc,
                    Defining_Unit_Name => Ent)),

              Make_Pragma (Loc,
                Chars => Name_Import,
                Pragma_Argument_Associations => New_List (
                  Make_Pragma_Argument_Association (Loc,
                    Expression => Lang),

                  Make_Pragma_Argument_Association (Loc,
                    Expression =>
                      Make_Identifier (Loc, Chars (Ent))),

                  Make_Pragma_Argument_Association (Loc,
                    Expression =>
                      Make_String_Literal (Loc, Str))))));

            Set_Entity (N, Ent);
            Rewrite (N, New_Occurrence_Of (Ent, Loc));
         end Elab_Body;

      ----------------
      -- Elaborated --
      ----------------

      --  Elaborated is always True for preelaborated units, predefined
      --  units, pure units and units which have Elaborate_Body pragmas.
      --  These units have no elaboration entity.

      --  Note: The Elaborated attribute is never passed through to Gigi

      when Attribute_Elaborated => Elaborated : declare
         Ent : constant Entity_Id := Entity (Pref);

      begin
         if Present (Elaboration_Entity (Ent)) then
            Rewrite (N,
              New_Occurrence_Of (Elaboration_Entity (Ent), Loc));
         else
            Rewrite (N, New_Occurrence_Of (Standard_True, Loc));
         end if;
      end Elaborated;

      --------------
      -- Enum_Rep --
      --------------

      when Attribute_Enum_Rep => Enum_Rep :
      begin
         --  X'Enum_Rep (Y) expands to

         --    target-type (Y)

         --  This is simply a direct conversion from the enumeration type
         --  to the target integer type, which is treated by Gigi as a normal
         --  integer conversion, treating the enumeration type as an integer,
         --  which is exactly what we want! We set Conversion_OK to make sure
         --  that the analyzer does not complain about what otherwise might
         --  be an illegal conversion.

         if Is_Non_Empty_List (Exprs) then
            Rewrite (N,
              OK_Convert_To (Typ, Relocate_Node (First (Exprs))));

         --  X'Enum_Rep where X is an enumeration literal is replaced by
         --  the literal value.

         elsif Ekind (Entity (Pref)) = E_Enumeration_Literal then
            Rewrite (N,
              Make_Integer_Literal (Loc, Enumeration_Rep (Entity (Pref))));

         --  If this is a renaming of a literal, recover the representation
         --  of the original.

         elsif Ekind (Entity (Pref)) = E_Constant
           and then Present (Renamed_Object (Entity (Pref)))
           and then
             Ekind (Entity (Renamed_Object (Entity (Pref))))
               = E_Enumeration_Literal
         then
            Rewrite (N,
              Make_Integer_Literal (Loc,
                Enumeration_Rep (Entity (Renamed_Object (Entity (Pref))))));

         --  X'Enum_Rep where X is an object does a direct unchecked conversion
         --  of the object value, as described for the type case above.

         else
            Rewrite (N,
              OK_Convert_To (Typ, Relocate_Node (Pref)));
         end if;

         Set_Etype (N, Typ);
         Analyze_And_Resolve (N, Typ);

      end Enum_Rep;

      --------------
      -- Exponent --
      --------------

      --  Transforms 'Exponent into a call to the floating-point attribute
      --  function Exponent in Fat_xxx (where xxx is the root type)

      when Attribute_Exponent =>
         Expand_Fpt_Attribute_R (N);

      ------------------
      -- External_Tag --
      ------------------

      --  transforme X'External_Tag into Ada.Tags.External_Tag (X'tag)

      when Attribute_External_Tag => External_Tag :
      begin
         Rewrite (N,
           Make_Function_Call (Loc,
             Name => New_Reference_To (RTE (RE_External_Tag), Loc),
             Parameter_Associations => New_List (
               Make_Attribute_Reference (Loc,
                 Attribute_Name => Name_Tag,
                 Prefix => Prefix (N)))));

         Analyze_And_Resolve (N, Standard_String);
      end External_Tag;

      -----------
      -- First --
      -----------

      when Attribute_First => declare
         Ptyp : constant Entity_Id := Etype (Pref);

      begin
         --  If the prefix type is a constrained packed array type which
         --  already has a Packed_Array_Type representation defined, then
         --  replace this attribute with a direct reference to 'First of the
         --  appropriate index subtype (since otherwise Gigi will try to give
         --  us the value of 'First for this implementation type).

         if Is_Constrained_Packed_Array (Ptyp) then
            Rewrite (N,
              Make_Attribute_Reference (Loc,
                Attribute_Name => Name_First,
                Prefix => New_Reference_To (Get_Index_Subtype (N), Loc)));
            Analyze_And_Resolve (N, Typ);

         elsif Is_Access_Type (Ptyp) then
            Apply_Access_Check (N);
         end if;
      end;

      ---------------
      -- First_Bit --
      ---------------

      --  We compute this if a component clause was present, otherwise
      --  we leave the computation up to Gigi, since we don't know what
      --  layout will be chosen.

      when Attribute_First_Bit => First_Bit :
      declare
         CE : constant Entity_Id := Entity (Selector_Name (Pref));

      begin
         if Known_Static_Component_Bit_Offset (CE) then
            Rewrite (N,
              Make_Integer_Literal (Loc,
                Component_Bit_Offset (CE) mod System_Storage_Unit));

            Analyze_And_Resolve (N, Typ);

         else
            Apply_Universal_Integer_Attribute_Checks (N);
         end if;
      end First_Bit;

      -----------------
      -- Fixed_Value --
      -----------------

      --  We transform:

      --     fixtype'Fixed_Value (integer-value)

      --  into

      --     fixtype(integer-value)

      --  we do all the required analysis of the conversion here, because
      --  we do not want this to go through the fixed-point conversion
      --  circuits. Note that gigi always treats fixed-point as equivalent
      --  to the corresponding integer type anyway.

      when Attribute_Fixed_Value => Fixed_Value :
      begin
         Rewrite (N,
           Make_Type_Conversion (Loc,
             Subtype_Mark => New_Occurrence_Of (Entity (Pref), Loc),
             Expression   => Relocate_Node (First (Exprs))));
         Set_Etype (N, Entity (Pref));
         Set_Analyzed (N);

      --  Note: it might appear that a properly analyzed unchecked conversion
      --  would be just fine here, but that's not the case, since the full
      --  range checks performed by the following call are critical!

         Apply_Type_Conversion_Checks (N);
      end Fixed_Value;

      -----------
      -- Floor --
      -----------

      --  Transforms 'Floor into a call to the floating-point attribute
      --  function Floor in Fat_xxx (where xxx is the root type)

      when Attribute_Floor =>
         Expand_Fpt_Attribute_R (N);

      ----------
      -- Fore --
      ----------

      --  For the fixed-point type Typ:

      --    Typ'Fore

      --  expands into

      --    Result_Type (System.Fore (Universal_Real (Type'First)),
      --                              Universal_Real (Type'Last))

      --  Note that we know that the type is a non-static subtype, or Fore
      --  would have itself been computed dynamically in Eval_Attribute.

      when Attribute_Fore => Fore :
      declare
         Ptyp : constant Entity_Id := Etype (Pref);

      begin
         Rewrite (N,
           Convert_To (Typ,
             Make_Function_Call (Loc,
               Name => New_Reference_To (RTE (RE_Fore), Loc),

               Parameter_Associations => New_List (
                 Convert_To (Universal_Real,
                   Make_Attribute_Reference (Loc,
                     Prefix => New_Reference_To (Ptyp, Loc),
                     Attribute_Name => Name_First)),

                 Convert_To (Universal_Real,
                   Make_Attribute_Reference (Loc,
                     Prefix => New_Reference_To (Ptyp, Loc),
                     Attribute_Name => Name_Last))))));

         Analyze_And_Resolve (N, Typ);
      end Fore;

      --------------
      -- Fraction --
      --------------

      --  Transforms 'Fraction into a call to the floating-point attribute
      --  function Fraction in Fat_xxx (where xxx is the root type)

      when Attribute_Fraction =>
         Expand_Fpt_Attribute_R (N);

      --------------
      -- Identity --
      --------------

      --  For an exception returns a reference to the exception data:
      --      Exception_Id!(Prefix'Reference)

      --  For a task it returns a reference to the _task_id component of
      --  corresponding record:

      --    taskV!(Prefix)._Task_Id, converted to the type Task_Id defined

      --  in Ada.Task_Identification

      when Attribute_Identity => Identity : declare
         Id_Kind : Entity_Id;

      begin
         if Etype (Pref) = Standard_Exception_Type then
            Id_Kind := RTE (RE_Exception_Id);

            if Present (Renamed_Object (Entity (Pref))) then
               Set_Entity (Pref, Renamed_Object (Entity (Pref)));
            end if;

            Rewrite (N,
              Unchecked_Convert_To (Id_Kind, Make_Reference (Loc, Pref)));
         else
            Id_Kind := RTE (RO_AT_Task_Id);

            Rewrite (N,
              Unchecked_Convert_To (Id_Kind, Concurrent_Ref (Pref)));
         end if;

         Analyze_And_Resolve (N, Id_Kind);
      end Identity;

      -----------
      -- Image --
      -----------

      --  Image attribute is handled in separate unit Exp_Imgv

      when Attribute_Image =>
         Exp_Imgv.Expand_Image_Attribute (N);

      ---------
      -- Img --
      ---------

      --  X'Img is expanded to typ'Image (X), where typ is the type of X

      when Attribute_Img => Img :
      begin
         Rewrite (N,
           Make_Attribute_Reference (Loc,
             Prefix => New_Reference_To (Etype (Pref), Loc),
             Attribute_Name => Name_Image,
             Expressions => New_List (Relocate_Node (Pref))));

         Analyze_And_Resolve (N, Standard_String);
      end Img;

      -----------
      -- Input --
      -----------

      when Attribute_Input => Input : declare
         P_Type : constant Entity_Id := Entity (Pref);
         B_Type : constant Entity_Id := Base_Type (P_Type);
         U_Type : constant Entity_Id := Underlying_Type (P_Type);
         Strm   : constant Node_Id   := First (Exprs);
         Fname  : Entity_Id;
         Decl   : Node_Id;
         Call   : Node_Id;
         Prag   : Node_Id;
         Arg2   : Node_Id;
         Rfunc  : Node_Id;

         Cntrl  : Node_Id := Empty;
         --  Value for controlling argument in call. Always Empty except in
         --  the dispatching (class-wide type) case, where it is a reference
         --  to the dummy object initialized to the right internal tag.

         procedure Freeze_Stream_Subprogram (F : Entity_Id);
         --  The expansion of the attribute reference may generate a call to
         --  a user-defined stream subprogram that is frozen by the call. This
         --  can lead to access-before-elaboration problem if the reference
         --  appears in an object declaration and the subprogram body has not
         --  been seen. The freezing of the subprogram requires special code
         --  because it appears in an expanded context where expressions do
         --  not freeze their constituents.

         ------------------------------
         -- Freeze_Stream_Subprogram --
         ------------------------------

         procedure Freeze_Stream_Subprogram (F : Entity_Id) is
            Decl : constant Node_Id := Unit_Declaration_Node (F);
            Bod  : Node_Id;

         begin
            --  If this is user-defined subprogram, the corresponding
            --  stream function appears as a renaming-as-body, and the
            --  user subprogram must be retrieved by tree traversal.

            if Present (Decl)
              and then Nkind (Decl) = N_Subprogram_Declaration
              and then Present (Corresponding_Body (Decl))
            then
               Bod := Corresponding_Body (Decl);

               if Nkind (Unit_Declaration_Node (Bod)) =
                 N_Subprogram_Renaming_Declaration
               then
                  Set_Is_Frozen (Entity (Name (Unit_Declaration_Node (Bod))));
               end if;
            end if;
         end Freeze_Stream_Subprogram;

      --  Start of processing for Input

      begin
         --  If no underlying type, we have an error that will be diagnosed
         --  elsewhere, so here we just completely ignore the expansion.

         if No (U_Type) then
            return;
         end if;

         --  If there is a TSS for Input, just call it

         Fname := Find_Stream_Subprogram (P_Type, TSS_Stream_Input);

         if Present (Fname) then
            null;

         else
            --  If there is a Stream_Convert pragma, use it, we rewrite

            --     sourcetyp'Input (stream)

            --  as

            --     sourcetyp (streamread (strmtyp'Input (stream)));

            --  where stmrearead is the given Read function that converts
            --  an argument of type strmtyp to type sourcetyp or a type
            --  from which it is derived. The extra conversion is required
            --  for the derived case.

            Prag := Get_Stream_Convert_Pragma (P_Type);

            if Present (Prag) then
               Arg2  := Next (First (Pragma_Argument_Associations (Prag)));
               Rfunc := Entity (Expression (Arg2));

               Rewrite (N,
                 Convert_To (B_Type,
                   Make_Function_Call (Loc,
                     Name => New_Occurrence_Of (Rfunc, Loc),
                     Parameter_Associations => New_List (
                       Make_Attribute_Reference (Loc,
                         Prefix =>
                           New_Occurrence_Of
                             (Etype (First_Formal (Rfunc)), Loc),
                         Attribute_Name => Name_Input,
                         Expressions => Exprs)))));

               Analyze_And_Resolve (N, B_Type);
               return;

            --  Elementary types

            elsif Is_Elementary_Type (U_Type) then

               --  A special case arises if we have a defined _Read routine,
               --  since in this case we are required to call this routine.

               if Present (TSS (Base_Type (U_Type), TSS_Stream_Read)) then
                  Build_Record_Or_Elementary_Input_Function
                    (Loc, U_Type, Decl, Fname);
                  Insert_Action (N, Decl);

               --  For normal cases, we call the I_xxx routine directly

               else
                  Rewrite (N, Build_Elementary_Input_Call (N));
                  Analyze_And_Resolve (N, P_Type);
                  return;
               end if;

            --  Array type case

            elsif Is_Array_Type (U_Type) then
               Build_Array_Input_Function (Loc, U_Type, Decl, Fname);
               Compile_Stream_Body_In_Scope (N, Decl, U_Type, Check => False);

            --  Dispatching case with class-wide type

            elsif Is_Class_Wide_Type (P_Type) then

               --  No need to do anything else compiling under restriction
               --  No_Dispatching_Calls. During the semantic analysis we
               --  already notified such violation.

               if Restriction_Active (No_Dispatching_Calls) then
                  return;
               end if;

               declare
                  Rtyp : constant Entity_Id := Root_Type (P_Type);
                  Dnn  : Entity_Id;
                  Decl : Node_Id;

               begin
                  --  Read the internal tag (RM 13.13.2(34)) and use it to
                  --  initialize a dummy tag object:

                  --    Dnn : Ada.Tags.Tag
                  --           := Descendant_Tag (String'Input (Strm), P_Type);

                  --  This dummy object is used only to provide a controlling
                  --  argument for the eventual _Input call. Descendant_Tag is
                  --  called rather than Internal_Tag to ensure that we have a
                  --  tag for a type that is descended from the prefix type and
                  --  declared at the same accessibility level (the exception
                  --  Tag_Error will be raised otherwise). The level check is
                  --  required for Ada 2005 because tagged types can be
                  --  extended in nested scopes (AI-344).

                  Dnn :=
                    Make_Defining_Identifier (Loc,
                      Chars => New_Internal_Name ('D'));

                  Decl :=
                    Make_Object_Declaration (Loc,
                      Defining_Identifier => Dnn,
                      Object_Definition =>
                        New_Occurrence_Of (RTE (RE_Tag), Loc),
                      Expression =>
                        Make_Function_Call (Loc,
                          Name =>
                            New_Occurrence_Of (RTE (RE_Descendant_Tag), Loc),
                          Parameter_Associations => New_List (
                            Make_Attribute_Reference (Loc,
                              Prefix =>
                                New_Occurrence_Of (Standard_String, Loc),
                              Attribute_Name => Name_Input,
                              Expressions => New_List (
                                Relocate_Node
                                  (Duplicate_Subexpr (Strm)))),
                            Make_Attribute_Reference (Loc,
                              Prefix => New_Reference_To (P_Type, Loc),
                              Attribute_Name => Name_Tag))));

                  Insert_Action (N, Decl);

                  --  Now we need to get the entity for the call, and construct
                  --  a function call node, where we preset a reference to Dnn
                  --  as the controlling argument (doing an unchecked convert
                  --  to the class-wide tagged type to make it look like a real
                  --  tagged object).

                  Fname := Find_Prim_Op (Rtyp, TSS_Stream_Input);
                  Cntrl := Unchecked_Convert_To (P_Type,
                             New_Occurrence_Of (Dnn, Loc));
                  Set_Etype (Cntrl, P_Type);
                  Set_Parent (Cntrl, N);
               end;

            --  For tagged types, use the primitive Input function

            elsif Is_Tagged_Type (U_Type) then
               Fname := Find_Prim_Op (U_Type, TSS_Stream_Input);

            --  All other record type cases, including protected records. The
            --  latter only arise for expander generated code for handling
            --  shared passive partition access.

            else
               pragma Assert
                 (Is_Record_Type (U_Type) or else Is_Protected_Type (U_Type));

               --  Ada 2005 (AI-216): Program_Error is raised when executing
               --  the default implementation of the Input attribute of an
               --  unchecked union type if the type lacks default discriminant
               --  values.

               if Is_Unchecked_Union (Base_Type (U_Type))
                 and then No (Discriminant_Constraint (U_Type))
               then
                  Insert_Action (N,
                    Make_Raise_Program_Error (Loc,
                      Reason => PE_Unchecked_Union_Restriction));

                  return;
               end if;

               Build_Record_Or_Elementary_Input_Function
                 (Loc, Base_Type (U_Type), Decl, Fname);
               Insert_Action (N, Decl);

               if Nkind (Parent (N)) = N_Object_Declaration
                 and then Is_Record_Type (U_Type)
               then
                  --  The stream function may contain calls to user-defined
                  --  Read procedures for individual components.

                  declare
                     Comp : Entity_Id;
                     Func : Entity_Id;

                  begin
                     Comp := First_Component (U_Type);
                     while Present (Comp) loop
                        Func :=
                          Find_Stream_Subprogram
                            (Etype (Comp), TSS_Stream_Read);

                        if Present (Func) then
                           Freeze_Stream_Subprogram (Func);
                        end if;

                        Next_Component (Comp);
                     end loop;
                  end;
               end if;
            end if;
         end if;

         --  If we fall through, Fname is the function to be called. The result
         --  is obtained by calling the appropriate function, then converting
         --  the result. The conversion does a subtype check.

         Call :=
           Make_Function_Call (Loc,
             Name => New_Occurrence_Of (Fname, Loc),
             Parameter_Associations => New_List (
                Relocate_Node (Strm)));

         Set_Controlling_Argument (Call, Cntrl);
         Rewrite (N, Unchecked_Convert_To (P_Type, Call));
         Analyze_And_Resolve (N, P_Type);

         if Nkind (Parent (N)) = N_Object_Declaration then
            Freeze_Stream_Subprogram (Fname);
         end if;
      end Input;

      -------------------
      -- Integer_Value --
      -------------------

      --  We transform

      --    inttype'Fixed_Value (fixed-value)

      --  into

      --    inttype(integer-value))

      --  we do all the required analysis of the conversion here, because
      --  we do not want this to go through the fixed-point conversion
      --  circuits. Note that gigi always treats fixed-point as equivalent
      --  to the corresponding integer type anyway.

      when Attribute_Integer_Value => Integer_Value :
      begin
         Rewrite (N,
           Make_Type_Conversion (Loc,
             Subtype_Mark => New_Occurrence_Of (Entity (Pref), Loc),
             Expression   => Relocate_Node (First (Exprs))));
         Set_Etype (N, Entity (Pref));
         Set_Analyzed (N);

      --  Note: it might appear that a properly analyzed unchecked conversion
      --  would be just fine here, but that's not the case, since the full
      --  range checks performed by the following call are critical!

         Apply_Type_Conversion_Checks (N);
      end Integer_Value;

      ----------
      -- Last --
      ----------

      when Attribute_Last => declare
         Ptyp : constant Entity_Id := Etype (Pref);

      begin
         --  If the prefix type is a constrained packed array type which
         --  already has a Packed_Array_Type representation defined, then
         --  replace this attribute with a direct reference to 'Last of the
         --  appropriate index subtype (since otherwise Gigi will try to give
         --  us the value of 'Last for this implementation type).

         if Is_Constrained_Packed_Array (Ptyp) then
            Rewrite (N,
              Make_Attribute_Reference (Loc,
                Attribute_Name => Name_Last,
                Prefix => New_Reference_To (Get_Index_Subtype (N), Loc)));
            Analyze_And_Resolve (N, Typ);

         elsif Is_Access_Type (Ptyp) then
            Apply_Access_Check (N);
         end if;
      end;

      --------------
      -- Last_Bit --
      --------------

      --  We compute this if a component clause was present, otherwise
      --  we leave the computation up to Gigi, since we don't know what
      --  layout will be chosen.

      when Attribute_Last_Bit => Last_Bit :
      declare
         CE : constant Entity_Id := Entity (Selector_Name (Pref));

      begin
         if Known_Static_Component_Bit_Offset (CE)
           and then Known_Static_Esize (CE)
         then
            Rewrite (N,
              Make_Integer_Literal (Loc,
               Intval => (Component_Bit_Offset (CE) mod System_Storage_Unit)
                                + Esize (CE) - 1));

            Analyze_And_Resolve (N, Typ);

         else
            Apply_Universal_Integer_Attribute_Checks (N);
         end if;
      end Last_Bit;

      ------------------
      -- Leading_Part --
      ------------------

      --  Transforms 'Leading_Part into a call to the floating-point attribute
      --  function Leading_Part in Fat_xxx (where xxx is the root type)

      --  Note: strictly, we should have special case code to deal with
      --  absurdly large positive arguments (greater than Integer'Last), which
      --  result in returning the first argument unchanged, but it hardly seems
      --  worth the effort. We raise constraint error for absurdly negative
      --  arguments which is fine.

      when Attribute_Leading_Part =>
         Expand_Fpt_Attribute_RI (N);

      ------------
      -- Length --
      ------------

      when Attribute_Length => declare
         Ptyp : constant Entity_Id := Etype (Pref);
         Ityp : Entity_Id;
         Xnum : Uint;

      begin
         --  Processing for packed array types

         if Is_Array_Type (Ptyp) and then Is_Packed (Ptyp) then
            Ityp := Get_Index_Subtype (N);

            --  If the index type, Ityp, is an enumeration type with
            --  holes, then we calculate X'Length explicitly using

            --     Typ'Max
            --       (0, Ityp'Pos (X'Last  (N)) -
            --           Ityp'Pos (X'First (N)) + 1);

            --  Since the bounds in the template are the representation
            --  values and gigi would get the wrong value.

            if Is_Enumeration_Type (Ityp)
              and then Present (Enum_Pos_To_Rep (Base_Type (Ityp)))
            then
               if No (Exprs) then
                  Xnum := Uint_1;
               else
                  Xnum := Expr_Value (First (Expressions (N)));
               end if;

               Rewrite (N,
                 Make_Attribute_Reference (Loc,
                   Prefix         => New_Occurrence_Of (Typ, Loc),
                   Attribute_Name => Name_Max,
                   Expressions    => New_List
                     (Make_Integer_Literal (Loc, 0),

                      Make_Op_Add (Loc,
                        Left_Opnd =>
                          Make_Op_Subtract (Loc,
                            Left_Opnd =>
                              Make_Attribute_Reference (Loc,
                                Prefix => New_Occurrence_Of (Ityp, Loc),
                                Attribute_Name => Name_Pos,

                                Expressions => New_List (
                                  Make_Attribute_Reference (Loc,
                                    Prefix => Duplicate_Subexpr (Pref),
                                   Attribute_Name => Name_Last,
                                    Expressions => New_List (
                                      Make_Integer_Literal (Loc, Xnum))))),

                            Right_Opnd =>
                              Make_Attribute_Reference (Loc,
                                Prefix => New_Occurrence_Of (Ityp, Loc),
                                Attribute_Name => Name_Pos,

                                Expressions => New_List (
                                  Make_Attribute_Reference (Loc,
                                    Prefix =>
                                      Duplicate_Subexpr_No_Checks (Pref),
                                   Attribute_Name => Name_First,
                                    Expressions => New_List (
                                      Make_Integer_Literal (Loc, Xnum)))))),

                        Right_Opnd => Make_Integer_Literal (Loc, 1)))));

               Analyze_And_Resolve (N, Typ, Suppress => All_Checks);
               return;

            --  If the prefix type is a constrained packed array type which
            --  already has a Packed_Array_Type representation defined, then
            --  replace this attribute with a direct reference to 'Range_Length
            --  of the appropriate index subtype (since otherwise Gigi will try
            --  to give us the value of 'Length for this implementation type).

            elsif Is_Constrained (Ptyp) then
               Rewrite (N,
                 Make_Attribute_Reference (Loc,
                   Attribute_Name => Name_Range_Length,
                   Prefix => New_Reference_To (Ityp, Loc)));
               Analyze_And_Resolve (N, Typ);
            end if;

         --  If we have a packed array that is not bit packed, which was

         --  Access type case

         elsif Is_Access_Type (Ptyp) then
            Apply_Access_Check (N);

            --  If the designated type is a packed array type, then we
            --  convert the reference to:

            --    typ'Max (0, 1 +
            --                xtyp'Pos (Pref'Last (Expr)) -
            --                xtyp'Pos (Pref'First (Expr)));

            --  This is a bit complex, but it is the easiest thing to do
            --  that works in all cases including enum types with holes
            --  xtyp here is the appropriate index type.

            declare
               Dtyp : constant Entity_Id := Designated_Type (Ptyp);
               Xtyp : Entity_Id;

            begin
               if Is_Array_Type (Dtyp) and then Is_Packed (Dtyp) then
                  Xtyp := Get_Index_Subtype (N);

                  Rewrite (N,
                    Make_Attribute_Reference (Loc,
                      Prefix         => New_Occurrence_Of (Typ, Loc),
                      Attribute_Name => Name_Max,
                      Expressions    => New_List (
                        Make_Integer_Literal (Loc, 0),

                        Make_Op_Add (Loc,
                          Make_Integer_Literal (Loc, 1),
                          Make_Op_Subtract (Loc,
                            Left_Opnd =>
                              Make_Attribute_Reference (Loc,
                                Prefix => New_Occurrence_Of (Xtyp, Loc),
                                Attribute_Name => Name_Pos,
                                Expressions    => New_List (
                                  Make_Attribute_Reference (Loc,
                                    Prefix => Duplicate_Subexpr (Pref),
                                    Attribute_Name => Name_Last,
                                    Expressions =>
                                      New_Copy_List (Exprs)))),

                            Right_Opnd =>
                              Make_Attribute_Reference (Loc,
                                Prefix => New_Occurrence_Of (Xtyp, Loc),
                                Attribute_Name => Name_Pos,
                                Expressions    => New_List (
                                  Make_Attribute_Reference (Loc,
                                    Prefix =>
                                      Duplicate_Subexpr_No_Checks (Pref),
                                    Attribute_Name => Name_First,
                                    Expressions =>
                                      New_Copy_List (Exprs)))))))));

                  Analyze_And_Resolve (N, Typ);
               end if;
            end;

         --  Otherwise leave it to gigi

         else
            Apply_Universal_Integer_Attribute_Checks (N);
         end if;
      end;

      -------------
      -- Machine --
      -------------

      --  Transforms 'Machine into a call to the floating-point attribute
      --  function Machine in Fat_xxx (where xxx is the root type)

      when Attribute_Machine =>
         Expand_Fpt_Attribute_R (N);

      ----------------------
      -- Machine_Rounding --
      ----------------------

      --  Transforms 'Machine_Rounding into a call to the floating-point
      --  attribute function Machine_Rounding in Fat_xxx (where xxx is the root
      --  type). Expansion is avoided for cases the back end can handle
      --  directly.

      when Attribute_Machine_Rounding =>
         if not Is_Inline_Floating_Point_Attribute (N) then
            Expand_Fpt_Attribute_R (N);
         end if;

      ------------------
      -- Machine_Size --
      ------------------

      --  Machine_Size is equivalent to Object_Size, so transform it into
      --  Object_Size and that way Gigi never sees Machine_Size.

      when Attribute_Machine_Size =>
         Rewrite (N,
           Make_Attribute_Reference (Loc,
             Prefix => Prefix (N),
             Attribute_Name => Name_Object_Size));

         Analyze_And_Resolve (N, Typ);

      --------------
      -- Mantissa --
      --------------

      --  The only case that can get this far is the dynamic case of the old
      --  Ada 83 Mantissa attribute for the fixed-point case. For this case, we
      --  expand:

      --    typ'Mantissa

      --  into

      --    ityp (System.Mantissa.Mantissa_Value
      --           (Integer'Integer_Value (typ'First),
      --            Integer'Integer_Value (typ'Last)));

      when Attribute_Mantissa => Mantissa : declare
         Ptyp : constant Entity_Id := Etype (Pref);

      begin
         Rewrite (N,
           Convert_To (Typ,
             Make_Function_Call (Loc,
               Name => New_Occurrence_Of (RTE (RE_Mantissa_Value), Loc),

               Parameter_Associations => New_List (

                 Make_Attribute_Reference (Loc,
                   Prefix => New_Occurrence_Of (Standard_Integer, Loc),
                   Attribute_Name => Name_Integer_Value,
                   Expressions => New_List (

                     Make_Attribute_Reference (Loc,
                       Prefix => New_Occurrence_Of (Ptyp, Loc),
                       Attribute_Name => Name_First))),

                 Make_Attribute_Reference (Loc,
                   Prefix => New_Occurrence_Of (Standard_Integer, Loc),
                   Attribute_Name => Name_Integer_Value,
                   Expressions => New_List (

                     Make_Attribute_Reference (Loc,
                       Prefix => New_Occurrence_Of (Ptyp, Loc),
                       Attribute_Name => Name_Last)))))));

         Analyze_And_Resolve (N, Typ);
      end Mantissa;

      --------------------
      -- Mechanism_Code --
      --------------------

      when Attribute_Mechanism_Code =>

         --  We must replace the prefix in the renamed case

         if Is_Entity_Name (Pref)
           and then Present (Alias (Entity (Pref)))
         then
            Set_Renamed_Subprogram (Pref, Alias (Entity (Pref)));
         end if;

      ---------
      -- Mod --
      ---------

      when Attribute_Mod => Mod_Case : declare
         Arg  : constant Node_Id := Relocate_Node (First (Exprs));
         Hi   : constant Node_Id := Type_High_Bound (Etype (Arg));
         Modv : constant Uint    := Modulus (Btyp);

      begin

         --  This is not so simple. The issue is what type to use for the
         --  computation of the modular value.

         --  The easy case is when the modulus value is within the bounds
         --  of the signed integer type of the argument. In this case we can
         --  just do the computation in that signed integer type, and then
         --  do an ordinary conversion to the target type.

         if Modv <= Expr_Value (Hi) then
            Rewrite (N,
              Convert_To (Btyp,
                Make_Op_Mod (Loc,
                  Left_Opnd  => Arg,
                  Right_Opnd => Make_Integer_Literal (Loc, Modv))));

         --  Here we know that the modulus is larger than type'Last of the
         --  integer type. There are two cases to consider:

         --    a) The integer value is non-negative. In this case, it is
         --    returned as the result (since it is less than the modulus).

         --    b) The integer value is negative. In this case, we know that the
         --    result is modulus + value, where the value might be as small as
         --    -modulus. The trouble is what type do we use to do the subtract.
         --    No type will do, since modulus can be as big as 2**64, and no
         --    integer type accomodates this value. Let's do bit of algebra

         --         modulus + value
         --      =  modulus - (-value)
         --      =  (modulus - 1) - (-value - 1)

         --    Now modulus - 1 is certainly in range of the modular type.
         --    -value is in the range 1 .. modulus, so -value -1 is in the
         --    range 0 .. modulus-1 which is in range of the modular type.
         --    Furthermore, (-value - 1) can be expressed as -(value + 1)
         --    which we can compute using the integer base type.

         --  Once this is done we analyze the conditional expression without
         --  range checks, because we know everything is in range, and we
         --  want to prevent spurious warnings on either branch.

         else
            Rewrite (N,
              Make_Conditional_Expression (Loc,
                Expressions => New_List (
                  Make_Op_Ge (Loc,
                    Left_Opnd  => Duplicate_Subexpr (Arg),
                    Right_Opnd => Make_Integer_Literal (Loc, 0)),

                  Convert_To (Btyp,
                    Duplicate_Subexpr_No_Checks (Arg)),

                  Make_Op_Subtract (Loc,
                    Left_Opnd =>
                      Make_Integer_Literal (Loc,
                        Intval => Modv - 1),
                    Right_Opnd =>
                      Convert_To (Btyp,
                        Make_Op_Minus (Loc,
                          Right_Opnd =>
                            Make_Op_Add (Loc,
                              Left_Opnd  => Duplicate_Subexpr_No_Checks (Arg),
                              Right_Opnd =>
                                Make_Integer_Literal (Loc,
                                  Intval => 1))))))));

         end if;

         Analyze_And_Resolve (N, Btyp, Suppress => All_Checks);
      end Mod_Case;

      -----------
      -- Model --
      -----------

      --  Transforms 'Model into a call to the floating-point attribute
      --  function Model in Fat_xxx (where xxx is the root type)

      when Attribute_Model =>
         Expand_Fpt_Attribute_R (N);

      -----------------
      -- Object_Size --
      -----------------

      --  The processing for Object_Size shares the processing for Size

      ------------
      -- Output --
      ------------

      when Attribute_Output => Output : declare
         P_Type : constant Entity_Id := Entity (Pref);
         U_Type : constant Entity_Id := Underlying_Type (P_Type);
         Pname  : Entity_Id;
         Decl   : Node_Id;
         Prag   : Node_Id;
         Arg3   : Node_Id;
         Wfunc  : Node_Id;

      begin
         --  If no underlying type, we have an error that will be diagnosed
         --  elsewhere, so here we just completely ignore the expansion.

         if No (U_Type) then
            return;
         end if;

         --  If TSS for Output is present, just call it

         Pname := Find_Stream_Subprogram (P_Type, TSS_Stream_Output);

         if Present (Pname) then
            null;

         else
            --  If there is a Stream_Convert pragma, use it, we rewrite

            --     sourcetyp'Output (stream, Item)

            --  as

            --     strmtyp'Output (Stream, strmwrite (acttyp (Item)));

            --  where strmwrite is the given Write function that converts an
            --  argument of type sourcetyp or a type acctyp, from which it is
            --  derived to type strmtyp. The conversion to acttyp is required
            --  for the derived case.

            Prag := Get_Stream_Convert_Pragma (P_Type);

            if Present (Prag) then
               Arg3 :=
                 Next (Next (First (Pragma_Argument_Associations (Prag))));
               Wfunc := Entity (Expression (Arg3));

               Rewrite (N,
                 Make_Attribute_Reference (Loc,
                   Prefix => New_Occurrence_Of (Etype (Wfunc), Loc),
                   Attribute_Name => Name_Output,
                   Expressions => New_List (
                   Relocate_Node (First (Exprs)),
                     Make_Function_Call (Loc,
                       Name => New_Occurrence_Of (Wfunc, Loc),
                       Parameter_Associations => New_List (
                         OK_Convert_To (Etype (First_Formal (Wfunc)),
                           Relocate_Node (Next (First (Exprs)))))))));

               Analyze (N);
               return;

            --  For elementary types, we call the W_xxx routine directly.
            --  Note that the effect of Write and Output is identical for
            --  the case of an elementary type, since there are no
            --  discriminants or bounds.

            elsif Is_Elementary_Type (U_Type) then

               --  A special case arises if we have a defined _Write routine,
               --  since in this case we are required to call this routine.

               if Present (TSS (Base_Type (U_Type), TSS_Stream_Write)) then
                  Build_Record_Or_Elementary_Output_Procedure
                    (Loc, U_Type, Decl, Pname);
                  Insert_Action (N, Decl);

               --  For normal cases, we call the W_xxx routine directly

               else
                  Rewrite (N, Build_Elementary_Write_Call (N));
                  Analyze (N);
                  return;
               end if;

            --  Array type case

            elsif Is_Array_Type (U_Type) then
               Build_Array_Output_Procedure (Loc, U_Type, Decl, Pname);
               Compile_Stream_Body_In_Scope (N, Decl, U_Type, Check => False);

            --  Class-wide case, first output external tag, then dispatch
            --  to the appropriate primitive Output function (RM 13.13.2(31)).

            elsif Is_Class_Wide_Type (P_Type) then

               --  No need to do anything else compiling under restriction
               --  No_Dispatching_Calls. During the semantic analysis we
               --  already notified such violation.

               if Restriction_Active (No_Dispatching_Calls) then
                  return;
               end if;

               Tag_Write : declare
                  Strm : constant Node_Id := First (Exprs);
                  Item : constant Node_Id := Next (Strm);

               begin
                  --  Ada 2005 (AI-344): Check that the accessibility level
                  --  of the type of the output object is not deeper than
                  --  that of the attribute's prefix type.

                  --  if Get_Access_Level (Item'Tag)
                  --       /= Get_Access_Level (P_Type'Tag)
                  --  then
                  --     raise Tag_Error;
                  --  end if;

                  --  String'Output (Strm, External_Tag (Item'Tag));

                  --  We cannot figure out a practical way to implement this
                  --  accessibility check on virtual machines, so we omit it.

                  if Ada_Version >= Ada_05
                    and then VM_Target = No_VM
                  then
                     Insert_Action (N,
                       Make_Implicit_If_Statement (N,
                         Condition =>
                           Make_Op_Ne (Loc,
                             Left_Opnd  =>
                               Build_Get_Access_Level (Loc,
                                 Make_Attribute_Reference (Loc,
                                   Prefix         =>
                                     Relocate_Node (
                                       Duplicate_Subexpr (Item,
                                         Name_Req => True)),
                                   Attribute_Name => Name_Tag)),

                             Right_Opnd =>
                               Make_Integer_Literal (Loc,
                                 Type_Access_Level (P_Type))),

                         Then_Statements =>
                           New_List (Make_Raise_Statement (Loc,
                                       New_Occurrence_Of (
                                         RTE (RE_Tag_Error), Loc)))));
                  end if;

                  Insert_Action (N,
                    Make_Attribute_Reference (Loc,
                      Prefix => New_Occurrence_Of (Standard_String, Loc),
                      Attribute_Name => Name_Output,
                      Expressions => New_List (
                        Relocate_Node (Duplicate_Subexpr (Strm)),
                        Make_Function_Call (Loc,
                          Name =>
                            New_Occurrence_Of (RTE (RE_External_Tag), Loc),
                          Parameter_Associations => New_List (
                           Make_Attribute_Reference (Loc,
                             Prefix =>
                               Relocate_Node
                                 (Duplicate_Subexpr (Item, Name_Req => True)),
                             Attribute_Name => Name_Tag))))));
               end Tag_Write;

               Pname := Find_Prim_Op (U_Type, TSS_Stream_Output);

            --  Tagged type case, use the primitive Output function

            elsif Is_Tagged_Type (U_Type) then
               Pname := Find_Prim_Op (U_Type, TSS_Stream_Output);

            --  All other record type cases, including protected records.
            --  The latter only arise for expander generated code for
            --  handling shared passive partition access.

            else
               pragma Assert
                 (Is_Record_Type (U_Type) or else Is_Protected_Type (U_Type));

               --  Ada 2005 (AI-216): Program_Error is raised when executing
               --  the default implementation of the Output attribute of an
               --  unchecked union type if the type lacks default discriminant
               --  values.

               if Is_Unchecked_Union (Base_Type (U_Type))
                 and then No (Discriminant_Constraint (U_Type))
               then
                  Insert_Action (N,
                    Make_Raise_Program_Error (Loc,
                      Reason => PE_Unchecked_Union_Restriction));

                  return;
               end if;

               Build_Record_Or_Elementary_Output_Procedure
                 (Loc, Base_Type (U_Type), Decl, Pname);
               Insert_Action (N, Decl);
            end if;
         end if;

         --  If we fall through, Pname is the name of the procedure to call

         Rewrite_Stream_Proc_Call (Pname);
      end Output;

      ---------
      -- Pos --
      ---------

      --  For enumeration types with a standard representation, Pos is
      --  handled by Gigi.

      --  For enumeration types, with a non-standard representation we
      --  generate a call to the _Rep_To_Pos function created when the
      --  type was frozen. The call has the form

      --    _rep_to_pos (expr, flag)

      --  The parameter flag is True if range checks are enabled, causing
      --  Program_Error to be raised if the expression has an invalid
      --  representation, and False if range checks are suppressed.

      --  For integer types, Pos is equivalent to a simple integer
      --  conversion and we rewrite it as such

      when Attribute_Pos => Pos :
      declare
         Etyp : Entity_Id := Base_Type (Entity (Pref));

      begin
         --  Deal with zero/non-zero boolean values

         if Is_Boolean_Type (Etyp) then
            Adjust_Condition (First (Exprs));
            Etyp := Standard_Boolean;
            Set_Prefix (N, New_Occurrence_Of (Standard_Boolean, Loc));
         end if;

         --  Case of enumeration type

         if Is_Enumeration_Type (Etyp) then

            --  Non-standard enumeration type (generate call)

            if Present (Enum_Pos_To_Rep (Etyp)) then
               Append_To (Exprs, Rep_To_Pos_Flag (Etyp, Loc));
               Rewrite (N,
                 Convert_To (Typ,
                   Make_Function_Call (Loc,
                     Name =>
                       New_Reference_To (TSS (Etyp, TSS_Rep_To_Pos), Loc),
                     Parameter_Associations => Exprs)));

               Analyze_And_Resolve (N, Typ);

            --  Standard enumeration type (do universal integer check)

            else
               Apply_Universal_Integer_Attribute_Checks (N);
            end if;

         --  Deal with integer types (replace by conversion)

         elsif Is_Integer_Type (Etyp) then
            Rewrite (N, Convert_To (Typ, First (Exprs)));
            Analyze_And_Resolve (N, Typ);
         end if;

      end Pos;

      --------------
      -- Position --
      --------------

      --  We compute this if a component clause was present, otherwise
      --  we leave the computation up to Gigi, since we don't know what
      --  layout will be chosen.

      when Attribute_Position => Position :
      declare
         CE : constant Entity_Id := Entity (Selector_Name (Pref));

      begin
         if Present (Component_Clause (CE)) then
            Rewrite (N,
              Make_Integer_Literal (Loc,
                Intval => Component_Bit_Offset (CE) / System_Storage_Unit));
            Analyze_And_Resolve (N, Typ);

         else
            Apply_Universal_Integer_Attribute_Checks (N);
         end if;
      end Position;

      ----------
      -- Pred --
      ----------

      --  1. Deal with enumeration types with holes
      --  2. For floating-point, generate call to attribute function
      --  3. For other cases, deal with constraint checking

      when Attribute_Pred => Pred :
      declare
         Ptyp : constant Entity_Id := Base_Type (Etype (Pref));

      begin
         --  For enumeration types with non-standard representations, we
         --  expand typ'Pred (x) into

         --    Pos_To_Rep (Rep_To_Pos (x) - 1)

         --    If the representation is contiguous, we compute instead
         --    Lit1 + Rep_to_Pos (x -1), to catch invalid representations.

         if Is_Enumeration_Type (Ptyp)
           and then Present (Enum_Pos_To_Rep (Ptyp))
         then
            if Has_Contiguous_Rep (Ptyp) then
               Rewrite (N,
                  Unchecked_Convert_To (Ptyp,
                     Make_Op_Add (Loc,
                        Left_Opnd  =>
                         Make_Integer_Literal (Loc,
                           Enumeration_Rep (First_Literal (Ptyp))),
                        Right_Opnd =>
                          Make_Function_Call (Loc,
                            Name =>
                              New_Reference_To
                               (TSS (Ptyp, TSS_Rep_To_Pos), Loc),

                            Parameter_Associations =>
                              New_List (
                                Unchecked_Convert_To (Ptyp,
                                  Make_Op_Subtract (Loc,
                                    Left_Opnd =>
                                     Unchecked_Convert_To (Standard_Integer,
                                       Relocate_Node (First (Exprs))),
                                    Right_Opnd =>
                                      Make_Integer_Literal (Loc, 1))),
                                Rep_To_Pos_Flag (Ptyp, Loc))))));

            else
               --  Add Boolean parameter True, to request program errror if
               --  we have a bad representation on our hands. If checks are
               --  suppressed, then add False instead

               Append_To (Exprs, Rep_To_Pos_Flag (Ptyp, Loc));
               Rewrite (N,
                 Make_Indexed_Component (Loc,
                   Prefix => New_Reference_To (Enum_Pos_To_Rep (Ptyp), Loc),
                   Expressions => New_List (
                     Make_Op_Subtract (Loc,
                    Left_Opnd =>
                      Make_Function_Call (Loc,
                        Name =>
                          New_Reference_To (TSS (Ptyp, TSS_Rep_To_Pos), Loc),
                          Parameter_Associations => Exprs),
                    Right_Opnd => Make_Integer_Literal (Loc, 1)))));
            end if;

            Analyze_And_Resolve (N, Typ);

         --  For floating-point, we transform 'Pred into a call to the Pred
         --  floating-point attribute function in Fat_xxx (xxx is root type)

         elsif Is_Floating_Point_Type (Ptyp) then
            Expand_Fpt_Attribute_R (N);
            Analyze_And_Resolve (N, Typ);

         --  For modular types, nothing to do (no overflow, since wraps)

         elsif Is_Modular_Integer_Type (Ptyp) then
            null;

         --  For other types, if range checking is enabled, we must generate
         --  a check if overflow checking is enabled.

         elsif not Overflow_Checks_Suppressed (Ptyp) then
            Expand_Pred_Succ (N);
         end if;
      end Pred;

      --------------
      -- Priority --
      --------------

      --  Ada 2005 (AI-327): Dynamic ceiling priorities

      --  We rewrite X'Priority as the following run-time call:

      --     Get_Ceiling (X._Object)

      --  Note that although X'Priority is notionally an object, it is quite
      --  deliberately not defined as an aliased object in the RM. This means
      --  that it works fine to rewrite it as a call, without having to worry
      --  about complications that would other arise from X'Priority'Access,
      --  which is illegal, because of the lack of aliasing.

      when Attribute_Priority =>
         declare
            Call           : Node_Id;
            Conctyp        : Entity_Id;
            Object_Parm    : Node_Id;
            Subprg         : Entity_Id;
            RT_Subprg_Name : Node_Id;

         begin
            --  Look for the enclosing concurrent type

            Conctyp := Current_Scope;
            while not Is_Concurrent_Type (Conctyp) loop
               Conctyp := Scope (Conctyp);
            end loop;

            pragma Assert (Is_Protected_Type (Conctyp));

            --  Generate the actual of the call

            Subprg := Current_Scope;
            while not Present (Protected_Body_Subprogram (Subprg)) loop
               Subprg := Scope (Subprg);
            end loop;

<<<<<<< HEAD
            Object_Parm :=
              Make_Attribute_Reference (Loc,
                 Prefix =>
                   Make_Selected_Component (Loc,
                     Prefix => New_Reference_To
                                 (First_Entity
                                   (Protected_Body_Subprogram (Subprg)), Loc),
                   Selector_Name =>
                       Make_Identifier (Loc, Name_uObject)),
                 Attribute_Name => Name_Unchecked_Access);
=======
            --  Use of 'Priority inside protected entries and barriers (in
            --  both cases the type of the first formal of their expanded
            --  subprogram is Address)

            if Etype (First_Entity (Protected_Body_Subprogram (Subprg)))
              = RTE (RE_Address)
            then
               declare
                  New_Itype : Entity_Id;

               begin
                  --  In the expansion of protected entries the type of the
                  --  first formal of the Protected_Body_Subprogram is an
                  --  Address. In order to reference the _object component
                  --  we generate:

                  --    type T is access p__ptTV;
                  --    freeze T []

                  New_Itype := Create_Itype (E_Access_Type, N);
                  Set_Etype (New_Itype, New_Itype);
                  Init_Esize (New_Itype);
                  Init_Size_Align (New_Itype);
                  Set_Directly_Designated_Type (New_Itype,
                    Corresponding_Record_Type (Conctyp));
                  Freeze_Itype (New_Itype, N);

                  --  Generate:
                  --    T!(O)._object'unchecked_access

                  Object_Parm :=
                    Make_Attribute_Reference (Loc,
                       Prefix =>
                         Make_Selected_Component (Loc,
                           Prefix =>
                             Unchecked_Convert_To (New_Itype,
                               New_Reference_To
                                 (First_Entity
                                   (Protected_Body_Subprogram (Subprg)),
                                  Loc)),
                           Selector_Name =>
                             Make_Identifier (Loc, Name_uObject)),
                       Attribute_Name => Name_Unchecked_Access);
               end;

            --  Use of 'Priority inside a protected subprogram

            else
               Object_Parm :=
                 Make_Attribute_Reference (Loc,
                    Prefix =>
                      Make_Selected_Component (Loc,
                        Prefix => New_Reference_To
                                    (First_Entity
                                      (Protected_Body_Subprogram (Subprg)),
                                       Loc),
                        Selector_Name =>
                          Make_Identifier (Loc, Name_uObject)),
                    Attribute_Name => Name_Unchecked_Access);
            end if;
>>>>>>> 60a98cce

            --  Select the appropriate run-time subprogram

            if Number_Entries (Conctyp) = 0 then
               RT_Subprg_Name :=
                 New_Reference_To (RTE (RE_Get_Ceiling), Loc);
            else
               RT_Subprg_Name :=
                 New_Reference_To (RTE (RO_PE_Get_Ceiling), Loc);
            end if;

            Call :=
              Make_Function_Call (Loc,
                Name => RT_Subprg_Name,
                Parameter_Associations => New_List (Object_Parm));

            Rewrite (N, Call);
<<<<<<< HEAD
            Analyze_And_Resolve (N, Typ);
=======

            --  Avoid the generation of extra checks on the pointer to the
            --  protected object.

            Analyze_And_Resolve (N, Typ, Suppress => Access_Check);
>>>>>>> 60a98cce
         end;

      ------------------
      -- Range_Length --
      ------------------

      when Attribute_Range_Length => Range_Length : declare
         P_Type : constant Entity_Id := Etype (Pref);

      begin
         --  The only special processing required is for the case where
         --  Range_Length is applied to an enumeration type with holes.
         --  In this case we transform

         --     X'Range_Length

         --  to

         --     X'Pos (X'Last) - X'Pos (X'First) + 1

         --  So that the result reflects the proper Pos values instead
         --  of the underlying representations.

         if Is_Enumeration_Type (P_Type)
           and then Has_Non_Standard_Rep (P_Type)
         then
            Rewrite (N,
              Make_Op_Add (Loc,
                Left_Opnd =>
                  Make_Op_Subtract (Loc,
                    Left_Opnd =>
                      Make_Attribute_Reference (Loc,
                        Attribute_Name => Name_Pos,
                        Prefix => New_Occurrence_Of (P_Type, Loc),
                        Expressions => New_List (
                          Make_Attribute_Reference (Loc,
                            Attribute_Name => Name_Last,
                            Prefix => New_Occurrence_Of (P_Type, Loc)))),

                    Right_Opnd =>
                      Make_Attribute_Reference (Loc,
                        Attribute_Name => Name_Pos,
                        Prefix => New_Occurrence_Of (P_Type, Loc),
                        Expressions => New_List (
                          Make_Attribute_Reference (Loc,
                            Attribute_Name => Name_First,
                            Prefix => New_Occurrence_Of (P_Type, Loc))))),

                Right_Opnd =>
                  Make_Integer_Literal (Loc, 1)));

            Analyze_And_Resolve (N, Typ);

         --  For all other cases, attribute is handled by Gigi, but we need
         --  to deal with the case of the range check on a universal integer.

         else
            Apply_Universal_Integer_Attribute_Checks (N);
         end if;
      end Range_Length;

      ----------
      -- Read --
      ----------

      when Attribute_Read => Read : declare
         P_Type : constant Entity_Id := Entity (Pref);
         B_Type : constant Entity_Id := Base_Type (P_Type);
         U_Type : constant Entity_Id := Underlying_Type (P_Type);
         Pname  : Entity_Id;
         Decl   : Node_Id;
         Prag   : Node_Id;
         Arg2   : Node_Id;
         Rfunc  : Node_Id;
         Lhs    : Node_Id;
         Rhs    : Node_Id;

      begin
         --  If no underlying type, we have an error that will be diagnosed
         --  elsewhere, so here we just completely ignore the expansion.

         if No (U_Type) then
            return;
         end if;

         --  The simple case, if there is a TSS for Read, just call it

         Pname := Find_Stream_Subprogram (P_Type, TSS_Stream_Read);

         if Present (Pname) then
            null;

         else
            --  If there is a Stream_Convert pragma, use it, we rewrite

            --     sourcetyp'Read (stream, Item)

            --  as

            --     Item := sourcetyp (strmread (strmtyp'Input (Stream)));

            --  where strmread is the given Read function that converts an
            --  argument of type strmtyp to type sourcetyp or a type from which
            --  it is derived. The conversion to sourcetyp is required in the
            --  latter case.

            --  A special case arises if Item is a type conversion in which
            --  case, we have to expand to:

            --     Itemx := typex (strmread (strmtyp'Input (Stream)));

            --  where Itemx is the expression of the type conversion (i.e.
            --  the actual object), and typex is the type of Itemx.

            Prag := Get_Stream_Convert_Pragma (P_Type);

            if Present (Prag) then
               Arg2  := Next (First (Pragma_Argument_Associations (Prag)));
               Rfunc := Entity (Expression (Arg2));
               Lhs := Relocate_Node (Next (First (Exprs)));
               Rhs :=
                 OK_Convert_To (B_Type,
                   Make_Function_Call (Loc,
                     Name => New_Occurrence_Of (Rfunc, Loc),
                     Parameter_Associations => New_List (
                       Make_Attribute_Reference (Loc,
                         Prefix =>
                           New_Occurrence_Of
                             (Etype (First_Formal (Rfunc)), Loc),
                         Attribute_Name => Name_Input,
                         Expressions => New_List (
                           Relocate_Node (First (Exprs)))))));

               if Nkind (Lhs) = N_Type_Conversion then
                  Lhs := Expression (Lhs);
                  Rhs := Convert_To (Etype (Lhs), Rhs);
               end if;

               Rewrite (N,
                 Make_Assignment_Statement (Loc,
                   Name       => Lhs,
                   Expression => Rhs));
               Set_Assignment_OK (Lhs);
               Analyze (N);
               return;

            --  For elementary types, we call the I_xxx routine using the first
            --  parameter and then assign the result into the second parameter.
            --  We set Assignment_OK to deal with the conversion case.

            elsif Is_Elementary_Type (U_Type) then
               declare
                  Lhs : Node_Id;
                  Rhs : Node_Id;

               begin
                  Lhs := Relocate_Node (Next (First (Exprs)));
                  Rhs := Build_Elementary_Input_Call (N);

                  if Nkind (Lhs) = N_Type_Conversion then
                     Lhs := Expression (Lhs);
                     Rhs := Convert_To (Etype (Lhs), Rhs);
                  end if;

                  Set_Assignment_OK (Lhs);

                  Rewrite (N,
                    Make_Assignment_Statement (Loc,
                      Name => Lhs,
                      Expression => Rhs));

                  Analyze (N);
                  return;
               end;

            --  Array type case

            elsif Is_Array_Type (U_Type) then
               Build_Array_Read_Procedure (N, U_Type, Decl, Pname);
               Compile_Stream_Body_In_Scope (N, Decl, U_Type, Check => False);

            --  Tagged type case, use the primitive Read function. Note that
            --  this will dispatch in the class-wide case which is what we want

            elsif Is_Tagged_Type (U_Type) then
               Pname := Find_Prim_Op (U_Type, TSS_Stream_Read);

            --  All other record type cases, including protected records. The
            --  latter only arise for expander generated code for handling
            --  shared passive partition access.

            else
               pragma Assert
                 (Is_Record_Type (U_Type) or else Is_Protected_Type (U_Type));

               --  Ada 2005 (AI-216): Program_Error is raised when executing
               --  the default implementation of the Read attribute of an
               --  Unchecked_Union type.

               if Is_Unchecked_Union (Base_Type (U_Type)) then
                  Insert_Action (N,
                    Make_Raise_Program_Error (Loc,
                      Reason => PE_Unchecked_Union_Restriction));
               end if;

               if Has_Discriminants (U_Type)
                 and then Present
                   (Discriminant_Default_Value (First_Discriminant (U_Type)))
               then
                  Build_Mutable_Record_Read_Procedure
                    (Loc, Base_Type (U_Type), Decl, Pname);
               else
                  Build_Record_Read_Procedure
                    (Loc, Base_Type (U_Type), Decl, Pname);
               end if;

               --  Suppress checks, uninitialized or otherwise invalid
               --  data does not cause constraint errors to be raised for
               --  a complete record read.

               Insert_Action (N, Decl, All_Checks);
            end if;
         end if;

         Rewrite_Stream_Proc_Call (Pname);
      end Read;

      ---------------
      -- Remainder --
      ---------------

      --  Transforms 'Remainder into a call to the floating-point attribute
      --  function Remainder in Fat_xxx (where xxx is the root type)

      when Attribute_Remainder =>
         Expand_Fpt_Attribute_RR (N);

      -----------
      -- Round --
      -----------

      --  The handling of the Round attribute is quite delicate. The processing
      --  in Sem_Attr introduced a conversion to universal real, reflecting the
      --  semantics of Round, but we do not want anything to do with universal
      --  real at runtime, since this corresponds to using floating-point
      --  arithmetic.

      --  What we have now is that the Etype of the Round attribute correctly
      --  indicates the final result type. The operand of the Round is the
      --  conversion to universal real, described above, and the operand of
      --  this conversion is the actual operand of Round, which may be the
      --  special case of a fixed point multiplication or division (Etype =
      --  universal fixed)

      --  The exapander will expand first the operand of the conversion, then
      --  the conversion, and finally the round attribute itself, since we
      --  always work inside out. But we cannot simply process naively in this
      --  order. In the semantic world where universal fixed and real really
      --  exist and have infinite precision, there is no problem, but in the
      --  implementation world, where universal real is a floating-point type,
      --  we would get the wrong result.

      --  So the approach is as follows. First, when expanding a multiply or
      --  divide whose type is universal fixed, we do nothing at all, instead
      --  deferring the operation till later.

      --  The actual processing is done in Expand_N_Type_Conversion which
      --  handles the special case of Round by looking at its parent to see if
      --  it is a Round attribute, and if it is, handling the conversion (or
      --  its fixed multiply/divide child) in an appropriate manner.

      --  This means that by the time we get to expanding the Round attribute
      --  itself, the Round is nothing more than a type conversion (and will
      --  often be a null type conversion), so we just replace it with the
      --  appropriate conversion operation.

      when Attribute_Round =>
         Rewrite (N,
           Convert_To (Etype (N), Relocate_Node (First (Exprs))));
         Analyze_And_Resolve (N);

      --------------
      -- Rounding --
      --------------

      --  Transforms 'Rounding into a call to the floating-point attribute
      --  function Rounding in Fat_xxx (where xxx is the root type)

      when Attribute_Rounding =>
         Expand_Fpt_Attribute_R (N);

      -------------
      -- Scaling --
      -------------

      --  Transforms 'Scaling into a call to the floating-point attribute
      --  function Scaling in Fat_xxx (where xxx is the root type)

      when Attribute_Scaling =>
         Expand_Fpt_Attribute_RI (N);

      ----------
      -- Size --
      ----------

      when Attribute_Size        |
           Attribute_Object_Size |
           Attribute_Value_Size  |
           Attribute_VADS_Size   => Size :

      declare
         Ptyp     : constant Entity_Id := Etype (Pref);
         Siz      : Uint;
         New_Node : Node_Id;

      begin
         --  Processing for VADS_Size case. Note that this processing removes
         --  all traces of VADS_Size from the tree, and completes all required
         --  processing for VADS_Size by translating the attribute reference
         --  to an appropriate Size or Object_Size reference.

         if Id = Attribute_VADS_Size
           or else (Use_VADS_Size and then Id = Attribute_Size)
         then
            --  If the size is specified, then we simply use the specified
            --  size. This applies to both types and objects. The size of an
            --  object can be specified in the following ways:

            --    An explicit size object is given for an object
            --    A component size is specified for an indexed component
            --    A component clause is specified for a selected component
            --    The object is a component of a packed composite object

            --  If the size is specified, then VADS_Size of an object

            if (Is_Entity_Name (Pref)
                 and then Present (Size_Clause (Entity (Pref))))
              or else
                (Nkind (Pref) = N_Component_Clause
                  and then (Present (Component_Clause
                                     (Entity (Selector_Name (Pref))))
                             or else Is_Packed (Etype (Prefix (Pref)))))
              or else
                (Nkind (Pref) = N_Indexed_Component
                  and then (Component_Size (Etype (Prefix (Pref))) /= 0
                             or else Is_Packed (Etype (Prefix (Pref)))))
            then
               Set_Attribute_Name (N, Name_Size);

            --  Otherwise if we have an object rather than a type, then the
            --  VADS_Size attribute applies to the type of the object, rather
            --  than the object itself. This is one of the respects in which
            --  VADS_Size differs from Size.

            else
               if (not Is_Entity_Name (Pref)
                    or else not Is_Type (Entity (Pref)))
                 and then (Is_Scalar_Type (Etype (Pref))
                            or else Is_Constrained (Etype (Pref)))
               then
                  Rewrite (Pref, New_Occurrence_Of (Etype (Pref), Loc));
               end if;

               --  For a scalar type for which no size was explicitly given,
               --  VADS_Size means Object_Size. This is the other respect in
               --  which VADS_Size differs from Size.

               if Is_Scalar_Type (Etype (Pref))
                 and then No (Size_Clause (Etype (Pref)))
               then
                  Set_Attribute_Name (N, Name_Object_Size);

               --  In all other cases, Size and VADS_Size are the sane

               else
                  Set_Attribute_Name (N, Name_Size);
               end if;
            end if;
         end if;

         --  For class-wide types,  X'Class'Size is transformed into a
         --  direct reference to the Size of the class type, so that gigi
         --  does not have to deal with the X'Class'Size reference.

         if Is_Entity_Name (Pref)
           and then Is_Class_Wide_Type (Entity (Pref))
         then
            Rewrite (Prefix (N), New_Occurrence_Of (Entity (Pref), Loc));
            return;

         --  For X'Size applied to an object of a class-wide type, transform
         --  X'Size into a call to the primitive operation _Size applied to X.

         elsif Is_Class_Wide_Type (Ptyp) then

            --  No need to do anything else compiling under restriction
            --  No_Dispatching_Calls. During the semantic analysis we
            --  already notified such violation.

            if Restriction_Active (No_Dispatching_Calls) then
               return;
            end if;

            New_Node :=
              Make_Function_Call (Loc,
                Name => New_Reference_To
                  (Find_Prim_Op (Ptyp, Name_uSize), Loc),
                Parameter_Associations => New_List (Pref));

            if Typ /= Standard_Long_Long_Integer then

               --  The context is a specific integer type with which the
               --  original attribute was compatible. The function has a
               --  specific type as well, so to preserve the compatibility
               --  we must convert explicitly.

               New_Node := Convert_To (Typ, New_Node);
            end if;

            Rewrite (N, New_Node);
            Analyze_And_Resolve (N, Typ);
               return;

         --  Case of known RM_Size of a type

         elsif (Id = Attribute_Size or else Id = Attribute_Value_Size)
           and then Is_Entity_Name (Pref)
           and then Is_Type (Entity (Pref))
           and then Known_Static_RM_Size (Entity (Pref))
         then
            Siz := RM_Size (Entity (Pref));

         --  Case of known Esize of a type

         elsif Id = Attribute_Object_Size
           and then Is_Entity_Name (Pref)
           and then Is_Type (Entity (Pref))
           and then Known_Static_Esize (Entity (Pref))
         then
            Siz := Esize (Entity (Pref));

         --  Case of known size of object

         elsif Id = Attribute_Size
           and then Is_Entity_Name (Pref)
           and then Is_Object (Entity (Pref))
           and then Known_Esize (Entity (Pref))
           and then Known_Static_Esize (Entity (Pref))
         then
            Siz := Esize (Entity (Pref));

         --  For an array component, we can do Size in the front end
         --  if the component_size of the array is set.

         elsif Nkind (Pref) = N_Indexed_Component then
            Siz := Component_Size (Etype (Prefix (Pref)));

         --  For a record component, we can do Size in the front end if there
         --  is a component clause, or if the record is packed and the
         --  component's size is known at compile time.

         elsif Nkind (Pref) = N_Selected_Component then
            declare
               Rec  : constant Entity_Id := Etype (Prefix (Pref));
               Comp : constant Entity_Id := Entity (Selector_Name (Pref));

            begin
               if Present (Component_Clause (Comp)) then
                  Siz := Esize (Comp);

               elsif Is_Packed (Rec) then
                  Siz := RM_Size (Ptyp);

               else
                  Apply_Universal_Integer_Attribute_Checks (N);
                  return;
               end if;
            end;

         --  All other cases are handled by Gigi

         else
            Apply_Universal_Integer_Attribute_Checks (N);

            --  If Size is applied to a formal parameter that is of a packed
            --  array subtype, then apply Size to the actual subtype.

            if Is_Entity_Name (Pref)
              and then Is_Formal (Entity (Pref))
              and then Is_Array_Type (Etype (Pref))
              and then Is_Packed (Etype (Pref))
            then
               Rewrite (N,
                 Make_Attribute_Reference (Loc,
                   Prefix =>
                     New_Occurrence_Of (Get_Actual_Subtype (Pref), Loc),
                   Attribute_Name => Name_Size));
               Analyze_And_Resolve (N, Typ);
            end if;

<<<<<<< HEAD
            --  If Size is applied to a dereference of an access to
            --  unconstrained packed array, GIGI needs to see its
            --  unconstrained nominal type, but also a hint to the actual
            --  constrained type.
=======
            --  If Size applies to a dereference of an access to unconstrained
            --  packed array, GIGI needs to see its unconstrained nominal type,
            --  but also a hint to the actual constrained type.
>>>>>>> 60a98cce

            if Nkind (Pref) = N_Explicit_Dereference
              and then Is_Array_Type (Etype (Pref))
              and then not Is_Constrained (Etype (Pref))
              and then Is_Packed (Etype (Pref))
            then
               Set_Actual_Designated_Subtype (Pref,
                 Get_Actual_Subtype (Pref));
            end if;

            return;
         end if;

         --  Common processing for record and array component case

         if Siz /= No_Uint and then Siz /= 0 then
            Rewrite (N, Make_Integer_Literal (Loc, Siz));

            Analyze_And_Resolve (N, Typ);

            --  The result is not a static expression

            Set_Is_Static_Expression (N, False);
         end if;
      end Size;

      ------------------
      -- Storage_Pool --
      ------------------

      when Attribute_Storage_Pool =>
         Rewrite (N,
           Make_Type_Conversion (Loc,
             Subtype_Mark => New_Reference_To (Etype (N), Loc),
             Expression   => New_Reference_To (Entity (N), Loc)));
         Analyze_And_Resolve (N, Typ);

      ------------------
      -- Storage_Size --
      ------------------

      when Attribute_Storage_Size => Storage_Size :
      declare
         Ptyp : constant Entity_Id := Etype (Pref);

      begin
         --  Access type case, always go to the root type

         --  The case of access types results in a value of zero for the case
         --  where no storage size attribute clause has been given. If a
         --  storage size has been given, then the attribute is converted
         --  to a reference to the variable used to hold this value.

         if Is_Access_Type (Ptyp) then
            if Present (Storage_Size_Variable (Root_Type (Ptyp))) then
               Rewrite (N,
                 Make_Attribute_Reference (Loc,
                   Prefix => New_Reference_To (Typ, Loc),
                   Attribute_Name => Name_Max,
                   Expressions => New_List (
                     Make_Integer_Literal (Loc, 0),
                     Convert_To (Typ,
                       New_Reference_To
                         (Storage_Size_Variable (Root_Type (Ptyp)), Loc)))));

            elsif Present (Associated_Storage_Pool (Root_Type (Ptyp))) then
               Rewrite (N,
                 OK_Convert_To (Typ,
                   Make_Function_Call (Loc,
                     Name =>
                       New_Reference_To
                         (Find_Prim_Op
                           (Etype (Associated_Storage_Pool (Root_Type (Ptyp))),
                            Attribute_Name (N)),
                          Loc),

                     Parameter_Associations => New_List (
                       New_Reference_To
                         (Associated_Storage_Pool (Root_Type (Ptyp)), Loc)))));

            else
               Rewrite (N, Make_Integer_Literal (Loc, 0));
            end if;

            Analyze_And_Resolve (N, Typ);

         --  For tasks, we retrieve the size directly from the TCB. The
         --  size may depend on a discriminant of the type, and therefore
         --  can be a per-object expression, so type-level information is
         --  not sufficient in general. There are four cases to consider:

         --  a) If the attribute appears within a task body, the designated
         --    TCB is obtained by a call to Self.

         --  b) If the prefix of the attribute is the name of a task object,
         --  the designated TCB is the one stored in the corresponding record.

         --  c) If the prefix is a task type, the size is obtained from the
         --  size variable created for each task type

         --  d) If no storage_size was specified for the type , there is no
         --  size variable, and the value is a system-specific default.

         else
            if In_Open_Scopes (Ptyp) then

               --  Storage_Size (Self)

               Rewrite (N,
                 Convert_To (Typ,
                   Make_Function_Call (Loc,
                     Name =>
                       New_Occurrence_Of (RTE (RE_Storage_Size), Loc),
                     Parameter_Associations =>
                       New_List (
                         Make_Function_Call (Loc,
                           Name =>
                             New_Reference_To (RTE (RE_Self), Loc))))));

            elsif not Is_Entity_Name (Pref)
              or else not Is_Type (Entity (Pref))
            then
               --  Storage_Size (Rec (Obj).Size)

               Rewrite (N,
                 Convert_To (Typ,
                   Make_Function_Call (Loc,
                     Name =>
                       New_Occurrence_Of (RTE (RE_Storage_Size), Loc),
                       Parameter_Associations =>
                          New_List (
                            Make_Selected_Component (Loc,
                              Prefix =>
                                Unchecked_Convert_To (
                                  Corresponding_Record_Type (Ptyp),
                                    New_Copy_Tree (Pref)),
                              Selector_Name =>
                                 Make_Identifier (Loc, Name_uTask_Id))))));

            elsif Present (Storage_Size_Variable (Ptyp)) then

               --  Static storage size pragma given for type: retrieve value
               --  from its allocated storage variable.

               Rewrite (N,
                 Convert_To (Typ,
                   Make_Function_Call (Loc,
                     Name => New_Occurrence_Of (
                       RTE (RE_Adjust_Storage_Size), Loc),
                     Parameter_Associations =>
                       New_List (
                         New_Reference_To (
                           Storage_Size_Variable (Ptyp), Loc)))));
            else
               --  Get system default

               Rewrite (N,
                 Convert_To (Typ,
                   Make_Function_Call (Loc,
                     Name =>
                       New_Occurrence_Of (
                        RTE (RE_Default_Stack_Size), Loc))));
            end if;

            Analyze_And_Resolve (N, Typ);
         end if;
      end Storage_Size;

      -----------------
      -- Stream_Size --
      -----------------

      when Attribute_Stream_Size => Stream_Size : declare
         Ptyp : constant Entity_Id := Etype (Pref);
         Size : Int;

      begin
         --  If we have a Stream_Size clause for this type use it, otherwise
         --  the Stream_Size if the size of the type.

         if Has_Stream_Size_Clause (Ptyp) then
            Size :=
              UI_To_Int
                (Static_Integer (Expression (Stream_Size_Clause (Ptyp))));
         else
            Size := UI_To_Int (Esize (Ptyp));
         end if;

         Rewrite (N, Make_Integer_Literal (Loc, Intval => Size));
         Analyze_And_Resolve (N, Typ);
      end Stream_Size;

      ----------
      -- Succ --
      ----------

      --  1. Deal with enumeration types with holes
      --  2. For floating-point, generate call to attribute function
      --  3. For other cases, deal with constraint checking

      when Attribute_Succ => Succ :
      declare
         Ptyp : constant Entity_Id := Base_Type (Etype (Pref));

      begin
         --  For enumeration types with non-standard representations, we
         --  expand typ'Succ (x) into

         --    Pos_To_Rep (Rep_To_Pos (x) + 1)

         --    If the representation is contiguous, we compute instead
         --    Lit1 + Rep_to_Pos (x+1), to catch invalid representations.

         if Is_Enumeration_Type (Ptyp)
           and then Present (Enum_Pos_To_Rep (Ptyp))
         then
            if Has_Contiguous_Rep (Ptyp) then
               Rewrite (N,
                  Unchecked_Convert_To (Ptyp,
                     Make_Op_Add (Loc,
                        Left_Opnd  =>
                         Make_Integer_Literal (Loc,
                           Enumeration_Rep (First_Literal (Ptyp))),
                        Right_Opnd =>
                          Make_Function_Call (Loc,
                            Name =>
                              New_Reference_To
                               (TSS (Ptyp, TSS_Rep_To_Pos), Loc),

                            Parameter_Associations =>
                              New_List (
                                Unchecked_Convert_To (Ptyp,
                                  Make_Op_Add (Loc,
                                  Left_Opnd =>
                                    Unchecked_Convert_To (Standard_Integer,
                                      Relocate_Node (First (Exprs))),
                                  Right_Opnd =>
                                    Make_Integer_Literal (Loc, 1))),
                                Rep_To_Pos_Flag (Ptyp, Loc))))));
            else
               --  Add Boolean parameter True, to request program errror if
               --  we have a bad representation on our hands. Add False if
               --  checks are suppressed.

               Append_To (Exprs, Rep_To_Pos_Flag (Ptyp, Loc));
               Rewrite (N,
                 Make_Indexed_Component (Loc,
                   Prefix => New_Reference_To (Enum_Pos_To_Rep (Ptyp), Loc),
                   Expressions => New_List (
                     Make_Op_Add (Loc,
                       Left_Opnd =>
                         Make_Function_Call (Loc,
                           Name =>
                             New_Reference_To
                               (TSS (Ptyp, TSS_Rep_To_Pos), Loc),
                           Parameter_Associations => Exprs),
                       Right_Opnd => Make_Integer_Literal (Loc, 1)))));
            end if;

            Analyze_And_Resolve (N, Typ);

         --  For floating-point, we transform 'Succ into a call to the Succ
         --  floating-point attribute function in Fat_xxx (xxx is root type)

         elsif Is_Floating_Point_Type (Ptyp) then
            Expand_Fpt_Attribute_R (N);
            Analyze_And_Resolve (N, Typ);

         --  For modular types, nothing to do (no overflow, since wraps)

         elsif Is_Modular_Integer_Type (Ptyp) then
            null;

         --  For other types, if range checking is enabled, we must generate
         --  a check if overflow checking is enabled.

         elsif not Overflow_Checks_Suppressed (Ptyp) then
            Expand_Pred_Succ (N);
         end if;
      end Succ;

      ---------
      -- Tag --
      ---------

      --  Transforms X'Tag into a direct reference to the tag of X

      when Attribute_Tag => Tag :
      declare
         Ttyp           : Entity_Id;
         Prefix_Is_Type : Boolean;

      begin
         if Is_Entity_Name (Pref) and then Is_Type (Entity (Pref)) then
            Ttyp := Entity (Pref);
            Prefix_Is_Type := True;
         else
            Ttyp := Etype (Pref);
            Prefix_Is_Type := False;
         end if;

         if Is_Class_Wide_Type (Ttyp) then
            Ttyp := Root_Type (Ttyp);
         end if;

         Ttyp := Underlying_Type (Ttyp);

         if Prefix_Is_Type then

            --  For VMs we leave the type attribute unexpanded because
            --  there's not a dispatching table to reference.

            if VM_Target = No_VM then
               Rewrite (N,
                 Unchecked_Convert_To (RTE (RE_Tag),
                   New_Reference_To
                     (Node (First_Elmt (Access_Disp_Table (Ttyp))), Loc)));
               Analyze_And_Resolve (N, RTE (RE_Tag));
            end if;

         --  (Ada 2005 (AI-251): The use of 'Tag in the sources always
         --  references the primary tag of the actual object. If 'Tag is
         --  applied to class-wide interface objects we generate code that
         --  displaces "this" to reference the base of the object.

         elsif Comes_From_Source (N)
            and then Is_Class_Wide_Type (Etype (Prefix (N)))
            and then Is_Interface (Etype (Prefix (N)))
         then
            --  Generate:
            --    (To_Tag_Ptr (Prefix'Address)).all

            --  Note that Prefix'Address is recursively expanded into a call
            --  to Base_Address (Obj.Tag)

            Rewrite (N,
              Make_Explicit_Dereference (Loc,
                Unchecked_Convert_To (RTE (RE_Tag_Ptr),
                  Make_Attribute_Reference (Loc,
                    Prefix => Relocate_Node (Pref),
                    Attribute_Name => Name_Address))));
            Analyze_And_Resolve (N, RTE (RE_Tag));

         else
            Rewrite (N,
              Make_Selected_Component (Loc,
                Prefix => Relocate_Node (Pref),
                Selector_Name =>
                  New_Reference_To (First_Tag_Component (Ttyp), Loc)));
            Analyze_And_Resolve (N, RTE (RE_Tag));
         end if;
      end Tag;

      ----------------
      -- Terminated --
      ----------------

      --  Transforms 'Terminated attribute into a call to Terminated function

      when Attribute_Terminated => Terminated :
      begin
         --  The prefix of Terminated is of a task interface class-wide type.
         --  Generate:

<<<<<<< HEAD
         --    terminated (Pref._disp_get_task_id);

         if Ada_Version >= Ada_05
           and then Ekind (Etype (Pref)) = E_Class_Wide_Type
           and then Is_Interface      (Etype (Pref))
=======
         --    terminated (Task_Id (Pref._disp_get_task_id));

         if Ada_Version >= Ada_05
           and then Ekind (Etype (Pref)) = E_Class_Wide_Type
           and then Is_Interface (Etype (Pref))
>>>>>>> 60a98cce
           and then Is_Task_Interface (Etype (Pref))
         then
            Rewrite (N,
              Make_Function_Call (Loc,
                Name =>
                  New_Reference_To (RTE (RE_Terminated), Loc),
                Parameter_Associations => New_List (
<<<<<<< HEAD
                  Make_Selected_Component (Loc,
                    Prefix =>
                      New_Copy_Tree (Pref),
                    Selector_Name =>
                      Make_Identifier (Loc, Name_uDisp_Get_Task_Id)))));
=======
                  Make_Unchecked_Type_Conversion (Loc,
                    Subtype_Mark =>
                      New_Reference_To (RTE (RO_ST_Task_Id), Loc),
                    Expression =>
                      Make_Selected_Component (Loc,
                        Prefix =>
                          New_Copy_Tree (Pref),
                        Selector_Name =>
                          Make_Identifier (Loc, Name_uDisp_Get_Task_Id))))));
>>>>>>> 60a98cce

         elsif Restricted_Profile then
            Rewrite (N,
              Build_Call_With_Task (Pref, RTE (RE_Restricted_Terminated)));

         else
            Rewrite (N,
              Build_Call_With_Task (Pref, RTE (RE_Terminated)));
         end if;

         Analyze_And_Resolve (N, Standard_Boolean);
      end Terminated;

      ----------------
      -- To_Address --
      ----------------

      --  Transforms System'To_Address (X) into unchecked conversion
      --  from (integral) type of X to type address.

      when Attribute_To_Address =>
         Rewrite (N,
           Unchecked_Convert_To (RTE (RE_Address),
             Relocate_Node (First (Exprs))));
         Analyze_And_Resolve (N, RTE (RE_Address));

      ----------------
      -- Truncation --
      ----------------

      --  Transforms 'Truncation into a call to the floating-point attribute
      --  function Truncation in Fat_xxx (where xxx is the root type).
      --  Expansion is avoided for cases the back end can handle directly.

      when Attribute_Truncation =>
         if not Is_Inline_Floating_Point_Attribute (N) then
            Expand_Fpt_Attribute_R (N);
         end if;

      -----------------------
      -- Unbiased_Rounding --
      -----------------------

      --  Transforms 'Unbiased_Rounding into a call to the floating-point
      --  attribute function Unbiased_Rounding in Fat_xxx (where xxx is the
      --  root type). Expansion is avoided for cases the back end can handle
      --  directly.

      when Attribute_Unbiased_Rounding =>
         if not Is_Inline_Floating_Point_Attribute (N) then
            Expand_Fpt_Attribute_R (N);
         end if;
<<<<<<< HEAD

      ----------------------
      -- Unchecked_Access --
      ----------------------

      when Attribute_Unchecked_Access =>

         --  Ada 2005 (AI-251): If the designated type is an interface, then
         --  rewrite the referenced object as a conversion to force the
         --  displacement of the pointer to the secondary dispatch table.

         if Is_Interface (Directly_Designated_Type (Btyp)) then
            declare
               Ref_Object : constant Node_Id := Get_Referenced_Object (Pref);
               Conversion : Node_Id;
            begin
               Conversion := Convert_To (Typ, New_Copy_Tree (Ref_Object));
               Rewrite (N, Conversion);
               Analyze_And_Resolve (N, Typ);
            end;

         --  Otherwise this is like normal Access without a check

         else
            Expand_Access_To_Type (N);
         end if;
=======
>>>>>>> 60a98cce

      -----------------
      -- UET_Address --
      -----------------

      when Attribute_UET_Address => UET_Address : declare
         Ent : constant Entity_Id :=
                 Make_Defining_Identifier (Loc, New_Internal_Name ('T'));

      begin
         Insert_Action (N,
           Make_Object_Declaration (Loc,
             Defining_Identifier => Ent,
             Aliased_Present     => True,
             Object_Definition   =>
               New_Occurrence_Of (RTE (RE_Address), Loc)));

         --  Construct name __gnat_xxx__SDP, where xxx is the unit name
         --  in normal external form.

         Get_External_Unit_Name_String (Get_Unit_Name (Pref));
         Name_Buffer (1 + 7 .. Name_Len + 7) := Name_Buffer (1 .. Name_Len);
         Name_Len := Name_Len + 7;
         Name_Buffer (1 .. 7) := "__gnat_";
         Name_Buffer (Name_Len + 1 .. Name_Len + 5) := "__SDP";
         Name_Len := Name_Len + 5;

         Set_Is_Imported (Ent);
         Set_Interface_Name (Ent,
           Make_String_Literal (Loc,
             Strval => String_From_Name_Buffer));

         --  Set entity as internal to ensure proper Sprint output of its
         --  implicit importation.

         Set_Is_Internal (Ent);

         Rewrite (N,
           Make_Attribute_Reference (Loc,
             Prefix => New_Occurrence_Of (Ent, Loc),
             Attribute_Name => Name_Address));

         Analyze_And_Resolve (N, Typ);
      end UET_Address;

<<<<<<< HEAD
      -------------------------
      -- Unrestricted_Access --
      -------------------------

      when Attribute_Unrestricted_Access =>

         if Is_Access_Protected_Subprogram_Type (Btyp) then
            Expand_Access_To_Protected_Op (N, Pref, Typ);

         --  Ada 2005 (AI-251): If the designated type is an interface, then
         --  rewrite the referenced object as a conversion to force the
         --  displacement of the pointer to the secondary dispatch table.

         elsif Is_Interface (Directly_Designated_Type (Btyp)) then
            declare
               Ref_Object : constant Node_Id := Get_Referenced_Object (Pref);
               Conversion : Node_Id;
            begin
               Conversion := Convert_To (Typ, New_Copy_Tree (Ref_Object));
               Rewrite (N, Conversion);
               Analyze_And_Resolve (N, Typ);
            end;

         --  Otherwise this is like Access without a check

         else
            Expand_Access_To_Type (N);
         end if;

=======
>>>>>>> 60a98cce
      ---------------
      -- VADS_Size --
      ---------------

      --  The processing for VADS_Size is shared with Size

      ---------
      -- Val --
      ---------

      --  For enumeration types with a standard representation, and for all
      --  other types, Val is handled by Gigi. For enumeration types with
      --  a non-standard representation we use the _Pos_To_Rep array that
      --  was created when the type was frozen.

      when Attribute_Val => Val :
      declare
         Etyp : constant Entity_Id := Base_Type (Entity (Pref));

      begin
         if Is_Enumeration_Type (Etyp)
           and then Present (Enum_Pos_To_Rep (Etyp))
         then
            if Has_Contiguous_Rep (Etyp) then
               declare
                  Rep_Node : constant Node_Id :=
                    Unchecked_Convert_To (Etyp,
                       Make_Op_Add (Loc,
                         Left_Opnd =>
                            Make_Integer_Literal (Loc,
                              Enumeration_Rep (First_Literal (Etyp))),
                         Right_Opnd =>
                          (Convert_To (Standard_Integer,
                             Relocate_Node (First (Exprs))))));

               begin
                  Rewrite (N,
                     Unchecked_Convert_To (Etyp,
                         Make_Op_Add (Loc,
                           Left_Opnd =>
                             Make_Integer_Literal (Loc,
                               Enumeration_Rep (First_Literal (Etyp))),
                           Right_Opnd =>
                             Make_Function_Call (Loc,
                               Name =>
                                 New_Reference_To
                                   (TSS (Etyp, TSS_Rep_To_Pos), Loc),
                               Parameter_Associations => New_List (
                                 Rep_Node,
                                 Rep_To_Pos_Flag (Etyp, Loc))))));
               end;

            else
               Rewrite (N,
                 Make_Indexed_Component (Loc,
                   Prefix => New_Reference_To (Enum_Pos_To_Rep (Etyp), Loc),
                   Expressions => New_List (
                     Convert_To (Standard_Integer,
                       Relocate_Node (First (Exprs))))));
            end if;

            Analyze_And_Resolve (N, Typ);
         end if;
      end Val;

      -----------
      -- Valid --
      -----------

      --  The code for valid is dependent on the particular types involved.
      --  See separate sections below for the generated code in each case.

      when Attribute_Valid => Valid :
      declare
         Ptyp : constant Entity_Id  := Etype (Pref);
         Btyp : Entity_Id           := Base_Type (Ptyp);
         Tst  : Node_Id;

         Save_Validity_Checks_On : constant Boolean := Validity_Checks_On;
         --  Save the validity checking mode. We always turn off validity
         --  checking during process of 'Valid since this is one place
         --  where we do not want the implicit validity checks to intefere
         --  with the explicit validity check that the programmer is doing.

         function Make_Range_Test return Node_Id;
         --  Build the code for a range test of the form
         --    Btyp!(Pref) >= Btyp!(Ptyp'First)
         --      and then
         --    Btyp!(Pref) <= Btyp!(Ptyp'Last)

         ---------------------
         -- Make_Range_Test --
         ---------------------

         function Make_Range_Test return Node_Id is
         begin
            return
              Make_And_Then (Loc,
                Left_Opnd =>
                  Make_Op_Ge (Loc,
                    Left_Opnd =>
                      Unchecked_Convert_To (Btyp, Duplicate_Subexpr (Pref)),

                    Right_Opnd =>
                      Unchecked_Convert_To (Btyp,
                        Make_Attribute_Reference (Loc,
                          Prefix => New_Occurrence_Of (Ptyp, Loc),
                          Attribute_Name => Name_First))),

                Right_Opnd =>
                  Make_Op_Le (Loc,
                    Left_Opnd =>
                      Unchecked_Convert_To (Btyp,
                        Duplicate_Subexpr_No_Checks (Pref)),

                    Right_Opnd =>
                      Unchecked_Convert_To (Btyp,
                        Make_Attribute_Reference (Loc,
                          Prefix => New_Occurrence_Of (Ptyp, Loc),
                          Attribute_Name => Name_Last))));
         end Make_Range_Test;

      --  Start of processing for Attribute_Valid

      begin
         --  Turn off validity checks. We do not want any implicit validity
         --  checks to intefere with the explicit check from the attribute

         Validity_Checks_On := False;

         --  Floating-point case. This case is handled by the Valid attribute
         --  code in the floating-point attribute run-time library.

         if Is_Floating_Point_Type (Ptyp) then
            declare
               Pkg : RE_Id;
               Ftp : Entity_Id;

            begin
               --  For vax fpt types, call appropriate routine in special vax
               --  floating point unit. We do not have to worry about loads in
               --  this case, since these types have no signalling NaN's.

               if Vax_Float (Btyp) then
                  Expand_Vax_Valid (N);

               --  The AAMP back end handles Valid for floating-point types
<<<<<<< HEAD

               elsif Is_AAMP_Float (Btyp) then
                  Analyze_And_Resolve (Pref, Ptyp);
                  Set_Etype (N, Standard_Boolean);
                  Set_Analyzed (N);

=======

               elsif Is_AAMP_Float (Btyp) then
                  Analyze_And_Resolve (Pref, Ptyp);
                  Set_Etype (N, Standard_Boolean);
                  Set_Analyzed (N);

>>>>>>> 60a98cce
               --  Non VAX float case

               else
                  Find_Fat_Info (Etype (Pref), Ftp, Pkg);

                  --  If the floating-point object might be unaligned, we need
                  --  to call the special routine Unaligned_Valid, which makes
                  --  the needed copy, being careful not to load the value into
                  --  any floating-point register. The argument in this case is
                  --  obj'Address (see Unaligned_Valid routine in Fat_Gen).

                  if Is_Possibly_Unaligned_Object (Pref) then
<<<<<<< HEAD
                     Set_Attribute_Name (N, Name_Unaligned_Valid);
=======
>>>>>>> 60a98cce
                     Expand_Fpt_Attribute
                       (N, Pkg, Name_Unaligned_Valid,
                        New_List (
                          Make_Attribute_Reference (Loc,
                            Prefix => Relocate_Node (Pref),
                            Attribute_Name => Name_Address)));

                  --  In the normal case where we are sure the object is
                  --  aligned, we generate a call to Valid, and the argument in
                  --  this case is obj'Unrestricted_Access (after converting
                  --  obj to the right floating-point type).

                  else
                     Expand_Fpt_Attribute
                       (N, Pkg, Name_Valid,
                        New_List (
                          Make_Attribute_Reference (Loc,
                            Prefix => Unchecked_Convert_To (Ftp, Pref),
                            Attribute_Name => Name_Unrestricted_Access)));
                  end if;
               end if;

               --  One more task, we still need a range check. Required
               --  only if we have a constraint, since the Valid routine
               --  catches infinities properly (infinities are never valid).

               --  The way we do the range check is simply to create the
               --  expression: Valid (N) and then Base_Type(Pref) in Typ.

               if not Subtypes_Statically_Match (Ptyp, Btyp) then
                  Rewrite (N,
                    Make_And_Then (Loc,
                      Left_Opnd  => Relocate_Node (N),
                      Right_Opnd =>
                        Make_In (Loc,
                          Left_Opnd => Convert_To (Btyp, Pref),
                          Right_Opnd => New_Occurrence_Of (Ptyp, Loc))));
               end if;
            end;

         --  Enumeration type with holes

         --  For enumeration types with holes, the Pos value constructed by
         --  the Enum_Rep_To_Pos function built in Exp_Ch3 called with a
         --  second argument of False returns minus one for an invalid value,
         --  and the non-negative pos value for a valid value, so the
         --  expansion of X'Valid is simply:

         --     type(X)'Pos (X) >= 0

         --  We can't quite generate it that way because of the requirement
         --  for the non-standard second argument of False in the resulting
         --  rep_to_pos call, so we have to explicitly create:

         --     _rep_to_pos (X, False) >= 0

         --  If we have an enumeration subtype, we also check that the
         --  value is in range:

         --    _rep_to_pos (X, False) >= 0
         --      and then
         --       (X >= type(X)'First and then type(X)'Last <= X)

         elsif Is_Enumeration_Type (Ptyp)
           and then Present (Enum_Pos_To_Rep (Base_Type (Ptyp)))
         then
            Tst :=
              Make_Op_Ge (Loc,
                Left_Opnd =>
                  Make_Function_Call (Loc,
                    Name =>
                      New_Reference_To
                        (TSS (Base_Type (Ptyp), TSS_Rep_To_Pos), Loc),
                    Parameter_Associations => New_List (
                      Pref,
                      New_Occurrence_Of (Standard_False, Loc))),
                Right_Opnd => Make_Integer_Literal (Loc, 0));

            if Ptyp /= Btyp
              and then
                (Type_Low_Bound (Ptyp) /= Type_Low_Bound (Btyp)
                  or else
                 Type_High_Bound (Ptyp) /= Type_High_Bound (Btyp))
            then
               --  The call to Make_Range_Test will create declarations
               --  that need a proper insertion point, but Pref is now
               --  attached to a node with no ancestor. Attach to tree
               --  even if it is to be rewritten below.

               Set_Parent (Tst, Parent (N));

               Tst :=
                 Make_And_Then (Loc,
                   Left_Opnd  => Make_Range_Test,
                   Right_Opnd => Tst);
            end if;

            Rewrite (N, Tst);

         --  Fortran convention booleans

         --  For the very special case of Fortran convention booleans, the
         --  value is always valid, since it is an integer with the semantics
         --  that non-zero is true, and any value is permissible.

         elsif Is_Boolean_Type (Ptyp)
           and then Convention (Ptyp) = Convention_Fortran
         then
            Rewrite (N, New_Occurrence_Of (Standard_True, Loc));

         --  For biased representations, we will be doing an unchecked
         --  conversion without unbiasing the result. That means that the range
         --  test has to take this into account, and the proper form of the
         --  test is:

         --    Btyp!(Pref) < Btyp!(Ptyp'Range_Length)

         elsif Has_Biased_Representation (Ptyp) then
            Btyp := RTE (RE_Unsigned_32);
            Rewrite (N,
              Make_Op_Lt (Loc,
                Left_Opnd =>
                  Unchecked_Convert_To (Btyp, Duplicate_Subexpr (Pref)),
                Right_Opnd =>
                  Unchecked_Convert_To (Btyp,
                    Make_Attribute_Reference (Loc,
                      Prefix => New_Occurrence_Of (Ptyp, Loc),
                      Attribute_Name => Name_Range_Length))));

         --  For all other scalar types, what we want logically is a
         --  range test:

         --     X in type(X)'First .. type(X)'Last

         --  But that's precisely what won't work because of possible
         --  unwanted optimization (and indeed the basic motivation for
         --  the Valid attribute is exactly that this test does not work!)
         --  What will work is:

         --     Btyp!(X) >= Btyp!(type(X)'First)
         --       and then
         --     Btyp!(X) <= Btyp!(type(X)'Last)

         --  where Btyp is an integer type large enough to cover the full
         --  range of possible stored values (i.e. it is chosen on the basis
         --  of the size of the type, not the range of the values). We write
         --  this as two tests, rather than a range check, so that static
         --  evaluation will easily remove either or both of the checks if
         --  they can be -statically determined to be true (this happens
         --  when the type of X is static and the range extends to the full
         --  range of stored values).

         --  Unsigned types. Note: it is safe to consider only whether the
         --  subtype is unsigned, since we will in that case be doing all
         --  unsigned comparisons based on the subtype range. Since we use the
         --  actual subtype object size, this is appropriate.

         --  For example, if we have

         --    subtype x is integer range 1 .. 200;
         --    for x'Object_Size use 8;

         --  Now the base type is signed, but objects of this type are bits
         --  unsigned, and doing an unsigned test of the range 1 to 200 is
         --  correct, even though a value greater than 127 looks signed to a
         --  signed comparison.

         elsif Is_Unsigned_Type (Ptyp) then
            if Esize (Ptyp) <= 32 then
               Btyp := RTE (RE_Unsigned_32);
            else
               Btyp := RTE (RE_Unsigned_64);
            end if;

            Rewrite (N, Make_Range_Test);

         --  Signed types

         else
            if Esize (Ptyp) <= Esize (Standard_Integer) then
               Btyp := Standard_Integer;
            else
               Btyp := Universal_Integer;
            end if;

            Rewrite (N, Make_Range_Test);
         end if;

         Analyze_And_Resolve (N, Standard_Boolean);
         Validity_Checks_On := Save_Validity_Checks_On;
      end Valid;

      -----------
      -- Value --
      -----------

      --  Value attribute is handled in separate unti Exp_Imgv

      when Attribute_Value =>
         Exp_Imgv.Expand_Value_Attribute (N);

      -----------------
      -- Value_Size --
      -----------------

      --  The processing for Value_Size shares the processing for Size

      -------------
      -- Version --
      -------------

      --  The processing for Version shares the processing for Body_Version

      ----------------
      -- Wide_Image --
      ----------------

      --  We expand typ'Wide_Image (X) into

      --    String_To_Wide_String
      --      (typ'Image (X), Wide_Character_Encoding_Method)

      --  This works in all cases because String_To_Wide_String converts any
      --  wide character escape sequences resulting from the Image call to the
      --  proper Wide_Character equivalent

      --  not quite right for typ = Wide_Character ???

      when Attribute_Wide_Image => Wide_Image :
      begin
         Rewrite (N,
           Make_Function_Call (Loc,
             Name => New_Reference_To (RTE (RE_String_To_Wide_String), Loc),
             Parameter_Associations => New_List (
               Make_Attribute_Reference (Loc,
                 Prefix         => Pref,
                 Attribute_Name => Name_Image,
                 Expressions    => Exprs),

               Make_Integer_Literal (Loc,
                 Intval => Int (Wide_Character_Encoding_Method)))));

         Analyze_And_Resolve (N, Standard_Wide_String);
      end Wide_Image;

      ---------------------
      -- Wide_Wide_Image --
      ---------------------

      --  We expand typ'Wide_Wide_Image (X) into

      --    String_To_Wide_Wide_String
      --      (typ'Image (X), Wide_Character_Encoding_Method)

      --  This works in all cases because String_To_Wide_Wide_String converts
      --  any wide character escape sequences resulting from the Image call to
      --  the proper Wide_Character equivalent

      --  not quite right for typ = Wide_Wide_Character ???

      when Attribute_Wide_Wide_Image => Wide_Wide_Image :
      begin
         Rewrite (N,
           Make_Function_Call (Loc,
             Name => New_Reference_To
               (RTE (RE_String_To_Wide_Wide_String), Loc),
             Parameter_Associations => New_List (
               Make_Attribute_Reference (Loc,
                 Prefix         => Pref,
                 Attribute_Name => Name_Image,
                 Expressions    => Exprs),

               Make_Integer_Literal (Loc,
                 Intval => Int (Wide_Character_Encoding_Method)))));

         Analyze_And_Resolve (N, Standard_Wide_Wide_String);
      end Wide_Wide_Image;

      ----------------
      -- Wide_Value --
      ----------------

      --  We expand typ'Wide_Value (X) into

      --    typ'Value
      --      (Wide_String_To_String (X, Wide_Character_Encoding_Method))

      --  Wide_String_To_String is a runtime function that converts its wide
      --  string argument to String, converting any non-translatable characters
      --  into appropriate escape sequences. This preserves the required
      --  semantics of Wide_Value in all cases, and results in a very simple
      --  implementation approach.

      --  Note: for this approach to be fully standard compliant for the cases
      --  where typ is Wide_Character and Wide_Wide_Character, the encoding
      --  method must cover the entire character range (e.g. UTF-8). But that
      --  is a reasonable requirement when dealing with encoded character
      --  sequences. Presumably if one of the restrictive encoding mechanisms
      --  is in use such as Shift-JIS, then characters that cannot be
      --  represented using this encoding will not appear in any case.

      when Attribute_Wide_Value => Wide_Value :
      begin
         Rewrite (N,
           Make_Attribute_Reference (Loc,
             Prefix         => Pref,
             Attribute_Name => Name_Value,

             Expressions    => New_List (
               Make_Function_Call (Loc,
                 Name =>
                   New_Reference_To (RTE (RE_Wide_String_To_String), Loc),

                 Parameter_Associations => New_List (
                   Relocate_Node (First (Exprs)),
                   Make_Integer_Literal (Loc,
                     Intval => Int (Wide_Character_Encoding_Method)))))));

         Analyze_And_Resolve (N, Typ);
      end Wide_Value;

      ---------------------
      -- Wide_Wide_Value --
      ---------------------

      --  We expand typ'Wide_Value_Value (X) into

      --    typ'Value
      --      (Wide_Wide_String_To_String (X, Wide_Character_Encoding_Method))

      --  Wide_Wide_String_To_String is a runtime function that converts its
      --  wide string argument to String, converting any non-translatable
      --  characters into appropriate escape sequences. This preserves the
      --  required semantics of Wide_Wide_Value in all cases, and results in a
      --  very simple implementation approach.

      --  It's not quite right where typ = Wide_Wide_Character, because the
      --  encoding method may not cover the whole character type ???

      when Attribute_Wide_Wide_Value => Wide_Wide_Value :
      begin
         Rewrite (N,
           Make_Attribute_Reference (Loc,
             Prefix         => Pref,
             Attribute_Name => Name_Value,

             Expressions    => New_List (
               Make_Function_Call (Loc,
                 Name =>
                   New_Reference_To (RTE (RE_Wide_Wide_String_To_String), Loc),

                 Parameter_Associations => New_List (
                   Relocate_Node (First (Exprs)),
                   Make_Integer_Literal (Loc,
                     Intval => Int (Wide_Character_Encoding_Method)))))));

         Analyze_And_Resolve (N, Typ);
      end Wide_Wide_Value;

      ---------------------
      -- Wide_Wide_Width --
      ---------------------

      --  Wide_Wide_Width attribute is handled in separate unit Exp_Imgv

      when Attribute_Wide_Wide_Width =>
         Exp_Imgv.Expand_Width_Attribute (N, Wide_Wide);

      ----------------
      -- Wide_Width --
      ----------------

      --  Wide_Width attribute is handled in separate unit Exp_Imgv

      when Attribute_Wide_Width =>
         Exp_Imgv.Expand_Width_Attribute (N, Wide);

      -----------
      -- Width --
      -----------

      --  Width attribute is handled in separate unit Exp_Imgv

      when Attribute_Width =>
         Exp_Imgv.Expand_Width_Attribute (N, Normal);

      -----------
      -- Write --
      -----------

      when Attribute_Write => Write : declare
         P_Type : constant Entity_Id := Entity (Pref);
         U_Type : constant Entity_Id := Underlying_Type (P_Type);
         Pname  : Entity_Id;
         Decl   : Node_Id;
         Prag   : Node_Id;
         Arg3   : Node_Id;
         Wfunc  : Node_Id;

      begin
         --  If no underlying type, we have an error that will be diagnosed
         --  elsewhere, so here we just completely ignore the expansion.

         if No (U_Type) then
            return;
         end if;

         --  The simple case, if there is a TSS for Write, just call it

         Pname := Find_Stream_Subprogram (P_Type, TSS_Stream_Write);

         if Present (Pname) then
            null;

         else
            --  If there is a Stream_Convert pragma, use it, we rewrite

            --     sourcetyp'Output (stream, Item)

            --  as

            --     strmtyp'Output (Stream, strmwrite (acttyp (Item)));

            --  where strmwrite is the given Write function that converts an
            --  argument of type sourcetyp or a type acctyp, from which it is
            --  derived to type strmtyp. The conversion to acttyp is required
            --  for the derived case.

            Prag := Get_Stream_Convert_Pragma (P_Type);

            if Present (Prag) then
               Arg3 :=
                 Next (Next (First (Pragma_Argument_Associations (Prag))));
               Wfunc := Entity (Expression (Arg3));

               Rewrite (N,
                 Make_Attribute_Reference (Loc,
                   Prefix => New_Occurrence_Of (Etype (Wfunc), Loc),
                   Attribute_Name => Name_Output,
                   Expressions => New_List (
                     Relocate_Node (First (Exprs)),
                     Make_Function_Call (Loc,
                       Name => New_Occurrence_Of (Wfunc, Loc),
                       Parameter_Associations => New_List (
                         OK_Convert_To (Etype (First_Formal (Wfunc)),
                           Relocate_Node (Next (First (Exprs)))))))));

               Analyze (N);
               return;

            --  For elementary types, we call the W_xxx routine directly

            elsif Is_Elementary_Type (U_Type) then
               Rewrite (N, Build_Elementary_Write_Call (N));
               Analyze (N);
               return;

            --  Array type case

            elsif Is_Array_Type (U_Type) then
               Build_Array_Write_Procedure (N, U_Type, Decl, Pname);
               Compile_Stream_Body_In_Scope (N, Decl, U_Type, Check => False);

            --  Tagged type case, use the primitive Write function. Note that
            --  this will dispatch in the class-wide case which is what we want

            elsif Is_Tagged_Type (U_Type) then
               Pname := Find_Prim_Op (U_Type, TSS_Stream_Write);

            --  All other record type cases, including protected records.
            --  The latter only arise for expander generated code for
            --  handling shared passive partition access.

            else
               pragma Assert
                 (Is_Record_Type (U_Type) or else Is_Protected_Type (U_Type));

               --  Ada 2005 (AI-216): Program_Error is raised when executing
               --  the default implementation of the Write attribute of an
               --  Unchecked_Union type. However, if the 'Write reference is
               --  within the generated Output stream procedure, Write outputs
               --  the components, and the default values of the discriminant
               --  are streamed by the Output procedure itself.

               if Is_Unchecked_Union (Base_Type (U_Type))
                 and not Is_TSS (Current_Scope, TSS_Stream_Output)
               then
                  Insert_Action (N,
                    Make_Raise_Program_Error (Loc,
                      Reason => PE_Unchecked_Union_Restriction));
               end if;

               if Has_Discriminants (U_Type)
                 and then Present
                   (Discriminant_Default_Value (First_Discriminant (U_Type)))
               then
                  Build_Mutable_Record_Write_Procedure
                    (Loc, Base_Type (U_Type), Decl, Pname);
               else
                  Build_Record_Write_Procedure
                    (Loc, Base_Type (U_Type), Decl, Pname);
               end if;

               Insert_Action (N, Decl);
            end if;
         end if;

         --  If we fall through, Pname is the procedure to be called

         Rewrite_Stream_Proc_Call (Pname);
      end Write;

      --  Component_Size is handled by Gigi, unless the component size is known
      --  at compile time, which is always true in the packed array case. It is
      --  important that the packed array case is handled in the front end (see
      --  Eval_Attribute) since Gigi would otherwise get confused by the
      --  equivalent packed array type.

      when Attribute_Component_Size =>
         null;

      --  The following attributes are handled by the back end (except that
      --  static cases have already been evaluated during semantic processing,
      --  but in any case the back end should not count on this). The one bit
      --  of special processing required is that these attributes typically
      --  generate conditionals in the code, so we need to check the relevant
      --  restriction.

      when Attribute_Max                          |
           Attribute_Min                          =>
         Check_Restriction (No_Implicit_Conditionals, N);

      --  The following attributes are handled by the back end (except that
      --  static cases have already been evaluated during semantic processing,
      --  but in any case the back end should not count on this).

      --  Gigi also handles the non-class-wide cases of Size

      when Attribute_Bit_Order                    |
           Attribute_Code_Address                 |
           Attribute_Definite                     |
           Attribute_Null_Parameter               |
           Attribute_Passed_By_Reference          |
           Attribute_Pool_Address                 =>
         null;

      --  The following attributes are also handled by Gigi, but return a
      --  universal integer result, so may need a conversion for checking
      --  that the result is in range.

      when Attribute_Aft                          |
           Attribute_Bit                          |
           Attribute_Max_Size_In_Storage_Elements
      =>
         Apply_Universal_Integer_Attribute_Checks (N);

      --  The following attributes should not appear at this stage, since they
      --  have already been handled by the analyzer (and properly rewritten
      --  with corresponding values or entities to represent the right values)

      when Attribute_Abort_Signal                 |
           Attribute_Address_Size                 |
           Attribute_Base                         |
           Attribute_Class                        |
           Attribute_Default_Bit_Order            |
           Attribute_Delta                        |
           Attribute_Denorm                       |
           Attribute_Digits                       |
           Attribute_Emax                         |
           Attribute_Enabled                      |
           Attribute_Epsilon                      |
           Attribute_Has_Access_Values            |
           Attribute_Has_Discriminants            |
           Attribute_Large                        |
           Attribute_Machine_Emax                 |
           Attribute_Machine_Emin                 |
           Attribute_Machine_Mantissa             |
           Attribute_Machine_Overflows            |
           Attribute_Machine_Radix                |
           Attribute_Machine_Rounds               |
           Attribute_Maximum_Alignment            |
           Attribute_Model_Emin                   |
           Attribute_Model_Epsilon                |
           Attribute_Model_Mantissa               |
           Attribute_Model_Small                  |
           Attribute_Modulus                      |
           Attribute_Partition_ID                 |
           Attribute_Range                        |
           Attribute_Safe_Emax                    |
           Attribute_Safe_First                   |
           Attribute_Safe_Large                   |
           Attribute_Safe_Last                    |
           Attribute_Safe_Small                   |
           Attribute_Scale                        |
           Attribute_Signed_Zeros                 |
           Attribute_Small                        |
           Attribute_Storage_Unit                 |
           Attribute_Stub_Type                    |
           Attribute_Target_Name                  |
           Attribute_Type_Class                   |
           Attribute_Unconstrained_Array          |
           Attribute_Universal_Literal_String     |
           Attribute_Wchar_T_Size                 |
           Attribute_Word_Size                    =>

         raise Program_Error;

      --  The Asm_Input and Asm_Output attributes are not expanded at this
      --  stage, but will be eliminated in the expansion of the Asm call,
      --  see Exp_Intr for details. So Gigi will never see these either.

      when Attribute_Asm_Input                    |
           Attribute_Asm_Output                   =>

         null;

      end case;

   exception
      when RE_Not_Available =>
         return;
   end Expand_N_Attribute_Reference;

   ----------------------
   -- Expand_Pred_Succ --
   ----------------------

   --  For typ'Pred (exp), we generate the check

   --    [constraint_error when exp = typ'Base'First]

   --  Similarly, for typ'Succ (exp), we generate the check

   --    [constraint_error when exp = typ'Base'Last]

   --  These checks are not generated for modular types, since the proper
   --  semantics for Succ and Pred on modular types is to wrap, not raise CE.

   procedure Expand_Pred_Succ (N : Node_Id) is
      Loc  : constant Source_Ptr := Sloc (N);
      Cnam : Name_Id;

   begin
      if Attribute_Name (N) = Name_Pred then
         Cnam := Name_First;
      else
         Cnam := Name_Last;
      end if;

      Insert_Action (N,
        Make_Raise_Constraint_Error (Loc,
          Condition =>
            Make_Op_Eq (Loc,
              Left_Opnd =>
                Duplicate_Subexpr_Move_Checks (First (Expressions (N))),
              Right_Opnd =>
                Make_Attribute_Reference (Loc,
                  Prefix =>
                    New_Reference_To (Base_Type (Etype (Prefix (N))), Loc),
                  Attribute_Name => Cnam)),
          Reason => CE_Overflow_Check_Failed));
   end Expand_Pred_Succ;

   -------------------
   -- Find_Fat_Info --
   -------------------

   procedure Find_Fat_Info
     (T        : Entity_Id;
      Fat_Type : out Entity_Id;
      Fat_Pkg  : out RE_Id)
   is
      Btyp : constant Entity_Id := Base_Type (T);
      Rtyp : constant Entity_Id := Root_Type (T);
      Digs : constant Nat       := UI_To_Int (Digits_Value (Btyp));

   begin
      --  If the base type is VAX float, then get appropriate VAX float type

      if Vax_Float (Btyp) then
         case Digs is
            when 6 =>
               Fat_Type := RTE (RE_Fat_VAX_F);
               Fat_Pkg  := RE_Attr_VAX_F_Float;

            when 9 =>
               Fat_Type := RTE (RE_Fat_VAX_D);
               Fat_Pkg  := RE_Attr_VAX_D_Float;

            when 15 =>
               Fat_Type := RTE (RE_Fat_VAX_G);
               Fat_Pkg  := RE_Attr_VAX_G_Float;

            when others =>
               raise Program_Error;
         end case;

      --  If root type is VAX float, this is the case where the library has
      --  been recompiled in VAX float mode, and we have an IEEE float type.
      --  This is when we use the special IEEE Fat packages.

      elsif Vax_Float (Rtyp) then
         case Digs is
            when 6 =>
               Fat_Type := RTE (RE_Fat_IEEE_Short);
               Fat_Pkg  := RE_Attr_IEEE_Short;

            when 15 =>
               Fat_Type := RTE (RE_Fat_IEEE_Long);
               Fat_Pkg  := RE_Attr_IEEE_Long;

            when others =>
               raise Program_Error;
         end case;

      --  If neither the base type nor the root type is VAX_Float then VAX
      --  float is out of the picture, and we can just use the root type.

      else
         Fat_Type := Rtyp;

         if Fat_Type = Standard_Short_Float then
            Fat_Pkg := RE_Attr_Short_Float;

         elsif Fat_Type = Standard_Float then
            Fat_Pkg := RE_Attr_Float;

         elsif Fat_Type = Standard_Long_Float then
            Fat_Pkg := RE_Attr_Long_Float;

         elsif Fat_Type = Standard_Long_Long_Float then
            Fat_Pkg := RE_Attr_Long_Long_Float;

         --  Universal real (which is its own root type) is treated as being
         --  equivalent to Standard.Long_Long_Float, since it is defined to
         --  have the same precision as the longest Float type.

         elsif Fat_Type = Universal_Real then
            Fat_Type := Standard_Long_Long_Float;
            Fat_Pkg := RE_Attr_Long_Long_Float;

         else
            raise Program_Error;
         end if;
      end if;
   end Find_Fat_Info;

   ----------------------------
   -- Find_Stream_Subprogram --
   ----------------------------

   function Find_Stream_Subprogram
     (Typ : Entity_Id;
      Nam : TSS_Name_Type) return Entity_Id
   is
      Ent : constant Entity_Id := TSS (Typ, Nam);
   begin
      if Present (Ent) then
         return Ent;
      end if;

      if Is_Tagged_Type (Typ)
        and then Is_Derived_Type (Typ)
      then
         return Find_Prim_Op (Typ, Nam);
      else
         return Find_Inherited_TSS (Typ, Nam);
      end if;
   end Find_Stream_Subprogram;

   -----------------------
   -- Get_Index_Subtype --
   -----------------------

   function Get_Index_Subtype (N : Node_Id) return Node_Id is
      P_Type : Entity_Id := Etype (Prefix (N));
      Indx   : Node_Id;
      J      : Int;

   begin
      if Is_Access_Type (P_Type) then
         P_Type := Designated_Type (P_Type);
      end if;

      if No (Expressions (N)) then
         J := 1;
      else
         J := UI_To_Int (Expr_Value (First (Expressions (N))));
      end if;

      Indx := First_Index (P_Type);
      while J > 1 loop
         Next_Index (Indx);
         J := J - 1;
      end loop;

      return Etype (Indx);
   end Get_Index_Subtype;

   -------------------------------
   -- Get_Stream_Convert_Pragma --
   -------------------------------

   function Get_Stream_Convert_Pragma (T : Entity_Id) return Node_Id is
      Typ : Entity_Id;
      N   : Node_Id;

   begin
      --  Note: we cannot use Get_Rep_Pragma here because of the peculiarity
      --  that a stream convert pragma for a tagged type is not inherited from
      --  its parent. Probably what is wrong here is that it is basically
      --  incorrect to consider a stream convert pragma to be a representation
      --  pragma at all ???

      N := First_Rep_Item (Implementation_Base_Type (T));
      while Present (N) loop
         if Nkind (N) = N_Pragma and then Chars (N) = Name_Stream_Convert then

            --  For tagged types this pragma is not inherited, so we
            --  must verify that it is defined for the given type and
            --  not an ancestor.

            Typ :=
              Entity (Expression (First (Pragma_Argument_Associations (N))));

            if not Is_Tagged_Type (T)
              or else T = Typ
              or else (Is_Private_Type (Typ) and then T = Full_View (Typ))
            then
               return N;
            end if;
         end if;

         Next_Rep_Item (N);
      end loop;

      return Empty;
   end Get_Stream_Convert_Pragma;

   ---------------------------------
   -- Is_Constrained_Packed_Array --
   ---------------------------------

   function Is_Constrained_Packed_Array (Typ : Entity_Id) return Boolean is
      Arr : Entity_Id := Typ;

   begin
      if Is_Access_Type (Arr) then
         Arr := Designated_Type (Arr);
      end if;

      return Is_Array_Type (Arr)
        and then Is_Constrained (Arr)
        and then Present (Packed_Array_Type (Arr));
   end Is_Constrained_Packed_Array;

   ----------------------------------------
   -- Is_Inline_Floating_Point_Attribute --
   ----------------------------------------

   function Is_Inline_Floating_Point_Attribute (N : Node_Id) return Boolean is
      Id : constant Attribute_Id := Get_Attribute_Id (Attribute_Name (N));

   begin
      if Nkind (Parent (N)) /= N_Type_Conversion
        or else not Is_Integer_Type (Etype (Parent (N)))
      then
         return False;
      end if;

      --  Should also support 'Machine_Rounding and 'Unbiased_Rounding, but
      --  required back end support has not been implemented yet ???

      return Id = Attribute_Truncation;
   end Is_Inline_Floating_Point_Attribute;

end Exp_Attr;<|MERGE_RESOLUTION|>--- conflicted
+++ resolved
@@ -6,11 +6,7 @@
 --                                                                          --
 --                                 B o d y                                  --
 --                                                                          --
-<<<<<<< HEAD
---          Copyright (C) 1992-2006, Free Software Foundation, Inc.         --
-=======
 --          Copyright (C) 1992-2007, Free Software Foundation, Inc.         --
->>>>>>> 60a98cce
 --                                                                          --
 -- GNAT is free software;  you can  redistribute it  and/or modify it under --
 -- terms of the  GNU General Public License as published  by the Free Soft- --
@@ -145,15 +141,6 @@
    --  type for which this package was instantiated from Fat_Gen. Error if T
    --  is not a floating-point type.
 
-   procedure Find_Fat_Info
-     (T        : Entity_Id;
-      Fat_Type : out Entity_Id;
-      Fat_Pkg  : out RE_Id);
-   --  Given a floating-point type T, identifies the package containing the
-   --  attributes for this type (returned in Fat_Pkg), and the corresponding
-   --  type for which this package was instantiated from Fat_Gen. Error if T
-   --  is not a floating-point type.
-
    function Find_Stream_Subprogram
      (Typ : Entity_Id;
       Nam : TSS_Name_Type) return Entity_Id;
@@ -228,151 +215,6 @@
    -----------------------------------
    -- Expand_Access_To_Protected_Op --
    -----------------------------------
-<<<<<<< HEAD
-
-   procedure Expand_Access_To_Protected_Op
-     (N    : Node_Id;
-      Pref : Node_Id;
-      Typ  : Entity_Id)
-   is
-      --  The value of the attribute_reference is a record containing two
-      --  fields: an access to the protected object, and an access to the
-      --  subprogram itself. The prefix is a selected component.
-
-      Loc     : constant Source_Ptr := Sloc (N);
-      Agg     : Node_Id;
-      Btyp    : constant Entity_Id := Base_Type (Typ);
-      Sub     : Entity_Id;
-      E_T     : constant Entity_Id := Equivalent_Type (Btyp);
-      Acc     : constant Entity_Id :=
-                  Etype (Next_Component (First_Component (E_T)));
-      Obj_Ref : Node_Id;
-      Curr    : Entity_Id;
-
-      function May_Be_External_Call return Boolean;
-      --  If the 'Access is to a local operation, but appears in a context
-      --  where it may lead to a call from outside the object, we must treat
-      --  this as an external call. Clearly we cannot tell without full
-      --  flow analysis, and a subsequent call that uses this 'Access may
-      --  lead to a bounded error (trying to seize locks twice, e.g.). For
-      --  now we treat 'Access as a potential external call if it is an actual
-      --  in a call to an outside subprogram.
-
-      --------------------------
-      -- May_Be_External_Call --
-      --------------------------
-
-      function May_Be_External_Call return Boolean is
-         Subp : Entity_Id;
-      begin
-         if (Nkind (Parent (N)) = N_Procedure_Call_Statement
-              or else Nkind (Parent (N)) = N_Function_Call)
-            and then Is_Entity_Name (Name (Parent (N)))
-         then
-            Subp := Entity (Name (Parent (N)));
-            return not In_Open_Scopes (Scope (Subp));
-         else
-            return False;
-         end if;
-      end May_Be_External_Call;
-
-   --  Start of processing for Expand_Access_To_Protected_Op
-
-   begin
-      --  Within the body of the protected type, the prefix
-      --  designates a local operation, and the object is the first
-      --  parameter of the corresponding protected body of the
-      --  current enclosing operation.
-
-      if Is_Entity_Name (Pref) then
-         pragma Assert (In_Open_Scopes (Scope (Entity (Pref))));
-
-         if May_Be_External_Call then
-            Sub :=
-              New_Occurrence_Of
-                (External_Subprogram (Entity (Pref)), Loc);
-         else
-            Sub :=
-              New_Occurrence_Of
-                (Protected_Body_Subprogram (Entity (Pref)), Loc);
-         end if;
-
-         Curr := Current_Scope;
-         while Scope (Curr) /= Scope (Entity (Pref)) loop
-            Curr := Scope (Curr);
-         end loop;
-
-         --  In case of protected entries the first formal of its Protected_
-         --  Body_Subprogram is the address of the object.
-
-         if Ekind (Curr) = E_Entry then
-            Obj_Ref :=
-               New_Occurrence_Of
-                 (First_Formal
-                   (Protected_Body_Subprogram (Curr)), Loc);
-
-         --  In case of protected subprograms the first formal of its
-         --  Protected_Body_Subprogram is the object and we get its address.
-
-         else
-            Obj_Ref :=
-              Make_Attribute_Reference (Loc,
-                Prefix =>
-                   New_Occurrence_Of
-                     (First_Formal
-                        (Protected_Body_Subprogram (Curr)), Loc),
-                Attribute_Name => Name_Address);
-         end if;
-
-      --  Case where the prefix is not an entity name. Find the
-      --  version of the protected operation to be called from
-      --  outside the protected object.
-
-      else
-         Sub :=
-           New_Occurrence_Of
-             (External_Subprogram
-               (Entity (Selector_Name (Pref))), Loc);
-
-         Obj_Ref :=
-           Make_Attribute_Reference (Loc,
-             Prefix => Relocate_Node (Prefix (Pref)),
-               Attribute_Name => Name_Address);
-      end if;
-
-      Agg :=
-        Make_Aggregate (Loc,
-          Expressions =>
-            New_List (
-              Obj_Ref,
-              Unchecked_Convert_To (Acc,
-                Make_Attribute_Reference (Loc,
-                  Prefix => Sub,
-                  Attribute_Name => Name_Address))));
-
-      Rewrite (N, Agg);
-
-      Analyze_And_Resolve (N, E_T);
-
-      --  For subsequent analysis,  the node must retain its type.
-      --  The backend will replace it with the equivalent type where
-      --  needed.
-
-      Set_Etype (N, Typ);
-   end Expand_Access_To_Protected_Op;
-
-   ---------------------------
-   -- Expand_Access_To_Type --
-   ---------------------------
-
-   procedure Expand_Access_To_Type (N : Node_Id) is
-      Loc    : constant Source_Ptr   := Sloc (N);
-      Typ    : constant Entity_Id    := Etype (N);
-      Pref   : constant Node_Id      := Prefix (N);
-      Par    : Node_Id;
-      Formal : Entity_Id;
-=======
->>>>>>> 60a98cce
 
    procedure Expand_Access_To_Protected_Op
      (N    : Node_Id;
@@ -766,8 +608,6 @@
 
          if Is_Access_Protected_Subprogram_Type (Btyp) then
             Expand_Access_To_Protected_Op (N, Pref, Typ);
-<<<<<<< HEAD
-=======
 
          --  If the prefix is a type name, this is a reference to the current
          --  instance of the type, within its initialization procedure.
@@ -831,7 +671,6 @@
                   return;
                end if;
             end;
->>>>>>> 60a98cce
 
          --  The following handles cases involving interfaces and when the
          --  prefix of an access attribute is an explicit dereference. In the
@@ -1004,13 +843,9 @@
          --  address of the object.
 
          elsif Is_Class_Wide_Type (Etype (Pref))
-<<<<<<< HEAD
-            and then Is_Interface (Etype (Pref))
-=======
            and then Is_Interface (Etype (Pref))
            and then not (Nkind (Pref) in N_Has_Entity
                           and then Is_Subprogram (Entity (Pref)))
->>>>>>> 60a98cce
          then
             Rewrite (N,
               Make_Function_Call (Loc,
@@ -1324,19 +1159,11 @@
          --  We have an object of a task interface class-wide type as a prefix
          --  to Callable. Generate:
 
-<<<<<<< HEAD
-         --    callable (Pref._disp_get_task_id);
-
-         if Ada_Version >= Ada_05
-           and then Ekind (Etype (Pref)) = E_Class_Wide_Type
-           and then Is_Interface      (Etype (Pref))
-=======
          --    callable (Task_Id (Pref._disp_get_task_id));
 
          if Ada_Version >= Ada_05
            and then Ekind (Etype (Pref)) = E_Class_Wide_Type
            and then Is_Interface (Etype (Pref))
->>>>>>> 60a98cce
            and then Is_Task_Interface (Etype (Pref))
          then
             Rewrite (N,
@@ -1344,13 +1171,6 @@
                 Name =>
                   New_Reference_To (RTE (RE_Callable), Loc),
                 Parameter_Associations => New_List (
-<<<<<<< HEAD
-                  Make_Selected_Component (Loc,
-                    Prefix =>
-                      New_Copy_Tree (Pref),
-                    Selector_Name =>
-                      Make_Identifier (Loc, Name_uDisp_Get_Task_Id)))));
-=======
                   Make_Unchecked_Type_Conversion (Loc,
                     Subtype_Mark =>
                       New_Reference_To (RTE (RO_ST_Task_Id), Loc),
@@ -1361,7 +1181,6 @@
                         Selector_Name =>
                           Make_Identifier (Loc, Name_uDisp_Get_Task_Id))))));
 
->>>>>>> 60a98cce
          else
             Rewrite (N,
               Build_Call_With_Task (Pref, RTE (RE_Callable)));
@@ -1760,14 +1579,6 @@
                if Nkind (Nod) = N_Selected_Component then
                   Make_Elab_String (Prefix (Nod));
 
-<<<<<<< HEAD
-                  if Java_VM then
-                     Store_String_Char ('$');
-                  else
-                     Store_String_Char ('_');
-                     Store_String_Char ('_');
-                  end if;
-=======
                   case VM_Target is
                      when JVM_Target =>
                         Store_String_Char ('$');
@@ -1777,7 +1588,6 @@
                         Store_String_Char ('_');
                         Store_String_Char ('_');
                   end case;
->>>>>>> 60a98cce
 
                   Get_Name_String (Chars (Selector_Name (Nod)));
 
@@ -3326,18 +3136,6 @@
                Subprg := Scope (Subprg);
             end loop;
 
-<<<<<<< HEAD
-            Object_Parm :=
-              Make_Attribute_Reference (Loc,
-                 Prefix =>
-                   Make_Selected_Component (Loc,
-                     Prefix => New_Reference_To
-                                 (First_Entity
-                                   (Protected_Body_Subprogram (Subprg)), Loc),
-                   Selector_Name =>
-                       Make_Identifier (Loc, Name_uObject)),
-                 Attribute_Name => Name_Unchecked_Access);
-=======
             --  Use of 'Priority inside protected entries and barriers (in
             --  both cases the type of the first formal of their expanded
             --  subprogram is Address)
@@ -3398,7 +3196,6 @@
                           Make_Identifier (Loc, Name_uObject)),
                     Attribute_Name => Name_Unchecked_Access);
             end if;
->>>>>>> 60a98cce
 
             --  Select the appropriate run-time subprogram
 
@@ -3416,15 +3213,11 @@
                 Parameter_Associations => New_List (Object_Parm));
 
             Rewrite (N, Call);
-<<<<<<< HEAD
-            Analyze_And_Resolve (N, Typ);
-=======
 
             --  Avoid the generation of extra checks on the pointer to the
             --  protected object.
 
             Analyze_And_Resolve (N, Typ, Suppress => Access_Check);
->>>>>>> 60a98cce
          end;
 
       ------------------
@@ -3925,16 +3718,9 @@
                Analyze_And_Resolve (N, Typ);
             end if;
 
-<<<<<<< HEAD
-            --  If Size is applied to a dereference of an access to
-            --  unconstrained packed array, GIGI needs to see its
-            --  unconstrained nominal type, but also a hint to the actual
-            --  constrained type.
-=======
             --  If Size applies to a dereference of an access to unconstrained
             --  packed array, GIGI needs to see its unconstrained nominal type,
             --  but also a hint to the actual constrained type.
->>>>>>> 60a98cce
 
             if Nkind (Pref) = N_Explicit_Dereference
               and then Is_Array_Type (Etype (Pref))
@@ -4299,19 +4085,11 @@
          --  The prefix of Terminated is of a task interface class-wide type.
          --  Generate:
 
-<<<<<<< HEAD
-         --    terminated (Pref._disp_get_task_id);
-
-         if Ada_Version >= Ada_05
-           and then Ekind (Etype (Pref)) = E_Class_Wide_Type
-           and then Is_Interface      (Etype (Pref))
-=======
          --    terminated (Task_Id (Pref._disp_get_task_id));
 
          if Ada_Version >= Ada_05
            and then Ekind (Etype (Pref)) = E_Class_Wide_Type
            and then Is_Interface (Etype (Pref))
->>>>>>> 60a98cce
            and then Is_Task_Interface (Etype (Pref))
          then
             Rewrite (N,
@@ -4319,13 +4097,6 @@
                 Name =>
                   New_Reference_To (RTE (RE_Terminated), Loc),
                 Parameter_Associations => New_List (
-<<<<<<< HEAD
-                  Make_Selected_Component (Loc,
-                    Prefix =>
-                      New_Copy_Tree (Pref),
-                    Selector_Name =>
-                      Make_Identifier (Loc, Name_uDisp_Get_Task_Id)))));
-=======
                   Make_Unchecked_Type_Conversion (Loc,
                     Subtype_Mark =>
                       New_Reference_To (RTE (RO_ST_Task_Id), Loc),
@@ -4335,7 +4106,6 @@
                           New_Copy_Tree (Pref),
                         Selector_Name =>
                           Make_Identifier (Loc, Name_uDisp_Get_Task_Id))))));
->>>>>>> 60a98cce
 
          elsif Restricted_Profile then
             Rewrite (N,
@@ -4388,35 +4158,6 @@
          if not Is_Inline_Floating_Point_Attribute (N) then
             Expand_Fpt_Attribute_R (N);
          end if;
-<<<<<<< HEAD
-
-      ----------------------
-      -- Unchecked_Access --
-      ----------------------
-
-      when Attribute_Unchecked_Access =>
-
-         --  Ada 2005 (AI-251): If the designated type is an interface, then
-         --  rewrite the referenced object as a conversion to force the
-         --  displacement of the pointer to the secondary dispatch table.
-
-         if Is_Interface (Directly_Designated_Type (Btyp)) then
-            declare
-               Ref_Object : constant Node_Id := Get_Referenced_Object (Pref);
-               Conversion : Node_Id;
-            begin
-               Conversion := Convert_To (Typ, New_Copy_Tree (Ref_Object));
-               Rewrite (N, Conversion);
-               Analyze_And_Resolve (N, Typ);
-            end;
-
-         --  Otherwise this is like normal Access without a check
-
-         else
-            Expand_Access_To_Type (N);
-         end if;
-=======
->>>>>>> 60a98cce
 
       -----------------
       -- UET_Address --
@@ -4462,38 +4203,6 @@
          Analyze_And_Resolve (N, Typ);
       end UET_Address;
 
-<<<<<<< HEAD
-      -------------------------
-      -- Unrestricted_Access --
-      -------------------------
-
-      when Attribute_Unrestricted_Access =>
-
-         if Is_Access_Protected_Subprogram_Type (Btyp) then
-            Expand_Access_To_Protected_Op (N, Pref, Typ);
-
-         --  Ada 2005 (AI-251): If the designated type is an interface, then
-         --  rewrite the referenced object as a conversion to force the
-         --  displacement of the pointer to the secondary dispatch table.
-
-         elsif Is_Interface (Directly_Designated_Type (Btyp)) then
-            declare
-               Ref_Object : constant Node_Id := Get_Referenced_Object (Pref);
-               Conversion : Node_Id;
-            begin
-               Conversion := Convert_To (Typ, New_Copy_Tree (Ref_Object));
-               Rewrite (N, Conversion);
-               Analyze_And_Resolve (N, Typ);
-            end;
-
-         --  Otherwise this is like Access without a check
-
-         else
-            Expand_Access_To_Type (N);
-         end if;
-
-=======
->>>>>>> 60a98cce
       ---------------
       -- VADS_Size --
       ---------------
@@ -4641,21 +4350,12 @@
                   Expand_Vax_Valid (N);
 
                --  The AAMP back end handles Valid for floating-point types
-<<<<<<< HEAD
 
                elsif Is_AAMP_Float (Btyp) then
                   Analyze_And_Resolve (Pref, Ptyp);
                   Set_Etype (N, Standard_Boolean);
                   Set_Analyzed (N);
 
-=======
-
-               elsif Is_AAMP_Float (Btyp) then
-                  Analyze_And_Resolve (Pref, Ptyp);
-                  Set_Etype (N, Standard_Boolean);
-                  Set_Analyzed (N);
-
->>>>>>> 60a98cce
                --  Non VAX float case
 
                else
@@ -4668,10 +4368,6 @@
                   --  obj'Address (see Unaligned_Valid routine in Fat_Gen).
 
                   if Is_Possibly_Unaligned_Object (Pref) then
-<<<<<<< HEAD
-                     Set_Attribute_Name (N, Name_Unaligned_Valid);
-=======
->>>>>>> 60a98cce
                      Expand_Fpt_Attribute
                        (N, Pkg, Name_Unaligned_Valid,
                         New_List (
