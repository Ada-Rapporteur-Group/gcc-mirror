--- conflicted
+++ resolved
@@ -6,29 +6,17 @@
 --                                                                          --
 --                                 B o d y                                  --
 --                                                                          --
-<<<<<<< HEAD
---          Copyright (C) 1992-2009, Free Software Foundation, Inc.         --
-=======
 --          Copyright (C) 1992-2011, Free Software Foundation, Inc.         --
->>>>>>> 3082eeb7
 --                                                                          --
 -- GNAT is free software;  you can  redistribute it  and/or modify it under --
 -- terms of the  GNU General Public License as published  by the Free Soft- --
 -- ware  Foundation;  either version 3,  or (at your option) any later ver- --
 -- sion.  GNAT is distributed in the hope that it will be useful, but WITH- --
 -- OUT ANY WARRANTY;  without even the  implied warranty of MERCHANTABILITY --
-<<<<<<< HEAD
--- or FITNESS FOR A PARTICULAR PURPOSE.                                     --
---                                                                          --
--- You should have received a copy of the GNU General Public License along  --
--- with this program; see file COPYING3.  If not see                        --
--- <http://www.gnu.org/licenses/>.                                          --
-=======
 -- or FITNESS FOR A PARTICULAR PURPOSE.  See the GNU General Public License --
 -- for  more details.  You should have  received  a copy of the GNU General --
 -- Public License  distributed with GNAT; see file COPYING3.  If not, go to --
 -- http://www.gnu.org/licenses for a complete copy of the license.          --
->>>>>>> 3082eeb7
 --                                                                          --
 -- GNAT was originally developed  by the GNAT team at  New York University. --
 -- Extensive contributions were provided by Ada Core Technologies Inc.      --
@@ -385,14 +373,11 @@
         Make_Aggregate (Loc,
           Expressions => New_List (Obj_Ref, Sub_Ref));
 
-<<<<<<< HEAD
-=======
       --  Sub_Ref has been marked as analyzed, but we still need to make sure
       --  Sub is correctly frozen.
 
       Freeze_Before (N, Entity (Sub));
 
->>>>>>> 3082eeb7
       Rewrite (N, Agg);
       Analyze_And_Resolve (N, E_T);
 
@@ -3353,11 +3338,7 @@
                   --  We cannot figure out a practical way to implement this
                   --  accessibility check on virtual machines, so we omit it.
 
-<<<<<<< HEAD
-                  if Ada_Version >= Ada_05
-=======
                   if Ada_Version >= Ada_2005
->>>>>>> 3082eeb7
                     and then Tagged_Type_Expansion
                   then
                      Insert_Action (N,
@@ -4959,20 +4940,6 @@
             --  The value whose validity is being checked has been captured in
             --  an object declaration. We certainly don't want this object to
             --  appear valid because the declaration initializes it!
-<<<<<<< HEAD
-
-            if Is_Entity_Name (Temp) then
-               Set_Is_Known_Valid (Entity (Temp), False);
-            end if;
-
-            return
-              Make_And_Then (Loc,
-                Left_Opnd =>
-                  Make_Op_Ge (Loc,
-                    Left_Opnd =>
-                      Unchecked_Convert_To (Btyp, Temp),
-=======
->>>>>>> 3082eeb7
 
             if Is_Entity_Name (Temp) then
                Set_Is_Known_Valid (Entity (Temp), False);
@@ -4983,13 +4950,6 @@
                 Left_Opnd  =>
                   Unchecked_Convert_To (Btyp, Temp),
                 Right_Opnd =>
-<<<<<<< HEAD
-                  Make_Op_Le (Loc,
-                    Left_Opnd =>
-                      Unchecked_Convert_To (Btyp, Temp),
-
-                    Right_Opnd =>
-=======
                   Make_Range (Loc,
                     Low_Bound =>
                       Unchecked_Convert_To (Btyp,
@@ -4997,7 +4957,6 @@
                           Prefix => New_Occurrence_Of (Ptyp, Loc),
                           Attribute_Name => Name_First)),
                     High_Bound =>
->>>>>>> 3082eeb7
                       Unchecked_Convert_To (Btyp,
                         Make_Attribute_Reference (Loc,
                           Prefix => New_Occurrence_Of (Ptyp, Loc),
