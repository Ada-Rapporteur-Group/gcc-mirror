--- conflicted
+++ resolved
@@ -6,11 +6,7 @@
 --                                                                          --
 --                                 S p e c                                  --
 --                                                                          --
-<<<<<<< HEAD
---                     Copyright (C) 1995-2005, AdaCore                     --
-=======
 --                     Copyright (C) 1995-2006, AdaCore                     --
->>>>>>> 751ff693
 --                                                                          --
 -- GNAT is free software;  you can  redistribute it  and/or modify it under --
 -- terms of the  GNU General Public License as published  by the Free Soft- --
@@ -43,12 +39,7 @@
 --  See also GNAT.Heap_Sort, a version that works with subprogram access
 --  parameters, allowing code sharing. The generic version is slightly more
 --  efficient but does not allow code sharing and has an interface that is
-<<<<<<< HEAD
---  more awkward to use. The generic version is also Pure, while the access
---  subprogram version can only be Preelaborate.
-=======
 --  more awkward to use.
->>>>>>> 751ff693
 
 --  There is also GNAT.Heap_Sort_A, which is now considered obsolete, but
 --  was an older version working with subprogram parameters. This version
