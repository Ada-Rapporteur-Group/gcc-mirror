--- conflicted
+++ resolved
@@ -6,11 +6,7 @@
 --                                                                          --
 --                                 S p e c                                  --
 --                                                                          --
-<<<<<<< HEAD
---                      Copyright (C) 2002-2005, AdaCore                    --
-=======
 --                      Copyright (C) 2002-2006, AdaCore                    --
->>>>>>> c355071f
 --                                                                          --
 -- GNAT is free software;  you can  redistribute it  and/or modify it under --
 -- terms of the  GNU General Public License as published  by the Free Soft- --
@@ -59,12 +55,8 @@
    --  Handler_Type should not propagate exceptions.
 
    procedure Install_Handler (Handler : Handler_Type);
-<<<<<<< HEAD
-   --  Set up Handler to be called if the operator hits Ctrl-C
-=======
    --  Set up Handler to be called if the operator hits Ctrl-C, instead of the
    --  standard Control-C handler.
->>>>>>> c355071f
 
    procedure Uninstall_Handler;
    --  Reinstall the standard Control-C handler.
