--- conflicted
+++ resolved
@@ -6,11 +6,7 @@
 --                                                                          --
 --                                  B o d y                                 --
 --                                                                          --
-<<<<<<< HEAD
---         Copyright (C) 1992-2005, Free Software Foundation, Inc.          --
-=======
 --         Copyright (C) 1992-2006, Free Software Foundation, Inc.          --
->>>>>>> c355071f
 --                                                                          --
 -- GNARL is free software; you can  redistribute it  and/or modify it under --
 -- terms of the  GNU General Public License as published  by the Free Soft- --
@@ -65,10 +61,6 @@
 --  used for int
 --           size_t
 
-<<<<<<< HEAD
-with System.Parameters;
---  used for Size_Type
-=======
 with System.Soft_Links;
 --  used for Abort_Defer/Undefer
 
@@ -76,7 +68,6 @@
 --  because the later is a higher level package that we shouldn't depend on.
 --  For example when using the restricted run time, it is replaced by
 --  System.Tasking.Restricted.Stages.
->>>>>>> c355071f
 
 with Unchecked_Deallocation;
 
@@ -169,13 +160,10 @@
 
    procedure Abort_Handler (Sig : Signal);
    --  Signal handler used to implement asynchronous abort
-<<<<<<< HEAD
-=======
 
    function Get_Policy (Prio : System.Any_Priority) return Character;
    pragma Import (C, Get_Policy, "__gnat_get_specific_dispatching");
    --  Get priority specific dispatching policy
->>>>>>> c355071f
 
    -------------------
    -- Abort_Handler --
@@ -666,14 +654,10 @@
          Result := pthread_setschedparam
                      (T.Common.LL.Thread, SCHED_RR, Param'Access);
 
-<<<<<<< HEAD
-      elsif Dispatching_Policy = 'F' or else Time_Slice_Val = 0 then
-=======
       elsif Dispatching_Policy = 'F'
         or else Priority_Specific_Policy = 'F'
         or else Time_Slice_Val = 0
       then
->>>>>>> c355071f
          Result := pthread_setschedparam
                      (T.Common.LL.Thread, SCHED_FIFO, Param'Access);
 
@@ -827,11 +811,6 @@
       Adjusted_Stack_Size :=
         Interfaces.C.size_t (Stack_Size) + 3 * Get_Page_Size;
 
-      --  Account for the Yellow Zone (2 pages) and the guard page
-      --  right above. See Hide_Yellow_Zone for the rationale.
-
-      Adjusted_Stack_Size := Adjusted_Stack_Size + 3 * Get_Page_Size;
-
       Result := pthread_attr_init (Attributes'Access);
       pragma Assert (Result = 0 or else Result = ENOMEM);
 
@@ -861,14 +840,10 @@
          Result := pthread_attr_setschedpolicy
                      (Attributes'Access, System.OS_Interface.SCHED_RR);
 
-<<<<<<< HEAD
-      elsif Dispatching_Policy = 'F' or else Time_Slice_Val = 0 then
-=======
       elsif Dispatching_Policy = 'F'
         or else Priority_Specific_Policy = 'F'
         or else Time_Slice_Val = 0
       then
->>>>>>> c355071f
          Result := pthread_attr_setschedpolicy
                      (Attributes'Access, System.OS_Interface.SCHED_FIFO);
 
@@ -1085,11 +1060,8 @@
    procedure Set_False (S : in out Suspension_Object) is
       Result  : Interfaces.C.int;
    begin
-<<<<<<< HEAD
-=======
       SSL.Abort_Defer.all;
 
->>>>>>> c355071f
       Result := pthread_mutex_lock (S.L'Access);
       pragma Assert (Result = 0);
 
@@ -1097,11 +1069,8 @@
 
       Result := pthread_mutex_unlock (S.L'Access);
       pragma Assert (Result = 0);
-<<<<<<< HEAD
-=======
 
       SSL.Abort_Undefer.all;
->>>>>>> c355071f
    end Set_False;
 
    --------------
@@ -1111,11 +1080,8 @@
    procedure Set_True (S : in out Suspension_Object) is
       Result : Interfaces.C.int;
    begin
-<<<<<<< HEAD
-=======
       SSL.Abort_Defer.all;
 
->>>>>>> c355071f
       Result := pthread_mutex_lock (S.L'Access);
       pragma Assert (Result = 0);
 
@@ -1136,11 +1102,8 @@
 
       Result := pthread_mutex_unlock (S.L'Access);
       pragma Assert (Result = 0);
-<<<<<<< HEAD
-=======
 
       SSL.Abort_Undefer.all;
->>>>>>> c355071f
    end Set_True;
 
    ------------------------
@@ -1150,11 +1113,8 @@
    procedure Suspend_Until_True (S : in out Suspension_Object) is
       Result : Interfaces.C.int;
    begin
-<<<<<<< HEAD
-=======
       SSL.Abort_Defer.all;
 
->>>>>>> c355071f
       Result := pthread_mutex_lock (S.L'Access);
       pragma Assert (Result = 0);
 
@@ -1166,11 +1126,8 @@
          Result := pthread_mutex_unlock (S.L'Access);
          pragma Assert (Result = 0);
 
-<<<<<<< HEAD
-=======
          SSL.Abort_Undefer.all;
 
->>>>>>> c355071f
          raise Program_Error;
       else
          --  Suspend the task if the state is False. Otherwise, the task
@@ -1183,19 +1140,12 @@
             S.Waiting := True;
             Result := pthread_cond_wait (S.CV'Access, S.L'Access);
          end if;
-<<<<<<< HEAD
-      end if;
-
-      Result := pthread_mutex_unlock (S.L'Access);
-      pragma Assert (Result = 0);
-=======
 
          Result := pthread_mutex_unlock (S.L'Access);
          pragma Assert (Result = 0);
 
          SSL.Abort_Undefer.all;
       end if;
->>>>>>> c355071f
    end Suspend_Until_True;
 
    ----------------
