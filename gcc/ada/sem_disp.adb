--- conflicted
+++ resolved
@@ -6,11 +6,7 @@
 --                                                                          --
 --                                 B o d y                                  --
 --                                                                          --
-<<<<<<< HEAD
---          Copyright (C) 1992-2005, Free Software Foundation, Inc.         --
-=======
 --          Copyright (C) 1992-2006, Free Software Foundation, Inc.         --
->>>>>>> c355071f
 --                                                                          --
 -- GNAT is free software;  you can  redistribute it  and/or modify it under --
 -- terms of the  GNU General Public License as published  by the Free Soft- --
@@ -36,7 +32,6 @@
 with Exp_Ch6;  use Exp_Ch6;
 with Exp_Ch7;  use Exp_Ch7;
 with Exp_Tss;  use Exp_Tss;
-with Exp_Util; use Exp_Util;
 with Errout;   use Errout;
 with Hostparm; use Hostparm;
 with Nlists;   use Nlists;
@@ -110,15 +105,9 @@
             if Ctrl_Type = Typ then
                Set_Is_Controlling_Formal (Formal);
 
-<<<<<<< HEAD
-               --  Ada 2005 (AI-231):Anonymous access types used in controlling
-               --  parameters exclude null because it is necessary to read the
-               --  tag to dispatch, and null has no tag.
-=======
                --  Ada 2005 (AI-231): Anonymous access types used in
                --  controlling parameters exclude null because it is necessary
                --  to read the tag to dispatch, and null has no tag.
->>>>>>> c355071f
 
                if Ekind (Etype (Formal)) = E_Anonymous_Access_Type then
                   Set_Can_Never_Be_Null (Etype (Formal));
@@ -384,11 +373,7 @@
          --  discriminants), the tag of the containing call's associated
          --  tagged type is directly used to control the dispatching.
 
-<<<<<<< HEAD
-         if not Present (Control)
-=======
          if No (Control)
->>>>>>> c355071f
            and then Indeterm_Ancestor_Call
          then
             Control :=
@@ -563,11 +548,7 @@
       then
          --  Protect the frontend against previously detected errors
 
-<<<<<<< HEAD
-         if not Present (Corresponding_Record_Type (Tagged_Type)) then
-=======
          if No (Corresponding_Record_Type (Tagged_Type)) then
->>>>>>> c355071f
             return;
          end if;
 
@@ -1301,40 +1282,8 @@
       Prev_Op     : Entity_Id;
       New_Op      : Entity_Id)
    is
-<<<<<<< HEAD
-      Op_Elmt : Elmt_Id := First_Elmt (Primitive_Operations (Tagged_Type));
-      Elmt    : Elmt_Id;
-      Found   : Boolean;
-
-      function Is_Interface_Subprogram (Op : Entity_Id) return Boolean;
-      --  Comment requjired ???
-
-      -----------------------------
-      -- Is_Interface_Subprogram --
-      -----------------------------
-
-      function Is_Interface_Subprogram (Op : Entity_Id) return Boolean is
-         Aux : Entity_Id;
-
-      begin
-         Aux := Op;
-         while Present (Alias (Aux))
-            and then Present (DTC_Entity (Alias (Aux)))
-         loop
-            if Is_Interface (Scope (DTC_Entity (Alias (Aux)))) then
-               return True;
-            end if;
-            Aux := Alias (Aux);
-         end loop;
-
-         return False;
-      end Is_Interface_Subprogram;
-
-   --  Start of processing for Override_Dispatching_Operation
-=======
       Elmt : Elmt_Id;
       Prim : Node_Id;
->>>>>>> c355071f
 
    begin
       --  Diagnose failure to match No_Return in parent (Ada-2005, AI-414, but
@@ -1359,55 +1308,6 @@
          return;
       end if;
 
-<<<<<<< HEAD
-      --  Ada 2005 (AI-251): Do not replace subprograms inherited from
-      --  abstract interfaces. They will be used later to generate the
-      --  corresponding thunks to initialize the Vtable (see subprogram
-      --  Freeze_Subprogram). The inherited operation itself must also
-      --  become hidden, to avoid spurious ambiguities;  name resolution
-      --  must pick up only the operation that implements it,
-
-      if Is_Interface_Subprogram (Prev_Op) then
-         Set_DT_Position              (Prev_Op, DT_Position (Alias (Prev_Op)));
-         Set_Is_Abstract              (Prev_Op, Is_Abstract (New_Op));
-         Set_Is_Overriding_Operation  (Prev_Op);
-         Set_Abstract_Interface_Alias (Prev_Op, Alias (Prev_Op));
-         Set_Alias                    (Prev_Op, New_Op);
-         Set_Is_Internal              (Prev_Op);
-         Set_Is_Hidden                (Prev_Op);
-
-         --  Override predefined primitive operations
-
-         if Is_Predefined_Dispatching_Operation (Prev_Op) then
-            Replace_Elmt (Op_Elmt, New_Op);
-            return;
-         end if;
-
-         --  Check if this primitive operation was previously added for another
-         --  interface.
-
-         Elmt  := First_Elmt (Primitive_Operations (Tagged_Type));
-         Found := False;
-         while Present (Elmt) loop
-            if Node (Elmt) = New_Op then
-               Found := True;
-               exit;
-            end if;
-
-            Next_Elmt (Elmt);
-         end loop;
-
-         if not Found then
-            Append_Elmt (New_Op, Primitive_Operations (Tagged_Type));
-            --  Replace_Elmt (Op_Elmt, New_Op); -- why is this commented out???
-         end if;
-         return;
-
-      else
-         Replace_Elmt (Op_Elmt, New_Op);
-      end if;
-
-=======
       Replace_Elmt (Elmt, New_Op);
 
       if Ada_Version >= Ada_05
@@ -1442,7 +1342,6 @@
          end loop;
       end if;
 
->>>>>>> c355071f
       if (not Is_Package_Or_Generic_Package (Current_Scope))
         or else not In_Private_Part (Current_Scope)
       then
