------------------------------------------------------------------------------
--                                                                          --
--                         GNAT COMPILER COMPONENTS                         --
--                                                                          --
--                             S E M _ D I S P                              --
--                                                                          --
--                                 B o d y                                  --
--                                                                          --
--          Copyright (C) 1992-2010, Free Software Foundation, Inc.         --
--                                                                          --
-- GNAT is free software;  you can  redistribute it  and/or modify it under --
-- terms of the  GNU General Public License as published  by the Free Soft- --
-- ware  Foundation;  either version 3,  or (at your option) any later ver- --
-- sion.  GNAT is distributed in the hope that it will be useful, but WITH- --
-- OUT ANY WARRANTY;  without even the  implied warranty of MERCHANTABILITY --
-- or FITNESS FOR A PARTICULAR PURPOSE.  See the GNU General Public License --
-- for  more details.  You should have  received  a copy of the GNU General --
-- Public License  distributed with GNAT; see file COPYING3.  If not, go to --
-- http://www.gnu.org/licenses for a complete copy of the license.          --
--                                                                          --
-- GNAT was originally developed  by the GNAT team at  New York University. --
-- Extensive contributions were provided by Ada Core Technologies Inc.      --
--                                                                          --
------------------------------------------------------------------------------

with Atree;    use Atree;
with Debug;    use Debug;
with Elists;   use Elists;
with Einfo;    use Einfo;
with Exp_Disp; use Exp_Disp;
with Exp_Util; use Exp_Util;
with Exp_Ch7;  use Exp_Ch7;
with Exp_Tss;  use Exp_Tss;
with Errout;   use Errout;
with Lib.Xref; use Lib.Xref;
with Namet;    use Namet;
with Nlists;   use Nlists;
with Nmake;    use Nmake;
with Opt;      use Opt;
with Output;   use Output;
with Restrict; use Restrict;
with Rident;   use Rident;
with Sem;      use Sem;
with Sem_Aux;  use Sem_Aux;
with Sem_Ch3;  use Sem_Ch3;
with Sem_Ch6;  use Sem_Ch6;
with Sem_Eval; use Sem_Eval;
with Sem_Type; use Sem_Type;
with Sem_Util; use Sem_Util;
with Snames;   use Snames;
with Sinfo;    use Sinfo;
with Tbuild;   use Tbuild;
with Uintp;    use Uintp;

package body Sem_Disp is

   -----------------------
   -- Local Subprograms --
   -----------------------

   procedure Add_Dispatching_Operation
     (Tagged_Type : Entity_Id;
      New_Op      : Entity_Id);
   --  Add New_Op in the list of primitive operations of Tagged_Type

   function Check_Controlling_Type
     (T    : Entity_Id;
      Subp : Entity_Id) return Entity_Id;
   --  T is the tagged type of a formal parameter or the result of Subp.
   --  If the subprogram has a controlling parameter or result that matches
   --  the type, then returns the tagged type of that parameter or result
   --  (returning the designated tagged type in the case of an access
   --  parameter); otherwise returns empty.

   function Find_Hidden_Overridden_Primitive (S : Entity_Id) return Entity_Id;
   --  [Ada 2012:AI-0125] Find an inherited hidden primitive of the dispatching
   --  type of S that has the same name of S, a type-conformant profile, an
   --  original corresponding operation O that is a primitive of a visible
   --  ancestor of the dispatching type of S and O is visible at the point of
   --  of declaration of S. If the entity is found the Alias of S is set to the
   --  original corresponding operation S and its Overridden_Operation is set
   --  to the found entity; otherwise return Empty.
   --
   --  This routine does not search for non-hidden primitives since they are
   --  covered by the normal Ada 2005 rules.

   -------------------------------
   -- Add_Dispatching_Operation --
   -------------------------------

   procedure Add_Dispatching_Operation
     (Tagged_Type : Entity_Id;
      New_Op      : Entity_Id)
   is
      List : constant Elist_Id := Primitive_Operations (Tagged_Type);

   begin
      --  The dispatching operation may already be on the list, if it is the
      --  wrapper for an inherited function of a null extension (see Exp_Ch3
      --  for the construction of function wrappers). The list of primitive
      --  operations must not contain duplicates.

      Append_Unique_Elmt (New_Op, List);
   end Add_Dispatching_Operation;

   ---------------------------
   -- Covers_Some_Interface --
   ---------------------------

   function Covers_Some_Interface (Prim : Entity_Id) return Boolean is
      Tagged_Type : constant Entity_Id := Find_Dispatching_Type (Prim);
      Elmt        : Elmt_Id;
      E           : Entity_Id;

   begin
      pragma Assert (Is_Dispatching_Operation (Prim));

      --  Although this is a dispatching primitive we must check if its
      --  dispatching type is available because it may be the primitive
      --  of a private type not defined as tagged in its partial view.

      if Present (Tagged_Type) and then Has_Interfaces (Tagged_Type) then

         --  If the tagged type is frozen then the internal entities associated
         --  with interfaces are available in the list of primitives of the
         --  tagged type and can be used to speed up this search.

         if Is_Frozen (Tagged_Type) then
            Elmt := First_Elmt (Primitive_Operations (Tagged_Type));
            while Present (Elmt) loop
               E := Node (Elmt);

               if Present (Interface_Alias (E))
                 and then Alias (E) = Prim
               then
                  return True;
               end if;

               Next_Elmt (Elmt);
            end loop;

         --  Otherwise we must collect all the interface primitives and check
         --  if the Prim will override some interface primitive.

         else
            declare
               Ifaces_List : Elist_Id;
               Iface_Elmt  : Elmt_Id;
               Iface       : Entity_Id;
               Iface_Prim  : Entity_Id;

            begin
               Collect_Interfaces (Tagged_Type, Ifaces_List);
               Iface_Elmt := First_Elmt (Ifaces_List);
               while Present (Iface_Elmt) loop
                  Iface := Node (Iface_Elmt);

                  Elmt := First_Elmt (Primitive_Operations (Iface));
                  while Present (Elmt) loop
                     Iface_Prim := Node (Elmt);

                     if Chars (E) = Chars (Prim)
                       and then Is_Interface_Conformant
                                  (Tagged_Type, Iface_Prim, Prim)
                     then
                        return True;
                     end if;

                     Next_Elmt (Elmt);
                  end loop;

                  Next_Elmt (Iface_Elmt);
               end loop;
            end;
         end if;
      end if;

      return False;
   end Covers_Some_Interface;

   -------------------------------
   -- Check_Controlling_Formals --
   -------------------------------

   procedure Check_Controlling_Formals
     (Typ  : Entity_Id;
      Subp : Entity_Id)
   is
      Formal    : Entity_Id;
      Ctrl_Type : Entity_Id;

   begin
      Formal := First_Formal (Subp);
      while Present (Formal) loop
         Ctrl_Type := Check_Controlling_Type (Etype (Formal), Subp);

         if Present (Ctrl_Type) then

            --  When controlling type is concurrent and declared within a
            --  generic or inside an instance use corresponding record type.

            if Is_Concurrent_Type (Ctrl_Type)
              and then Present (Corresponding_Record_Type (Ctrl_Type))
            then
               Ctrl_Type := Corresponding_Record_Type (Ctrl_Type);
            end if;

            if Ctrl_Type = Typ then
               Set_Is_Controlling_Formal (Formal);

               --  Ada 2005 (AI-231): Anonymous access types that are used in
               --  controlling parameters exclude null because it is necessary
               --  to read the tag to dispatch, and null has no tag.

               if Ekind (Etype (Formal)) = E_Anonymous_Access_Type then
                  Set_Can_Never_Be_Null (Etype (Formal));
                  Set_Is_Known_Non_Null (Etype (Formal));
               end if;

               --  Check that the parameter's nominal subtype statically
               --  matches the first subtype.

               if Ekind (Etype (Formal)) = E_Anonymous_Access_Type then
                  if not Subtypes_Statically_Match
                           (Typ, Designated_Type (Etype (Formal)))
                  then
                     Error_Msg_N
                       ("parameter subtype does not match controlling type",
                        Formal);
                  end if;

               elsif not Subtypes_Statically_Match (Typ, Etype (Formal)) then
                  Error_Msg_N
                    ("parameter subtype does not match controlling type",
                     Formal);
               end if;

               if Present (Default_Value (Formal)) then

                  --  In Ada 2005, access parameters can have defaults

                  if Ekind (Etype (Formal)) = E_Anonymous_Access_Type
                    and then Ada_Version < Ada_2005
                  then
                     Error_Msg_N
                       ("default not allowed for controlling access parameter",
                        Default_Value (Formal));

                  elsif not Is_Tag_Indeterminate (Default_Value (Formal)) then
                     Error_Msg_N
                       ("default expression must be a tag indeterminate" &
                        " function call", Default_Value (Formal));
                  end if;
               end if;

            elsif Comes_From_Source (Subp) then
               Error_Msg_N
                 ("operation can be dispatching in only one type", Subp);
            end if;
         end if;

         Next_Formal (Formal);
      end loop;

      if Ekind_In (Subp, E_Function, E_Generic_Function) then
         Ctrl_Type := Check_Controlling_Type (Etype (Subp), Subp);

         if Present (Ctrl_Type) then
            if Ctrl_Type = Typ then
               Set_Has_Controlling_Result (Subp);

               --  Check that result subtype statically matches first subtype
               --  (Ada 2005): Subp may have a controlling access result.

               if Subtypes_Statically_Match (Typ, Etype (Subp))
                 or else (Ekind (Etype (Subp)) = E_Anonymous_Access_Type
                            and then
                              Subtypes_Statically_Match
                                (Typ, Designated_Type (Etype (Subp))))
               then
                  null;

               else
                  Error_Msg_N
                    ("result subtype does not match controlling type", Subp);
               end if;

            elsif Comes_From_Source (Subp) then
               Error_Msg_N
                 ("operation can be dispatching in only one type", Subp);
            end if;
         end if;
      end if;
   end Check_Controlling_Formals;

   ----------------------------
   -- Check_Controlling_Type --
   ----------------------------

   function Check_Controlling_Type
     (T    : Entity_Id;
      Subp : Entity_Id) return Entity_Id
   is
      Tagged_Type : Entity_Id := Empty;

   begin
      if Is_Tagged_Type (T) then
         if Is_First_Subtype (T) then
            Tagged_Type := T;
         else
            Tagged_Type := Base_Type (T);
         end if;

      elsif Ekind (T) = E_Anonymous_Access_Type
        and then Is_Tagged_Type (Designated_Type (T))
      then
         if Ekind (Designated_Type (T)) /= E_Incomplete_Type then
            if Is_First_Subtype (Designated_Type (T)) then
               Tagged_Type := Designated_Type (T);
            else
               Tagged_Type := Base_Type (Designated_Type (T));
            end if;

         --  Ada 2005: an incomplete type can be tagged. An operation with an
         --  access parameter of the type is dispatching.

         elsif Scope (Designated_Type (T)) = Current_Scope then
            Tagged_Type := Designated_Type (T);

         --  Ada 2005 (AI-50217)

         elsif From_With_Type (Designated_Type (T))
           and then Present (Non_Limited_View (Designated_Type (T)))
         then
            if Is_First_Subtype (Non_Limited_View (Designated_Type (T))) then
               Tagged_Type := Non_Limited_View (Designated_Type (T));
            else
               Tagged_Type := Base_Type (Non_Limited_View
                                         (Designated_Type (T)));
            end if;
         end if;
      end if;

      if No (Tagged_Type) or else Is_Class_Wide_Type (Tagged_Type) then
         return Empty;

      --  The dispatching type and the primitive operation must be defined in
      --  the same scope, except in the case of internal operations and formal
      --  abstract subprograms.

      elsif ((Scope (Subp) = Scope (Tagged_Type) or else Is_Internal (Subp))
               and then (not Is_Generic_Type (Tagged_Type)
                          or else not Comes_From_Source (Subp)))
        or else
          (Is_Formal_Subprogram (Subp) and then Is_Abstract_Subprogram (Subp))
        or else
          (Nkind (Parent (Parent (Subp))) = N_Subprogram_Renaming_Declaration
            and then
              Present (Corresponding_Formal_Spec (Parent (Parent (Subp))))
            and then
              Is_Abstract_Subprogram (Subp))
      then
         return Tagged_Type;

      else
         return Empty;
      end if;
   end Check_Controlling_Type;

   ----------------------------
   -- Check_Dispatching_Call --
   ----------------------------

   procedure Check_Dispatching_Call (N : Node_Id) is
      Loc                    : constant Source_Ptr := Sloc (N);
      Actual                 : Node_Id;
      Formal                 : Entity_Id;
      Control                : Node_Id := Empty;
      Func                   : Entity_Id;
      Subp_Entity            : Entity_Id;
      Indeterm_Ancestor_Call : Boolean := False;
      Indeterm_Ctrl_Type     : Entity_Id;

      Static_Tag : Node_Id := Empty;
      --  If a controlling formal has a statically tagged actual, the tag of
      --  this actual is to be used for any tag-indeterminate actual.

      procedure Check_Direct_Call;
      --  In the case when the controlling actual is a class-wide type whose
      --  root type's completion is a task or protected type, the call is in
      --  fact direct. This routine detects the above case and modifies the
      --  call accordingly.

      procedure Check_Dispatching_Context;
      --  If the call is tag-indeterminate and the entity being called is
      --  abstract, verify that the context is a call that will eventually
      --  provide a tag for dispatching, or has provided one already.

      -----------------------
      -- Check_Direct_Call --
      -----------------------

      procedure Check_Direct_Call is
         Typ : Entity_Id := Etype (Control);

         function Is_User_Defined_Equality (Id : Entity_Id) return Boolean;
         --  Determine whether an entity denotes a user-defined equality

         ------------------------------
         -- Is_User_Defined_Equality --
         ------------------------------

         function Is_User_Defined_Equality (Id : Entity_Id) return Boolean is
         begin
            return
              Ekind (Id) = E_Function
                and then Chars (Id) = Name_Op_Eq
                and then Comes_From_Source (Id)

               --  Internally generated equalities have a full type declaration
               --  as their parent.

                and then Nkind (Parent (Id)) = N_Function_Specification;
         end Is_User_Defined_Equality;

      --  Start of processing for Check_Direct_Call

      begin
         --  Predefined primitives do not receive wrappers since they are built
         --  from scratch for the corresponding record of synchronized types.
         --  Equality is in general predefined, but is excluded from the check
         --  when it is user-defined.

         if Is_Predefined_Dispatching_Operation (Subp_Entity)
           and then not Is_User_Defined_Equality (Subp_Entity)
         then
            return;
         end if;

         if Is_Class_Wide_Type (Typ) then
            Typ := Root_Type (Typ);
         end if;

         if Is_Private_Type (Typ) and then Present (Full_View (Typ)) then
            Typ := Full_View (Typ);
         end if;

         if Is_Concurrent_Type (Typ)
              and then
            Present (Corresponding_Record_Type (Typ))
         then
            Typ := Corresponding_Record_Type (Typ);

            --  The concurrent record's list of primitives should contain a
            --  wrapper for the entity of the call, retrieve it.

            declare
               Prim          : Entity_Id;
               Prim_Elmt     : Elmt_Id;
               Wrapper_Found : Boolean := False;

            begin
               Prim_Elmt := First_Elmt (Primitive_Operations (Typ));
               while Present (Prim_Elmt) loop
                  Prim := Node (Prim_Elmt);

                  if Is_Primitive_Wrapper (Prim)
                    and then Wrapped_Entity (Prim) = Subp_Entity
                  then
                     Wrapper_Found := True;
                     exit;
                  end if;

                  Next_Elmt (Prim_Elmt);
               end loop;

               --  A primitive declared between two views should have a
               --  corresponding wrapper.

               pragma Assert (Wrapper_Found);

               --  Modify the call by setting the proper entity

               Set_Entity (Name (N), Prim);
            end;
         end if;
      end Check_Direct_Call;

      -------------------------------
      -- Check_Dispatching_Context --
      -------------------------------

      procedure Check_Dispatching_Context is
         Subp : constant Entity_Id := Entity (Name (N));
         Par  : Node_Id;

      begin
         if Is_Abstract_Subprogram (Subp)
           and then No (Controlling_Argument (N))
         then
            if Present (Alias (Subp))
              and then not Is_Abstract_Subprogram (Alias (Subp))
              and then No (DTC_Entity (Subp))
            then
               --  Private overriding of inherited abstract operation, call is
               --  legal.

               Set_Entity (Name (N), Alias (Subp));
               return;

            else
               Par := Parent (N);
               while Present (Par) loop
                  if Nkind_In (Par, N_Function_Call,
                                    N_Procedure_Call_Statement,
                                    N_Assignment_Statement,
                                    N_Op_Eq,
                                    N_Op_Ne)
                    and then Is_Tagged_Type (Etype (Subp))
                  then
                     return;

                  elsif Nkind (Par) = N_Qualified_Expression
                    or else Nkind (Par) = N_Unchecked_Type_Conversion
                  then
                     Par := Parent (Par);

                  else
                     if Ekind (Subp) = E_Function then
                        Error_Msg_N
                          ("call to abstract function must be dispatching", N);

                     --  This error can occur for a procedure in the case of a
                     --  call to an abstract formal procedure with a statically
                     --  tagged operand.

                     else
                        Error_Msg_N
                          ("call to abstract procedure must be dispatching",
                           N);
                     end if;

                     return;
                  end if;
               end loop;
            end if;
         end if;
      end Check_Dispatching_Context;

   --  Start of processing for Check_Dispatching_Call

   begin
      --  Find a controlling argument, if any

      if Present (Parameter_Associations (N)) then
         Subp_Entity := Entity (Name (N));

         Actual := First_Actual (N);
         Formal := First_Formal (Subp_Entity);
         while Present (Actual) loop
            Control := Find_Controlling_Arg (Actual);
            exit when Present (Control);

            --  Check for the case where the actual is a tag-indeterminate call
            --  whose result type is different than the tagged type associated
            --  with the containing call, but is an ancestor of the type.

            if Is_Controlling_Formal (Formal)
              and then Is_Tag_Indeterminate (Actual)
              and then Base_Type (Etype (Actual)) /= Base_Type (Etype (Formal))
              and then Is_Ancestor (Etype (Actual), Etype (Formal))
            then
               Indeterm_Ancestor_Call := True;
               Indeterm_Ctrl_Type     := Etype (Formal);

            --  If the formal is controlling but the actual is not, the type
            --  of the actual is statically known, and may be used as the
            --  controlling tag for some other tag-indeterminate actual.

            elsif Is_Controlling_Formal (Formal)
              and then Is_Entity_Name (Actual)
              and then Is_Tagged_Type (Etype (Actual))
            then
               Static_Tag := Actual;
            end if;

            Next_Actual (Actual);
            Next_Formal (Formal);
         end loop;

         --  If the call doesn't have a controlling actual but does have an
         --  indeterminate actual that requires dispatching treatment, then an
         --  object is needed that will serve as the controlling argument for a
         --  dispatching call on the indeterminate actual. This can only occur
         --  in the unusual situation of a default actual given by a
         --  tag-indeterminate call and where the type of the call is an
         --  ancestor of the type associated with a containing call to an
         --  inherited operation (see AI-239).

         --  Rather than create an object of the tagged type, which would be
         --  problematic for various reasons (default initialization,
         --  discriminants), the tag of the containing call's associated tagged
         --  type is directly used to control the dispatching.

         if No (Control)
           and then Indeterm_Ancestor_Call
           and then No (Static_Tag)
         then
            Control :=
              Make_Attribute_Reference (Loc,
                Prefix         => New_Occurrence_Of (Indeterm_Ctrl_Type, Loc),
                Attribute_Name => Name_Tag);

            Analyze (Control);
         end if;

         if Present (Control) then

            --  Verify that no controlling arguments are statically tagged

            if Debug_Flag_E then
               Write_Str ("Found Dispatching call");
               Write_Int (Int (N));
               Write_Eol;
            end if;

            Actual := First_Actual (N);
            while Present (Actual) loop
               if Actual /= Control then

                  if not Is_Controlling_Actual (Actual) then
                     null; -- Can be anything

                  elsif Is_Dynamically_Tagged (Actual) then
                     null; -- Valid parameter

                  elsif Is_Tag_Indeterminate (Actual) then

                     --  The tag is inherited from the enclosing call (the node
                     --  we are currently analyzing). Explicitly expand the
                     --  actual, since the previous call to Expand (from
                     --  Resolve_Call) had no way of knowing about the required
                     --  dispatching.

                     Propagate_Tag (Control, Actual);

                  else
                     Error_Msg_N
                       ("controlling argument is not dynamically tagged",
                        Actual);
                     return;
                  end if;
               end if;

               Next_Actual (Actual);
            end loop;

            --  Mark call as a dispatching call

            Set_Controlling_Argument (N, Control);
            Check_Restriction (No_Dispatching_Calls, N);

            --  The dispatching call may need to be converted into a direct
            --  call in certain cases.

            Check_Direct_Call;

         --  If there is a statically tagged actual and a tag-indeterminate
         --  call to a function of the ancestor (such as that provided by a
         --  default), then treat this as a dispatching call and propagate
         --  the tag to the tag-indeterminate call(s).

         elsif Present (Static_Tag) and then Indeterm_Ancestor_Call then
            Control :=
              Make_Attribute_Reference (Loc,
                Prefix         =>
                  New_Occurrence_Of (Etype (Static_Tag), Loc),
                Attribute_Name => Name_Tag);

            Analyze (Control);

            Actual := First_Actual (N);
            Formal := First_Formal (Subp_Entity);
            while Present (Actual) loop
               if Is_Tag_Indeterminate (Actual)
                 and then Is_Controlling_Formal (Formal)
               then
                  Propagate_Tag (Control, Actual);
               end if;

               Next_Actual (Actual);
               Next_Formal (Formal);
            end loop;

            Check_Dispatching_Context;

         else
            --  The call is not dispatching, so check that there aren't any
            --  tag-indeterminate abstract calls left.

            Actual := First_Actual (N);
            while Present (Actual) loop
               if Is_Tag_Indeterminate (Actual) then

                  --  Function call case

                  if Nkind (Original_Node (Actual)) = N_Function_Call then
                     Func := Entity (Name (Original_Node (Actual)));

                  --  If the actual is an attribute then it can't be abstract
                  --  (the only current case of a tag-indeterminate attribute
                  --  is the stream Input attribute).

                  elsif
                    Nkind (Original_Node (Actual)) = N_Attribute_Reference
                  then
                     Func := Empty;

                  --  Only other possibility is a qualified expression whose
                  --  constituent expression is itself a call.

                  else
                     Func :=
                       Entity (Name
                         (Original_Node
                           (Expression (Original_Node (Actual)))));
                  end if;

                  if Present (Func) and then Is_Abstract_Subprogram (Func) then
                     Error_Msg_N
                       ("call to abstract function must be dispatching", N);
                  end if;
               end if;

               Next_Actual (Actual);
            end loop;

            Check_Dispatching_Context;
         end if;

      else
         --  If dispatching on result, the enclosing call, if any, will
         --  determine the controlling argument. Otherwise this is the
         --  primitive operation of the root type.

         Check_Dispatching_Context;
      end if;
   end Check_Dispatching_Call;

   ---------------------------------
   -- Check_Dispatching_Operation --
   ---------------------------------

   procedure Check_Dispatching_Operation (Subp, Old_Subp : Entity_Id) is
      Tagged_Type            : Entity_Id;
      Has_Dispatching_Parent : Boolean   := False;
      Body_Is_Last_Primitive : Boolean   := False;
      Ovr_Subp               : Entity_Id := Empty;

   begin
      if not Ekind_In (Subp, E_Procedure, E_Function) then
         return;
      end if;

      Set_Is_Dispatching_Operation (Subp, False);
      Tagged_Type := Find_Dispatching_Type (Subp);

      --  Ada 2005 (AI-345): Use the corresponding record (if available).
      --  Required because primitives of concurrent types are be attached
      --  to the corresponding record (not to the concurrent type).

<<<<<<< HEAD
      if Ada_Version >= Ada_05
=======
      if Ada_Version >= Ada_2005
>>>>>>> 155d23aa
        and then Present (Tagged_Type)
        and then Is_Concurrent_Type (Tagged_Type)
        and then Present (Corresponding_Record_Type (Tagged_Type))
      then
         Tagged_Type := Corresponding_Record_Type (Tagged_Type);
      end if;

      --  (AI-345): The task body procedure is not a primitive of the tagged
      --  type

      if Present (Tagged_Type)
        and then Is_Concurrent_Record_Type (Tagged_Type)
        and then Present (Corresponding_Concurrent_Type (Tagged_Type))
        and then Is_Task_Type (Corresponding_Concurrent_Type (Tagged_Type))
        and then Subp = Get_Task_Body_Procedure
                          (Corresponding_Concurrent_Type (Tagged_Type))
      then
         return;
      end if;

      --  If Subp is derived from a dispatching operation then it should
      --  always be treated as dispatching. In this case various checks
      --  below will be bypassed. Makes sure that late declarations for
      --  inherited private subprograms are treated as dispatching, even
      --  if the associated tagged type is already frozen.

      Has_Dispatching_Parent :=
         Present (Alias (Subp))
           and then Is_Dispatching_Operation (Alias (Subp));

      if No (Tagged_Type) then

         --  Ada 2005 (AI-251): Check that Subp is not a primitive associated
         --  with an abstract interface type unless the interface acts as a
         --  parent type in a derivation. If the interface type is a formal
         --  type then the operation is not primitive and therefore legal.

         declare
            E   : Entity_Id;
            Typ : Entity_Id;

         begin
            E := First_Entity (Subp);
            while Present (E) loop

               --  For an access parameter, check designated type

               if Ekind (Etype (E)) = E_Anonymous_Access_Type then
                  Typ := Designated_Type (Etype (E));
               else
                  Typ := Etype (E);
               end if;

               if Comes_From_Source (Subp)
                 and then Is_Interface (Typ)
                 and then not Is_Class_Wide_Type (Typ)
                 and then not Is_Derived_Type (Typ)
                 and then not Is_Generic_Type (Typ)
                 and then not In_Instance
               then
                  Error_Msg_N ("?declaration of& is too late!", Subp);
                  Error_Msg_NE -- CODEFIX??
                    ("\spec should appear immediately after declaration of &!",
                     Subp, Typ);
                  exit;
               end if;

               Next_Entity (E);
            end loop;

            --  In case of functions check also the result type

            if Ekind (Subp) = E_Function then
               if Is_Access_Type (Etype (Subp)) then
                  Typ := Designated_Type (Etype (Subp));
               else
                  Typ := Etype (Subp);
               end if;

               if not Is_Class_Wide_Type (Typ)
                 and then Is_Interface (Typ)
                 and then not Is_Derived_Type (Typ)
               then
                  Error_Msg_N ("?declaration of& is too late!", Subp);
                  Error_Msg_NE
                    ("\spec should appear immediately after declaration of &!",
                     Subp, Typ);
               end if;
            end if;
         end;

         return;

      --  The subprograms build internally after the freezing point (such as
      --  init procs, interface thunks, type support subprograms, and Offset
      --  to top functions for accessing interface components in variable
      --  size tagged types) are not primitives.

      elsif Is_Frozen (Tagged_Type)
        and then not Comes_From_Source (Subp)
        and then not Has_Dispatching_Parent
      then
         --  Complete decoration of internally built subprograms that override
         --  a dispatching primitive. These entities correspond with the
         --  following cases:

         --  1. Ada 2005 (AI-391): Wrapper functions built by the expander
         --     to override functions of nonabstract null extensions. These
         --     primitives were added to the list of primitives of the tagged
         --     type by Make_Controlling_Function_Wrappers. However, attribute
         --     Is_Dispatching_Operation must be set to true.

         --  2. Ada 2005 (AI-251): Wrapper procedures of null interface
         --     primitives.

         --  3. Subprograms associated with stream attributes (built by
         --     New_Stream_Subprogram)

         if Present (Old_Subp)
           and then Present (Overridden_Operation (Subp))
           and then Is_Dispatching_Operation (Old_Subp)
         then
            pragma Assert
             ((Ekind (Subp) = E_Function
                and then Is_Dispatching_Operation (Old_Subp)
                and then Is_Null_Extension (Base_Type (Etype (Subp))))
               or else
                (Ekind (Subp) = E_Procedure
                  and then Is_Dispatching_Operation (Old_Subp)
                  and then Present (Alias (Old_Subp))
                  and then Is_Null_Interface_Primitive
                             (Ultimate_Alias (Old_Subp)))
               or else Get_TSS_Name (Subp) = TSS_Stream_Read
               or else Get_TSS_Name (Subp) = TSS_Stream_Write);

            Check_Controlling_Formals (Tagged_Type, Subp);
            Override_Dispatching_Operation (Tagged_Type, Old_Subp, Subp);
            Set_Is_Dispatching_Operation (Subp);
         end if;

         return;

      --  The operation may be a child unit, whose scope is the defining
      --  package, but which is not a primitive operation of the type.

      elsif Is_Child_Unit (Subp) then
         return;

      --  If the subprogram is not defined in a package spec, the only case
      --  where it can be a dispatching op is when it overrides an operation
      --  before the freezing point of the type.

      elsif ((not Is_Package_Or_Generic_Package (Scope (Subp)))
               or else In_Package_Body (Scope (Subp)))
        and then not Has_Dispatching_Parent
      then
         if not Comes_From_Source (Subp)
           or else (Present (Old_Subp) and then not Is_Frozen (Tagged_Type))
         then
            null;

         --  If the type is already frozen, the overriding is not allowed
         --  except when Old_Subp is not a dispatching operation (which can
         --  occur when Old_Subp was inherited by an untagged type). However,
         --  a body with no previous spec freezes the type *after* its
         --  declaration, and therefore is a legal overriding (unless the type
         --  has already been frozen). Only the first such body is legal.

         elsif Present (Old_Subp)
           and then Is_Dispatching_Operation (Old_Subp)
         then
            if Comes_From_Source (Subp)
              and then
                (Nkind (Unit_Declaration_Node (Subp)) = N_Subprogram_Body
                  or else Nkind (Unit_Declaration_Node (Subp)) in N_Body_Stub)
            then
               declare
                  Subp_Body : constant Node_Id := Unit_Declaration_Node (Subp);
                  Decl_Item : Node_Id;

               begin
                  --  ??? The checks here for whether the type has been
                  --  frozen prior to the new body are not complete. It's
                  --  not simple to check frozenness at this point since
                  --  the body has already caused the type to be prematurely
                  --  frozen in Analyze_Declarations, but we're forced to
                  --  recheck this here because of the odd rule interpretation
                  --  that allows the overriding if the type wasn't frozen
                  --  prior to the body. The freezing action should probably
                  --  be delayed until after the spec is seen, but that's
                  --  a tricky change to the delicate freezing code.

                  --  Look at each declaration following the type up until the
                  --  new subprogram body. If any of the declarations is a body
                  --  then the type has been frozen already so the overriding
                  --  primitive is illegal.

                  Decl_Item := Next (Parent (Tagged_Type));
                  while Present (Decl_Item)
                    and then (Decl_Item /= Subp_Body)
                  loop
                     if Comes_From_Source (Decl_Item)
                       and then (Nkind (Decl_Item) in N_Proper_Body
                                  or else Nkind (Decl_Item) in N_Body_Stub)
                     then
                        Error_Msg_N ("overriding of& is too late!", Subp);
                        Error_Msg_N
                          ("\spec should appear immediately after the type!",
                           Subp);
                        exit;
                     end if;

                     Next (Decl_Item);
                  end loop;

                  --  If the subprogram doesn't follow in the list of
                  --  declarations including the type then the type has
                  --  definitely been frozen already and the body is illegal.

                  if No (Decl_Item) then
                     Error_Msg_N ("overriding of& is too late!", Subp);
                     Error_Msg_N
                       ("\spec should appear immediately after the type!",
                        Subp);

                  elsif Is_Frozen (Subp) then

                     --  The subprogram body declares a primitive operation.
                     --  if the subprogram is already frozen, we must update
                     --  its dispatching information explicitly here. The
                     --  information is taken from the overridden subprogram.
                     --  We must also generate a cross-reference entry because
                     --  references to other primitives were already created
                     --  when type was frozen.

                     Body_Is_Last_Primitive := True;

                     if Present (DTC_Entity (Old_Subp)) then
                        Set_DTC_Entity (Subp, DTC_Entity (Old_Subp));
                        Set_DT_Position (Subp, DT_Position (Old_Subp));

                        if not Restriction_Active (No_Dispatching_Calls) then
                           if Building_Static_DT (Tagged_Type) then

                              --  If the static dispatch table has not been
                              --  built then there is nothing else to do now;
                              --  otherwise we notify that we cannot build the
                              --  static dispatch table.

                              if Has_Dispatch_Table (Tagged_Type) then
                                 Error_Msg_N
                                   ("overriding of& is too late for building" &
                                    " static dispatch tables!", Subp);
                                 Error_Msg_N
                                   ("\spec should appear immediately after" &
                                    " the type!", Subp);
                              end if;

                           else
                              Insert_Actions_After (Subp_Body,
                                Register_Primitive (Sloc (Subp_Body),
                                Prim    => Subp));
                           end if;

                           --  Indicate that this is an overriding operation,
                           --  and replace the overriden entry in the list of
                           --  primitive operations, which is used for xref
                           --  generation subsequently.

                           Generate_Reference (Tagged_Type, Subp, 'P', False);
                           Override_Dispatching_Operation
                             (Tagged_Type, Old_Subp, Subp);
                        end if;
                     end if;
                  end if;
               end;

            else
               Error_Msg_N ("overriding of& is too late!", Subp);
               Error_Msg_N
                 ("\subprogram spec should appear immediately after the type!",
                  Subp);
            end if;

         --  If the type is not frozen yet and we are not in the overriding
         --  case it looks suspiciously like an attempt to define a primitive
         --  operation, which requires the declaration to be in a package spec
         --  (3.2.3(6)). Only report cases where the type and subprogram are
         --  in the same declaration list (by checking the enclosing parent
         --  declarations), to avoid spurious warnings on subprograms in
         --  instance bodies when the type is declared in the instance spec but
         --  hasn't been frozen by the instance body.

         elsif not Is_Frozen (Tagged_Type)
           and then In_Same_List (Parent (Tagged_Type), Parent (Parent (Subp)))
         then
            Error_Msg_N
              ("?not dispatching (must be defined in a package spec)", Subp);
            return;

         --  When the type is frozen, it is legitimate to define a new
         --  non-primitive operation.

         else
            return;
         end if;

      --  Now, we are sure that the scope is a package spec. If the subprogram
      --  is declared after the freezing point of the type that's an error

      elsif Is_Frozen (Tagged_Type) and then not Has_Dispatching_Parent then
         Error_Msg_N ("this primitive operation is declared too late", Subp);
         Error_Msg_NE
           ("?no primitive operations for& after this line",
            Freeze_Node (Tagged_Type),
            Tagged_Type);
         return;
      end if;

      Check_Controlling_Formals (Tagged_Type, Subp);

      Ovr_Subp := Old_Subp;

      --  [Ada 2012:AI-0125]: Search for inherited hidden primitive that may be
      --  overridden by Subp

      if No (Ovr_Subp)
        and then Ada_Version >= Ada_2012
      then
         Ovr_Subp := Find_Hidden_Overridden_Primitive (Subp);
      end if;

      --  Now it should be a correct primitive operation, put it in the list

      if Present (Ovr_Subp) then

         --  If the type has interfaces we complete this check after we set
         --  attribute Is_Dispatching_Operation.

         Check_Subtype_Conformant (Subp, Ovr_Subp);

         if (Chars (Subp) = Name_Initialize
           or else Chars (Subp) = Name_Adjust
           or else Chars (Subp) = Name_Finalize)
           and then Is_Controlled (Tagged_Type)
           and then not Is_Visibly_Controlled (Tagged_Type)
         then
            Set_Overridden_Operation (Subp, Empty);

            --  If the subprogram specification carries an overriding
            --  indicator, no need for the warning: it is either redundant,
            --  or else an error will be reported.

            if Nkind (Parent (Subp)) = N_Procedure_Specification
              and then
                (Must_Override (Parent (Subp))
                  or else Must_Not_Override (Parent (Subp)))
            then
               null;

            --  Here we need the warning

            else
               Error_Msg_NE
                 ("operation does not override inherited&?", Subp, Subp);
            end if;

         else
            Override_Dispatching_Operation (Tagged_Type, Ovr_Subp, Subp);

            --  Ada 2005 (AI-251): In case of late overriding of a primitive
            --  that covers abstract interface subprograms we must register it
            --  in all the secondary dispatch tables associated with abstract
            --  interfaces. We do this now only if not building static tables.
            --  Otherwise the patch code is emitted after those tables are
            --  built, to prevent access_before_elaboration in gigi.

            if Body_Is_Last_Primitive then
               declare
                  Subp_Body : constant Node_Id := Unit_Declaration_Node (Subp);
                  Elmt      : Elmt_Id;
                  Prim      : Node_Id;

               begin
                  Elmt := First_Elmt (Primitive_Operations (Tagged_Type));
                  while Present (Elmt) loop
                     Prim := Node (Elmt);

                     if Present (Alias (Prim))
                       and then Present (Interface_Alias (Prim))
                       and then Alias (Prim) = Subp
                       and then not Building_Static_DT (Tagged_Type)
                     then
                        Insert_Actions_After (Subp_Body,
                          Register_Primitive (Sloc (Subp_Body), Prim => Prim));
                     end if;

                     Next_Elmt (Elmt);
                  end loop;

                  --  Redisplay the contents of the updated dispatch table

                  if Debug_Flag_ZZ then
                     Write_Str ("Late overriding: ");
                     Write_DT (Tagged_Type);
                  end if;
               end;
            end if;
         end if;

      --  If the tagged type is a concurrent type then we must be compiling
      --  with no code generation (we are either compiling a generic unit or
      --  compiling under -gnatc mode) because we have previously tested that
      --  no serious errors has been reported. In this case we do not add the
      --  primitive to the list of primitives of Tagged_Type but we leave the
      --  primitive decorated as a dispatching operation to be able to analyze
      --  and report errors associated with the Object.Operation notation.

      elsif Is_Concurrent_Type (Tagged_Type) then
         pragma Assert (not Expander_Active);
         null;

      --  If no old subprogram, then we add this as a dispatching operation,
      --  but we avoid doing this if an error was posted, to prevent annoying
      --  cascaded errors.

      elsif not Error_Posted (Subp) then
         Add_Dispatching_Operation (Tagged_Type, Subp);
      end if;

      Set_Is_Dispatching_Operation (Subp, True);

      --  Ada 2005 (AI-251): If the type implements interfaces we must check
      --  subtype conformance against all the interfaces covered by this
      --  primitive.

      if Present (Ovr_Subp)
        and then Has_Interfaces (Tagged_Type)
      then
         declare
            Ifaces_List     : Elist_Id;
            Iface_Elmt      : Elmt_Id;
            Iface_Prim_Elmt : Elmt_Id;
            Iface_Prim      : Entity_Id;
            Ret_Typ         : Entity_Id;

         begin
            Collect_Interfaces (Tagged_Type, Ifaces_List);

            Iface_Elmt := First_Elmt (Ifaces_List);
            while Present (Iface_Elmt) loop
               if not Is_Ancestor (Node (Iface_Elmt), Tagged_Type) then
                  Iface_Prim_Elmt :=
                    First_Elmt (Primitive_Operations (Node (Iface_Elmt)));
                  while Present (Iface_Prim_Elmt) loop
                     Iface_Prim := Node (Iface_Prim_Elmt);

                     if Is_Interface_Conformant
                          (Tagged_Type, Iface_Prim, Subp)
                     then
                        --  Handle procedures, functions whose return type
                        --  matches, or functions not returning interfaces

                        if Ekind (Subp) = E_Procedure
                          or else Etype (Iface_Prim) = Etype (Subp)
                          or else not Is_Interface (Etype (Iface_Prim))
                        then
                           Check_Subtype_Conformant
                             (New_Id  => Subp,
                              Old_Id  => Iface_Prim,
                              Err_Loc => Subp,
                              Skip_Controlling_Formals => True);

                        --  Handle functions returning interfaces

                        elsif Implements_Interface
                                (Etype (Subp), Etype (Iface_Prim))
                        then
                           --  Temporarily force both entities to return the
                           --  same type. Required because Subtype_Conformant
                           --  does not handle this case.

                           Ret_Typ := Etype (Iface_Prim);
                           Set_Etype (Iface_Prim, Etype (Subp));

                           Check_Subtype_Conformant
                             (New_Id  => Subp,
                              Old_Id  => Iface_Prim,
                              Err_Loc => Subp,
                              Skip_Controlling_Formals => True);

                           Set_Etype (Iface_Prim, Ret_Typ);
                        end if;
                     end if;

                     Next_Elmt (Iface_Prim_Elmt);
                  end loop;
               end if;

               Next_Elmt (Iface_Elmt);
            end loop;
         end;
      end if;

      if not Body_Is_Last_Primitive then
         Set_DT_Position (Subp, No_Uint);

      elsif Has_Controlled_Component (Tagged_Type)
        and then
         (Chars (Subp) = Name_Initialize
            or else
          Chars (Subp) = Name_Adjust
            or else
          Chars (Subp) = Name_Finalize)
      then
         declare
            F_Node   : constant Node_Id := Freeze_Node (Tagged_Type);
            Decl     : Node_Id;
            Old_P    : Entity_Id;
            Old_Bod  : Node_Id;
            Old_Spec : Entity_Id;

            C_Names : constant array (1 .. 3) of Name_Id :=
                        (Name_Initialize,
                         Name_Adjust,
                         Name_Finalize);

            D_Names : constant array (1 .. 3) of TSS_Name_Type :=
                        (TSS_Deep_Initialize,
                         TSS_Deep_Adjust,
                         TSS_Deep_Finalize);

         begin
            --  Remove previous controlled function which was constructed and
            --  analyzed when the type was frozen. This requires removing the
            --  body of the redefined primitive, as well as its specification
            --  if needed (there is no spec created for Deep_Initialize, see
            --  exp_ch3.adb). We must also dismantle the exception information
            --  that may have been generated for it when front end zero-cost
            --  tables are enabled.

            for J in D_Names'Range loop
               Old_P := TSS (Tagged_Type, D_Names (J));

               if Present (Old_P)
                and then Chars (Subp) = C_Names (J)
               then
                  Old_Bod := Unit_Declaration_Node (Old_P);
                  Remove (Old_Bod);
                  Set_Is_Eliminated (Old_P);
                  Set_Scope (Old_P,  Scope (Current_Scope));

                  if Nkind (Old_Bod) = N_Subprogram_Body
                    and then Present (Corresponding_Spec (Old_Bod))
                  then
                     Old_Spec := Corresponding_Spec (Old_Bod);
                     Set_Has_Completion             (Old_Spec, False);
                  end if;
               end if;
            end loop;

            Build_Late_Proc (Tagged_Type, Chars (Subp));

            --  The new operation is added to the actions of the freeze node
            --  for the type, but this node has already been analyzed, so we
            --  must retrieve and analyze explicitly the new body.

            if Present (F_Node)
              and then Present (Actions (F_Node))
            then
               Decl := Last (Actions (F_Node));
               Analyze (Decl);
            end if;
         end;
      end if;
   end Check_Dispatching_Operation;

   ------------------------------------------
   -- Check_Operation_From_Incomplete_Type --
   ------------------------------------------

   procedure Check_Operation_From_Incomplete_Type
     (Subp : Entity_Id;
      Typ  : Entity_Id)
   is
      Full       : constant Entity_Id := Full_View (Typ);
      Parent_Typ : constant Entity_Id := Etype (Full);
      Old_Prim   : constant Elist_Id  := Primitive_Operations (Parent_Typ);
      New_Prim   : constant Elist_Id  := Primitive_Operations (Full);
      Op1, Op2   : Elmt_Id;
      Prev       : Elmt_Id := No_Elmt;

      function Derives_From (Proc : Entity_Id) return Boolean;
      --  Check that Subp has the signature of an operation derived from Proc.
      --  Subp has an access parameter that designates Typ.

      ------------------
      -- Derives_From --
      ------------------

      function Derives_From (Proc : Entity_Id) return Boolean is
         F1, F2 : Entity_Id;

      begin
         if Chars (Proc) /= Chars (Subp) then
            return False;
         end if;

         F1 := First_Formal (Proc);
         F2 := First_Formal (Subp);
         while Present (F1) and then Present (F2) loop
            if Ekind (Etype (F1)) = E_Anonymous_Access_Type then
               if Ekind (Etype (F2)) /= E_Anonymous_Access_Type then
                  return False;
               elsif Designated_Type (Etype (F1)) = Parent_Typ
                 and then Designated_Type (Etype (F2)) /= Full
               then
                  return False;
               end if;

            elsif Ekind (Etype (F2)) = E_Anonymous_Access_Type then
               return False;

            elsif Etype (F1) /= Etype (F2) then
               return False;
            end if;

            Next_Formal (F1);
            Next_Formal (F2);
         end loop;

         return No (F1) and then No (F2);
      end Derives_From;

   --  Start of processing for Check_Operation_From_Incomplete_Type

   begin
      --  The operation may override an inherited one, or may be a new one
      --  altogether. The inherited operation will have been hidden by the
      --  current one at the point of the type derivation, so it does not
      --  appear in the list of primitive operations of the type. We have to
      --  find the proper place of insertion in the list of primitive opera-
      --  tions by iterating over the list for the parent type.

      Op1 := First_Elmt (Old_Prim);
      Op2 := First_Elmt (New_Prim);
      while Present (Op1) and then Present (Op2) loop
         if Derives_From (Node (Op1)) then
            if No (Prev) then

               --  Avoid adding it to the list of primitives if already there!

               if Node (Op2) /= Subp then
                  Prepend_Elmt (Subp, New_Prim);
               end if;

            else
               Insert_Elmt_After (Subp, Prev);
            end if;

            return;
         end if;

         Prev := Op2;
         Next_Elmt (Op1);
         Next_Elmt (Op2);
      end loop;

      --  Operation is a new primitive

      Append_Elmt (Subp, New_Prim);
   end Check_Operation_From_Incomplete_Type;

   ---------------------------------------
   -- Check_Operation_From_Private_View --
   ---------------------------------------

   procedure Check_Operation_From_Private_View (Subp, Old_Subp : Entity_Id) is
      Tagged_Type : Entity_Id;

   begin
      if Is_Dispatching_Operation (Alias (Subp)) then
         Set_Scope (Subp, Current_Scope);
         Tagged_Type := Find_Dispatching_Type (Subp);

         --  Add Old_Subp to primitive operations if not already present

         if Present (Tagged_Type) and then Is_Tagged_Type (Tagged_Type) then
            Append_Unique_Elmt (Old_Subp, Primitive_Operations (Tagged_Type));

            --  If Old_Subp isn't already marked as dispatching then
            --  this is the case of an operation of an untagged private
            --  type fulfilled by a tagged type that overrides an
            --  inherited dispatching operation, so we set the necessary
            --  dispatching attributes here.

            if not Is_Dispatching_Operation (Old_Subp) then

               --  If the untagged type has no discriminants, and the full
               --  view is constrained, there will be a spurious mismatch
               --  of subtypes on the controlling arguments, because the tagged
               --  type is the internal base type introduced in the derivation.
               --  Use the original type to verify conformance, rather than the
               --  base type.

               if not Comes_From_Source (Tagged_Type)
                 and then Has_Discriminants (Tagged_Type)
               then
                  declare
                     Formal : Entity_Id;

                  begin
                     Formal := First_Formal (Old_Subp);
                     while Present (Formal) loop
                        if Tagged_Type = Base_Type (Etype (Formal)) then
                           Tagged_Type := Etype (Formal);
                        end if;

                        Next_Formal (Formal);
                     end loop;
                  end;

                  if Tagged_Type = Base_Type (Etype (Old_Subp)) then
                     Tagged_Type := Etype (Old_Subp);
                  end if;
               end if;

               Check_Controlling_Formals (Tagged_Type, Old_Subp);
               Set_Is_Dispatching_Operation (Old_Subp, True);
               Set_DT_Position (Old_Subp, No_Uint);
            end if;

            --  If the old subprogram is an explicit renaming of some other
            --  entity, it is not overridden by the inherited subprogram.
            --  Otherwise, update its alias and other attributes.

            if Present (Alias (Old_Subp))
              and then Nkind (Unit_Declaration_Node (Old_Subp)) /=
                                        N_Subprogram_Renaming_Declaration
            then
               Set_Alias (Old_Subp, Alias (Subp));

               --  The derived subprogram should inherit the abstractness
               --  of the parent subprogram (except in the case of a function
               --  returning the type). This sets the abstractness properly
               --  for cases where a private extension may have inherited
               --  an abstract operation, but the full type is derived from
               --  a descendant type and inherits a nonabstract version.

               if Etype (Subp) /= Tagged_Type then
                  Set_Is_Abstract_Subprogram
                    (Old_Subp, Is_Abstract_Subprogram (Alias (Subp)));
               end if;
            end if;
         end if;
      end if;
   end Check_Operation_From_Private_View;

   --------------------------
   -- Find_Controlling_Arg --
   --------------------------

   function Find_Controlling_Arg (N : Node_Id) return Node_Id is
      Orig_Node : constant Node_Id := Original_Node (N);
      Typ       : Entity_Id;

   begin
      if Nkind (Orig_Node) = N_Qualified_Expression then
         return Find_Controlling_Arg (Expression (Orig_Node));
      end if;

      --  Dispatching on result case. If expansion is disabled, the node still
      --  has the structure of a function call. However, if the function name
      --  is an operator and the call was given in infix form, the original
      --  node has no controlling result and we must examine the current node.

      if Nkind (N) = N_Function_Call
        and then Present (Controlling_Argument (N))
        and then Has_Controlling_Result (Entity (Name (N)))
      then
         return Controlling_Argument (N);

      --  If expansion is enabled, the call may have been transformed into
      --  an indirect call, and we need to recover the original node.

      elsif Nkind (Orig_Node) = N_Function_Call
        and then Present (Controlling_Argument (Orig_Node))
        and then Has_Controlling_Result (Entity (Name (Orig_Node)))
      then
         return Controlling_Argument (Orig_Node);

      --  Normal case

      elsif Is_Controlling_Actual (N)
        or else
         (Nkind (Parent (N)) = N_Qualified_Expression
           and then Is_Controlling_Actual (Parent (N)))
      then
         Typ := Etype (N);

         if Is_Access_Type (Typ) then

            --  In the case of an Access attribute, use the type of the prefix,
            --  since in the case of an actual for an access parameter, the
            --  attribute's type may be of a specific designated type, even
            --  though the prefix type is class-wide.

            if Nkind (N) = N_Attribute_Reference then
               Typ := Etype (Prefix (N));

            --  An allocator is dispatching if the type of qualified expression
            --  is class_wide, in which case this is the controlling type.

            elsif Nkind (Orig_Node) = N_Allocator
               and then Nkind (Expression (Orig_Node)) = N_Qualified_Expression
            then
               Typ := Etype (Expression (Orig_Node));
            else
               Typ := Designated_Type (Typ);
            end if;
         end if;

         if Is_Class_Wide_Type (Typ)
           or else
             (Nkind (Parent (N)) = N_Qualified_Expression
               and then Is_Access_Type (Etype (N))
               and then Is_Class_Wide_Type (Designated_Type (Etype (N))))
         then
            return N;
         end if;
      end if;

      return Empty;
   end Find_Controlling_Arg;

   ---------------------------
   -- Find_Dispatching_Type --
   ---------------------------

   function Find_Dispatching_Type (Subp : Entity_Id) return Entity_Id is
      A_Formal  : Entity_Id;
      Formal    : Entity_Id;
      Ctrl_Type : Entity_Id;

   begin
      if Present (DTC_Entity (Subp)) then
         return Scope (DTC_Entity (Subp));

      --  For subprograms internally generated by derivations of tagged types
      --  use the alias subprogram as a reference to locate the dispatching
      --  type of Subp.

      elsif not Comes_From_Source (Subp)
        and then Present (Alias (Subp))
        and then Is_Dispatching_Operation (Alias (Subp))
      then
         if Ekind (Alias (Subp)) = E_Function
           and then Has_Controlling_Result (Alias (Subp))
         then
            return Check_Controlling_Type (Etype (Subp), Subp);

         else
            Formal   := First_Formal (Subp);
            A_Formal := First_Formal (Alias (Subp));
            while Present (A_Formal) loop
               if Is_Controlling_Formal (A_Formal) then
                  return Check_Controlling_Type (Etype (Formal), Subp);
               end if;

               Next_Formal (Formal);
               Next_Formal (A_Formal);
            end loop;

            pragma Assert (False);
            return Empty;
         end if;

      --  General case

      else
         Formal := First_Formal (Subp);
         while Present (Formal) loop
            Ctrl_Type := Check_Controlling_Type (Etype (Formal), Subp);

            if Present (Ctrl_Type) then
               return Ctrl_Type;
            end if;

            Next_Formal (Formal);
         end loop;

         --  The subprogram may also be dispatching on result

         if Present (Etype (Subp)) then
            return Check_Controlling_Type (Etype (Subp), Subp);
         end if;
      end if;

      pragma Assert (not Is_Dispatching_Operation (Subp));
      return Empty;
   end Find_Dispatching_Type;

   --------------------------------------
   -- Find_Hidden_Overridden_Primitive --
   --------------------------------------

   function Find_Hidden_Overridden_Primitive (S : Entity_Id) return Entity_Id
   is
      Tag_Typ   : constant Entity_Id := Find_Dispatching_Type (S);
      Elmt      : Elmt_Id;
      Orig_Prim : Entity_Id;
      Prim      : Entity_Id;
      Vis_List  : Elist_Id;

   begin
      --  This Ada 2012 rule is valid only for type extensions or private
      --  extensions.

      if No (Tag_Typ)
        or else not Is_Record_Type (Tag_Typ)
        or else Etype (Tag_Typ) = Tag_Typ
      then
         return Empty;
      end if;

      --  Collect the list of visible ancestor of the tagged type

      Vis_List := Visible_Ancestors (Tag_Typ);

      Elmt := First_Elmt (Primitive_Operations (Tag_Typ));
      while Present (Elmt) loop
         Prim := Node (Elmt);

         --  Find an inherited hidden dispatching primitive with the name of S
         --  and a type-conformant profile.

         if Present (Alias (Prim))
           and then Is_Hidden (Alias (Prim))
           and then Find_Dispatching_Type (Alias (Prim)) /= Tag_Typ
           and then Primitive_Names_Match (S, Prim)
           and then Type_Conformant (S, Prim)
         then
            declare
               Vis_Ancestor : Elmt_Id;
               Elmt         : Elmt_Id;

            begin
               --  The original corresponding operation of Prim must be an
               --  operation of a visible ancestor of the dispatching type
               --  S, and the original corresponding operation of S2 must
               --  be visible.

               Orig_Prim := Original_Corresponding_Operation (Prim);

               if Orig_Prim /= Prim
                 and then Is_Immediately_Visible (Orig_Prim)
               then
                  Vis_Ancestor := First_Elmt (Vis_List);
                  while Present (Vis_Ancestor) loop
                     Elmt :=
                       First_Elmt (Primitive_Operations (Node (Vis_Ancestor)));
                     while Present (Elmt) loop
                        if Node (Elmt) = Orig_Prim then
                           Set_Overridden_Operation (S, Prim);
                           Set_Alias (Prim, Orig_Prim);
                           return Prim;
                        end if;

                        Next_Elmt (Elmt);
                     end loop;

                     Next_Elmt (Vis_Ancestor);
                  end loop;
               end if;
            end;
         end if;

         Next_Elmt (Elmt);
      end loop;

      return Empty;
   end Find_Hidden_Overridden_Primitive;

   ---------------------------------------
   -- Find_Primitive_Covering_Interface --
   ---------------------------------------

   function Find_Primitive_Covering_Interface
     (Tagged_Type : Entity_Id;
      Iface_Prim  : Entity_Id) return Entity_Id
   is
      E  : Entity_Id;
      El : Elmt_Id;

   begin
      pragma Assert (Is_Interface (Find_Dispatching_Type (Iface_Prim))
        or else (Present (Alias (Iface_Prim))
                  and then
                    Is_Interface
                      (Find_Dispatching_Type (Ultimate_Alias (Iface_Prim)))));

      --  Search in the homonym chain. Done to speed up locating visible
      --  entities and required to catch primitives associated with the partial
      --  view of private types when processing the corresponding full view.

      E := Current_Entity (Iface_Prim);
      while Present (E) loop
         if Is_Subprogram (E)
           and then Is_Dispatching_Operation (E)
           and then Is_Interface_Conformant (Tagged_Type, Iface_Prim, E)
         then
            return E;
         end if;

         E := Homonym (E);
      end loop;

      --  Search in the list of primitives of the type. Required to locate the
      --  covering primitive if the covering primitive is not visible (for
      --  example, non-visible inherited primitive of private type).

      El := First_Elmt (Primitive_Operations (Tagged_Type));
      while Present (El) loop
         E := Node (El);

         --  Keep separate the management of internal entities that link
         --  primitives with interface primitives from tagged type primitives.

         if No (Interface_Alias (E)) then
            if Present (Alias (E)) then

               --  This interface primitive has not been covered yet

               if Alias (E) = Iface_Prim then
                  return E;

               --  The covering primitive was inherited

               elsif Overridden_Operation (Ultimate_Alias (E))
                       = Iface_Prim
               then
                  return E;
               end if;
            end if;

            --  Check if E covers the interface primitive (includes case in
            --  which E is an inherited private primitive).

            if Is_Interface_Conformant (Tagged_Type, Iface_Prim, E) then
               return E;
            end if;

         --  Use the internal entity that links the interface primitive with
         --  the covering primitive to locate the entity.

         elsif Interface_Alias (E) = Iface_Prim then
            return Alias (E);
         end if;

         Next_Elmt (El);
      end loop;

      --  Not found

      return Empty;
   end Find_Primitive_Covering_Interface;

   ---------------------------
   -- Inherited_Subprograms --
   ---------------------------

   function Inherited_Subprograms (S : Entity_Id) return Subprogram_List is
      Result : Subprogram_List (1 .. 6000);
      --  6000 here is intended to be infinity. We could use an expandable
      --  table, but it would be awfully heavy, and there is no way that we
      --  could reasonably exceed this value.

      N : Int := 0;
      --  Number of entries in Result

      Parent_Op : Entity_Id;
      --  Traverses the Overridden_Operation chain

      procedure Store_IS (E : Entity_Id);
      --  Stores E in Result if not already stored

      --------------
      -- Store_IS --
      --------------

      procedure Store_IS (E : Entity_Id) is
      begin
         for J in 1 .. N loop
            if E = Result (J) then
               return;
            end if;
         end loop;

         N := N + 1;
         Result (N) := E;
      end Store_IS;

   --  Start of processing for Inherited_Subprograms

   begin
      if Present (S) and then Is_Dispatching_Operation (S) then

         --  Deal with direct inheritance

         Parent_Op := S;
         loop
            Parent_Op := Overridden_Operation (Parent_Op);
            exit when No (Parent_Op);

            if Is_Subprogram (Parent_Op)
              or else Is_Generic_Subprogram (Parent_Op)
            then
               Store_IS (Parent_Op);
            end if;
         end loop;

         --  Now deal with interfaces

         declare
            Tag_Typ : Entity_Id;
            Prim    : Entity_Id;
            Elmt    : Elmt_Id;

         begin
            Tag_Typ := Find_Dispatching_Type (S);

            if Is_Concurrent_Type (Tag_Typ) then
               Tag_Typ := Corresponding_Record_Type (Tag_Typ);
            end if;

            --  Search primitive operations of dispatching type

            if Present (Tag_Typ)
              and then Present (Primitive_Operations (Tag_Typ))
            then
               Elmt := First_Elmt (Primitive_Operations (Tag_Typ));
               while Present (Elmt) loop
                  Prim := Node (Elmt);

                  --  The following test eliminates some odd cases in which
                  --  Ekind (Prim) is Void, to be investigated further ???

                  if not (Is_Subprogram (Prim)
                            or else
                          Is_Generic_Subprogram (Prim))
                  then
                     null;

                     --  For [generic] subprogram, look at interface alias

                  elsif Present (Interface_Alias (Prim))
                    and then Alias (Prim) = S
                  then
                     --  We have found a primitive covered by S

                     Store_IS (Interface_Alias (Prim));
                  end if;

                  Next_Elmt (Elmt);
               end loop;
            end if;
         end;
      end if;

      return Result (1 .. N);
   end Inherited_Subprograms;

   ---------------------------
   -- Is_Dynamically_Tagged --
   ---------------------------

   function Is_Dynamically_Tagged (N : Node_Id) return Boolean is
   begin
      if Nkind (N) = N_Error then
         return False;
      else
         return Find_Controlling_Arg (N) /= Empty;
      end if;
   end Is_Dynamically_Tagged;

   ---------------------------------
   -- Is_Null_Interface_Primitive --
   ---------------------------------

   function Is_Null_Interface_Primitive (E : Entity_Id) return Boolean is
   begin
      return Comes_From_Source (E)
        and then Is_Dispatching_Operation (E)
        and then Ekind (E) = E_Procedure
        and then Null_Present (Parent (E))
        and then Is_Interface (Find_Dispatching_Type (E));
   end Is_Null_Interface_Primitive;

   --------------------------
   -- Is_Tag_Indeterminate --
   --------------------------

   function Is_Tag_Indeterminate (N : Node_Id) return Boolean is
      Nam       : Entity_Id;
      Actual    : Node_Id;
      Orig_Node : constant Node_Id := Original_Node (N);

   begin
      if Nkind (Orig_Node) = N_Function_Call
        and then Is_Entity_Name (Name (Orig_Node))
      then
         Nam := Entity (Name (Orig_Node));

         if not Has_Controlling_Result (Nam) then
            return False;

         --  An explicit dereference means that the call has already been
         --  expanded and there is no tag to propagate.

         elsif Nkind (N) = N_Explicit_Dereference then
            return False;

         --  If there are no actuals, the call is tag-indeterminate

         elsif No (Parameter_Associations (Orig_Node)) then
            return True;

         else
            Actual := First_Actual (Orig_Node);
            while Present (Actual) loop
               if Is_Controlling_Actual (Actual)
                 and then not Is_Tag_Indeterminate (Actual)
               then
                  return False; -- one operand is dispatching
               end if;

               Next_Actual (Actual);
            end loop;

            return True;
         end if;

      elsif Nkind (Orig_Node) = N_Qualified_Expression then
         return Is_Tag_Indeterminate (Expression (Orig_Node));

      --  Case of a call to the Input attribute (possibly rewritten), which is
      --  always tag-indeterminate except when its prefix is a Class attribute.

      elsif Nkind (Orig_Node) = N_Attribute_Reference
        and then
          Get_Attribute_Id (Attribute_Name (Orig_Node)) = Attribute_Input
        and then
          Nkind (Prefix (Orig_Node)) /= N_Attribute_Reference
      then
         return True;

      --  In Ada 2005 a function that returns an anonymous access type can
      --  dispatching, and the dereference of a call to such a function
      --  is also tag-indeterminate.

      elsif Nkind (Orig_Node) = N_Explicit_Dereference
        and then Ada_Version >= Ada_2005
      then
         return Is_Tag_Indeterminate (Prefix (Orig_Node));

      else
         return False;
      end if;
   end Is_Tag_Indeterminate;

   ------------------------------------
   -- Override_Dispatching_Operation --
   ------------------------------------

   procedure Override_Dispatching_Operation
     (Tagged_Type : Entity_Id;
      Prev_Op     : Entity_Id;
      New_Op      : Entity_Id)
   is
      Elmt : Elmt_Id;
      Prim : Node_Id;

   begin
      --  Diagnose failure to match No_Return in parent (Ada-2005, AI-414, but
      --  we do it unconditionally in Ada 95 now, since this is our pragma!)

      if No_Return (Prev_Op) and then not No_Return (New_Op) then
         Error_Msg_N ("procedure & must have No_Return pragma", New_Op);
         Error_Msg_N ("\since overridden procedure has No_Return", New_Op);
      end if;

      --  If there is no previous operation to override, the type declaration
      --  was malformed, and an error must have been emitted already.

      Elmt := First_Elmt (Primitive_Operations (Tagged_Type));
      while Present (Elmt)
        and then Node (Elmt) /= Prev_Op
      loop
         Next_Elmt (Elmt);
      end loop;

      if No (Elmt) then
         return;
      end if;

      --  The location of entities that come from source in the list of
      --  primitives of the tagged type must follow their order of occurrence
      --  in the sources to fulfill the C++ ABI. If the overriden entity is a
      --  primitive of an interface that is not an ancestor of this tagged
      --  type (that is, it is an entity added to the list of primitives by
      --  Derive_Interface_Progenitors), then we must append the new entity
      --  at the end of the list of primitives.

      if Present (Alias (Prev_Op))
        and then Is_Interface (Find_Dispatching_Type (Alias (Prev_Op)))
        and then not Is_Ancestor (Find_Dispatching_Type (Alias (Prev_Op)),
                                  Tagged_Type)
      then
         Remove_Elmt (Primitive_Operations (Tagged_Type), Elmt);
         Append_Elmt (New_Op, Primitive_Operations (Tagged_Type));

      --  The new primitive replaces the overriden entity. Required to ensure
      --  that overriding primitive is assigned the same dispatch table slot.

      else
         Replace_Elmt (Elmt, New_Op);
      end if;

      if Ada_Version >= Ada_2005
        and then Has_Interfaces (Tagged_Type)
      then
         --  Ada 2005 (AI-251): Update the attribute alias of all the aliased
         --  entities of the overridden primitive to reference New_Op, and also
         --  propagate the proper value of Is_Abstract_Subprogram. Verify
         --  that the new operation is subtype conformant with the interface
         --  operations that it implements (for operations inherited from the
         --  parent itself, this check is made when building the derived type).

         --  Note: This code is only executed in case of late overriding

         Elmt := First_Elmt (Primitive_Operations (Tagged_Type));
         while Present (Elmt) loop
            Prim := Node (Elmt);

            if Prim = New_Op then
               null;

            --  Note: The check on Is_Subprogram protects the frontend against
            --  reading attributes in entities that are not yet fully decorated

            elsif Is_Subprogram (Prim)
              and then Present (Interface_Alias (Prim))
              and then Alias (Prim) = Prev_Op
              and then Present (Etype (New_Op))
            then
               Set_Alias (Prim, New_Op);
               Check_Subtype_Conformant (New_Op, Prim);
               Set_Is_Abstract_Subprogram (Prim,
                 Is_Abstract_Subprogram (New_Op));

               --  Ensure that this entity will be expanded to fill the
               --  corresponding entry in its dispatch table.

               if not Is_Abstract_Subprogram (Prim) then
                  Set_Has_Delayed_Freeze (Prim);
               end if;
            end if;

            Next_Elmt (Elmt);
         end loop;
      end if;

      if (not Is_Package_Or_Generic_Package (Current_Scope))
        or else not In_Private_Part (Current_Scope)
      then
         --  Not a private primitive

         null;

      else pragma Assert (Is_Inherited_Operation (Prev_Op));

         --  Make the overriding operation into an alias of the implicit one.
         --  In this fashion a call from outside ends up calling the new body
         --  even if non-dispatching, and a call from inside calls the over-
         --  riding operation because it hides the implicit one. To indicate
         --  that the body of Prev_Op is never called, set its dispatch table
         --  entity to Empty. If the overridden operation has a dispatching
         --  result, so does the overriding one.

         Set_Alias (Prev_Op, New_Op);
         Set_DTC_Entity (Prev_Op, Empty);
         Set_Has_Controlling_Result (New_Op, Has_Controlling_Result (Prev_Op));
         return;
      end if;
   end Override_Dispatching_Operation;

   -------------------
   -- Propagate_Tag --
   -------------------

   procedure Propagate_Tag (Control : Node_Id; Actual : Node_Id) is
      Call_Node : Node_Id;
      Arg       : Node_Id;

   begin
      if Nkind (Actual) = N_Function_Call then
         Call_Node := Actual;

      elsif Nkind (Actual) = N_Identifier
        and then Nkind (Original_Node (Actual)) = N_Function_Call
      then
         --  Call rewritten as object declaration when stack-checking is
         --  enabled. Propagate tag to expression in declaration, which is
         --  original call.

         Call_Node := Expression (Parent (Entity (Actual)));

      --  Ada 2005: If this is a dereference of a call to a function with a
      --  dispatching access-result, the tag is propagated when the dereference
      --  itself is expanded (see exp_ch6.adb) and there is nothing else to do.

      elsif Nkind (Actual) = N_Explicit_Dereference
        and then Nkind (Original_Node (Prefix (Actual))) = N_Function_Call
      then
         return;

      --  Only other possibilities are parenthesized or qualified expression,
      --  or an expander-generated unchecked conversion of a function call to
      --  a stream Input attribute.

      else
         Call_Node := Expression (Actual);
      end if;

      --  Do not set the Controlling_Argument if already set. This happens in
      --  the special case of _Input (see Exp_Attr, case Input).

      if No (Controlling_Argument (Call_Node)) then
         Set_Controlling_Argument (Call_Node, Control);
      end if;

      Arg := First_Actual (Call_Node);
      while Present (Arg) loop
         if Is_Tag_Indeterminate (Arg) then
            Propagate_Tag (Control,  Arg);
         end if;

         Next_Actual (Arg);
      end loop;

      --  Expansion of dispatching calls is suppressed when VM_Target, because
      --  the VM back-ends directly handle the generation of dispatching calls
      --  and would have to undo any expansion to an indirect call.

      if Tagged_Type_Expansion then
         declare
            Call_Typ : constant Entity_Id := Etype (Call_Node);

         begin
            Expand_Dispatching_Call (Call_Node);

            --  If the controlling argument is an interface type and the type
            --  of Call_Node differs then we must add an implicit conversion to
            --  force displacement of the pointer to the object to reference
            --  the secondary dispatch table of the interface.

            if Is_Interface (Etype (Control))
              and then Etype (Control) /= Call_Typ
            then
               --  Cannot use Convert_To because the previous call to
               --  Expand_Dispatching_Call leaves decorated the Call_Node
               --  with the type of Control.

               Rewrite (Call_Node,
                 Make_Type_Conversion (Sloc (Call_Node),
                   Subtype_Mark =>
                     New_Occurrence_Of (Etype (Control), Sloc (Call_Node)),
                   Expression => Relocate_Node (Call_Node)));
               Set_Etype (Call_Node, Etype (Control));
               Set_Analyzed (Call_Node);

               Expand_Interface_Conversion (Call_Node, Is_Static => False);
            end if;
         end;

      --  Expansion of a dispatching call results in an indirect call, which in
      --  turn causes current values to be killed (see Resolve_Call), so on VM
      --  targets we do the call here to ensure consistent warnings between VM
      --  and non-VM targets.

      else
         Kill_Current_Values;
      end if;
   end Propagate_Tag;

end Sem_Disp;<|MERGE_RESOLUTION|>--- conflicted
+++ resolved
@@ -769,11 +769,7 @@
       --  Required because primitives of concurrent types are be attached
       --  to the corresponding record (not to the concurrent type).
 
-<<<<<<< HEAD
-      if Ada_Version >= Ada_05
-=======
       if Ada_Version >= Ada_2005
->>>>>>> 155d23aa
         and then Present (Tagged_Type)
         and then Is_Concurrent_Type (Tagged_Type)
         and then Present (Corresponding_Record_Type (Tagged_Type))
