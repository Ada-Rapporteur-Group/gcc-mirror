------------------------------------------------------------------------------
--                                                                          --
--                         GNAT COMPILER COMPONENTS                         --
--                                                                          --
--                              S E M _ C H 9                               --
--                                                                          --
--                                 B o d y                                  --
--                                                                          --
<<<<<<< HEAD
--          Copyright (C) 1992-2006, Free Software Foundation, Inc.         --
=======
--          Copyright (C) 1992-2007, Free Software Foundation, Inc.         --
>>>>>>> 60a98cce
--                                                                          --
-- GNAT is free software;  you can  redistribute it  and/or modify it under --
-- terms of the  GNU General Public License as published  by the Free Soft- --
-- ware  Foundation;  either version 2,  or (at your option) any later ver- --
-- sion.  GNAT is distributed in the hope that it will be useful, but WITH- --
-- OUT ANY WARRANTY;  without even the  implied warranty of MERCHANTABILITY --
-- or FITNESS FOR A PARTICULAR PURPOSE.  See the GNU General Public License --
-- for  more details.  You should have  received  a copy of the GNU General --
-- Public License  distributed with GNAT;  see file COPYING.  If not, write --
-- to  the  Free Software Foundation,  51  Franklin  Street,  Fifth  Floor, --
-- Boston, MA 02110-1301, USA.                                              --
--                                                                          --
-- GNAT was originally developed  by the GNAT team at  New York University. --
-- Extensive contributions were provided by Ada Core Technologies Inc.      --
--                                                                          --
------------------------------------------------------------------------------

with Atree;    use Atree;
with Checks;   use Checks;
with Einfo;    use Einfo;
with Errout;   use Errout;
with Exp_Ch9;  use Exp_Ch9;
with Elists;   use Elists;
with Freeze;   use Freeze;
with Itypes;   use Itypes;
with Lib.Xref; use Lib.Xref;
with Namet;    use Namet;
with Nlists;   use Nlists;
with Nmake;    use Nmake;
with Opt;      use Opt;
with Restrict; use Restrict;
with Rident;   use Rident;
with Rtsfind;  use Rtsfind;
with Sem;      use Sem;
with Sem_Ch3;  use Sem_Ch3;
with Sem_Ch5;  use Sem_Ch5;
with Sem_Ch6;  use Sem_Ch6;
with Sem_Ch8;  use Sem_Ch8;
with Sem_Eval; use Sem_Eval;
with Sem_Res;  use Sem_Res;
with Sem_Type; use Sem_Type;
with Sem_Util; use Sem_Util;
with Sem_Warn; use Sem_Warn;
with Snames;   use Snames;
with Stand;    use Stand;
with Sinfo;    use Sinfo;
with Style;
with Targparm; use Targparm;
with Tbuild;   use Tbuild;
with Uintp;    use Uintp;

package body Sem_Ch9 is

   -----------------------
   -- Local Subprograms --
   -----------------------

   procedure Check_Max_Entries (D : Node_Id; R : All_Parameter_Restrictions);
   --  Given either a protected definition or a task definition in D, check
   --  the corresponding restriction parameter identifier R, and if it is set,
   --  count the entries (checking the static requirement), and compare with
   --  the given maximum.

<<<<<<< HEAD
=======
   procedure Check_Interfaces (N : Node_Id; T : Entity_Id);
   --  N is an N_Protected_Type_Declaration or N_Task_Type_Declaration node.
   --  Complete decoration of T and check legality of the covered interfaces.

>>>>>>> 60a98cce
   function Find_Concurrent_Spec (Body_Id : Entity_Id) return Entity_Id;
   --  Find entity in corresponding task or protected declaration. Use full
   --  view if first declaration was for an incomplete type.

   procedure Install_Declarations (Spec : Entity_Id);
   --  Utility to make visible in corresponding body the entities defined in
   --  task, protected type declaration, or entry declaration.

   -----------------------------
   -- Analyze_Abort_Statement --
   -----------------------------

   procedure Analyze_Abort_Statement (N : Node_Id) is
      T_Name : Node_Id;

   begin
      Tasking_Used := True;
      T_Name := First (Names (N));
      while Present (T_Name) loop
         Analyze (T_Name);

         if Is_Task_Type (Etype (T_Name))
           or else (Ada_Version >= Ada_05
                      and then Ekind (Etype (T_Name)) = E_Class_Wide_Type
                      and then Is_Interface (Etype (T_Name))
                      and then Is_Task_Interface (Etype (T_Name)))
         then
            Resolve (T_Name);
         else
            if Ada_Version >= Ada_05 then
               Error_Msg_N ("expect task name or task interface class-wide "
                          & "object for ABORT", T_Name);
            else
               Error_Msg_N ("expect task name for ABORT", T_Name);
            end if;

            return;
         end if;

         Next (T_Name);
      end loop;

      Check_Restriction (No_Abort_Statements, N);
      Check_Potentially_Blocking_Operation (N);
   end Analyze_Abort_Statement;

   --------------------------------
   -- Analyze_Accept_Alternative --
   --------------------------------

   procedure Analyze_Accept_Alternative (N : Node_Id) is
   begin
      Tasking_Used := True;

      if Present (Pragmas_Before (N)) then
         Analyze_List (Pragmas_Before (N));
      end if;

      if Present (Condition (N)) then
         Analyze_And_Resolve (Condition (N), Any_Boolean);
      end if;

      Analyze (Accept_Statement (N));

      if Is_Non_Empty_List (Statements (N)) then
         Analyze_Statements (Statements (N));
      end if;
   end Analyze_Accept_Alternative;

   ------------------------------
   -- Analyze_Accept_Statement --
   ------------------------------

   procedure Analyze_Accept_Statement (N : Node_Id) is
      Nam       : constant Entity_Id := Entry_Direct_Name (N);
      Formals   : constant List_Id   := Parameter_Specifications (N);
      Index     : constant Node_Id   := Entry_Index (N);
      Stats     : constant Node_Id   := Handled_Statement_Sequence (N);
      Accept_Id : Entity_Id;
      Entry_Nam : Entity_Id;
      E         : Entity_Id;
      Kind      : Entity_Kind;
      Task_Nam  : Entity_Id;

      -----------------------
      -- Actual_Index_Type --
      -----------------------

      function Actual_Index_Type (E : Entity_Id) return Entity_Id;
      --  If the bounds of an entry family depend on task discriminants, create
      --  a new index type where a discriminant is replaced by the local
      --  variable that renames it in the task body.

      function Actual_Index_Type (E : Entity_Id) return Entity_Id is
         Typ   : constant Entity_Id := Entry_Index_Type (E);
         Lo    : constant Node_Id   := Type_Low_Bound  (Typ);
         Hi    : constant Node_Id   := Type_High_Bound (Typ);
         New_T : Entity_Id;

         function Actual_Discriminant_Ref (Bound : Node_Id) return Node_Id;
         --  If bound is discriminant reference, replace with corresponding
         --  local variable of the same name.

         -----------------------------
         -- Actual_Discriminant_Ref --
         -----------------------------

         function Actual_Discriminant_Ref (Bound : Node_Id) return Node_Id is
            Typ : constant Entity_Id := Etype (Bound);
            Ref : Node_Id;
         begin
            if not Is_Entity_Name (Bound)
              or else Ekind (Entity (Bound)) /= E_Discriminant
            then
               return Bound;
            else
               Ref := Make_Identifier (Sloc (N), Chars (Entity (Bound)));
               Analyze (Ref);
               Resolve (Ref, Typ);
               return Ref;
            end if;
         end Actual_Discriminant_Ref;

      --  Start of processing for Actual_Index_Type

      begin
         if not Has_Discriminants (Task_Nam)
           or else (not Is_Entity_Name (Lo)
                     and then not Is_Entity_Name (Hi))
         then
            return Entry_Index_Type (E);
         else
            New_T := Create_Itype (Ekind (Typ), N);
            Set_Etype        (New_T, Base_Type (Typ));
            Set_Size_Info    (New_T, Typ);
            Set_RM_Size      (New_T, RM_Size (Typ));
            Set_Scalar_Range (New_T,
              Make_Range (Sloc (N),
                Low_Bound  => Actual_Discriminant_Ref (Lo),
                High_Bound => Actual_Discriminant_Ref (Hi)));

            return New_T;
         end if;
      end Actual_Index_Type;

   --  Start of processing for Analyze_Accept_Statement

   begin
      Tasking_Used := True;

      --  Entry name is initialized to Any_Id. It should get reset to the
      --  matching entry entity. An error is signalled if it is not reset.

      Entry_Nam := Any_Id;

      for J in reverse 0 .. Scope_Stack.Last loop
         Task_Nam := Scope_Stack.Table (J).Entity;
         exit when Ekind (Etype (Task_Nam)) = E_Task_Type;
         Kind :=  Ekind (Task_Nam);

         if Kind /= E_Block and then Kind /= E_Loop
           and then not Is_Entry (Task_Nam)
         then
            Error_Msg_N ("enclosing body of accept must be a task", N);
            return;
         end if;
      end loop;

      if Ekind (Etype (Task_Nam)) /= E_Task_Type then
         Error_Msg_N ("invalid context for accept statement",  N);
         return;
      end if;

      --  In order to process the parameters, we create a defining
      --  identifier that can be used as the name of the scope. The
      --  name of the accept statement itself is not a defining identifier,
      --  and we cannot use its name directly because the task may have
      --  any number of accept statements for the same entry.

      if Present (Index) then
         Accept_Id := New_Internal_Entity
           (E_Entry_Family, Current_Scope, Sloc (N), 'E');
      else
         Accept_Id := New_Internal_Entity
           (E_Entry, Current_Scope, Sloc (N), 'E');
      end if;

      Set_Etype          (Accept_Id, Standard_Void_Type);
      Set_Accept_Address (Accept_Id, New_Elmt_List);

      if Present (Formals) then
         Push_Scope (Accept_Id);
         Process_Formals (Formals, N);
         Create_Extra_Formals (Accept_Id);
         End_Scope;
      end if;

      --  We set the default expressions processed flag because we don't need
      --  default expression functions. This is really more like body entity
      --  than a spec entity anyway.

      Set_Default_Expressions_Processed (Accept_Id);

      E := First_Entity (Etype (Task_Nam));
      while Present (E) loop
         if Chars (E) = Chars (Nam)
           and then (Ekind (E) = Ekind (Accept_Id))
           and then Type_Conformant (Accept_Id, E)
         then
            Entry_Nam := E;
            exit;
         end if;

         Next_Entity (E);
      end loop;

      if Entry_Nam = Any_Id then
         Error_Msg_N ("no entry declaration matches accept statement",  N);
         return;
      else
         Set_Entity (Nam, Entry_Nam);
         Generate_Reference (Entry_Nam, Nam, 'b', Set_Ref => False);
         Style.Check_Identifier (Nam, Entry_Nam);
      end if;

      --  Verify that the entry is not hidden by a procedure declared in the
      --  current block (pathological but possible).

      if Current_Scope /= Task_Nam then
         declare
            E1 : Entity_Id;

         begin
            E1 := First_Entity (Current_Scope);
            while Present (E1) loop
               if Ekind (E1) = E_Procedure
                 and then Chars (E1) = Chars (Entry_Nam)
                 and then Type_Conformant (E1, Entry_Nam)
               then
                  Error_Msg_N ("entry name is not visible", N);
               end if;

               Next_Entity (E1);
            end loop;
         end;
      end if;

      Set_Convention (Accept_Id, Convention (Entry_Nam));
      Check_Fully_Conformant (Accept_Id, Entry_Nam, N);

      for J in reverse 0 .. Scope_Stack.Last loop
         exit when Task_Nam = Scope_Stack.Table (J).Entity;

         if Entry_Nam = Scope_Stack.Table (J).Entity then
            Error_Msg_N ("duplicate accept statement for same entry", N);
         end if;

      end loop;

      declare
         P : Node_Id := N;
      begin
         loop
            P := Parent (P);
            case Nkind (P) is
               when N_Task_Body | N_Compilation_Unit =>
                  exit;
               when N_Asynchronous_Select =>
                  Error_Msg_N ("accept statements are not allowed within" &
                               " an asynchronous select inner" &
                               " to the enclosing task body", N);
                  exit;
               when others =>
                  null;
            end case;
         end loop;
      end;

      if Ekind (E) = E_Entry_Family then
         if No (Index) then
            Error_Msg_N ("missing entry index in accept for entry family", N);
         else
            Analyze_And_Resolve (Index, Entry_Index_Type (E));
            Apply_Range_Check (Index, Actual_Index_Type (E));
         end if;

      elsif Present (Index) then
         Error_Msg_N ("invalid entry index in accept for simple entry", N);
      end if;

      --  If label declarations present, analyze them. They are declared in the
      --  enclosing task, but their enclosing scope is the entry itself, so
      --  that goto's to the label are recognized as local to the accept.

      if Present (Declarations (N)) then
         declare
            Decl : Node_Id;
            Id   : Entity_Id;

         begin
            Decl := First (Declarations (N));
            while Present (Decl) loop
               Analyze (Decl);

               pragma Assert
                 (Nkind (Decl) = N_Implicit_Label_Declaration);

               Id := Defining_Identifier (Decl);
               Set_Enclosing_Scope (Id, Entry_Nam);
               Next (Decl);
            end loop;
         end;
      end if;

      --  If statements are present, they must be analyzed in the context of
      --  the entry, so that references to formals are correctly resolved. We
      --  also have to add the declarations that are required by the expansion
      --  of the accept statement in this case if expansion active.

      --  In the case of a select alternative of a selective accept, the
      --  expander references the address declaration even if there is no
      --  statement list.

      --  We also need to create the renaming declarations for the local
      --  variables that will replace references to the formals within the
      --  accept statement.

      Exp_Ch9.Expand_Accept_Declarations (N, Entry_Nam);

      --  Set Never_Set_In_Source and clear Is_True_Constant/Current_Value
      --  fields on all entry formals (this loop ignores all other entities).
<<<<<<< HEAD
      --  Reset Referenced and Has_Pragma_Unreferenced as well, so that we can
      --  post accurate warnings on each accept statement for the same entry.
=======
      --  Reset Referenced, Referenced_As_LHS and Has_Pragma_Unreferenced as
      --  well, so that we can post accurate warnings on each accept statement
      --  for the same entry.
>>>>>>> 60a98cce

      E := First_Entity (Entry_Nam);
      while Present (E) loop
         if Is_Formal (E) then
            Set_Never_Set_In_Source     (E, True);
            Set_Is_True_Constant        (E, False);
            Set_Current_Value           (E, Empty);
            Set_Referenced              (E, False);
            Set_Referenced_As_LHS       (E, False);
            Set_Has_Pragma_Unreferenced (E, False);
         end if;

         Next_Entity (E);
      end loop;

      --  Analyze statements if present

      if Present (Stats) then
         Push_Scope (Entry_Nam);
         Install_Declarations (Entry_Nam);

         Set_Actual_Subtypes (N, Current_Scope);

         Analyze (Stats);
         Process_End_Label (Handled_Statement_Sequence (N), 't', Entry_Nam);
         End_Scope;
      end if;

      --  Some warning checks

      Check_Potentially_Blocking_Operation (N);
      Check_References (Entry_Nam, N);
      Set_Entry_Accepted (Entry_Nam);
   end Analyze_Accept_Statement;

   ---------------------------------
   -- Analyze_Asynchronous_Select --
   ---------------------------------

   procedure Analyze_Asynchronous_Select (N : Node_Id) is
      Param   : Node_Id;
      Trigger : Node_Id;

   begin
      Tasking_Used := True;
      Check_Restriction (Max_Asynchronous_Select_Nesting, N);
      Check_Restriction (No_Select_Statements, N);

      if Ada_Version >= Ada_05 then
         Trigger := Triggering_Statement (Triggering_Alternative (N));

         Analyze (Trigger);

         --  The trigger is a dispatching procedure. Postpone the analysis of
         --  the triggering and abortable statements until the expansion of
         --  this asynchronous select in Expand_N_Asynchronous_Select. This
         --  action is required since otherwise we would get a gigi abort from
         --  the code replication in Expand_N_Asynchronous_Select of an already
         --  analyzed statement list.

         if Expander_Active
           and then Nkind (Trigger) = N_Procedure_Call_Statement
           and then Present (Parameter_Associations (Trigger))
         then
            Param := First (Parameter_Associations (Trigger));

            if Is_Controlling_Actual (Param)
              and then Is_Interface (Etype (Param))
            then
               if Is_Limited_Record (Etype (Param)) then
                  return;
               else
                  Error_Msg_N
                   ("dispatching operation of limited or synchronized " &
<<<<<<< HEAD
                    "interface required ('R'M 9.7.2(3))!", N);
=======
                    "interface required (RM 9.7.2(3))!", N);
>>>>>>> 60a98cce
               end if;
            end if;
         end if;
      end if;

      --  Analyze the statements. We analyze statements in the abortable part,
      --  because this is the section that is executed first, and that way our
      --  remembering of saved values and checks is accurate.

      Analyze_Statements (Statements (Abortable_Part (N)));
      Analyze (Triggering_Alternative (N));
   end Analyze_Asynchronous_Select;

   ------------------------------------
   -- Analyze_Conditional_Entry_Call --
   ------------------------------------

   procedure Analyze_Conditional_Entry_Call (N : Node_Id) is
   begin
      Check_Restriction (No_Select_Statements, N);
      Tasking_Used := True;
      Analyze (Entry_Call_Alternative (N));

      if List_Length (Else_Statements (N)) = 1
        and then Nkind (First (Else_Statements (N))) in N_Delay_Statement
      then
         Error_Msg_N
           ("suspicious form of conditional entry call?", N);
         Error_Msg_N
           ("\`SELECT OR` may be intended rather than `SELECT ELSE`", N);
      end if;

      Analyze_Statements (Else_Statements (N));
   end Analyze_Conditional_Entry_Call;

   --------------------------------
   -- Analyze_Delay_Alternative  --
   --------------------------------

   procedure Analyze_Delay_Alternative (N : Node_Id) is
      Expr : Node_Id;
      Typ  : Entity_Id;

   begin
      Tasking_Used := True;
      Check_Restriction (No_Delay, N);

      if Present (Pragmas_Before (N)) then
         Analyze_List (Pragmas_Before (N));
      end if;

      if Nkind (Parent (N)) = N_Selective_Accept
        or else Nkind (Parent (N)) = N_Timed_Entry_Call
      then
         Expr := Expression (Delay_Statement (N));

         --  Defer full analysis until the statement is expanded, to insure
         --  that generated code does not move past the guard. The delay
         --  expression is only evaluated if the guard is open.

         if Nkind (Delay_Statement (N)) = N_Delay_Relative_Statement then
            Pre_Analyze_And_Resolve (Expr, Standard_Duration);
         else
            Pre_Analyze_And_Resolve (Expr);
         end if;

         Typ := First_Subtype (Etype (Expr));

         if Nkind (Delay_Statement (N)) = N_Delay_Until_Statement
           and then not Is_RTE (Typ, RO_CA_Time)
           and then not Is_RTE (Typ, RO_RT_Time)
         then
            Error_Msg_N ("expect Time types for `DELAY UNTIL`", Expr);
         end if;

         Check_Restriction (No_Fixed_Point, Expr);

      else
         Analyze (Delay_Statement (N));
      end if;

      if Present (Condition (N)) then
         Analyze_And_Resolve (Condition (N), Any_Boolean);
      end if;

      if Is_Non_Empty_List (Statements (N)) then
         Analyze_Statements (Statements (N));
      end if;
   end Analyze_Delay_Alternative;

   ----------------------------
   -- Analyze_Delay_Relative --
   ----------------------------

   procedure Analyze_Delay_Relative (N : Node_Id) is
      E : constant Node_Id := Expression (N);
   begin
      Check_Restriction (No_Relative_Delay, N);
      Tasking_Used := True;
      Check_Restriction (No_Delay, N);
      Check_Potentially_Blocking_Operation (N);
      Analyze_And_Resolve (E, Standard_Duration);
      Check_Restriction (No_Fixed_Point, E);
   end Analyze_Delay_Relative;

   -------------------------
   -- Analyze_Delay_Until --
   -------------------------

   procedure Analyze_Delay_Until (N : Node_Id) is
      E   : constant Node_Id := Expression (N);
      Typ : Entity_Id;

   begin
      Tasking_Used := True;
      Check_Restriction (No_Delay, N);
      Check_Potentially_Blocking_Operation (N);
      Analyze (E);
      Typ := First_Subtype (Etype (E));

      if not Is_RTE (Typ, RO_CA_Time) and then
         not Is_RTE (Typ, RO_RT_Time)
      then
         Error_Msg_N ("expect Time types for `DELAY UNTIL`", E);
      end if;
   end Analyze_Delay_Until;

   ------------------------
   -- Analyze_Entry_Body --
   ------------------------

   procedure Analyze_Entry_Body (N : Node_Id) is
      Id         : constant Entity_Id := Defining_Identifier (N);
      Decls      : constant List_Id   := Declarations (N);
      Stats      : constant Node_Id   := Handled_Statement_Sequence (N);
      Formals    : constant Node_Id   := Entry_Body_Formal_Part (N);
      P_Type     : constant Entity_Id := Current_Scope;
      Entry_Name : Entity_Id;
      E          : Entity_Id;

   begin
      Tasking_Used := True;

      --  Entry_Name is initialized to Any_Id. It should get reset to the
      --  matching entry entity. An error is signalled if it is not reset

      Entry_Name := Any_Id;

      Analyze (Formals);

      if Present (Entry_Index_Specification (Formals)) then
         Set_Ekind (Id, E_Entry_Family);
      else
         Set_Ekind (Id, E_Entry);
      end if;

      Set_Scope          (Id, Current_Scope);
      Set_Etype          (Id, Standard_Void_Type);
      Set_Accept_Address (Id, New_Elmt_List);

      E := First_Entity (P_Type);
      while Present (E) loop
         if Chars (E) = Chars (Id)
           and then (Ekind (E) = Ekind (Id))
           and then Type_Conformant (Id, E)
         then
            Entry_Name := E;
            Set_Convention (Id, Convention (E));
            Set_Corresponding_Body (Parent (Entry_Name), Id);
            Check_Fully_Conformant (Id, E, N);

            if Ekind (Id) = E_Entry_Family then
               if not Fully_Conformant_Discrete_Subtypes (
                  Discrete_Subtype_Definition (Parent (E)),
                  Discrete_Subtype_Definition
                    (Entry_Index_Specification (Formals)))
               then
                  Error_Msg_N
                    ("index not fully conformant with previous declaration",
                      Discrete_Subtype_Definition
                       (Entry_Index_Specification (Formals)));

               else
                  --  The elaboration of the entry body does not recompute the
                  --  bounds of the index, which may have side effects. Inherit
                  --  the bounds from the entry declaration. This is critical
                  --  if the entry has a per-object constraint. If a bound is
                  --  given by a discriminant, it must be reanalyzed in order
                  --  to capture the discriminal of the current entry, rather
                  --  than that of the protected type.

                  declare
                     Index_Spec : constant Node_Id :=
                                    Entry_Index_Specification (Formals);

                     Def : constant Node_Id :=
                             New_Copy_Tree
                               (Discrete_Subtype_Definition (Parent (E)));

                  begin
                     if Nkind
                       (Original_Node
                         (Discrete_Subtype_Definition (Index_Spec))) = N_Range
                     then
                        Set_Etype (Def, Empty);
                        Set_Analyzed (Def, False);

                        --  Keep the original subtree to ensure a properly
                        --  formed tree (e.g. for ASIS use).

                        Rewrite
                          (Discrete_Subtype_Definition (Index_Spec), Def);

                        Set_Analyzed (Low_Bound (Def), False);
                        Set_Analyzed (High_Bound (Def), False);

                        if Denotes_Discriminant (Low_Bound (Def)) then
                           Set_Entity (Low_Bound (Def), Empty);
                        end if;

                        if Denotes_Discriminant (High_Bound (Def)) then
                           Set_Entity (High_Bound (Def), Empty);
                        end if;

                        Analyze (Def);
                        Make_Index (Def, Index_Spec);
                        Set_Etype
                          (Defining_Identifier (Index_Spec), Etype (Def));
                     end if;
                  end;
               end if;
            end if;

            exit;
         end if;

         Next_Entity (E);
      end loop;

      if Entry_Name = Any_Id then
         Error_Msg_N ("no entry declaration matches entry body",  N);
         return;

      elsif Has_Completion (Entry_Name) then
         Error_Msg_N ("duplicate entry body", N);
         return;

      else
         Set_Has_Completion (Entry_Name);
         Generate_Reference (Entry_Name, Id, 'b', Set_Ref => False);
         Style.Check_Identifier (Id, Entry_Name);
      end if;

      Exp_Ch9.Expand_Entry_Barrier (N, Entry_Name);
      Push_Scope (Entry_Name);

      Exp_Ch9.Expand_Entry_Body_Declarations (N);
      Install_Declarations (Entry_Name);
      Set_Actual_Subtypes (N, Current_Scope);

      --  The entity for the protected subprogram corresponding to the entry
      --  has been created. We retain the name of this entity in the entry
      --  body, for use when the corresponding subprogram body is created.
      --  Note that entry bodies have no corresponding_spec, and there is no
      --  easy link back in the tree between the entry body and the entity for
      --  the entry itself, which is why we must propagate some attributes
      --  explicitly from spec to body.
<<<<<<< HEAD

      Set_Protected_Body_Subprogram
        (Id, Protected_Body_Subprogram (Entry_Name));

=======

      Set_Protected_Body_Subprogram
        (Id, Protected_Body_Subprogram (Entry_Name));

>>>>>>> 60a98cce
      Set_Entry_Parameters_Type
        (Id, Entry_Parameters_Type (Entry_Name));

      if Present (Decls) then
         Analyze_Declarations (Decls);
      end if;

      if Present (Stats) then
         Analyze (Stats);
      end if;

      --  Check for unreferenced variables etc. Before the Check_References
      --  call, we transfer Never_Set_In_Source and Referenced flags from
      --  parameters in the spec to the corresponding entities in the body,
      --  since we want the warnings on the body entities. Note that we do
      --  not have to transfer Referenced_As_LHS, since that flag can only
      --  be set for simple variables.

      --  At the same time, we set the flags on the spec entities to suppress
      --  any warnings on the spec formals, since we also scan the spec.
      --  Finally, we propagate the Entry_Component attribute to the body
      --  formals, for use in the renaming declarations created later for the
      --  formals (see exp_ch9.Add_Formal_Renamings).

      declare
         E1 : Entity_Id;
         E2 : Entity_Id;

      begin
         E1 := First_Entity (Entry_Name);
         while Present (E1) loop
            E2 := First_Entity (Id);
            while Present (E2) loop
               exit when Chars (E1) = Chars (E2);
               Next_Entity (E2);
            end loop;

            --  If no matching body entity, then we already had a detected
            --  error of some kind, so just forget about worrying about these
            --  warnings.

            if No (E2) then
               goto Continue;
            end if;

            if Ekind (E1) = E_Out_Parameter then
               Set_Never_Set_In_Source (E2, Never_Set_In_Source (E1));
               Set_Never_Set_In_Source (E1, False);
            end if;

            Set_Referenced (E2, Referenced (E1));
            Set_Referenced (E1);
            Set_Entry_Component (E2, Entry_Component (E1));

         <<Continue>>
            Next_Entity (E1);
         end loop;

         Check_References (Id);
      end;

      --  We still need to check references for the spec, since objects
      --  declared in the body are chained (in the First_Entity sense) to
      --  the spec rather than the body in the case of entries.

      Check_References (Entry_Name);

      --  Process the end label, and terminate the scope

      Process_End_Label (Handled_Statement_Sequence (N), 't', Entry_Name);
      End_Scope;

      --  If this is an entry family, remove the loop created to provide
      --  a scope for the entry index.

      if Ekind (Id) = E_Entry_Family
        and then Present (Entry_Index_Specification (Formals))
      then
         End_Scope;
      end if;
   end Analyze_Entry_Body;

   ------------------------------------
   -- Analyze_Entry_Body_Formal_Part --
   ------------------------------------

   procedure Analyze_Entry_Body_Formal_Part (N : Node_Id) is
      Id      : constant Entity_Id := Defining_Identifier (Parent (N));
      Index   : constant Node_Id   := Entry_Index_Specification (N);
      Formals : constant List_Id   := Parameter_Specifications (N);

   begin
      Tasking_Used := True;

      if Present (Index) then
         Analyze (Index);

         --  The entry index functions like a loop variable, thus it is known
         --  to have a valid value.

         Set_Is_Known_Valid (Defining_Identifier (Index));
      end if;

      if Present (Formals) then
         Set_Scope (Id, Current_Scope);
         Push_Scope (Id);
         Process_Formals (Formals, Parent (N));
         End_Scope;
      end if;
   end Analyze_Entry_Body_Formal_Part;

   ------------------------------------
   -- Analyze_Entry_Call_Alternative --
   ------------------------------------

   procedure Analyze_Entry_Call_Alternative (N : Node_Id) is
      Call : constant Node_Id := Entry_Call_Statement (N);

   begin
      Tasking_Used := True;

      if Present (Pragmas_Before (N)) then
         Analyze_List (Pragmas_Before (N));
      end if;

      if Nkind (Call) = N_Attribute_Reference then

         --  Possibly a stream attribute, but definitely illegal. Other
         --  illegalitles, such as procedure calls, are diagnosed after
         --  resolution.

         Error_Msg_N ("entry call alternative requires an entry call", Call);
         return;
      end if;

      Analyze (Call);

      if Is_Non_Empty_List (Statements (N)) then
         Analyze_Statements (Statements (N));
      end if;
   end Analyze_Entry_Call_Alternative;

   -------------------------------
   -- Analyze_Entry_Declaration --
   -------------------------------

   procedure Analyze_Entry_Declaration (N : Node_Id) is
      Formals : constant List_Id   := Parameter_Specifications (N);
      Id      : constant Entity_Id := Defining_Identifier (N);
      D_Sdef  : constant Node_Id   := Discrete_Subtype_Definition (N);

   begin
      Generate_Definition (Id);
      Tasking_Used := True;

      if No (D_Sdef) then
         Set_Ekind (Id, E_Entry);
      else
         Enter_Name (Id);
         Set_Ekind (Id, E_Entry_Family);
         Analyze (D_Sdef);
         Make_Index (D_Sdef, N, Id);
      end if;

      Set_Etype          (Id, Standard_Void_Type);
      Set_Convention     (Id, Convention_Entry);
      Set_Accept_Address (Id, New_Elmt_List);

      if Present (Formals) then
         Set_Scope (Id, Current_Scope);
         Push_Scope (Id);
         Process_Formals (Formals, N);
         Create_Extra_Formals (Id);
         End_Scope;
      end if;

      if Ekind (Id) = E_Entry then
         New_Overloaded_Entity (Id);
      end if;

      Generate_Reference_To_Formals (Id);
   end Analyze_Entry_Declaration;

   ---------------------------------------
   -- Analyze_Entry_Index_Specification --
   ---------------------------------------

   --  The Defining_Identifier of the entry index specification is local to the
   --  entry body, but it must be available in the entry barrier which is
   --  evaluated outside of the entry body. The index is eventually renamed as
   --  a run-time object, so is visibility is strictly a front-end concern. In
   --  order to make it available to the barrier, we create an additional
   --  scope, as for a loop, whose only declaration is the index name. This
   --  loop is not attached to the tree and does not appear as an entity local
   --  to the protected type, so its existence need only be knwown to routines
   --  that process entry families.

   procedure Analyze_Entry_Index_Specification (N : Node_Id) is
      Iden    : constant Node_Id   := Defining_Identifier (N);
      Def     : constant Node_Id   := Discrete_Subtype_Definition (N);
      Loop_Id : constant Entity_Id :=
                  Make_Defining_Identifier (Sloc (N),
                    Chars => New_Internal_Name ('L'));

   begin
      Tasking_Used := True;
      Analyze (Def);

      --  There is no elaboration of the entry index specification. Therefore,
      --  if the index is a range, it is not resolved and expanded, but the
      --  bounds are inherited from the entry declaration, and reanalyzed.
      --  See Analyze_Entry_Body.

      if Nkind (Def) /= N_Range then
         Make_Index (Def, N);
      end if;

      Set_Ekind (Loop_Id, E_Loop);
      Set_Scope (Loop_Id, Current_Scope);
      Push_Scope (Loop_Id);
      Enter_Name (Iden);
      Set_Ekind (Iden, E_Entry_Index_Parameter);
      Set_Etype (Iden, Etype (Def));
   end Analyze_Entry_Index_Specification;

   ----------------------------
   -- Analyze_Protected_Body --
   ----------------------------

   procedure Analyze_Protected_Body (N : Node_Id) is
      Body_Id : constant Entity_Id := Defining_Identifier (N);
      Last_E  : Entity_Id;

      Spec_Id : Entity_Id;
      --  This is initially the entity of the protected object or protected
      --  type involved, but is replaced by the protected type always in the
      --  case of a single protected declaration, since this is the proper
      --  scope to be used.

      Ref_Id : Entity_Id;
      --  This is the entity of the protected object or protected type
      --  involved, and is the entity used for cross-reference purposes
      --  (it differs from Spec_Id in the case of a single protected
      --  object, since Spec_Id is set to the protected type in this case).

   begin
      Tasking_Used := True;
      Set_Ekind (Body_Id, E_Protected_Body);
      Spec_Id := Find_Concurrent_Spec (Body_Id);

      if Present (Spec_Id)
        and then Ekind (Spec_Id) = E_Protected_Type
      then
         null;

      elsif Present (Spec_Id)
        and then Ekind (Etype (Spec_Id)) = E_Protected_Type
        and then not Comes_From_Source (Etype (Spec_Id))
      then
         null;

      else
         Error_Msg_N ("missing specification for protected body", Body_Id);
         return;
      end if;

      Ref_Id := Spec_Id;
      Generate_Reference (Ref_Id, Body_Id, 'b', Set_Ref => False);
      Style.Check_Identifier (Body_Id, Spec_Id);

      --  The declarations are always attached to the type

      if Ekind (Spec_Id) /= E_Protected_Type then
         Spec_Id := Etype (Spec_Id);
      end if;

      Push_Scope (Spec_Id);
      Set_Corresponding_Spec (N, Spec_Id);
      Set_Corresponding_Body (Parent (Spec_Id), Body_Id);
      Set_Has_Completion (Spec_Id);
      Install_Declarations (Spec_Id);

      Exp_Ch9.Expand_Protected_Body_Declarations (N, Spec_Id);

      Last_E := Last_Entity (Spec_Id);

      Analyze_Declarations (Declarations (N));

      --  For visibility purposes, all entities in the body are private. Set
      --  First_Private_Entity accordingly, if there was no private part in the
      --  protected declaration.

      if No (First_Private_Entity (Spec_Id)) then
         if Present (Last_E) then
            Set_First_Private_Entity (Spec_Id, Next_Entity (Last_E));
         else
            Set_First_Private_Entity (Spec_Id, First_Entity (Spec_Id));
         end if;
      end if;

      Check_Completion (Body_Id);
      Check_References (Spec_Id);
      Process_End_Label (N, 't', Ref_Id);
      End_Scope;
   end Analyze_Protected_Body;

   ----------------------------------
   -- Analyze_Protected_Definition --
   ----------------------------------

   procedure Analyze_Protected_Definition (N : Node_Id) is
      E : Entity_Id;
      L : Entity_Id;

   begin
      Tasking_Used := True;
      Analyze_Declarations (Visible_Declarations (N));

      if Present (Private_Declarations (N))
        and then not Is_Empty_List (Private_Declarations (N))
      then
         L := Last_Entity (Current_Scope);
         Analyze_Declarations (Private_Declarations (N));

         if Present (L) then
            Set_First_Private_Entity (Current_Scope, Next_Entity (L));
         else
            Set_First_Private_Entity (Current_Scope,
              First_Entity (Current_Scope));
         end if;
      end if;

      E := First_Entity (Current_Scope);
      while Present (E) loop
         if Ekind (E) = E_Function
           or else Ekind (E) = E_Procedure
         then
            Set_Convention (E, Convention_Protected);

         elsif Is_Task_Type (Etype (E))
           or else Has_Task (Etype (E))
         then
            Set_Has_Task (Current_Scope);
         end if;

         Next_Entity (E);
      end loop;

      Check_Max_Entries (N, Max_Protected_Entries);
      Process_End_Label (N, 'e', Current_Scope);
   end Analyze_Protected_Definition;

   ----------------------------
   -- Analyze_Protected_Type --
   ----------------------------

   procedure Analyze_Protected_Type (N : Node_Id) is
<<<<<<< HEAD
      E         : Entity_Id;
      T         : Entity_Id;
      Def_Id    : constant Entity_Id := Defining_Identifier (N);
      Iface     : Node_Id;
      Iface_Typ : Entity_Id;
=======
      Def_Id : constant Entity_Id := Defining_Identifier (N);
      E      : Entity_Id;
      T      : Entity_Id;
>>>>>>> 60a98cce

   begin
      if No_Run_Time_Mode then
         Error_Msg_CRT ("protected type", N);
         return;
      end if;

      Tasking_Used := True;
      Check_Restriction (No_Protected_Types, N);

      T := Find_Type_Name (N);

      if Ekind (T) = E_Incomplete_Type then
         T := Full_View (T);
         Set_Completion_Referenced (T);
      end if;

      Set_Ekind              (T, E_Protected_Type);
      Set_Is_First_Subtype   (T, True);
      Init_Size_Align        (T);
      Set_Etype              (T, T);
      Set_Has_Delayed_Freeze (T, True);
      Set_Stored_Constraint  (T, No_Elist);
      Push_Scope (T);

<<<<<<< HEAD
      --  Ada 2005 (AI-345)

      if Present (Interface_List (N)) then
         Set_Is_Tagged_Type (T);

         Iface := First (Interface_List (N));
         while Present (Iface) loop
            Iface_Typ := Find_Type_Of_Subtype_Indic (Iface);

            if not Is_Interface (Iface_Typ) then
               Error_Msg_NE ("(Ada 2005) & must be an interface",
                             Iface, Iface_Typ);

            else
               --  Ada 2005 (AI-251): "The declaration of a specific descendant
               --  of an interface type freezes the interface type" RM 13.14.

               Freeze_Before (N, Etype (Iface));

               --  Ada 2005 (AI-345): Protected types can only implement
               --  limited, synchronized or protected interfaces.

               if Is_Limited_Interface (Iface_Typ)
                 or else Is_Protected_Interface (Iface_Typ)
                 or else Is_Synchronized_Interface (Iface_Typ)
               then
                  null;

               elsif Is_Task_Interface (Iface_Typ) then
                  Error_Msg_N ("(Ada 2005) protected type cannot implement a "
                    & "task interface", Iface);

               else
                  Error_Msg_N ("(Ada 2005) protected type cannot implement a "
                    & "non-limited interface", Iface);
               end if;
            end if;

            Next (Iface);
         end loop;

         --  If this is the full-declaration associated with a private
         --  declaration that implement interfaces, then the private type
         --  declaration must be limited.

         if Has_Private_Declaration (T) then
            declare
               E : Entity_Id;

            begin
               E := First_Entity (Scope (T));
               loop
                  pragma Assert (Present (E));

                  if Is_Type (E) and then Present (Full_View (E)) then
                     exit when Full_View (E) = T;
                  end if;

                  Next_Entity (E);
               end loop;

               if not Is_Limited_Record (E) then
                  Error_Msg_Sloc := Sloc (E);
                  Error_Msg_N
                    ("(Ada 2005) private type declaration # must be limited",
                     T);
               end if;
            end;
         end if;
=======
      if Ada_Version >= Ada_05 then
         Check_Interfaces (N, T);
>>>>>>> 60a98cce
      end if;

      if Present (Discriminant_Specifications (N)) then
         if Has_Discriminants (T) then

            --  Install discriminants. Also, verify conformance of
            --  discriminants of previous and current view. ???

            Install_Declarations (T);
         else
            Process_Discriminants (N);
         end if;
      end if;

      Set_Is_Constrained (T, not Has_Discriminants (T));

      --  Perform minimal expansion of the protected type while inside of a
      --  generic. The corresponding record is needed for various semantic
      --  checks.

      if Ada_Version >= Ada_05
        and then Inside_A_Generic
      then
         Insert_After_And_Analyze (N,
           Build_Corresponding_Record (N, T, Sloc (T)));
      end if;

      Analyze (Protected_Definition (N));

      --  Protected types with entries are controlled (because of the
      --  Protection component if nothing else), same for any protected type
      --  with interrupt handlers. Note that we need to analyze the protected
      --  definition to set Has_Entries and such.

      if (Abort_Allowed or else Restriction_Active (No_Entry_Queue) = False
           or else Number_Entries (T) > 1)
        and then
          (Has_Entries (T)
            or else Has_Interrupt_Handler (T)
            or else Has_Attach_Handler (T))
      then
         Set_Has_Controlled_Component (T, True);
      end if;

      --  The Ekind of components is E_Void during analysis to detect illegal
      --  uses. Now it can be set correctly.

      E := First_Entity (Current_Scope);
      while Present (E) loop
         if Ekind (E) = E_Void then
            Set_Ekind (E, E_Component);
            Init_Component_Location (E);
         end if;

         Next_Entity (E);
      end loop;

      End_Scope;

      --  Case of a completion of a private declaration

      if T /= Def_Id
        and then Is_Private_Type (Def_Id)
      then
         --  Deal with preelaborable initialization. Note that this processing
         --  is done by Process_Full_View, but as can be seen below, in this
         --  case the call to Process_Full_View is skipped if any serious
         --  errors have occurred, and we don't want to lose this check.

         if Known_To_Have_Preelab_Init (Def_Id) then
            Set_Must_Have_Preelab_Init (T);
         end if;

         --  Create corresponding record now, because some private dependents
         --  may be subtypes of the partial view. Skip if errors are present,
         --  to prevent cascaded messages.

<<<<<<< HEAD
         if Serious_Errors_Detected = 0 then
            Exp_Ch9.Expand_N_Protected_Type_Declaration (N);
=======
         if Serious_Errors_Detected = 0
           and then Expander_Active
         then
            Expand_N_Protected_Type_Declaration (N);
>>>>>>> 60a98cce
            Process_Full_View (N, T, Def_Id);
         end if;
      end if;
   end Analyze_Protected_Type;

   ---------------------
   -- Analyze_Requeue --
   ---------------------

   procedure Analyze_Requeue (N : Node_Id) is
      Count      : Natural := 0;
      Entry_Name : Node_Id := Name (N);
      Entry_Id   : Entity_Id;
      I          : Interp_Index;
      It         : Interp;
      Enclosing  : Entity_Id;
      Target_Obj : Node_Id := Empty;
      Req_Scope  : Entity_Id;
      Outer_Ent  : Entity_Id;

   begin
      Check_Restriction (No_Requeue_Statements, N);
      Check_Unreachable_Code (N);
      Tasking_Used := True;

      Enclosing := Empty;
      for J in reverse 0 .. Scope_Stack.Last loop
         Enclosing := Scope_Stack.Table (J).Entity;
         exit when Is_Entry (Enclosing);

         if Ekind (Enclosing) /= E_Block
           and then Ekind (Enclosing) /= E_Loop
         then
            Error_Msg_N ("requeue must appear within accept or entry body", N);
            return;
         end if;
      end loop;

      Analyze (Entry_Name);

      if Etype (Entry_Name) = Any_Type then
         return;
      end if;

      if Nkind (Entry_Name) = N_Selected_Component then
         Target_Obj := Prefix (Entry_Name);
         Entry_Name := Selector_Name (Entry_Name);
      end if;

      --  If an explicit target object is given then we have to check the
      --  restrictions of 9.5.4(6).

      if Present (Target_Obj) then

         --  Locate containing concurrent unit and determine enclosing entry
         --  body or outermost enclosing accept statement within the unit.

         Outer_Ent := Empty;
         for S in reverse 0 .. Scope_Stack.Last loop
            Req_Scope := Scope_Stack.Table (S).Entity;

            exit when Ekind (Req_Scope) in Task_Kind
              or else Ekind (Req_Scope) in Protected_Kind;

            if Is_Entry (Req_Scope) then
               Outer_Ent := Req_Scope;
            end if;
         end loop;

         pragma Assert (Present (Outer_Ent));

         --  Check that the accessibility level of the target object is not
         --  greater or equal to the outermost enclosing accept statement (or
         --  entry body) unless it is a parameter of the innermost enclosing
         --  accept statement (or entry body).

         if Object_Access_Level (Target_Obj) >= Scope_Depth (Outer_Ent)
           and then
             (not Is_Entity_Name (Target_Obj)
               or else Ekind (Entity (Target_Obj)) not in Formal_Kind
               or else Enclosing /= Scope (Entity (Target_Obj)))
         then
            Error_Msg_N
              ("target object has invalid level for requeue", Target_Obj);
         end if;
      end if;

      --  Overloaded case, find right interpretation

      if Is_Overloaded (Entry_Name) then
         Entry_Id := Empty;

         Get_First_Interp (Entry_Name, I, It);
         while Present (It.Nam) loop
            if No (First_Formal (It.Nam))
              or else Subtype_Conformant (Enclosing, It.Nam)
            then
               --  Ada 2005 (AI-345): Since protected and task types have
               --  primitive entry wrappers, we only consider source entries.

               if Comes_From_Source (It.Nam) then
                  Count := Count + 1;
                  Entry_Id := It.Nam;
               else
                  Remove_Interp (I);
               end if;
            end if;

            Get_Next_Interp (I, It);
         end loop;

         if Count = 0 then
            Error_Msg_N ("no entry matches context", N);
            return;

         elsif Count > 1 then
            Error_Msg_N ("ambiguous entry name in requeue", N);
            return;

         else
            Set_Is_Overloaded (Entry_Name, False);
            Set_Entity (Entry_Name, Entry_Id);
         end if;

      --  Non-overloaded cases

      --  For the case of a reference to an element of an entry family, the
      --  Entry_Name is an indexed component.

      elsif Nkind (Entry_Name) = N_Indexed_Component then

         --  Requeue to an entry out of the body

         if Nkind (Prefix (Entry_Name)) = N_Selected_Component then
            Entry_Id := Entity (Selector_Name (Prefix (Entry_Name)));

         --  Requeue from within the body itself

         elsif Nkind (Prefix (Entry_Name)) = N_Identifier then
            Entry_Id := Entity (Prefix (Entry_Name));

         else
            Error_Msg_N ("invalid entry_name specified",  N);
            return;
         end if;

      --  If we had a requeue of the form REQUEUE A (B), then the parser
      --  accepted it (because it could have been a requeue on an entry index.
      --  If A turns out not to be an entry family, then the analysis of A (B)
      --  turned it into a function call.

      elsif Nkind (Entry_Name) = N_Function_Call then
         Error_Msg_N
           ("arguments not allowed in requeue statement",
            First (Parameter_Associations (Entry_Name)));
         return;

      --  Normal case of no entry family, no argument

      else
         Entry_Id := Entity (Entry_Name);
      end if;

      --  Resolve entry, and check that it is subtype conformant with the
      --  enclosing construct if this construct has formals (RM 9.5.4(5)).

      if not Is_Entry (Entry_Id) then
         Error_Msg_N ("expect entry name in requeue statement", Name (N));
      elsif Ekind (Entry_Id) = E_Entry_Family
        and then Nkind (Entry_Name) /= N_Indexed_Component
      then
         Error_Msg_N ("missing index for entry family component", Name (N));

      else
         Resolve_Entry (Name (N));
         Generate_Reference (Entry_Id, Entry_Name);

         if Present (First_Formal (Entry_Id)) then
            if VM_Target = JVM_Target then
               Error_Msg_N
                 ("arguments unsupported in requeue statement",
                  First_Formal (Entry_Id));
               return;
            end if;

            Check_Subtype_Conformant (Enclosing, Entry_Id, Name (N));

            --  Processing for parameters accessed by the requeue

            declare
               Ent : Entity_Id;

            begin
               Ent := First_Formal (Enclosing);
               while Present (Ent) loop

                  --  For OUT or IN OUT parameter, the effect of the requeue is
                  --  to assign the parameter a value on exit from the requeued
                  --  body, so we can set it as source assigned. We also clear
                  --  the Is_True_Constant indication. We do not need to clear
                  --  Current_Value, since the effect of the requeue is to
                  --  perform an unconditional goto so that any further
                  --  references will not occur anyway.

                  if Ekind (Ent) = E_Out_Parameter
                       or else
                     Ekind (Ent) = E_In_Out_Parameter
                  then
                     Set_Never_Set_In_Source (Ent, False);
                     Set_Is_True_Constant    (Ent, False);
                  end if;

                  --  For all parameters, the requeue acts as a reference,
                  --  since the value of the parameter is passed to the new
                  --  entry, so we want to suppress unreferenced warnings.

                  Set_Referenced (Ent);
                  Next_Formal (Ent);
               end loop;
            end;
         end if;
      end if;
   end Analyze_Requeue;

   ------------------------------
   -- Analyze_Selective_Accept --
   ------------------------------

   procedure Analyze_Selective_Accept (N : Node_Id) is
      Alts : constant List_Id := Select_Alternatives (N);
      Alt  : Node_Id;

      Accept_Present    : Boolean := False;
      Terminate_Present : Boolean := False;
      Delay_Present     : Boolean := False;
      Relative_Present  : Boolean := False;
      Alt_Count         : Uint    := Uint_0;

   begin
      Check_Restriction (No_Select_Statements, N);
      Tasking_Used := True;

      --  Loop to analyze alternatives

      Alt := First (Alts);
      while Present (Alt) loop
         Alt_Count := Alt_Count + 1;
         Analyze (Alt);

         if Nkind (Alt) = N_Delay_Alternative then
            if Delay_Present then

               if Relative_Present /=
                   (Nkind (Delay_Statement (Alt)) = N_Delay_Relative_Statement)
               then
                  Error_Msg_N
                    ("delay_until and delay_relative alternatives ", Alt);
                  Error_Msg_N
                    ("\cannot appear in the same selective_wait", Alt);
               end if;

            else
               Delay_Present := True;
               Relative_Present :=
                 Nkind (Delay_Statement (Alt)) = N_Delay_Relative_Statement;
            end if;

         elsif Nkind (Alt) = N_Terminate_Alternative then
            if Terminate_Present then
               Error_Msg_N ("only one terminate alternative allowed", N);
            else
               Terminate_Present := True;
               Check_Restriction (No_Terminate_Alternatives, N);
            end if;

         elsif Nkind (Alt) = N_Accept_Alternative then
            Accept_Present := True;

            --  Check for duplicate accept

            declare
               Alt1 : Node_Id;
               Stm  : constant Node_Id := Accept_Statement (Alt);
               EDN  : constant Node_Id := Entry_Direct_Name (Stm);
               Ent  : Entity_Id;

            begin
               if Nkind (EDN) = N_Identifier
                 and then No (Condition (Alt))
                 and then Present (Entity (EDN)) -- defend against junk
                 and then Ekind (Entity (EDN)) = E_Entry
               then
                  Ent := Entity (EDN);

                  Alt1 := First (Alts);
                  while Alt1 /= Alt loop
                     if Nkind (Alt1) = N_Accept_Alternative
                       and then No (Condition (Alt1))
                     then
                        declare
                           Stm1 : constant Node_Id := Accept_Statement (Alt1);
                           EDN1 : constant Node_Id := Entry_Direct_Name (Stm1);

                        begin
                           if Nkind (EDN1) = N_Identifier then
                              if Entity (EDN1) = Ent then
                                 Error_Msg_Sloc := Sloc (Stm1);
                                 Error_Msg_N
                                   ("?accept duplicates one on line#", Stm);
                                 exit;
                              end if;
                           end if;
                        end;
                     end if;

                     Next (Alt1);
                  end loop;
               end if;
            end;
         end if;

         Next (Alt);
      end loop;

      Check_Restriction (Max_Select_Alternatives, N, Alt_Count);
      Check_Potentially_Blocking_Operation (N);

      if Terminate_Present and Delay_Present then
         Error_Msg_N ("at most one of terminate or delay alternative", N);

      elsif not Accept_Present then
         Error_Msg_N
           ("select must contain at least one accept alternative", N);
      end if;

      if Present (Else_Statements (N)) then
         if Terminate_Present or Delay_Present then
            Error_Msg_N ("else part not allowed with other alternatives", N);
         end if;

         Analyze_Statements (Else_Statements (N));
      end if;
   end Analyze_Selective_Accept;

   ------------------------------
   -- Analyze_Single_Protected --
   ------------------------------

   procedure Analyze_Single_Protected (N : Node_Id) is
      Loc    : constant Source_Ptr := Sloc (N);
      Id     : constant Node_Id    := Defining_Identifier (N);
      T      : Entity_Id;
      T_Decl : Node_Id;
      O_Decl : Node_Id;
      O_Name : constant Entity_Id := Id;

   begin
      Generate_Definition (Id);
      Tasking_Used := True;

      --  The node is rewritten as a protected type declaration, in exact
      --  analogy with what is done with single tasks.

      T :=
        Make_Defining_Identifier (Sloc (Id),
          New_External_Name (Chars (Id), 'T'));

      T_Decl :=
        Make_Protected_Type_Declaration (Loc,
         Defining_Identifier => T,
         Protected_Definition => Relocate_Node (Protected_Definition (N)),
         Interface_List       => Interface_List (N));

      O_Decl :=
        Make_Object_Declaration (Loc,
          Defining_Identifier => O_Name,
          Object_Definition   => Make_Identifier (Loc,  Chars (T)));

      Rewrite (N, T_Decl);
      Insert_After (N, O_Decl);
      Mark_Rewrite_Insertion (O_Decl);

      --  Enter names of type and object before analysis, because the name of
      --  the object may be used in its own body.

      Enter_Name (T);
      Set_Ekind (T, E_Protected_Type);
      Set_Etype (T, T);

      Enter_Name (O_Name);
      Set_Ekind (O_Name, E_Variable);
      Set_Etype (O_Name, T);

      --  Instead of calling Analyze on the new node, call the proper analysis
      --  procedure directly. Otherwise the node would be expanded twice, with
      --  disastrous result.

      Analyze_Protected_Type (N);
   end Analyze_Single_Protected;

   -------------------------
   -- Analyze_Single_Task --
   -------------------------

   procedure Analyze_Single_Task (N : Node_Id) is
      Loc    : constant Source_Ptr := Sloc (N);
      Id     : constant Node_Id    := Defining_Identifier (N);
      T      : Entity_Id;
      T_Decl : Node_Id;
      O_Decl : Node_Id;
      O_Name : constant Entity_Id := Id;

   begin
      Generate_Definition (Id);
      Tasking_Used := True;

      --  The node is rewritten as a task type declaration, followed by an
      --  object declaration of that anonymous task type.

      T :=
        Make_Defining_Identifier (Sloc (Id),
          New_External_Name (Chars (Id), Suffix => "TK"));

      T_Decl :=
        Make_Task_Type_Declaration (Loc,
          Defining_Identifier => T,
          Task_Definition     => Relocate_Node (Task_Definition (N)),
          Interface_List      => Interface_List (N));

<<<<<<< HEAD
=======
      --  We use the original defining identifier of the single task in the
      --  generated object declaration, so that debugging information can
      --  be attached to it when compiling with -gnatD. The parent of the
      --  entity is the new object declaration. The single_task_declaration
      --  is not used further in semantics or code generation, but is scanned
      --  when generating debug information, and therefore needs the updated
      --  Sloc information for the entity (see Sprint).

>>>>>>> 60a98cce
      O_Decl :=
        Make_Object_Declaration (Loc,
          Defining_Identifier => O_Name,
          Object_Definition   => Make_Identifier (Loc, Chars (T)));

      Rewrite (N, T_Decl);
      Insert_After (N, O_Decl);
      Mark_Rewrite_Insertion (O_Decl);

      --  Enter names of type and object before analysis, because the name of
      --  the object may be used in its own body.

      Enter_Name (T);
      Set_Ekind (T, E_Task_Type);
      Set_Etype (T, T);

      Enter_Name (O_Name);
      Set_Ekind (O_Name, E_Variable);
      Set_Etype (O_Name, T);

      --  Instead of calling Analyze on the new node, call the proper analysis
      --  procedure directly. Otherwise the node would be expanded twice, with
      --  disastrous result.

      Analyze_Task_Type (N);
   end Analyze_Single_Task;

   -----------------------
   -- Analyze_Task_Body --
   -----------------------

   procedure Analyze_Task_Body (N : Node_Id) is
      Body_Id : constant Entity_Id := Defining_Identifier (N);
      HSS     : constant Node_Id   := Handled_Statement_Sequence (N);
      Last_E  : Entity_Id;

      Spec_Id : Entity_Id;
      --  This is initially the entity of the task or task type involved, but
      --  is replaced by the task type always in the case of a single task
      --  declaration, since this is the proper scope to be used.

      Ref_Id : Entity_Id;
      --  This is the entity of the task or task type, and is the entity used
      --  for cross-reference purposes (it differs from Spec_Id in the case of
      --  a single task, since Spec_Id is set to the task type)

   begin
      Tasking_Used := True;
      Set_Ekind (Body_Id, E_Task_Body);
      Set_Scope (Body_Id, Current_Scope);
      Spec_Id := Find_Concurrent_Spec (Body_Id);

      --  The spec is either a task type declaration, or a single task
      --  declaration for which we have created an anonymous type.

      if Present (Spec_Id)
        and then Ekind (Spec_Id) = E_Task_Type
      then
         null;

      elsif Present (Spec_Id)
        and then Ekind (Etype (Spec_Id)) = E_Task_Type
        and then not Comes_From_Source (Etype (Spec_Id))
      then
         null;

      else
         Error_Msg_N ("missing specification for task body", Body_Id);
         return;
      end if;

      if Has_Completion (Spec_Id)
        and then Present (Corresponding_Body (Parent (Spec_Id)))
      then
         if Nkind (Parent (Spec_Id)) = N_Task_Type_Declaration then
            Error_Msg_NE ("duplicate body for task type&", N, Spec_Id);

         else
            Error_Msg_NE ("duplicate body for task&", N, Spec_Id);
         end if;
      end if;

      Ref_Id := Spec_Id;
      Generate_Reference (Ref_Id, Body_Id, 'b', Set_Ref => False);
      Style.Check_Identifier (Body_Id, Spec_Id);

      --  Deal with case of body of single task (anonymous type was created)

      if Ekind (Spec_Id) = E_Variable then
         Spec_Id := Etype (Spec_Id);
      end if;

      Push_Scope (Spec_Id);
      Set_Corresponding_Spec (N, Spec_Id);
      Set_Corresponding_Body (Parent (Spec_Id), Body_Id);
      Set_Has_Completion (Spec_Id);
      Install_Declarations (Spec_Id);
      Last_E := Last_Entity (Spec_Id);

      Analyze_Declarations (Declarations (N));

      --  For visibility purposes, all entities in the body are private. Set
      --  First_Private_Entity accordingly, if there was no private part in the
      --  protected declaration.

      if No (First_Private_Entity (Spec_Id)) then
         if Present (Last_E) then
            Set_First_Private_Entity (Spec_Id, Next_Entity (Last_E));
         else
            Set_First_Private_Entity (Spec_Id, First_Entity (Spec_Id));
         end if;
      end if;

      --  Mark all handlers as not suitable for local raise optimization,
      --  since this optimization causes difficulties in a task context.

      if Present (Exception_Handlers (HSS)) then
         declare
            Handlr : Node_Id;
         begin
            Handlr := First (Exception_Handlers (HSS));
            while Present (Handlr) loop
               Set_Local_Raise_Not_OK (Handlr);
               Next (Handlr);
            end loop;
         end;
      end if;

      --  Now go ahead and complete analysis of the task body

      Analyze (HSS);
      Check_Completion (Body_Id);
      Check_References (Body_Id);
      Check_References (Spec_Id);

      --  Check for entries with no corresponding accept

      declare
         Ent : Entity_Id;

      begin
         Ent := First_Entity (Spec_Id);
         while Present (Ent) loop
            if Is_Entry (Ent)
              and then not Entry_Accepted (Ent)
              and then Comes_From_Source (Ent)
            then
               Error_Msg_NE ("no accept for entry &?", N, Ent);
            end if;

            Next_Entity (Ent);
         end loop;
      end;

      Process_End_Label (HSS, 't', Ref_Id);
      End_Scope;
   end Analyze_Task_Body;

   -----------------------------
   -- Analyze_Task_Definition --
   -----------------------------

   procedure Analyze_Task_Definition (N : Node_Id) is
      L : Entity_Id;

   begin
      Tasking_Used := True;

      if Present (Visible_Declarations (N)) then
         Analyze_Declarations (Visible_Declarations (N));
      end if;

      if Present (Private_Declarations (N)) then
         L := Last_Entity (Current_Scope);
         Analyze_Declarations (Private_Declarations (N));

         if Present (L) then
            Set_First_Private_Entity
              (Current_Scope, Next_Entity (L));
         else
            Set_First_Private_Entity
              (Current_Scope, First_Entity (Current_Scope));
         end if;
      end if;

      Check_Max_Entries (N, Max_Task_Entries);
      Process_End_Label (N, 'e', Current_Scope);
   end Analyze_Task_Definition;

   -----------------------
   -- Analyze_Task_Type --
   -----------------------

   procedure Analyze_Task_Type (N : Node_Id) is
<<<<<<< HEAD
      T         : Entity_Id;
      Def_Id    : constant Entity_Id := Defining_Identifier (N);
      Iface     : Node_Id;
      Iface_Typ : Entity_Id;
=======
      Def_Id : constant Entity_Id := Defining_Identifier (N);
      T      : Entity_Id;
>>>>>>> 60a98cce

   begin
      Check_Restriction (No_Tasking, N);
      Tasking_Used := True;
      T := Find_Type_Name (N);
      Generate_Definition (T);

      if Ekind (T) = E_Incomplete_Type then
         T := Full_View (T);
         Set_Completion_Referenced (T);
      end if;

      Set_Ekind              (T, E_Task_Type);
      Set_Is_First_Subtype   (T, True);
      Set_Has_Task           (T, True);
      Init_Size_Align        (T);
      Set_Etype              (T, T);
      Set_Has_Delayed_Freeze (T, True);
      Set_Stored_Constraint  (T, No_Elist);
      Push_Scope (T);

<<<<<<< HEAD
      if Present (Interface_List (N)) then
         Set_Is_Tagged_Type (T);

         Iface := First (Interface_List (N));
         while Present (Iface) loop
            Iface_Typ := Find_Type_Of_Subtype_Indic (Iface);

            if not Is_Interface (Iface_Typ) then
               Error_Msg_NE ("(Ada 2005) & must be an interface",
                             Iface, Iface_Typ);

            else
               --  Ada 2005 (AI-251): The declaration of a specific descendant
               --  of an interface type freezes the interface type (RM 13.14).

               Freeze_Before (N, Etype (Iface));

               --  Ada 2005 (AI-345): Task types can only implement limited,
               --  synchronized or task interfaces.

               if Is_Limited_Interface (Iface_Typ)
                 or else Is_Synchronized_Interface (Iface_Typ)
                 or else Is_Task_Interface (Iface_Typ)
               then
                  null;

               elsif Is_Protected_Interface (Iface_Typ) then
                  Error_Msg_N ("(Ada 2005) task type cannot implement a " &
                    "protected interface", Iface);

               else
                  Error_Msg_N ("(Ada 2005) task type cannot implement a " &
                    "non-limited interface", Iface);
               end if;
            end if;

            Next (Iface);
         end loop;

         --  If this is the full-declaration associated with a private
         --  declaration that implement interfaces, then the private
         --  type declaration must be limited.

         if Has_Private_Declaration (T) then
            declare
               E : Entity_Id;

            begin
               E := First_Entity (Scope (T));
               loop
                  pragma Assert (Present (E));

                  if Is_Type (E) and then Present (Full_View (E)) then
                     exit when Full_View (E) = T;
                  end if;

                  Next_Entity (E);
               end loop;

               if not Is_Limited_Record (E) then
                  Error_Msg_Sloc := Sloc (E);
                  Error_Msg_N
                    ("(Ada 2005) private type declaration # must be limited",
                     T);
               end if;
            end;
         end if;
=======
      if Ada_Version >= Ada_05 then
         Check_Interfaces (N, T);
>>>>>>> 60a98cce
      end if;

      if Present (Discriminant_Specifications (N)) then
         if Ada_Version = Ada_83 and then Comes_From_Source (N) then
            Error_Msg_N ("(Ada 83) task discriminant not allowed!", N);
         end if;

         if Has_Discriminants (T) then

            --  Install discriminants. Also, verify conformance of
            --  discriminants of previous and current view.  ???

            Install_Declarations (T);
         else
            Process_Discriminants (N);
         end if;
      end if;

      Set_Is_Constrained (T, not Has_Discriminants (T));

      --  Perform minimal expansion of the task type while inside a generic
      --  context. The corresponding record is needed for various semantic
      --  checks.

      if Inside_A_Generic then
         Insert_After_And_Analyze (N,
           Build_Corresponding_Record (N, T, Sloc (T)));
      end if;

      if Present (Task_Definition (N)) then
         Analyze_Task_Definition (Task_Definition (N));
      end if;

      if not Is_Library_Level_Entity (T) then
         Check_Restriction (No_Task_Hierarchy, N);
      end if;

      End_Scope;

      --  Case of a completion of a private declaration

      if T /= Def_Id
        and then Is_Private_Type (Def_Id)
      then
         --  Deal with preelaborable initialization. Note that this processing
         --  is done by Process_Full_View, but as can be seen below, in this
         --  case the call to Process_Full_View is skipped if any serious
         --  errors have occurred, and we don't want to lose this check.

         if Known_To_Have_Preelab_Init (Def_Id) then
            Set_Must_Have_Preelab_Init (T);
         end if;

         --  Create corresponding record now, because some private dependents
         --  may be subtypes of the partial view. Skip if errors are present,
         --  to prevent cascaded messages.

<<<<<<< HEAD
         if Serious_Errors_Detected = 0 then
            Exp_Ch9.Expand_N_Task_Type_Declaration (N);
=======
         if Serious_Errors_Detected = 0
           and then Expander_Active
         then
            Expand_N_Task_Type_Declaration (N);
>>>>>>> 60a98cce
            Process_Full_View (N, T, Def_Id);
         end if;
      end if;
   end Analyze_Task_Type;

   -----------------------------------
   -- Analyze_Terminate_Alternative --
   -----------------------------------

   procedure Analyze_Terminate_Alternative (N : Node_Id) is
   begin
      Tasking_Used := True;

      if Present (Pragmas_Before (N)) then
         Analyze_List (Pragmas_Before (N));
      end if;

      if Present (Condition (N)) then
         Analyze_And_Resolve (Condition (N), Any_Boolean);
      end if;
   end Analyze_Terminate_Alternative;

   ------------------------------
   -- Analyze_Timed_Entry_Call --
   ------------------------------

   procedure Analyze_Timed_Entry_Call (N : Node_Id) is
   begin
      Check_Restriction (No_Select_Statements, N);
      Tasking_Used := True;
      Analyze (Entry_Call_Alternative (N));
      Analyze (Delay_Alternative (N));
   end Analyze_Timed_Entry_Call;

   ------------------------------------
   -- Analyze_Triggering_Alternative --
   ------------------------------------

   procedure Analyze_Triggering_Alternative (N : Node_Id) is
      Trigger : constant Node_Id := Triggering_Statement (N);

   begin
      Tasking_Used := True;

      if Present (Pragmas_Before (N)) then
         Analyze_List (Pragmas_Before (N));
      end if;

      Analyze (Trigger);

      if Comes_From_Source (Trigger)
        and then Nkind (Trigger) not in N_Delay_Statement
        and then Nkind (Trigger) /= N_Entry_Call_Statement
      then
         if Ada_Version < Ada_05 then
            Error_Msg_N
             ("triggering statement must be delay or entry call", Trigger);

         --  Ada 2005 (AI-345): If a procedure_call_statement is used for a
         --  procedure_or_entry_call, the procedure_name or pro- cedure_prefix
         --  of the procedure_call_statement shall denote an entry renamed by a
         --  procedure, or (a view of) a primitive subprogram of a limited
         --  interface whose first parameter is a controlling parameter.

         elsif Nkind (Trigger) = N_Procedure_Call_Statement
           and then not Is_Renamed_Entry (Entity (Name (Trigger)))
           and then not Is_Controlling_Limited_Procedure
                          (Entity (Name (Trigger)))
         then
            Error_Msg_N ("triggering statement must be delay, procedure " &
                         "or entry call", Trigger);
         end if;
      end if;

      if Is_Non_Empty_List (Statements (N)) then
         Analyze_Statements (Statements (N));
      end if;
   end Analyze_Triggering_Alternative;

   -----------------------
   -- Check_Max_Entries --
   -----------------------

   procedure Check_Max_Entries (D : Node_Id; R : All_Parameter_Restrictions) is
      Ecount : Uint;

      procedure Count (L : List_Id);
      --  Count entries in given declaration list

      -----------
      -- Count --
      -----------

      procedure Count (L : List_Id) is
         D : Node_Id;

      begin
         if No (L) then
            return;
         end if;

         D := First (L);
         while Present (D) loop
            if Nkind (D) = N_Entry_Declaration then
               declare
                  DSD : constant Node_Id :=
                          Discrete_Subtype_Definition (D);

               begin
                  --  If not an entry family, then just one entry

                  if No (DSD) then
                     Ecount := Ecount + 1;

                  --  If entry family with static bounds, count entries

                  elsif Is_OK_Static_Subtype (Etype (DSD)) then
                     declare
                        Lo : constant Uint :=
                               Expr_Value
                                 (Type_Low_Bound (Etype (DSD)));
                        Hi : constant Uint :=
                               Expr_Value
                                 (Type_High_Bound (Etype (DSD)));

                     begin
                        if Hi >= Lo then
                           Ecount := Ecount + Hi - Lo + 1;
                        end if;
                     end;

                  --  Entry family with non-static bounds

                  else
                     --  If restriction is set, then this is an error

                     if Restrictions.Set (R) then
                        Error_Msg_N
                          ("static subtype required by Restriction pragma",
                           DSD);

                     --  Otherwise we record an unknown count restriction

                     else
                        Check_Restriction (R, D);
                     end if;
                  end if;
               end;
            end if;

            Next (D);
         end loop;
      end Count;

   --  Start of processing for Check_Max_Entries

   begin
      Ecount := Uint_0;
      Count (Visible_Declarations (D));
      Count (Private_Declarations (D));

      if Ecount > 0 then
         Check_Restriction (R, D, Ecount);
      end if;
   end Check_Max_Entries;

<<<<<<< HEAD
=======
   ----------------------
   -- Check_Interfaces --
   ----------------------

   procedure Check_Interfaces (N : Node_Id; T : Entity_Id) is
      Iface     : Node_Id;
      Iface_Typ : Entity_Id;

   begin
      pragma Assert (Nkind (N) = N_Protected_Type_Declaration
        or else Nkind (N) = N_Task_Type_Declaration);

      if Present (Interface_List (N)) then
         Set_Is_Tagged_Type (T);

         Iface := First (Interface_List (N));
         while Present (Iface) loop
            Iface_Typ := Find_Type_Of_Subtype_Indic (Iface);

            if not Is_Interface (Iface_Typ) then
               Error_Msg_NE
                 ("(Ada 2005) & must be an interface", Iface, Iface_Typ);

            else
               --  Ada 2005 (AI-251): "The declaration of a specific descendant
               --  of an interface type freezes the interface type" RM 13.14.

               Freeze_Before (N, Etype (Iface));

               if Nkind (N) = N_Protected_Type_Declaration then

                  --  Ada 2005 (AI-345): Protected types can only implement
                  --  limited, synchronized, or protected interfaces (note that
                  --  the predicate Is_Limited_Interface includes synchronized
                  --  and protected interfaces).

                  if Is_Task_Interface (Iface_Typ) then
                     Error_Msg_N ("(Ada 2005) protected type cannot implement "
                       & "a task interface", Iface);

                  elsif not Is_Limited_Interface (Iface_Typ) then
                     Error_Msg_N ("(Ada 2005) protected type cannot implement "
                       & "a non-limited interface", Iface);
                  end if;

               else pragma Assert (Nkind (N) = N_Task_Type_Declaration);

                  --  Ada 2005 (AI-345): Task types can only implement limited,
                  --  synchronized, or task interfaces (note that the predicate
                  --  Is_Limited_Interface includes synchronized and task
                  --  interfaces).

                  if Is_Protected_Interface (Iface_Typ) then
                     Error_Msg_N ("(Ada 2005) task type cannot implement a " &
                       "protected interface", Iface);

                  elsif not Is_Limited_Interface (Iface_Typ) then
                     Error_Msg_N ("(Ada 2005) task type cannot implement a " &
                       "non-limited interface", Iface);
                  end if;
               end if;
            end if;

            Next (Iface);
         end loop;
      end if;

      if not Has_Private_Declaration (T) then
         return;
      end if;

      --  Additional checks on full-types associated with private type
      --  declarations. Search for the private type declaration.

      declare
         Full_T_Ifaces : Elist_Id;
         Iface         : Node_Id;
         Priv_T        : Entity_Id;
         Priv_T_Ifaces : Elist_Id;

      begin
         Priv_T := First_Entity (Scope (T));
         loop
            pragma Assert (Present (Priv_T));

            if Is_Type (Priv_T) and then Present (Full_View (Priv_T)) then
               exit when Full_View (Priv_T) = T;
            end if;

            Next_Entity (Priv_T);
         end loop;

         --  In case of synchronized types covering interfaces the private type
         --  declaration must be limited.

         if Present (Interface_List (N))
           and then not Is_Limited_Record (Priv_T)
         then
            Error_Msg_Sloc := Sloc (Priv_T);
            Error_Msg_N ("(Ada 2005) limited type declaration expected for " &
                         "private type#", T);
         end if;

         --  RM 7.3 (7.1/2): If the full view has a partial view that is
         --  tagged then check RM 7.3 subsidiary rules.

         if Is_Tagged_Type (Priv_T)
           and then not Error_Posted (N)
         then
            --  RM 7.3 (7.2/2): The partial view shall be a synchronized tagged
            --  type if and only if the full type is a synchronized tagged type

            if Is_Synchronized_Tagged_Type (Priv_T)
              and then not Is_Synchronized_Tagged_Type (T)
            then
               Error_Msg_N
                 ("(Ada 2005) full view must be a synchronized tagged " &
                  "type ('R'M 7.3 (7.2/2))", Priv_T);

            elsif Is_Synchronized_Tagged_Type (T)
              and then not Is_Synchronized_Tagged_Type (Priv_T)
            then
               Error_Msg_N
                 ("(Ada 2005) partial view must be a synchronized tagged " &
                  "type ('R'M 7.3 (7.2/2))", T);
            end if;

            --  RM 7.3 (7.3/2): The partial view shall be a descendant of an
            --  interface type if and only if the full type is descendant of
            --  the interface type.

            if Present (Interface_List (N))
              or else (Is_Tagged_Type (Priv_T)
                         and then Has_Abstract_Interfaces
                                    (Priv_T, Use_Full_View => False))
            then
               if Is_Tagged_Type (Priv_T) then
                  Collect_Abstract_Interfaces
                    (Priv_T, Priv_T_Ifaces, Use_Full_View => False);
               end if;

               if Is_Tagged_Type (T) then
                  Collect_Abstract_Interfaces (T, Full_T_Ifaces);
               end if;

               Iface := Find_Hidden_Interface (Priv_T_Ifaces, Full_T_Ifaces);

               if Present (Iface) then
                  Error_Msg_NE ("interface & not implemented by full type " &
                                "(RM-2005 7.3 (7.3/2))", Priv_T, Iface);
               end if;

               Iface := Find_Hidden_Interface (Full_T_Ifaces, Priv_T_Ifaces);

               if Present (Iface) then
                  Error_Msg_NE ("interface & not implemented by partial " &
                                "view (RM-2005 7.3 (7.3/2))", T, Iface);
               end if;
            end if;
         end if;
      end;
   end Check_Interfaces;

>>>>>>> 60a98cce
   --------------------------
   -- Find_Concurrent_Spec --
   --------------------------

   function Find_Concurrent_Spec (Body_Id : Entity_Id) return Entity_Id is
      Spec_Id : Entity_Id := Current_Entity_In_Scope (Body_Id);

   begin
      --  The type may have been given by an incomplete type declaration.
      --  Find full view now.

      if Present (Spec_Id) and then Ekind (Spec_Id) = E_Incomplete_Type then
         Spec_Id := Full_View (Spec_Id);
      end if;

      return Spec_Id;
   end Find_Concurrent_Spec;

   --------------------------
   -- Install_Declarations --
   --------------------------

   procedure Install_Declarations (Spec : Entity_Id) is
      E    : Entity_Id;
      Prev : Entity_Id;
   begin
      E := First_Entity (Spec);
      while Present (E) loop
         Prev := Current_Entity (E);
         Set_Current_Entity (E);
         Set_Is_Immediately_Visible (E);
         Set_Homonym (E, Prev);
         Next_Entity (E);
      end loop;
   end Install_Declarations;

end Sem_Ch9;<|MERGE_RESOLUTION|>--- conflicted
+++ resolved
@@ -6,11 +6,7 @@
 --                                                                          --
 --                                 B o d y                                  --
 --                                                                          --
-<<<<<<< HEAD
---          Copyright (C) 1992-2006, Free Software Foundation, Inc.         --
-=======
 --          Copyright (C) 1992-2007, Free Software Foundation, Inc.         --
->>>>>>> 60a98cce
 --                                                                          --
 -- GNAT is free software;  you can  redistribute it  and/or modify it under --
 -- terms of the  GNU General Public License as published  by the Free Soft- --
@@ -74,13 +70,10 @@
    --  count the entries (checking the static requirement), and compare with
    --  the given maximum.
 
-<<<<<<< HEAD
-=======
    procedure Check_Interfaces (N : Node_Id; T : Entity_Id);
    --  N is an N_Protected_Type_Declaration or N_Task_Type_Declaration node.
    --  Complete decoration of T and check legality of the covered interfaces.
 
->>>>>>> 60a98cce
    function Find_Concurrent_Spec (Body_Id : Entity_Id) return Entity_Id;
    --  Find entity in corresponding task or protected declaration. Use full
    --  view if first declaration was for an incomplete type.
@@ -412,14 +405,9 @@
 
       --  Set Never_Set_In_Source and clear Is_True_Constant/Current_Value
       --  fields on all entry formals (this loop ignores all other entities).
-<<<<<<< HEAD
-      --  Reset Referenced and Has_Pragma_Unreferenced as well, so that we can
-      --  post accurate warnings on each accept statement for the same entry.
-=======
       --  Reset Referenced, Referenced_As_LHS and Has_Pragma_Unreferenced as
       --  well, so that we can post accurate warnings on each accept statement
       --  for the same entry.
->>>>>>> 60a98cce
 
       E := First_Entity (Entry_Nam);
       while Present (E) loop
@@ -494,11 +482,7 @@
                else
                   Error_Msg_N
                    ("dispatching operation of limited or synchronized " &
-<<<<<<< HEAD
-                    "interface required ('R'M 9.7.2(3))!", N);
-=======
                     "interface required (RM 9.7.2(3))!", N);
->>>>>>> 60a98cce
                end if;
             end if;
          end if;
@@ -766,17 +750,10 @@
       --  easy link back in the tree between the entry body and the entity for
       --  the entry itself, which is why we must propagate some attributes
       --  explicitly from spec to body.
-<<<<<<< HEAD
 
       Set_Protected_Body_Subprogram
         (Id, Protected_Body_Subprogram (Entry_Name));
 
-=======
-
-      Set_Protected_Body_Subprogram
-        (Id, Protected_Body_Subprogram (Entry_Name));
-
->>>>>>> 60a98cce
       Set_Entry_Parameters_Type
         (Id, Entry_Parameters_Type (Entry_Name));
 
@@ -1134,17 +1111,9 @@
    ----------------------------
 
    procedure Analyze_Protected_Type (N : Node_Id) is
-<<<<<<< HEAD
-      E         : Entity_Id;
-      T         : Entity_Id;
-      Def_Id    : constant Entity_Id := Defining_Identifier (N);
-      Iface     : Node_Id;
-      Iface_Typ : Entity_Id;
-=======
       Def_Id : constant Entity_Id := Defining_Identifier (N);
       E      : Entity_Id;
       T      : Entity_Id;
->>>>>>> 60a98cce
 
    begin
       if No_Run_Time_Mode then
@@ -1170,80 +1139,8 @@
       Set_Stored_Constraint  (T, No_Elist);
       Push_Scope (T);
 
-<<<<<<< HEAD
-      --  Ada 2005 (AI-345)
-
-      if Present (Interface_List (N)) then
-         Set_Is_Tagged_Type (T);
-
-         Iface := First (Interface_List (N));
-         while Present (Iface) loop
-            Iface_Typ := Find_Type_Of_Subtype_Indic (Iface);
-
-            if not Is_Interface (Iface_Typ) then
-               Error_Msg_NE ("(Ada 2005) & must be an interface",
-                             Iface, Iface_Typ);
-
-            else
-               --  Ada 2005 (AI-251): "The declaration of a specific descendant
-               --  of an interface type freezes the interface type" RM 13.14.
-
-               Freeze_Before (N, Etype (Iface));
-
-               --  Ada 2005 (AI-345): Protected types can only implement
-               --  limited, synchronized or protected interfaces.
-
-               if Is_Limited_Interface (Iface_Typ)
-                 or else Is_Protected_Interface (Iface_Typ)
-                 or else Is_Synchronized_Interface (Iface_Typ)
-               then
-                  null;
-
-               elsif Is_Task_Interface (Iface_Typ) then
-                  Error_Msg_N ("(Ada 2005) protected type cannot implement a "
-                    & "task interface", Iface);
-
-               else
-                  Error_Msg_N ("(Ada 2005) protected type cannot implement a "
-                    & "non-limited interface", Iface);
-               end if;
-            end if;
-
-            Next (Iface);
-         end loop;
-
-         --  If this is the full-declaration associated with a private
-         --  declaration that implement interfaces, then the private type
-         --  declaration must be limited.
-
-         if Has_Private_Declaration (T) then
-            declare
-               E : Entity_Id;
-
-            begin
-               E := First_Entity (Scope (T));
-               loop
-                  pragma Assert (Present (E));
-
-                  if Is_Type (E) and then Present (Full_View (E)) then
-                     exit when Full_View (E) = T;
-                  end if;
-
-                  Next_Entity (E);
-               end loop;
-
-               if not Is_Limited_Record (E) then
-                  Error_Msg_Sloc := Sloc (E);
-                  Error_Msg_N
-                    ("(Ada 2005) private type declaration # must be limited",
-                     T);
-               end if;
-            end;
-         end if;
-=======
       if Ada_Version >= Ada_05 then
          Check_Interfaces (N, T);
->>>>>>> 60a98cce
       end if;
 
       if Present (Discriminant_Specifications (N)) then
@@ -1321,15 +1218,10 @@
          --  may be subtypes of the partial view. Skip if errors are present,
          --  to prevent cascaded messages.
 
-<<<<<<< HEAD
-         if Serious_Errors_Detected = 0 then
-            Exp_Ch9.Expand_N_Protected_Type_Declaration (N);
-=======
          if Serious_Errors_Detected = 0
            and then Expander_Active
          then
             Expand_N_Protected_Type_Declaration (N);
->>>>>>> 60a98cce
             Process_Full_View (N, T, Def_Id);
          end if;
       end if;
@@ -1759,8 +1651,6 @@
           Task_Definition     => Relocate_Node (Task_Definition (N)),
           Interface_List      => Interface_List (N));
 
-<<<<<<< HEAD
-=======
       --  We use the original defining identifier of the single task in the
       --  generated object declaration, so that debugging information can
       --  be attached to it when compiling with -gnatD. The parent of the
@@ -1769,7 +1659,6 @@
       --  when generating debug information, and therefore needs the updated
       --  Sloc information for the entity (see Sprint).
 
->>>>>>> 60a98cce
       O_Decl :=
         Make_Object_Declaration (Loc,
           Defining_Identifier => O_Name,
@@ -1964,15 +1853,8 @@
    -----------------------
 
    procedure Analyze_Task_Type (N : Node_Id) is
-<<<<<<< HEAD
-      T         : Entity_Id;
-      Def_Id    : constant Entity_Id := Defining_Identifier (N);
-      Iface     : Node_Id;
-      Iface_Typ : Entity_Id;
-=======
       Def_Id : constant Entity_Id := Defining_Identifier (N);
       T      : Entity_Id;
->>>>>>> 60a98cce
 
    begin
       Check_Restriction (No_Tasking, N);
@@ -1994,78 +1876,8 @@
       Set_Stored_Constraint  (T, No_Elist);
       Push_Scope (T);
 
-<<<<<<< HEAD
-      if Present (Interface_List (N)) then
-         Set_Is_Tagged_Type (T);
-
-         Iface := First (Interface_List (N));
-         while Present (Iface) loop
-            Iface_Typ := Find_Type_Of_Subtype_Indic (Iface);
-
-            if not Is_Interface (Iface_Typ) then
-               Error_Msg_NE ("(Ada 2005) & must be an interface",
-                             Iface, Iface_Typ);
-
-            else
-               --  Ada 2005 (AI-251): The declaration of a specific descendant
-               --  of an interface type freezes the interface type (RM 13.14).
-
-               Freeze_Before (N, Etype (Iface));
-
-               --  Ada 2005 (AI-345): Task types can only implement limited,
-               --  synchronized or task interfaces.
-
-               if Is_Limited_Interface (Iface_Typ)
-                 or else Is_Synchronized_Interface (Iface_Typ)
-                 or else Is_Task_Interface (Iface_Typ)
-               then
-                  null;
-
-               elsif Is_Protected_Interface (Iface_Typ) then
-                  Error_Msg_N ("(Ada 2005) task type cannot implement a " &
-                    "protected interface", Iface);
-
-               else
-                  Error_Msg_N ("(Ada 2005) task type cannot implement a " &
-                    "non-limited interface", Iface);
-               end if;
-            end if;
-
-            Next (Iface);
-         end loop;
-
-         --  If this is the full-declaration associated with a private
-         --  declaration that implement interfaces, then the private
-         --  type declaration must be limited.
-
-         if Has_Private_Declaration (T) then
-            declare
-               E : Entity_Id;
-
-            begin
-               E := First_Entity (Scope (T));
-               loop
-                  pragma Assert (Present (E));
-
-                  if Is_Type (E) and then Present (Full_View (E)) then
-                     exit when Full_View (E) = T;
-                  end if;
-
-                  Next_Entity (E);
-               end loop;
-
-               if not Is_Limited_Record (E) then
-                  Error_Msg_Sloc := Sloc (E);
-                  Error_Msg_N
-                    ("(Ada 2005) private type declaration # must be limited",
-                     T);
-               end if;
-            end;
-         end if;
-=======
       if Ada_Version >= Ada_05 then
          Check_Interfaces (N, T);
->>>>>>> 60a98cce
       end if;
 
       if Present (Discriminant_Specifications (N)) then
@@ -2123,15 +1935,10 @@
          --  may be subtypes of the partial view. Skip if errors are present,
          --  to prevent cascaded messages.
 
-<<<<<<< HEAD
-         if Serious_Errors_Detected = 0 then
-            Exp_Ch9.Expand_N_Task_Type_Declaration (N);
-=======
          if Serious_Errors_Detected = 0
            and then Expander_Active
          then
             Expand_N_Task_Type_Declaration (N);
->>>>>>> 60a98cce
             Process_Full_View (N, T, Def_Id);
          end if;
       end if;
@@ -2298,8 +2105,6 @@
       end if;
    end Check_Max_Entries;
 
-<<<<<<< HEAD
-=======
    ----------------------
    -- Check_Interfaces --
    ----------------------
@@ -2463,7 +2268,6 @@
       end;
    end Check_Interfaces;
 
->>>>>>> 60a98cce
    --------------------------
    -- Find_Concurrent_Spec --
    --------------------------
