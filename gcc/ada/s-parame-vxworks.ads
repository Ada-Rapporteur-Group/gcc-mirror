--- conflicted
+++ resolved
@@ -31,11 +31,7 @@
 --                                                                          --
 ------------------------------------------------------------------------------
 
-<<<<<<< HEAD
---  This is the default VxWorks version of the package`
-=======
 --  This is the default VxWorks version of the package
->>>>>>> c355071f
 
 --  This package defines some system dependent parameters for GNAT. These
 --  are values that are referenced by the runtime library and are therefore
