------------------------------------------------------------------------------
--                                                                          --
--                         GNAT COMPILER COMPONENTS                         --
--                                                                          --
--                             A L I . U T I L                              --
--                                                                          --
--                                 B o d y                                  --
--                                                                          --
<<<<<<< HEAD
--          Copyright (C) 1992-2006, Free Software Foundation, Inc.         --
=======
--          Copyright (C) 1992-2007, Free Software Foundation, Inc.         --
>>>>>>> 751ff693
--                                                                          --
-- GNAT is free software;  you can  redistribute it  and/or modify it under --
-- terms of the  GNU General Public License as published  by the Free Soft- --
-- ware  Foundation;  either version 3,  or (at your option) any later ver- --
-- sion.  GNAT is distributed in the hope that it will be useful, but WITH- --
-- OUT ANY WARRANTY;  without even the  implied warranty of MERCHANTABILITY --
-- or FITNESS FOR A PARTICULAR PURPOSE.  See the GNU General Public License --
-- for  more details.  You should have  received  a copy of the GNU General --
<<<<<<< HEAD
-- Public License  distributed with GNAT;  see file COPYING.  If not, write --
-- to  the  Free Software Foundation,  51  Franklin  Street,  Fifth  Floor, --
-- Boston, MA 02110-1301, USA.                                              --
=======
-- Public License  distributed with GNAT; see file COPYING3.  If not, go to --
-- http://www.gnu.org/licenses for a complete copy of the license.          --
>>>>>>> 751ff693
--                                                                          --
-- GNAT was originally developed  by the GNAT team at  New York University. --
-- Extensive contributions were provided by Ada Core Technologies Inc.      --
--                                                                          --
------------------------------------------------------------------------------

with Debug;   use Debug;
with Binderr; use Binderr;
<<<<<<< HEAD
with Lib;     use Lib;
with Namet;   use Namet;
=======
>>>>>>> 751ff693
with Opt;     use Opt;
with Output;  use Output;
with Osint;   use Osint;
with Scans;   use Scans;
with Scng;
with Sinput.C;
with Snames;  use Snames;
with Styleg;

package body ALI.Util is

   --  Empty procedures needed to instantiate Scng. Error procedures are
   --  empty, because we don't want to report any errors when computing
   --  a source checksum.

   procedure Post_Scan;

   procedure Error_Msg (Msg : String; Flag_Location : Source_Ptr);

   procedure Error_Msg_S (Msg : String);

   procedure Error_Msg_SC (Msg : String);

   procedure Error_Msg_SP (Msg : String);

   procedure Obsolescent_Check (S : Source_Ptr);

   --  Instantiation of Styleg, needed to instantiate Scng

   package Style is new Styleg
     (Error_Msg, Error_Msg_S, Error_Msg_SC, Error_Msg_SP);

   --  A Scanner is needed to get checksum of a source (procedure
   --  Get_File_Checksum).

   package Scanner is new Scng
     (Post_Scan, Error_Msg, Error_Msg_S, Error_Msg_SC, Error_Msg_SP,
      Obsolescent_Check, Style);

   type Header_Num is range 0 .. 1_000;

   function Hash (F : File_Name_Type) return Header_Num;
   --  Function used to compute hash of ALI file name

   package Interfaces is new Simple_HTable (
     Header_Num => Header_Num,
     Element    => Boolean,
     No_Element => False,
     Key        => File_Name_Type,
     Hash       => Hash,
     Equal      => "=");

   ---------------------
   -- Checksums_Match --
   ---------------------

   function Checksums_Match (Checksum1, Checksum2 : Word) return Boolean is
   begin
      return Checksum1 = Checksum2 and then Checksum1 /= Checksum_Error;
   end Checksums_Match;

   ---------------
   -- Error_Msg --
   ---------------

   procedure Error_Msg (Msg : String; Flag_Location : Source_Ptr) is
      pragma Warnings (Off, Msg);
      pragma Warnings (Off, Flag_Location);
   begin
      null;
   end Error_Msg;

   -----------------
   -- Error_Msg_S --
   -----------------

   procedure Error_Msg_S (Msg : String) is
      pragma Warnings (Off, Msg);
   begin
      null;
   end Error_Msg_S;

   ------------------
   -- Error_Msg_SC --
   ------------------
<<<<<<< HEAD

   procedure Error_Msg_SC (Msg : String) is
      pragma Warnings (Off, Msg);
   begin
      null;
   end Error_Msg_SC;

   ------------------
   -- Error_Msg_SP --
   ------------------

   procedure Error_Msg_SP (Msg : String) is
      pragma Warnings (Off, Msg);
   begin
      null;
   end Error_Msg_SP;

   -----------------------
   -- Get_File_Checksum --
   -----------------------

   function Get_File_Checksum (Fname : Name_Id) return Word is
      Full_Name    : Name_Id;
=======

   procedure Error_Msg_SC (Msg : String) is
      pragma Warnings (Off, Msg);
   begin
      null;
   end Error_Msg_SC;

   ------------------
   -- Error_Msg_SP --
   ------------------

   procedure Error_Msg_SP (Msg : String) is
      pragma Warnings (Off, Msg);
   begin
      null;
   end Error_Msg_SP;

   -----------------------
   -- Get_File_Checksum --
   -----------------------

   function Get_File_Checksum (Fname : File_Name_Type) return Word is
      Full_Name    : File_Name_Type;
>>>>>>> 751ff693
      Source_Index : Source_File_Index;

   begin
      Full_Name := Find_File (Fname, Osint.Source);

      --  If we cannot find the file, then return an impossible checksum,
      --  impossible becaues checksums have the high order bit zero, so
      --  that checksums do not match.

      if Full_Name = No_File then
         return Checksum_Error;
      end if;

      Source_Index := Sinput.C.Load_File (Get_Name_String (Full_Name));

      if Source_Index = No_Source_File then
         return Checksum_Error;
      end if;

      Scanner.Initialize_Scanner (Source_Index);

      --  Make sure that the project language reserved words are not
      --  recognized as reserved words, but as identifiers. The byte info for
      --  those names have been set if we are in gnatmake.

      Set_Name_Table_Byte (Name_Project,  0);
      Set_Name_Table_Byte (Name_Extends,  0);
      Set_Name_Table_Byte (Name_External, 0);

      --  Scan the complete file to compute its checksum

      loop
         Scanner.Scan;
         exit when Token = Tok_EOF;
      end loop;

      return Scans.Checksum;
   end Get_File_Checksum;

   ----------
   -- Hash --
   ----------

   function Hash (F : File_Name_Type) return Header_Num is
   begin
      return Header_Num (Int (F) rem Header_Num'Range_Length);
   end Hash;

   ---------------------------
   -- Initialize_ALI_Source --
   ---------------------------

   procedure Initialize_ALI_Source is
   begin
      --  When (re)initializing ALI data structures the ALI user expects to
      --  get a fresh set of data structures. Thus we first need to erase the
      --  marks put in the name table by the previous set of ALI routine calls.
      --  This loop is empty and harmless the first time in.

      for J in Source.First .. Source.Last loop
         Set_Name_Table_Info (Source.Table (J).Sfile, 0);
         Source.Table (J).Source_Found := False;
      end loop;

      Source.Init;
      Interfaces.Reset;
   end Initialize_ALI_Source;

   -----------------------
   -- Obsolescent_Check --
   -----------------------

   procedure Obsolescent_Check (S : Source_Ptr) is
      pragma Warnings (Off, S);
   begin
      null;
   end Obsolescent_Check;

   ---------------
   -- Post_Scan --
   ---------------

   procedure Post_Scan is
   begin
      null;
   end Post_Scan;

   --------------
   -- Read_ALI --
   --------------

   procedure Read_ALI (Id : ALI_Id) is
      Afile  : File_Name_Type;
      Text   : Text_Buffer_Ptr;
      Idread : ALI_Id;

   begin
      --  Process all dependent units

      for U in ALIs.Table (Id).First_Unit .. ALIs.Table (Id).Last_Unit loop
         for
           W in Units.Table (U).First_With .. Units.Table (U).Last_With
         loop
            Afile := Withs.Table (W).Afile;

            --  Only process if not a generic (Afile /= No_File) and if
            --  file has not been processed already.

            if Afile /= No_File
              and then Get_Name_Table_Info (Afile) = 0
            then
               Text := Read_Library_Info (Afile);

<<<<<<< HEAD
               --  Return with an error if source cannot be found and if this
               --  is not a library generic (now we can, but does not have to
               --  compile library generics)

               if Text = null then
                  if Generic_Separately_Compiled (Withs.Table (W).Sfile) then
                     Error_Msg_Name_1 := Afile;
                     Error_Msg_Name_2 := Withs.Table (W).Sfile;
                     Error_Msg ("% not found, % must be compiled");
                     Set_Name_Table_Info (Afile, Int (No_Unit_Id));
                     return;

                  else
                     goto Skip_Library_Generics;
                  end if;
=======
               --  Return with an error if source cannot be found. We used to
               --  skip this check when we did not compile library generics
               --  separately, but we now always do, so there is no special
               --  case here anymore.

               if Text = null then
                  Error_Msg_File_1 := Afile;
                  Error_Msg_File_2 := Withs.Table (W).Sfile;
                  Error_Msg ("{ not found, { must be compiled");
                  Set_Name_Table_Info (Afile, Int (No_Unit_Id));
                  return;
>>>>>>> 751ff693
               end if;

               --  Enter in ALIs table

               Idread :=
                 Scan_ALI
                   (F         => Afile,
                    T         => Text,
                    Ignore_ED => False,
                    Err       => False);

               Free (Text);

               if ALIs.Table (Idread).Compile_Errors then
<<<<<<< HEAD
                  Error_Msg_Name_1 := Withs.Table (W).Sfile;
                  Error_Msg ("% had errors, must be fixed, and recompiled");
                  Set_Name_Table_Info (Afile, Int (No_Unit_Id));

               elsif ALIs.Table (Idread).No_Object then
                  Error_Msg_Name_1 := Withs.Table (W).Sfile;
                  Error_Msg ("% must be recompiled");
=======
                  Error_Msg_File_1 := Withs.Table (W).Sfile;
                  Error_Msg ("{ had errors, must be fixed, and recompiled");
                  Set_Name_Table_Info (Afile, Int (No_Unit_Id));

               elsif ALIs.Table (Idread).No_Object then
                  Error_Msg_File_1 := Withs.Table (W).Sfile;
                  Error_Msg ("{ must be recompiled");
>>>>>>> 751ff693
                  Set_Name_Table_Info (Afile, Int (No_Unit_Id));
               end if;

               --  If the Unit is an Interface to a Stand-Alone Library,
               --  set the Interface flag in the Withs table, so that its
               --  dependant are not considered for elaboration order.
<<<<<<< HEAD

               if ALIs.Table (Idread).SAL_Interface then
                  Withs.Table (W).SAL_Interface  := True;
                  Interface_Library_Unit := True;

=======

               if ALIs.Table (Idread).SAL_Interface then
                  Withs.Table (W).SAL_Interface  := True;
                  Interface_Library_Unit := True;

>>>>>>> 751ff693
                  --  Set the entry in the Interfaces hash table, so that other
                  --  units that import this unit will set the flag in their
                  --  entry in the Withs table.

                  Interfaces.Set (Afile, True);

               else
                  --  Otherwise, recurse to get new dependents

                  Read_ALI (Idread);
               end if;

<<<<<<< HEAD
               <<Skip_Library_Generics>> null;

=======
>>>>>>> 751ff693
            --  If the ALI file has already been processed and is an interface,
            --  set the flag in the entry of the Withs table.

            elsif Interface_Library_Unit and then Interfaces.Get (Afile) then
               Withs.Table (W).SAL_Interface := True;
            end if;
         end loop;
      end loop;
   end Read_ALI;

   ----------------------
   -- Set_Source_Table --
   ----------------------

   procedure Set_Source_Table (A : ALI_Id) is
      F     : File_Name_Type;
      S     : Source_Id;
      Stamp : Time_Stamp_Type;

   begin
      Sdep_Loop : for D in
        ALIs.Table (A).First_Sdep .. ALIs.Table (A).Last_Sdep
      loop
         F := Sdep.Table (D).Sfile;

<<<<<<< HEAD
         if F /= No_Name then
=======
         if F /= No_File then
>>>>>>> 751ff693

            --  If this is the first time we are seeing this source file,
            --  then make a new entry in the source table.

            if Get_Name_Table_Info (F) = 0 then
               Source.Increment_Last;
               S := Source.Last;
               Set_Name_Table_Info (F, Int (S));
               Source.Table (S).Sfile := F;
               Source.Table (S).All_Timestamps_Match := True;

               --  Initialize checksum fields

               Source.Table (S).Checksum := Sdep.Table (D).Checksum;
               Source.Table (S).All_Checksums_Match := True;

               --  In check source files mode, try to get time stamp from file

               if Opt.Check_Source_Files then
                  Stamp := Source_File_Stamp (F);

                  --  If we got the stamp, then set the stamp in the source
                  --  table entry and mark it as set from the source so that
                  --  it does not get subsequently changed.

                  if Stamp (Stamp'First) /= ' ' then
                     Source.Table (S).Stamp := Stamp;
                     Source.Table (S).Source_Found := True;

                  --  If we could not find the file, then the stamp is set
                  --  from the dependency table entry (to be possibly reset
                  --  if we find a later stamp in subsequent processing)
<<<<<<< HEAD

                  else
                     Source.Table (S).Stamp := Sdep.Table (D).Stamp;
                     Source.Table (S).Source_Found := False;

                     --  In All_Sources mode, flag error of file not found

                     if Opt.All_Sources then
                        Error_Msg_Name_1 := F;
                        Error_Msg ("cannot locate %");
=======

                  else
                     Source.Table (S).Stamp := Sdep.Table (D).Stamp;
                     Source.Table (S).Source_Found := False;

                     --  In All_Sources mode, flag error of file not found

                     if Opt.All_Sources then
                        Error_Msg_File_1 := F;
                        Error_Msg ("cannot locate {");
>>>>>>> 751ff693
                     end if;
                  end if;

               --  First time for this source file, but Check_Source_Files
               --  is off, so simply initialize the stamp from the Sdep entry

               else
                  Source.Table (S).Source_Found := False;
                  Source.Table (S).Stamp := Sdep.Table (D).Stamp;
               end if;

            --  Here if this is not the first time for this source file,
            --  so that the source table entry is already constructed.

            else
               S := Source_Id (Get_Name_Table_Info (F));

               --  Update checksum flag

               if not Checksums_Match
                        (Sdep.Table (D).Checksum, Source.Table (S).Checksum)
               then
                  Source.Table (S).All_Checksums_Match := False;
               end if;

               --  Check for time stamp mismatch

               if Sdep.Table (D).Stamp /= Source.Table (S).Stamp then
                  Source.Table (S).All_Timestamps_Match := False;

                  --  When we have a time stamp mismatch, we go look for the
                  --  source file even if Check_Source_Files is false, since
                  --  if we find it, then we can use it to resolve which of the
                  --  two timestamps in the ALI files is likely to be correct.

                  if not Check_Source_Files then
                     Stamp := Source_File_Stamp (F);

                     if Stamp (Stamp'First) /= ' ' then
                        Source.Table (S).Stamp := Stamp;
                        Source.Table (S).Source_Found := True;
                     end if;
                  end if;

                  --  If the stamp in the source table entry was set from the
                  --  source file, then we do not change it (the stamp in the
                  --  source file is always taken as the "right" one).

                  if Source.Table (S).Source_Found then
                     null;

                  --  Otherwise, we have no source file available, so we guess
                  --  that the later of the two timestamps is the right one.
                  --  Note that this guess only affects which error messages
                  --  are issued later on, not correct functionality.

                  else
                     if Sdep.Table (D).Stamp > Source.Table (S).Stamp then
                        Source.Table (S).Stamp := Sdep.Table (D).Stamp;
                     end if;
                  end if;
               end if;
            end if;

            --  Set the checksum value in the source table

            S := Source_Id (Get_Name_Table_Info (F));
            Source.Table (S).Checksum := Sdep.Table (D).Checksum;
         end if;

      end loop Sdep_Loop;
   end Set_Source_Table;

   ----------------------
   -- Set_Source_Table --
   ----------------------

   procedure Set_Source_Table is
   begin
      for A in ALIs.First .. ALIs.Last loop
         Set_Source_Table (A);
      end loop;
   end Set_Source_Table;

   -------------------------
   -- Time_Stamp_Mismatch --
   -------------------------

   function Time_Stamp_Mismatch
     (A         : ALI_Id;
<<<<<<< HEAD
      Read_Only : Boolean := False)
      return      File_Name_Type
=======
      Read_Only : Boolean := False) return File_Name_Type
>>>>>>> 751ff693
   is
      Src : Source_Id;
      --  Source file Id for the current Sdep entry

   begin
      for D in ALIs.Table (A).First_Sdep .. ALIs.Table (A).Last_Sdep loop
         Src := Source_Id (Get_Name_Table_Info (Sdep.Table (D).Sfile));

         if Opt.Minimal_Recompilation
           and then Sdep.Table (D).Stamp /= Source.Table (Src).Stamp
         then
            --  If minimal recompilation is in action, replace the stamp
            --  of the source file in the table if checksums match.

            --  ??? It is probably worth updating the ALI file with a new
            --  field to avoid recomputing it each time.

            if Checksums_Match
                 (Get_File_Checksum (Sdep.Table (D).Sfile),
                  Source.Table (Src).Checksum)
            then
               Sdep.Table (D).Stamp := Source.Table (Src).Stamp;
            end if;

         end if;

         if (not Read_Only) or else Source.Table (Src).Source_Found then
            if not Source.Table (Src).Source_Found
              or else Sdep.Table (D).Stamp /= Source.Table (Src).Stamp
            then
               --  If -t debug flag set, output time stamp found/expected

               if Source.Table (Src).Source_Found and Debug_Flag_T then
                  Write_Str ("Source: """);
                  Get_Name_String (Sdep.Table (D).Sfile);
                  Write_Str (Name_Buffer (1 .. Name_Len));
                  Write_Line ("""");

                  Write_Str ("   time stamp expected: ");
                  Write_Line (String (Sdep.Table (D).Stamp));

                  Write_Str ("      time stamp found: ");
                  Write_Line (String (Source.Table (Src).Stamp));
               end if;

               --  Return the source file

               return Source.Table (Src).Sfile;
            end if;
         end if;
      end loop;

      return No_File;
   end Time_Stamp_Mismatch;

end ALI.Util;<|MERGE_RESOLUTION|>--- conflicted
+++ resolved
@@ -6,11 +6,7 @@
 --                                                                          --
 --                                 B o d y                                  --
 --                                                                          --
-<<<<<<< HEAD
---          Copyright (C) 1992-2006, Free Software Foundation, Inc.         --
-=======
 --          Copyright (C) 1992-2007, Free Software Foundation, Inc.         --
->>>>>>> 751ff693
 --                                                                          --
 -- GNAT is free software;  you can  redistribute it  and/or modify it under --
 -- terms of the  GNU General Public License as published  by the Free Soft- --
@@ -19,14 +15,8 @@
 -- OUT ANY WARRANTY;  without even the  implied warranty of MERCHANTABILITY --
 -- or FITNESS FOR A PARTICULAR PURPOSE.  See the GNU General Public License --
 -- for  more details.  You should have  received  a copy of the GNU General --
-<<<<<<< HEAD
--- Public License  distributed with GNAT;  see file COPYING.  If not, write --
--- to  the  Free Software Foundation,  51  Franklin  Street,  Fifth  Floor, --
--- Boston, MA 02110-1301, USA.                                              --
-=======
 -- Public License  distributed with GNAT; see file COPYING3.  If not, go to --
 -- http://www.gnu.org/licenses for a complete copy of the license.          --
->>>>>>> 751ff693
 --                                                                          --
 -- GNAT was originally developed  by the GNAT team at  New York University. --
 -- Extensive contributions were provided by Ada Core Technologies Inc.      --
@@ -35,11 +25,6 @@
 
 with Debug;   use Debug;
 with Binderr; use Binderr;
-<<<<<<< HEAD
-with Lib;     use Lib;
-with Namet;   use Namet;
-=======
->>>>>>> 751ff693
 with Opt;     use Opt;
 with Output;  use Output;
 with Osint;   use Osint;
@@ -125,7 +110,6 @@
    ------------------
    -- Error_Msg_SC --
    ------------------
-<<<<<<< HEAD
 
    procedure Error_Msg_SC (Msg : String) is
       pragma Warnings (Off, Msg);
@@ -147,33 +131,8 @@
    -- Get_File_Checksum --
    -----------------------
 
-   function Get_File_Checksum (Fname : Name_Id) return Word is
-      Full_Name    : Name_Id;
-=======
-
-   procedure Error_Msg_SC (Msg : String) is
-      pragma Warnings (Off, Msg);
-   begin
-      null;
-   end Error_Msg_SC;
-
-   ------------------
-   -- Error_Msg_SP --
-   ------------------
-
-   procedure Error_Msg_SP (Msg : String) is
-      pragma Warnings (Off, Msg);
-   begin
-      null;
-   end Error_Msg_SP;
-
-   -----------------------
-   -- Get_File_Checksum --
-   -----------------------
-
    function Get_File_Checksum (Fname : File_Name_Type) return Word is
       Full_Name    : File_Name_Type;
->>>>>>> 751ff693
       Source_Index : Source_File_Index;
 
    begin
@@ -287,23 +246,6 @@
             then
                Text := Read_Library_Info (Afile);
 
-<<<<<<< HEAD
-               --  Return with an error if source cannot be found and if this
-               --  is not a library generic (now we can, but does not have to
-               --  compile library generics)
-
-               if Text = null then
-                  if Generic_Separately_Compiled (Withs.Table (W).Sfile) then
-                     Error_Msg_Name_1 := Afile;
-                     Error_Msg_Name_2 := Withs.Table (W).Sfile;
-                     Error_Msg ("% not found, % must be compiled");
-                     Set_Name_Table_Info (Afile, Int (No_Unit_Id));
-                     return;
-
-                  else
-                     goto Skip_Library_Generics;
-                  end if;
-=======
                --  Return with an error if source cannot be found. We used to
                --  skip this check when we did not compile library generics
                --  separately, but we now always do, so there is no special
@@ -315,7 +257,6 @@
                   Error_Msg ("{ not found, { must be compiled");
                   Set_Name_Table_Info (Afile, Int (No_Unit_Id));
                   return;
->>>>>>> 751ff693
                end if;
 
                --  Enter in ALIs table
@@ -330,15 +271,6 @@
                Free (Text);
 
                if ALIs.Table (Idread).Compile_Errors then
-<<<<<<< HEAD
-                  Error_Msg_Name_1 := Withs.Table (W).Sfile;
-                  Error_Msg ("% had errors, must be fixed, and recompiled");
-                  Set_Name_Table_Info (Afile, Int (No_Unit_Id));
-
-               elsif ALIs.Table (Idread).No_Object then
-                  Error_Msg_Name_1 := Withs.Table (W).Sfile;
-                  Error_Msg ("% must be recompiled");
-=======
                   Error_Msg_File_1 := Withs.Table (W).Sfile;
                   Error_Msg ("{ had errors, must be fixed, and recompiled");
                   Set_Name_Table_Info (Afile, Int (No_Unit_Id));
@@ -346,26 +278,17 @@
                elsif ALIs.Table (Idread).No_Object then
                   Error_Msg_File_1 := Withs.Table (W).Sfile;
                   Error_Msg ("{ must be recompiled");
->>>>>>> 751ff693
                   Set_Name_Table_Info (Afile, Int (No_Unit_Id));
                end if;
 
                --  If the Unit is an Interface to a Stand-Alone Library,
                --  set the Interface flag in the Withs table, so that its
                --  dependant are not considered for elaboration order.
-<<<<<<< HEAD
 
                if ALIs.Table (Idread).SAL_Interface then
                   Withs.Table (W).SAL_Interface  := True;
                   Interface_Library_Unit := True;
 
-=======
-
-               if ALIs.Table (Idread).SAL_Interface then
-                  Withs.Table (W).SAL_Interface  := True;
-                  Interface_Library_Unit := True;
-
->>>>>>> 751ff693
                   --  Set the entry in the Interfaces hash table, so that other
                   --  units that import this unit will set the flag in their
                   --  entry in the Withs table.
@@ -378,11 +301,6 @@
                   Read_ALI (Idread);
                end if;
 
-<<<<<<< HEAD
-               <<Skip_Library_Generics>> null;
-
-=======
->>>>>>> 751ff693
             --  If the ALI file has already been processed and is an interface,
             --  set the flag in the entry of the Withs table.
 
@@ -408,11 +326,7 @@
       loop
          F := Sdep.Table (D).Sfile;
 
-<<<<<<< HEAD
-         if F /= No_Name then
-=======
          if F /= No_File then
->>>>>>> 751ff693
 
             --  If this is the first time we are seeing this source file,
             --  then make a new entry in the source table.
@@ -445,7 +359,6 @@
                   --  If we could not find the file, then the stamp is set
                   --  from the dependency table entry (to be possibly reset
                   --  if we find a later stamp in subsequent processing)
-<<<<<<< HEAD
 
                   else
                      Source.Table (S).Stamp := Sdep.Table (D).Stamp;
@@ -454,20 +367,8 @@
                      --  In All_Sources mode, flag error of file not found
 
                      if Opt.All_Sources then
-                        Error_Msg_Name_1 := F;
-                        Error_Msg ("cannot locate %");
-=======
-
-                  else
-                     Source.Table (S).Stamp := Sdep.Table (D).Stamp;
-                     Source.Table (S).Source_Found := False;
-
-                     --  In All_Sources mode, flag error of file not found
-
-                     if Opt.All_Sources then
                         Error_Msg_File_1 := F;
                         Error_Msg ("cannot locate {");
->>>>>>> 751ff693
                      end if;
                   end if;
 
@@ -558,12 +459,7 @@
 
    function Time_Stamp_Mismatch
      (A         : ALI_Id;
-<<<<<<< HEAD
-      Read_Only : Boolean := False)
-      return      File_Name_Type
-=======
       Read_Only : Boolean := False) return File_Name_Type
->>>>>>> 751ff693
    is
       Src : Source_Id;
       --  Source file Id for the current Sdep entry
