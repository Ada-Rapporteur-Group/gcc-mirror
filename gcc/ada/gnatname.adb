------------------------------------------------------------------------------
--                                                                          --
--                         GNAT COMPILER COMPONENTS                         --
--                                                                          --
--                             G N A T N A M E                              --
--                                                                          --
--                                 B o d y                                  --
--                                                                          --
<<<<<<< HEAD
--           Copyright (C) 2001-2005 Free Software Foundation, Inc.         --
=======
--          Copyright (C) 2001-2006, Free Software Foundation, Inc.         --
>>>>>>> c355071f
--                                                                          --
-- GNAT is free software;  you can  redistribute it  and/or modify it under --
-- terms of the  GNU General Public License as published  by the Free Soft- --
-- ware  Foundation;  either version 2,  or (at your option) any later ver- --
-- sion.  GNAT is distributed in the hope that it will be useful, but WITH- --
-- OUT ANY WARRANTY;  without even the  implied warranty of MERCHANTABILITY --
-- or FITNESS FOR A PARTICULAR PURPOSE.  See the GNU General Public License --
-- for  more details.  You should have  received  a copy of the GNU General --
-- Public License  distributed with GNAT;  see file COPYING.  If not, write --
-- to  the  Free Software Foundation,  51  Franklin  Street,  Fifth  Floor, --
-- Boston, MA 02110-1301, USA.                                              --
--                                                                          --
-- GNAT was originally developed  by the GNAT team at  New York University. --
-- Extensive contributions were provided by Ada Core Technologies Inc.      --
--                                                                          --
------------------------------------------------------------------------------

with Gnatvsn;  use Gnatvsn;
with Hostparm;
with Opt;
with Osint;    use Osint;
with Output;   use Output;
with Prj.Makr;
with Table;

with Ada.Command_Line;  use Ada.Command_Line;
with Ada.Text_IO;       use Ada.Text_IO;
with GNAT.Command_Line; use GNAT.Command_Line;
with GNAT.OS_Lib;       use GNAT.OS_Lib;

procedure Gnatname is

   Usage_Output : Boolean := False;
   --  Set to True when usage is output, to avoid multiple output

   Usage_Needed : Boolean := False;
   --  Set to True by -h switch

   Version_Output : Boolean := False;
   --  Set to True when version is output, to avoid multiple output

   Very_Verbose : Boolean := False;
   --  Set to True with -v -v

   Create_Project : Boolean := False;
   --  Set to True with a -P switch

   File_Path : String_Access := new String'("gnat.adc");
   --  Path name of the file specified by -c or -P switch

   File_Set : Boolean := False;
   --  Set to True by -c or -P switch.
   --  Used to detect multiple -c/-P switches.

   package Excluded_Patterns is new Table.Table
     (Table_Component_Type => String_Access,
      Table_Index_Type     => Natural,
      Table_Low_Bound      => 0,
      Table_Initial        => 10,
      Table_Increment      => 100,
      Table_Name           => "Gnatname.Excluded_Patterns");
   --  Table to accumulate the negative patterns

   package Foreign_Patterns is new Table.Table
     (Table_Component_Type => String_Access,
      Table_Index_Type     => Natural,
      Table_Low_Bound      => 0,
      Table_Initial        => 10,
      Table_Increment      => 100,
      Table_Name           => "Gnatname.Foreign_Patterns");
   --  Table to accumulate the foreign patterns

   package Patterns is new Table.Table
     (Table_Component_Type => String_Access,
      Table_Index_Type     => Natural,
      Table_Low_Bound      => 0,
      Table_Initial        => 10,
      Table_Increment      => 100,
      Table_Name           => "Gnatname.Patterns");
   --  Table to accumulate the name patterns

   package Source_Directories is new Table.Table
     (Table_Component_Type => String_Access,
      Table_Index_Type     => Natural,
      Table_Low_Bound      => 0,
      Table_Initial        => 10,
      Table_Increment      => 100,
      Table_Name           => "Gnatname.Source_Directories");
   --  Table to accumulate the source directories specified directly with -d
   --  or indirectly with -D.

   package Preprocessor_Switches is new Table.Table
     (Table_Component_Type => String_Access,
      Table_Index_Type     => Natural,
      Table_Low_Bound      => 0,
      Table_Initial        => 10,
      Table_Increment      => 100,
      Table_Name           => "Gnatname.Preprocessor_Switches");
   --  Table to store the preprocessor switches to be used in the call
   --  to the compiler.

   procedure Output_Version;
   --  Print name and version

   procedure Usage;
   --  Print usage

   procedure Scan_Args;
   --  Scan the command line arguments

   procedure Add_Source_Directory (S : String);
   --  Add S in the Source_Directories table

   procedure Get_Directories (From_File : String);
   --  Read a source directory text file

   --------------------------
   -- Add_Source_Directory --
   --------------------------

   procedure Add_Source_Directory (S : String) is
   begin
      Source_Directories.Increment_Last;
      Source_Directories.Table (Source_Directories.Last) := new String'(S);
   end Add_Source_Directory;

   ---------------------
   -- Get_Directories --
   ---------------------

   procedure Get_Directories (From_File : String) is
      File : Ada.Text_IO.File_Type;
      Line : String (1 .. 2_000);
      Last : Natural;

   begin
      Open (File, In_File, From_File);

      while not End_Of_File (File) loop
         Get_Line (File, Line, Last);

         if Last /= 0 then
            Add_Source_Directory (Line (1 .. Last));
         end if;
      end loop;

      Close (File);

   exception
      when Name_Error =>
         Fail ("cannot open source directory """ & From_File & '"');
   end Get_Directories;

   --------------------
   -- Output_Version --
   --------------------

   procedure Output_Version is
   begin
      if not Version_Output then
         Version_Output := True;
         Output.Write_Eol;
         Output.Write_Str ("GNATNAME ");
         Output.Write_Line (Gnatvsn.Gnat_Version_String);
         Output.Write_Line
<<<<<<< HEAD
           ("Copyright 2001-2005 Free Software Foundation, Inc.");
=======
           ("Copyright 2001-" &
            Current_Year &
            ", Free Software Foundation, Inc.");
>>>>>>> c355071f
      end if;
   end Output_Version;

   ---------------
   -- Scan_Args --
   ---------------

   procedure Scan_Args is
   begin
      Initialize_Option_Scan;

      --  Scan options first

      loop
         case Getopt ("c: d: gnatep=! gnatep! gnateD! D: h P: v x: f:") is
            when ASCII.NUL =>
               exit;

            when 'c' =>
               if File_Set then
                  Fail ("only one -P or -c switch may be specified");
               end if;

               File_Set := True;
               File_Path := new String'(Parameter);
               Create_Project := False;

            when 'd' =>
               Add_Source_Directory (Parameter);

            when 'D' =>
               Get_Directories (Parameter);

            when 'f' =>
               Foreign_Patterns.Increment_Last;
               Foreign_Patterns.Table (Foreign_Patterns.Last) :=
                 new String'(Parameter);

            when 'g' =>
               Preprocessor_Switches.Increment_Last;
               Preprocessor_Switches.Table (Preprocessor_Switches.Last) :=
                 new String'('-' & Full_Switch & Parameter);

            when 'h' =>
               Usage_Needed := True;

            when 'P' =>
               if File_Set then
                  Fail ("only one -c or -P switch may be specified");
               end if;

               File_Set       := True;
               File_Path      := new String'(Parameter);
               Create_Project := True;

            when 'v' =>
               if Opt.Verbose_Mode then
                  Very_Verbose := True;
               else
                  Opt.Verbose_Mode := True;
               end if;

            when 'x' =>
               Excluded_Patterns.Increment_Last;
               Excluded_Patterns.Table (Excluded_Patterns.Last) :=
                 new String'(Parameter);

            when others =>
               null;
         end case;
      end loop;

      --  Now, get the name patterns, if any

      loop
         declare
            S : String := Get_Argument (Do_Expansion => False);

         begin
            exit when S = "";
            Canonical_Case_File_Name (S);
            Patterns.Increment_Last;
            Patterns.Table (Patterns.Last) := new String'(S);
         end;
      end loop;

   exception
      when Invalid_Switch =>
         Fail ("invalid switch " & Full_Switch);
   end Scan_Args;

   -----------
   -- Usage --
   -----------

   procedure Usage is
   begin
      if not Usage_Output then
         Usage_Needed := False;
         Usage_Output := True;
         Write_Str ("Usage: ");
         Osint.Write_Program_Name;
         Write_Line (" [switches] naming-pattern [naming-patterns]");
         Write_Eol;
         Write_Line ("switches:");

         Write_Line ("  -cfile       create configuration pragmas file");
         Write_Line ("  -ddir        use dir as one of the source " &
                     "directories");
         Write_Line ("  -Dfile       get source directories from file");
         Write_Line ("  -fpat        foreign pattern");
         Write_Line ("  -gnateDsym=v preprocess with symbol definition");
         Write_Line ("  -gnatep=data preprocess files with data file");
         Write_Line ("  -h           output this help message");
         Write_Line ("  -Pproj       update or create project file proj");
         Write_Line ("  -v           verbose output");
         Write_Line ("  -v -v        very verbose output");
         Write_Line ("  -xpat        exclude pattern pat");
      end if;
   end Usage;

--  Start of processing for Gnatname

begin
   --  Add the directory where gnatname is invoked in front of the
   --  path, if gnatname is invoked with directory information.
   --  Only do this if the platform is not VMS, where the notion of path
   --  does not really exist.

   if not Hostparm.OpenVMS then
      declare
         Command : constant String := Command_Name;

      begin
         for Index in reverse Command'Range loop
            if Command (Index) = Directory_Separator then
               declare
                  Absolute_Dir : constant String :=
                                   Normalize_Pathname
                                     (Command (Command'First .. Index));

                  PATH         : constant String :=
                                   Absolute_Dir &
                  Path_Separator &
                  Getenv ("PATH").all;

               begin
                  Setenv ("PATH", PATH);
               end;

               exit;
            end if;
         end loop;
      end;
   end if;

   --  Initialize tables

   Excluded_Patterns.Set_Last (0);
   Foreign_Patterns.Set_Last (0);
   Patterns.Set_Last (0);
   Source_Directories.Set_Last (0);
   Preprocessor_Switches.Set_Last (0);

   --  Get the arguments

   Scan_Args;

   if Opt.Verbose_Mode then
      Output_Version;
   end if;

   if Usage_Needed then
      Usage;
   end if;

   --  If no pattern was specified, print the usage and return

   if Patterns.Last = 0 and Foreign_Patterns.Last = 0 then
      Usage;
      return;
   end if;

   --  If no source directory was specified, use the current directory as the
   --  unique directory. Note that if a file was specified with directory
   --  information, the current directory is the directory of the specified
   --  file.

   if Source_Directories.Last = 0 then
      Source_Directories.Increment_Last;
      Source_Directories.Table (Source_Directories.Last) := new String'(".");
   end if;

   declare
      Directories   : Argument_List (1 .. Integer (Source_Directories.Last));
      Name_Patterns : Argument_List (1 .. Integer (Patterns.Last));
      Excl_Patterns : Argument_List (1 .. Integer (Excluded_Patterns.Last));
      Frgn_Patterns : Argument_List (1 .. Integer (Foreign_Patterns.Last));
      Prep_Switches : Argument_List
                        (1 .. Integer (Preprocessor_Switches.Last));

   begin
      --  Build the Directories and Name_Patterns arguments

      for Index in Directories'Range loop
         Directories (Index) := Source_Directories.Table (Index);
      end loop;

      for Index in Name_Patterns'Range loop
         Name_Patterns (Index) := Patterns.Table (Index);
      end loop;

      for Index in Excl_Patterns'Range loop
         Excl_Patterns (Index) := Excluded_Patterns.Table (Index);
      end loop;

      for Index in Frgn_Patterns'Range loop
         Frgn_Patterns (Index) := Foreign_Patterns.Table (Index);
      end loop;

      for Index in Prep_Switches'Range loop
         Prep_Switches (Index) := Preprocessor_Switches.Table (Index);
      end loop;

      --  Call Prj.Makr.Make where the real work is done

      Prj.Makr.Make
        (File_Path         => File_Path.all,
         Project_File      => Create_Project,
         Directories       => Directories,
         Name_Patterns     => Name_Patterns,
         Excluded_Patterns => Excl_Patterns,
         Foreign_Patterns  => Frgn_Patterns,
         Preproc_Switches  => Prep_Switches,
         Very_Verbose      => Very_Verbose);
   end;

   if Opt.Verbose_Mode then
      Write_Eol;
   end if;
end Gnatname;<|MERGE_RESOLUTION|>--- conflicted
+++ resolved
@@ -6,11 +6,7 @@
 --                                                                          --
 --                                 B o d y                                  --
 --                                                                          --
-<<<<<<< HEAD
---           Copyright (C) 2001-2005 Free Software Foundation, Inc.         --
-=======
 --          Copyright (C) 2001-2006, Free Software Foundation, Inc.         --
->>>>>>> c355071f
 --                                                                          --
 -- GNAT is free software;  you can  redistribute it  and/or modify it under --
 -- terms of the  GNU General Public License as published  by the Free Soft- --
@@ -176,13 +172,9 @@
          Output.Write_Str ("GNATNAME ");
          Output.Write_Line (Gnatvsn.Gnat_Version_String);
          Output.Write_Line
-<<<<<<< HEAD
-           ("Copyright 2001-2005 Free Software Foundation, Inc.");
-=======
            ("Copyright 2001-" &
             Current_Year &
             ", Free Software Foundation, Inc.");
->>>>>>> c355071f
       end if;
    end Output_Version;
 
