/****************************************************************************
 *                                                                          *
 *                         GNAT COMPILER COMPONENTS                         *
 *                                                                          *
 *                            T R A C E B A C K                             *
 *                                                                          *
 *                          C Implementation File                           *
 *                                                                          *
<<<<<<< HEAD
 *                     Copyright (C) 2000-2006, AdaCore                     *
=======
 *                     Copyright (C) 2000-2007, AdaCore                     *
>>>>>>> 751ff693
 *                                                                          *
 * GNAT is free software;  you can  redistribute it  and/or modify it under *
 * terms of the  GNU General Public License as published  by the Free Soft- *
 * ware  Foundation;  either version 2,  or (at your option) any later ver- *
 * sion.  GNAT is distributed in the hope that it will be useful, but WITH- *
 * OUT ANY WARRANTY;  without even the  implied warranty of MERCHANTABILITY *
 * or FITNESS FOR A PARTICULAR PURPOSE.  See the GNU General Public License *
 * for  more details.  You should have  received  a copy of the GNU General *
 * Public License  distributed with GNAT;  see file COPYING.  If not, write *
 * to  the  Free Software Foundation,  51  Franklin  Street,  Fifth  Floor, *
 * Boston, MA 02110-1301, USA.                                              *
 *                                                                          *
 * As a  special  exception,  if you  link  this file  with other  files to *
 * produce an executable,  this file does not by itself cause the resulting *
 * executable to be covered by the GNU General Public License. This except- *
 * ion does not  however invalidate  any other reasons  why the  executable *
 * file might be covered by the  GNU Public License.                        *
 *                                                                          *
 * GNAT was originally developed  by the GNAT team at  New York University. *
 * Extensive contributions were provided by Ada Core Technologies Inc.      *
 *                                                                          *
 ****************************************************************************/

/* This file contains low level support for stack unwinding using GCC intrinsic
   functions.
   It has been tested on the following configurations:
   PowerPC/AiX
   PowerPC/Darwin
   PowerPC/VxWorks
   SPARC/Solaris
   i386/GNU/Linux
   i386/Solaris
   i386/NT
   i386/OS2
   i386/LynxOS
   Alpha/VxWorks
   Alpha/VMS
*/

#ifdef __alpha_vxworks
#include "vxWorks.h"
#endif

#ifdef IN_RTS
#define POSIX
#include "tconfig.h"
#include "tsystem.h"
#else
#include "config.h"
#include "system.h"
/* We don't want fancy_abort here.  */
#undef abort
#endif

extern int __gnat_backtrace (void **, int, void *, void *, int);

/* The point is to provide an implementation of the __gnat_backtrace function
   above, called by the default implementation of the System.Traceback package.

   We first have a series of target specific implementations, each included
   from a separate C file for readability purposes.

   Then come two flavors of a generic implementation: one relying on static
   assumptions about the frame layout, and the other one using the GCC EH
   infrastructure.  The former uses a whole set of macros and structures which
   may be tailored on a per target basis, and is activated as soon as
   USE_GENERIC_UNWINDER is defined.  The latter uses a small subset of the
   macro definitions and is activated when USE_GCC_UNWINDER is defined. It is
   only available post GCC 3.3.

   Finally, there is a default dummy implementation, necessary to make the
   linker happy on platforms where the feature is not supported, but where the
   function is still referenced by the default System.Traceback.  */

#define Lock_Task system__soft_links__lock_task
extern void (*Lock_Task) (void);

#define Unlock_Task system__soft_links__unlock_task
extern void (*Unlock_Task) (void);

/*-------------------------------------*
 *-- Target specific implementations --*
 *-------------------------------------*/

#if defined (__alpha_vxworks)

#include "tb-alvxw.c"

#elif defined (__ALPHA) && defined (__VMS__)

#include "tb-alvms.c"

<<<<<<< HEAD
#else
=======
#elif defined (__ia64__) && defined (__VMS__)

#include "tb-ivms.c"

#else

>>>>>>> 751ff693
/* No target specific implementation.  */

/*----------------------------------------------------------------*
 *-- Target specific definitions for the generic implementation --*
 *----------------------------------------------------------------*/

/* The stack layout is specified by the target ABI. The "generic" scheme is
   based on the following assumption:

     The stack layout from some frame pointer is such that the information
     required to compute the backtrace is available at static offsets.

   For a given frame, the information we are interested in is the saved return
   address (somewhere after the call instruction in the caller) and a pointer
   to the caller's frame. The former is the base of the call chain information
   we store in the tracebacks array. The latter allows us to loop over the
   successive frames in the chain.

<<<<<<< HEAD
   To initiate the process, we retrieve an initial frame pointer using the
=======
   To initiate the process, we retrieve an initial frame address using the
>>>>>>> 751ff693
   appropriate GCC builtin (__builtin_frame_address).

   This scheme is unfortunately not applicable on every target because the
   stack layout is not necessarily regular (static) enough. On targets where
   this scheme applies, the implementation relies on the following items:

   o struct layout, describing the expected stack data layout relevant to the
     information we are interested in,

<<<<<<< HEAD
   o FRAME_OFFSET, the offset, from a given frame pointer, at which this
     layout will be found,
=======
   o FRAME_OFFSET, the offset, from a given frame address or frame pointer
     value, at which this layout will be found,
>>>>>>> 751ff693

   o FRAME_LEVEL, controls how many frames up we get at to start with,
     from the initial frame pointer we compute by way of the GCC builtin,

     0 is most often the appropriate value. 1 may be necessary on targets
     where return addresses are saved by a function in it's caller's frame
     (e.g. PPC).

   o PC_ADJUST, to account for the difference between a call point (address
     of a call instruction), which is what we want in the output array, and
     the associated return address, which is what we retrieve from the stack.

   o STOP_FRAME, to decide wether we reached the top of the call chain, and
     thus if the process shall stop.

	   :
	   :                   stack
	   |             +----------------+
	   |   +-------->|       :        |
	   |   |         | (FRAME_OFFSET) |
	   |   |         |       :        |  (PC_ADJUST)
	   |   |  layout:| return_address ----------------+
	   |   |         |     ....       |               |
	   +---------------  next_frame   |               |
	       |         |     ....       |               |
	       |         |                |               |
	       |         +----------------+               |  +-----+
	       |         |       :        |<- Base fp     |  |  :  |
	       |         | (FRAME_OFFSET) | (FRAME_LEVEL) |  |  :  |
	       |         |       :        |               +--->    | [1]
	       |  layout:| return_address -------------------->    | [0]
	       |         |       ...      |  (PC_ADJUST)     +-----+
	       +----------   next_frame   |                 traceback[]
		         |       ...      |
		         |                |
		         +----------------+

   o BASE_SKIP,

   Since we inherently deal with return addresses, there is an implicit shift
   by at least one for the initial point we are able to observe in the chain.

   On some targets (e.g. sparc-solaris), the first return address we can
   easily get without special code is even our caller's return address, so
   there is a initial shift of two.
<<<<<<< HEAD

   BASE_SKIP represents this initial shift, which is the minimal "skip_frames"
   value we support. We could add special code for the skip_frames < BASE_SKIP
   cases. This is not done currently because there is virtually no situation
   in which this would be useful.

   Finally, to account for some ABI specificities, a target may (but does
   not have to) define:

   o FORCE_CALL, to force a call to a dummy function at the very beginning
     of the computation. See the PPC AIX target for an example where this
     is useful.

=======

   BASE_SKIP represents this initial shift, which is the minimal "skip_frames"
   value we support. We could add special code for the skip_frames < BASE_SKIP
   cases. This is not done currently because there is virtually no situation
   in which this would be useful.

   Finally, to account for some ABI specificities, a target may (but does
   not have to) define:

   o FORCE_CALL, to force a call to a dummy function at the very beginning
     of the computation. See the PPC AIX target for an example where this
     is useful.

>>>>>>> 751ff693
   o FETCH_UP_FRAME, to force an invocation of __builtin_frame_address with a
     positive argument right after a possibly forced call even if FRAME_LEVEL
     is 0. See the SPARC Solaris case for an example where this is useful.

  */

/*--------------------------- PPC AIX/Darwin ----------------------------*/

#if ((defined (_POWER) && defined (_AIX)) || \
(defined (__ppc__) && defined (__APPLE__)))

#define USE_GENERIC_UNWINDER

struct layout
{
  struct layout *next;
  void *pad;
  void *return_address;
};

<<<<<<< HEAD
#define FRAME_OFFSET 0
=======
#define FRAME_OFFSET(FP) 0
>>>>>>> 751ff693
#define PC_ADJUST -4
#define STOP_FRAME(CURRENT, TOP_STACK) ((void *) (CURRENT) < (TOP_STACK))

/* The PPC ABI has an interesting specificity: the return address saved by a
   function is located in it's caller's frame, and the save operation only
   takes place if the function performs a call.

   To have __gnat_backtrace retrieve its own return address, we then
   define ... */

#define FORCE_CALL 1
#define FRAME_LEVEL 1

#define BASE_SKIP 1

/*---------------------------- PPC VxWorks------------------------------*/

#elif defined (_ARCH_PPC) && defined (__vxworks)

#define USE_GENERIC_UNWINDER

struct layout
{
  struct layout *next;
  void *return_address;
};

#define FORCE_CALL 1
#define FRAME_LEVEL 1
/* See the PPC AIX case for an explanation of these values.  */

<<<<<<< HEAD
#define FRAME_OFFSET 0
=======
#define FRAME_OFFSET(FP) 0
>>>>>>> 751ff693
#define PC_ADJUST -4
#define STOP_FRAME(CURRENT, TOP_STACK) ((CURRENT)->next == 0)

#define BASE_SKIP 1

/*-------------------------- SPARC Solaris -----------------------------*/

#elif defined (sun) && defined (sparc)

#define USE_GENERIC_UNWINDER

/* These definitions are inspired from the Appendix D (Software
   Considerations) of the SPARC V8 architecture manual.  */

struct layout
{
  struct layout *next;
  void *return_address;
};

#ifdef __arch64__
#define STACK_BIAS 2047 /* V9 ABI */
#else
#define STACK_BIAS 0    /* V8 ABI */
#endif

#define FRAME_LEVEL 0
<<<<<<< HEAD
#define FRAME_OFFSET (14 * sizeof (void*) + STACK_BIAS)
=======
#define FRAME_OFFSET(FP) (14 * sizeof (void*) + (FP ? STACK_BIAS : 0))
>>>>>>> 751ff693
#define PC_ADJUST 0
#define STOP_FRAME(CURRENT, TOP_STACK) \
  ((CURRENT)->return_address == 0|| (CURRENT)->next == 0 \
   || (void *) (CURRENT) < (TOP_STACK))

<<<<<<< HEAD
/* The sparc register windows need to be flushed before we may access them
=======
/* The SPARC register windows need to be flushed before we may access them
>>>>>>> 751ff693
   from the stack. This is achieved by way of builtin_frame_address only
   when the "count" argument is positive, so force at least one such call.  */
#define FETCH_UP_FRAME_ADDRESS

#define BASE_SKIP 2
/* From the frame pointer of frame N, we are accessing the flushed register
   window of frame N-1 (positive offset from fp), in which we retrieve the
   saved return address. We then end up with our caller's return address.  */

/*------------------------------- x86 ----------------------------------*/

#elif defined (i386)

#ifdef __WIN32
#include <windows.h>
#define IS_BAD_PTR(ptr) (IsBadCodePtr((void *)ptr))
#else
#define IS_BAD_PTR(ptr) 0
#endif

#define USE_GENERIC_UNWINDER

struct layout
{
  struct layout *next;
  void *return_address;
};

<<<<<<< HEAD
#define LOWEST_ADDR 0
=======
>>>>>>> 751ff693
#define FRAME_LEVEL 1
/* builtin_frame_address (1) is expected to work on this target, and (0) might
   return the soft stack pointer, which does not designate a location where a
   backchain and a return address might be found.  */

<<<<<<< HEAD
#define FRAME_OFFSET 0
#define PC_ADJUST -2
#define STOP_FRAME(CURRENT, TOP_STACK) \
  (IS_BAD_PTR((long)(CURRENT)->return_address) \
   || (unsigned int)(CURRENT)->return_address < LOWEST_ADDR \
=======
#define FRAME_OFFSET(FP) 0
#define PC_ADJUST -2
#define STOP_FRAME(CURRENT, TOP_STACK) \
  (IS_BAD_PTR((long)(CURRENT)->return_address) \
>>>>>>> 751ff693
   || (CURRENT)->return_address == 0|| (CURRENT)->next == 0  \
   || (void *) (CURRENT) < (TOP_STACK))

#define BASE_SKIP (1+FRAME_LEVEL)

/* On i386 architecture we check that at the call point we really have a call
   insn. Possible call instructions are:

   call  addr16        E8 xx xx xx xx
   call  reg           FF Dx
   call  off(reg)      FF xx xx
   lcall addr seg      9A xx xx xx xx xx xx

   This check will not catch all cases but it will increase the backtrace
   reliability on this architecture.
*/

#define VALID_STACK_FRAME(ptr) \
   (!IS_BAD_PTR(ptr) \
    && (((*((ptr) - 3) & 0xff) == 0xe8) \
        || ((*((ptr) - 5) & 0xff) == 0x9a) \
        || ((*((ptr) - 1) & 0xff) == 0xff) \
        || (((*(ptr) & 0xd0ff) == 0xd0ff))))

/*----------------------------- x86_64 ---------------------------------*/

#elif defined (__x86_64__)

#define USE_GCC_UNWINDER
/* The generic unwinder is not used for this target because it is based
   on frame layout assumptions that are not reliable on this target (the
   rbp register is very likely used for something else than storing the
   frame pointer in optimized code). Hence, we use the GCC unwinder
   based on DWARF 2 call frame information, although it has the drawback
   of not being able to unwind through frames compiled without DWARF 2
   information.
*/

#define PC_ADJUST -2
/* The minimum size of call instructions on this architecture is 2 bytes */
<<<<<<< HEAD

/*----------------------------- ia64 ---------------------------------*/

#elif defined (__ia64__) && (defined (linux) || defined (__hpux__))

#define USE_GCC_UNWINDER
/* Use _Unwind_Backtrace driven exceptions on ia64 HP-UX and ia64
   GNU/Linux, where _Unwind_Backtrace is provided by the system unwind
   library. On HP-UX 11.23 this requires patch PHSS_33352, which adds
   _Unwind_Backtrace to the system unwind library. */

#define PC_ADJUST -16
/* Every call on ia64 is part of a 128 bit bundle, so an adjustment of
   minus 16 bytes from the point of return finds the address of the
   previous bundle. */
=======

/*----------------------------- ia64 ---------------------------------*/

#elif defined (__ia64__) && (defined (linux) || defined (__hpux__))

#define USE_GCC_UNWINDER
/* Use _Unwind_Backtrace driven exceptions on ia64 HP-UX and ia64
   GNU/Linux, where _Unwind_Backtrace is provided by the system unwind
   library. On HP-UX 11.23 this requires patch PHSS_33352, which adds
   _Unwind_Backtrace to the system unwind library. */

#define PC_ADJUST -4

>>>>>>> 751ff693

#endif

/*---------------------------------------------------------------------*
 *--      The post GCC 3.3 infrastructure based implementation       --*
 *---------------------------------------------------------------------*/

#if defined (USE_GCC_UNWINDER) && (__GNUC__ * 10 + __GNUC_MINOR__ > 33)

/* Conditioning the inclusion on the GCC version is useful to avoid bootstrap
   path problems, since the included file refers to post 3.3 functions in
   libgcc, and the stage1 compiler is unlikely to be linked against a post 3.3
   library.  It actually disables the support for backtraces in this compiler
   for targets defining USE_GCC_UNWINDER, which is OK since we don't use the
   traceback capability in the compiler anyway.

   The condition is expressed the way above because we cannot reliably rely on
   any other macro from the base compiler when compiling stage1.  */

#include "tb-gcc.c"

/*------------------------------------------------------------------*
 *-- The generic implementation based on frame layout assumptions --*
 *------------------------------------------------------------------*/

#elif defined (USE_GENERIC_UNWINDER)

#ifndef CURRENT_STACK_FRAME
# define CURRENT_STACK_FRAME  ({ char __csf; &__csf; })
#endif

#ifndef VALID_STACK_FRAME
#define VALID_STACK_FRAME(ptr) 1
#endif

#ifndef MAX
#define MAX(x,y) ((x) > (y) ? (x) : (y))
#endif

#ifndef FORCE_CALL
#define FORCE_CALL 0
#endif

/* Make sure the function is not inlined.  */
static void forced_callee (void) __attribute__ ((noinline));

static void forced_callee (void)
{
  /* Make sure the function is not pure.  */
  volatile int i __attribute__ ((unused)) = 0;
}

int
__gnat_backtrace (void **array,
                  int size,
                  void *exclude_min,
                  void *exclude_max,
                  int skip_frames)
{
  struct layout *current;
  void *top_frame;
  void *top_stack;
  int cnt = 0;

  if (FORCE_CALL)
    forced_callee ();

  /* Force a call to builtin_frame_address with a positive argument
<<<<<<< HEAD
     if required. This is necessary e.g. on sparc to have the register
=======
     if required. This is necessary e.g. on SPARC to have the register
>>>>>>> 751ff693
     windows flushed before we attempt to access them on the stack.  */
#if defined (FETCH_UP_FRAME_ADDRESS) && (FRAME_LEVEL == 0)
  __builtin_frame_address (1);
#endif

  top_frame = __builtin_frame_address (FRAME_LEVEL);
  top_stack = CURRENT_STACK_FRAME;
  current = (struct layout *) ((size_t) top_frame + FRAME_OFFSET (0));

  /* Skip the number of calls we have been requested to skip, accounting for
     the BASE_SKIP parameter.

     FRAME_LEVEL is meaningless for the count adjustment. It impacts where we
     start retrieving data from, but how many frames "up" we start at is in
     BASE_SKIP by definition.  */

  skip_frames = MAX (0, skip_frames - BASE_SKIP);

  while (cnt < skip_frames)
    {
      current = (struct layout *) ((size_t) current->next + FRAME_OFFSET (1));
      cnt++;
    }

  cnt = 0;
  while (cnt < size)
    {
      if (STOP_FRAME (current, top_stack) ||
	  !VALID_STACK_FRAME((char *)(current->return_address + PC_ADJUST)))
        break;

      if (current->return_address < exclude_min
	  || current->return_address > exclude_max)
        array[cnt++] = current->return_address + PC_ADJUST;

      current = (struct layout *) ((size_t) current->next + FRAME_OFFSET (1));
    }

  return cnt;
}

#else
<<<<<<< HEAD

/* No target specific implementation and neither USE_GCC_UNWINDER not
   USE_GCC_UNWINDER defined.  */

/*------------------------------*
 *-- The dummy implementation --*
 *------------------------------*/

=======

/* No target specific implementation and neither USE_GCC_UNWINDER not
   USE_GCC_UNWINDER defined.  */

/*------------------------------*
 *-- The dummy implementation --*
 *------------------------------*/

>>>>>>> 751ff693
int
__gnat_backtrace (array, size, exclude_min, exclude_max, skip_frames)
     void **array ATTRIBUTE_UNUSED;
     int size ATTRIBUTE_UNUSED;
     void *exclude_min ATTRIBUTE_UNUSED;
     void *exclude_max ATTRIBUTE_UNUSED;
     int skip_frames ATTRIBUTE_UNUSED;
{
  return 0;
}

#endif

#endif<|MERGE_RESOLUTION|>--- conflicted
+++ resolved
@@ -6,11 +6,7 @@
  *                                                                          *
  *                          C Implementation File                           *
  *                                                                          *
-<<<<<<< HEAD
- *                     Copyright (C) 2000-2006, AdaCore                     *
-=======
  *                     Copyright (C) 2000-2007, AdaCore                     *
->>>>>>> 751ff693
  *                                                                          *
  * GNAT is free software;  you can  redistribute it  and/or modify it under *
  * terms of the  GNU General Public License as published  by the Free Soft- *
@@ -103,16 +99,12 @@
 
 #include "tb-alvms.c"
 
-<<<<<<< HEAD
+#elif defined (__ia64__) && defined (__VMS__)
+
+#include "tb-ivms.c"
+
 #else
-=======
-#elif defined (__ia64__) && defined (__VMS__)
-
-#include "tb-ivms.c"
-
-#else
-
->>>>>>> 751ff693
+
 /* No target specific implementation.  */
 
 /*----------------------------------------------------------------*
@@ -131,11 +123,7 @@
    we store in the tracebacks array. The latter allows us to loop over the
    successive frames in the chain.
 
-<<<<<<< HEAD
-   To initiate the process, we retrieve an initial frame pointer using the
-=======
    To initiate the process, we retrieve an initial frame address using the
->>>>>>> 751ff693
    appropriate GCC builtin (__builtin_frame_address).
 
    This scheme is unfortunately not applicable on every target because the
@@ -145,13 +133,8 @@
    o struct layout, describing the expected stack data layout relevant to the
      information we are interested in,
 
-<<<<<<< HEAD
-   o FRAME_OFFSET, the offset, from a given frame pointer, at which this
-     layout will be found,
-=======
    o FRAME_OFFSET, the offset, from a given frame address or frame pointer
      value, at which this layout will be found,
->>>>>>> 751ff693
 
    o FRAME_LEVEL, controls how many frames up we get at to start with,
      from the initial frame pointer we compute by way of the GCC builtin,
@@ -197,7 +180,6 @@
    On some targets (e.g. sparc-solaris), the first return address we can
    easily get without special code is even our caller's return address, so
    there is a initial shift of two.
-<<<<<<< HEAD
 
    BASE_SKIP represents this initial shift, which is the minimal "skip_frames"
    value we support. We could add special code for the skip_frames < BASE_SKIP
@@ -211,21 +193,6 @@
      of the computation. See the PPC AIX target for an example where this
      is useful.
 
-=======
-
-   BASE_SKIP represents this initial shift, which is the minimal "skip_frames"
-   value we support. We could add special code for the skip_frames < BASE_SKIP
-   cases. This is not done currently because there is virtually no situation
-   in which this would be useful.
-
-   Finally, to account for some ABI specificities, a target may (but does
-   not have to) define:
-
-   o FORCE_CALL, to force a call to a dummy function at the very beginning
-     of the computation. See the PPC AIX target for an example where this
-     is useful.
-
->>>>>>> 751ff693
    o FETCH_UP_FRAME, to force an invocation of __builtin_frame_address with a
      positive argument right after a possibly forced call even if FRAME_LEVEL
      is 0. See the SPARC Solaris case for an example where this is useful.
@@ -246,11 +213,7 @@
   void *return_address;
 };
 
-<<<<<<< HEAD
-#define FRAME_OFFSET 0
-=======
 #define FRAME_OFFSET(FP) 0
->>>>>>> 751ff693
 #define PC_ADJUST -4
 #define STOP_FRAME(CURRENT, TOP_STACK) ((void *) (CURRENT) < (TOP_STACK))
 
@@ -282,11 +245,7 @@
 #define FRAME_LEVEL 1
 /* See the PPC AIX case for an explanation of these values.  */
 
-<<<<<<< HEAD
-#define FRAME_OFFSET 0
-=======
 #define FRAME_OFFSET(FP) 0
->>>>>>> 751ff693
 #define PC_ADJUST -4
 #define STOP_FRAME(CURRENT, TOP_STACK) ((CURRENT)->next == 0)
 
@@ -314,21 +273,13 @@
 #endif
 
 #define FRAME_LEVEL 0
-<<<<<<< HEAD
-#define FRAME_OFFSET (14 * sizeof (void*) + STACK_BIAS)
-=======
 #define FRAME_OFFSET(FP) (14 * sizeof (void*) + (FP ? STACK_BIAS : 0))
->>>>>>> 751ff693
 #define PC_ADJUST 0
 #define STOP_FRAME(CURRENT, TOP_STACK) \
   ((CURRENT)->return_address == 0|| (CURRENT)->next == 0 \
    || (void *) (CURRENT) < (TOP_STACK))
 
-<<<<<<< HEAD
-/* The sparc register windows need to be flushed before we may access them
-=======
 /* The SPARC register windows need to be flushed before we may access them
->>>>>>> 751ff693
    from the stack. This is achieved by way of builtin_frame_address only
    when the "count" argument is positive, so force at least one such call.  */
 #define FETCH_UP_FRAME_ADDRESS
@@ -357,27 +308,15 @@
   void *return_address;
 };
 
-<<<<<<< HEAD
-#define LOWEST_ADDR 0
-=======
->>>>>>> 751ff693
 #define FRAME_LEVEL 1
 /* builtin_frame_address (1) is expected to work on this target, and (0) might
    return the soft stack pointer, which does not designate a location where a
    backchain and a return address might be found.  */
 
-<<<<<<< HEAD
-#define FRAME_OFFSET 0
-#define PC_ADJUST -2
-#define STOP_FRAME(CURRENT, TOP_STACK) \
-  (IS_BAD_PTR((long)(CURRENT)->return_address) \
-   || (unsigned int)(CURRENT)->return_address < LOWEST_ADDR \
-=======
 #define FRAME_OFFSET(FP) 0
 #define PC_ADJUST -2
 #define STOP_FRAME(CURRENT, TOP_STACK) \
   (IS_BAD_PTR((long)(CURRENT)->return_address) \
->>>>>>> 751ff693
    || (CURRENT)->return_address == 0|| (CURRENT)->next == 0  \
    || (void *) (CURRENT) < (TOP_STACK))
 
@@ -418,7 +357,6 @@
 
 #define PC_ADJUST -2
 /* The minimum size of call instructions on this architecture is 2 bytes */
-<<<<<<< HEAD
 
 /*----------------------------- ia64 ---------------------------------*/
 
@@ -430,25 +368,8 @@
    library. On HP-UX 11.23 this requires patch PHSS_33352, which adds
    _Unwind_Backtrace to the system unwind library. */
 
-#define PC_ADJUST -16
-/* Every call on ia64 is part of a 128 bit bundle, so an adjustment of
-   minus 16 bytes from the point of return finds the address of the
-   previous bundle. */
-=======
-
-/*----------------------------- ia64 ---------------------------------*/
-
-#elif defined (__ia64__) && (defined (linux) || defined (__hpux__))
-
-#define USE_GCC_UNWINDER
-/* Use _Unwind_Backtrace driven exceptions on ia64 HP-UX and ia64
-   GNU/Linux, where _Unwind_Backtrace is provided by the system unwind
-   library. On HP-UX 11.23 this requires patch PHSS_33352, which adds
-   _Unwind_Backtrace to the system unwind library. */
-
 #define PC_ADJUST -4
 
->>>>>>> 751ff693
 
 #endif
 
@@ -517,11 +438,7 @@
     forced_callee ();
 
   /* Force a call to builtin_frame_address with a positive argument
-<<<<<<< HEAD
-     if required. This is necessary e.g. on sparc to have the register
-=======
      if required. This is necessary e.g. on SPARC to have the register
->>>>>>> 751ff693
      windows flushed before we attempt to access them on the stack.  */
 #if defined (FETCH_UP_FRAME_ADDRESS) && (FRAME_LEVEL == 0)
   __builtin_frame_address (1);
@@ -564,7 +481,6 @@
 }
 
 #else
-<<<<<<< HEAD
 
 /* No target specific implementation and neither USE_GCC_UNWINDER not
    USE_GCC_UNWINDER defined.  */
@@ -573,16 +489,6 @@
  *-- The dummy implementation --*
  *------------------------------*/
 
-=======
-
-/* No target specific implementation and neither USE_GCC_UNWINDER not
-   USE_GCC_UNWINDER defined.  */
-
-/*------------------------------*
- *-- The dummy implementation --*
- *------------------------------*/
-
->>>>>>> 751ff693
 int
 __gnat_backtrace (array, size, exclude_min, exclude_max, skip_frames)
      void **array ATTRIBUTE_UNUSED;
