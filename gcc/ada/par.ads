--- conflicted
+++ resolved
@@ -6,11 +6,7 @@
 --                                                                          --
 --                                 S p e c                                  --
 --                                                                          --
-<<<<<<< HEAD
---          Copyright (C) 1992-2005, Free Software Foundation, Inc.         --
-=======
 --          Copyright (C) 1992-2007, Free Software Foundation, Inc.         --
->>>>>>> 751ff693
 --                                                                          --
 -- GNAT is free software;  you can  redistribute it  and/or modify it under --
 -- terms of the  GNU General Public License as published  by the Free Soft- --
@@ -19,14 +15,8 @@
 -- OUT ANY WARRANTY;  without even the  implied warranty of MERCHANTABILITY --
 -- or FITNESS FOR A PARTICULAR PURPOSE.  See the GNU General Public License --
 -- for  more details.  You should have  received  a copy of the GNU General --
-<<<<<<< HEAD
--- Public License  distributed with GNAT;  see file COPYING.  If not, write --
--- to  the  Free Software Foundation,  51  Franklin  Street,  Fifth  Floor, --
--- Boston, MA 02110-1301, USA.                                              --
-=======
 -- Public License  distributed with GNAT; see file COPYING3.  If not, go to --
 -- http://www.gnu.org/licenses for a complete copy of the license.          --
->>>>>>> 751ff693
 --                                                                          --
 -- GNAT was originally developed  by the GNAT team at  New York University. --
 -- Extensive contributions were provided by Ada Core Technologies Inc.      --
@@ -39,21 +29,14 @@
 with Types; use Types;
 
 function Par
-<<<<<<< HEAD
-  (Configuration_Pragmas : Boolean;
-   From_Limited_With     : Boolean := False) return List_Id;
-=======
   (Configuration_Pragmas : Boolean) return List_Id;
->>>>>>> 751ff693
 --  Top level parsing routine. There are two cases:
 --
 --  If Configuration_Pragmas is False, Par parses a compilation unit in the
 --  current source file and sets the Cunit, Cunit_Entity and Unit_Name fields
 --  of the units table entry for Current_Source_Unit. On return the parse tree
 --  is complete, and decorated with any required implicit label declarations.
---  The value returned in this case is always No_List. If From_Limited_With is
---  True, we are parsing a compilation unit found in a limited-with clause (Ada
---  2005, AI-50217)
+--  The value returned in this case is always No_List.
 --
 --  If Configuration_Pragmas is True, Par parses a list of configuration
 --  pragmas from the current source file, and returns the list of pragmas.