/****************************************************************************
 *                                                                          *
 *                         GNAT COMPILER COMPONENTS                         *
 *                                                                          *
 *                                  E N V                                   *
 *                                                                          *
 *                          C Implementation File                           *
 *                                                                          *
<<<<<<< HEAD
 *            Copyright (C) 2005-2007, Free Software Foundation, Inc.       *
=======
 *            Copyright (C) 2005-2009, Free Software Foundation, Inc.       *
>>>>>>> 42bae686
 *                                                                          *
 * GNAT is free software;  you can  redistribute it  and/or modify it under *
 * terms of the  GNU General Public License as published  by the Free Soft- *
 * ware  Foundation;  either version 3,  or (at your option) any later ver- *
 * sion.  GNAT is distributed in the hope that it will be useful, but WITH- *
 * OUT ANY WARRANTY;  without even the  implied warranty of MERCHANTABILITY *
 * or FITNESS FOR A PARTICULAR PURPOSE.                                     *
 *                                                                          *
 * As a special exception under Section 7 of GPL version 3, you are granted *
 * additional permissions described in the GCC Runtime Library Exception,   *
 * version 3.1, as published by the Free Software Foundation.               *
 *                                                                          *
 * You should have received a copy of the GNU General Public License and    *
 * a copy of the GCC Runtime Library Exception along with this program;     *
 * see the files COPYING3 and COPYING.RUNTIME respectively.  If not, see    *
 * <http://www.gnu.org/licenses/>.                                          *
 *                                                                          *
 * GNAT was originally developed  by the GNAT team at  New York University. *
 * Extensive contributions were provided by Ada Core Technologies Inc.      *
 *                                                                          *
 ****************************************************************************/

#ifdef IN_RTS
#include "tconfig.h"
#include "tsystem.h"

#include <sys/stat.h>
#include <fcntl.h>
#include <time.h>
#ifdef VMS
#include <unixio.h>
#endif

#if defined (__MINGW32__)
#include <stdlib.h>
#endif

#if defined (__vxworks) && ! (defined (__RTP__) || defined (__COREOS__))
#include "envLib.h"
extern char** ppGlobalEnviron;
#endif

/* We don't have libiberty, so use malloc.  */
#define xmalloc(S) malloc (S)
#else /* IN_RTS */
#include "config.h"
#include "system.h"
#endif /* IN_RTS */

#if defined (__APPLE__)
#include <crt_externs.h>
#endif

#include "env.h"

void
__gnat_getenv (char *name, int *len, char **value)
{
  *value = getenv (name);
  if (!*value)
    *len = 0;
  else
    *len = strlen (*value);

  return;
}

/* VMS specific declarations for set_env_value.  */

#ifdef VMS

static char *to_host_path_spec (char *);

struct descriptor_s
{
  unsigned short len, mbz;
  __char_ptr32 adr;
};

typedef struct _ile3
{
  unsigned short len, code;
  __char_ptr32 adr;
  unsigned short *retlen_adr;
} ile_s;

#endif

void
__gnat_setenv (char *name, char *value)
{
#ifdef MSDOS

#elif defined (VMS)
  struct descriptor_s name_desc;
  /* Put in JOB table for now, so that the project stuff at least works.  */
  struct descriptor_s table_desc = {7, 0, "LNM$JOB"};
  char *host_pathspec = value;
  char *copy_pathspec;
  int num_dirs_in_pathspec = 1;
  char *ptr;
  long status;

  name_desc.len = strlen (name);
  name_desc.mbz = 0;
  name_desc.adr = name;

  if (*host_pathspec == 0)
    /* deassign */
    {
      status = LIB$DELETE_LOGICAL (&name_desc, &table_desc);
      /* no need to check status; if the logical name is not
         defined, that's fine. */
      return;
    }

  ptr = host_pathspec;
  while (*ptr++)
    if (*ptr == ',')
      num_dirs_in_pathspec++;

  {
    int i, status;
    ile_s *ile_array = alloca (sizeof (ile_s) * (num_dirs_in_pathspec + 1));
    char *copy_pathspec = alloca (strlen (host_pathspec) + 1);
    char *curr, *next;

    strcpy (copy_pathspec, host_pathspec);
    curr = copy_pathspec;
    for (i = 0; i < num_dirs_in_pathspec; i++)
      {
	next = strchr (curr, ',');
	if (next == 0)
	  next = strchr (curr, 0);

	*next = 0;
	ile_array[i].len = strlen (curr);

	/* Code 2 from lnmdef.h means it's a string.  */
	ile_array[i].code = 2;
	ile_array[i].adr = curr;

	/* retlen_adr is ignored.  */
	ile_array[i].retlen_adr = 0;
	curr = next + 1;
      }

    /* Terminating item must be zero.  */
    ile_array[i].len = 0;
    ile_array[i].code = 0;
    ile_array[i].adr = 0;
    ile_array[i].retlen_adr = 0;

    status = LIB$SET_LOGICAL (&name_desc, 0, &table_desc, 0, ile_array);
    if ((status & 1) != 1)
      LIB$SIGNAL (status);
  }

#elif (defined (__vxworks) && defined (__RTP__)) || defined (__APPLE__)
  setenv (name, value, 1);

#else
  size_t size = strlen (name) + strlen (value) + 2;
  char *expression;

  expression = (char *) xmalloc (size * sizeof (char));

  sprintf (expression, "%s=%s", name, value);
  putenv (expression);
#if (defined (__FreeBSD__) && (__FreeBSD__ < 7)) \
   || defined (__MINGW32__) \
   ||(defined (__vxworks) && ! defined (__RTP__))
  /* On some systems like FreeBSD 6.x and earlier, MacOS X and Windows,
     putenv is making a copy of the expression string so we can free
     it after the call to putenv */
  free (expression);
#endif
#endif
}

char **
__gnat_environ (void)
{
#if defined (VMS)
  /* Not implemented */
  return NULL;
#elif defined (__APPLE__)
  char ***result = _NSGetEnviron ();
  return *result;
#elif defined (__MINGW32__)
  return _environ;
#elif defined (sun)
  extern char **_environ;
  return _environ;
#else
#if ! (defined (__vxworks) && ! (defined (__RTP__) || defined (__COREOS__)))
  /* in VxWorks kernel mode environ is macro and not a variable */
  /* same thing on 653 in the CoreOS */
  extern char **environ;
#endif
  return environ;
#endif
}

void __gnat_unsetenv (char *name) {
#if defined (VMS)
  /* Not implemented */
  return;
#elif defined (__hpux__) || defined (sun) \
     || (defined (__mips) && defined (__sgi)) \
     || (defined (__vxworks) && ! defined (__RTP__)) \
     || defined (_AIX) || defined (__Lynx__)

  /* On Solaris, HP-UX and IRIX there is no function to clear an environment
     variable. So we look for the variable in the environ table and delete it
     by setting the entry to NULL. This can clearly cause some memory leaks
     but free cannot be used on this context as not all strings in the environ
     have been allocated using malloc. To avoid this memory leak another
     method can be used. It consists in forcing the reallocation of all the
     strings in the environ table using malloc on the first call on the
     functions related to environment variable management. The disadvantage
     is that if a program makes a direct call to getenv the return string
     may be deallocated at some point. */
  /* Note that on AIX, unsetenv is not supported on 5.1 but it is on 5.3.
     As we are still supporting AIX 5.1 we cannot use unsetenv */
  char **env = __gnat_environ ();
  int index = 0;
  size_t size = strlen (name);

  while (env[index] != NULL) {
     if (strlen (env[index]) > size) {
       if (strstr (env[index], name) == env[index] &&
	   env[index][size] == '=') {
#if defined (__vxworks) && ! defined (__RTP__)
         /* on Vxworks we are sure that the string has been allocated using
            malloc */
         free (env[index]);
#endif
         while (env[index] != NULL) {
          env[index]=env[index + 1];
          index++;
         }
       } else
           index++;
     } else
         index++;
  }
#elif defined (__MINGW32__)
  /* On Windows platform putenv ("key=") is equivalent to unsetenv (a
     subsequent call to getenv ("key") will return NULL and not the "\0"
     string */
  size_t size = strlen (name) + 2;
  char *expression;
  expression = (char *) xmalloc (size * sizeof (char));

  sprintf (expression, "%s=", name);
  putenv (expression);
  free (expression);
#else
  unsetenv (name);
#endif
}

void __gnat_clearenv (void) {
#if defined (VMS)
  /* not implemented */
  return;
#elif defined (sun) || (defined (__mips) && defined (__sgi)) \
   || (defined (__vxworks) && ! defined (__RTP__)) || defined (__Lynx__)
  /* On Solaris, IRIX, VxWorks (not RTPs), and Lynx there is no system
     call to unset a variable or to clear the environment so set all
     the entries in the environ table to NULL (see comment in
     __gnat_unsetenv for more explanation). */
  char **env = __gnat_environ ();
  int index = 0;

  while (env[index] != NULL) {
    env[index]=NULL;
    index++;
  }
#elif defined (__MINGW32__) || defined (__FreeBSD__) || defined (__APPLE__) \
   || (defined (__vxworks) && defined (__RTP__)) || defined (__CYGWIN__) \
<<<<<<< HEAD
   || defined (__NetBSD__)
=======
   || defined (__NetBSD__) || defined (__OpenBSD__) || defined (__rtems__)
>>>>>>> 42bae686
  /* On Windows, FreeBSD and MacOS there is no function to clean all the
     environment but there is a "clean" way to unset a variable. So go
     through the environ table and call __gnat_unsetenv on all entries */
  char **env = __gnat_environ ();
  size_t size;

  while (env[0] != NULL) {
    size = 0;
    while (env[0][size] != '=')
      size++;
    /* create a string that contains "name" */
    size++;
    {
      char expression[size];
      strncpy (expression, env[0], size);
      expression[size - 1] = 0;
      __gnat_unsetenv (expression);
    }
  }
#else
  clearenv ();
#endif
}<|MERGE_RESOLUTION|>--- conflicted
+++ resolved
@@ -6,11 +6,7 @@
  *                                                                          *
  *                          C Implementation File                           *
  *                                                                          *
-<<<<<<< HEAD
- *            Copyright (C) 2005-2007, Free Software Foundation, Inc.       *
-=======
  *            Copyright (C) 2005-2009, Free Software Foundation, Inc.       *
->>>>>>> 42bae686
  *                                                                          *
  * GNAT is free software;  you can  redistribute it  and/or modify it under *
  * terms of the  GNU General Public License as published  by the Free Soft- *
@@ -293,11 +289,7 @@
   }
 #elif defined (__MINGW32__) || defined (__FreeBSD__) || defined (__APPLE__) \
    || (defined (__vxworks) && defined (__RTP__)) || defined (__CYGWIN__) \
-<<<<<<< HEAD
-   || defined (__NetBSD__)
-=======
    || defined (__NetBSD__) || defined (__OpenBSD__) || defined (__rtems__)
->>>>>>> 42bae686
   /* On Windows, FreeBSD and MacOS there is no function to clean all the
      environment but there is a "clean" way to unset a variable. So go
      through the environ table and call __gnat_unsetenv on all entries */
