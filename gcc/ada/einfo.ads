------------------------------------------------------------------------------
--                                                                          --
--                         GNAT COMPILER COMPONENTS                         --
--                                                                          --
--                                E I N F O                                 --
--                                                                          --
--                                 S p e c                                  --
--                                                                          --
--          Copyright (C) 1992-2010, Free Software Foundation, Inc.         --
<<<<<<< HEAD
--                                                                          --
=======
--                                                                         --
>>>>>>> 03d20231
-- GNAT is free software;  you can  redistribute it  and/or modify it under --
-- terms of the  GNU General Public License as published  by the Free Soft- --
-- ware  Foundation;  either version 3,  or (at your option) any later ver- --
-- sion.  GNAT is distributed in the hope that it will be useful, but WITH- --
-- OUT ANY WARRANTY;  without even the  implied warranty of MERCHANTABILITY --
-- or FITNESS FOR A PARTICULAR PURPOSE.                                     --
<<<<<<< HEAD
--                                                                          --
-- As a special exception under Section 7 of GPL version 3, you are granted --
-- additional permissions described in the GCC Runtime Library Exception,   --
-- version 3.1, as published by the Free Software Foundation.               --
--                                                                          --
=======
--                                                                          --
-- As a special exception under Section 7 of GPL version 3, you are granted --
-- additional permissions described in the GCC Runtime Library Exception,   --
-- version 3.1, as published by the Free Software Foundation.               --
--                                                                          --
>>>>>>> 03d20231
-- You should have received a copy of the GNU General Public License and    --
-- a copy of the GCC Runtime Library Exception along with this program;     --
-- see the files COPYING3 and COPYING.RUNTIME respectively.  If not, see    --
-- <http://www.gnu.org/licenses/>.                                          --
--                                                                          --
-- GNAT was originally developed  by the GNAT team at  New York University. --
-- Extensive contributions were provided by Ada Core Technologies Inc.      --
--                                                                          --
------------------------------------------------------------------------------

with Namet;  use Namet;
with Snames; use Snames;
with Types;  use Types;
with Uintp;  use Uintp;
with Urealp; use Urealp;

package Einfo is

--  This package defines the annotations to the abstract syntax tree that
--  are needed to support semantic processing of an Ada compilation.

--  Note that after editing this spec and the corresponding body it is
--  required to run ceinfo to check the consistentcy of spec and body.
--  See ceinfo.adb for more information about the checks made.

--  These annotations are for the most part attributes of declared entities,
--  and they correspond to conventional symbol table information. Other
--  attributes include sets of meanings for overloaded names, possible
--  types for overloaded expressions, flags to indicate deferred constants,
--  incomplete types, etc. These attributes are stored in available fields
--  in tree nodes (i.e. fields not used by the parser, as defined by the
--  Sinfo package specification), and accessed by means of a set of
--  subprograms which define an abstract interface.

--  There are two kinds of semantic information

--    First, the tree nodes with the following Nkind values:

--      N_Defining_Identifier
--      N_Defining_Character_Literal
--      N_Defining_Operator_Symbol

--    are called Entities, and constitute the information that would often
--    be stored separately in a symbol table. These nodes are all extended
--    to provide extra space, and contain fields which depend on the entity
--    kind, as defined by the contents of the Ekind field. The use of the
--    Ekind field, and the associated fields in the entity, are defined
--    in this package, as are the access functions to these fields.

--    Second, in some cases semantic information is stored directly in other
--    kinds of nodes, e.g. the Etype field, used to indicate the type of an
--    expression. The access functions to these fields are defined in the
--    Sinfo package, but their full documentation is to be found in
--    the Einfo package specification.

--  Declaration processing places information in the nodes of their defining
--  identifiers. Name resolution places in all other occurrences of an
--  identifier a pointer to the corresponding defining occurrence.

--------------------------------
-- The XEINFO Utility Program --
--------------------------------

--  XEINFO is a utility program which automatically produces a C header file,
--  einfo.h from the spec and body of package Einfo. It reads the input
--  files einfo.ads and einfo.adb and produces the output file einfo.h.
--  XEINFO is run automatically by the build scripts when you do a full
--  bootstrap.

--  In order for this utility program to operate correctly, the form of the
--  einfo.ads and einfo.adb files must meet certain requirements and be laid
--  out in a specific manner.

--  The general form of einfo.ads is as follows:

--     type declaration for type Entity_Kind
--     subtype declarations declaring subranges of Entity_Kind
--     subtype declarations declaring synonyms for some standard types
--     function specs for attributes
--     procedure specs
--     pragma Inline declarations

--  This order must be observed. There are no restrictions on the procedures,
--  since the C header file only includes functions (Gigi is not allowed to
--  modify the generated tree). However, functions are required to have headers
--  that fit on a single line.

--  XEINFO reads and processes the function specs and the pragma Inlines. For
--  functions that are declared as inlined, XEINFO reads the corresponding body
--  from einfo.adb, and processes it into C code. This results in some strict
--  restrictions on which functions can be inlined:

--     The function spec must be on a single line

--     There can only be a single statement, contained on a single line,
--     not counting any pragma Assert statements.

--     This single statement must either be a function call with simple,
--     single token arguments, or it must be a membership test of the form
--     a in b, where a and b are single tokens.

--  For functions that are not inlined, there is no restriction on the body,
--  and XEINFO generates a direct reference in the C header file which allows
--  the C code in Gigi to directly call the corresponding Ada body.

----------------------------------
-- Handling of Type'Size Values --
----------------------------------

--  The Ada 95 RM contains some rather peculiar (to us!) rules on the value
--  of type'Size (see RM 13.3(55)). We have found that attempting to use
--  these RM Size values generally, and in particular for determining the
--  default size of objects, creates chaos, and major incompatibilies in
--  existing code.

--  We proceed as follows, for discrete and fixed-point subtypes, we have
--  two separate sizes for each subtype:

--    The Object_Size, which is used for determining the default size of
--    objects and components. This size value can be referred to using the
--    Object_Size attribute. The phrase "is used" here means that it is
--    the basis of the determination of the size. The backend is free to
--    pad this up if necessary for efficiency, e.g. an 8-bit stand-alone
--    character might be stored in 32 bits on a machine with no efficient
--    byte access instructions such as the Alpha.

--    The default rules for the value of Object_Size for fixed-point and
--    discrete types are as follows:

--       The Object_Size for base subtypes reflect the natural hardware
--       size in bits (see Ttypes and Cstand for integer types). For
--       enumeration and fixed-point base subtypes have 8. 16. 32 or 64
--       bits for this size, depending on the range of values to be stored.

--       The Object_Size of a subtype is the same as the Object_Size of
--       the subtype from which it is obtained.

--       The Object_Size of a derived base type is copied from the parent
--       base type, and the Object_Size of a derived first subtype is copied
--       from the parent first subtype.

--    The Value_Size which is the number of bits required to store a value
--    of the type. This size can be referred to using the Value_Size
--    attribute. This value is used to determine how tightly to pack
--    records or arrays with components of this type, and also affects
--    the semantics of unchecked conversion (unchecked conversions where
--    the Value_Size values differ generate a warning, and are potentially
--    target dependent).

--    The default rule for the value of Value_Size are as follows:

--       The Value_Size for a base subtype is the minimum number of bits
--       required to store all values of the type (including the sign bit
--       only if negative values are possible).

--       If a subtype statically matches the first subtype, then it has
--       by default the same Value_Size as the first subtype. This is a
--       consequence of RM 13.1(14) ("if two subtypes statically match,
--       then their subtype-specific aspects are the same".)

--       All other subtypes have a Value_Size corresponding to the minimum
--       number of bits required to store all values of the subtype. For
--       dynamic bounds, it is assumed that the value can range down or up
--       to the corresponding bound of the ancestor

--    The RM defined attribute Size corresponds to the Value_Size attribute

--    The Size attribute may be defined for a first-named subtype. This sets
--    the Value_Size of the first-named subtype to the given value, and the
--    Object_Size of this first-named subtype to the given value padded up
--    to an appropriate boundary. It is a consequence of the default rules
--    above that this Object_Size will apply to all further subtypes. On the
--    other hand, Value_Size is affected only for the first subtype, any
--    dynamic subtypes obtained from it directly, and any statically matching
--    subtypes. The Value_Size of any other static subtypes is not affected.

--    Value_Size and Object_Size may be explicitly set for any subtype using
--    an attribute definition clause. Note that the use of these attributes
--    can cause the RM 13.1(14) rule to be violated. If two access types
--    reference aliased objects whose subtypes have differing Object_Size
--    values as a result of explicit attribute definition clauses, then it
--    is erroneous to convert from one access subtype to the other.

--    At the implementation level, Esize stores the Object_Size and the
--    RM_Size field stores the Value_Size (and hence the value of the
--    Size attribute, which, as noted above, is equivalent to Value_Size).

--  To get a feel for the difference, consider the following examples (note
--  that in each case the base is short_short_integer with a size of 8):

--                                            Object_Size     Value_Size

--     type x1 is range 0..5;                      8               3

--     type x2 is range 0..5;
--     for x2'size use 12;                        16              12

--     subtype x3 is x2 range 0 .. 3;             16               2

--     subtype x4 is x2'base range 0 .. 10;        8               4

--     subtype x5 is x2 range 0 .. dynamic;       16              (7)

--     subtype x6 is x2'base range 0 .. dynamic;   8              (7)

--  Note: the entries marked (7) are not actually specified by the Ada 95 RM,
--  but it seems in the spirit of the RM rules to allocate the minimum number
--  of bits known to be large enough to hold the given range of values.

--  So far, so good, but GNAT has to obey the RM rules, so the question is
--  under what conditions must the RM Size be used. The following is a list
--  of the occasions on which the RM Size must be used:

--    Component size for packed arrays or records
--    Value of the attribute Size for a type
--    Warning about sizes not matching for unchecked conversion

--  The RM_Size field keeps track of the RM Size as needed in these
--  three situations.

--  For elementary types other than discrete and fixed-point types, the
--  Object_Size and Value_Size are the same (and equivalent to the RM
--  attribute Size). Only Size may be specified for such types.

--  For composite types, Object_Size and Value_Size are computed from their
--  respective value for the type of each element as well as the layout.

--  All size attributes are stored as Uint values. Negative values are used to
--  reference GCC expressions for the case of non-static sizes, as explained
--  in Repinfo.

--------------------------------------
-- Delayed Freezing and Elaboration --
--------------------------------------

--  The flag Has_Delayed_Freeze indicates that an entity carries an explicit
--  freeze node, which appears later in the expanded tree.

--  a) The flag is used by the front-end to trigger expansion actions which
--  include the generation of that freeze node. Typically this happens at the
--  end of the current compilation unit, or before the first subprogram body is
--  encountered in the current unit. See files freeze and exp_ch13 for details
--  on the actions triggered by a freeze node, which include the construction
--  of initialization procedures and dispatch tables.

--  b) The presence of a freeze node on an entity is used by the backend to
--  defer elaboration of the entity until its freeze node is seen. In the
--  absence of an explicit freeze node, an entity is frozen (and elaborated)
--  at the point of declaration.

--  For object declarations, the flag is set when an address clause for the
--  object is encountered. Legality checks on the address expression only take
--  place at the freeze point of the object.

--  Most types have an explicit freeze node, because they cannot be elaborated
--  until all representation and operational items that apply to them have been
--  analyzed. Private types and incomplete types have the flag set as well, as
--  do task and protected types.

--  Implicit base types created for type derivations, as well as classwide
--  types created for all tagged types, have the flag set.

--  If a subprogram has an access parameter whose designated type is incomplete
--  the subprogram has the flag set.

-----------------------
-- Entity Attributes --
-----------------------

--  This section contains a complete list of the attributes that are defined
--  on entities. Some attributes apply to all entities, others only to certain
--  kinds of entities. In the latter case the attribute should only be set or
--  accessed if the Ekind field indicates an appropriate entity.

--  There are two kinds of attributes that apply to entities, stored and
--  synthesized. Stored attributes correspond to a field or flag in the entity
--  itself. Such attributes are identified in the table below by giving the
--  field or flag in the attribute that is used to hold the attribute value.
--  Synthesized attributes are not stored directly, but are rather computed as
--  needed from other attributes, or from information in the tree. These are
--  marked "synthesized" in the table below. The stored attributes have both
--  access functions and set procedures to set the corresponding values, while
--  synthesized attributes have only access functions.

--  Note: in the case of Node, Uint, or Elist fields, there are cases where
--  the same physical field is used for different purposes in different
--  entities, so these access functions should only be referenced for the
--  class of entities in which they are defined as being present. Flags are
--  not overlapped in this way, but nevertheless as a matter of style and
--  abstraction (which may or may not be checked by assertions in the body),
--  this restriction should be observed for flag fields as well.

--  Note: certain of the attributes on types apply only to base types, and
--  are so noted by the notation [base type only]. These are cases where the
--  attribute of any subtype is the same as the attribute of the base type.
--  The attribute can be referenced on a subtype (and automatically retrieves
--  the value from the base type). However, it is an error to try to set the
--  attribute on other than the base type, and if assertions are enabled,
--  an attempt to set the attribute on a subtype will raise an assert error.

--  Other attributes are noted as applying to the [implementation base type
--  only].  These are representation attributes which must always apply to a
--  full non-private type, and where the attributes are always on the full
--  type.  The attribute can be referenced on a subtype (and automatically
--  retries the value from the implementation base type). However, it is an
--  error to try to set the attribute on other than the implementation base
--  type, and if assertions are enabled, an attempt to set the attribute on a
--  subtype will raise an assert error.

--    Accept_Address (Elist21)
--       Present in entries. If an accept has a statement sequence, then an
--       address variable is created, which is used to hold the address of the
--       parameters, as passed by the runtime. Accept_Address holds an element
--       list which represents a stack of entities for these address variables.
--       The current entry is the top of the stack, which is the last element
--       on the list. A stack is required to handle the case of nested select
--       statements referencing the same entry.

--    Access_Disp_Table (Elist16) [implementation base type only]
--       Present in record type entities. For a tagged type, points to the
--       dispatch tables associated with the tagged type. The first two
--       entities correspond with the primary dispatch table: 1) primary
--       dispatch table with user-defined primitives, 2) primary dispatch table
--       with predefined primitives. For each interface type covered by the
--       tagged type we also have: 3) secondary dispatch table with thunks of
--       primitives covering user-defined interface primitives, 4) secondary
--       dispatch table with thunks of predefined primitives, 5) secondary
--       dispatch table with user-defined primitives, and 6) secondary dispatch
--       table with predefined primitives. The last entity of this list is an
--       access type declaration used to expand dispatching calls through the
--       primary dispatch table. For a non-tagged record, contains Empty.

--    Actual_Subtype (Node17)
--       Present in variables, constants, and formal parameters. This is the
--       subtype imposed by the value of the object, as opposed to its nominal
--       subtype, which is imposed by the declaration. The actual subtype
--       differs from the nominal one when the latter is indefinite (as in the
--       case of an unconstrained formal parameter, or a variable declared
--       with an unconstrained type and an initial value). The nominal subtype
--       is the Etype entry for the entity. The Actual_Subtype field is set
--       only if the actual subtype differs from the nominal subtype. If the
--       actual and nominal subtypes are the same, then the Actual_Subtype
--       field is Empty, and Etype indicates both types.
--
--       For objects, the Actual_Subtype is set only if this is a discriminated
--       type. For arrays, the bounds of the expression are obtained and the
--       Etype of the object is directly the constrained subtype. This is
--       rather irregular, and the semantic checks that depend on the nominal
--       subtype being unconstrained use flag Is_Constr_Subt_For_U_Nominal(qv).

--    Address_Clause (synthesized)
--       Applies to entries, objects and subprograms. Set if an address clause
--       is present which references the object or subprogram and points to
--       the N_Attribute_Definition_Clause node. Empty if no Address clause.
--       The expression in the address clause is always a constant that is
--       defined before the entity to which the address clause applies.
--       Note: Gigi references this field in E_Task_Type entities???

--    Address_Taken (Flag104)
--       Present in all entities. Set if the Address or Unrestricted_Access
--       attribute is applied directly to the entity, i.e. the entity is the
--       entity of the prefix of the attribute reference. Used by Gigi to
--       make sure that the address can be meaningfully taken, and also in
--       the case of subprograms to control output of certain warnings.

--    Aft_Value (synthesized)
--       Applies to fixed and decimal types. Computes a universal integer
--       that holds value of the Aft attribute for the type.

--    Alias (Node18)
--       Present in overloaded entities (literals, subprograms, entries) and
--       subprograms that cover a primitive operation of an abstract interface
--       (that is, subprograms with the Interface_Alias attribute). In case of
--       overloaded entities it points to the parent subprogram of a derived
--       subprogram. In case of abstract interface subprograms it points to the
--       subprogram that covers the abstract interface primitive. Also used for
--       a subprogram renaming, where it points to the renamed subprogram. For
--       an inherited operation (of a type extension) that is overridden in a
--       private part, the Alias is the overriding operation. In this fashion a
--       call from outside the package ends up executing the new body even if
--       non-dispatching, and a call from inside calls the overriding operation
--       because it hides the implicit one. Alias is always empty for entries.

--    Alignment (Uint14)
--       Present in entities for types and also in constants, variables
--       (including exceptions where it refers to the static data allocated for
--       an exception), loop parameters, and formal parameters. This indicates
--       the desired alignment for a type, or the actual alignment for an
--       object. A value of zero (Uint_0) indicates that the alignment has not
--       been set yet. The alignment can be set by an explicit alignment
--       clause, or set by the front-end in package Layout, or set by the
--       back-end as part of the back end back-annotation process. The
--       alignment field is also present in E_Exception entities, but there it
--       is used only by the back-end for back annotation.

--    Alignment_Clause (synthesized)
--       Applies to all entities for types and objects. If an alignment
--       attribute definition clause is present for the entity, then this
--       function returns the N_Attribute_Definition clause that specifies the
--       alignment. If no alignment clause applies to the type, then the call
--       to this function returns Empty. Note that the call can return a
--       non-Empty value even if Has_Alignment_Clause is not set (happens with
--       subtype and derived type declarations). Note also that a record
--       definition clause with an (obsolescent) mod clause is converted
--       into an attribute definition clause for this purpose.

--    Associated_Formal_Package (Node12)
--       Present in packages that are the actuals of formal_packages. Points
--       to the entity in the declaration for the formal package.

--    Associated_Node_For_Itype (Node8)
--       Present in all type and subtype entities. Set non-Empty only for
--       Itypes. Set to point to the associated node for the Itype, i.e.
--       the node whose elaboration generated the Itype. This is used for
--       copying trees, to determine whether or not to copy an Itype, and
--       also for accessibility checks on anonymous access types. This
--       node is typically an object declaration, component declaration,
--       type or subtype declaration. For an access discriminant in a type
--       declaration, the associated_node_for_itype is the discriminant
--       specification. For an access parameter it is the enclosing subprogram
--       declaration.

--    Associated_Storage_Pool (Node22) [root type only]
--       Present in simple and general access type entities. References the
--       storage pool to be used for the corresponding collection. A value of
--       Empty means that the default pool is to be used. This is present
--       only in the root type, since derived types must have the same pool
--       as the parent type.

--    Associated_Final_Chain (Node23)
--       Present in simple and general access type entities. References the
--       List_Controller object that holds the finalization chain on which
--       are attached dynamically allocated objects referenced by the access
--       type. Empty when the access type cannot reference a controlled object.

--    Barrier_Function (Node12)
--       Present in protected entries and entry families. This is the
--       subprogram declaration for the body of the function that returns
--       the value of the entry barrier.

--    Base_Type (synthesized)
--       Applies to all type entities. Returns the base type of a type or
--       subtype. The base type of a type is the type itself. The base type
--       of a subtype is the type that it constrains (which is always a type
--       entity, not some other subtype). Note that in the case of a subtype
--       of a private type, it is possible for the base type attribute to
--       return a private type, even if the subtype to which it applies is
--       non-private. See also Implementation_Base_Type. Note: it is allowed
--       to apply Base_Type to other than a type, in which case it simply
--       returns the entity unchanged.

--    Block_Node (Node11)
--       Present in block entities. Points to the identifier in the
--       Block_Statement itself. Used when retrieving the block construct
--       for finalization purposes, The block entity has an implicit label
--       declaration in the enclosing declarative part, and has otherwise
--       no direct connection in the tree with the block statement. The
--       link is to the identifier (which is an occurrence of the entity)
--       and not to the block_statement itself, because the statement may
--       be rewritten, e.g. in the process of removing dead code.

--    Body_Entity (Node19)
--       Present in package and generic package entities, points to the
--       corresponding package body entity if one is present.

--    Body_Needed_For_SAL (Flag40)
--       Present in package and subprogram entities that are compilation
--       units. Indicates that the source for the body must be included
--       when the unit is part of a standalone library.

--    C_Pass_By_Copy (Flag125) [implementation base type only]
--       Present in record types. Set if a pragma Convention for the record
--       type specifies convention C_Pass_By_Copy. This convention name is
--       treated as identical in all respects to convention C, except that
--       if it is specified for a record type, then the C_Pass_By_Copy flag
--       is set, and if a foreign convention subprogram has a formal of the
--       corresponding type, then the parameter passing mechanism will be
--       set to By_Copy (unless specifically overridden by an Import or
--       Export pragma).

--    Can_Never_Be_Null (Flag38)
--       This flag is present in all entities, but can only be set in an object
--       which can never have a null value. This is set True for constant
--       access values initialized to a non-null value. This is also True for
--       all access parameters in Ada 83 and Ada 95 modes, and for access
--       parameters that explicitly exclude null in Ada 2005.
--
--       This is used to avoid unnecessary resetting of the Is_Known_Non_Null
--       flag for such entities. In Ada 2005 mode, this is also used when
--       determining subtype conformance of subprogram profiles to ensure
--       that two formals have the same null-exclusion status.
--
--       ??? This is also set on some access types, eg the Etype of the
--       anonymous access type of a controlling formal.

--    Chars (Name1)
--       Present in all entities. This field contains an entry into the names
--       table that has the character string of the identifier, character
--       literal or operator symbol. See Namet for further details. Note that
--       throughout the processing of the front end, this name is the simple
--       unqualified name. However, just before gigi is called, a call is made
--       to Qualify_All_Entity_Names. This causes entity names to be qualified
--       using the encoding described in exp_dbug.ads, and from that point on
--       (including post gigi steps such as cross-reference generation), the
--       entities will contain the encoded qualified names.

--    Checks_May_Be_Suppressed (Flag31)
--       Present in all entities. Set if a pragma Suppress or Unsuppress
--       mentions the entity specifically in the second argument. If this
--       flag is set the Global_Entity_Suppress and Local_Entity_Suppress
--       tables must be consulted to determine if there actually is an active
--       Suppress or Unsuppress pragma that applies to the entity.

--    Class_Wide_Type (Node9)
--       Present in all type entities. For a tagged type or subtype, returns
--       the corresponding implicitly declared class-wide type. Set to Empty
--       for non-tagged types.

--    Cloned_Subtype (Node16)
--       Present in E_Record_Subtype and E_Class_Wide_Subtype entities.
--       Each such entity can either have a Discriminant_Constraint, in
--       which case it represents a distinct type from the base type (and
--       will have a list of components and discrimants in the list headed by
--       First_Entity) or else no such constraint, in which case it will be a
--       copy of the base type.
--
--       o  Each element of the list in First_Entity is copied from the base
--          type; in that case, this field is Empty.
--
--       o  The list in First_Entity is shared with the base type; in that
--          case, this field points to that entity.
--
--       A record or classwide subtype may also be a copy of some other
--       subtype and share the entities in the First_Entity with that subtype.
--       In that case, this field points to that subtype.
--
--       For E_Class_Wide_Subtype, the presence of Equivalent_Type overrides
--       this field. Note that this field ONLY appears in subtype entries, not
--       in type entries, it is not present, and it is an error to reference
--       Cloned_Subtype in an E_Record_Type or E_Class_Wide_Type entity.

--    Comes_From_Source
--       This flag appears on all nodes, including entities, and indicates
--       that the node was created by the scanner or parser from the original
--       source. Thus for entities, it indicates that the entity is defined
--       in the original source program.

--    Component_Alignment (special field) [base type only]
--       Present in array and record entities. Contains a value of type
--       Component_Alignment_Kind indicating the alignment of components.
--       Set to Calign_Default normally, but can be overridden by use of
--       the Component_Alignment pragma. Note: this field is currently
--       stored in a non-standard way, see body for details.

--    Component_Bit_Offset (Uint11)
--       Present in record components (E_Component, E_Discriminant) if a
--       component clause applies to the component. First bit position of
--       given component, computed from the first bit and position values
--       given in the component clause. A value of No_Uint means that the
--       value is not yet known. The value can be set by the appearance of
--       an explicit component clause in a record representation clause,
--       or it can be set by the front-end in package Layout, or it can be
--       set by the backend. By the time backend processing is completed,
--       this field is always set. A negative value is used to represent
--       a value which is not known at compile time, and must be computed
--       at run-time (this happens if fields of a record have variable
--       lengths). See package Layout for details of these values.
--
--       Note: Component_Bit_Offset is redundant with respect to the fields
--       Normalized_First_Bit and Normalized_Position, and could in principle
--       be eliminated, but it is convenient in several situations, including
--       use in Gigi, to have this redundant field.

--    Component_Clause (Node13)
--       Present in record components and discriminants. If a record
--       representation clause is present for the corresponding record type a
--       that specifies a position for the component, then the Component_Clause
--       field of the E_Component entity points to the N_Component_Clause node.
--       Set to Empty if no record representation clause was present, or if
--       there was no specification for this component.

--    Component_Size (Uint22) [implementation base type only]
--       Present in array types. It contains the component size value for
--       the array. A value of No_Uint means that the value is not yet set.
--       The value can be set by the use of a component size clause, or
--       by the front end in package Layout, or by the backend. A negative
--       value is used to represent a value which is not known at compile
--       time, and must be computed at run-time (this happens if the type
--       of the component has a variable length size). See package Layout
--       for details of these values.

--    Component_Type (Node20) [implementation base type only]
--       Present in array types and string types. References component type.

--    Corresponding_Concurrent_Type (Node18)
--       Present in record types that are constructed by the expander to
--       represent task and protected types (Is_Concurrent_Record_Type flag
--       set True). Points to the entity for the corresponding task type or
--       protected type.

--    Corresponding_Discriminant (Node19)
--       Present in discriminants of a derived type, when the discriminant is
--       used to constrain a discriminant of the parent type. Points to the
--       corresponding discriminant in the parent type. Otherwise it is Empty.

--    Corresponding_Equality (Node13)
--       Present in function entities for implicit inequality operators.
--       Denotes the explicit or derived equality operation that creates
--       the implicit inequality. Note that this field is not present in
--       other function entities, only in implicit inequality routines,
--       where Comes_From_Source is always False.

--    Corresponding_Protected_Entry (Node18)
--       Present in subprogram bodies. Set for subprogram bodies that implement
--       a protected type entry to point to the entity for the entry.

--    Corresponding_Record_Type (Node18)
--       Present in protected and task types and subtypes. References the
--       entity for the corresponding record type constructed by the expander
--       (see Exp_Ch9). This type is used to represent values of the task type.

--    Corresponding_Remote_Type (Node22)
--       Present in record types that describe the fat pointer structure for
--       Remote_Access_To_Subprogram types. References the original access
--       type.

--    CR_Discriminant (Node23)
--       Present in discriminants of concurrent types. Denotes the homologous
--       discriminant of the corresponding record type. The CR_Discriminant is
--       created at the same time as the discriminal, and used to replace
--       occurrences of the discriminant within the type declaration.

--    Current_Use_Clause (Node27)
--       Present in packages and in types. For packages, denotes the use
--       package clause currently in scope that makes the package use_visible.
--       For types, it denotes the use_type clause that makes the operators of
--       the type visible. Used for more precise warning messages on redundant
--       use clauses.

--    Current_Value (Node9)
--       Present in all object entities. Set in E_Variable, E_Constant, formal
--       parameters and E_Loop_Parameter entities if we have trackable current
--       values. Set non-Empty if the (constant) current value of the variable
--       is known, This value is valid only for references from the same
--       sequential scope as the entity. The sequential scope of an entity
--       includes the immediate scope and any contained scopes that are package
--       specs, package bodies, blocks (at any nesting level) or statement
--       sequences in IF or loop statements.
--
--       Another related use of this field is to record information about the
--       value obtained from an IF or WHILE statement condition. If the IF or
--       ELSIF or WHILE condition has the form "NOT {,NOT] OBJ RELOP VAL ",
--       or OBJ [AND [THEN]] expr, where OBJ refers to an entity with a
--       Current_Value field, RELOP is one of the six relational operators, and
--       VAL is a compile-time known value then the Current_Value field of OBJ
--       points to the N_If_Statement, N_Elsif_Part, or N_Iteration_Scheme node
--       of the relevant construct, and the Condition field of this can be
--       consulted to give information about the value of OBJ. For more details
--       on this usage, see the procedure Exp_Util.Get_Current_Value_Condition.

--    Debug_Info_Off (Flag166)
--       Present in all entities. Set if a pragma Suppress_Debug_Info applies
--       to the entity, or if internal processing in the compiler determines
--       that suppression of debug information is desirable. Note that this
--       flag is only for use by the front end as part of the processing for
--       determining if Needs_Debug_Info should be set. The back end should
--       always test Needs_Debug_Info, it should never test Debug_Info_Off.

--    Debug_Renaming_Link (Node25)
--       Used to link the variable associated with a debug renaming declaration
--       to the renamed entity. See Exp_Dbug.Debug_Renaming_Declaration for
--       details of the use of this field.

--    Declaration_Node (synthesized)
--       Applies to all entities. Returns the tree node for the construct that
--       declared the entity. Normally this is just the Parent of the entity.
--       One exception arises with child units, where the parent of the entity
--       is a selected component/defining program unit name. Another exception
--       is that if the entity is an incomplete type that has been completed,
--       then we obtain the declaration node denoted by the full type, i.e. the
--       full type declaration node. Also note that for subprograms, this
--       returns the {function,procedure}_specification, not the subprogram_
--       declaration.

--    Default_Expr_Function (Node21)
--       Present in parameters. It holds the entity of the parameterless
--       function that is built to evaluate the default expression if it is
--       more complex than a simple identifier or literal. For the latter
--       simple cases or if there is no default value, this field is Empty.

--    Default_Expressions_Processed (Flag108)
--       A flag in subprograms (functions, operators, procedures) and in
--       entries and entry families used to indicate that default expressions
--       have been processed and to avoid multiple calls to process the
--       default expressions (see Freeze.Process_Default_Expressions), which
--       would not only waste time, but also generate false error messages.

--    Default_Value (Node20)
--       Present in formal parameters. Points to the node representing the
--       expression for the default value for the parameter. Empty if the
--       parameter has no default value (which is always the case for OUT
--       and IN OUT parameters in the absence of errors).

--    Delay_Cleanups (Flag114)
--       Present in entities that have finalization lists (subprograms
--       blocks, and tasks). Set if there are pending generic body
--       instantiations for the corresponding entity. If this flag is
--       set, then generation of cleanup actions for the corresponding
--       entity must be delayed, since the insertion of the generic body
--       may affect cleanup generation (see Inline for further details).

--    Delay_Subprogram_Descriptors (Flag50)
--       Present in entities for which exception subprogram descriptors
--       are generated (subprograms, package declarations and package
--       bodies). Present if there are pending generic body instantiations
--       for the corresponding entity. If this flag is set, then generation
--       of the subprogram descriptor for the corresponding enities must
--       be delayed, since the insertion of the generic body may add entries
--       to the list of handlers.
--
--       Note: for subprograms, Delay_Subprogram_Descriptors is set if and
--       only if Delay_Cleanups is set. But Delay_Cleanups can be set for a
--       a block (in which case Delay_Subprogram_Descriptors is set for the
--       containing subprogram). In addition Delay_Subprogram_Descriptors is
--       set for a library level package declaration or body which contains
--       delayed instantiations (in this case the descriptor refers to the
--       enclosing elaboration procedure).

--    Delta_Value (Ureal18)
--       Present in fixed and decimal types. Points to a universal real
--       that holds value of delta for the type, as given in the declaration
--       or as inherited by a subtype or derived type.

--    Dependent_Instances (Elist8)
--       Present in packages that are instances. Holds list of instances
--       of inner generics. Used to place freeze nodes for those instances
--       after that of the current one, i.e. after the corresponding generic
--       bodies.

--    Depends_On_Private (Flag14)
--       Present in all type entities. Set if the type is private or if it
--       depends on a private type.

--    Designated_Type (synthesized)
--       Applies to access types. Returns the designated type. Differs
--       from Directly_Designated_Type in that if the access type refers
--       to an incomplete type, and the full type is available, then this
--       full type is returned instead of the incomplete type.

--    Digits_Value (Uint17)
--       Present in floating point types and subtypes and decimal types and
--       subtypes. Contains the Digits value specified in the declaration.

--    Direct_Primitive_Operations (Elist10)
--       Present in tagged types and subtypes (including synchronized types),
--       in tagged private types and in tagged incomplete types. Element list
--       of entities for primitive operations of the tagged type. Not present
--       in untagged types. In order to follow the C++ ABI, entities of
--       primitives that come from source must be stored in this list in the
--       order of their occurrence in the sources. For incomplete types the
--       list is always empty.

--    Directly_Designated_Type (Node20)
--       Present in access types. This field points to the type that is
--       directly designated by the access type. In the case of an access
--       type to an incomplete type, this field references the incomplete
--       type. Note that in the semantic processing, what is useful in
--       nearly all cases is the full type designated by the access type.
--       The function Designated_Type obtains this full type in the case of
--       access to an incomplete type.

--    Discard_Names (Flag88)
--       Present in types and exception entities. Set if pragma Discard_Names
--       applies to the entity. It is also set for declarative regions and
--       package specs for which a Discard_Names pragma with zero arguments
--       has been encountered. The purpose of setting this flag is to be able
--       to set the Discard_Names attribute on enumeration types declared
--       after the pragma within the same declarative region. This flag is
--       set to False if a Keep_Names pragma appears for an enumeration type.

--    Discriminal (Node17)
--       Present in discriminants (Discriminant formal: GNAT's first
--       coinage). The entity used as a formal parameter that corresponds
--       to a discriminant. See section "Handling of Discriminants" for
--       full details of the use of discriminals.

--    Discriminal_Link (Node10)
--       Present in discriminals (which have an Ekind of E_In_Parameter,
--       or E_Constant), points back to corresponding discriminant.

--    Discriminant_Checking_Func (Node20)
--       Present in components. Points to the defining identifier of the
--       function built by the expander returns a Boolean indicating whether
--       the given record component exists for the current discriminant
--       values.

--    Discriminant_Constraint (Elist21)
--       Present in entities whose Has_Discriminants flag is set (concurrent
--       types, subtypes, record types and subtypes, private types and
--       subtypes, limited private types and subtypes and incomplete types).
--       It is an error to reference the Discriminant_Constraint field if
--       Has_Discriminants is False.
--
--       If the Is_Constrained flag is set, Discriminant_Constraint points
--       to an element list containing the discriminant constraints in the
--       same order in which the discriminants are declared.
--
--       If the Is_Constrained flag is not set but the discriminants of the
--       unconstrained type have default initial values then this field
--       points to an element list giving these default initial values in
--       the same order in which the discriminants are declared. Note that
--       in this case the entity cannot be a tagged record type, because
--       discriminants in this case cannot have defaults.
--
--       If the entity is a tagged record implicit type, then this field is
--       inherited from the first subtype (so that the itype is subtype
--       conformant with its first subtype, which is needed when the first
--       subtype overrides primitive operations inherited by the implicit
--       base type).
--
--       In all other cases Discriminant_Constraint contains the empty
--       Elist (ie it is initialized with a call to New_Elmt_List).

--    Discriminant_Default_Value (Node20)
--       Present in discriminants. Points to the node representing the
--       expression for the default value of the discriminant. Set to
--       Empty if the discriminant has no default value.

--    Discriminant_Number (Uint15)
--       Present in discriminants. Gives the ranking of a discriminant in
--       the list of discriminants of the type, i.e. a sequential integer
--       index starting at 1 and ranging up to number of discriminants.

--    Dispatch_Table_Wrappers (Elist26) [implementation base type only]
<<<<<<< HEAD
--       Present in library level record type entities if we are generating
--       statically allocated dispatch tables. For a tagged type, points to
--       the list of dispatch table wrappers associated with the tagged type.
--       For a non-tagged record, contains No_Elist.
=======
--       Present in record type [with private] entities. Set in library level
--       record type entities if we are generating statically allocated
--       dispatch tables. For a tagged type, points to the list of dispatch
--       table wrappers associated with the tagged type. For a non-tagged
--       record, contains No_Elist.
>>>>>>> 03d20231

--    DTC_Entity (Node16)
--       Present in function and procedure entities. Set to Empty unless
--       the subprogram is dispatching in which case it references the
--       Dispatch Table pointer Component. That is to say the component _tag
--       for regular Ada tagged types, for CPP_Class types and their
--       descendants this field points to the component entity in the record
--       that is the Vtable pointer for the Vtable containing the entry that
--       references the subprogram.

--    DT_Entry_Count (Uint15)
--       Present in E_Component entities. Only used for component marked
--       Is_Tag. Store the number of entries in the Vtable (or Dispatch Table)

--    DT_Offset_To_Top_Func (Node25)
--       Present in E_Component entities. Only used for component marked
--       Is_Tag. If present it stores the Offset_To_Top function used to
--       provide this value in tagged types whose ancestor has discriminants.

--    DT_Position (Uint15)
--       Present in function and procedure entities which are dispatching
--       (should not be referenced without first checking that flag
--       Is_Dispatching_Operation is True). Contains the offset into
--       the Vtable for the entry that references the subprogram.

--    Ekind (Ekind)
--       Present in all entities. Contains a value of the enumeration type
--       Entity_Kind declared in a subsequent section in this spec.

--    Elaborate_Body_Desirable (Flag210)
--       Present in package entities. Set if the elaboration circuitry detects
--       a case where there is a package body that modifies one or more visible
--       entities in the package spec and there is no explicit Elaborate_Body
--       pragma for the package. This information is passed on to the binder,
--       which attempts, but does not promise, to elaborate the body as close
--       to the spec as possible.

--    Elaboration_Entity (Node13)
--       Present in generic and non-generic package and subprogram
--       entities. This is a boolean entity associated with the unit that
--       is initially set to False, and is set True when the unit is
--       elaborated. This is used for two purposes. First, it is used to
--       implement required access before elaboration checks (the flag
--       must be true to call a subprogram at elaboration time). Second,
--       it is used to guard against repeated execution of the generated
--       elaboration code.
--
--       Note that we always allocate this flag, and set this field, but
--       we do not always actually use it. It is only used if it is needed
--       for access-before-elaboration use (see Elaboration_Entity_Required
--       flag) or if either the spec or the body has elaboration code. If
--       neither of these two conditions holds, then the entity is still
--       allocated (since we don't know early enough whether or not there
--       is elaboration code), but is simply not used for any purpose.

--    Elaboration_Entity_Required (Flag174)
--       Present in generics and non-generic package and subprogram
--       entities. Set only if Elaboration_Entity is non-Empty to indicate
--       that the boolean is required to be set even if there is no other
--       elaboration code. This occurs when the Elaboration_Entity flag
--       is used for required access-before-elaboration checking. If the
--       flag is only for preventing multiple execution of the elaboration
--       code, then if there is no other elaboration code, obviously there
--       is no need to set the flag.

--    Enclosing_Scope (Node18)
--       Present in labels. Denotes the innermost enclosing construct that
--       contains the label. Identical to the scope of the label, except for
--       labels declared in the body of an accept statement, in which case the
--       entry_name is the Enclosing_Scope. Used to validate goto's within
--       accept statements.

--    Entry_Accepted (Flag152)
--       Present in E_Entry and E_Entry_Family entities. Set if there is
--       at least one accept for this entry in the task body. Used to
--       generate warnings for missing accepts.

--    Entry_Bodies_Array (Node15)
--       Present in protected types for which Has_Entries is true.
--       This is the defining identifier for the array of entry body
--       action procedures and barrier functions used by the runtime to
--       execute the user code associated with each entry.

--    Entry_Cancel_Parameter (Node23)
--       Present in blocks. This only applies to a block statement for
--       which the Is_Asynchronous_Call_Block flag is set. It
--       contains the defining identifier of an object that must be
--       passed to the Cancel_Task_Entry_Call or Cancel_Protected_Entry_Call
--       call in the cleanup handler added to the block by
--       Exp_Ch7.Expand_Cleanup_Actions. This parameter is a Boolean
--       object for task entry calls and a Communications_Block object
--       in the case of protected entry calls. In both cases the objects
--       are declared in outer scopes to this block.

--    Entry_Component (Node11)
--       Present in formal parameters (in, in out and out parameters). Used
--       only for formals of entries. References the corresponding component
--       of the entry parameter record for the entry.

--    Entry_Formal (Node16)
--       Present in components of the record built to correspond to entry
--       parameters. This field points from the component to the formal. It
--       is the back pointer corresponding to Entry_Component.

--    Entry_Index_Constant (Node18)
--       Present in an entry index parameter. This is an identifier that
--       eventually becomes the name of a constant representing the index
--       of the entry family member whose entry body is being executed. Used
--       to expand references to the entry index specification identifier.

--    Entry_Index_Type (synthesized)
--       Applies to an entry family. Denotes Etype of the subtype indication
--       in the entry declaration. Used to resolve the index expression in an
--       accept statement for a member of the family, and in the prefix of
--       'COUNT when it applies to a family member.

--    Entry_Parameters_Type (Node15)
--       Present in entries. Points to the access-to-record type that is
--       constructed by the expander to hold a reference to the parameter
--       values. This reference is manipulated (as an address) by the
--       tasking runtime. The designated record represents a packaging
--       up of the entry parameters (see Exp_Ch9.Expand_N_Entry_Declaration
--       for further details). Entry_Parameters_Type is Empty if the entry
--       has no parameters.

--    Enumeration_Pos (Uint11)
--       Present in enumeration literals. Contains the position number
--       corresponding to the value of the enumeration literal.

--    Enumeration_Rep (Uint12)
--       Present in enumeration literals. Contains the representation that
--       corresponds to the value of the enumeration literal. Note that
--       this is normally the same as Enumeration_Pos except in the presence
--       of representation clauses, where Pos will still represent the
--       position of the literal within the type and Rep will have be the
--       value given in the representation clause.

--    Enumeration_Rep_Expr (Node22)
--       Present in enumeration literals. Points to the expression in an
--       associated enumeration rep clause that provides the representation
--       value for this literal. Empty if no enumeration rep clause for this
--       literal (or if rep clause does not have an entry for this literal,
--       an error situation). This is also used to catch duplicate entries
--       for the same literal.

--    Enum_Pos_To_Rep (Node23)
--       Present in enumeration types (but not enumeration subtypes). Set to
--       Empty unless the enumeration type has a non-standard representation
--       (i.e. at least one literal has a representation value different from
--       its pos value). In this case, Enum_Pos_To_Rep is the entity for an
--       array constructed when the type is frozen that maps Pos values to
--       corresponding Rep values. The index type of this array is Natural,
--       and the component type is a suitable integer type that holds the
--       full range of representation values.

--    Equivalent_Type (Node18)
--       Present in class wide types and subtypes, access to protected
--       subprogram types, and in exception types. For a classwide type, it
--       is always Empty. For a class wide subtype, it points to an entity
--       created by the expander which gives Gigi an easily understandable
--       equivalent of the class subtype with a known size (given by an
--       initial value). See Exp_Util.Expand_Class_Wide_Subtype for further
--       details. For E_Exception_Type, this points to the record containing
--       the data necessary to represent exceptions (for further details, see
--       System.Standard_Library. For access_to_protected subprograms, it
--       denotes a record that holds pointers to the operation and to the
--       protected object. For remote Access_To_Subprogram types, it denotes
--       the record that is the fat pointer representation of an RAST.

--    Esize (Uint12)
--       Present in all types and subtypes, and also for components, constants,
--       and variables, including exceptions where it refers to the static data
--       allocated for an exception. Contains the Object_Size of the type or of
--       the object. A value of zero indicates that the value is not yet known.
--
--       For the case of components where a component clause is present, the
--       value is the value from the component clause, which must be non-
--       negative (but may be zero, which is acceptable for the case of
--       a type with only one possible value). It is also possible for Esize
--       of a component to be set without a component clause present, which
--       means that the component size is specified, but not the position.
--       See also RM_Size and the section on "Handling of Type'Size Values".
--       During gigi processing, the value is back annotated for all zero
--       values, so that after the call to gigi, the value is properly set.

--    Etype (Node5)
--       Present in all entities. Represents the type of the entity, which
--       is itself another entity. For a type entity, points to the parent
--       type for a derived type, or if the type is not derived, points to
--       itself. For a subtype entity, Etype points to the base type. For
--       a class wide type, points to the parent type. For a subprogram or
--       subprogram type, Etype has the return type of a function or is set
--       to Standard_Void_Type to represent a procedure.
--
--       Note one obscure case: for pragma Default_Storage_Pool (null), the
--       Etype of the N_Null node is Empty.

--    Exception_Code (Uint22)
--       Present in exception entities. Set to zero unless either an
--       Import_Exception or Export_Exception pragma applies to the
--       pragma and specifies a Code value. See description of these
--       pragmas for details. Note that this field is relevant only if
--       Is_VMS_Exception is set.

--    Extra_Formal (Node15)
--       Present in formal parameters in the non-generic case. Certain
--       parameters require extra implicit information to be passed (e.g. the
--       flag indicating if an unconstrained variant record argument is
--       constrained, and the accessibility level for access parameters. See
--       description of Extra_Constrained, Extra_Accessibility fields for
--       further details. Extra formal parameters are constructed to represent
--       these values, and chained to the end of the list of formals using the
--       Extra_Formal field (i.e. the Extra_Formal field of the last "real"
--       formal points to the first extra formal, and the Extra_Formal field of
--       each extra formal points to the next one, with Empty indicating the
--       end of the list of extra formals.

--    Extra_Formals (Node28)
--       Applies to subprograms and subprogram types, and also in entries
--       and entry families. Returns first extra formal of the subprogram
--       or entry. Returns Empty if there are no extra formals.

--    Extra_Accessibility (Node13)
--       Present in formal parameters in the non-generic case if expansion is
--       active. Normally Empty, but if a parameter is one for which a dynamic
--       accessibility check is required, then an extra formal of type
--       Natural is created (see description of field Extra_Formal), and the
--       Extra_Accessibility field of the formal parameter points to the entity
--       for this extra formal. Also present in variables when compiling
--       receiving stubs. In this case, a non Empty value means that this
--       variable's accessibility depth has been transmitted by the caller and
--       must be retrieved through the entity designed by this field instead of
--       being computed.

--    Extra_Constrained (Node23)
--       Present in formal parameters in the non-generic case if expansion is
--       active. Normally Empty, but if a parameter is one for which a dynamic
--       indication of its constrained status is required, then an extra formal
--       of type Boolean is created (see description of field Extra_Formal),
--       and the Extra_Constrained field of the formal parameter points to the
--       entity for this extra formal. Also present in variables when compiling
--       receiving stubs. In this case, a non empty value means that this
--       variable's constrained status has been transmitted by the caller and
--       must be retrieved through the entity designed by this field instead of
--       being computed.

--    Can_Use_Internal_Rep (Flag229) [base type only]
--       Present in Access_Subprogram_Kind nodes. This flag is set by the
--       front end and used by the back end. False means that the back end
--       must represent the type in the same way as Convention-C types (and
--       other foreign-convention types). On many targets, this means that
--       the back end will use dynamically generated trampolines for nested
--       subprograms. True means that the back end can represent the type in
--       some internal way. On the aforementioned targets, this means that the
--       back end will not use dynamically generated trampolines. This flag
--       must be False if Has_Foreign_Convention is True; otherwise, the front
--       end is free to set the policy.
--
--       Setting this False in all cases corresponds to the traditional back
--       end strategy, where all access-to-subprogram types are represented the
--       same way, independent of the Convention. See also
--       Always_Compatible_Rep in Targparm.
--
--       Efficiency note: On targets that use dynamically generated
--       trampolines, False generally favors efficiency of top-level
--       subprograms, whereas True generally favors efficiency of nested
--       ones. On other targets, this flag has little or no effect on
--       efficiency. The front end should take this into account. In
--       particular, pragma Favor_Top_Level gives a hint that the flag should
--       be False.
--
--       Note: We considered using Convention-C for this purpose, but we need
--       this separate flag, because Convention-C implies that for
--       P'[Unrestricted_]Access, P also have convention C. Sometimes we want
--       to have Can_Use_Internal_Rep False for an access type, but allow P to
--       have convention Ada.

--    Finalization_Chain_Entity (Node19)
--       Present in scopes that can have finalizable entities (blocks,
--       functions, procedures, tasks, entries, return statements). When this
--       field is empty it means that there are no finalization actions to
--       perform on exit of the scope. When this field contains 'Error', it
--       means that no finalization actions should happen at this level and
--       the finalization chain of a parent scope shall be used (??? this is
--       an improper use of 'Error' and should be changed). Otherwise it
--       contains an entity of type Finalizable_Ptr that is the head of the
--       list of objects to finalize on exit. See "Finalization Management"
--       section in exp_ch7.adb for more details.

--    Finalize_Storage_Only (Flag158) [base type only]
--       Present in all types. Set on direct controlled types to which a
--       valid Finalize_Storage_Only pragma applies. This flag is also set on
--       composite types when they have at least one controlled component and
--       all their controlled components are Finalize_Storage_Only. It is also
--       inherited by type derivation except for direct controlled types where
--       the Finalize_Storage_Only pragma is required at each level of
--       derivation.

--    First_Component (synthesized)
--       Applies to record types. Returns the first component by following the
--       chain of declared entities for the record until a component is found
--       (one with an Ekind of E_Component). The discriminants are skipped. If
--       the record is null, then Empty is returned.

--    First_Component_Or_Discriminant (synthesized)
--      Similar to First_Component, but discriminants are not skipped, so will
--      find the first discriminant if discriminants are present.

--    First_Entity (Node17)
--       Present in all entities which act as scopes to which a list of
--       associated entities is attached (blocks, class subtypes and types,
--       entries, functions, loops, packages, procedures, protected objects,
--       record types and subtypes, private types, task types and subtypes).
--       Points to a list of associated entities using the Next_Entity field
--       as a chain pointer with Empty marking the end of the list.

--    First_Exit_Statement (Node8)
--       Present in E_Loop entity. The exit statements for a loop are chained
<<<<<<< HEAD
--       (in reverse order of appearence) using this field to point to the
=======
--       (in reverse order of appearance) using this field to point to the
>>>>>>> 03d20231
--       first entry in the chain (last exit statement in the loop). The
--       entries are chained through the Next_Exit_Statement field of the
--       N_Exit_Statement node with Empty marking the end of the list.

--    First_Formal (synthesized)
--       Applies to subprograms and subprogram types, and also in entries
--       and entry families. Returns first formal of the subprogram or entry.
--       The formals are the first entities declared in a subprogram or in
--       a subprogram type (the designated type of an Access_To_Subprogram
--       definition) or in an entry.

--    First_Formal_With_Extras (synthesized)
--       Applies to subprograms and subprogram types, and also in entries
--       and entry families. Returns first formal of the subprogram or entry.
--       Returns Empty if there are no formals. The list returned includes
--       all the extra formals (see description of Extra_Formals field).

--    First_Index (Node17)
--       Present in array types and subtypes and in string types and subtypes.
--       By introducing implicit subtypes for the index constraints, we have
--       the same structure for constrained and unconstrained arrays, subtype
--       marks and discrete ranges are both represented by a subtype. This
--       function returns the tree node corresponding to an occurrence of the
--       first index (NOT the entity for the type). Subsequent indexes are
--       obtained using Next_Index. Note that this field is present for the
--       case of string literal subtypes, but is always Empty.

--    First_Literal (Node17)
--       Present in all enumeration types, including character and boolean
--       types. This field points to the first enumeration literal entity
--       for the type (i.e. it is set to First (Literals (N)) where N is
--       the enumeration type definition node. A special case occurs with
--       standard character and wide character types, where this field is
--       Empty, since there are no enumeration literal lists in these cases.
--       Note that this field is set in enumeration subtypes, but it still
--       points to the first literal of the base type in this case.

--    First_Optional_Parameter (Node14)
--       Present in (non-generic) function and procedure entities. Set to a
--       non-null value only if a pragma Import_Function, Import_Procedure
--       or Import_Valued_Procedure specifies a First_Optional_Parameter
--       argument, in which case this field points to the parameter entity
--       corresponding to the specified parameter.

--    First_Private_Entity (Node16)
--       Present in all entities containing private parts (packages, protected
--       types and subtypes, task types and subtypes). The entities on the
--       entity chain are in order of declaration, so the entries for private
--       entities are at the end of the chain. This field points to the first
--       entity for the private part. It is Empty if there are no entities
--       declared in the private part or if there is no private part.

--    First_Rep_Item (Node6)
--       Present in all entities. If non-empty, points to a linked list of
--       representation pragmas nodes and representation clause nodes that
--       apply to the entity, linked using Next_Rep_Item, with Empty marking
--       the end of the list. In the case of derived types and subtypes, the
--       new entity inherits the chain at the point of declaration. This
--       means that it is possible to have multiple instances of the same
--       kind of rep item on the chain, in which case it is the first one
--       that applies to the entity.
--
--       Note: pragmas that can apply to more than one overloadable entity,
--       (Convention, Interface, Inline, Inline_Always, Import, Export,
--       External) are never present on this chain when they apply to
--       overloadable entities, since it is impossible for a given pragma
--       to be on more than one chain at a time.
--
--       For most representation items, the representation information is
--       reflected in other fields and flags in the entity. For example if a
--       record representation clause is present, the component entities
--       reflect the specified information. However, there are some items that
--       are only reflected in the chain. These include:
--
--          Alignment attribute definition clause
--          Machine_Attribute pragma
--          Link_Alias pragma
--          Linker_Section pragma
--          Weak_External pragma
--
--       If any of these items are present, then the flag Has_Gigi_Rep_Item
--       is set, indicating that Gigi should search the chain.
--
--       Other representation items are included in the chain so that error
--       messages can easily locate the relevant nodes for posting errors.
--       Note in particular that size clauses are present only for this
--       purpose, and should only be accessed if Has_Size_Clause is set.

<<<<<<< HEAD
=======
--    Float_Rep (Uint10)
--       Present in floating-point entities. Contains a value of type
--       Float_Rep_Kind. Together with the Digits_Value uniquely defines
--       the floating-point representation to be used.

>>>>>>> 03d20231
--    Freeze_Node (Node7)
--       Present in all entities. If there is an associated freeze node for
--       the entity, this field references this freeze node. If no freeze
--       node is associated with the entity, then this field is Empty. See
--       package Freeze for further details.

--    From_With_Type (Flag159)
--       Present in package and type entities. Indicates that the entity
--       appears in a With_Type clause in the context of some other unit,
--       either as the prefix (which must be a package), or as a type name.
--       The package can only be used to retrieve such a type, and the type
--       can be used only in component declarations and access definitions.
--       The With_Type clause is used to construct mutually recursive
--       types, i.e. record types (Java classes) that hold pointers to each
--       other. If such a type is an access type, it has no explicit freeze
--       node, so that the back-end does not attempt to elaborate it.
--       Currently this flag is also used to implement Ada 2005 (AI-50217).
--       It will be renamed to From_Limited_With after removal of the current
--       GNAT with_type clause???

--    Full_View (Node11)
--       Present in all type and subtype entities and in deferred constants.
--       References the entity for the corresponding full type declaration.
--       For all types other than private and incomplete types, this field
--       always contains Empty. If an incomplete type E1 is completed by a
--       private type E2 whose full type declaration entity is E3 then the
--       full view of E1 is E2, and the full view of E2 is E3. See also
--       Underlying_Type.

--    Generic_Homonym (Node11)
--       Present in generic packages. The generic homonym is the entity of
--       a renaming declaration inserted in every generic unit. It is used
--       to resolve the name of a local entity that is given by a qualified
--       name, when the generic entity itself is hidden by a local name.

--    Generic_Renamings (Elist23)
--       Present in package and subprogram instances. Holds mapping that
--       associates generic parameters with the corresponding instances, in
--       those cases where the instance is an entity.

--    Handler_Records (List10)
--       Present in subprogram and package entities. Points to a list of
--       identifiers referencing the handler record entities for the
--       corresponding unit.

--    Has_Aliased_Components (Flag135) [implementation base type only]
--       Present in array type entities. Indicates that the component type
--       of the array is aliased.

--    Has_Alignment_Clause (Flag46)
--       Present in all type entities and objects. Indicates if an alignment
--       clause has been given for the entity. If set, then Alignment_Clause
--       returns the N_Attribute_Definition node for the alignment attribute
--       definition clause. Note that it is possible for this flag to be False
--       even when Alignment_Clause returns non_Empty (this happens in the case
--       of derived type declarations).

--    Has_All_Calls_Remote (Flag79)
--       Present in all library unit entities. Set true if the library unit
--       has an All_Calls_Remote pragma. Note that such entities must also
--       be RCI entities, so the flag Is_Remote_Call_Interface will always
--       be set if this flag is set.

--    Has_Anon_Block_Suffix (Flag201)
--       Present in all entities. Set if the entity is nested within one or
--       more anonymous blocks and the Chars field contains a name with an
--       anonymous block suffix (see Exp_Dbug for further details).

--    Has_Atomic_Components (Flag86) [implementation base type only]
--       Present in all types and objects. Set only for an array type or
--       an array object if a valid pragma Atomic_Components applies to the
--       type or object. Note that in the case of an object, this flag is
--       only set on the object if there was an explicit pragma for the
--       object. In other words, the proper test for whether an object has
--       atomic components is to see if either the object or its base type
--       has this flag set. Note that in the case of a type, the pragma will
--       be chained to the rep item chain of the first subtype in the usual
--       manner.

--    Has_Attach_Handler (synthesized)
--       Applies to record types that are constructed by the expander to
--       represent protected types. Returns True if there is at least one
--       Attach_Handler pragma in the corresponding specification.

--    Has_Biased_Representation (Flag139)
--       Present in discrete types (where it applies to the type'size value),
--       and to objects (both stand-alone and components), where it applies to
--       the size of the object from a size or record component clause. In
--       all cases it indicates that the size in question is smaller than
--       would normally be required, but that the size requirement can be
--       satisfied by using a biased representation, in which stored values
--       have the low bound (Expr_Value (Type_Low_Bound (T)) subtracted to
--       reduce the required size. For example, a type with a range of 1..2
--       takes one bit, using 0 to represent 1 and 1 to represent 2.
--
--       Note that in the object and component cases, the flag is only set if
--       the type is unbiased, but the object specifies a smaller size than the
--       size of the type, forcing biased representation for the object, but
--       the subtype is still an unbiased type.

--    Has_Completion (Flag26)
--       Present in all entities that require a completion (functions,
--       procedures, private types, limited private types, incomplete types,
--       constants and packages that require a body). The flag is set if the
--       completion has been encountered and analyzed.

--    Has_Completion_In_Body (Flag71)
--       Present in all entities for types and subtypes. Set only in "Taft
--       amendment types" (incomplete types whose full declaration appears in
--       the package body).

--    Has_Complex_Representation (Flag140) [implementation base type only]
--       Present in all type entities. Set only for a record base type to
--       which a valid pragma Complex_Representation applies.

--    Has_Component_Size_Clause (Flag68) [implementation base type only]
--       Present in all type entities. Set if a component size clause is
--       present for the given type. Note that this flag can be False even
--       if Component_Size is non-zero (happens in the case of derived types).

--    Has_Constrained_Partial_View (Flag187)
--       Present in private type and their completions, when the private
--       type has no discriminants and the full view has discriminants with
--       defaults. In Ada 2005 heap-allocated objects of such types are not
--       constrained, and can change their discriminants with full assignment.

--    Has_Contiguous_Rep (Flag181)
--       Present in enumeration types. True if the type as a representation
--       clause whose entries are successive integers.

--    Has_Controlling_Result (Flag98)
--       Present in E_Function entities. True if the function is a primitive
--       function of a tagged type which can dispatch on result.

--    Has_Controlled_Component (Flag43) [base type only]
--       Present in all entities. Set only for composite type entities which
--       contain a component that either is a controlled type, or itself
--       contains controlled component (i.e. either Has_Controlled_Component
--       or Is_Controlled is set for at least one component).

--    Has_Convention_Pragma (Flag119)
--       Present in all entities. Set true for an entity for which a valid
--       Convention, Import, or Export pragma has been given. Used to prevent
--       more than one such pragma appearing for a given entity (RM B.1(45)).

--    Has_Delayed_Aspects (Flag200) Present in all entities. Set true if the
--       Rep_Item chain for the entity has one or more N_Aspect_Definition
--       nodes chained which are not to be evaluated till the freeze point.
--       The aspect definition expression clause has been preanalyzed to get
--       visibility at the point of use, but no other action has been taken.

--    Has_Delayed_Freeze (Flag18)
--       Present in all entities. Set to indicate that an explicit freeze
--       node must be generated for the entity at its freezing point. See
--       separate section ("Delayed Freezing and Elaboration") for details.

--    Has_Discriminants (Flag5)
--       Present in all types and subtypes. For types that are allowed to have
--       discriminants (record types and subtypes, task types and subtypes,
--       protected types and subtypes, private types, limited private types,
--       and incomplete types), indicates if the corresponding type or subtype
--       has a known discriminant part. Always false for all other types.

--    Has_Dispatch_Table (Flag220)
--       Present in E_Record_Types that are tagged. Set to indicate that the
--       corresponding dispatch table is already built. This flag is used to
--       avoid duplicate construction of library level dispatch tables (because
--       the declaration of library level objects cause premature construction
--       of the table); otherwise the code that builds the table is added at
--       the end of the list of declarations of the package.

--    Has_Entries (synthesized)
--       Applies to concurrent types. True if any entries are declared
--       within the task or protected definition for the type.

--    Has_Enumeration_Rep_Clause (Flag66)
--       Present in enumeration types. Set if an enumeration representation
--       clause has been given for this enumeration type. Used to prevent more
--       than one enumeration representation clause for a given type. Note
--       that this does not imply a representation with holes, since the rep
--       clause may merely confirm the default 0..N representation.

--    Has_External_Tag_Rep_Clause (Flag110)
--       Present in tagged types. Set if an external_tag rep. clause has been
--       given for this type. Use to avoid the generation of the default
--       external_tag.

--    Has_Exit (Flag47)
--       Present in loop entities. Set if the loop contains an exit statement.

--    Has_Foreign_Convention (synthesized)
--       Applies to all entities. Determines if the Convention for the
--       entity is a foreign convention (i.e. is other than Convention_Ada,
--       Convention_Intrinsic, Convention_Entry or Convention_Protected).

--    Has_Forward_Instantiation (Flag175)
--       Present in package entities. Set true for packages that contain
--       instantiations of local generic entities, before the corresponding
--       generic body has been seen. If a package has a forward instantiation,
--       we cannot inline subprograms appearing in the same package because
--       the placement requirements of the instance will conflict with the
--       linear elaboration of front-end inlining.

--    Has_Fully_Qualified_Name (Flag173)
--       Present in all entities. Set True if the name in the Chars field has
--       been replaced by the fully qualified name, as used for debug output.
--       See Exp_Dbug for a full description of the use of this flag and also
--       the related flag Has_Qualified_Name.

--    Has_Gigi_Rep_Item (Flag82)
--       Present in all entities. Set if the rep item chain (referenced by
--       First_Rep_Item and linked through the Next_Rep_Item chain) contains a
--       representation item that needs to be specially processed by Gigi, i.e.
--       one of the following items:
--
--          Machine_Attribute pragma
--          Linker_Alias pragma
--          Linker_Section pragma
--          Linker_Constructor pragma
--          Linker_Destructor pragma
--          Weak_External pragma
--
--       If this flag is set, then Gigi should scan the rep item chain to
--       process any of these items that appear. At least one such item will
--       be present.

--    Has_Homonym (Flag56)
--       Present in all entities. Set if an entity has a homonym in the same
--       scope. Used by Gigi to generate unique names for such entities.
--
--    Has_Initial_Value (Flag219)
--       Present in entities for variables and out parameters. Set if there
--       is an explicit initial value expression in the declaration of the
--       variable. Note that this is set only if this initial value is
--       explicit, it is not set for the case of implicit initialization
--       of access types or controlled types. Always set to False for out
--       parameters. Also present in entities for in and in-out parameters,
--       but always false in these cases.
--
--    Has_Interrupt_Handler (synthesized)
--       Applies to all protected type entities. Set if the protected type
--       definition contains at least one procedure to which a pragma
--       Interrupt_Handler applies.

--    Has_Invariants (Flag232)
--       Present in all type entities and in subprogram entities. Set True in
--       private types if an Invariant or Invariant'Class aspect applies to the
--       type, or if the type inherits one or more Invariant'Class aspects.
--       Also set in the corresponding full type. Note: if this flag is set
--       True, then usually the Invariant_Procedure attribute is set once the
--       type is frozen, however this may not be true in some error situations.
--       Note that it might be the full type which has inheritable invariants,
--       and then the flag will also be set in the private type. Also set in
--       the invariant procedure entity, to distinguish it among entries in the
--       Subprograms_For_Type.

--    Has_Inheritable_Invariants (Flag248)
--       Present in all type entities. Set True in private types from which one
--       or more Invariant'Class aspects will be inherited if a another type is
--       derived from the type (i.e. those types which have an Invariant'Class
--       aspect, or which inherit one or more Invariant'Class aspects). Also
--       set in the corresponding full types. Note that it might be the full
--       type which has inheritable invariants, and in this case the flag will
--       also be set in the private type.

--    Has_Machine_Radix_Clause (Flag83)
--       Present in decimal types and subtypes, set if a Machine_Radix
--       representation clause is present. This flag is used to detect
--       the error of multiple machine radix clauses for a single type.

--    Has_Master_Entity (Flag21)
--       Present in entities that can appear in the scope stack (see spec
--       of Sem). It is set if a task master entity (_master) has been
--       declared and initialized in the corresponding scope.

--    Has_Missing_Return (Flag142)
--       Present in functions and generic functions. Set if there is one or
--       more missing return statements in the function. This is used to
--       control wrapping of the body in Exp_Ch6 to ensure that the program
--       error exception is correctly raised in this case at runtime.

--    Has_Up_Level_Access (Flag215)
--      Present in E_Variable and E_Constant entities. Set if the entity
--      is a local variable declared in a subprogram p and is accessed in
--      a subprogram nested inside p. Currently this flag is only set when
--      VM_Target /= No_VM, for efficiency, since only the .NET back-end
--      makes use of it to generate proper code for up-level references.

--    Has_Nested_Block_With_Handler (Flag101)
--       Present in scope entities. Set if there is a nested block within the
--       scope that has an exception handler and the two scopes are in the
--       same procedure. This is used by the backend for controlling certain
--       optimizations to ensure that they are consistent with exceptions.
--       See documentation in Gigi for further details.

--    Has_Non_Standard_Rep (Flag75) [implementation base type only]
--       Present in all type entities. Set when some representation clause
--       or pragma causes the representation of the item to be significantly
--       modified. In this category are changes of small or radix for a
--       fixed-point type, change of component size for an array, and record
--       or enumeration representation clauses, as well as packed pragmas.
--       All other representation clauses (e.g. Size and Alignment clauses)
--       are not considered to be significant since they do not affect
--       stored bit patterns.

--    Has_Object_Size_Clause (Flag172)
--       Present in entities for types and subtypes. Set if an Object_Size
--       clause has been processed for the type Used to prevent multiple
--       Object_Size clauses for a given entity.

--    Has_Per_Object_Constraint (Flag154)
--       Present in E_Component entities, true if the subtype of the
--       component has a per object constraint. Per object constraints result
--       from the following situations:
--
--       1. N_Attribute_Reference - when the prefix is the enclosing type and
--          the attribute is Access.
--       2. N_Discriminant_Association - when the expression uses the
--          discriminant of the enclosing type.
--       3. N_Index_Or_Discriminant_Constraint - when at least one of the
--          individual constraints is a per object constraint.
--       4. N_Range - when the lower or upper bound uses the discriminant of
--          the enclosing type.
--       5. N_Range_Constraint - when the range expression uses the
--          discriminant of the enclosing type.

--    Has_Persistent_BSS (Flag188)
--       Present in all entities. Set True for entities to which a valid
--       pragma Persistent_BSS applies. Note that although the pragma is
--       only meaningful for objects, we set it for all entities in a unit
--       to which the pragma applies, as well as the unit entity itself, for
--       convenience in propagating the flag to contained entities.

--    Has_Postconditions (Flag240)
--      Present in subprogram entities. Set if postconditions are active for
--      the procedure, and a _postconditions procedure has been generated.

--    Has_Pragma_Controlled (Flag27) [implementation base type only]
--       Present in access type entities. It is set if a pragma Controlled
--       applies to the access type.

--    Has_Pragma_Elaborate_Body (Flag150)
--       Present in all entities. Set in compilation unit entities if a
--       pragma Elaborate_Body applies to the compilation unit.

--    Has_Pragma_Inline (Flag157)
--       Present in all entities. Set for functions and procedures for which a
--       pragma Inline or Inline_Always applies to the subprogram. Note that
--       this flag can be set even if Is_Inlined is not set. This happens for
--       pragma Inline (if Inline_Active is False). In other words, the flag
--       Has_Pragma_Inline represents the formal semantic status, and is used
--       for checking semantic correctness. The flag Is_Inlined indicates
--       whether inlining is actually active for the entity.

--    Has_Pragma_Inline_Always (Flag230)
--       Present in all entities. Set for functions and procedures for which a
--       pragma Inline_Always applies. Note that if this flag is set, the flag
--       Has_Pragma_Inline is also set.

--    Has_Pragma_Ordered (Flag198) [implementation base type only]
--       Present in entities for enumeration types. If set indicates that a
--       valid pragma Ordered was given for the type. This flag is inherited
--       by derived enumeration types. We don't need to distinguish the derived
--       case since we allow multiple occurrences of this pragma anyway.

--    Has_Pragma_Pack (Flag121) [implementation base type only]
--       Present in all entities. If set, indicates that a valid pragma Pack
--       was given for the type. Note that this flag is not inherited by
--       derived type. See also the Is_Packed flag.

--    Has_Pragma_Pure (Flag203)
--       Present in all entities. If set, indicates that a valid pragma Pure
--       was given for the entity. In some cases, we need to test whether
--       Is_Pure was explicitly set using this pragma.

--    Has_Pragma_Preelab_Init (Flag221)
--       Present in type and subtype entities. If set indicates that a valid
--       pragma Preelaborable_Initialization applies to the type.

--    Has_Pragma_Pure_Function (Flag179)
--       Present in all entities. If set, indicates that a valid pragma
--       Pure_Function was given for the entity. In some cases, we need to
--       know that Is_Pure was explicitly set using this pragma. We also set
--       this flag for some internal entities that we know should be treated
--       as pure for optimization purposes.

--    Has_Pragma_Thread_Local_Storage (Flag169)
--       Present in all entities. If set, indicates that a valid pragma
--       Thread_Local_Storage was given for the entity.

--    Has_Pragma_Thread_Local_Storage (Flag169)
--       Present in all entities. If set, indicates that a valid pragma
--       Thread_Local_Storage was given for the entity.

--    Has_Pragma_Unmodified (Flag233)
--       Present in all entities. Can only be set for variables (E_Variable,
--       E_Out_Parameter, E_In_Out_Parameter). Set if a valid pragma Unmodified
--       applies to the variable, indicating that no warning should be given
--       if the entity is never modified. Note that clients should generally
--       not test this flag directly, but instead use function Has_Unmodified.

--    Has_Pragma_Unreferenced (Flag180)
--       Present in all entities. Set if a valid pragma Unreferenced applies
--       to the entity, indicating that no warning should be given if the
--       entity has no references, but a warning should be given if it is
--       in fact referenced. For private types, this flag is set in both the
--       private entity and full entity if the pragma applies to either. Note
--       that clients should generally not test this flag directly, but instead
--       use function Has_Unreferenced.

--    Has_Pragma_Unreferenced_Objects (Flag212)
--       Present in type and subtype entities. Set if a valid pragma
--       Unreferenced_Objects applies to the type, indicating that no warning
--       should be given for objects of such a type for being unreferenced
--       (but unlike the case with pragma Unreferenced, it is ok to reference
--       such an object and no warning is generated.

--    Has_Predicates (Flag250)
--       Present in all entities. Set in type and subtype entities if a pragma
--       Predicate or Predicate aspect applies to the type, or if it inherits a
--       Predicate aspect from its parent or progenitor types. Also set in the
--       predicate function entity, to distinguish it among entries in the
--       Subprograms_For_Type.

--    Has_Primitive_Operations (Flag120) [base type only]
--       Present in all type entities. Set if at least one primitive operation
--       is defined for the type.

--    Has_Private_Ancestor (synthesized)
--       Applies to all type and subtype entities. Returns True if at least
--       one ancestor is private, and otherwise False if there are no private
--       ancestors.

--    Has_Private_Declaration (Flag155)
--       Present in all entities. Returns True if it is the defining entity
--       of a private type declaration or its corresponding full declaration.
--       This flag is thus preserved when the full and the partial views are
--       exchanged, to indicate if a full type declaration is a completion.
--       Used for semantic checks in E.4(18) and elsewhere.

--    Has_Qualified_Name (Flag161)
--       Present in all entities. Set True if the name in the Chars field
--       has been replaced by its qualified name, as used for debug output.
--       See Exp_Dbug for a full description of qualification requirements.
--       For some entities, the name is the fully qualified name, but there
--       are exceptions. In particular, for local variables in procedures,
--       we do not include the procedure itself or higher scopes. See also
--       the flag Has_Fully_Qualified_Name, which is set if the name does
--       indeed include the fully qualified name.

--    Has_RACW (Flag214)
--      Present in package spec entities. Set if the spec contains the
--      declaration of a remote access-to-classwide type.

--    Has_Record_Rep_Clause (Flag65) [implementation base type only]
--       Present in record types. Set if a record representation clause has
--       been given for this record type. Used to prevent more than one such
--       clause for a given record type. Note that this is initially cleared
--       for a derived type, even though the representation is inherited. See
--       also the flag Has_Specified_Layout.

--    Has_Recursive_Call (Flag143)
--       Present in procedures. Set if a direct parameterless recursive call
--       is detected while analyzing the body. Used to activate some error
--       checks for infinite recursion.

--    Has_Size_Clause (Flag29)
--       Present in entities for types and objects. Set if a size clause is
--       present for the entity. Used to prevent multiple Size clauses for a
--       given entity. Note that it is always initially cleared for a derived
--       type, even though the Size for such a type is inherited from a Size
--       clause given for the parent type.

--    Has_Small_Clause (Flag67)
--       Present in ordinary fixed point types (but not subtypes). Indicates
--       that a small clause has been given for the entity. Used to prevent
--       multiple Small clauses for a given entity. Note that it is always
--       initially cleared for a derived type, even though the Small for such
--       a type is inherited from a Small clause given for the parent type.

--    Has_Specified_Layout (Flag100) [implementation base type only]
--       Present in all type entities. Set for a record type or subtype if
--       the record layout has been specified by a record representation
--       clause. Note that this differs from the flag Has_Record_Rep_Clause
--       in that it is inherited by a derived type. Has_Record_Rep_Clause is
--       used to indicate that the type is mentioned explicitly in a record
--       representation clause, and thus is not inherited by a derived type.
--       This flag is always False for non-record types.

--    Has_Specified_Stream_Input (Flag190)
--    Has_Specified_Stream_Output (Flag191)
--    Has_Specified_Stream_Read (Flag192)
--    Has_Specified_Stream_Write (Flag193)
--       Present in all type and subtype entities. Set for a given view if the
--       corresponding stream-oriented attribute has been defined by an
--       attribute definition clause. When such a clause occurs, a TSS is set
--       on the underlying full view; the flags are used to track visibility of
--       the attribute definition clause for partial or incomplete views.
--
--    Has_Static_Discriminants (Flag211)
--       Present in record subtypes constrained by discriminant values. Set if
--       all the discriminant values have static values, meaning that in the
--       case of a variant record, the component list can be trimmed down to
--       include only the components corresponding to these discriminants.
--
--    Has_Storage_Size_Clause (Flag23) [implementation base type only]
--       Present in task types and access types. It is set if a Storage_Size
--       clause is present for the type. Used to prevent multiple clauses for
--       one type. Note that this flag is initially cleared for a derived type
--       even though the Storage_Size for such a type is inherited from a
--       Storage_Size clause given for the parent type. Note that in the case
--       of access types, this flag is present only in the root type, since a
--       storage size clause cannot be given to a derived type.

--    Has_Stream_Size_Clause (Flag184)
--       Present in all entities. It is set for types which have a Stream_Size
--       clause attribute. Used to prevent multiple Stream_Size clauses for a
--       given entity, and also whether it is necessary to check for a stream
--       size clause.

--    Has_Subprogram_Descriptor (Flag93)
--       This flag is set on entities for which zero-cost exception subprogram
--       descriptors can be generated (subprograms and library level package
--       declarations and bodies). It indicates that a subprogram descriptor
--       has been generated, and is used to suppress generation of multiple
--       descriptors (e.g. when instantiating generic bodies).

--    Has_Task (Flag30) [base type only]
--       Present in all type entities. Set on task types themselves, and also
--       (recursively) on any composite type which has a component for which
--       Has_Task is set. The meaning is that an allocator or declaration of
--       such an object must create the required tasks. Note: the flag is not
--       set on access types, even if they designate an object that Has_Task.

--    Has_Thunks (Flag228)
--       Applies to E_Constant entities marked Is_Tag. True for secondary tag
--       referencing a dispatch table whose contents are pointers to thunks.

--    Has_Unchecked_Union (Flag123) [base type only]
--       Present in all type entities. Set on unchecked unions themselves
--       and (recursively) on any composite type which has a component for
--       which Has_Unchecked_Union is set. The meaning is that a comparison
--       operation for the type is not permitted. Note that the flag is not
--       set on access types, even if they designate an object that has
--       the flag Has_Unchecked_Union set.

--    Has_Unknown_Discriminants (Flag72)
--       Present in all entities. Set for types with unknown discriminants.
--       Types can have unknown discriminants either from their declaration or
--       through type derivation. The use of this flag exactly meets the spec
--       in RM 3.7(26). Note that all class-wide types are considered to have
--       unknown discriminants. Note that both Has_Discriminants and
--       Has_Unknown_Discriminants may be true for a type. Class-wide types and
--       their subtypes have unknown discriminants and can have declared ones
--       as well. Private types declared with unknown discriminants may have a
--       full view that has explicit discriminants, and both flag will be set
--       on the partial view, to insure that discriminants are properly
--       inherited in certain contexts.

--    Has_Volatile_Components (Flag87) [implementation base type only]
--       Present in all types and objects. Set only for an array type or array
--       object if a valid pragma Volatile_Components or a valid pragma
--       Atomic_Components applies to the type or object. Note that in the case
--       of an object, this flag is only set on the object if there was an
--       explicit pragma for the object. In other words, the proper test for
--       whether an object has volatile components is to see if either the
--       object or its base type has this flag set. Note that in the case of a
--       type the pragma will be chained to the rep item chain of the first
--       subtype in the usual manner.

--    Has_Xref_Entry (Flag182)
--       Present in all entities. Set if an entity has an entry in the Xref
--       information generated in ali files. This is true for all source
--       entities in the extended main source file. It is also true of entities
--       in other packages that are referenced directly or indirectly from the
--       main source file (indirect reference occurs when the main source file
--       references an entity with a type reference. See package Lib.Xref for
--       further details).

--    Hiding_Loop_Variable (Node8)
--       Present in variables. Set only if a variable of a discrete type is
--       hidden by a loop variable in the same local scope, in which case
--       the Hiding_Loop_Variable field of the hidden variable points to
--       the E_Loop_Parameter entity doing the hiding. Used in processing
--       warning messages if the hidden variable turns out to be unused
--       or is referenced without being set.

--    Homonym (Node4)
--       Present in all entities. Link for list of entities that have the
--       same source name and that are declared in the same or enclosing
--       scopes. Homonyms in the same scope are overloaded. Used for name
--       resolution and for the generation of debugging information.

--    Implementation_Base_Type (synthesized)
--       Applies to all entities. For types, similar to Base_Type, but never
--       returns a private type when applied to a non-private type. Instead in
--       this case, it always returns the Underlying_Type of the base type, so
--       that we still have a concrete type. For entities other than types,
--       returns the entity unchanged.

--    Interface_Alias (Node25)
--       Present in subprograms that cover a primitive operation of an abstract
--       interface type. Can be set only if the Is_Hidden flag is also set,
--       since such entities are always hidden. Points to its associated
--       interface subprogram. It is used to register the subprogram in
--       secondary dispatch table of the interface (Ada 2005: AI-251).

--    Interfaces (Elist25)
--       Present in record types and subtypes. List of abstract interfaces
--       implemented by a tagged type that are not already implemented by the
--       ancestors (Ada 2005: AI-251).

--    In_Package_Body (Flag48)
--       Present in package entities. Set on the entity that denotes the
--       package (the defining occurrence of the package declaration) while
--       analyzing and expanding the package body. Reset on completion of
--       analysis/expansion.

--    In_Private_Part (Flag45)
--       Present in all entities. Can be set only in package entities and
--       objects. For package entities, this flag is set to indicate that the
--       private part of the package is being analyzed. The flag is reset at
--       the end of the package declaration. For objects it indicates that the
--       declaration of the object occurs in the private part of a package.

--    Inner_Instances (Elist23)
--       Present in generic units. Contains element list of units that are
--       instantiated within the given generic. Used to diagnose circular
--       instantiations.

--    Interface_Name (Node21)
--       Present in exceptions, functions, procedures, variables, constants,
--       and packages. Set to Empty unless an export, import, or interface
--       name pragma has explicitly specified an external name, in which
--       case it references an N_String_Literal node for the specified
--       external name. In the case of exceptions, the field is set by
--       Import_Exception/Export_Exception (which can be used in OpenVMS
--       versions only). Note that if this field is Empty, and Is_Imported
--       or Is_Exported is set, then the default interface name is the name
--       of the entity, cased in a manner that is appropriate to the system
--       in use. Note that Interface_Name is ignored if an address clause
--       is present (since it is meaningless in this case).
--
--       An additional special case usage of this field is in JGNAT for
--       E_Component and E_Discriminant. JGNAT allows these entities to be
--       imported by specifying pragma Import within a component's containing
--       record definition. This supports interfacing to object fields defined
--       within Java classes, and such pragmas are generated by the jvm2ada
--       binding generator tool whenever it processes classes with public
--       object fields. A pragma Import for a component can define the
--       External_Name of the imported Java field (which is generally needed,
--       because Java names are case sensitive).

--    Invariant_Procedure (synthesized)
--       Present in types and subtypes. Set for private types if one or more
--       Invariant, or Invariant'Class, or inherited Invariant'Class aspects
--       apply to the type. Points to the entity for a procedure which checks
--       the invariant. This invariant procedure takes a single argument of the
--       given type, and returns if the invariant holds, or raises exception
--       Assertion_Error with an appropriate message if it does not hold. This
--       attribute is present but always empty for private subtypes. This
--       attribute is also set for the corresponding full type.
--
--       Note: the reason this is marked as a synthesized attribute is that the
--       way this is stored is as an element of the Subprograms_For_Type field.

--    In_Use (Flag8)
--       Present in packages and types. Set when analyzing a use clause for
--       the corresponding entity. Reset at end of corresponding declarative
--       part. The flag on a type is also used to determine the visibility of
--       the primitive operators of the type.

--    Is_Abstract_Subprogram (Flag19)
--       Present in all subprograms and entries. Set for abstract subprograms.
--       Always False for enumeration literals and entries. See also
--       Requires_Overriding.

--    Is_Abstract_Type (Flag146)
--       Present in all types. Set for abstract types.

--    Is_Access_Constant (Flag69)
--       Present in access types and subtypes. Indicates that the keyword
--       constant was present in the access type definition.

--    Is_Access_Protected_Subprogram_Type (synthesized)
--       Applies to all types, true for named and anonymous access to
--       protected subprograms.

--    Is_Access_Type (synthesized)
--       Applies to all entities, true for access types and subtypes

--    Is_Ada_2005_Only (Flag185)
--       Present in all entities, true if a valid pragma Ada_05 or Ada_2005
--       applies to the entity which specifically names the entity, indicating
--       that the entity is Ada 2005 only. Note that this flag is not set if
--       the entity is part of a unit compiled with the normal no-argument form
--       of pragma Ada_05 or Ada_2005.

--    Is_Ada_2012_Only (Flag199)
--       Present in all entities, true if a valid pragma Ada_12 or Ada_2012
--       applies to the entity which specifically names the entity, indicating
--       that the entity is Ada 2012 only. Note that this flag is not set if
--       the entity is part of a unit compiled with the normal no-argument form
--       of pragma Ada_12 or Ada_2012.

--    Is_Aliased (Flag15)
--       Present in objects whose declarations carry the keyword aliased,
--       and on record components that have the keyword.

--    Is_AST_Entry (Flag132)
--       Present in entry entities. Set if a valid pragma AST_Entry applies
--       to the entry. This flag can only be set in OpenVMS versions of GNAT.
--       Note: we also allow the flag to appear in entry families, but given
--       the current implementation of the pragma AST_Entry, this flag will
--       always be False in entry families.

--    Is_Atomic (Flag85)
--       Present in all type entities, and also in constants, components and
--       variables. Set if a pragma Atomic or Shared applies to the entity.
--       In the case of private and incomplete types, this flag is set in
--       both the partial view and the full view.

--    Is_Array_Type (synthesized)
--       Applies to all entities, true for array types and subtypes

--    Is_Asynchronous (Flag81)
--       Present in all type entities and in procedure entities. Set
--       if a pragma Asynchronous applies to the entity.

--    Is_Base_Type (synthesized)
--       Applies to type and subtype entities. True if entity is a base type

--    Is_Bit_Packed_Array (Flag122) [implementation base type only]
--       Present in all entities. This flag is set for a packed array type that
--       is bit packed (i.e. the component size is known by the front end and
--       is in the range 1-7, 9-15, 17-31, or 33-63). Is_Packed is always set
--       if Is_Bit_Packed_Array is set, but it is possible for Is_Packed to be
--       set without Is_Bit_Packed_Array for the case of an array having one or
--       more index types that are enumeration types with non-standard
--       enumeration representations.

--    Is_Boolean_Type (synthesized)
--       Applies to all entities, true for boolean types and subtypes,
--       i.e. Standard.Boolean and all types ultimately derived from it.

--    Is_Called (Flag102)
--       Present in subprograms. Returns true if the subprogram is called
--       in the unit being compiled or in a unit in the context. Used for
--       inlining.

--    Is_Character_Type (Flag63)
--       Present in all entities. Set for character types and subtypes,
--       i.e. enumeration types that have at least one character literal.

--    Is_Child_Unit (Flag73)
--       Present in all entities. Set only for defining entities of program
--       units that are child units (but False for subunits).

--    Is_Class_Wide_Type (synthesized)
--       Applies to all entities, true for class wide types and subtypes

--    Is_Class_Wide_Equivalent_Type (Flag35)
--       Present in record types and subtypes. Set to True, if the type acts
--       as a class-wide equivalent type, i.e. the Equivalent_Type field of
--       some class-wide subtype entity references this record type.

--    Is_Compilation_Unit (Flag149)
--       Present in all entities. Set if the entity is a package or subprogram
--       entity for a compilation unit other than a subunit (since we treat
--       subunits as part of the same compilation operation as the ultimate
--       parent, we do not consider them to be separate units for this flag).

--    Is_Completely_Hidden (Flag103)
--       Present in all entities. This flag can be set only for E_Discriminant
--       entities. This flag can be set only for girder discriminants of
--       untagged types. When set, the entity is a girder discriminant of a
--       derived untagged type which is not directly visible in the derived
--       type because the derived type or one of its ancestors have renamed the
--       discriminants in the root type. Note: there are girder discriminants
--       which are not Completely_Hidden (e.g. discriminants of a root type).

--    Is_Composite_Type (synthesized)
--       Applies to all entities, true for all composite types and
--       subtypes. Either Is_Composite_Type or Is_Elementary_Type (but
--       not both) is true of any type.

--    Is_Concurrent_Record_Type (Flag20)
--       Present in record types and subtypes. Set if the type was created
--       by the expander to represent a task or protected type. For every
--       concurrent type, such as record type is constructed, and task and
--       protected objects are instances of this record type at runtime
--       (Gigi will replace declarations of the concurrent type using the
--       declarations of the corresponding record type). See package Exp_Ch9
--       for further details.

--    Is_Concurrent_Type (synthesized)
--       Applies to all entities, true for task types and subtypes and for
--       protected types and subtypes.

--    Is_Constant_Object (synthesized)
--       Applies to all entities, true for E_Constant, E_Loop_Parameter, and
--       E_In_Parameter entities.

--    Is_Constrained (Flag12)
--       Present in types or subtypes which may have index, discriminant
--       or range constraint (i.e. array types and subtypes, record types
--       and subtypes, string types and subtypes, and all numeric types).
--       Set if the type or subtype is constrained.

--    Is_Constr_Subt_For_U_Nominal (Flag80)
--       Present in all types and subtypes. Set true only for the constructed
--       subtype of an object whose nominal subtype is unconstrained. Note
--       that the constructed subtype itself will be constrained.

--    Is_Constr_Subt_For_UN_Aliased (Flag141)
--       Present in all types and subtypes. This flag can be set only if
--       Is_Constr_Subt_For_U_Nominal is also set. It indicates that in
--       addition the object concerned is aliased. This flag is used by
--       Gigi to determine whether a template must be constructed.

--    Is_Constructor (Flag76)
--       Present in function and procedure entities. Set if a pragma
--       CPP_Constructor applies to the subprogram.

--    Is_Controlled (Flag42) [base type only]
--       Present in all type entities. Indicates that the type is controlled,
--       i.e. is either a descendant of Ada.Finalization.Controlled or of
--       Ada.Finalization.Limited_Controlled.

--    Is_Controlling_Formal (Flag97)
--       Present in all Formal_Kind entities. Marks the controlling parameters
--       of dispatching operations.

--    Is_CPP_Class (Flag74)
--       Present in all type entities, set only for tagged types to which a
--       valid pragma Import (CPP, ...) or pragma CPP_Class has been applied.

--    Is_Decimal_Fixed_Point_Type (synthesized)
--       Applies to all type entities, true for decimal fixed point
--       types and subtypes.

--    Is_Descendent_Of_Address (Flag223)
--       Present in all type and subtype entities. Indicates that a type is an
--       address type that is visibly a numeric type. Used for semantic checks
--       on VMS to remove ambiguities in universal integer expressions that may
--       have an address interpretation

--    Is_Discrete_Type (synthesized)
--       Applies to all entities, true for all discrete types and subtypes

--    Is_Discrete_Or_Fixed_Point_Type (synthesized)
--       Applies to all entities, true for all discrete types and subtypes
--       and all fixed-point types and subtypes.

--    Is_Discrim_SO_Function (Flag176)
--       Present in all entities. Set only in E_Function entities that Layout
--       creates to compute discriminant-dependent dynamic size/offset values.

--    Is_Discriminal (synthesized)
--       Applies to all entities, true for renamings of discriminants. Such
--       entities appear as constants or in parameters.

--    Is_Dispatch_Table_Entity (Flag234)
--       Applies to all entities. Set to indicate to the backend that this
--       entity is associated with a dispatch table.

--    Is_Dispatching_Operation (Flag6)
--       Present in all entities. Set true for procedures, functions,
--       generic procedures and generic functions if the corresponding
--       operation is dispatching.

--    Is_Dynamic_Scope (synthesized)
--       Applies to all Entities. Returns True if the entity is a dynamic
--       scope (i.e. a block, subprogram, task_type, entry
--       or extended return statement).

--    Is_Elementary_Type (synthesized)
--       Applies to all entities, true for all elementary types and
--       subtypes. Either Is_Composite_Type or Is_Elementary_Type (but
--       not both) is true of any type.

--    Is_Eliminated (Flag124)
--       Present in type entities, subprogram entities, and object entities.
--       Indicates that the corresponding entity has been eliminated by use
--       of pragma Eliminate. Also used to mark subprogram entities whose
--       declaration and body are within unreachable code that is removed.

--    Is_Enumeration_Type (synthesized)
--       Present in all entities, true for enumeration types and subtypes

--    Is_Entry (synthesized)
--       Applies to all entities, True only for entry and entry family
--       entities and False for all other entity kinds.

--    Is_Entry_Formal (Flag52)
--       Present in all entities. Set only for entry formals (which can
--       only be in, in-out or out parameters). This flag is used to speed
--       up the test for the need to replace references in Exp_Ch2.

--    Is_Exported (Flag99)
--       Present in all entities. Set if the entity is exported. For now we
--       only allow the export of constants, exceptions, functions, procedures
--       and variables, but that may well change later on. Exceptions can only
--       be exported in the OpenVMS and Java VM implementations of GNAT.

--    Is_First_Subtype (Flag70)
--       Present in all entities. True for first subtypes (RM 3.2.1(6)),
--       i.e. the entity in the type declaration that introduced the type.
--       This may be the base type itself (e.g. for record declarations and
--       enumeration type declarations), or it may be the first subtype of
--       an anonymous base type (e.g. for integer type declarations or
--       constrained array declarations).

--    Is_Fixed_Point_Type (synthesized)
--       Applies to all entities, true for decimal and ordinary fixed
--       point types and subtypes

--    Is_Floating_Point_Type (synthesized)
--       Applies to all entities, true for float types and subtypes

--    Is_Formal (synthesized)
--       Applies to all entities, true for IN, IN OUT and OUT parameters

--    Is_Formal_Object (synthesized)
--       Applies to all entities, true for generic IN and IN OUT parameters

--    Is_Formal_Subprogram (Flag111)
--       Present in all entities. Set for generic formal subprograms.

--    Is_For_Access_Subtype (Flag118)
--       Present in E_Private_Subtype and E_Record_Subtype entities. Means the
--       sole purpose of the type is to be designated by an Access_Subtype and
--       hence should not be expanded into components because the type may not
--       have been found or frozen yet.

--    Is_Frozen (Flag4)
--       Present in all type and subtype entities. Set if type or subtype has
--       been frozen.

--    Is_Generic_Actual_Type (Flag94)
--       Present in all type and subtype entities. Set in the subtype
--       declaration that renames the generic formal as a subtype of the
--       actual. Guarantees that the subtype is not static within the instance.

--    Is_Generic_Instance (Flag130)
--       Present in all entities. Set to indicate that the entity is an
--       instance of a generic unit, or a formal package (which is an instance
--       of the template).

--    Is_Generic_Subprogram (synthesized)
--       Applies to all entities. Yields True for a generic subprogram
--       (generic function, generic subprogram), False for all other entities.

--    Is_Generic_Type (Flag13)
--       Present in all entities. Set for types which are generic formal types.
--       Such types have an Ekind that corresponds to their classification, so
--       the Ekind cannot be used to identify generic types.

--    Is_Generic_Unit (synthesized)
--       Applies to all entities. Yields True for a generic unit (generic
--       package, generic function, generic procedure), and False for all
--       other entities.

--    Is_Hidden (Flag57)
--       Present in all entities. Set true for all entities declared in the
--       private part or body of a package. Also marks generic formals of a
--       formal package declared without a box. For library level entities,
--       this flag is set if the entity is not publicly visible. This flag
--       is reset when compiling the body of the package where the entity
--       is declared, when compiling the private part or body of a public
--       child unit, and when compiling a private child unit (see Install_
--       Private_Declaration in sem_ch7).

--    Is_Hidden_Open_Scope (Flag171)
--       Present in all entities. Set true for a scope that contains the
--       instantiation of a child unit, and whose entities are not visible
--       during analysis of the instance.

--    Is_Immediately_Visible (Flag7)
--       Present in all entities. Set if entity is immediately visible, i.e.
--       is defined in some currently open scope (RM 8.3(4)).

--    Is_Imported (Flag24)
--       Present in all entities. Set if the entity is imported. For now we
--       only allow the import of exceptions, functions, procedures, packages.
--       and variables. Exceptions can only be imported in the OpenVMS and
--       Java VM implementations of GNAT. Packages and types can only be
--       imported in the Java VM implementation.

--    Is_Incomplete_Or_Private_Type (synthesized)
--       Applies to all entities, true for private and incomplete types

--    Is_Incomplete_Type (synthesized)
--       Applies to all entities, true for incomplete types and subtypes

--    Is_Inlined (Flag11)
--       Present in all entities. Set for functions and procedures which are
--       to be inlined. For subprograms created during expansion, this flag
--       may be set directly by the expander to request inlining. Also set
--       for packages that contain inlined subprograms, whose bodies must be
--       be compiled. Is_Inlined is also set on generic subprograms and is
--       inherited by their instances. It is also set on the body entities
--       of inlined subprograms. See also Has_Pragma_Inline.

--    Is_Instantiated (Flag126)
--       Present in generic packages and generic subprograms. Set if the unit
--       is instantiated from somewhere in the extended main source unit. This
--       flag is used to control warnings about the unit being uninstantiated.
--       Also set in a package that is used as an actual for a generic package
--       formal in an instantiation. Also set on a parent instance, in the
--       instantiation of a child, which is implicitly declared in the parent.

--    Is_Integer_Type (synthesized)
--       Applies to all entities, true for integer types and subtypes

--    Is_Interface (Flag186)
--       Present in record types and subtypes. Set to indicate that the current
--       entity corresponds with an abstract interface. Because abstract
--       interfaces are conceptually a special kind of abstract tagged types
--       we represent them by means of tagged record types and subtypes
--       marked with this attribute. This allows us to reuse most of the
--       compiler support for abstract tagged types to implement interfaces
--       (Ada 2005: AI-251).

--    Is_Internal (Flag17)
--       Present in all entities. Set to indicate an entity created during
--       semantic processing (e.g. an implicit type, or a temporary). The
--       current uses of this flag are:
--
--         1) Internal entities (such as temporaries generated for the result
--         of an inlined function call or dummy variables generated for the
--         debugger). Set to indicate that they need not be initialized, even
--         when scalars are initialized or normalized;
--
--         2) Predefined primitives of tagged types. Set to mark that they
--         have specific properties: first they are primitives even if they
--         are not defined in the type scope (the freezing point is not
--         necessarily in the same scope), and second the predefined equality
--         can be overridden by a user-defined equality, no body will be
--         generated in this case.
--
--         3) Object declarations generated by the expander that are implicitly
--         imported or exported so that they can be marked in Sprint output.
--
--         4) Internal entities in the list of primitives of tagged types that
--         are used to handle secondary dispatch tables. These entities have
--         also the attribute Interface_Alias.
--
--    Is_Interrupt_Handler (Flag89)
--       Present in procedures. Set if a pragma Interrupt_Handler applies
--       to the procedure. The procedure must be parameterless, and on all
--       targets except AAMP it must be a protected procedure.

--    Is_Intrinsic_Subprogram (Flag64)
--       Present in functions and procedures. It is set if a valid pragma
--       Interface or Import is present for this subprogram specifying pragma
--       Intrinsic. Valid means that the name and profile of the subprogram
--       match the requirements of one of the recognized intrinsic subprograms
--       (see package Sem_Intr for details). Note: the value of Convention for
--       such an entity will be set to Convention_Intrinsic, but it is the
--       setting of Is_Intrinsic_Subprogram, NOT simply having convention set
--       to intrinsic, which causes intrinsic code to be generated.

--    Is_Itype (Flag91)
--       Present in all entities. Set to indicate that a type is an Itype,
--       which means that the declaration for the type does not appear
--       explicitly in the tree. Instead gigi will elaborate the type when it
--       is first used. Has_Delayed_Freeze can be set for Itypes, and the
--       meaning is that the first use (the one which causes the type to be
--       defined) will be the freeze node. Note that an important restriction
--       on Itypes is that the first use of such a type (the one that causes it
--       to be defined) must be in the same scope as the type.

--    Is_Known_Non_Null (Flag37)
--       Present in all entities. Relevant (and can be set True) only for
--       objects of an access type. It is set if the object is currently
--       known to have a non-null value (meaning that no access checks
--       are needed). The indication can for example come from assignment
--       of an access parameter or an allocator whose value is known non-null.
--
--       Note: this flag is set according to the sequential flow of the
--       program, watching the current value of the variable. However,
--       this processing can miss cases of changing the value of an aliased
--       or constant object, so even if this flag is set, it should not
--       be believed if the variable is aliased or volatile. It would
--       be a little neater to avoid the flag being set in the first
--       place in such cases, but that's trickier, and there is only
--       one place that tests the value anyway.
--
--       The flag is dynamically set and reset as semantic analysis and
--       expansion proceeds. Its value is meaningless once the tree is
--       fully constructed, since it simply indicates the last state.
--       Thus this flag has no meaning to the back end.

--    Is_Known_Null (Flag204)
--       Present in all entities. Relevant (and can be set True) only for
--       objects of an access type. It is set if the object is currently known
--       to have a null value (meaning that a dereference will surely raise
--       constraint error exception). The indication can come from an
--       assignment or object declaration.
--
--       The comments above about sequential flow and aliased and volatile for
--       the Is_Known_Non_Null flag apply equally to the Is_Known_Null flag.

--    Is_Known_Valid (Flag170)
--       Present in all entities. Relevant for types (and subtype) and
--       for objects (and enumeration literals) of a discrete type.
--
--       The purpose of this flag is to implement the requirement stated
--       in (RM 13.9.1(9-11)) which require that the use of possibly invalid
--       values may not cause programs to become erroneous. See the function
--       Checks.Expr_Known_Valid for further details. Note that the setting
--       is conservative, in the sense that if the flag is set, it must be
--       right. If the flag is not set, nothing is known about the validity.
--
--       For enumeration literals, the flag is always set, since clearly
--       an enumeration literal represents a valid value. Range checks
--       where necessary will ensure that this valid value is appropriate.
--
--       For objects, the flag indicates the state of knowledge about the
--       current value of the object. This may be modified during expansion,
--       and thus the final value is not relevant to gigi.
--
--       For types and subtypes, the flag is set if all possible bit patterns
--       of length Object_Size (i.e. Esize of the type) represent valid values
--       of the type. In general for such tytpes, all values are valid, the
--       only exception being the case where an object of the type has an
--       explicit size that is greater than Object_Size.
--
--       For non-discrete objects, the setting of the Is_Known_Valid flag is
--       not defined, and is not relevant, since the considerations of the
--       requirement in (RM 13.9.1(9-11)) do not apply.
--
--       The flag is dynamically set and reset as semantic analysis and
--       expansion proceeds. Its value is meaningless once the tree is
--       fully constructed, since it simply indicates the last state.
--       Thus this flag has no meaning to the back end.

--    Is_Limited_Composite (Flag106)
--       Present in all entities. Set for composite types that have a
--       limited component. Used to enforce the rule that operations on
--       the composite type that depend on the full view of the component
--       do not become visible until the immediate scope of the composite
--       type itself (RM 7.3.1 (5)).

--    Is_Limited_Interface (Flag197)
--       Present in record types and subtypes. True for interface types, if
--       interface is declared limited, task, protected, or synchronized, or
--       is derived from a limited interface.

--    Is_Limited_Record (Flag25)
--       Present in all entities. Set to true for record (sub)types if the
--       record is declared to be limited. Note that this flag is not set
--       simply because some components of the record are limited.

--    Is_Local_Anonymous_Access (Flag194)
--       Present in access types. Set for an anonymous access type to indicate
--       that the type is created for a record component with an access
--       definition, an array component, or a stand-alone object. Such
--       anonymous types have an accessibility level equal to that of the
--       declaration in which they appear, unlike the anonymous access types
--       that are created for access parameters and access discriminants.

--    Is_Machine_Code_Subprogram (Flag137)
--       Present in subprogram entities. Set to indicate that the subprogram
--       is a machine code subprogram (i.e. its body includes at least one
--       code statement). Also indicates that all necessary semantic checks
--       as required by RM 13.8(3) have been performed.

--    Is_Modular_Integer_Type (synthesized)
--       Applies to all entities. True if entity is a modular integer type

--    Is_Non_Static_Subtype (Flag109)
--       Present in all type and subtype entities. It is set in some (but not
--       all) cases in which a subtype is known to be non-static. Before this
--       flag was added, the computation of whether a subtype was static was
--       entirely synthesized, by looking at the bounds, and the immediate
--       subtype parent. However, this method does not work for some Itypes
--       that have no parent set (and the only way to find the immediate
--       subtype parent is to go through the tree). For now, this flay is set
--       conservatively, i.e. if it is set then for sure the subtype is non-
--       static, but if it is not set, then the type may or may not be static.
--       Thus the test for a static subtype is that this flag is clear AND that
--       the bounds are static AND that the parent subtype (if available to be
--       tested) is static. Eventually we should make sure this flag is always
--       set right, at which point, these comments can be removed, and the
--       tests for static subtypes greatly simplified.

--    Is_Null_Init_Proc (Flag178)
--       Present in procedure entities. Set for generated init proc procedures
--       (used to initialize composite types), if the code for the procedure
--       is null (i.e. is a return and nothing else). Such null initialization
--       procedures are generated in case some client is compiled using the
--       Initialize_Scalars pragma, generating a call to this null procedure,
--       but there is no need to call such procedures within a compilation
--       unit, and this flag is used to suppress such calls.

--    Is_Numeric_Type (synthesized)
--       Applies to all entities, true for all numeric types and subtypes
--       (integer, fixed, float).

--    Is_Object (synthesized)
--       Applies to all entities, true for entities representing objects,
--       including generic formal parameters.

--    Is_Obsolescent (Flag153)
--       Present in all entities. Set for any entity for which a valid pragma
--       Obsolescent applies.

--    Is_Only_Out_Parameter (Flag226)
--       Present in formal parameter entities. Set if this parameter is the
--       only OUT parameter for this formal part. If there is more than one
--       out parameter, or if there is some other IN OUT parameter then this
--       flag is not set in any of them. Used in generation of warnings.

--    Is_Optional_Parameter (Flag134)
--       Present in parameter entities. Set if the parameter is specified as
--       optional by use of a First_Optional_Parameter argument to one of the
--       extended Import pragmas. Can only be set for OpenVMS versions of GNAT.

--    Is_Ordinary_Fixed_Point_Type (synthesized)
--       Applies to all entities, true for ordinary fixed point types and
--       subtypes.

--    Is_Package_Or_Generic_Package (synthesized)
--       Applies to all entities. True for packages and generic packages.
--       False for all other entities.

--    Is_Package_Body_Entity (Flag160)
--       Present in all entities. Set for entities defined at the top level
--       of a package body. Used to control externally generated names.

--    Is_Packed (Flag51) [implementation base type only]
--       Present in all type entities. This flag is set only for record and
--       array types which have a packed representation. There are three
--       cases which cause packing:
--
--         1. Explicit use of pragma Pack for an array of package components
--         2. Explicit use of pragma Pack to pack a record
--         4. Setting Component_Size of an array to a bit-packable value
--         3. Indexing an array with a non-standard enumeration type.
--
--       For records, Is_Packed is always set if Has_Pragma_Pack is set,
--       and can also be set on its own in a derived type which inherited
--       its packed status.
--
--       For arrays, Is_Packed is set if an array is bit packed (i.e. the
--       component size is known at compile time and is 1-7, 9-15 or 17-31),
--       or if the array has one or more index types that are enumeration
--       types with non-standard representations (in GNAT, we store such
--       arrays compactly, using the Pos of the enumeration type value).
--
--       As for the case of records, Is_Packed can be set on its own for a
--       derived type, with the same dual before/after freeze meaning.
--       Is_Packed can also be set as the result of an explicit component
--       size clause that specifies an appropriate component size.
--
--       In the bit packed array case, Is_Bit_Packed_Array will be set in
--       the bit packed case once the array type is frozen.
--
--       Before an array type is frozen, Is_Packed will always be set if
--       Has_Pragma_Pack is set. Before the freeze point, it is not possible
--       to know the component size, since the component type is not frozen
--       until the array type is frozen. Thus Is_Packed for an array type
--       before it is frozen means that packed is required. Then if it turns
--       out that the component size is not suitable for bit packing, the
--       Is_Packed flag gets turned off.

--    Is_Packed_Array_Type (Flag138)
--       Present in all entities. This flag is set on the entity for the type
--       used to implement a packed array (either a modular type, or a subtype
--       of Packed_Bytes{1,2,4} as appropriate). The flag is set if and only
--       if the type appears in the Packed_Array_Type field of some other type
--       entity. It is used by Gigi to activate the special processing for such
--       types (unchecked conversions that would not otherwise be allowed are
--       allowed for such types). If the Is_Packed_Array_Type flag is set in
--       an entity, then the Original_Array_Type field of this entity points
--       to the original array type for which this is the packed array type.

--    Is_Potentially_Use_Visible (Flag9)
--       Present in all entities. Set if entity is potentially use visible,
--       i.e. it is defined in a package that appears in a currently active
--       use clause (RM 8.4(8)). Note that potentially use visible entities
--       are not necessarily use visible (RM 8.4(9-11)).

--    Is_Preelaborated (Flag59)
--       Present in all entities, set in E_Package and E_Generic_Package
--       entities to which a pragma Preelaborate is applied, and also in
--       all entities within such packages. Note that the fact that this
--       flag is set does not necesarily mean that no elaboration code is
--       generated for the package.

--    Is_Primitive (Flag218)
--       Present in overloadable entities and in generic subprograms. Set to
--       indicate that this is a primitive operation of some type, which may
--       be a tagged type or a non-tagged type. Used to verify overriding
--       indicators in bodies.

--    Is_Primitive_Wrapper (Flag195)
--       Present in functions and procedures created by the expander to serve
--       as an indirection mechanism to overriding primitives of concurrent
--       types, entries and protected procedures.

--    Is_Prival (synthesized)
--       Applies to all entities, true for renamings of private protected
--       components. Such entities appear as constants or variables.

--    Is_Private_Composite (Flag107)
--       Present in composite types that have a private component. Used to
--       enforce the rule that operations on the composite type that depend
--       on the full view of the component, do not become visible until the
--       immediate scope of the composite type itself (7.3.1 (5)). Both this
--       flag and Is_Limited_Composite are needed.

--    Is_Private_Descendant (Flag53)
--       Present in entities that can represent library units (packages,
--       functions, procedures). Set if the library unit is itself a private
--       child unit, or if it is the descendent of a private child unit.

--    Is_Private_Primitive (Flag245)
--       Present in subprograms. Set if the operation is a primitive of a
--       tagged type (procedure or function dispatching on result) whose
--       full view has not been seen. Used in particular for primitive
--       subprograms of a synchronized type declared between the two views
--       of the type, so that the wrapper built for such a subprogram can
--       be given the proper signature.

--    Is_Private_Type (synthesized)
--       Applies to all entities, true for private types and subtypes,
--       as well as for record with private types as subtypes

--    Is_Protected_Component (synthesized)
--       Applicable to all entities, true if the entity denotes a private
--       component of a protected type.

--    Is_Protected_Interface (synthesized)
--       Present in types that are interfaces. True if interface is declared
--       protected, or is derived from protected interfaces.

--    Is_Protected_Type (synthesized)
--       Applies to all entities, true for protected types and subtypes

--    Is_Public (Flag10)
--       Present in all entities. Set to indicate that an entity defined in
--       one compilation unit can be referenced from other compilation units.
--       If this reference causes a reference in the generated variable, for
--       example in the case of a variable name, then Gigi will generate an
--       appropriate external name for use by the linker.

--    Is_Protected_Record_Type (synthesized)
--       Applies to all entities, true if Is_Concurrent_Record_Type
--       Corresponding_Concurrent_Type is a protected type.

--    Is_Pure (Flag44)
--       Present in all entities. Set in all entities of a unit to which a
--       pragma Pure is applied, and also set for the entity of the unit
--       itself. In addition, this flag may be set for any other functions
--       or procedures that are known to be side effect free, so in the case
--       of subprograms, the Is_Pure flag may be used by the optimizer to
--       imply that it can assume freedom from side effects (other than those
--       resulting from assignment to out parameters, or to objects designated
--       by access parameters).

--    Is_Pure_Unit_Access_Type (Flag189)
--       Present in access type and subtype entities. Set if the type or
--       subtype appears in a pure unit. Used to give an error message at
--       freeze time if the access type has a storage pool.

--    Is_RACW_Stub_Type (Flag244)
--       Present in all types, true for the stub types generated for remote
--       access-to-class-wide types.

--    Is_Raised (Flag224)
--       Present in exception entities. Set if the entity is referenced by a
--       a raise statement.

--    Is_Real_Type (synthesized)
--       Applies to all entities, true for real types and subtypes

--    Is_Record_Type (synthesized)
--       Applies to all entities, true for record types and subtypes,
--       includes class-wide types and subtypes (which are also records)

--    Is_Remote_Call_Interface (Flag62)
--       Present in all entities. Set in E_Package and E_Generic_Package
--       entities to which a pragma Remote_Call_Interface is applied, and
--       also on entities declared in the visible part of such a package.

--    Is_Remote_Types (Flag61)
--       Present in all entities. Set in E_Package and E_Generic_Package
--       entities to which a pragma Remote_Types is applied, and also on
--       entities declared in the visible part of the spec of such a package.

--    Is_Renaming_Of_Object (Flag112)
--       Present in all entities, set only for a variable or constant for
--       which the Renamed_Object field is non-empty and for which the
--       renaming is handled by the front end, by macro substitution of
--       a copy of the (evaluated) name tree whereever the variable is used.

--    Is_Return_Object (Flag209)
--       Present in all object entities. True if the object is the return
--       object of an extended_return_statement; False otherwise.

--    Is_Scalar_Type (synthesized)
--       Applies to all entities, true for scalar types and subtypes

--    Is_Shared_Passive (Flag60)
--       Present in all entities. Set in E_Package and E_Generic_Package
--       entities to which a pragma Shared_Passive is applied, and also in
--       all entities within such packages.

--    Is_Standard_Character_Type (synthesized)
--       Applies to all entities, true for types and subtypes whose root type
--       is one of the standard character types (Character, Wide_Character,
--       Wide_Wide_Character).

--    Is_Statically_Allocated (Flag28)
--       Present in all entities. This can only be set True for exception,
--       variable, constant, and type/subtype entities. If the flag is set,
--       then the variable or constant must be allocated statically rather
--       than on the local stack frame. For exceptions, the meaning is that
--       the exception data should be allocated statically (and indeed this
--       flag is always set for exceptions, since exceptions do not have
--       local scope). For a type, the meaning is that the type must be
--       elaborated at the global level rather than locally. No type marked
--       with this flag may depend on a local variable, or on any other type
--       which does not also have this flag set to True. For a variable or
--       or constant, if the flag is set, then the type of the object must
--       either be declared at the library level, or it must also have the
--       flag set (since to allocate the object statically, its type must
--       also be elaborated globally).

--    Is_String_Type (synthesized)
--       Applies to all type entities. Determines if the given type is a
--       string type, i.e. it is directly a string type or string subtype,
--       or a string slice type, or an array type with one dimension and a
--       component type that is a character type.

--    Is_Subprogram (synthesized)
--       Applies to all entities, true for function, procedure and operator
--       entities.

--    Is_Synchronized_Interface (synthesized)
--       Present in types that are interfaces. True if interface is declared
--       synchronized, task, or protected, or is derived from a synchronized
--       interface.

--    Is_Tag (Flag78)
--       Present in E_Component and E_Constant entities. For regular tagged
--       type this flag is set on the tag component (whose name is Name_uTag).
--       For CPP_Class tagged types, this flag marks the pointer to the main
--       vtable (i.e. the one to be extended by derivation).

--    Is_Tagged_Type (Flag55)
--       Present in all entities. Set for an entity for a tagged type.

--    Is_Task_Interface (synthesized)
--       Present in types that are interfaces. True if interface is declared as
--       a task interface, or if it is derived from task interfaces.

--    Is_Task_Record_Type (synthesized)
--       Applies to all entities. True if Is_Concurrent_Record_Type
--       Corresponding_Concurrent_Type is a task type.

--    Is_Task_Type (synthesized)
--       Applies to all entities. True for task types and subtypes

--    Is_Thunk (Flag225)
--       Present in all entities for subprograms (functions, procedures, and
--       operators). True for subprograms that are thunks, that is small
--       subprograms built by the expander for tagged types that cover
--       interface types. At run-time thunks displace the pointer to the object
--       (pointer named "this" in the C++ terminology) from a secondary
--       dispatch table to the primary dispatch table associated with a given
--       tagged type. Set by Expand_Interface Thunk and used by Expand_Call to
--       handle extra actuals associated with accessibility level.

--    Is_Trivial_Subprogram (Flag235)
--       Present in all entities. Set in subprograms where either the body
--       consists of a single null statement, or the first or only statement
--       of the body raises an exception. This is used for suppressing certain
--       warnings, see Sem_Ch6.Analyze_Subprogram_Body discussion for details.

--    Is_True_Constant (Flag163)
--       Present in all entities for constants and variables. Set in constants
--       and variables which have an initial value specified but which are
--       never assigned, partially or in the whole. For variables, it means
--       that the variable was initialized but never modified, and hence can be
--       treated as a constant by the code generator. For a constant, it means
--       that the constant was not modified by generated code (e.g. to set a
--       discriminant in an init proc). Assignments by user or generated code
--       will reset this flag.

--    Is_Type (synthesized)
--       Applies to all entities, true for a type entity

--    Is_Unchecked_Union (Flag117) [implementation base type only]
--       Present in all entities. Set only in record types to which the
--       pragma Unchecked_Union has been validly applied.

--    Is_Underlying_Record_View (Flag246) [base type only]
--       Present in all entities. Set only in record types that represent the
--       underlying record view. This view is built for derivations of types
--       with unknown discriminants; it is a record with the same structure
--       as its corresponding record type, but whose parent is the full view
--       of the parent in the original type extension.

--    Is_Unsigned_Type (Flag144)
--       Present in all types, but can be set only for discrete and fixed-point
--       type and subtype entities. This flag is only valid if the entity is
--       frozen. If set it indicates that the representation is known to be
--       unsigned (i.e. that no negative values appear in the range). This is
--       normally just a reflection of the lower bound of the subtype or base
--       type, but there is one case in which the setting is non-obvious,
--       namely the case of an unsigned subtype of a signed type from which
--       a further subtype is obtained using variable bounds. This further
--       subtype is still unsigned, but this cannot be determined by looking
--       at its bounds or the bounds of the corresponding base type.

--    Is_Valued_Procedure (Flag127)
--       Present in procedure entities. Set if an Import_Valued_Procedure
--       or Export_Valued_Procedure pragma applies to the procedure entity.

--    Is_Visible_Child_Unit (Flag116)
--       Present in compilation units that are child units. Once compiled,
--       child units remain chained to the entities in the parent unit, and
--       a separate flag must be used to indicate whether the names are
--       visible by selected notation, or not.

--    Is_Visible_Formal (Flag206)
--       Present in all entities. Set for instances of the formals of a formal
--       package. Indicates that the entity must be made visible in the body
--       of the instance, to reproduce the visibility of the generic. This
--       simplifies visibility settings in instance bodies.
--       ??? confusion in above comments between being present and being set

--    Is_VMS_Exception (Flag133)
--       Present in all entities. Set only for exception entities where the
--       exception was specified in an Import_Exception or Export_Exception
--       pragma with the VMS option for Form. See description of these pragmas
--       for details. This flag can only be set in OpenVMS versions of GNAT.

--    Is_Volatile (Flag16)
--       Present in all type entities, and also in constants, components and
--       variables. Set if a pragma Volatile applies to the entity. Also set
--       if pragma Shared or pragma Atomic applies to entity. In the case of
--       private or incomplete types, this flag is set in both the private
--       and full view. The flag is not set reliably on private subtypes,
--       and is always retrieved from the base type (but this is not a base-
--       type-only attribute because it applies to other entities). Note that
--       the back end should use Treat_As_Volatile, rather than Is_Volatile
--       to indicate code generation requirements for volatile variables.
--       Similarly, any front end test which is concerned with suppressing
--       optimizations on volatile objects should test Treat_As_Volatile
--       rather than testing this flag.

--    Is_Wrapper_Package (synthesized)
--       Present in package entities. Indicates that the package has been
--       created as a wrapper for a subprogram instantiation.

--    Itype_Printed (Flag202)
--       Present in all type and subtype entities. Set in Itypes if the Itype
--       has been printed by Sprint. This is used to avoid printing an Itype
--       more than once.

--    Kill_Elaboration_Checks (Flag32)
--       Present in all entities. Set by the expander to kill elaboration
--       checks which are known not to be needed. Equivalent in effect to
--       the use of pragma Suppress (Elaboration_Checks) for that entity
--       except that the effect is permanent and cannot be undone by a
--       subsequent pragma Unsuppress.

--    Kill_Range_Checks (Flag33)
--       Present in all entities. Equivalent in effect to the use of pragma
--       Suppress (Range_Checks) for that entity except that the result is
--       permanent and cannot be undone by a subsequent pragma Unsuppress.
--       This is currently only used in one odd situation in Sem_Ch3 for
--       record types, and it would be good to get rid of it???

--    Kill_Tag_Checks (Flag34)
--       Present in all entities. Set by the expander to kill elaboration
--       checks which are known not to be needed. Equivalent in effect to
--       the use of pragma Suppress (Tag_Checks) for that entity except
--       that the result is permanent and cannot be undone by a subsequent
--       pragma Unsuppress.

--    Known_To_Have_Preelab_Init (Flag207)
--       Present in all type and subtype entities. If set, then the type is
--       known to have preelaborable initialization. In the case of a partial
--       view of a private type, it is only possible for this to be set if a
--       pragma Preelaborable_Initialization is given for the type. For other
--       types, it is never set if the type does not have preelaborable
--       initialization, it may or may not be set if the type does have
--       preelaborable initialization.

--    Last_Assignment (Node26)
--       Present in entities for variables, and OUT or IN OUT formals. Set for
--       a local variable or formal to point to the left side of an assignment
--       statement assigning a value to the variable. Cleared if the value of
--       the entity is referenced. Used to warn about dubious assignment
--       statements whose value is not used.

--    Last_Entity (Node20)
--       Present in all entities which act as scopes to which a list of
--       associated entities is attached (blocks, class subtypes and types,
--       entries, functions, loops, packages, procedures, protected objects,
--       record types and subtypes, private types, task types and subtypes).
--       Points to the last entry in the list of associated entities chained
--       through the Next_Entity field. Empty if no entities are chained.

--    Last_Formal (synthesized)
--       Applies to subprograms and subprogram types, and also in entries
--       and entry families. Returns last formal of the subprogram or entry.
--       The formals are the first entities declared in a subprogram or in
--       a subprogram type (the designated type of an Access_To_Subprogram
--       definition) or in an entry.

--    Limited_View (Node23)
--       Present in non-generic package entities that are not instances. Bona
--       fide package with the limited-view list through the first_entity and
--       first_private attributes. The elements of this list are the shadow
--       entities created for the types and local packages that are declared
--       in a package appearing in a limited_with clause (Ada 2005: AI-50217)

--    Lit_Indexes (Node15)
--       Present in enumeration types and subtypes. Non-empty only for the
--       case of an enumeration root type, where it contains the entity for
--       the generated indexes entity. See unit Exp_Imgv for full details of
--       the nature and use of this entity for implementing the Image and
--       Value attributes for the enumeration type in question.
--
--    Lit_Strings (Node16)
--       Present in enumeration types and subtypes. Non-empty only for the
--       case of an enumeration root type, where it contains the entity for
--       the literals string entity. See unit Exp_Imgv for full details of
--       the nature and use of this entity for implementing the Image and
--       Value attributes for the enumeration type in question.

--    Low_Bound_Tested (Flag205)
--       Present in all entities. Currently this can only be set True for
--       formal parameter entries of a standard unconstrained one-dimensional
--       array or string type. Indicates that an explicit test of the low bound
--       of the formal appeared in the code, e.g. in a pragma Assert. If this
--       flag is set, warnings about assuming the index low bound to be one
--       are suppressed.

--    Machine_Radix_10 (Flag84)
--       Present in decimal types and subtypes, set if the Machine_Radix
--       is 10, as the result of the specification of a machine radix
--       representation clause. Note that it is possible for this flag
--       to be set without having Has_Machine_Radix_Clause True. This
--       happens when a type is derived from a type with a clause present.

--    Master_Id (Node17)
--       Present in access types and subtypes. Empty unless Has_Task is
--       set for the designated type, in which case it points to the entity
--       for the Master_Id for the access type master. Also set for access-to-
--       limited-class-wide types whose root may be extended with task
--       components, and for access-to-limited-interfaces because they can be
--       used to reference tasks implementing such interface.

--    Materialize_Entity (Flag168)
--       Present in all entities. Set only for constant or renamed entities
--       which should be materialized for debugging purposes. In the case of
--       a constant, a memory location should be allocated containing the
--       value. In the case of a renaming, a memory location containing the
--       renamed address should be allocated.

--    Mechanism (Uint8) (returned as Mechanism_Type)
--       Present in functions and non-generic formal parameters. Indicates
--       the mechanism to be used for the function return or for the formal
--       parameter. See separate section on passing mechanisms. This field
--       is also set (to the default value of zero) in a subprogram body
--       entity but not used in this context.

--    Modulus (Uint17) [base type only]
--       Present in modular types. Contains the modulus. For the binary
--       case, this will be a power of 2, but if Non_Binary_Modulus is
--       set, then it will not be a power of 2.

--    Must_Be_On_Byte_Boundary (Flag183)
--       Present in entities for types and subtypes. Set if objects of
--       the type must always be allocated on a byte boundary (more
--       accurately a storage unit boundary). The front end checks that
--       component clauses respect this rule, and the back end ensures
--       that record packing does not violate this rule. Currently the
--       flag is set only for packed arrays longer than 64 bits where
--       the component size is not a power of 2.

--    Must_Have_Preelab_Init (Flag208)
--       Present in entities for types and subtypes. Set in the full type of a
--       private type or subtype if a pragma Has_Preelaborable_Initialization
--       is present for the private type. Used to check that the full type has
--       preelaborable initialization at freeze time (this has to be deferred
--       to the freeze point because of the rule about overriding Initialize).

--    Needs_Debug_Info (Flag147)
--       Present in all entities. Set if the entity requires normal debugging
--       information to be generated. This is true of all entities that have
--       Comes_From_Source set, and also transitively for entities associated
--       with such components (e.g. their types). It is true for all entities
--       in Debug_Generated_Code mode (-gnatD switch). This is the flag that
--       the back end should check to determine whether or not to generate
--       debugging information for an entity. Note that callers should always
--       use Sem_Util.Set_Debug_Info_Needed, rather than Set_Needs_Debug_Info,
--       so that the flag is set properly on subsidiary entities.

--    Needs_No_Actuals (Flag22)
--       Present in callable entities (subprograms, entries, access to
--       subprograms)  which can be called without actuals because all of
--       their formals (if any) have default values. This flag simplifies the
--       resolution of the syntactic ambiguity involving a call to these
--       entities when the return type is an array type, and a call can be
--       interpreted as an indexing of the result of the call. It is also
--       used to resolve various cases of entry calls.
--
--    Never_Set_In_Source (Flag115)
--       Present in all entities, but can be set only for variables and
--       parameters. This flag is set if the object is never assigned a value
--       in user source code, either by assignment or by being used as an out
--       or in out parameter. Note that this flag is not reset from using an
--       initial value, so if you want to test for this case as well, test the
--       Has_Initial_Value flag also.
--
--       This flag is only for the purposes of issuing warnings, it must not
--       be used by the code generator to indicate that the variable is in
--       fact a constant, since some assignments in generated code do not
--       count (for example, the call to an init proc to assign some but
--       not all of the fields in a partially initialized record). The code
--       generator should instead use the flag Is_True_Constant.
--
--       For the purposes of this warning, the default assignment of
--       access variables to null is not considered the assignment of
--       of a value (so the warning can be given for code that relies
--       on this initial null value, when no other value is ever set).
--
--       In variables and out parameters, if this flag is set after full
--       processing of the corresponding declarative unit, it indicates that
--       the variable or parameter was never set, and a warning message can
--       be issued.
--
--       Note: this flag is initially set, and then cleared on encountering
--       any construct that might conceivably legitimately set the value.
--       Thus during the analysis of a declarative region and its associated
--       statement sequence, the meaning of the flag is "not set yet", and
--       once this analysis is complete the flag means "never assigned".

--       Note: for variables appearing in package declarations, this flag
--       is never set. That is because there is no way to tell if some
--       client modifies the variable (or in the case of variables in the
--       private part, if some child unit modifies the variables).

--       Note: in the case of renamed objects, the flag must be set in the
--       ultimate renamed object. Clients noting a possible modification
--       should use the Note_Possible_Modification procedure in Sem_Util
--       rather than Set_Never_Set_In_Source precisely to deal properly with
--       the renaming possibility.

--    Next_Component (synthesized)
--       Applies to record components. Returns the next component by following
--       the chain of declared entities until one is found which corresponds to
--       a component (Ekind is E_Component). Any internal types generated from
--       the subtype indications of the record components are skipped. Returns
--       Empty if no more components.

--    Next_Component_Or_Discriminant (synthesized)
--      Similar to Next_Component, but includes components and discriminants
--      so the input can have either E_Component or E_Discriminant, and the
--      same is true for the result. Returns Empty if no more components or
--      discriminants in the record.

--    Next_Discriminant (synthesized)
--       Applies to discriminants returned by First/Next_Discriminant.
--       Returns the next language-defined (ie: perhaps non-girder)
--       discriminant by following the chain of declared entities as long as
--       the kind of the entity corresponds to a discriminant. Note that the
--       discriminants might be the only components of the record.
--       Returns Empty if there are no more.

--    Next_Entity (Node2)
--       Present in all entities. The entities of a scope are chained, with
--       the head of the list being in the First_Entity field of the scope
--       entity. All entities use the Next_Entity field as a forward pointer
--       for this list, with Empty indicating the end of the list. Since this
--       field is in the base part of the entity, the access routines for this
--       field are in Sinfo.

--    Next_Formal (synthesized)
--       Applies to the entity for a formal parameter. Returns the next
--       formal parameter of the subprogram or subprogram type. Returns
--       Empty if there are no more formals.

--    Next_Formal_With_Extras (synthesized)
--       Applies to the entity for a formal parameter. Returns the next
--       formal parameter of the subprogram or subprogram type. Returns
--       Empty if there are no more formals. The list returned includes
--       all the extra formals (see description of Extra_Formal field)

--    Next_Index (synthesized)
--       Applies to array types and subtypes and to string types and
--       subtypes. Yields the next index. The first index is obtained by
--       using the First_Index attribute, and then subsequent indexes are
--       obtained by applying Next_Index to the previous index. Empty is
--       returned to indicate that there are no more indexes. Note that
--       unlike most attributes in this package, Next_Index applies to
--       nodes for the indexes, not to entities.

--    Next_Inlined_Subprogram (Node12)
--       Present in subprograms. Used to chain inlined subprograms used in
--       the current compilation, in the order in which they must be compiled
--       by Gigi to insure that all inlinings are performed.

--    Next_Literal (synthesized)
--       Applies to enumeration literals, returns the next literal, or
--       Empty if applied to the last literal. This is actually a synonym
--       for Next, but its use is preferred in this context.

--    Non_Binary_Modulus (Flag58) [base type only]
--       Present in all subtype and type entities. Set for modular integer
--       types if the modulus value is other than a power of 2.

--    Non_Limited_View (Node17)
--       Present in incomplete types that are the shadow entities created
--       when analyzing a limited_with_clause (Ada 2005: AI-50217). Points to
--       the defining entity in the original declaration.

--    Nonzero_Is_True (Flag162) [base type only]
--       Present in enumeration types. True if any non-zero value is to be
--       interpreted as true. Currently this is set true for derived Boolean
--       types which have a convention of C, C++ or Fortran.

--    No_Pool_Assigned (Flag131) [root type only] Present in access types.
--       Set if a storage size clause applies to the variable with a static
--       expression value of zero. This flag is used to generate errors if any
--       attempt is made to allocate or free an instance of such an access
--       type. This is set only in the root type, since derived types must
--       have the same pool.

--    No_Return (Flag113)
--       Present in all entities. Always false except in the case of procedures
--       and generic procedures for which a pragma No_Return is given.

--    Normalized_First_Bit (Uint8)
--       Present in components and discriminants. Indicates the normalized
--       value of First_Bit for the component, i.e. the offset within the
--       lowest addressed storage unit containing part or all of the field.
--       Set to No_Uint if no first bit position is assigned yet.

--    Normalized_Position (Uint14)
--       Present in components and discriminants. Indicates the normalized
--       value of Position for the component, i.e. the offset in storage
--       units from the start of the record to the lowest addressed storage
--       unit containing part or all of the field.

--    Normalized_Position_Max (Uint10)
--       Present in components and discriminants. For almost all cases, this
--       is the same as Normalized_Position. The one exception is for the case
--       of a discriminated record containing one or more arrays whose length
--       depends on discriminants. In this case, the Normalized_Position_Max
--       field represents the maximum possible value of Normalized_Position
--       assuming min/max values for discriminant subscripts in all fields.
--       This is used by Layout in front end layout mode to properly computed
--       the maximum size such records (needed for allocation purposes when
--       there are default discriminants, and also for the 'Size value).

--    No_Strict_Aliasing (Flag136) [base type only]
--       Present in access types. Set to direct the back end to avoid any
--       optimizations based on an assumption about the aliasing status of
--       objects designated by the access type. For the case of the gcc
--       back end, the effect is as though all references to objects of
--       the type were compiled with -fno-strict-aliasing. This flag is
--       set if an unchecked conversion with the access type as a target
--       type occurs in the same source unit as the declaration of the
--       access type, or if an explicit pragma No_Strict_Aliasing applies.

--    Number_Dimensions (synthesized)
--       Applies to array types and subtypes. Returns the number of dimensions
--       of the array type or subtype as a value of type Pos.

--    Number_Entries (synthesized)
--       Applies to concurrent types. Returns the number of entries that are
--       declared within the task or protected definition for the type.

--    Number_Formals (synthesized)
--       Applies to subprograms and subprogram types. Yields the number of
--       formals as a value of type Pos.

--    OK_To_Rename (Flag247)
--       Present only in entities for variables. If this flag is set, it
--       means that if the entity is used as the initial value of an object
--       declaration, the object declaration can be safely converted into a
--       renaming to avoid an extra copy. This is set for variables which are
--       generated by the expander to hold the result of evaluating some
--       expression. Most notably, the local variables used to store the result
--       of concatenations are so marked (see Exp_Ch4.Expand_Concatenate). It
--       is only worth setting this flag for composites, since for primitive
--       types, it is cheaper to do the copy.

--    OK_To_Reorder_Components (Flag239) [base type only]
--       Present in record types. Set if the back end is permitted to reorder
--       the components. If not set, the record must be layed out in the order
--       in which the components are declared textually. Currently this flag
--       can only be set by debug switches.

--    Optimize_Alignment_Space (Flag241)
--       A flag present in type, subtype, variable, and constant entities. This
--       flag records that the type or object is to be layed out in a manner
--       consistent with Optimize_Alignment (Space) mode. The compiler and
--       binder ensure a consistent view of any given type or object. If pragma
--       Optimize_Alignment (Off) mode applies to the type/object, then neither
--       of the flags Optimize_Alignment_Space/Optimize_Alignment_Time is set.

--    Optimize_Alignment_Time (Flag242)
--       A flag present in type, subtype, variable, and constant entities. This
--       flag records that the type or object is to be layed out in a manner
--       consistent with Optimize_Alignment (Time) mode. The compiler and
--       binder ensure a consistent view of any given type or object. If pragma
--       Optimize_Alignment (Off) mode applies to the type/object, then neither
--       of the flags Optimize_Alignment_Space/Optimize_Alignment_Time is set.

--    Original_Array_Type (Node21)
--       Present in modular types and array types and subtypes. Set only
--       if the Is_Packed_Array_Type flag is set, indicating that the type
--       is the implementation type for a packed array, and in this case it
--       points to the original array type for which this is the packed
--       array implementation type.

--    Original_Record_Component (Node22)
--       Present in components, including discriminants. The usage depends
--       on whether the record is a base type and whether it is tagged.
--
--       In base tagged types:
--         When the component is inherited in a record extension, it points
--         to the original component (the entity of the ancestor component
--         which is not itself inherited) otherwise it points to itself.
--         Gigi uses this attribute to implement the automatic dereference in
--         the extension and to apply the transformation:
--
--            Rec_Ext.Comp -> Rec_Ext.Parent. ... .Parent.Comp
--
--       In base non-tagged types:
--         Always points to itself except for non-girder discriminants, where
--         it points to the girder discriminant it renames.
--
--       In subtypes (tagged and untagged):
--         Points to the component in the base type.

--    Overlays_Constant (Flag243)
--       Present in all entities. Set only for a variable for which there is
--       an address clause which causes the variable to overlay a constant.

--    Overridden_Operation (Node26)
--       Present in subprograms. For overriding operations, points to the
--       user-defined parent subprogram that is being overridden.

--    Package_Instantiation (Node26)
--       Present in packages and generic packages. When present, this field
--       references an N_Package_Instantiation node associated with an
--       instantiated package. In the case where the referenced node has
--       been rewritten to an N_Package_Specification, the instantiation
--       node is available from the Original_Node field of the package spec
--       node. This is currently not guaranteed to be set in all cases, but
--       when set, the field is used in Get_Package_Instantiation_Node as
--       one of the means of obtaining the instantiation node. Eventually
--       it should be set in all cases, including package entities associated
--       with formal packages. ???

--    Packed_Array_Type (Node23)
--       Present in array types and subtypes, including the string literal
--       subtype case, if the corresponding type is packed (either bit packed
--       or packed to eliminate holes in non-contiguous enumeration type index
--       types). References the type used to represent the packed array, which
--       is either a modular type for short static arrays, or an array of
--       System.Unsigned. Note that in some situations (internal types, and
--       references to fields of variant records), it is not always possible
--       to construct this type in advance of its use. If Packed_Array_Type
--       is empty, then the necessary type is declared on the fly for each
--       reference to the array.

--    Parameter_Mode (synthesized)
--       Applies to formal parameter entities. This is a synonym for Ekind,
--       used when obtaining the formal kind of a formal parameter (the result
--       is one of E_[In/Out/In_Out]_Parameter)

--    Parent_Subtype (Node19) [base type only]
--       Present in E_Record_Type. Set only for derived tagged types, in which
--       case it points to the subtype of the parent type. This is the type
--       that is used as the Etype of the _parent field.

--    Postcondition_Proc (Node8)
--       Present only in procedure entities, saves the entity of the generated
--       postcondition proc if one is present, otherwise is set to Empty. Used
--       to generate the call to this procedure in case the expander inserts
--       implicit return statements.

<<<<<<< HEAD
--    Primitive_Operations (Elist15)
--       Present in tagged record types and subtypes and in tagged private
--       types. Points to an element list of entities for primitive operations
--       for the tagged type. Not present (and not set) in untagged types (it
--       is an error to reference the primitive operations field of a type
--       that is not tagged). In order to fulfill the C++ ABI, entities of
--       primitives that come from source must be stored in this list following
--       their order of occurrence in the sources.
=======
--    PPC_Wrapper (Node25)
--       Present in entries and entry families. Set only if pre- or post-
--       conditions are present. The precondition_wrapper body is the original
--       entry call, decorated with the given precondition for the entry.

--    Primitive_Operations (synthesized)
--       Present in concurrent types, tagged record types and subtypes, tagged
--       private types and tagged incomplete types. For concurrent types whose
--       Corresponding_Record_Type (CRT) is available, returns the list of
--       Direct_Primitive_Operations of its CRT; otherwise returns No_Elist.
--       For all the other types returns the Direct_Primitive_Operations.

--    Predicate_Function (synthesized)
--       Present in all types. Set for types for which (Has_Predicates is True)
--       and for which a predicate procedure has been built that tests that the
--       specified predicates are True. Contains the entity for the function
--       which takes a single argument of the given type, and returns True if
--       the predicate holds and False if it does not.
--
--       Note: the reason this is marked as a synthesized attribute is that the
--       way this is stored is as an element of the Subprograms_For_Type field.
>>>>>>> 03d20231

--    Prival (Node17)
--       Present in private components of protected types. Refers to the entity
--       of the component renaming declaration generated inside protected
--       subprograms, entries or barrier functions.

--    Prival_Link (Node20)
--       Present in constants and variables which rename private components of
--       protected types. Set to the original private component.

--    Private_Dependents (Elist18)
--       Present in private (sub)types. Records the subtypes of the private
--       type, derivations from it, and records and arrays with components
--       dependent on the type.
--
--       The subtypes are traversed when installing and deinstalling (the full
--       view of) a private type in order to ensure correct view of the
--       subtypes.
--
--       Used in similar fashion for incomplete types: holds list of subtypes
--       of these incomplete types that have discriminant constraints. The
--       full views of these subtypes are constructed when the full view of
--       the incomplete type is processed.

--       In addition, if the incomplete type is the designated type in an
--       access definition for an access parameter, the operation may be
--       a dispatching primitive operation, which is only known when the full
--       declaration of the type is seen. Subprograms that have such an
--       access parameter are also placed in the list of private_dependents.

--    Private_View (Node22)
--       For each private type, three entities are allocated, the private view,
--       the full view, and the shadow entity. The shadow entity contains a
--       copy of the private view and is used for restoring the proper private
--       view after a region in which the full view is visible (and is copied
--       into the entity normally used for the private view during this period
--       of visibility). The Private_View field is self-referential when the
--       private view lives in its normal entity, but in the copy that is made
--       in the shadow entity, it points to the proper location in which to
--       restore the private view saved in the shadow.

--    Protected_Formal (Node22)
--       Present in formal parameters (in, in out and out parameters). Used
--       only for formals of protected operations. References corresponding
--       formal parameter in the unprotected version of the operation that
--       is created during expansion.

--    Protected_Body_Subprogram (Node11)
--       Present in protected operations. References the entity for the
--       subprogram which implements the body of the operation.

--    Protection_Object (Node23)
--       Applies to protected entries, entry families and subprograms. Denotes
--       the entity which is used to rename the _object component of protected
--       types.

--    Reachable (Flag49)
--       Present in labels. The flag is set over the range of statements in
--       which a goto to that label is legal.

--    Referenced (Flag156)
--       Present in all entities. Set if the entity is referenced, except for
--       the case of an appearance of a simple variable that is not a renaming
--       as the left side of an assignment in which case Referenced_As_LHS is
--       set instead, or a similar appearance as an out parameter actual, in
--       which case Referenced_As_Out_Parameter is set.

--    Referenced_As_LHS (Flag36):
--       Present in all entities. This flag is set instead of Referenced if a
--       simple variable that is not a renaming appears as the left side of an
--       assignment. The reason we distinguish this kind of reference is that
--       we have a separate warning for variables that are only assigned and
--       never read.

--    Referenced_As_Out_Parameter (Flag227):
--       Present in all entities. This flag is set instead of Referenced if a
--       simple variable that is not a renaming appears as an actual for an out
--       formal. The reason we distinguish this kind of reference is that
--       we have a separate warning for variables that are only assigned and
--       never read, and out parameters are a special case.

--    Register_Exception_Call (Node20)
--       Present in exception entities. When an exception is declared,
--       a call is expanded to Register_Exception. This field points to
--       the expanded N_Procedure_Call_Statement node for this call. It
--       is used for Import/Export_Exception processing to modify the
--       register call to make appropriate entries in the special tables
--       used for handling these pragmas at runtime.

--    Related_Array_Object (Node19)
--       Present in array types and subtypes. Used only for the base type
--       and subtype created for an anonymous array object. Set to point
--       to the entity of the corresponding array object. Currently used
--       only for type-related error messages.

--    Related_Expression (Node24)
--       Present in variables and types. Set only for internally generated
--       entities, where it may be used to denote the source expression whose
--       elaboration created the variable declaration. If set, it is used
--       for generating clearer messages from CodePeer.
--
--       Shouldn't it also be used for the same purpose in errout? It seems
--       odd to have two mechanisms here???

--    Related_Instance (Node15)
--       Present in the wrapper packages created for subprogram instances.
--       The internal subprogram that implements the instance is inside the
--       wrapper package, but for debugging purposes its external symbol
--       must correspond to the name and scope of the related instance.

--    Related_Type (Node27)
--       Present in components, constants and variables. Set when there is an
--       associated dispatch table to point to entities containing primary or
--       secondary tags. Not set in the _tag component of record types.

--    Relative_Deadline_Variable (Node26) [implementation base type only]
--       Present in task type entities. This flag is set if a valid and
--       effective pragma Relative_Deadline applies to the base type. Points
--       to the entity for a variable that is created to hold the value given
--       in a Relative_Deadline pragma for a task type.

--    Renamed_Entity (Node18)
--       Present in exceptions, packages, subprograms and generic units. Set
--       for entities that are defined by a renaming declaration. Denotes the
--       renamed entity, or transitively the ultimate renamed entity if
--       there is a chain of renaming declarations. Empty if no renaming.

--    Renamed_In_Spec (Flag231)

--       Present in package entities. If a package renaming occurs within
--       a package spec, then this flag is set on the renamed package. The
--       purpose is to prevent a warning about unused entities in the renamed
--       package. Such a warning would be inappropriate since clients of the
--       package can see the entities in the package via the renaming.

--    Renamed_Object (Node18)
--       Present in all objects (constants, variables, components, formal
--       parameters, generic formal parameters, and loop parameters).
--       ??? Present in discriminants?
--       Set non-Empty if the object was declared by a renaming declaration,
--       in which case it references the tree node for the name of the renamed
--       object. This is only possible for the variable and constant cases.
--       For formal parameters, this field is used in the course of inline
--       expansion, to map the formals of a subprogram into the corresponding
--       actuals. For formals of a task entry, it denotes the local renaming
--       that replaces the actual within the accept statement. The field is
--       Empty otherwise (it is always empty for loop parameters).

--    Renaming_Map (Uint9)
--       Present in generic subprograms, generic packages, and their
--       instances. Also present in the instances of the corresponding
--       bodies. Denotes the renaming map (generic entities => instance
--       entities) used to construct the instance by givin an index into
--       the tables used to represent these maps. See Sem_Ch12 for further
--       details. The maps for package instances are also used when the
--       instance is the actual corresponding to a formal package.

--    Requires_Overriding (Flag213)
--       Present in all subprograms and entries. Set for subprograms that
--       require overriding as defined by RM-2005-3.9.3(6/2). Note that this
--       is True only for implicitly declare subprograms; it is not set on the
--       parent type's subprogram. See also Is_Abstract_Subprogram.

--    Return_Present (Flag54)
--       Present in function and generic function entities. Set if the
--       function contains a return statement (used for error checking).
--       This flag can also be set in procedure and generic procedure
--       entities (for convenience in setting it), but is only tested
--       for the function case.

--    Return_Applies_To (Node8)
--       Present in E_Return_Statement. Points to the entity representing
--       the construct to which the return statement applies, as defined in
--       RM-6.5(4/2). Note that a (simple) return statement within an
--       extended_return_statement applies to the extended_return_statement,
--       even though it causes the whole function to return.

--    Returns_By_Ref (Flag90)
--       Present in function entities, to indicate that the function
--       returns the result by reference, either because its return type is a
--       by-reference-type or because it uses explicitly the secondary stack.

--    Reverse_Bit_Order (Flag164) [base type only]
--       Present in all record type entities. Set if a valid pragma an
--       attribute representation clause for Bit_Order has reversed the order
--       of bits from the default value. When this flag is set, a component
--       clause must specify a set of bits entirely contained in a single
--       storage unit (Ada 95) or a single machine scalar (see Ada 2005
--       AI-133), or must occupy in integral number of storage units.

--    RM_Size (Uint13)
--       Present in all type and subtype entities. Contains the value of
--       type'Size as defined in the RM. See also the Esize field and
--       and the description on "Handling of Type'Size Values". A value
--       of zero in this field for a non-discrete type means that
--       the front end has not yet determined the size value. For the
--       case of a discrete type, this field is always set by the front
--       end and zero is a legitimate value for a type with one value.

--    Root_Type (synthesized)
--       Applies to all type entities. For class-wide types, return the root
--       type of the class covered by the CW type, otherwise returns the
--       ultimate derivation ancestor of the given type. This function
--       preserves the view, i.e. the Root_Type of a partial view is the
--       partial view of the ultimate ancestor, the Root_Type of a full view
--       is the full view of the ultimate ancestor. Note that this function
--       does not correspond exactly to the use of root type in the RM, since
--       in the RM root type applies to a class of types, not to a type.

--    Scalar_Range (Node20)
--       Present in all scalar types (including modular types, where the
--       bounds are 0 .. modulus - 1). References a node in the tree that
--       contains the bounds for the range. Note that this information
--       could be obtained by rummaging around the tree, but it is more
--       convenient to have it immediately at hand in the entity. The
--       contents of Scalar_Range can either be an N_Subtype_Indication
--       node (with a constraint), or a Range node, but not a simple
--       subtype reference (a subtype is converted into a range).

--    Scale_Value (Uint15)
--       Present in decimal fixed-point types and subtypes. Contains the scale
--       for the type (i.e. the value of type'Scale = the number of decimal
--       digits after the decimal point).

--    Scope (Node3)
--       Present in all entities. Points to the entity for the scope (block,
--       loop, subprogram, package etc.) in which the entity is declared.
--       Since this field is in the base part of the entity node, the access
--       routines for this field are in Sinfo. Note that for a child package,
--       the Scope will be the parent package, and for a non-child package,
--       the Scope will be Standard.

--    Scope_Depth (synthesized)
--       Applies to program units, blocks, concurrent types and entries, and
--       also to record types, i.e. to any entity that can appear on the scope
--       stack. Yields the scope depth value, which for those entities other
--       than records is simply the scope depth value, for record entities, it
--       is the Scope_Depth of the record scope.

--    Scope_Depth_Value (Uint22)
--       Present in program units, blocks, concurrent types, and entries.
--       Indicates the number of scopes that statically enclose the declaration
--       of the unit or type. Library units have a depth of zero. Note that
--       record types can act as scopes but do NOT have this field set (see
--       Scope_Depth above)

--    Scope_Depth_Set (synthesized)
--       Applies to a special predicate function that returns a Boolean value
--       indicating whether or not the Scope_Depth field has been set. It is
--       needed, since returns an invalid value in this case!

--    Sec_Stack_Needed_For_Return (Flag167)
--       Present in scope entities (blocks, functions, procedures, tasks,
--       entries). Set to True when secondary stack is used to hold the
--       returned value of a function and thus should not be released on
--       scope exit.

--    Shadow_Entities (List14)
--       Present in package and generic package entities. Points to a list
--       of entities that correspond to private types. For each private type
--       a shadow entity is created that holds a copy of the private view.
--       In regions of the program where the full views of these private
--       entities are visible, the full view is copied into the entity that
--       is normally used to hold the private view, but the shadow entity
--       copy is unchanged. The shadow entities are then used to restore the
--       original private views at the end of the region. This list is a
--       standard format list (i.e. First (Shadow_Entities) is the first
--       entry and subsequent entries are obtained using Next.

--    Shared_Var_Procs_Instance (Node22)
--       Present in variables. Set non-Empty only if Is_Shared_Passive is
--       set, in which case this is the entity for the associated instance of
--       System.Shared_Storage.Shared_Var_Procs. See Exp_Smem for full details.

--    Size_Check_Code (Node19)
--       Present in constants and variables. Normally Empty. Set if code is
--       generated to check the size of the object. This field is used to
--       suppress this code if a subsequent address clause is encountered.

--    Size_Clause (synthesized)
--       Applies to all entities. If a size clause is present in the rep
--       item chain for an entity then the attribute definition clause node
--       for the size clause is returned. Otherwise Size_Clause returns Empty
--       if no item is present. Usually this is only meaningful if the flag
--       Has_Size_Clause is set. This is because when the representation item
--       chain is copied for a derived type, it can inherit a size clause that
--       is not applicable to the entity.

--    Size_Depends_On_Discriminant (Flag177)
--       Present in all entities for types and subtypes. Indicates that the
--       size of the type depends on the value of one or more discriminants.
--       Currently, this flag is only set in front end layout mode for arrays
--       which have one or more bounds depending on a discriminant value.

--    Size_Known_At_Compile_Time (Flag92)
--       Present in all entities for types and subtypes. Indicates that the
--       size of objects of the type is known at compile time. This flag is
--       used to optimize some generated code sequences, and also to enable
--       some error checks (e.g. disallowing component clauses on variable
--       length objects). It is set conservatively (i.e. if it is True, the
--       size is certainly known at compile time, if it is False, then the
--       size may or may not be known at compile time, but the code will
--       assume that it is not known).

--    Small_Value (Ureal21)
--       Present in fixed point types. Points to the universal real for the
--       Small of the type, either as given in a representation clause, or
--       as computed (as a power of two) by the compiler.

--    Spec_Entity (Node19)
--       Present in package body entities. Points to corresponding package
--       spec entity. Also present in subprogram body parameters in the
--       case where there is a separate spec, where this field references
--       the corresponding parameter entities in the spec.

--    Spec_PPC_List (Node24)
--       Present in entries, and in subprogram and generic subprogram entities.
--       Points to a list of Precondition and Postcondition pragma nodes for
--       preconditions and postconditions declared in the spec. The last pragma
--       encountered is at the head of this list, so it is in reverse order of
--       textual appearance. Note that this includes precondition/postcondition
--       pragmas generated to correspond to Pre/Post aspects.

--    Static_Predicate (List25)
--       Present in discrete types/subtypes with predicates (Has_Predicates
--       set True). Points to a list of expression and N_Range nodes that
--       represent the predicate in canonical form. The canonical form has
--       entries sorted in ascending order, with all duplicates eliminated,
--       and adjacent ranges coalesced, so that there is always a gap in the
--       values between successive entries. The entries in this list are
--       fully analyzed and typed with the base type of the subtype. Note
--       that all entries are static and have values within the subtype range.

--    Storage_Size_Variable (Node15) [implementation base type only]
--       Present in access types and task type entities. This flag is set
--       if a valid and effective pragma Storage_Size applies to the base
--       type. Points to the entity for a variable that is created to
--       hold the value given in a Storage_Size pragma for an access
--       collection or a task type. Note that in the access type case,
--       this field is present only in the root type (since derived types
--       share the same storage pool).

--    Static_Elaboration_Desired (Flag77)
--       Present in library-level packages. Set by the pragma of the same
--       name, to indicate that static initialization must be attempted for
--       all types declared in the package, and that a warning must be emitted
--       for those types to which static initialization is not available.

--    Static_Initialization (Node26)
--       Present in initialization procedures for types whose objects can be
--       initialized statically. The value of this attribute is a positional
--       aggregate whose components are compile-time static values. Used
--       when available in object declarations to eliminate the call to the
--       initialization procedure, and to minimize elaboration code.

--    Stored_Constraint (Elist23)
--       Present in entities that can have discriminants (concurrent types
--       subtypes, record types and subtypes, private types and subtypes,
--       limited private types and subtypes and incomplete types). Points
--       to an element list containing the expressions for each of the
--       stored discriminants for the record (sub)type.

--    Strict_Alignment (Flag145) [implementation base type only]
--       Present in all type entities. Indicates that some containing part
--       is either aliased or tagged. This prohibits packing the object
--       tighter than its natural size and alignment.

--    String_Literal_Length (Uint16)
--       Present in string literal subtypes (which are created to correspond
--       to string literals in the program). Contains the length of the string
--       literal.

--    String_Literal_Low_Bound (Node15)
--       Present in string literal subtypes (which are created to correspond
--       to string literals in the program). Contains an expression whose
--       value represents the low bound of the literal. This is a copy of
--       the low bound of the applicable index constraint if there is one,
--       or a copy of the low bound of the index base type if not.

--    Subprograms_For_Type (Node29)
--       Present in all type entities, and in subprogram entities. This is used
--       to hold a list of subprogram entities for subprograms associated with
--       the type, linked through the Subprogram_List field of the subprogram
--       entity. Basically this is a way of multiplexing the single field to
--       hold more than one entity (since we ran out of space in some type
--       entities). This is currently used for Invariant_Procedure and also
--       for Predicate_Function, and clients will always use the latter two
--       names to access entries in this list.

--    Suppress_Elaboration_Warnings (Flag148)
--       Present in all entities, can be set only for subprogram entities and
--       for variables. If this flag is set then Sem_Elab will not generate
--       elaboration warnings for the subprogram or variable. Suppression of
--       such warnings is automatic for subprograms for which elaboration
--       checks are suppressed (without the need to set this flag), but the
--       flag is also set for various internal entities (such as init procs)
--       which are known not to generate any possible access before
--       elaboration, and it is set on variables when a warning is given to
--       avoid multiple elaboration warnings for the same variable.

--    Suppress_Init_Proc (Flag105) [base type only]
--       Present in all type entities. Set to suppress the generation of
--       initialization procedures where they are known to be not needed.
--       For example, the enumeration image table entity uses this flag.

--    Suppress_Style_Checks (Flag165)
--       Present in all entities. Suppresses any style checks specifically
--       associated with the given entity if set.

--    Suppress_Value_Tracking_On_Call (Flag217)
--       Present in all entities. Set in a scope entity if value tracking is to
--       be suppressed on any call within the scope. Used when an access to a
--       local subprogram is computed, to deal with the possibility that this
--       value may be passed around, and if used, may clobber a local variable.

--    Task_Body_Procedure (Node25)
--       Present in task types and subtypes. Points to the entity for the task
--       task body procedure (as further described in Exp_Ch9, task bodies are
--       expanded into procedures). A convenient function to retrieve this
--       field is Sem_Util.Get_Task_Body_Procedure.
--
--       The last sentence is odd??? Why not have Task_Body_Procedure go to the
--       Underlying_Type of the Root_Type???

--    Treat_As_Volatile (Flag41)
--       Present in all type entities, and also in constants, components and
--       variables. Set if this entity is to be treated as volatile for code
--       generation purposes. Always set if Is_Volatile is set, but can also
--       be set as a result of situations (such as address overlays) where
--       the front end wishes to force volatile handling to inhibit aliasing
--       optimization which might be legally ok, but is undesirable. Note
--       that the back end always tests this flag rather than Is_Volatile.
--       The front end tests Is_Volatile if it is concerned with legality
--       checks associated with declared volatile variables, but if the test
--       is for the purposes of suppressing optimizations, then the front
--       end should test Treat_As_Volatile rather than Is_Volatile.
--
--       Note: before testing Treat_As_Volatile, consider whether it would
--       be more appropriate to use Exp_Util.Is_Volatile_Reference instead,
--       which catches more cases of volatile references.

--    Type_High_Bound (synthesized)
--       Applies to scalar types. Returns the tree node (Node_Id) that contains
--       the high bound of a scalar type. The returned value is literal for a
--       base type, but may be an expression in the case of scalar type with
--       dynamic bounds. Note that in the case of a fixed point type, the high
--       bound is in units of small, and is an integer.

--    Type_Low_Bound (synthesized)
--       Applies to scalar types. Returns the tree node (Node_Id) that contains
--       the low bound of a scalar type. The returned value is literal for a
--       base type, but may be an expression in the case of scalar type with
--       dynamic bounds. Note that in the case of a fixed point type, the low
--       bound is in units of small, and is an integer.

--    Underlying_Full_View (Node19)
--       Present in private subtypes that are the completion of other private
--       types, or in private types that are derived from private subtypes. If
--       the full view of a private type T is derived from another private type
--       with discriminants Td, the full view of T is also private, and there
--       is no way to attach to it a further full view that would convey the
--       structure of T to the back end. The Underlying_Full_ View is an
--       attribute of the full view that is a subtype of Td with the same
--       constraint as the declaration for T. The declaration for this subtype
--       is built at the point of the declaration of T, either as completion,
--       or as a subtype declaration where the base type is private and has a
--       private completion. If Td is already constrained, then its full view
--       can serve directly as the full view of T.

--    Underlying_Record_View (Node28)
--       Present in record types. Set for record types that are extensions of
--       types with unknown discriminants, and also set for internally built
--       underlying record views to reference its original record type. Record
--       types that are extensions of types with unknown discriminants do not
--       have a completion, but they cannot be used without having some
--       discriminated view at hand. This view is a record type with the same
--       structure, whose parent type is the full view of the parent in the
--       original type extension.

--    Underlying_Type (synthesized)
--       Applies to all entities. This is the identity function except in the
--       case where it is applied to an incomplete or private type, in which
--       case it is the underlying type of the type declared by the completion,
--       or Empty if the completion has not yet been encountered and analyzed.
--
--       Note: the reason this attribute applies to all entities, and not just
--       types, is to legitimize code where Underlying_Type is applied to an
--       entity which may or may not be a type, with the intent that if it is a
--       type, its underlying type is taken.

--    Universal_Aliasing (Flag216) [base type only]
--       Present in all type entities. Set to direct the back-end to avoid
--       any optimizations based on type-based alias analysis for this type.
--       Indicates that objects of this type can alias objects of any other
--       types, which guarantees that any objects can be referenced through
--       access types designating this type safely, whatever the actual type
--       of these objects. In other words, the effect is as though access
--       types designating this type were subject to No_Strict_Aliasing.

--    Unset_Reference (Node16)
--       Present in variables and out parameters. This is normally Empty. It
--       is set to point to an identifier that represents a reference to the
--       entity before any value has been set. Only the first such reference
--       is identified. This field is used to generate a warning message if
--       necessary (see Sem_Warn.Check_Unset_Reference).

--    Used_As_Generic_Actual (Flag222)
--       Present in all entities, set if the entity is used as an argument to
--       a generic instantiation. Used to tune certain warning messages.

--    Uses_Sec_Stack (Flag95)
--       Present in scope entities (blocks,functions, procedures, tasks,
--       entries). Set to True when secondary stack is used in this scope and
--       must be released on exit unless Sec_Stack_Needed_For_Return is set.

--    Warnings_Off (Flag96)
--       Present in all entities. Set if a pragma Warnings (Off, entity-name)
--       is used to suppress warnings for a given entity. It is also used by
--       the compiler in some situations to kill spurious warnings. Note that
--       clients should generally not test this flag directly, but instead
--       use function Has_Warnings_Off.

--    Warnings_Off_Used (Flag236)
--       Present in all entities. Can only be set if Warnings_Off is set. If
--       set indicates that a warning was suppressed by the Warnings_Off flag,
--       and Unmodified/Unreferenced would not have suppressed the warning.

--    Warnings_Off_Used_Unmodified (Flag237)
--       Present in all entities. Can only be set if Warnings_Off is set and
--       Has_Pragma_Unmodified is not set. If set indicates that a warning was
--       suppressed by the Warnings_Off status but that pragma Unmodified
--       would also have suppressed the warning.

--    Warnings_Off_Used_Unreferenced (Flag238)
--       Present in all entities. Can only be set if Warnings_Off is set and
--       Has_Pragma_Unreferenced is not set. If set indicates that a warning
--       was suppressed by the Warnings_Off status but that pragma Unreferenced
--       would also have suppressed the warning.

--    Was_Hidden (Flag196)
--       Present in all entities. Used to save the value of the Is_Hidden
--       attribute when the limited-view is installed (Ada 2005: AI-217).

--    Wrapped_Entity (Node27)
--       Present in functions and procedures which have been classified as
--       Is_Primitive_Wrapper. Set to the entity being wrapped.

   ------------------
   -- Access Kinds --
   ------------------

   --  The following entity kinds are introduced by the corresponding type
   --  definitions:

   --    E_Access_Type,
   --    E_General_Access_Type,
   --    E_Access_Subprogram_Type,
   --    E_Anonymous_Access_Subprogram_Type,
   --    E_Access_Protected_Subprogram_Type,
   --    E_Anonymous_Access_Protected_Subprogram_Type
   --    E_Anonymous_Access_Type.

   --  E_Access_Subtype is for an access subtype created by a subtype
   --  declaration.

   --  In addition, we define the kind E_Allocator_Type to label allocators.
   --  This is because special resolution rules apply to this construct.
   --  Eventually the constructs are labeled with the access type imposed by
   --  the context. Gigi should never see the type E_Allocator.

   --  Similarly, the type E_Access_Attribute_Type is used as the initial kind
   --  associated with an access attribute. After resolution a specific access
   --  type will be established as determined by the context.

   --  Finally, the type Any_Access is used to label -null- during type
   --  resolution. Any_Access is also replaced by the context type after
   --  resolution.

   --------------------------------
   -- Classification of Entities --
   --------------------------------

   --  The classification of program entities which follows is a refinement of
   --  the list given in RM 3.1(1). E.g., separate entities denote subtypes of
   --  different type classes. Ada 95 entities include class wide types,
   --  protected types, subprogram types, generalized access types,  generic
   --  formal derived types and generic formal packages.

   --  The order chosen for these kinds allows us to classify related entities
   --  so that they are contiguous. As a result, they do not appear in the
   --  exact same order as their order of first appearance in the LRM (For
   --  example, private types are listed before packages). The contiguity
   --  allows us to define useful subtypes (see below) such as type entities,
   --  overloaded entities, etc.

   --  Each entity (explicitly or implicitly declared) has a kind, which is
   --  a value of the following type:

   type Entity_Kind is (

      E_Void,
      --  The initial Ekind value for a newly created entity. Also used as the
      --  Ekind for Standard_Void_Type, a type entity in Standard used as a
      --  dummy type for the return type of a procedure (the reason we create
      --  this type is to share the circuits for performing overload resolution
      --  on calls).

      -------------
      -- Objects --
      -------------

      E_Component,
      --  Components of a record declaration, private declarations of
      --  protected objects.

      E_Constant,
      --  Constants created by an object declaration with a constant keyword

      E_Discriminant,
      --  A discriminant, created by the use of a discriminant in a type
      --  declaration.

      E_Loop_Parameter,
      --  A loop parameter created by a for loop

      E_Variable,
      --  Variables created by an object declaration with no constant keyword

      ------------------------
      -- Parameter Entities --
      ------------------------

      --  Parameters are also objects

      E_Out_Parameter,
      --  An out parameter of a subprogram or entry

      E_In_Out_Parameter,
      --  An in-out parameter of a subprogram or entry

      E_In_Parameter,
      --  An in parameter of a subprogram or entry

      --------------------------------
      -- Generic Parameter Entities --
      --------------------------------

      --  Generic parameters are also objects

      E_Generic_In_Out_Parameter,
      --  A generic in out parameter, created by the use of a generic in out
      --  parameter in a generic declaration.

      E_Generic_In_Parameter,
      --  A generic in parameter, created by the use of a generic in
      --  parameter in a generic declaration.

      -------------------
      -- Named Numbers --
      -------------------

      E_Named_Integer,
      --  Named numbers created by a number declaration with an integer value

      E_Named_Real,
      --  Named numbers created by a number declaration with a real value

      -----------------------
      -- Enumeration Types --
      -----------------------

      E_Enumeration_Type,
      --  Enumeration types, created by an enumeration type declaration

      E_Enumeration_Subtype,
      --  Enumeration subtypes, created by an explicit or implicit subtype
      --  declaration applied to an enumeration type or subtype.

      -------------------
      -- Numeric Types --
      -------------------

      E_Signed_Integer_Type,
      --  Signed integer type, used for the anonymous base type of the
      --  integer subtype created by an integer type declaration.

      E_Signed_Integer_Subtype,
      --  Signed integer subtype, created by either an integer subtype or
      --  integer type declaration (in the latter case an integer type is
      --  created for the base type, and this is the first named subtype).

      E_Modular_Integer_Type,
      --  Modular integer type, used for the anonymous base type of the
      --  integer subtype created by a modular integer type declaration.

      E_Modular_Integer_Subtype,
      --  Modular integer subtype, created by either an modular subtype
      --  or modular type declaration (in the latter case a modular type
      --  is created for the base type, and this is the first named subtype).

      E_Ordinary_Fixed_Point_Type,
      --  Ordinary fixed type, used for the anonymous base type of the
      --  fixed subtype created by an ordinary fixed point type declaration.

      E_Ordinary_Fixed_Point_Subtype,
      --  Ordinary fixed point subtype, created by either an ordinary fixed
      --  point subtype or ordinary fixed point type declaration (in the
      --  latter case a fixed point type is created for the base type, and
      --  this is the first named subtype).

      E_Decimal_Fixed_Point_Type,
      --  Decimal fixed type, used for the anonymous base type of the decimal
      --  fixed subtype created by an ordinary fixed point type declaration.

      E_Decimal_Fixed_Point_Subtype,
      --  Decimal fixed point subtype, created by either a decimal fixed point
      --  subtype or decimal fixed point type declaration (in the latter case
      --  a fixed point type is created for the base type, and this is the
      --  first named subtype).

      E_Floating_Point_Type,
      --  Floating point type, used for the anonymous base type of the
      --  floating point subtype created by a floating point type declaration.

      E_Floating_Point_Subtype,
      --  Floating point subtype, created by either a floating point subtype
      --  or floating point type declaration (in the latter case a floating
      --  point type is created for the base type, and this is the first
      --  named subtype).

      ------------------
      -- Access Types --
      ------------------

      E_Access_Type,
      --  An access type created by an access type declaration with no all
      --  keyword present. Note that the predefined type Any_Access, which
      --  has E_Access_Type Ekind, is used to label NULL in the upwards pass
      --  of type analysis, to be replaced by the true access type in the
      --  downwards resolution pass.

      E_Access_Subtype,
      --  An access subtype created by a subtype declaration for any access
      --  type (whether or not it is a general access type).

      E_Access_Attribute_Type,
      --  An access type created for an access attribute (such as 'Access,
      --  'Unrestricted_Access and Unchecked_Access)

      E_Allocator_Type,
      --  A special internal type used to label allocators and attribute
      --  references using 'Access. This is needed because special resolution
      --  rules apply to these constructs. On the resolution pass, this type
      --  is always replaced by the actual access type, so Gigi should never
      --  see types with this Ekind.

      E_General_Access_Type,
      --  An access type created by an access type declaration with the all
      --  keyword present.

      E_Access_Subprogram_Type,
      --  An access to subprogram type, created by an access to subprogram
      --  declaration.

      E_Anonymous_Access_Subprogram_Type,
      --  An anonymous access to subprogram type, created by an access to
      --  subprogram declaration, or generated for a current instance of
      --  a type name appearing within a component definition that has an
      --  anonymous access to subprogram type.

      E_Access_Protected_Subprogram_Type,
      --  An access to a protected subprogram, created by the corresponding
      --  declaration. Values of such a type denote both a protected object
      --  and a protected operation within, and have different compile-time
      --  and run-time properties than other access to subprograms.

      E_Anonymous_Access_Protected_Subprogram_Type,
      --  An anonymous access to protected subprogram type, created by an
      --  access to subprogram declaration.

      E_Anonymous_Access_Type,
      --  An anonymous access type created by an access parameter or access
      --  discriminant.

      ---------------------
      -- Composite Types --
      ---------------------

      E_Array_Type,
      --  An array type created by an array type declaration. Includes all
      --  cases of arrays, except for string types.

      E_Array_Subtype,
      --  An array subtype, created by an explicit array subtype declaration,
      --  or the use of an anonymous array subtype.

      E_String_Type,
      --  A string type, i.e. an array type whose component type is a character
      --  type, and for which string literals can thus be written.

      E_String_Subtype,
      --  A string subtype, created by an explicit subtype declaration for a
      --  string type, or the use of an anonymous subtype of a string type,

      E_String_Literal_Subtype,
      --  A special string subtype, used only to describe the type of a string
      --  literal (will always be one dimensional, with literal bounds).

      E_Class_Wide_Type,
      --  A class wide type, created by any tagged type declaration (i.e. if
      --  a tagged type is declared, the corresponding class type is always
      --  created, using this Ekind value).

      E_Class_Wide_Subtype,
      --  A subtype of a class wide type, created by a subtype declaration
      --  used to declare a subtype of a class type.

      E_Record_Type,
      --  A record type, created by a record type declaration

      E_Record_Subtype,
      --  A record subtype, created by a record subtype declaration

      E_Record_Type_With_Private,
      --  Used for types defined by a private extension declaration, and
      --  for tagged private types. Includes the fields for both private
      --  types and for record types (with the sole exception of
      --  Corresponding_Concurrent_Type which is obviously not needed).
      --  This entity is considered to be both a record type and
      --  a private type.

      E_Record_Subtype_With_Private,
      --  A subtype of a type defined by a private extension declaration

      E_Private_Type,
      --  A private type, created by a private type declaration
      --  that has neither the keyword limited nor the keyword tagged.

      E_Private_Subtype,
      --  A subtype of a private type, created by a subtype declaration used
      --  to declare a subtype of a private type.

      E_Limited_Private_Type,
      --  A limited private type, created by a private type declaration that
      --  has the keyword limited, but not the keyword tagged.

      E_Limited_Private_Subtype,
      --  A subtype of a limited private type, created by a subtype declaration
      --  used to declare a subtype of a limited private type.

      E_Incomplete_Type,
      --  An incomplete type, created by an incomplete type declaration

      E_Incomplete_Subtype,
      --  An incomplete subtype, created by a subtype declaration where the
      --  subtype mark denotes an incomplete type.

      E_Task_Type,
      --  A task type, created by a task type declaration. An entity with this
      --  Ekind is also created to describe the anonymous type of a task that
      --  is created by a single task declaration.

      E_Task_Subtype,
      --  A subtype of a task type, created by a subtype declaration used to
      --  declare a subtype of a task type.

      E_Protected_Type,
      --  A protected type, created by a protected type declaration. An entity
      --  with this Ekind is also created to describe the anonymous type of
      --  a protected object created by a single protected declaration.

      E_Protected_Subtype,
      --  A subtype of a protected type, created by a subtype declaration used
      --  to declare a subtype of a protected type.

      -----------------
      -- Other Types --
      -----------------

      E_Exception_Type,
      --  The type of an exception created by an exception declaration

      E_Subprogram_Type,
      --  This is the designated type of an Access_To_Subprogram. Has type
      --  and signature like a subprogram entity, so can appear in calls,
      --  which are resolved like regular calls, except that such an entity
      --  is not overloadable.

      ---------------------------
      -- Overloadable Entities --
      ---------------------------

      E_Enumeration_Literal,
      --  An enumeration literal, created by the use of the literal in an
      --  enumeration type definition.

      E_Function,
      --  A function, created by a function declaration or a function body
      --  that acts as its own declaration.

      E_Operator,
      --  A predefined operator, appearing in Standard, or an implicitly
      --  defined concatenation operator created whenever an array is
      --  declared. We do not make normal derived operators explicit in
      --  the tree, but the concatenation operators are made explicit.

      E_Procedure,
      --  A procedure, created by a procedure declaration or a procedure
      --  body that acts as its own declaration.

      E_Entry,
      --  An entry, created by an entry declaration in a task or protected
      --  object.

      --------------------
      -- Other Entities --
      --------------------

      E_Entry_Family,
      --  An entry family, created by an entry family declaration in a
      --  task or protected type definition.

      E_Block,
      --  A block identifier, created by an explicit or implicit label on
      --  a block or declare statement.

      E_Entry_Index_Parameter,
      --  An entry index parameter created by an entry index specification
      --  for the body of a protected entry family.

      E_Exception,
      --  An exception created by an exception declaration. The exception
      --  itself uses E_Exception for the Ekind, the implicit type that is
      --  created to represent its type uses the Ekind E_Exception_Type.

      E_Generic_Function,
      --  A generic function. This is the entity for a generic function
      --  created by a generic subprogram declaration.

      E_Generic_Procedure,
      --  A generic function. This is the entity for a generic procedure
      --  created by a generic subprogram declaration.

      E_Generic_Package,
      --  A generic package, this is the entity for a generic package created
      --  by a generic package declaration.

      E_Label,
      --  The defining entity for a label. Note that this is created by the
      --  implicit label declaration, not the occurrence of the label itself,
      --  which is simply a direct name referring to the label.

      E_Loop,
      --  A loop identifier, created by an explicit or implicit label on a
      --  loop statement.

      E_Return_Statement,
      --  A dummy entity created for each return statement. Used to hold
      --  information about the return statement (what it applies to) and in
      --  rules checking. For example, a simple_return_statement that applies
      --  to an extended_return_statement cannot have an expression; this
      --  requires putting the E_Return_Statement entity for the
      --  extended_return_statement on the scope stack.

      E_Package,
      --  A package, created by a package declaration

      E_Package_Body,
      --  A package body. This entity serves only limited functions, since
      --  most semantic analysis uses the package entity (E_Package). However
      --  there are some attributes that are significant for the body entity.
      --  For example, collection of exception handlers.

      E_Protected_Object,
      --  A protected object, created by an object declaration that declares
      --  an object of a protected type.

      E_Protected_Body,
      --  A protected body. This entity serves almost no function, since all
      --  semantic analysis uses the protected entity (E_Protected_Type)

      E_Task_Body,
      --  A task body. This entity serves almost no function, since all
      --  semantic analysis uses the protected entity (E_Task_Type).

      E_Subprogram_Body
      --  A subprogram body. Used when a subprogram has a separate declaration
      --  to represent the entity for the body. This entity serves almost no
      --  function, since all semantic analysis uses the subprogram entity
      --  for the declaration (E_Function or E_Procedure).
   );

   for Entity_Kind'Size use 8;
   --  The data structures in Atree assume this!

   --------------------------
   -- Subtype Declarations --
   --------------------------

   --  The above entities are arranged so that they can be conveniently grouped
   --  into subtype ranges. Note that for each of the xxx_Kind ranges defined
   --  below, there is a corresponding Is_xxx (or for types, Is_xxx_Type)
   --  predicate which is to be used in preference to direct range tests using
   --  the subtype name. However, the subtype names are available for direct
   --  use, e.g. as choices in case statements.

   subtype Access_Kind                 is Entity_Kind range
       E_Access_Type ..
   --  E_Access_Subtype
   --  E_Access_Attribute_Type
   --  E_Allocator_Type
   --  E_General_Access_Type
   --  E_Access_Subprogram_Type
   --  E_Anonymous_Access_Subprogram_Type
   --  E_Access_Protected_Subprogram_Type
   --  E_Anonymous_Access_Protected_Subprogram_Type
       E_Anonymous_Access_Type;

   subtype Access_Subprogram_Kind is Entity_Kind range
       E_Access_Subprogram_Type ..
   --  E_Anonymous_Access_Subprogram_Type
   --  E_Access_Protected_Subprogram_Type
       E_Anonymous_Access_Protected_Subprogram_Type;

   subtype Access_Protected_Kind       is Entity_Kind range
      E_Access_Protected_Subprogram_Type ..
      E_Anonymous_Access_Protected_Subprogram_Type;

   subtype Aggregate_Kind              is Entity_Kind range
       E_Array_Type ..
   --  E_Array_Subtype
   --  E_String_Type
   --  E_String_Subtype
   --  E_String_Literal_Subtype
   --  E_Class_Wide_Type
   --  E_Class_Wide_Subtype
   --  E_Record_Type
       E_Record_Subtype;

   subtype Array_Kind                  is Entity_Kind range
       E_Array_Type ..
   --  E_Array_Subtype
   --  E_String_Type
   --  E_String_Subtype
       E_String_Literal_Subtype;

   subtype Assignable_Kind             is Entity_Kind range
       E_Variable ..
   --  E_Out_Parameter
       E_In_Out_Parameter;

   subtype Class_Wide_Kind             is Entity_Kind range
       E_Class_Wide_Type ..
       E_Class_Wide_Subtype;

   subtype Composite_Kind              is Entity_Kind range
       E_Array_Type ..
   --  E_Array_Subtype
   --  E_String_Type
   --  E_String_Subtype
   --  E_String_Literal_Subtype
   --  E_Class_Wide_Type
   --  E_Class_Wide_Subtype
   --  E_Record_Type
   --  E_Record_Subtype
   --  E_Record_Type_With_Private
   --  E_Record_Subtype_With_Private
   --  E_Private_Type
   --  E_Private_Subtype
   --  E_Limited_Private_Type
   --  E_Limited_Private_Subtype
   --  E_Incomplete_Type
   --  E_Incomplete_Subtype
   --  E_Task_Type
   --  E_Task_Subtype,
   --  E_Protected_Type,
       E_Protected_Subtype;

   subtype Concurrent_Kind             is Entity_Kind range
       E_Task_Type ..
   --  E_Task_Subtype,
   --  E_Protected_Type,
       E_Protected_Subtype;

   subtype Concurrent_Body_Kind        is Entity_Kind range
       E_Protected_Body ..
       E_Task_Body;

   subtype Decimal_Fixed_Point_Kind    is Entity_Kind range
       E_Decimal_Fixed_Point_Type ..
       E_Decimal_Fixed_Point_Subtype;

   subtype Digits_Kind                 is Entity_Kind range
       E_Decimal_Fixed_Point_Type ..
   --  E_Decimal_Fixed_Point_Subtype
   --  E_Floating_Point_Type
       E_Floating_Point_Subtype;

   subtype Discrete_Kind               is Entity_Kind range
       E_Enumeration_Type ..
   --  E_Enumeration_Subtype
   --  E_Signed_Integer_Type
   --  E_Signed_Integer_Subtype
   --  E_Modular_Integer_Type
       E_Modular_Integer_Subtype;

   subtype Discrete_Or_Fixed_Point_Kind is Entity_Kind range
       E_Enumeration_Type ..
   --  E_Enumeration_Subtype
   --  E_Signed_Integer_Type
   --  E_Signed_Integer_Subtype
   --  E_Modular_Integer_Type
   --  E_Modular_Integer_Subtype
   --  E_Ordinary_Fixed_Point_Type
   --  E_Ordinary_Fixed_Point_Subtype
   --  E_Decimal_Fixed_Point_Type
       E_Decimal_Fixed_Point_Subtype;

   subtype Elementary_Kind             is Entity_Kind range
       E_Enumeration_Type ..
   --  E_Enumeration_Subtype
   --  E_Signed_Integer_Type
   --  E_Signed_Integer_Subtype
   --  E_Modular_Integer_Type
   --  E_Modular_Integer_Subtype
   --  E_Ordinary_Fixed_Point_Type
   --  E_Ordinary_Fixed_Point_Subtype
   --  E_Decimal_Fixed_Point_Type
   --  E_Decimal_Fixed_Point_Subtype
   --  E_Floating_Point_Type
   --  E_Floating_Point_Subtype
   --  E_Access_Type
   --  E_Access_Subtype
   --  E_Access_Attribute_Type
   --  E_Allocator_Type
   --  E_General_Access_Type
   --  E_Access_Subprogram_Type
   --  E_Access_Protected_Subprogram_Type
   --  E_Anonymous_Access_Subprogram_Type
   --  E_Anonymous_Access_Protected_Subprogram_Type
       E_Anonymous_Access_Type;

   subtype Enumeration_Kind            is Entity_Kind range
       E_Enumeration_Type ..
       E_Enumeration_Subtype;

   subtype Entry_Kind                  is Entity_Kind range
       E_Entry ..
       E_Entry_Family;

   subtype Fixed_Point_Kind            is Entity_Kind range
       E_Ordinary_Fixed_Point_Type ..
   --  E_Ordinary_Fixed_Point_Subtype
   --  E_Decimal_Fixed_Point_Type
       E_Decimal_Fixed_Point_Subtype;

   subtype Float_Kind                  is Entity_Kind range
       E_Floating_Point_Type ..
       E_Floating_Point_Subtype;

   subtype Formal_Kind                 is Entity_Kind range
       E_Out_Parameter ..
   --  E_In_Out_Parameter
       E_In_Parameter;

   subtype Formal_Object_Kind          is Entity_Kind range
       E_Generic_In_Out_Parameter ..
       E_Generic_In_Parameter;

   subtype Generic_Subprogram_Kind     is Entity_Kind range
       E_Generic_Function ..
       E_Generic_Procedure;

   subtype Generic_Unit_Kind           is Entity_Kind range
       E_Generic_Function ..
   --  E_Generic_Procedure
       E_Generic_Package;

   subtype Incomplete_Kind             is Entity_Kind range
       E_Incomplete_Type ..
       E_Incomplete_Subtype;

   subtype Incomplete_Or_Private_Kind  is Entity_Kind range
       E_Record_Type_With_Private ..
   --  E_Record_Subtype_With_Private
   --  E_Private_Type
   --  E_Private_Subtype
   --  E_Limited_Private_Type
   --  E_Limited_Private_Subtype
   --  E_Incomplete_Type
       E_Incomplete_Subtype;

   subtype Integer_Kind                is Entity_Kind range
       E_Signed_Integer_Type ..
   --  E_Signed_Integer_Subtype
   --  E_Modular_Integer_Type
       E_Modular_Integer_Subtype;

   subtype Modular_Integer_Kind        is Entity_Kind range
       E_Modular_Integer_Type ..
       E_Modular_Integer_Subtype;

   subtype Named_Kind                  is Entity_Kind range
       E_Named_Integer ..
       E_Named_Real;

   subtype Numeric_Kind                is Entity_Kind range
       E_Signed_Integer_Type ..
   --  E_Signed_Integer_Subtype
   --  E_Modular_Integer_Type
   --  E_Modular_Integer_Subtype
   --  E_Ordinary_Fixed_Point_Type
   --  E_Ordinary_Fixed_Point_Subtype
   --  E_Decimal_Fixed_Point_Type
   --  E_Decimal_Fixed_Point_Subtype
   --  E_Floating_Point_Type
       E_Floating_Point_Subtype;

   subtype Object_Kind                is Entity_Kind range
       E_Component ..
   --  E_Constant
   --  E_Discriminant
   --  E_Loop_Parameter
   --  E_Variable
   --  E_Out_Parameter
   --  E_In_Out_Parameter
   --  E_In_Parameter
   --  E_Generic_In_Out_Parameter
       E_Generic_In_Parameter;

   subtype Ordinary_Fixed_Point_Kind   is Entity_Kind range
       E_Ordinary_Fixed_Point_Type ..
       E_Ordinary_Fixed_Point_Subtype;

   subtype Overloadable_Kind           is Entity_Kind range
       E_Enumeration_Literal ..
   --  E_Function
   --  E_Operator
   --  E_Procedure
       E_Entry;

   subtype Private_Kind                is Entity_Kind range
       E_Record_Type_With_Private ..
   --  E_Record_Subtype_With_Private
   --  E_Private_Type
   --  E_Private_Subtype
   --  E_Limited_Private_Type
       E_Limited_Private_Subtype;

   subtype Protected_Kind              is Entity_Kind range
       E_Protected_Type ..
       E_Protected_Subtype;

   subtype Real_Kind                   is Entity_Kind range
       E_Ordinary_Fixed_Point_Type ..
   --  E_Ordinary_Fixed_Point_Subtype
   --  E_Decimal_Fixed_Point_Type
   --  E_Decimal_Fixed_Point_Subtype
   --  E_Floating_Point_Type
       E_Floating_Point_Subtype;

   subtype Record_Kind                 is Entity_Kind range
       E_Class_Wide_Type ..
   --  E_Class_Wide_Subtype
   --  E_Record_Type
   --  E_Record_Subtype
   --  E_Record_Type_With_Private
       E_Record_Subtype_With_Private;

   subtype Scalar_Kind                 is Entity_Kind range
       E_Enumeration_Type ..
   --  E_Enumeration_Subtype
   --  E_Signed_Integer_Type
   --  E_Signed_Integer_Subtype
   --  E_Modular_Integer_Type
   --  E_Modular_Integer_Subtype
   --  E_Ordinary_Fixed_Point_Type
   --  E_Ordinary_Fixed_Point_Subtype
   --  E_Decimal_Fixed_Point_Type
   --  E_Decimal_Fixed_Point_Subtype
   --  E_Floating_Point_Type
       E_Floating_Point_Subtype;

   subtype String_Kind                 is Entity_Kind range
       E_String_Type ..
   --  E_String_Subtype
       E_String_Literal_Subtype;

   subtype Subprogram_Kind             is Entity_Kind range
       E_Function ..
   --  E_Operator
       E_Procedure;

   subtype Signed_Integer_Kind         is Entity_Kind range
       E_Signed_Integer_Type ..
       E_Signed_Integer_Subtype;

   subtype Task_Kind                   is Entity_Kind range
       E_Task_Type ..
       E_Task_Subtype;

   subtype Type_Kind                   is Entity_Kind range
       E_Enumeration_Type ..
   --  E_Enumeration_Subtype
   --  E_Signed_Integer_Type
   --  E_Signed_Integer_Subtype
   --  E_Modular_Integer_Type
   --  E_Modular_Integer_Subtype
   --  E_Ordinary_Fixed_Point_Type
   --  E_Ordinary_Fixed_Point_Subtype
   --  E_Decimal_Fixed_Point_Type
   --  E_Decimal_Fixed_Point_Subtype
   --  E_Floating_Point_Type
   --  E_Floating_Point_Subtype
   --  E_Access_Type
   --  E_Access_Subtype
   --  E_Access_Attribute_Type
   --  E_Allocator_Type,
   --  E_General_Access_Type
   --  E_Access_Subprogram_Type,
   --  E_Access_Protected_Subprogram_Type
   --  E_Anonymous_Access_Subprogram_Type
   --  E_Anonymous_Access_Protected_Subprogram_Type
   --  E_Anonymous_Access_Type
   --  E_Array_Type
   --  E_Array_Subtype
   --  E_String_Type
   --  E_String_Subtype
   --  E_String_Literal_Subtype
   --  E_Class_Wide_Subtype
   --  E_Class_Wide_Type
   --  E_Record_Type
   --  E_Record_Subtype
   --  E_Record_Type_With_Private
   --  E_Record_Subtype_With_Private
   --  E_Private_Type
   --  E_Private_Subtype
   --  E_Limited_Private_Type
   --  E_Limited_Private_Subtype
   --  E_Incomplete_Type
   --  E_Incomplete_Subtype
   --  E_Task_Type
   --  E_Task_Subtype
   --  E_Protected_Type
   --  E_Protected_Subtype
   --  E_Exception_Type
       E_Subprogram_Type;

   --------------------------------------------------------
   -- Description of Defined Attributes for Entity_Kinds --
   --------------------------------------------------------

   --  For each enumeration value defined in Entity_Kind we list all the
   --  attributes defined in Einfo which can legally be applied to an entity
   --  of that kind. The implementation of the attribute functions (and for
   --  non-synthesized attributes, of the corresponding set procedures) are
   --  in the Einfo body.

   --  The following attributes apply to all entities

   --    Ekind                               (Ekind)

   --    Chars                               (Name1)
   --    Next_Entity                         (Node2)
   --    Scope                               (Node3)
   --    Homonym                             (Node4)
   --    Etype                               (Node5)
   --    First_Rep_Item                      (Node6)
   --    Freeze_Node                         (Node7)

   --    Address_Taken                       (Flag104)
   --    Can_Never_Be_Null                   (Flag38)
   --    Checks_May_Be_Suppressed            (Flag31)
   --    Debug_Info_Off                      (Flag166)
   --    Has_Anon_Block_Suffix               (Flag201)
   --    Has_Controlled_Component            (Flag43)   (base type only)
   --    Has_Convention_Pragma               (Flag119)
   --    Has_Delayed_Aspects                 (Flag200)
   --    Has_Delayed_Freeze                  (Flag18)
   --    Has_Fully_Qualified_Name            (Flag173)
   --    Has_Gigi_Rep_Item                   (Flag82)
   --    Has_Homonym                         (Flag56)
   --    Has_Persistent_BSS                  (Flag188)
   --    Has_Pragma_Elaborate_Body           (Flag150)
   --    Has_Pragma_Inline                   (Flag157)
   --    Has_Pragma_Inline_Always            (Flag230)
   --    Has_Pragma_Pack                     (Flag121)  (base type only)
   --    Has_Pragma_Pure                     (Flag203)
   --    Has_Pragma_Pure_Function            (Flag179)
   --    Has_Pragma_Thread_Local_Storage     (Flag169)
   --    Has_Pragma_Unmodified               (Flag233)
   --    Has_Pragma_Unreferenced             (Flag180)
   --    Has_Predicates                      (Flag250)
   --    Has_Private_Declaration             (Flag155)
   --    Has_Qualified_Name                  (Flag161)
   --    Has_Stream_Size_Clause              (Flag184)
   --    Has_Unknown_Discriminants           (Flag72)
   --    Has_Xref_Entry                      (Flag182)
   --    In_Private_Part                     (Flag45)
   --    Is_Ada_2005_Only                    (Flag185)
   --    Is_Ada_2012_Only                    (Flag199)
   --    Is_Bit_Packed_Array                 (Flag122)  (base type only)
   --    Is_Character_Type                   (Flag63)
   --    Is_Child_Unit                       (Flag73)
   --    Is_Compilation_Unit                 (Flag149)
   --    Is_Completely_Hidden                (Flag103)
   --    Is_Discrim_SO_Function              (Flag176)
   --    Is_Dispatch_Table_Entity            (Flag234)
   --    Is_Dispatching_Operation            (Flag6)
   --    Is_Entry_Formal                     (Flag52)
   --    Is_Exported                         (Flag99)
   --    Is_First_Subtype                    (Flag70)
   --    Is_Formal_Subprogram                (Flag111)
   --    Is_Generic_Instance                 (Flag130)
   --    Is_Generic_Type                     (Flag13)
   --    Is_Hidden                           (Flag57)
   --    Is_Hidden_Open_Scope                (Flag171)
   --    Is_Immediately_Visible              (Flag7)
   --    Is_Imported                         (Flag24)
   --    Is_Inlined                          (Flag11)
   --    Is_Internal                         (Flag17)
   --    Is_Itype                            (Flag91)
   --    Is_Known_Non_Null                   (Flag37)
   --    Is_Known_Null                       (Flag204)
   --    Is_Known_Valid                      (Flag170)
   --    Is_Limited_Composite                (Flag106)
   --    Is_Limited_Record                   (Flag25)
   --    Is_Obsolescent                      (Flag153)
   --    Is_Package_Body_Entity              (Flag160)
   --    Is_Packed_Array_Type                (Flag138)
   --    Is_Potentially_Use_Visible          (Flag9)
   --    Is_Preelaborated                    (Flag59)
   --    Is_Primitive_Wrapper                (Flag195)
   --    Is_Public                           (Flag10)
   --    Is_Pure                             (Flag44)
   --    Is_Remote_Call_Interface            (Flag62)
   --    Is_Remote_Types                     (Flag61)
   --    Is_Renaming_Of_Object               (Flag112)
   --    Is_Shared_Passive                   (Flag60)
   --    Is_Statically_Allocated             (Flag28)
   --    Is_Tagged_Type                      (Flag55)
   --    Is_Trivial_Subprogram               (Flag235)
   --    Is_Unchecked_Union                  (Flag117)
   --    Is_Visible_Formal                   (Flag206)
   --    Is_VMS_Exception                    (Flag133)
   --    Kill_Elaboration_Checks             (Flag32)
   --    Kill_Range_Checks                   (Flag33)
   --    Kill_Tag_Checks                     (Flag34)
   --    Low_Bound_Tested                    (Flag205)
   --    Materialize_Entity                  (Flag168)
   --    Needs_Debug_Info                    (Flag147)
   --    Never_Set_In_Source                 (Flag115)
   --    No_Return                           (Flag113)
   --    Overlays_Constant                   (Flag243)
   --    Referenced                          (Flag156)
   --    Referenced_As_LHS                   (Flag36)
   --    Referenced_As_Out_Parameter         (Flag227)
   --    Suppress_Elaboration_Warnings       (Flag148)
   --    Suppress_Style_Checks               (Flag165)
   --    Suppress_Value_Tracking_On_Call     (Flag217)
   --    Used_As_Generic_Actual              (Flag222)
   --    Warnings_Off                        (Flag96)
   --    Warnings_Off_Used                   (Flag236)
   --    Warnings_Off_Used_Unmodified        (Flag237)
   --    Warnings_Off_Used_Unreferenced      (Flag238)
   --    Was_Hidden                          (Flag196)

   --    Declaration_Node                    (synth)
   --    Has_Foreign_Convention              (synth)
   --    Is_Dynamic_Scope                    (synth)
   --    Is_Standard_Character_Type          (synth)
   --    Underlying_Type                     (synth)
   --    all classification attributes       (synth)

   --  The following list of access functions applies to all entities for
   --  types and subtypes. References to this list appear subsequently as
   --  as "(plus type attributes)" for each appropriate Entity_Kind.

   --    Associated_Node_For_Itype           (Node8)
   --    Class_Wide_Type                     (Node9)
   --    Full_View                           (Node11)
   --    Esize                               (Uint12)
   --    RM_Size                             (Uint13)
   --    Alignment                           (Uint14)
   --    Related_Expression                  (Node24)
<<<<<<< HEAD
=======
   --    Current_Use_Clause                  (Node27)
   --    Subprograms_For_Type                (Node29)
>>>>>>> 03d20231

   --    Depends_On_Private                  (Flag14)
   --    Discard_Names                       (Flag88)
   --    Finalize_Storage_Only               (Flag158)  (base type only)
   --    From_With_Type                      (Flag159)
   --    Has_Aliased_Components              (Flag135)  (base type only)
   --    Has_Alignment_Clause                (Flag46)
   --    Has_Atomic_Components               (Flag86)   (base type only)
   --    Has_Completion_In_Body              (Flag71)
   --    Has_Complex_Representation          (Flag140)  (base type only)
   --    Has_Constrained_Partial_View        (Flag187)
   --    Has_Discriminants                   (Flag5)
   --    Has_Inheritable_Invariants          (Flag248)
   --    Has_Invariants                      (Flag232)
   --    Has_Non_Standard_Rep                (Flag75)   (base type only)
   --    Has_Object_Size_Clause              (Flag172)
   --    Has_Pragma_Preelab_Init             (Flag221)
   --    Has_Pragma_Unreferenced_Objects     (Flag212)
   --    Has_Primitive_Operations            (Flag120)  (base type only)
   --    Has_Size_Clause                     (Flag29)
   --    Has_Specified_Layout                (Flag100)  (base type only)
   --    Has_Specified_Stream_Input          (Flag190)
   --    Has_Specified_Stream_Output         (Flag191)
   --    Has_Specified_Stream_Read           (Flag192)
   --    Has_Specified_Stream_Write          (Flag193)
   --    Has_Task                            (Flag30)   (base type only)
   --    Has_Unchecked_Union                 (Flag123)  (base type only)
   --    Has_Volatile_Components             (Flag87)   (base type only)
   --    In_Use                              (Flag8)
   --    Is_Abstract_Type                    (Flag146)
   --    Is_Asynchronous                     (Flag81)
   --    Is_Atomic                           (Flag85)
   --    Is_Constr_Subt_For_U_Nominal        (Flag80)
   --    Is_Constr_Subt_For_UN_Aliased       (Flag141)
   --    Is_Controlled                       (Flag42)   (base type only)
   --    Is_Eliminated                       (Flag124)
   --    Is_Frozen                           (Flag4)
   --    Is_Generic_Actual_Type              (Flag94)
   --    Is_RACW_Stub_Type                   (Flag244)
   --    Is_Non_Static_Subtype               (Flag109)
   --    Is_Packed                           (Flag51)   (base type only)
   --    Is_Private_Composite                (Flag107)
   --    Is_Unsigned_Type                    (Flag144)
   --    Is_Volatile                         (Flag16)
   --    Itype_Printed                       (Flag202)  (itypes only)
   --    Known_To_Have_Preelab_Init          (Flag207)
   --    Must_Be_On_Byte_Boundary            (Flag183)
   --    Must_Have_Preelab_Init              (Flag208)
   --    Optimize_Alignment_Space            (Flag241)
   --    Optimize_Alignment_Time             (Flag242)
   --    Size_Depends_On_Discriminant        (Flag177)
   --    Size_Known_At_Compile_Time          (Flag92)
   --    Strict_Alignment                    (Flag145)  (base type only)
   --    Suppress_Init_Proc                  (Flag105)  (base type only)
   --    Treat_As_Volatile                   (Flag41)
   --    Universal_Aliasing                  (Flag216)  (base type only)

   --    Alignment_Clause                    (synth)
   --    Base_Type                           (synth)
   --    Has_Private_Ancestor                (synth)
   --    Implementation_Base_Type            (synth)
   --    Invariant_Procedure                 (synth)
   --    Is_Access_Protected_Subprogram_Type (synth)
<<<<<<< HEAD
=======
   --    Predicate_Function                  (synth)
>>>>>>> 03d20231
   --    Root_Type                           (synth)
   --    Size_Clause                         (synth)

   ------------------------------------------
   -- Applicable attributes by entity kind --
   ------------------------------------------

   --  E_Access_Protected_Subprogram_Type
   --    Equivalent_Type                     (Node18)
   --    Directly_Designated_Type            (Node20)
   --    Needs_No_Actuals                    (Flag22)
   --    Can_Use_Internal_Rep                (Flag229)
   --    (plus type attributes)

   --  E_Access_Subprogram_Type
   --    Equivalent_Type                     (Node18)   (remote types only)
   --    Directly_Designated_Type            (Node20)
   --    Needs_No_Actuals                    (Flag22)
   --    Can_Use_Internal_Rep                (Flag229)
   --    (plus type attributes)

   --  E_Access_Type
   --  E_Access_Subtype
   --    Storage_Size_Variable               (Node15)   (base type only)
   --    Master_Id                           (Node17)
   --    Directly_Designated_Type            (Node20)
   --    Associated_Storage_Pool             (Node22)   (root type only)
   --    Associated_Final_Chain              (Node23)
   --    Has_Pragma_Controlled               (Flag27)   (base type only)
   --    Has_Storage_Size_Clause             (Flag23)   (base type only)
   --    Is_Access_Constant                  (Flag69)
   --    Is_Local_Anonymous_Access           (Flag194)
   --    Is_Pure_Unit_Access_Type            (Flag189)
   --    No_Pool_Assigned                    (Flag131)  (base type only)
   --    No_Strict_Aliasing                  (Flag136)  (base type only)
   --    (plus type attributes)

   --  E_Access_Attribute_Type
   --    Directly_Designated_Type            (Node20)
   --    (plus type attributes)

   --  E_Allocator_Type
   --    Directly_Designated_Type            (Node20)
   --    (plus type attributes)

   --  E_Anonymous_Access_Subprogram_Type
   --  E_Anonymous_Access_Protected_Subprogram_Type
   --    Storage_Size_Variable               (Node15)   ??? is this needed ???
   --    Directly_Designated_Type            (Node20)
   --    Can_Use_Internal_Rep                (Flag229)
   --    (plus type attributes)

   --  E_Anonymous_Access_Type
   --    Storage_Size_Variable               (Node15)   ??? is this needed ???
   --    Directly_Designated_Type            (Node20)
   --    (plus type attributes)

   --  E_Array_Type
   --  E_Array_Subtype
   --    First_Index                         (Node17)
   --    Related_Array_Object                (Node19)
   --    Component_Type                      (Node20)   (base type only)
   --    Original_Array_Type                 (Node21)
   --    Component_Size                      (Uint22)   (base type only)
   --    Packed_Array_Type                   (Node23)
   --    Component_Alignment                 (special)  (base type only)
   --    Has_Component_Size_Clause           (Flag68)   (base type only)
   --    Is_Aliased                          (Flag15)
   --    Is_Constrained                      (Flag12)
   --    Next_Index                          (synth)
   --    Number_Dimensions                   (synth)
   --    (plus type attributes)

   --  E_Block
   --    Block_Node                          (Node11)
   --    First_Entity                        (Node17)
   --    Last_Entity                         (Node20)
   --    Finalization_Chain_Entity           (Node19)
   --    Scope_Depth_Value                   (Uint22)
   --    Entry_Cancel_Parameter              (Node23)
   --    Delay_Cleanups                      (Flag114)
   --    Discard_Names                       (Flag88)
   --    Has_Master_Entity                   (Flag21)
   --    Has_Nested_Block_With_Handler       (Flag101)
   --    Sec_Stack_Needed_For_Return         (Flag167)
   --    Uses_Sec_Stack                      (Flag95)
   --    Scope_Depth                         (synth)

   --  E_Class_Wide_Type
   --  E_Class_Wide_Subtype
   --    Direct_Primitive_Operations         (Elist10)
   --    Cloned_Subtype                      (Node16)   (subtype case only)
   --    First_Entity                        (Node17)
   --    Equivalent_Type                     (Node18)   (always Empty for type)
   --    Last_Entity                         (Node20)
   --    First_Component                     (synth)
   --    First_Component_Or_Discriminant     (synth)
   --    (plus type attributes)

   --  E_Component
   --    Normalized_First_Bit                (Uint8)
   --    Current_Value                       (Node9)    (always Empty)
   --    Normalized_Position_Max             (Uint10)
   --    Component_Bit_Offset                (Uint11)
   --    Esize                               (Uint12)
   --    Component_Clause                    (Node13)
   --    Normalized_Position                 (Uint14)
   --    DT_Entry_Count                      (Uint15)
   --    Entry_Formal                        (Node16)
   --    Prival                              (Node17)
   --    Renamed_Object                      (Node18)   (always Empty)
   --    Discriminant_Checking_Func          (Node20)
   --    Interface_Name                      (Node21)   (JGNAT usage only)
   --    Original_Record_Component           (Node22)
   --    DT_Offset_To_Top_Func               (Node25)
   --    Related_Type                        (Node27)
   --    Has_Biased_Representation           (Flag139)
   --    Has_Per_Object_Constraint           (Flag154)
   --    Is_Atomic                           (Flag85)
   --    Is_Tag                              (Flag78)
   --    Is_Volatile                         (Flag16)
   --    Treat_As_Volatile                   (Flag41)
   --    Is_Return_Object                    (Flag209)
   --    Next_Component                      (synth)
   --    Next_Component_Or_Discriminant      (synth)

   --  E_Constant
   --  E_Loop_Parameter
   --    Current_Value                       (Node9)    (always Empty)
   --    Discriminal_Link                    (Node10)   (discriminals only)
   --    Full_View                           (Node11)
   --    Esize                               (Uint12)
   --    Alignment                           (Uint14)
   --    Actual_Subtype                      (Node17)
   --    Renamed_Object                      (Node18)
   --    Size_Check_Code                     (Node19)   (constants only)
   --    Prival_Link                         (Node20)   (privals only)
   --    Interface_Name                      (Node21)
   --    Related_Type                        (Node27)   (constants only)
   --    Has_Alignment_Clause                (Flag46)
   --    Has_Atomic_Components               (Flag86)
   --    Has_Biased_Representation           (Flag139)
   --    Has_Completion                      (Flag26)   (constants only)
   --    Has_Thunks                          (Flag228)  (constants only)
   --    Has_Size_Clause                     (Flag29)
   --    Has_Up_Level_Access                 (Flag215)
   --    Has_Volatile_Components             (Flag87)
   --    Is_Atomic                           (Flag85)
   --    Is_Eliminated                       (Flag124)
   --    Is_Return_Object                    (Flag209)
   --    Is_True_Constant                    (Flag163)
   --    Is_Volatile                         (Flag16)
   --    Optimize_Alignment_Space            (Flag241)  (constants only)
   --    Optimize_Alignment_Time             (Flag242)  (constants only)
   --    Treat_As_Volatile                   (Flag41)
   --    Address_Clause                      (synth)
   --    Alignment_Clause                    (synth)
   --    Size_Clause                         (synth)

   --  E_Decimal_Fixed_Point_Type
   --  E_Decimal_Fixed_Subtype
   --    Scale_Value                         (Uint15)
   --    Digits_Value                        (Uint17)
   --    Scalar_Range                        (Node20)
   --    Delta_Value                         (Ureal18)
   --    Small_Value                         (Ureal21)
   --    Has_Machine_Radix_Clause            (Flag83)
   --    Machine_Radix_10                    (Flag84)
   --    Aft_Value                           (synth)
   --    Type_Low_Bound                      (synth)
   --    Type_High_Bound                     (synth)
   --    (plus type attributes)

   --  E_Discriminant
   --    Normalized_First_Bit                (Uint8)
   --    Current_Value                       (Node9)    (always Empty)
   --    Normalized_Position_Max             (Uint10)
   --    Component_Bit_Offset                (Uint11)
   --    Esize                               (Uint12)
   --    Component_Clause                    (Node13)
   --    Normalized_Position                 (Uint14)
   --    Discriminant_Number                 (Uint15)
   --    Discriminal                         (Node17)
   --    Renamed_Object                      (Node18)   (always Empty)
   --    Corresponding_Discriminant          (Node19)
   --    Discriminant_Default_Value          (Node20)
   --    Interface_Name                      (Node21)   (JGNAT usage only)
   --    Original_Record_Component           (Node22)
   --    CR_Discriminant                     (Node23)
   --    Is_Return_Object                    (Flag209)
   --    Next_Component_Or_Discriminant      (synth)
   --    Next_Discriminant                   (synth)
   --    Next_Stored_Discriminant            (synth)

   --  E_Entry
   --  E_Entry_Family
   --    Protected_Body_Subprogram           (Node11)
   --    Barrier_Function                    (Node12)
   --    Entry_Parameters_Type               (Node15)
   --    First_Entity                        (Node17)
   --    Alias                               (Node18)   (for entry only. Empty)
   --    Finalization_Chain_Entity           (Node19)
   --    Last_Entity                         (Node20)
   --    Accept_Address                      (Elist21)
   --    Scope_Depth_Value                   (Uint22)
   --    Protection_Object                   (Node23)   (protected kind)
   --    Spec_PPC_List                       (Node24)   (for entry only)
   --    PPC_Wrapper                         (Node25)
   --    Default_Expressions_Processed       (Flag108)
   --    Entry_Accepted                      (Flag152)
   --    Is_AST_Entry                        (Flag132)  (for entry only)
   --    Needs_No_Actuals                    (Flag22)
   --    Sec_Stack_Needed_For_Return         (Flag167)
   --    Uses_Sec_Stack                      (Flag95)
   --    Address_Clause                      (synth)
   --    Entry_Index_Type                    (synth)
   --    First_Formal                        (synth)
   --    First_Formal_With_Extras            (synth)
   --    Last_Formal                         (synth)
   --    Number_Formals                      (synth)
   --    Scope_Depth                         (synth)

   --  E_Entry_Index_Parameter
   --    Entry_Index_Constant                (Node18)

   --  E_Enumeration_Literal
   --    Enumeration_Pos                     (Uint11)
   --    Enumeration_Rep                     (Uint12)
   --    Alias                               (Node18)
   --    Enumeration_Rep_Expr                (Node22)
   --    Next_Literal                        (synth)

   --  E_Enumeration_Type
   --  E_Enumeration_Subtype
   --    Lit_Indexes                         (Node15)   (root type only)
   --    Lit_Strings                         (Node16)   (root type only)
   --    First_Literal                       (Node17)
   --    Scalar_Range                        (Node20)
   --    Enum_Pos_To_Rep                     (Node23)   (type only)
   --    Static_Predicate                    (List25)
   --    Has_Biased_Representation           (Flag139)
   --    Has_Contiguous_Rep                  (Flag181)
   --    Has_Enumeration_Rep_Clause          (Flag66)
   --    Has_Pragma_Ordered                  (Flag198)  (base type only)
   --    Nonzero_Is_True                     (Flag162)  (base type only)
   --    Type_Low_Bound                      (synth)
   --    Type_High_Bound                     (synth)
   --    (plus type attributes)

   --  E_Exception
   --    Esize                               (Uint12)
   --    Alignment                           (Uint14)
   --    Renamed_Entity                      (Node18)
   --    Register_Exception_Call             (Node20)
   --    Interface_Name                      (Node21)
   --    Exception_Code                      (Uint22)
   --    Discard_Names                       (Flag88)
   --    Is_VMS_Exception                    (Flag133)
   --    Is_Raised                           (Flag224)

   --  E_Exception_Type
   --    Equivalent_Type                     (Node18)
   --    (plus type attributes)

   --  E_Floating_Point_Type
   --  E_Floating_Point_Subtype
   --    Digits_Value                        (Uint17)
   --    Float_Rep                           (Uint10)   (Float_Rep_Kind)
   --    Machine_Emax_Value                  (synth)
   --    Machine_Emin_Value                  (synth)
   --    Machine_Mantissa_Value              (synth)
   --    Machine_Radix_Value                 (synth)
   --    Model_Emin_Value                    (synth)
   --    Model_Epsilon_Value                 (synth)
   --    Model_Mantissa_Value                (synth)
   --    Model_Small_Value                   (synth)
   --    Safe_Emax_Value                     (synth)
   --    Safe_First_Value                    (synth)
   --    Safe_Last_Value                     (synth)
   --    Scalar_Range                        (Node20)
   --    Type_Low_Bound                      (synth)
   --    Type_High_Bound                     (synth)
<<<<<<< HEAD
=======
   --    Vax_Float                           (synth)
>>>>>>> 03d20231
   --    (plus type attributes)

   --  E_Function
   --  E_Generic_Function
   --    Mechanism                           (Uint8)    (Mechanism_Type)
   --    Renaming_Map                        (Uint9)
   --    Handler_Records                     (List10)   (non-generic case only)
   --    Protected_Body_Subprogram           (Node11)
   --    Next_Inlined_Subprogram             (Node12)
   --    Corresponding_Equality              (Node13)   (implicit /= only)
   --    Elaboration_Entity                  (Node13)   (all other cases)
   --    First_Optional_Parameter            (Node14)   (non-generic case only)
   --    DT_Position                         (Uint15)
   --    DTC_Entity                          (Node16)
   --    First_Entity                        (Node17)
   --    Alias                               (Node18)   (non-generic case only)
   --    Renamed_Entity                      (Node18)   (generic case only)
   --    Finalization_Chain_Entity           (Node19)
   --    Last_Entity                         (Node20)
   --    Interface_Name                      (Node21)
   --    Scope_Depth_Value                   (Uint22)
   --    Generic_Renamings                   (Elist23)  (for an instance)
   --    Inner_Instances                     (Elist23)  (generic case only)
   --    Protection_Object                   (Node23)   (for concurrent kind)
   --    Spec_PPC_List                       (Node24)
   --    Interface_Alias                     (Node25)
   --    Overridden_Operation                (Node26)
   --    Wrapped_Entity                      (Node27)   (non-generic case only)
   --    Extra_Formals                       (Node28)
   --    Subprograms_For_Type                (Node29)
   --    Body_Needed_For_SAL                 (Flag40)
   --    Elaboration_Entity_Required         (Flag174)
   --    Default_Expressions_Processed       (Flag108)
   --    Delay_Cleanups                      (Flag114)
   --    Delay_Subprogram_Descriptors        (Flag50)
   --    Discard_Names                       (Flag88)
   --    Has_Completion                      (Flag26)
   --    Has_Controlling_Result              (Flag98)
   --    Has_Invariants                      (Flag232)
   --    Has_Master_Entity                   (Flag21)
   --    Has_Missing_Return                  (Flag142)
   --    Has_Nested_Block_With_Handler       (Flag101)
   --    Has_Postconditions                  (Flag240)
   --    Has_Recursive_Call                  (Flag143)
   --    Has_Subprogram_Descriptor           (Flag93)
   --    Is_Abstract_Subprogram              (Flag19)   (non-generic case only)
   --    Is_Called                           (Flag102)  (non-generic case only)
   --    Is_Constructor                      (Flag76)
   --    Is_Discrim_SO_Function              (Flag176)
   --    Is_Eliminated                       (Flag124)
   --    Is_Instantiated                     (Flag126)  (generic case only)
   --    Is_Intrinsic_Subprogram             (Flag64)
   --    Is_Machine_Code_Subprogram          (Flag137)  (non-generic case only)
   --    Is_Primitive                        (Flag218)
   --    Is_Primitive_Wrapper                (Flag195)  (non-generic case only)
   --    Is_Private_Descendant               (Flag53)
   --    Is_Private_Primitive                (Flag245)  (non-generic case only)
   --    Is_Pure                             (Flag44)
   --    Is_Thunk                            (Flag225)
   --    Is_Visible_Child_Unit               (Flag116)
   --    Needs_No_Actuals                    (Flag22)
   --    Requires_Overriding                 (Flag213)  (non-generic case only)
   --    Return_Present                      (Flag54)
   --    Returns_By_Ref                      (Flag90)
   --    Sec_Stack_Needed_For_Return         (Flag167)
   --    Uses_Sec_Stack                      (Flag95)
   --    Address_Clause                      (synth)
   --    First_Formal                        (synth)
   --    First_Formal_With_Extras            (synth)
   --    Last_Formal                         (synth)
   --    Number_Formals                      (synth)
   --    Scope_Depth                         (synth)

   --  E_General_Access_Type
   --    Storage_Size_Variable               (Node15)   (base type only)
   --    Master_Id                           (Node17)
   --    Directly_Designated_Type            (Node20)
   --    Associated_Storage_Pool             (Node22)   (root type only)
   --    Associated_Final_Chain              (Node23)
   --    (plus type attributes)

   --  E_Generic_In_Parameter
   --  E_Generic_In_Out_Parameter
   --    Current_Value                       (Node9)    (always Empty)
   --    Entry_Component                     (Node11)
   --    Actual_Subtype                      (Node17)
   --    Renamed_Object                      (Node18)   (always Empty)
   --    Default_Value                       (Node20)
   --    Protected_Formal                    (Node22)
   --    Is_Controlling_Formal               (Flag97)
   --    Is_Return_Object                    (Flag209)
   --    Parameter_Mode                      (synth)

   --  E_Incomplete_Type
   --  E_Incomplete_Subtype
   --    Direct_Primitive_Operations         (Elist10)
   --    Non_Limited_View                    (Node17)
   --    Private_Dependents                  (Elist18)
   --    Discriminant_Constraint             (Elist21)
   --    Stored_Constraint                   (Elist23)
   --    (plus type attributes)

   --  E_In_Parameter
   --  E_In_Out_Parameter
   --  E_Out_Parameter
   --    Mechanism                           (Uint8)    (Mechanism_Type)
   --    Current_Value                       (Node9)
   --    Discriminal_Link                    (Node10)   (discriminals only)
   --    Entry_Component                     (Node11)
   --    Esize                               (Uint12)
   --    Extra_Accessibility                 (Node13)
   --    Alignment                           (Uint14)
   --    Extra_Formal                        (Node15)
   --    Unset_Reference                     (Node16)
   --    Actual_Subtype                      (Node17)
   --    Renamed_Object                      (Node18)
   --    Spec_Entity                         (Node19)
   --    Default_Value                       (Node20)
   --    Default_Expr_Function               (Node21)
   --    Protected_Formal                    (Node22)
   --    Extra_Constrained                   (Node23)
   --    Last_Assignment                     (Node26)   (OUT, IN-OUT only)
   --    Has_Initial_Value                   (Flag219)
   --    Is_Controlling_Formal               (Flag97)
   --    Is_Only_Out_Parameter               (Flag226)
   --    Is_Optional_Parameter               (Flag134)
   --    Low_Bound_Tested                    (Flag205)
   --    Is_Return_Object                    (Flag209)
   --    Parameter_Mode                      (synth)

   --  E_Label
   --    Enclosing_Scope                     (Node18)
   --    Reachable                           (Flag49)

   --  E_Limited_Private_Type
   --  E_Limited_Private_Subtype
   --    First_Entity                        (Node17)
   --    Private_Dependents                  (Elist18)
   --    Underlying_Full_View                (Node19)
   --    Last_Entity                         (Node20)
   --    Discriminant_Constraint             (Elist21)
   --    Private_View                        (Node22)
   --    Stored_Constraint                   (Elist23)
   --    Has_Completion                      (Flag26)
   --    (plus type attributes)

   --  E_Loop
   --    First_Exit_Statement                (Node8)
   --    Has_Exit                            (Flag47)
   --    Has_Master_Entity                   (Flag21)
   --    Has_Nested_Block_With_Handler       (Flag101)

   --  E_Modular_Integer_Type
   --  E_Modular_Integer_Subtype
   --    Modulus                             (Uint17)    (base type only)
   --    Original_Array_Type                 (Node21)
   --    Scalar_Range                        (Node20)
   --    Static_Predicate                    (List25)
   --    Non_Binary_Modulus                  (Flag58)    (base type only)
   --    Has_Biased_Representation           (Flag139)
   --    Type_Low_Bound                      (synth)
   --    Type_High_Bound                     (synth)
   --    (plus type attributes)

   --  E_Named_Integer

   --  E_Named_Real

   --  E_Operator
   --    First_Entity                        (Node17)
   --    Alias                               (Node18)
   --    Last_Entity                         (Node20)
   --    Overridden_Operation                (Node26)
   --    Subprograms_For_Type                (Node29)
   --    Has_Invariants                      (Flag232)
   --    Has_Postconditions                  (Flag240)
   --    Is_Machine_Code_Subprogram          (Flag137)
   --    Is_Pure                             (Flag44)
   --    Is_Intrinsic_Subprogram             (Flag64)
   --    Is_Primitive                        (Flag218)
   --    Is_Thunk                            (Flag225)
   --    Default_Expressions_Processed       (Flag108)
   --    Aren't there more flags and fields? seems like this list should be
   --    more similar to the E_Function list, which is much longer ???

   --  E_Ordinary_Fixed_Point_Type
   --  E_Ordinary_Fixed_Point_Subtype
   --    Delta_Value                         (Ureal18)
   --    Scalar_Range                        (Node20)
   --    Small_Value                         (Ureal21)
   --    Has_Small_Clause                    (Flag67)
   --    Aft_Value                           (synth)
   --    Type_Low_Bound                      (synth)
   --    Type_High_Bound                     (synth)
   --    (plus type attributes)

   --  E_Package
   --  E_Generic_Package
   --    Dependent_Instances                 (Elist8)   (for an instance)
   --    Renaming_Map                        (Uint9)
   --    Handler_Records                     (List10)   (non-generic case only)
   --    Generic_Homonym                     (Node11)   (generic case only)
   --    Associated_Formal_Package           (Node12)
   --    Elaboration_Entity                  (Node13)
   --    Shadow_Entities                     (List14)
   --    Related_Instance                    (Node15)   (non-generic case only)
   --    First_Private_Entity                (Node16)
   --    First_Entity                        (Node17)
   --    Renamed_Entity                      (Node18)
   --    Body_Entity                         (Node19)
   --    Last_Entity                         (Node20)
   --    Interface_Name                      (Node21)
   --    Scope_Depth_Value                   (Uint22)
   --    Generic_Renamings                   (Elist23)  (for an instance)
   --    Inner_Instances                     (Elist23)  (generic case only)
   --    Limited_View                        (Node23)   (non-generic/instance)
   --    Current_Use_Clause                  (Node27)
   --    Package_Instantiation               (Node26)
   --    Delay_Subprogram_Descriptors        (Flag50)
   --    Body_Needed_For_SAL                 (Flag40)
   --    Discard_Names                       (Flag88)
   --    Elaboration_Entity_Required         (Flag174)
   --    Elaborate_Body_Desirable            (Flag210)  (non-generic case only)
   --    From_With_Type                      (Flag159)
   --    Has_All_Calls_Remote                (Flag79)
   --    Has_Completion                      (Flag26)
   --    Has_Forward_Instantiation           (Flag175)
   --    Has_Master_Entity                   (Flag21)
   --    Has_RACW                            (Flag214)  (non-generic case only)
   --    Has_Subprogram_Descriptor           (Flag93)
   --    In_Package_Body                     (Flag48)
   --    In_Use                              (Flag8)
   --    Is_Instantiated                     (Flag126)
   --    Is_Private_Descendant               (Flag53)
   --    Is_Visible_Child_Unit               (Flag116)
   --    Is_Wrapper_Package                  (synth)    (non-generic case only)
   --    Renamed_In_Spec                     (Flag231)  (non-generic case only)
   --    Scope_Depth                         (synth)
   --    Static_Elaboration_Desired          (Flag77)   (non-generic case only)

   --  E_Package_Body
   --    Handler_Records                     (List10)   (non-generic case only)
   --    Related_Instance                    (Node15)   (non-generic case only)
   --    First_Entity                        (Node17)
   --    Spec_Entity                         (Node19)
   --    Last_Entity                         (Node20)
   --    Scope_Depth_Value                   (Uint22)
   --    Scope_Depth                         (synth)
   --    Delay_Subprogram_Descriptors        (Flag50)
   --    Has_Subprogram_Descriptor           (Flag93)

   --  E_Private_Type
   --  E_Private_Subtype
   --    Direct_Primitive_Operations         (Elist10)
   --    First_Entity                        (Node17)
   --    Private_Dependents                  (Elist18)
   --    Underlying_Full_View                (Node19)
   --    Last_Entity                         (Node20)
   --    Discriminant_Constraint             (Elist21)
   --    Private_View                        (Node22)
   --    Stored_Constraint                   (Elist23)
   --    Has_Completion                      (Flag26)
   --    Is_Controlled                       (Flag42)   (base type only)
   --    Is_For_Access_Subtype               (Flag118)  (subtype only)
   --    (plus type attributes)

   --  E_Procedure
   --  E_Generic_Procedure
   --    Postcondition_Proc                  (Node8)    (non-generic case only)
   --    Renaming_Map                        (Uint9)
   --    Handler_Records                     (List10)   (non-generic case only)
   --    Protected_Body_Subprogram           (Node11)
   --    Next_Inlined_Subprogram             (Node12)
   --    Elaboration_Entity                  (Node13)
   --    First_Optional_Parameter            (Node14)   (non-generic case only)
   --    DT_Position                         (Uint15)
   --    DTC_Entity                          (Node16)
   --    First_Entity                        (Node17)
   --    Alias                               (Node18)   (non-generic case only)
   --    Renamed_Entity                      (Node18)   (generic case only)
   --    Finalization_Chain_Entity           (Node19)
   --    Last_Entity                         (Node20)
   --    Interface_Name                      (Node21)
   --    Scope_Depth_Value                   (Uint22)
   --    Generic_Renamings                   (Elist23)  (for an instance)
   --    Inner_Instances                     (Elist23)  (generic case only)
   --    Protection_Object                   (Node23)   (for concurrent kind)
   --    Spec_PPC_List                       (Node24)
   --    Interface_Alias                     (Node25)
   --    Static_Initialization               (Node26)   (init_proc only)
   --    Overridden_Operation                (Node26)   (never for init proc)
   --    Wrapped_Entity                      (Node27)   (non-generic case only)
   --    Extra_Formals                       (Node28)
   --    Body_Needed_For_SAL                 (Flag40)
   --    Delay_Cleanups                      (Flag114)
   --    Discard_Names                       (Flag88)
   --    Elaboration_Entity_Required         (Flag174)
   --    Default_Expressions_Processed       (Flag108)
   --    Delay_Cleanups                      (Flag114)
   --    Delay_Subprogram_Descriptors        (Flag50)
   --    Discard_Names                       (Flag88)
   --    Has_Completion                      (Flag26)
   --    Has_Invariants                      (Flag232)
   --    Has_Master_Entity                   (Flag21)
   --    Has_Nested_Block_With_Handler       (Flag101)
   --    Has_Postconditions                  (Flag240)
   --    Has_Subprogram_Descriptor           (Flag93)
<<<<<<< HEAD
   --    Implemented_By_Entry                (Flag232)  (non-generic case only)
=======
>>>>>>> 03d20231
   --    Is_Abstract_Subprogram              (Flag19)   (non-generic case only)
   --    Is_Asynchronous                     (Flag81)
   --    Is_Called                           (Flag102)  (non-generic case only)
   --    Is_Constructor                      (Flag76)
   --    Is_Eliminated                       (Flag124)
   --    Is_Instantiated                     (Flag126)  (generic case only)
   --    Is_Interrupt_Handler                (Flag89)
   --    Is_Intrinsic_Subprogram             (Flag64)
   --    Is_Machine_Code_Subprogram          (Flag137)  (non-generic case only)
   --    Is_Null_Init_Proc                   (Flag178)
   --    Is_Primitive                        (Flag218)
   --    Is_Primitive_Wrapper                (Flag195)  (non-generic case only)
   --    Is_Private_Descendant               (Flag53)
   --    Is_Private_Primitive                (Flag245)  (non-generic case only)
   --    Is_Pure                             (Flag44)
   --    Is_Thunk                            (Flag225)
   --    Is_Valued_Procedure                 (Flag127)
   --    Is_Visible_Child_Unit               (Flag116)
   --    Needs_No_Actuals                    (Flag22)
   --    No_Return                           (Flag113)
   --    Requires_Overriding                 (Flag213)  (non-generic case only)
   --    Sec_Stack_Needed_For_Return         (Flag167)
   --    Address_Clause                      (synth)
   --    First_Formal                        (synth)
   --    First_Formal_With_Extras            (synth)
   --    Last_Formal                         (synth)
   --    Number_Formals                      (synth)

   --  E_Protected_Body
   --    (any others??? First/Last Entity, Scope_Depth???)

   --  E_Protected_Object

   --  E_Protected_Type
   --  E_Protected_Subtype
   --    Direct_Primitive_Operations         (Elist10)
   --    Entry_Bodies_Array                  (Node15)
   --    First_Private_Entity                (Node16)
   --    First_Entity                        (Node17)
   --    Corresponding_Record_Type           (Node18)
   --    Finalization_Chain_Entity           (Node19)
   --    Last_Entity                         (Node20)
   --    Discriminant_Constraint             (Elist21)
   --    Scope_Depth_Value                   (Uint22)
   --    Scope_Depth                         (synth)
   --    Stored_Constraint                   (Elist23)
   --    Has_Interrupt_Handler               (synth)
   --    Sec_Stack_Needed_For_Return         (Flag167)  ???
   --    Uses_Sec_Stack                      (Flag95)   ???
   --    Has_Entries                         (synth)
   --    Number_Entries                      (synth)

   --  E_Record_Type
   --  E_Record_Subtype
   --    Direct_Primitive_Operations         (Elist10)
   --    Access_Disp_Table                   (Elist16)  (base type only)
<<<<<<< HEAD
   --    Dispatch_Table_Wrappers             (Elist26)  (base type only)
=======
>>>>>>> 03d20231
   --    Cloned_Subtype                      (Node16)   (subtype case only)
   --    First_Entity                        (Node17)
   --    Corresponding_Concurrent_Type       (Node18)
   --    Parent_Subtype                      (Node19)   (base type only)
   --    Last_Entity                         (Node20)
   --    Discriminant_Constraint             (Elist21)
   --    Corresponding_Remote_Type           (Node22)
   --    Stored_Constraint                   (Elist23)
   --    Interfaces                          (Elist25)
<<<<<<< HEAD
=======
   --    Dispatch_Table_Wrappers             (Elist26)  (base type only)
>>>>>>> 03d20231
   --    Underlying_Record_View              (Node28)   (base type only)
   --    Component_Alignment                 (special)  (base type only)
   --    C_Pass_By_Copy                      (Flag125)  (base type only)
   --    Has_Dispatch_Table                  (Flag220)  (base tagged type only)
   --    Has_External_Tag_Rep_Clause         (Flag110)
   --    Has_Record_Rep_Clause               (Flag65)   (base type only)
   --    Has_Static_Discriminants            (Flag211)  (subtype only)
   --    Is_Class_Wide_Equivalent_Type       (Flag35)
   --    Is_Concurrent_Record_Type           (Flag20)
   --    Is_Constrained                      (Flag12)
   --    Is_Controlled                       (Flag42)   (base type only)
   --    Is_Interface                        (Flag186)
   --    Is_Limited_Interface                (Flag197)
   --    OK_To_Reorder_Components            (Flag239)  (base type only)
   --    Reverse_Bit_Order                   (Flag164)  (base type only)
   --    First_Component                     (synth)
   --    First_Component_Or_Discriminant     (synth)
   --    (plus type attributes)

   --  E_Record_Type_With_Private
   --  E_Record_Subtype_With_Private
   --    Direct_Primitive_Operations         (Elist10)
   --    Access_Disp_Table                   (Elist16)  (base type only)
<<<<<<< HEAD
   --    Dispatch_Table_Wrappers             (Elist26)  (base type only)
=======
>>>>>>> 03d20231
   --    First_Entity                        (Node17)
   --    Private_Dependents                  (Elist18)
   --    Underlying_Full_View                (Node19)
   --    Last_Entity                         (Node20)
   --    Discriminant_Constraint             (Elist21)
   --    Private_View                        (Node22)
   --    Stored_Constraint                   (Elist23)
   --    Interfaces                          (Elist25)
   --    Dispatch_Table_Wrappers             (Elist26)  (base type only)
   --    Has_Completion                      (Flag26)
   --    Has_Record_Rep_Clause               (Flag65)   (base type only)
   --    Has_External_Tag_Rep_Clause         (Flag110)
   --    Is_Concurrent_Record_Type           (Flag20)
   --    Is_Constrained                      (Flag12)
   --    Is_Controlled                       (Flag42)   (base type only)
   --    Is_Interface                        (Flag186)
   --    Is_Limited_Interface                (Flag197)
   --    OK_To_Reorder_Components            (Flag239)  (base type only)
   --    Reverse_Bit_Order                   (Flag164)  (base type only)
   --    First_Component                     (synth)
   --    First_Component_Or_Discriminant     (synth)
   --    (plus type attributes)

   --  E_Return_Statement
   --    Return_Applies_To                   (Node8)
   --    Finalization_Chain_Entity           (Node19)

   --  E_Signed_Integer_Type
   --  E_Signed_Integer_Subtype
   --    Scalar_Range                        (Node20)
   --    Static_Predicate                    (List25)
   --    Has_Biased_Representation           (Flag139)
   --    Type_Low_Bound                      (synth)
   --    Type_High_Bound                     (synth)
   --    (plus type attributes)

   --  E_String_Type
   --  E_String_Subtype
   --    First_Index                         (Node17)
   --    Component_Type                      (Node20)   (base type only)
   --    Is_Constrained                      (Flag12)
   --    Next_Index                          (synth)
   --    Number_Dimensions                   (synth)
   --    (plus type attributes)

   --  E_String_Literal_Subtype
   --    String_Literal_Low_Bound            (Node15)
   --    String_Literal_Length               (Uint16)
   --    First_Index                         (Node17)   (always Empty)
   --    Packed_Array_Type                   (Node23)
   --    (plus type attributes)

   --  E_Subprogram_Body
   --    Mechanism                           (Uint8)
   --    First_Entity                        (Node17)
   --    Corresponding_Protected_Entry       (Node18)
   --    Last_Entity                         (Node20)
   --    Scope_Depth_Value                   (Uint22)
   --    Scope_Depth                         (synth)

   --  E_Subprogram_Type
   --    Directly_Designated_Type            (Node20)
   --    First_Formal                        (synth)
   --    First_Formal_With_Extras            (synth)
   --    Last_Formal                         (synth)
   --    Number_Formals                      (synth)
   --    (plus type attributes)

   --  E_Task_Body
   --    (any others??? First/Last Entity, Scope_Depth???)

   --  E_Task_Type
   --  E_Task_Subtype
   --    Direct_Primitive_Operations         (Elist10)
   --    Storage_Size_Variable               (Node15)   (base type only)
   --    First_Private_Entity                (Node16)
   --    First_Entity                        (Node17)
   --    Corresponding_Record_Type           (Node18)
   --    Finalization_Chain_Entity           (Node19)
   --    Last_Entity                         (Node20)
   --    Discriminant_Constraint             (Elist21)
   --    Scope_Depth_Value                   (Uint22)
   --    Scope_Depth                         (synth)
   --    Stored_Constraint                   (Elist23)
   --    Task_Body_Procedure                 (Node25)
   --    Delay_Cleanups                      (Flag114)
   --    Has_Master_Entity                   (Flag21)
   --    Has_Storage_Size_Clause             (Flag23)   (base type only)
   --    Uses_Sec_Stack                      (Flag95)   ???
   --    Sec_Stack_Needed_For_Return         (Flag167)  ???
   --    Has_Entries                         (synth)
   --    Number_Entries                      (synth)
   --    Relative_Deadline_Variable          (Node26)   (base type only)
   --    (plus type attributes)

   --  E_Variable
   --    Hiding_Loop_Variable                (Node8)
   --    Current_Value                       (Node9)
   --    Esize                               (Uint12)
   --    Extra_Accessibility                 (Node13)
   --    Alignment                           (Uint14)
   --    Unset_Reference                     (Node16)
   --    Actual_Subtype                      (Node17)
   --    Renamed_Object                      (Node18)
   --    Size_Check_Code                     (Node19)
   --    Prival_Link                         (Node20)
   --    Interface_Name                      (Node21)
   --    Shared_Var_Procs_Instance           (Node22)
   --    Extra_Constrained                   (Node23)
   --    Related_Expression                  (Node24)
   --    Debug_Renaming_Link                 (Node25)
   --    Last_Assignment                     (Node26)
   --    Related_Type                        (Node27)
   --    Has_Alignment_Clause                (Flag46)
   --    Has_Atomic_Components               (Flag86)
   --    Has_Biased_Representation           (Flag139)
   --    Has_Initial_Value                   (Flag219)
   --    Has_Size_Clause                     (Flag29)
   --    Has_Up_Level_Access                 (Flag215)
   --    Has_Volatile_Components             (Flag87)
   --    Is_Atomic                           (Flag85)
   --    Is_Eliminated                       (Flag124)
   --    Is_Shared_Passive                   (Flag60)
   --    Is_True_Constant                    (Flag163)
   --    Is_Volatile                         (Flag16)
   --    Is_Return_Object                    (Flag209)
   --    OK_To_Rename                        (Flag247)
   --    Optimize_Alignment_Space            (Flag241)
   --    Optimize_Alignment_Time             (Flag242)
   --    Treat_As_Volatile                   (Flag41)
   --    Address_Clause                      (synth)
   --    Alignment_Clause                    (synth)
   --    Size_Clause                         (synth)

   --  E_Void
   --    Since E_Void is the initial Ekind value of an entity when it is first
   --    created, one might expect that no attributes would be defined on such
   --    an entity until its Ekind field is set. However, in practice, there
   --    are many instances in which fields of an E_Void entity are set in the
   --    code prior to setting the Ekind field. This is not well documented or
   --    well controlled, and needs cleaning up later. Meanwhile, the access
   --    procedures in the body of Einfo permit many, but not all, attributes
   --    to be applied to an E_Void entity, precisely so that this kind of
   --    pre-setting of attributes works. This is really a hole in the dynamic
   --    type checking, since there is no assurance that the eventual Ekind
   --    value will be appropriate for the attributes set, and the consequence
   --    is that the dynamic type checking in the Einfo body is unnecessarily
   --    weak. To be looked at systematically some time ???

   ---------------------------------
   -- Component_Alignment Control --
   ---------------------------------

   --  There are four types of alignment possible for array and record
   --  types, and a field in the type entities contains a value of the
   --  following type indicating which alignment choice applies. For full
   --  details of the meaning of these alignment types, see description
   --  of the Component_Alignment pragma

   type Component_Alignment_Kind is (
      Calign_Default,          -- default alignment
      Calign_Component_Size,   -- natural alignment for component size
      Calign_Component_Size_4, -- natural for size <= 4, 4 for size >= 4
      Calign_Storage_Unit);    -- all components byte aligned

   -----------------------------------
   -- Floating Point Representation --
   -----------------------------------

   type Float_Rep_Kind is (
      IEEE_Binary,  -- IEEE 754p conform binary format
      VAX_Native,   -- VAX D, F, G or H format
      AAMP);        -- AAMP format

   ---------------
   -- Iterators --
   ---------------

   --  In addition to attributes that are stored as plain data, other
   --  attributes are procedural, and require some small amount of
   --  computation. Of course, from the point of view of a user of this
   --  package, the distinction is not visible (even the field information
   --  provided below should be disregarded, as it is subject to  change
   --  without notice!). A number of  attributes appear as lists: lists of
   --  formals,  lists of actuals, of discriminants, etc. For these, pairs
   --  of functions are defined, which take the form:

   --      function First_Thing (E : Enclosing_Construct) return Thing;
   --      function Next_Thing (T : Thing) return Thing;

   --  The end of iteration is always signaled by a value of Empty, so that
   --  loops over these chains invariably have the form:

   --      This : Thing;
   --      ...
   --      This := First_Thing (E);

   --      while Present (This) loop
   --         Do_Something_With (This);
   --        ...
   --        This := Next_Thing (This);
   --      end loop;

   -----------------------------------
   -- Handling of Check Suppression --
   -----------------------------------

   --  There are three ways that checks can be suppressed:

   --    1.  At the command line level
   --    2.  At the scope level.
   --    3.  At the entity level.

   --  See spec of Sem in sem.ads for details of the data structures used
   --  to keep track of these various methods for suppressing checks.

   -------------------------------
   -- Handling of Discriminants --
   -------------------------------

   --  During semantic processing, discriminants are separate entities which
   --  reflect the semantic properties and allowed usage of discriminants in
   --  the language.

   --  In the case of discriminants used as bounds, the references are handled
   --  directly, since special processing is needed in any case. However, there
   --  are two circumstances in which discriminants are referenced in a quite
   --  general manner, like any other variables:

   --     In initialization expressions for records. Note that the expressions
   --     used in Priority, Storage_Size, Task_Info and Relative_Deadline
   --     pragmas are effectively in this category, since these pragmas are
   --     converted to initialized record fields in the Corresponding_Record_
   --     Type.

   --     In task and protected bodies, where the discriminant values may be
   --     referenced freely within these bodies. Discriminants can also appear
   --     in bounds of entry families and in defaults of operations.

   --  In both these cases, the discriminants must be treated essentially as
   --  objects. The following approach is used to simplify and minimize the
   --  special processing that is required.

   --  When a record type with discriminants is analyzed, semantic processing
   --  creates the entities for the discriminants. It also creates additional
   --  sets of entities called discriminals, one for each of the discriminants,
   --  and the Discriminal field of the discriminant entity points to this
   --  additional entity, which is initially created as an uninitialized
   --  (E_Void) entity.

   --  During expansion of expressions, any discriminant reference is replaced
   --  by a reference to the corresponding discriminal. When the initialization
   --  procedure for the record is created (there will always be one, since
   --  discriminants are present, see Exp_Ch3 for further details), the
   --  discriminals are used as the entities for the formal parameters of
   --  this initialization procedure. The references to these discriminants
   --  have already been replaced by references to these discriminals, which
   --  are now the formal parameters corresponding to the required objects.

   --  In the case of a task or protected body, the semantics similarly creates
   --  a set of discriminals for the discriminants of the task or protected
   --  type. When the procedure is created for the task body, the parameter
   --  passed in is a reference to the task value type, which contains the
   --  required discriminant values. The expander creates a set of declarations
   --  of the form:

   --      discr_nameD : constant discr_type renames _task.discr_name;

   --  where discr_nameD is the discriminal entity referenced by the task
   --  discriminant, and _task is the task value passed in as the parameter.
   --  Again, any references to discriminants in the task body have been
   --  replaced by the discriminal reference, which is now an object that
   --  contains the required value.

   --  This approach for tasks means that two sets of discriminals are needed
   --  for a task type, one for the initialization procedure, and one for the
   --  task body. This works out nicely, since the semantics allocates one set
   --  for the task itself, and one set for the corresponding record.

   --  The one bit of trickiness arises in making sure that the right set of
   --  discriminals is used at the right time. First the task definition is
   --  processed. Any references to discriminants here are replaced by the
   --  corresponding *task* discriminals (the record type doesn't even exist
   --  yet, since it is constructed as part of the expansion of the task
   --  declaration, which happens after the semantic processing of the task
   --  definition). The discriminants to be used for the corresponding record
   --  are created at the same time as the other discriminals, and held in the
   --  CR_Discriminant field of the discriminant. A use of the discriminant in
   --  a bound for an entry family is replaced with the CR_Discriminant because
   --  it controls the bound of the entry queue array which is a component of
   --  the corresponding record.

   --  Just before the record initialization routine is constructed, the
   --  expander exchanges the task and record discriminals. This has two
   --  effects. First the generation of the record initialization routine
   --  uses the discriminals that are now on the record, which is the set
   --  that used to be on the task, which is what we want.

   --  Second, a new set of (so far unused) discriminals is now on the task
   --  discriminants, and it is this set that will be used for expanding the
   --  task body, and also for the discriminal declarations at the start of
   --  the task body.

   ---------------------------------------------------
   -- Handling of private data in protected objects --
   ---------------------------------------------------

   --  Private components in protected types pose problems similar to those
   --  of discriminants. Private data is visible and can be directly referenced
   --  from protected bodies. However, when protected entries and subprograms
   --  are expanded into corresponding bodies and barrier functions, private
   --  components lose their original context and visibility.

   --  To remedy this side effect of expansion, private components are expanded
   --  into renamings called "privals", by analogy with "discriminals".

   --     private_comp : comp_type renames _object.private_comp;

   --  Prival declarations are inserted during the analysis of subprogram and
   --  entry bodies to ensure proper visibility for any subsequent expansion.
   --  _Object is the formal parameter of the generated corresponding body or
   --  a local renaming which denotes the protected object obtained from entry
   --  parameter _O. Privals receive minimal decoration upon creation and are
   --  categorized as either E_Variable for the general case or E_Constant when
   --  they appear in functions.

   --  Along with the local declarations, each private component carries a
   --  placeholder which references the prival entity in the current body. This
   --  form of indirection is used to resolve name clashes of privals and other
   --  locally visible entities such as parameters, local objects, entry family
   --  indexes or identifiers used in the barrier condition.

   --  When analyzing the statements of a protected subprogram or entry, any
   --  reference to a private component must resolve to the locally declared
   --  prival through normal visibility. In case of name conflicts (the cases
   --  above), the prival is marked as hidden and acts as a weakly declared
   --  entity. As a result, the reference points to the correct entity. When a
   --  private component is denoted by an expanded name (prot_type.comp for
   --  example), the expansion mechanism uses the placeholder of the component
   --  to correct the Entity and Etype of the reference.

   -------------------
   -- Type Synonyms --
   -------------------

   --  The following type synonyms are used to tidy up the function and
   --  procedure declarations that follow, and also to make it possible to meet
   --  the requirement for the XEINFO utility that all function specs must fit
   --  on a single source line.

   subtype B is Boolean;
   subtype C is Component_Alignment_Kind;
   subtype E is Entity_Id;
   subtype F is Float_Rep_Kind;
   subtype M is Mechanism_Type;
   subtype N is Node_Id;
   subtype U is Uint;
   subtype R is Ureal;
   subtype L is Elist_Id;
   subtype S is List_Id;

   --------------------------------
   -- Attribute Access Functions --
   --------------------------------

   --  All attributes are manipulated through a procedural interface. This
   --  section contains the functions used to obtain attribute values which
   --  correspond to values in fields or flags in the entity itself.

   function Accept_Address                      (Id : E) return L;
   function Access_Disp_Table                   (Id : E) return L;
   function Actual_Subtype                      (Id : E) return E;
   function Address_Taken                       (Id : E) return B;
   function Alias                               (Id : E) return E;
   function Alignment                           (Id : E) return U;
   function Associated_Final_Chain              (Id : E) return E;
   function Associated_Formal_Package           (Id : E) return E;
   function Associated_Node_For_Itype           (Id : E) return N;
   function Associated_Storage_Pool             (Id : E) return E;
   function Barrier_Function                    (Id : E) return N;
   function Block_Node                          (Id : E) return N;
   function Body_Entity                         (Id : E) return E;
   function Body_Needed_For_SAL                 (Id : E) return B;
   function CR_Discriminant                     (Id : E) return E;
   function C_Pass_By_Copy                      (Id : E) return B;
   function Can_Never_Be_Null                   (Id : E) return B;
   function Checks_May_Be_Suppressed            (Id : E) return B;
   function Class_Wide_Type                     (Id : E) return E;
   function Cloned_Subtype                      (Id : E) return E;
   function Component_Alignment                 (Id : E) return C;
   function Component_Clause                    (Id : E) return N;
   function Component_Bit_Offset                (Id : E) return U;
   function Component_Size                      (Id : E) return U;
   function Component_Type                      (Id : E) return E;
   function Corresponding_Concurrent_Type       (Id : E) return E;
   function Corresponding_Discriminant          (Id : E) return E;
   function Corresponding_Equality              (Id : E) return E;
   function Corresponding_Protected_Entry       (Id : E) return E;
   function Corresponding_Record_Type           (Id : E) return E;
   function Corresponding_Remote_Type           (Id : E) return E;
   function Current_Use_Clause                  (Id : E) return E;
   function Current_Value                       (Id : E) return N;
   function Debug_Info_Off                      (Id : E) return B;
   function Debug_Renaming_Link                 (Id : E) return E;
   function Dispatch_Table_Wrappers             (Id : E) return L;
   function DTC_Entity                          (Id : E) return E;
   function DT_Entry_Count                      (Id : E) return U;
   function DT_Offset_To_Top_Func               (Id : E) return E;
   function DT_Position                         (Id : E) return U;
   function Default_Expr_Function               (Id : E) return E;
   function Default_Expressions_Processed       (Id : E) return B;
   function Default_Value                       (Id : E) return N;
   function Delay_Cleanups                      (Id : E) return B;
   function Delay_Subprogram_Descriptors        (Id : E) return B;
   function Delta_Value                         (Id : E) return R;
   function Dependent_Instances                 (Id : E) return L;
   function Depends_On_Private                  (Id : E) return B;
   function Digits_Value                        (Id : E) return U;
   function Directly_Designated_Type            (Id : E) return E;
   function Discard_Names                       (Id : E) return B;
   function Discriminal                         (Id : E) return E;
   function Discriminal_Link                    (Id : E) return E;
   function Discriminant_Checking_Func          (Id : E) return E;
   function Discriminant_Constraint             (Id : E) return L;
   function Discriminant_Default_Value          (Id : E) return N;
   function Discriminant_Number                 (Id : E) return U;
   function Elaborate_Body_Desirable            (Id : E) return B;
   function Elaboration_Entity                  (Id : E) return E;
   function Elaboration_Entity_Required         (Id : E) return B;
   function Enclosing_Scope                     (Id : E) return E;
   function Entry_Accepted                      (Id : E) return B;
   function Entry_Bodies_Array                  (Id : E) return E;
   function Entry_Cancel_Parameter              (Id : E) return E;
   function Entry_Component                     (Id : E) return E;
   function Entry_Formal                        (Id : E) return E;
   function Entry_Index_Constant                (Id : E) return E;
   function Entry_Index_Type                    (Id : E) return E;
   function Entry_Parameters_Type               (Id : E) return E;
   function Enum_Pos_To_Rep                     (Id : E) return E;
   function Enumeration_Pos                     (Id : E) return U;
   function Enumeration_Rep                     (Id : E) return U;
   function Enumeration_Rep_Expr                (Id : E) return N;
   function Equivalent_Type                     (Id : E) return E;
   function Esize                               (Id : E) return U;
   function Exception_Code                      (Id : E) return U;
   function Extra_Accessibility                 (Id : E) return E;
   function Extra_Constrained                   (Id : E) return E;
   function Extra_Formal                        (Id : E) return E;
   function Extra_Formals                       (Id : E) return E;
   function Can_Use_Internal_Rep                (Id : E) return B;
   function Finalization_Chain_Entity           (Id : E) return E;
   function Finalize_Storage_Only               (Id : E) return B;
   function First_Entity                        (Id : E) return E;
   function First_Exit_Statement                (Id : E) return N;
   function First_Index                         (Id : E) return N;
   function First_Literal                       (Id : E) return E;
   function First_Optional_Parameter            (Id : E) return E;
   function First_Private_Entity                (Id : E) return E;
   function First_Rep_Item                      (Id : E) return N;
   function Float_Rep                           (Id : E) return F;
   function Freeze_Node                         (Id : E) return N;
   function From_With_Type                      (Id : E) return B;
   function Full_View                           (Id : E) return E;
   function Generic_Homonym                     (Id : E) return E;
   function Generic_Renamings                   (Id : E) return L;
   function Handler_Records                     (Id : E) return S;
   function Has_Aliased_Components              (Id : E) return B;
   function Has_Alignment_Clause                (Id : E) return B;
   function Has_All_Calls_Remote                (Id : E) return B;
   function Has_Anon_Block_Suffix               (Id : E) return B;
   function Has_Atomic_Components               (Id : E) return B;
   function Has_Biased_Representation           (Id : E) return B;
   function Has_Completion                      (Id : E) return B;
   function Has_Completion_In_Body              (Id : E) return B;
   function Has_Complex_Representation          (Id : E) return B;
   function Has_Component_Size_Clause           (Id : E) return B;
   function Has_Constrained_Partial_View        (Id : E) return B;
   function Has_Contiguous_Rep                  (Id : E) return B;
   function Has_Controlled_Component            (Id : E) return B;
   function Has_Controlling_Result              (Id : E) return B;
   function Has_Convention_Pragma               (Id : E) return B;
   function Has_Delayed_Aspects                 (Id : E) return B;
   function Has_Delayed_Freeze                  (Id : E) return B;
   function Has_Discriminants                   (Id : E) return B;
   function Has_Dispatch_Table                  (Id : E) return B;
   function Has_Enumeration_Rep_Clause          (Id : E) return B;
   function Has_Exit                            (Id : E) return B;
   function Has_External_Tag_Rep_Clause         (Id : E) return B;
   function Has_Fully_Qualified_Name            (Id : E) return B;
   function Has_Gigi_Rep_Item                   (Id : E) return B;
   function Has_Homonym                         (Id : E) return B;
   function Has_Inheritable_Invariants          (Id : E) return B;
   function Has_Initial_Value                   (Id : E) return B;
   function Has_Invariants                      (Id : E) return B;
   function Has_Interrupt_Handler               (Id : E) return B;
   function Has_Machine_Radix_Clause            (Id : E) return B;
   function Has_Master_Entity                   (Id : E) return B;
   function Has_Missing_Return                  (Id : E) return B;
   function Has_Nested_Block_With_Handler       (Id : E) return B;
   function Has_Forward_Instantiation           (Id : E) return B;
   function Has_Up_Level_Access                 (Id : E) return B;
   function Has_Non_Standard_Rep                (Id : E) return B;
   function Has_Object_Size_Clause              (Id : E) return B;
   function Has_Per_Object_Constraint           (Id : E) return B;
   function Has_Persistent_BSS                  (Id : E) return B;
   function Has_Postconditions                  (Id : E) return B;
   function Has_Pragma_Controlled               (Id : E) return B;
   function Has_Pragma_Elaborate_Body           (Id : E) return B;
   function Has_Pragma_Inline                   (Id : E) return B;
   function Has_Pragma_Inline_Always            (Id : E) return B;
   function Has_Pragma_Ordered                  (Id : E) return B;
   function Has_Pragma_Pack                     (Id : E) return B;
   function Has_Pragma_Preelab_Init             (Id : E) return B;
   function Has_Pragma_Pure                     (Id : E) return B;
   function Has_Pragma_Pure_Function            (Id : E) return B;
   function Has_Pragma_Thread_Local_Storage     (Id : E) return B;
   function Has_Pragma_Unmodified               (Id : E) return B;
   function Has_Pragma_Unreferenced             (Id : E) return B;
   function Has_Pragma_Unreferenced_Objects     (Id : E) return B;
   function Has_Predicates                      (Id : E) return B;
   function Has_Primitive_Operations            (Id : E) return B;
   function Has_Qualified_Name                  (Id : E) return B;
   function Has_RACW                            (Id : E) return B;
   function Has_Record_Rep_Clause               (Id : E) return B;
   function Has_Recursive_Call                  (Id : E) return B;
   function Has_Size_Clause                     (Id : E) return B;
   function Has_Small_Clause                    (Id : E) return B;
   function Has_Specified_Layout                (Id : E) return B;
   function Has_Specified_Stream_Input          (Id : E) return B;
   function Has_Specified_Stream_Output         (Id : E) return B;
   function Has_Specified_Stream_Read           (Id : E) return B;
   function Has_Specified_Stream_Write          (Id : E) return B;
   function Has_Static_Discriminants            (Id : E) return B;
   function Has_Storage_Size_Clause             (Id : E) return B;
   function Has_Stream_Size_Clause              (Id : E) return B;
   function Has_Subprogram_Descriptor           (Id : E) return B;
   function Has_Task                            (Id : E) return B;
   function Has_Thunks                          (Id : E) return B;
   function Has_Unchecked_Union                 (Id : E) return B;
   function Has_Unknown_Discriminants           (Id : E) return B;
   function Has_Volatile_Components             (Id : E) return B;
   function Has_Xref_Entry                      (Id : E) return B;
   function Hiding_Loop_Variable                (Id : E) return E;
   function Homonym                             (Id : E) return E;
   function In_Package_Body                     (Id : E) return B;
   function In_Private_Part                     (Id : E) return B;
   function In_Use                              (Id : E) return B;
   function Inner_Instances                     (Id : E) return L;
   function Interface_Alias                     (Id : E) return E;
   function Interfaces                          (Id : E) return L;
   function Interface_Name                      (Id : E) return N;
   function Is_AST_Entry                        (Id : E) return B;
   function Is_Abstract_Subprogram              (Id : E) return B;
   function Is_Abstract_Type                    (Id : E) return B;
   function Is_Access_Constant                  (Id : E) return B;
   function Is_Ada_2005_Only                    (Id : E) return B;
   function Is_Ada_2012_Only                    (Id : E) return B;
   function Is_Aliased                          (Id : E) return B;
   function Is_Asynchronous                     (Id : E) return B;
   function Is_Atomic                           (Id : E) return B;
   function Is_Bit_Packed_Array                 (Id : E) return B;
   function Is_CPP_Class                        (Id : E) return B;
   function Is_Called                           (Id : E) return B;
   function Is_Character_Type                   (Id : E) return B;
   function Is_Child_Unit                       (Id : E) return B;
   function Is_Class_Wide_Equivalent_Type       (Id : E) return B;
   function Is_Compilation_Unit                 (Id : E) return B;
   function Is_Completely_Hidden                (Id : E) return B;
   function Is_Constr_Subt_For_UN_Aliased       (Id : E) return B;
   function Is_Constr_Subt_For_U_Nominal        (Id : E) return B;
   function Is_Constrained                      (Id : E) return B;
   function Is_Constructor                      (Id : E) return B;
   function Is_Controlled                       (Id : E) return B;
   function Is_Controlling_Formal               (Id : E) return B;
   function Is_Discrim_SO_Function              (Id : E) return B;
   function Is_Dispatch_Table_Entity            (Id : E) return B;
   function Is_Dispatching_Operation            (Id : E) return B;
   function Is_Eliminated                       (Id : E) return B;
   function Is_Entry_Formal                     (Id : E) return B;
   function Is_Exported                         (Id : E) return B;
   function Is_First_Subtype                    (Id : E) return B;
   function Is_For_Access_Subtype               (Id : E) return B;
   function Is_Frozen                           (Id : E) return B;
   function Is_Generic_Instance                 (Id : E) return B;
   function Is_Hidden                           (Id : E) return B;
   function Is_Hidden_Open_Scope                (Id : E) return B;
   function Is_Immediately_Visible              (Id : E) return B;
   function Is_Imported                         (Id : E) return B;
   function Is_Inlined                          (Id : E) return B;
   function Is_Interface                        (Id : E) return B;
   function Is_Instantiated                     (Id : E) return B;
   function Is_Internal                         (Id : E) return B;
   function Is_Interrupt_Handler                (Id : E) return B;
   function Is_Intrinsic_Subprogram             (Id : E) return B;
   function Is_Itype                            (Id : E) return B;
   function Is_Known_Non_Null                   (Id : E) return B;
   function Is_Known_Null                       (Id : E) return B;
   function Is_Known_Valid                      (Id : E) return B;
   function Is_Limited_Composite                (Id : E) return B;
   function Is_Limited_Interface                (Id : E) return B;
   function Is_Local_Anonymous_Access           (Id : E) return B;
   function Is_Machine_Code_Subprogram          (Id : E) return B;
   function Is_Non_Static_Subtype               (Id : E) return B;
   function Is_Null_Init_Proc                   (Id : E) return B;
   function Is_Obsolescent                      (Id : E) return B;
   function Is_Only_Out_Parameter               (Id : E) return B;
   function Is_Optional_Parameter               (Id : E) return B;
   function Is_Package_Body_Entity              (Id : E) return B;
   function Is_Packed                           (Id : E) return B;
   function Is_Packed_Array_Type                (Id : E) return B;
   function Is_Potentially_Use_Visible          (Id : E) return B;
   function Is_Preelaborated                    (Id : E) return B;
   function Is_Primitive                        (Id : E) return B;
   function Is_Primitive_Wrapper                (Id : E) return B;
   function Is_Private_Composite                (Id : E) return B;
   function Is_Private_Descendant               (Id : E) return B;
   function Is_Private_Primitive                (Id : E) return B;
   function Is_Public                           (Id : E) return B;
   function Is_Pure                             (Id : E) return B;
   function Is_Pure_Unit_Access_Type            (Id : E) return B;
   function Is_RACW_Stub_Type                   (Id : E) return B;
   function Is_Raised                           (Id : E) return B;
   function Is_Remote_Call_Interface            (Id : E) return B;
   function Is_Remote_Types                     (Id : E) return B;
   function Is_Renaming_Of_Object               (Id : E) return B;
   function Is_Return_Object                    (Id : E) return B;
   function Is_Shared_Passive                   (Id : E) return B;
   function Is_Statically_Allocated             (Id : E) return B;
   function Is_Tag                              (Id : E) return B;
   function Is_Tagged_Type                      (Id : E) return B;
   function Is_Thunk                            (Id : E) return B;
   function Is_Trivial_Subprogram               (Id : E) return B;
   function Is_True_Constant                    (Id : E) return B;
   function Is_Unchecked_Union                  (Id : E) return B;
   function Is_Underlying_Record_View           (Id : E) return B;
   function Is_Unsigned_Type                    (Id : E) return B;
   function Is_VMS_Exception                    (Id : E) return B;
   function Is_Valued_Procedure                 (Id : E) return B;
   function Is_Visible_Child_Unit               (Id : E) return B;
   function Is_Visible_Formal                   (Id : E) return B;
   function Is_Volatile                         (Id : E) return B;
   function Itype_Printed                       (Id : E) return B;
   function Kill_Elaboration_Checks             (Id : E) return B;
   function Kill_Range_Checks                   (Id : E) return B;
   function Kill_Tag_Checks                     (Id : E) return B;
   function Known_To_Have_Preelab_Init          (Id : E) return B;
   function Last_Assignment                     (Id : E) return N;
   function Last_Entity                         (Id : E) return E;
   function Limited_View                        (Id : E) return E;
   function Lit_Indexes                         (Id : E) return E;
   function Lit_Strings                         (Id : E) return E;
   function Low_Bound_Tested                    (Id : E) return B;
   function Machine_Radix_10                    (Id : E) return B;
   function Master_Id                           (Id : E) return E;
   function Materialize_Entity                  (Id : E) return B;
   function Mechanism                           (Id : E) return M;
   function Modulus                             (Id : E) return U;
   function Must_Be_On_Byte_Boundary            (Id : E) return B;
   function Must_Have_Preelab_Init              (Id : E) return B;
   function Needs_Debug_Info                    (Id : E) return B;
   function Needs_No_Actuals                    (Id : E) return B;
   function Never_Set_In_Source                 (Id : E) return B;
   function Next_Inlined_Subprogram             (Id : E) return E;
   function No_Pool_Assigned                    (Id : E) return B;
   function No_Return                           (Id : E) return B;
   function No_Strict_Aliasing                  (Id : E) return B;
   function Non_Binary_Modulus                  (Id : E) return B;
   function Non_Limited_View                    (Id : E) return E;
   function Nonzero_Is_True                     (Id : E) return B;
   function Normalized_First_Bit                (Id : E) return U;
   function Normalized_Position                 (Id : E) return U;
   function Normalized_Position_Max             (Id : E) return U;
   function OK_To_Rename                        (Id : E) return B;
   function OK_To_Reorder_Components            (Id : E) return B;
   function Optimize_Alignment_Space            (Id : E) return B;
   function Optimize_Alignment_Time             (Id : E) return B;
   function Original_Array_Type                 (Id : E) return E;
   function Original_Record_Component           (Id : E) return E;
   function Overlays_Constant                   (Id : E) return B;
   function Overridden_Operation                (Id : E) return E;
   function Package_Instantiation               (Id : E) return N;
   function Packed_Array_Type                   (Id : E) return E;
   function Parent_Subtype                      (Id : E) return E;
   function Postcondition_Proc                  (Id : E) return E;
<<<<<<< HEAD
   function Primitive_Operations                (Id : E) return L;
=======
   function PPC_Wrapper                         (Id : E) return E;
   function Direct_Primitive_Operations         (Id : E) return L;
>>>>>>> 03d20231
   function Prival                              (Id : E) return E;
   function Prival_Link                         (Id : E) return E;
   function Private_Dependents                  (Id : E) return L;
   function Private_View                        (Id : E) return N;
   function Protected_Body_Subprogram           (Id : E) return E;
   function Protected_Formal                    (Id : E) return E;
   function Protection_Object                   (Id : E) return E;
   function RM_Size                             (Id : E) return U;
   function Reachable                           (Id : E) return B;
   function Referenced                          (Id : E) return B;
   function Referenced_As_LHS                   (Id : E) return B;
   function Referenced_As_Out_Parameter         (Id : E) return B;
   function Register_Exception_Call             (Id : E) return N;
   function Related_Array_Object                (Id : E) return E;
   function Related_Expression                  (Id : E) return N;
   function Related_Instance                    (Id : E) return E;
   function Related_Type                        (Id : E) return E;
   function Relative_Deadline_Variable          (Id : E) return E;
   function Renamed_Entity                      (Id : E) return N;
   function Renamed_In_Spec                     (Id : E) return B;
   function Renamed_Object                      (Id : E) return N;
   function Renaming_Map                        (Id : E) return U;
   function Requires_Overriding                 (Id : E) return B;
   function Return_Present                      (Id : E) return B;
   function Return_Applies_To                   (Id : E) return N;
   function Returns_By_Ref                      (Id : E) return B;
   function Reverse_Bit_Order                   (Id : E) return B;
   function Scalar_Range                        (Id : E) return N;
   function Scale_Value                         (Id : E) return U;
   function Scope_Depth_Value                   (Id : E) return U;
   function Sec_Stack_Needed_For_Return         (Id : E) return B;
   function Shadow_Entities                     (Id : E) return S;
   function Shared_Var_Procs_Instance           (Id : E) return E;
   function Size_Check_Code                     (Id : E) return N;
   function Size_Known_At_Compile_Time          (Id : E) return B;
   function Size_Depends_On_Discriminant        (Id : E) return B;
   function Small_Value                         (Id : E) return R;
   function Spec_Entity                         (Id : E) return E;
   function Spec_PPC_List                       (Id : E) return N;
   function Static_Predicate                    (Id : E) return S;
   function Storage_Size_Variable               (Id : E) return E;
   function Static_Elaboration_Desired          (Id : E) return B;
   function Static_Initialization               (Id : E) return N;
   function Stored_Constraint                   (Id : E) return L;
   function Strict_Alignment                    (Id : E) return B;
   function String_Literal_Length               (Id : E) return U;
   function String_Literal_Low_Bound            (Id : E) return N;
   function Subprograms_For_Type                (Id : E) return E;
   function Suppress_Elaboration_Warnings       (Id : E) return B;
   function Suppress_Init_Proc                  (Id : E) return B;
   function Suppress_Style_Checks               (Id : E) return B;
   function Suppress_Value_Tracking_On_Call     (Id : E) return B;
   function Task_Body_Procedure                 (Id : E) return N;
   function Treat_As_Volatile                   (Id : E) return B;
   function Underlying_Full_View                (Id : E) return E;
   function Underlying_Record_View              (Id : E) return E;
   function Universal_Aliasing                  (Id : E) return B;
   function Unset_Reference                     (Id : E) return N;
   function Used_As_Generic_Actual              (Id : E) return B;
   function Uses_Sec_Stack                      (Id : E) return B;
   function Vax_Float                           (Id : E) return B;
   function Warnings_Off                        (Id : E) return B;
   function Warnings_Off_Used                   (Id : E) return B;
   function Warnings_Off_Used_Unmodified        (Id : E) return B;
   function Warnings_Off_Used_Unreferenced      (Id : E) return B;
   function Was_Hidden                          (Id : E) return B;
   function Wrapped_Entity                      (Id : E) return E;

   -------------------------------
   -- Classification Attributes --
   -------------------------------

   --  These functions provide a convenient functional notation for testing
   --  whether an Ekind value belongs to a specified kind, for example the
   --  function Is_Elementary_Type tests if its argument is in Elementary_Kind.
   --  In some cases, the test is of an entity attribute (e.g. in the case of
   --  Is_Generic_Type where the Ekind does not provide the needed information)

   function Is_Access_Type                      (Id : E) return B;
   function Is_Access_Protected_Subprogram_Type (Id : E) return B;
   function Is_Access_Subprogram_Type           (Id : E) return B;
   function Is_Aggregate_Type                   (Id : E) return B;
   function Is_Array_Type                       (Id : E) return B;
   function Is_Assignable                       (Id : E) return B;
   function Is_Class_Wide_Type                  (Id : E) return B;
   function Is_Composite_Type                   (Id : E) return B;
   function Is_Concurrent_Body                  (Id : E) return B;
   function Is_Concurrent_Record_Type           (Id : E) return B;
   function Is_Concurrent_Type                  (Id : E) return B;
   function Is_Decimal_Fixed_Point_Type         (Id : E) return B;
   function Is_Digits_Type                      (Id : E) return B;
   function Is_Descendent_Of_Address            (Id : E) return B;
   function Is_Discrete_Or_Fixed_Point_Type     (Id : E) return B;
   function Is_Discrete_Type                    (Id : E) return B;
   function Is_Elementary_Type                  (Id : E) return B;
   function Is_Entry                            (Id : E) return B;
   function Is_Enumeration_Type                 (Id : E) return B;
   function Is_Fixed_Point_Type                 (Id : E) return B;
   function Is_Floating_Point_Type              (Id : E) return B;
   function Is_Formal                           (Id : E) return B;
   function Is_Formal_Object                    (Id : E) return B;
   function Is_Formal_Subprogram                (Id : E) return B;
   function Is_Generic_Actual_Type              (Id : E) return B;
   function Is_Generic_Unit                     (Id : E) return B;
   function Is_Generic_Type                     (Id : E) return B;
   function Is_Generic_Subprogram               (Id : E) return B;
   function Is_Incomplete_Or_Private_Type       (Id : E) return B;
   function Is_Incomplete_Type                  (Id : E) return B;
   function Is_Integer_Type                     (Id : E) return B;
   function Is_Limited_Record                   (Id : E) return B;
   function Is_Modular_Integer_Type             (Id : E) return B;
   function Is_Named_Number                     (Id : E) return B;
   function Is_Numeric_Type                     (Id : E) return B;
   function Is_Object                           (Id : E) return B;
   function Is_Ordinary_Fixed_Point_Type        (Id : E) return B;
   function Is_Overloadable                     (Id : E) return B;
   function Is_Private_Type                     (Id : E) return B;
   function Is_Protected_Type                   (Id : E) return B;
   function Is_Real_Type                        (Id : E) return B;
   function Is_Record_Type                      (Id : E) return B;
   function Is_Scalar_Type                      (Id : E) return B;
   function Is_Signed_Integer_Type              (Id : E) return B;
   function Is_Subprogram                       (Id : E) return B;
   function Is_Task_Type                        (Id : E) return B;
   function Is_Type                             (Id : E) return B;

   -------------------------------------
   -- Synthesized Attribute Functions --
   -------------------------------------

   --  The functions in this section synthesize attributes from the tree,
   --  so they do not correspond to defined fields in the entity itself.

   function Address_Clause                      (Id : E) return N;
   function Aft_Value                           (Id : E) return U;
   function Alignment_Clause                    (Id : E) return N;
   function Base_Type                           (Id : E) return E;
   function Declaration_Node                    (Id : E) return N;
   function Designated_Type                     (Id : E) return E;
   function First_Component                     (Id : E) return E;
   function First_Component_Or_Discriminant     (Id : E) return E;
   function First_Formal                        (Id : E) return E;
   function First_Formal_With_Extras            (Id : E) return E;
   function Has_Attach_Handler                  (Id : E) return B;
   function Has_Entries                         (Id : E) return B;
   function Has_Foreign_Convention              (Id : E) return B;
   function Has_Private_Ancestor                (Id : E) return B;
   function Has_Private_Declaration             (Id : E) return B;
   function Implementation_Base_Type            (Id : E) return E;
   function Is_Base_Type                        (Id : E) return B;
   function Is_Boolean_Type                     (Id : E) return B;
   function Is_Constant_Object                  (Id : E) return B;
   function Is_Discriminal                      (Id : E) return B;
   function Is_Dynamic_Scope                    (Id : E) return B;
   function Is_Package_Or_Generic_Package       (Id : E) return B;
   function Is_Prival                           (Id : E) return B;
   function Is_Protected_Component              (Id : E) return B;
   function Is_Protected_Interface              (Id : E) return B;
   function Is_Protected_Record_Type            (Id : E) return B;
   function Is_Standard_Character_Type          (Id : E) return B;
   function Is_String_Type                      (Id : E) return B;
   function Is_Synchronized_Interface           (Id : E) return B;
   function Is_Task_Interface                   (Id : E) return B;
   function Is_Task_Record_Type                 (Id : E) return B;
   function Is_Wrapper_Package                  (Id : E) return B;
   function Last_Formal                         (Id : E) return E;
<<<<<<< HEAD
=======
   function Machine_Emax_Value                  (Id : E) return U;
   function Machine_Emin_Value                  (Id : E) return U;
   function Machine_Mantissa_Value              (Id : E) return U;
   function Machine_Radix_Value                 (Id : E) return U;
   function Model_Emin_Value                    (Id : E) return U;
   function Model_Epsilon_Value                 (Id : E) return R;
   function Model_Mantissa_Value                (Id : E) return U;
   function Model_Small_Value                   (Id : E) return R;
>>>>>>> 03d20231
   function Next_Component                      (Id : E) return E;
   function Next_Component_Or_Discriminant      (Id : E) return E;
   function Next_Discriminant                   (Id : E) return E;
   function Next_Formal                         (Id : E) return E;
   function Next_Formal_With_Extras             (Id : E) return E;
   function Next_Literal                        (Id : E) return E;
   function Next_Stored_Discriminant            (Id : E) return E;
   function Number_Dimensions                   (Id : E) return Pos;
   function Number_Entries                      (Id : E) return Nat;
   function Number_Formals                      (Id : E) return Pos;
<<<<<<< HEAD
   function Root_Type                           (Id : E) return E;
   function Parameter_Mode                      (Id : E) return Formal_Kind;
=======
   function Parameter_Mode                      (Id : E) return Formal_Kind;
   function Primitive_Operations                (Id : E) return L;
   function Root_Type                           (Id : E) return E;
   function Safe_Emax_Value                     (Id : E) return U;
   function Safe_First_Value                    (Id : E) return R;
   function Safe_Last_Value                     (Id : E) return R;
>>>>>>> 03d20231
   function Scope_Depth_Set                     (Id : E) return B;
   function Size_Clause                         (Id : E) return N;
   function Stream_Size_Clause                  (Id : E) return N;
   function Type_High_Bound                     (Id : E) return N;
   function Type_Low_Bound                      (Id : E) return N;
   function Underlying_Type                     (Id : E) return E;

   ----------------------------------------------
   -- Type Representation Attribute Predicates --
   ----------------------------------------------

   --  These predicates test the setting of the indicated attribute. If the
   --  value has been set, then Known is True, and Unknown is False. If no
   --  value is set, then Known is False and Unknown is True. The Known_Static
   --  predicate is true only if the value is set (Known) and is set to a
   --  compile time known value. Note that in the case of Alignment and
   --  Normalized_First_Bit, dynamic values are not possible, so we do not
   --  need a separate Known_Static calls in these cases. The not set (unknown)
   --  values are as follows:

   --    Alignment               Uint_0 or No_Uint
   --    Component_Size          Uint_0 or No_Uint
   --    Component_Bit_Offset    No_Uint
   --    Digits_Value            Uint_0 or No_Uint
   --    Esize                   Uint_0 or No_Uint
   --    Normalized_First_Bit    No_Uint
   --    Normalized_Position     No_Uint
   --    Normalized_Position_Max No_Uint
   --    RM_Size                 Uint_0 or No_Uint

   --  It would be cleaner to use No_Uint in all these cases, but historically
   --  we chose to use Uint_0 at first, and the change over will take time ???
   --  This is particularly true for the RM_Size field, where a value of zero
   --  is legitimate. We deal with this by a nasty kludge that knows that the
   --  value is always known static for discrete types (and no other types can
   --  have an RM_Size value of zero).

   --  In two cases, Known_Static_Esize and Known_Static_RM_Size, there is one
   --  more consideration, which is that we always return False for generic
   --  types. Within a template, the size can look known, because of the fake
   --  size values we put in template types, but they are not really known and
   --  anyone testing if they are known within the template should get False as
   --  a result to prevent incorrect assumptions.

   function Known_Alignment                       (E : Entity_Id) return B;
   function Known_Component_Bit_Offset            (E : Entity_Id) return B;
   function Known_Component_Size                  (E : Entity_Id) return B;
   function Known_Esize                           (E : Entity_Id) return B;
   function Known_Normalized_First_Bit            (E : Entity_Id) return B;
   function Known_Normalized_Position             (E : Entity_Id) return B;
   function Known_Normalized_Position_Max         (E : Entity_Id) return B;
   function Known_RM_Size                         (E : Entity_Id) return B;

   function Known_Static_Component_Bit_Offset     (E : Entity_Id) return B;
   function Known_Static_Component_Size           (E : Entity_Id) return B;
   function Known_Static_Esize                    (E : Entity_Id) return B;
   function Known_Static_Normalized_First_Bit     (E : Entity_Id) return B;
   function Known_Static_Normalized_Position      (E : Entity_Id) return B;
   function Known_Static_Normalized_Position_Max  (E : Entity_Id) return B;
   function Known_Static_RM_Size                  (E : Entity_Id) return B;

   function Unknown_Alignment                     (E : Entity_Id) return B;
   function Unknown_Component_Bit_Offset          (E : Entity_Id) return B;
   function Unknown_Component_Size                (E : Entity_Id) return B;
   function Unknown_Esize                         (E : Entity_Id) return B;
   function Unknown_Normalized_First_Bit          (E : Entity_Id) return B;
   function Unknown_Normalized_Position           (E : Entity_Id) return B;
   function Unknown_Normalized_Position_Max       (E : Entity_Id) return B;
   function Unknown_RM_Size                       (E : Entity_Id) return B;

   ------------------------------
   -- Attribute Set Procedures --
   ------------------------------

   procedure Set_Accept_Address                  (Id : E; V : L);
   procedure Set_Access_Disp_Table               (Id : E; V : L);
   procedure Set_Dispatch_Table_Wrappers         (Id : E; V : L);
   procedure Set_Actual_Subtype                  (Id : E; V : E);
   procedure Set_Address_Taken                   (Id : E; V : B := True);
   procedure Set_Alias                           (Id : E; V : E);
   procedure Set_Alignment                       (Id : E; V : U);
   procedure Set_Associated_Final_Chain          (Id : E; V : E);
   procedure Set_Associated_Formal_Package       (Id : E; V : E);
   procedure Set_Associated_Node_For_Itype       (Id : E; V : N);
   procedure Set_Associated_Storage_Pool         (Id : E; V : E);
   procedure Set_Barrier_Function                (Id : E; V : N);
   procedure Set_Block_Node                      (Id : E; V : N);
   procedure Set_Body_Entity                     (Id : E; V : E);
   procedure Set_Body_Needed_For_SAL             (Id : E; V : B := True);
   procedure Set_CR_Discriminant                 (Id : E; V : E);
   procedure Set_C_Pass_By_Copy                  (Id : E; V : B := True);
   procedure Set_Can_Never_Be_Null               (Id : E; V : B := True);
   procedure Set_Checks_May_Be_Suppressed        (Id : E; V : B := True);
   procedure Set_Class_Wide_Type                 (Id : E; V : E);
   procedure Set_Cloned_Subtype                  (Id : E; V : E);
   procedure Set_Component_Alignment             (Id : E; V : C);
   procedure Set_Component_Bit_Offset            (Id : E; V : U);
   procedure Set_Component_Clause                (Id : E; V : N);
   procedure Set_Component_Size                  (Id : E; V : U);
   procedure Set_Component_Type                  (Id : E; V : E);
   procedure Set_Corresponding_Concurrent_Type   (Id : E; V : E);
   procedure Set_Corresponding_Discriminant      (Id : E; V : E);
   procedure Set_Corresponding_Equality          (Id : E; V : E);
   procedure Set_Corresponding_Protected_Entry   (Id : E; V : E);
   procedure Set_Corresponding_Record_Type       (Id : E; V : E);
   procedure Set_Corresponding_Remote_Type       (Id : E; V : E);
   procedure Set_Current_Use_Clause              (Id : E; V : E);
   procedure Set_Current_Value                   (Id : E; V : N);
   procedure Set_Debug_Info_Off                  (Id : E; V : B := True);
   procedure Set_Debug_Renaming_Link             (Id : E; V : E);
   procedure Set_DTC_Entity                      (Id : E; V : E);
   procedure Set_DT_Entry_Count                  (Id : E; V : U);
   procedure Set_DT_Offset_To_Top_Func           (Id : E; V : E);
   procedure Set_DT_Position                     (Id : E; V : U);
   procedure Set_Default_Expr_Function           (Id : E; V : E);
   procedure Set_Default_Expressions_Processed   (Id : E; V : B := True);
   procedure Set_Default_Value                   (Id : E; V : N);
   procedure Set_Delay_Cleanups                  (Id : E; V : B := True);
   procedure Set_Delay_Subprogram_Descriptors    (Id : E; V : B := True);
   procedure Set_Delta_Value                     (Id : E; V : R);
   procedure Set_Dependent_Instances             (Id : E; V : L);
   procedure Set_Depends_On_Private              (Id : E; V : B := True);
   procedure Set_Digits_Value                    (Id : E; V : U);
   procedure Set_Directly_Designated_Type        (Id : E; V : E);
   procedure Set_Discard_Names                   (Id : E; V : B := True);
   procedure Set_Discriminal                     (Id : E; V : E);
   procedure Set_Discriminal_Link                (Id : E; V : E);
   procedure Set_Discriminant_Checking_Func      (Id : E; V : E);
   procedure Set_Discriminant_Constraint         (Id : E; V : L);
   procedure Set_Discriminant_Default_Value      (Id : E; V : N);
   procedure Set_Discriminant_Number             (Id : E; V : U);
   procedure Set_Elaborate_Body_Desirable        (Id : E; V : B := True);
   procedure Set_Elaboration_Entity              (Id : E; V : E);
   procedure Set_Elaboration_Entity_Required     (Id : E; V : B := True);
   procedure Set_Enclosing_Scope                 (Id : E; V : E);
   procedure Set_Entry_Accepted                  (Id : E; V : B := True);
   procedure Set_Entry_Bodies_Array              (Id : E; V : E);
   procedure Set_Entry_Cancel_Parameter          (Id : E; V : E);
   procedure Set_Entry_Component                 (Id : E; V : E);
   procedure Set_Entry_Formal                    (Id : E; V : E);
   procedure Set_Entry_Index_Constant            (Id : E; V : E);
   procedure Set_Entry_Parameters_Type           (Id : E; V : E);
   procedure Set_Enum_Pos_To_Rep                 (Id : E; V : E);
   procedure Set_Enumeration_Pos                 (Id : E; V : U);
   procedure Set_Enumeration_Rep                 (Id : E; V : U);
   procedure Set_Enumeration_Rep_Expr            (Id : E; V : N);
   procedure Set_Equivalent_Type                 (Id : E; V : E);
   procedure Set_Esize                           (Id : E; V : U);
   procedure Set_Exception_Code                  (Id : E; V : U);
   procedure Set_Extra_Accessibility             (Id : E; V : E);
   procedure Set_Extra_Constrained               (Id : E; V : E);
   procedure Set_Extra_Formal                    (Id : E; V : E);
   procedure Set_Extra_Formals                   (Id : E; V : E);
   procedure Set_Can_Use_Internal_Rep            (Id : E; V : B := True);
   procedure Set_Finalization_Chain_Entity       (Id : E; V : E);
   procedure Set_Finalize_Storage_Only           (Id : E; V : B := True);
   procedure Set_First_Entity                    (Id : E; V : E);
   procedure Set_First_Exit_Statement            (Id : E; V : N);
   procedure Set_First_Index                     (Id : E; V : N);
   procedure Set_First_Literal                   (Id : E; V : E);
   procedure Set_First_Optional_Parameter        (Id : E; V : E);
   procedure Set_First_Private_Entity            (Id : E; V : E);
   procedure Set_First_Rep_Item                  (Id : E; V : N);
   procedure Set_Float_Rep                       (Id : E; V : F);
   procedure Set_Freeze_Node                     (Id : E; V : N);
   procedure Set_From_With_Type                  (Id : E; V : B := True);
   procedure Set_Full_View                       (Id : E; V : E);
   procedure Set_Generic_Homonym                 (Id : E; V : E);
   procedure Set_Generic_Renamings               (Id : E; V : L);
   procedure Set_Handler_Records                 (Id : E; V : S);
   procedure Set_Has_Aliased_Components          (Id : E; V : B := True);
   procedure Set_Has_Alignment_Clause            (Id : E; V : B := True);
   procedure Set_Has_All_Calls_Remote            (Id : E; V : B := True);
   procedure Set_Has_Anon_Block_Suffix           (Id : E; V : B := True);
   procedure Set_Has_Atomic_Components           (Id : E; V : B := True);
   procedure Set_Has_Biased_Representation       (Id : E; V : B := True);
   procedure Set_Has_Completion                  (Id : E; V : B := True);
   procedure Set_Has_Completion_In_Body          (Id : E; V : B := True);
   procedure Set_Has_Complex_Representation      (Id : E; V : B := True);
   procedure Set_Has_Component_Size_Clause       (Id : E; V : B := True);
   procedure Set_Has_Constrained_Partial_View    (Id : E; V : B := True);
   procedure Set_Has_Contiguous_Rep              (Id : E; V : B := True);
   procedure Set_Has_Controlled_Component        (Id : E; V : B := True);
   procedure Set_Has_Controlling_Result          (Id : E; V : B := True);
   procedure Set_Has_Convention_Pragma           (Id : E; V : B := True);
   procedure Set_Has_Delayed_Aspects             (Id : E; V : B := True);
   procedure Set_Has_Delayed_Freeze              (Id : E; V : B := True);
   procedure Set_Has_Discriminants               (Id : E; V : B := True);
   procedure Set_Has_Dispatch_Table              (Id : E; V : B := True);
   procedure Set_Has_Enumeration_Rep_Clause      (Id : E; V : B := True);
   procedure Set_Has_Exit                        (Id : E; V : B := True);
   procedure Set_Has_External_Tag_Rep_Clause     (Id : E; V : B := True);
   procedure Set_Has_Fully_Qualified_Name        (Id : E; V : B := True);
   procedure Set_Has_Gigi_Rep_Item               (Id : E; V : B := True);
   procedure Set_Has_Homonym                     (Id : E; V : B := True);
   procedure Set_Has_Inheritable_Invariants      (Id : E; V : B := True);
   procedure Set_Has_Initial_Value               (Id : E; V : B := True);
   procedure Set_Has_Invariants                  (Id : E; V : B := True);
   procedure Set_Has_Machine_Radix_Clause        (Id : E; V : B := True);
   procedure Set_Has_Master_Entity               (Id : E; V : B := True);
   procedure Set_Has_Missing_Return              (Id : E; V : B := True);
   procedure Set_Has_Nested_Block_With_Handler   (Id : E; V : B := True);
   procedure Set_Has_Forward_Instantiation       (Id : E; V : B := True);
   procedure Set_Has_Up_Level_Access             (Id : E; V : B := True);
   procedure Set_Has_Non_Standard_Rep            (Id : E; V : B := True);
   procedure Set_Has_Object_Size_Clause          (Id : E; V : B := True);
   procedure Set_Has_Per_Object_Constraint       (Id : E; V : B := True);
   procedure Set_Has_Persistent_BSS              (Id : E; V : B := True);
   procedure Set_Has_Postconditions              (Id : E; V : B := True);
   procedure Set_Has_Pragma_Controlled           (Id : E; V : B := True);
   procedure Set_Has_Pragma_Elaborate_Body       (Id : E; V : B := True);
   procedure Set_Has_Pragma_Inline               (Id : E; V : B := True);
   procedure Set_Has_Pragma_Inline_Always        (Id : E; V : B := True);
   procedure Set_Has_Pragma_Ordered              (Id : E; V : B := True);
   procedure Set_Has_Pragma_Pack                 (Id : E; V : B := True);
   procedure Set_Has_Pragma_Preelab_Init         (Id : E; V : B := True);
   procedure Set_Has_Pragma_Pure                 (Id : E; V : B := True);
   procedure Set_Has_Pragma_Pure_Function        (Id : E; V : B := True);
   procedure Set_Has_Pragma_Thread_Local_Storage (Id : E; V : B := True);
   procedure Set_Has_Pragma_Unmodified           (Id : E; V : B := True);
   procedure Set_Has_Pragma_Unreferenced         (Id : E; V : B := True);
   procedure Set_Has_Pragma_Unreferenced_Objects (Id : E; V : B := True);
   procedure Set_Has_Predicates                  (Id : E; V : B := True);
   procedure Set_Has_Primitive_Operations        (Id : E; V : B := True);
   procedure Set_Has_Private_Declaration         (Id : E; V : B := True);
   procedure Set_Has_Qualified_Name              (Id : E; V : B := True);
   procedure Set_Has_RACW                        (Id : E; V : B := True);
   procedure Set_Has_Record_Rep_Clause           (Id : E; V : B := True);
   procedure Set_Has_Recursive_Call              (Id : E; V : B := True);
   procedure Set_Has_Size_Clause                 (Id : E; V : B := True);
   procedure Set_Has_Small_Clause                (Id : E; V : B := True);
   procedure Set_Has_Specified_Layout            (Id : E; V : B := True);
   procedure Set_Has_Specified_Stream_Input      (Id : E; V : B := True);
   procedure Set_Has_Specified_Stream_Output     (Id : E; V : B := True);
   procedure Set_Has_Specified_Stream_Read       (Id : E; V : B := True);
   procedure Set_Has_Specified_Stream_Write      (Id : E; V : B := True);
   procedure Set_Has_Static_Discriminants        (Id : E; V : B := True);
   procedure Set_Has_Storage_Size_Clause         (Id : E; V : B := True);
   procedure Set_Has_Stream_Size_Clause          (Id : E; V : B := True);
   procedure Set_Has_Subprogram_Descriptor       (Id : E; V : B := True);
   procedure Set_Has_Task                        (Id : E; V : B := True);
   procedure Set_Has_Thunks                      (Id : E; V : B := True);
   procedure Set_Has_Unchecked_Union             (Id : E; V : B := True);
   procedure Set_Has_Unknown_Discriminants       (Id : E; V : B := True);
   procedure Set_Has_Volatile_Components         (Id : E; V : B := True);
   procedure Set_Has_Xref_Entry                  (Id : E; V : B := True);
   procedure Set_Hiding_Loop_Variable            (Id : E; V : E);
   procedure Set_Homonym                         (Id : E; V : E);
   procedure Set_Interfaces                      (Id : E; V : L);
   procedure Set_In_Package_Body                 (Id : E; V : B := True);
   procedure Set_In_Private_Part                 (Id : E; V : B := True);
   procedure Set_In_Use                          (Id : E; V : B := True);
   procedure Set_Inner_Instances                 (Id : E; V : L);
   procedure Set_Interface_Alias                 (Id : E; V : E);
   procedure Set_Interface_Name                  (Id : E; V : N);
   procedure Set_Is_AST_Entry                    (Id : E; V : B := True);
   procedure Set_Is_Abstract_Subprogram          (Id : E; V : B := True);
   procedure Set_Is_Abstract_Type                (Id : E; V : B := True);
   procedure Set_Is_Access_Constant              (Id : E; V : B := True);
   procedure Set_Is_Ada_2005_Only                (Id : E; V : B := True);
   procedure Set_Is_Ada_2012_Only                (Id : E; V : B := True);
   procedure Set_Is_Aliased                      (Id : E; V : B := True);
   procedure Set_Is_Asynchronous                 (Id : E; V : B := True);
   procedure Set_Is_Atomic                       (Id : E; V : B := True);
   procedure Set_Is_Bit_Packed_Array             (Id : E; V : B := True);
   procedure Set_Is_CPP_Class                    (Id : E; V : B := True);
   procedure Set_Is_Called                       (Id : E; V : B := True);
   procedure Set_Is_Character_Type               (Id : E; V : B := True);
   procedure Set_Is_Child_Unit                   (Id : E; V : B := True);
   procedure Set_Is_Class_Wide_Equivalent_Type   (Id : E; V : B := True);
   procedure Set_Is_Compilation_Unit             (Id : E; V : B := True);
   procedure Set_Is_Completely_Hidden            (Id : E; V : B := True);
   procedure Set_Is_Concurrent_Record_Type       (Id : E; V : B := True);
   procedure Set_Is_Constr_Subt_For_UN_Aliased   (Id : E; V : B := True);
   procedure Set_Is_Constr_Subt_For_U_Nominal    (Id : E; V : B := True);
   procedure Set_Is_Constrained                  (Id : E; V : B := True);
   procedure Set_Is_Constructor                  (Id : E; V : B := True);
   procedure Set_Is_Controlled                   (Id : E; V : B := True);
   procedure Set_Is_Controlling_Formal           (Id : E; V : B := True);
   procedure Set_Is_Descendent_Of_Address        (Id : E; V : B := True);
   procedure Set_Is_Discrim_SO_Function          (Id : E; V : B := True);
   procedure Set_Is_Dispatch_Table_Entity        (Id : E; V : B := True);
   procedure Set_Is_Dispatching_Operation        (Id : E; V : B := True);
   procedure Set_Is_Eliminated                   (Id : E; V : B := True);
   procedure Set_Is_Entry_Formal                 (Id : E; V : B := True);
   procedure Set_Is_Exported                     (Id : E; V : B := True);
   procedure Set_Is_First_Subtype                (Id : E; V : B := True);
   procedure Set_Is_For_Access_Subtype           (Id : E; V : B := True);
   procedure Set_Is_Formal_Subprogram            (Id : E; V : B := True);
   procedure Set_Is_Frozen                       (Id : E; V : B := True);
   procedure Set_Is_Generic_Actual_Type          (Id : E; V : B := True);
   procedure Set_Is_Generic_Instance             (Id : E; V : B := True);
   procedure Set_Is_Generic_Type                 (Id : E; V : B := True);
   procedure Set_Is_Hidden                       (Id : E; V : B := True);
   procedure Set_Is_Hidden_Open_Scope            (Id : E; V : B := True);
   procedure Set_Is_Immediately_Visible          (Id : E; V : B := True);
   procedure Set_Is_Imported                     (Id : E; V : B := True);
   procedure Set_Is_Inlined                      (Id : E; V : B := True);
   procedure Set_Is_Interface                    (Id : E; V : B := True);
   procedure Set_Is_Instantiated                 (Id : E; V : B := True);
   procedure Set_Is_Internal                     (Id : E; V : B := True);
   procedure Set_Is_Interrupt_Handler            (Id : E; V : B := True);
   procedure Set_Is_Intrinsic_Subprogram         (Id : E; V : B := True);
   procedure Set_Is_Itype                        (Id : E; V : B := True);
   procedure Set_Is_Known_Non_Null               (Id : E; V : B := True);
   procedure Set_Is_Known_Null                   (Id : E; V : B := True);
   procedure Set_Is_Known_Valid                  (Id : E; V : B := True);
   procedure Set_Is_Limited_Composite            (Id : E; V : B := True);
   procedure Set_Is_Limited_Interface            (Id : E; V : B := True);
   procedure Set_Is_Limited_Record               (Id : E; V : B := True);
   procedure Set_Is_Local_Anonymous_Access       (Id : E; V : B := True);
   procedure Set_Is_Machine_Code_Subprogram      (Id : E; V : B := True);
   procedure Set_Is_Non_Static_Subtype           (Id : E; V : B := True);
   procedure Set_Is_Null_Init_Proc               (Id : E; V : B := True);
   procedure Set_Is_Obsolescent                  (Id : E; V : B := True);
   procedure Set_Is_Only_Out_Parameter           (Id : E; V : B := True);
   procedure Set_Is_Optional_Parameter           (Id : E; V : B := True);
   procedure Set_Is_Package_Body_Entity          (Id : E; V : B := True);
   procedure Set_Is_Packed                       (Id : E; V : B := True);
   procedure Set_Is_Packed_Array_Type            (Id : E; V : B := True);
   procedure Set_Is_Potentially_Use_Visible      (Id : E; V : B := True);
   procedure Set_Is_Preelaborated                (Id : E; V : B := True);
   procedure Set_Is_Primitive                    (Id : E; V : B := True);
   procedure Set_Is_Primitive_Wrapper            (Id : E; V : B := True);
   procedure Set_Is_Private_Composite            (Id : E; V : B := True);
   procedure Set_Is_Private_Descendant           (Id : E; V : B := True);
   procedure Set_Is_Private_Primitive            (Id : E; V : B := True);
   procedure Set_Is_Public                       (Id : E; V : B := True);
   procedure Set_Is_Pure                         (Id : E; V : B := True);
   procedure Set_Is_Pure_Unit_Access_Type        (Id : E; V : B := True);
   procedure Set_Is_RACW_Stub_Type               (Id : E; V : B := True);
   procedure Set_Is_Raised                       (Id : E; V : B := True);
   procedure Set_Is_Remote_Call_Interface        (Id : E; V : B := True);
   procedure Set_Is_Remote_Types                 (Id : E; V : B := True);
   procedure Set_Is_Renaming_Of_Object           (Id : E; V : B := True);
   procedure Set_Is_Return_Object                (Id : E; V : B := True);
   procedure Set_Is_Shared_Passive               (Id : E; V : B := True);
   procedure Set_Is_Statically_Allocated         (Id : E; V : B := True);
   procedure Set_Is_Tag                          (Id : E; V : B := True);
   procedure Set_Is_Tagged_Type                  (Id : E; V : B := True);
   procedure Set_Is_Thunk                        (Id : E; V : B := True);
   procedure Set_Is_Trivial_Subprogram           (Id : E; V : B := True);
   procedure Set_Is_True_Constant                (Id : E; V : B := True);
   procedure Set_Is_Unchecked_Union              (Id : E; V : B := True);
   procedure Set_Is_Underlying_Record_View       (Id : E; V : B := True);
   procedure Set_Is_Unsigned_Type                (Id : E; V : B := True);
   procedure Set_Is_VMS_Exception                (Id : E; V : B := True);
   procedure Set_Is_Valued_Procedure             (Id : E; V : B := True);
   procedure Set_Is_Visible_Child_Unit           (Id : E; V : B := True);
   procedure Set_Is_Visible_Formal               (Id : E; V : B := True);
   procedure Set_Is_Volatile                     (Id : E; V : B := True);
   procedure Set_Itype_Printed                   (Id : E; V : B := True);
   procedure Set_Kill_Elaboration_Checks         (Id : E; V : B := True);
   procedure Set_Kill_Range_Checks               (Id : E; V : B := True);
   procedure Set_Kill_Tag_Checks                 (Id : E; V : B := True);
   procedure Set_Known_To_Have_Preelab_Init      (Id : E; V : B := True);
   procedure Set_Last_Assignment                 (Id : E; V : N);
   procedure Set_Last_Entity                     (Id : E; V : E);
   procedure Set_Limited_View                    (Id : E; V : E);
   procedure Set_Lit_Indexes                     (Id : E; V : E);
   procedure Set_Lit_Strings                     (Id : E; V : E);
   procedure Set_Low_Bound_Tested                (Id : E; V : B := True);
   procedure Set_Machine_Radix_10                (Id : E; V : B := True);
   procedure Set_Master_Id                       (Id : E; V : E);
   procedure Set_Materialize_Entity              (Id : E; V : B := True);
   procedure Set_Mechanism                       (Id : E; V : M);
   procedure Set_Modulus                         (Id : E; V : U);
   procedure Set_Must_Be_On_Byte_Boundary        (Id : E; V : B := True);
   procedure Set_Must_Have_Preelab_Init          (Id : E; V : B := True);
   procedure Set_Needs_Debug_Info                (Id : E; V : B := True);
   procedure Set_Needs_No_Actuals                (Id : E; V : B := True);
   procedure Set_Never_Set_In_Source             (Id : E; V : B := True);
   procedure Set_Next_Inlined_Subprogram         (Id : E; V : E);
   procedure Set_No_Pool_Assigned                (Id : E; V : B := True);
   procedure Set_No_Return                       (Id : E; V : B := True);
   procedure Set_No_Strict_Aliasing              (Id : E; V : B := True);
   procedure Set_Non_Binary_Modulus              (Id : E; V : B := True);
   procedure Set_Non_Limited_View                (Id : E; V : E);
   procedure Set_Nonzero_Is_True                 (Id : E; V : B := True);
   procedure Set_Normalized_First_Bit            (Id : E; V : U);
   procedure Set_Normalized_Position             (Id : E; V : U);
   procedure Set_Normalized_Position_Max         (Id : E; V : U);
   procedure Set_OK_To_Rename                    (Id : E; V : B := True);
   procedure Set_OK_To_Reorder_Components        (Id : E; V : B := True);
   procedure Set_Optimize_Alignment_Space        (Id : E; V : B := True);
   procedure Set_Optimize_Alignment_Time         (Id : E; V : B := True);
   procedure Set_Original_Array_Type             (Id : E; V : E);
   procedure Set_Original_Record_Component       (Id : E; V : E);
   procedure Set_Overlays_Constant               (Id : E; V : B := True);
   procedure Set_Overridden_Operation            (Id : E; V : E);
   procedure Set_Package_Instantiation           (Id : E; V : N);
   procedure Set_Packed_Array_Type               (Id : E; V : E);
   procedure Set_Parent_Subtype                  (Id : E; V : E);
   procedure Set_Postcondition_Proc              (Id : E; V : E);
<<<<<<< HEAD
   procedure Set_Primitive_Operations            (Id : E; V : L);
=======
   procedure Set_PPC_Wrapper                     (Id : E; V : E);
   procedure Set_Direct_Primitive_Operations     (Id : E; V : L);
>>>>>>> 03d20231
   procedure Set_Prival                          (Id : E; V : E);
   procedure Set_Prival_Link                     (Id : E; V : E);
   procedure Set_Private_Dependents              (Id : E; V : L);
   procedure Set_Private_View                    (Id : E; V : N);
   procedure Set_Protected_Body_Subprogram       (Id : E; V : E);
   procedure Set_Protected_Formal                (Id : E; V : E);
   procedure Set_Protection_Object               (Id : E; V : E);
   procedure Set_RM_Size                         (Id : E; V : U);
   procedure Set_Reachable                       (Id : E; V : B := True);
   procedure Set_Referenced                      (Id : E; V : B := True);
   procedure Set_Referenced_As_LHS               (Id : E; V : B := True);
   procedure Set_Referenced_As_Out_Parameter     (Id : E; V : B := True);
   procedure Set_Register_Exception_Call         (Id : E; V : N);
   procedure Set_Related_Array_Object            (Id : E; V : E);
   procedure Set_Related_Expression              (Id : E; V : N);
   procedure Set_Related_Instance                (Id : E; V : E);
   procedure Set_Related_Type                    (Id : E; V : E);
   procedure Set_Relative_Deadline_Variable      (Id : E; V : E);
   procedure Set_Renamed_Entity                  (Id : E; V : N);
   procedure Set_Renamed_In_Spec                 (Id : E; V : B := True);
   procedure Set_Renamed_Object                  (Id : E; V : N);
   procedure Set_Renaming_Map                    (Id : E; V : U);
   procedure Set_Requires_Overriding             (Id : E; V : B := True);
   procedure Set_Return_Present                  (Id : E; V : B := True);
   procedure Set_Return_Applies_To               (Id : E; V : N);
   procedure Set_Returns_By_Ref                  (Id : E; V : B := True);
   procedure Set_Reverse_Bit_Order               (Id : E; V : B := True);
   procedure Set_Scalar_Range                    (Id : E; V : N);
   procedure Set_Scale_Value                     (Id : E; V : U);
   procedure Set_Scope_Depth_Value               (Id : E; V : U);
   procedure Set_Sec_Stack_Needed_For_Return     (Id : E; V : B := True);
   procedure Set_Shadow_Entities                 (Id : E; V : S);
   procedure Set_Shared_Var_Procs_Instance       (Id : E; V : E);
   procedure Set_Size_Check_Code                 (Id : E; V : N);
   procedure Set_Size_Depends_On_Discriminant    (Id : E; V : B := True);
   procedure Set_Size_Known_At_Compile_Time      (Id : E; V : B := True);
   procedure Set_Small_Value                     (Id : E; V : R);
   procedure Set_Spec_Entity                     (Id : E; V : E);
   procedure Set_Spec_PPC_List                   (Id : E; V : N);
   procedure Set_Static_Predicate                (Id : E; V : S);
   procedure Set_Storage_Size_Variable           (Id : E; V : E);
   procedure Set_Static_Elaboration_Desired      (Id : E; V : B);
   procedure Set_Static_Initialization           (Id : E; V : N);
   procedure Set_Stored_Constraint               (Id : E; V : L);
   procedure Set_Strict_Alignment                (Id : E; V : B := True);
   procedure Set_String_Literal_Length           (Id : E; V : U);
   procedure Set_String_Literal_Low_Bound        (Id : E; V : N);
   procedure Set_Subprograms_For_Type            (Id : E; V : E);
   procedure Set_Suppress_Elaboration_Warnings   (Id : E; V : B := True);
   procedure Set_Suppress_Init_Proc              (Id : E; V : B := True);
   procedure Set_Suppress_Style_Checks           (Id : E; V : B := True);
   procedure Set_Suppress_Value_Tracking_On_Call (Id : E; V : B := True);
   procedure Set_Task_Body_Procedure             (Id : E; V : N);
   procedure Set_Treat_As_Volatile               (Id : E; V : B := True);
   procedure Set_Underlying_Full_View            (Id : E; V : E);
   procedure Set_Underlying_Record_View          (Id : E; V : E);
   procedure Set_Universal_Aliasing              (Id : E; V : B := True);
   procedure Set_Unset_Reference                 (Id : E; V : N);
   procedure Set_Used_As_Generic_Actual          (Id : E; V : B := True);
   procedure Set_Uses_Sec_Stack                  (Id : E; V : B := True);
   procedure Set_Warnings_Off                    (Id : E; V : B := True);
   procedure Set_Warnings_Off_Used               (Id : E; V : B := True);
   procedure Set_Warnings_Off_Used_Unmodified    (Id : E; V : B := True);
   procedure Set_Warnings_Off_Used_Unreferenced  (Id : E; V : B := True);
   procedure Set_Was_Hidden                      (Id : E; V : B := True);
   procedure Set_Wrapped_Entity                  (Id : E; V : E);

   ---------------------------------------------------
   -- Access to Subprograms in Subprograms_For_Type --
   ---------------------------------------------------

   function Invariant_Procedure                 (Id : E) return N;
   function Predicate_Function                  (Id : E) return N;

   procedure Set_Invariant_Procedure            (Id : E; V : E);
   procedure Set_Predicate_Function             (Id : E; V : E);

   -----------------------------------
   -- Field Initialization Routines --
   -----------------------------------

   --  These routines are overloadings of some of the above Set procedures
   --  where the argument is normally a Uint. The overloadings take an Int
   --  parameter instead, and appropriately convert it. There are also
   --  versions that implicitly initialize to the appropriate "not set"
   --  value. The not set (unknown) values are as follows:

   --    Alignment                 Uint_0
   --    Component_Size            Uint_0
   --    Component_Bit_Offset      No_Uint
   --    Digits_Value              Uint_0
   --    Esize                     Uint_0
   --    Normalized_First_Bit      No_Uint
   --    Normalized_Position       No_Uint
   --    Normalized_Position_Max   No_Uint
   --    RM_Size                   Uint_0

   --  It would be cleaner to use No_Uint in all these cases, but historically
   --  we chose to use Uint_0 at first, and the change over will take time ???
   --  This is particularly true for the RM_Size field, where a value of zero
   --  is legitimate and causes some kludges around the code.

   --  Contrary to the corresponding Set procedures above, these routines
   --  do NOT check the entity kind of their argument, instead they set the
   --  underlying Uint fields directly (this allows them to be used for
   --  entities whose Ekind has not been set yet).

   procedure Init_Alignment                (Id : E; V : Int);
   procedure Init_Component_Size           (Id : E; V : Int);
   procedure Init_Component_Bit_Offset     (Id : E; V : Int);
   procedure Init_Digits_Value             (Id : E; V : Int);
   procedure Init_Esize                    (Id : E; V : Int);
   procedure Init_Normalized_First_Bit     (Id : E; V : Int);
   procedure Init_Normalized_Position      (Id : E; V : Int);
   procedure Init_Normalized_Position_Max  (Id : E; V : Int);
   procedure Init_RM_Size                  (Id : E; V : Int);

   procedure Init_Alignment                (Id : E);
   procedure Init_Component_Size           (Id : E);
   procedure Init_Component_Bit_Offset     (Id : E);
   procedure Init_Digits_Value             (Id : E);
   procedure Init_Esize                    (Id : E);
   procedure Init_Normalized_First_Bit     (Id : E);
   procedure Init_Normalized_Position      (Id : E);
   procedure Init_Normalized_Position_Max  (Id : E);
   procedure Init_RM_Size                  (Id : E);

   procedure Init_Size_Align (Id : E);
   --  This procedure initializes both size fields and the alignment
   --  field to all be Unknown.

   procedure Init_Size (Id : E; V : Int);
   --  Initialize both the Esize and RM_Size fields of E to V

   procedure Init_Component_Location (Id : E);
   --  Initializes all fields describing the location of a component
   --  (Normalized_Position, Component_Bit_Offset, Normalized_First_Bit,
   --  Normalized_Position_Max, Esize) to all be Unknown.

   ---------------
   -- Iterators --
   ---------------

   --  The call to Next_xxx (obj) is equivalent to obj := Next_xxx (obj)
   --  We define the set of Proc_Next_xxx routines simply for the purposes
   --  of inlining them without necessarily inlining the function.

   procedure Proc_Next_Component                 (N : in out Node_Id);
   procedure Proc_Next_Component_Or_Discriminant (N : in out Node_Id);
   procedure Proc_Next_Discriminant              (N : in out Node_Id);
   procedure Proc_Next_Formal                    (N : in out Node_Id);
   procedure Proc_Next_Formal_With_Extras        (N : in out Node_Id);
   procedure Proc_Next_Index                     (N : in out Node_Id);
   procedure Proc_Next_Inlined_Subprogram        (N : in out Node_Id);
   procedure Proc_Next_Literal                   (N : in out Node_Id);
   procedure Proc_Next_Stored_Discriminant       (N : in out Node_Id);

   pragma Inline (Proc_Next_Component);
   pragma Inline (Proc_Next_Component_Or_Discriminant);
   pragma Inline (Proc_Next_Discriminant);
   pragma Inline (Proc_Next_Formal);
   pragma Inline (Proc_Next_Formal_With_Extras);
   pragma Inline (Proc_Next_Index);
   pragma Inline (Proc_Next_Inlined_Subprogram);
   pragma Inline (Proc_Next_Literal);
   pragma Inline (Proc_Next_Stored_Discriminant);

   procedure Next_Component                 (N : in out Node_Id)
     renames Proc_Next_Component;

   procedure Next_Component_Or_Discriminant (N : in out Node_Id)
     renames Proc_Next_Component_Or_Discriminant;

   procedure Next_Discriminant              (N : in out Node_Id)
     renames Proc_Next_Discriminant;

   procedure Next_Formal                    (N : in out Node_Id)
     renames Proc_Next_Formal;

   procedure Next_Formal_With_Extras        (N : in out Node_Id)
     renames Proc_Next_Formal_With_Extras;

   procedure Next_Index                     (N : in out Node_Id)
     renames Proc_Next_Index;

   procedure Next_Inlined_Subprogram        (N : in out Node_Id)
     renames Proc_Next_Inlined_Subprogram;

   procedure Next_Literal                   (N : in out Node_Id)
     renames Proc_Next_Literal;

   procedure Next_Stored_Discriminant       (N : in out Node_Id)
     renames Proc_Next_Stored_Discriminant;

   ---------------------------
   -- Testing Warning Flags --
   ---------------------------

   --  These routines are to be used rather than testing flags Warnings_Off,
   --  Has_Pragma_Unmodified, Has_Pragma_Unreferenced. They deal with setting
   --  the flags Warnings_Off_Used[_Unmodified|Unreferenced] for later access.

   function Has_Warnings_Off (E : Entity_Id) return Boolean;
   --  If Warnings_Off is set on E, then returns True and also sets the flag
   --  Warnings_Off_Used on E. If Warnings_Off is not set on E, returns False
   --  and has no side effect.

   function Has_Unmodified (E : Entity_Id) return Boolean;
   --  If flag Has_Pragma_Unmodified is set on E, returns True with no side
   --  effects. Otherwise if Warnings_Off is set on E, returns True and also
   --  sets the flag Warnings_Off_Used_Unmodified on E. If neither of the flags
   --  Warnings_Off nor Has_Pragma_Unmodified is set, returns False with no
   --  side effects.

   function Has_Unreferenced (E : Entity_Id) return Boolean;
   --  If flag Has_Pragma_Unreferenced is set on E, returns True with no side
   --  effects. Otherwise if Warnings_Off is set on E, returns True and also
   --  sets the flag Warnings_Off_Used_Unreferenced on E. If neither of the
   --  flags Warnings_Off nor Has_Pragma_Unreferenced is set, returns False
   --  with no side effects.

   ----------------------------------------------
   -- Subprograms for Accessing Rep Item Chain --
   ----------------------------------------------

   --  The First_Rep_Item field of every entity points to a linked list (linked
   --  through Next_Rep_Item) of representation pragmas, attribute definition
   --  clauses, representation clauses, and aspect specifications that apply to
   --  the item. Note that in the case of types, it is assumed that any such
   --  rep items for a base type also apply to all subtypes. This is achieved
   --  by having the chain for subtypes link onto the chain for the base type,
   --  so that new entries for the subtype are added at the start of the chain.
   --
   --  Note: aspect specification nodes are linked only when evaluation of the
   --  expression is deferred to the freeze point. For further details see
   --  Sem_Ch13.Analyze_Aspect_Specifications.

   function Get_Attribute_Definition_Clause
     (E  : Entity_Id;
      Id : Attribute_Id) return Node_Id;
   --  Searches the Rep_Item chain for a given entity E, for an instance of an
   --  attribute definition clause with the given attribute Id. If found, the
   --  value returned is the N_Attribute_Definition_Clause node, otherwise
   --  Empty is returned.

<<<<<<< HEAD
   function Get_Record_Representation_Clause (E : Entity_Id) return Node_Id;
   --  Searches the Rep_Item chain for a given entyt E, for a record
=======
   function Get_Rep_Item_For_Entity
     (E   : Entity_Id;
      Nam : Name_Id) return Node_Id;
   --  Searches the Rep_Item chain for a given entity E, for an instance of a
   --  rep item (pragma, attribute definition clause, or aspect specification)
   --  whose name matches the given name. If one is found, it is returned,
   --  otherwise Empty is returned. Unlike the other Get routines for the
   --  Rep_Item chain, this only returns items whose entity matches E (it
   --  does not return items from the parent chain).

   function Get_Record_Representation_Clause (E : Entity_Id) return Node_Id;
   --  Searches the Rep_Item chain for a given entity E, for a record
>>>>>>> 03d20231
   --  representation clause, and if found, returns it. Returns Empty
   --  if no such clause is found.

   function Get_Rep_Pragma (E : Entity_Id; Nam : Name_Id) return Node_Id;
   --  Searches the Rep_Item chain for the given entity E, for an instance
   --  a representation pragma with the given name Nam. If found then the
   --  value returned is the N_Pragma node, otherwise Empty is returned.

   function Has_Rep_Pragma (E : Entity_Id; Nam : Name_Id) return Boolean;
   --  Searches the Rep_Item chain for the given entity E, for an instance
   --  of representation pragma with the given name Nam. If found then True
   --  is returned, otherwise False indicates that no matching entry was found.

   function Has_Attribute_Definition_Clause
     (E  : Entity_Id;
      Id : Attribute_Id) return Boolean;
   --  Searches the Rep_Item chain for a given entity E, for an instance of an
   --  attribute definition clause with the given attribute Id. If found, True
   --  is returned, otherwise False indicates that no matching entry was found.

   procedure Record_Rep_Item (E : Entity_Id; N : Node_Id);
   --  N is the node for a representation pragma, representation clause, an
   --  attribute definition clause, or an aspect specification that applies to
   --  entity E. This procedure links the node N onto the Rep_Item chain for
   --  entity E. Note that it is an error to call this procedure with E being
   --  overloadable, and N being a pragma that applies to multiple overloadable
   --  entities (Convention, Interface, Inline, Inline_Always, Import, Export,
   --  External). This is not allowed even in the case where the entity is not
   --  overloaded, since we can't rely on it being present in the overloaded
   --  case, it is not useful to have it present in the non-overloaded case.

   -------------------------------
   -- Miscellaneous Subprograms --
   -------------------------------

   procedure Append_Entity (Id : Entity_Id; V : Entity_Id);
   --  Add an entity to the list of entities declared in the scope V

   function Get_Full_View (T : Entity_Id) return Entity_Id;
   --  If T is an incomplete type and the full declaration has been seen, or
   --  is the name of a class_wide type whose root is incomplete, return the
   --  corresponding full declaration, else return T itself.

   function Is_Entity_Name (N : Node_Id) return Boolean;
   --  Test if the node N is the name of an entity (i.e. is an identifier,
   --  expanded name, or an attribute reference that returns an entity).

   function Next_Index (Id : Node_Id) return Node_Id;
   --  Given an index from a previous call to First_Index or Next_Index,
   --  returns a node representing the occurrence of the next index subtype,
   --  or Empty if there are no more index subtypes.

   function Scope_Depth (Id : Entity_Id) return Uint;
   --  Returns the scope depth value of the Id, unless the Id is a record
   --  type, in which case it returns the scope depth of the record scope.

   function Subtype_Kind (K : Entity_Kind) return Entity_Kind;
   --  Given an entity_kind K this function returns the entity_kind
   --  corresponding to subtype kind of the type represented by K. For
   --  example if K is E_Signed_Integer_Type then E_Signed_Integer_Subtype
   --  is returned. If K is already a subtype kind it itself is returned. An
   --  internal error is generated if no such correspondence exists for K.

   ----------------------------------
   -- Debugging Output Subprograms --
   ----------------------------------

   procedure Write_Entity_Flags (Id : Entity_Id; Prefix : String);
   --  Writes a series of entries giving a line for each flag that is
   --  set to True. Each line is prefixed by the given string

   procedure Write_Entity_Info (Id : Entity_Id; Prefix : String);
   --  A debugging procedure to write out information about an entity

   procedure Write_Field6_Name  (Id : Entity_Id);
   procedure Write_Field7_Name  (Id : Entity_Id);
   procedure Write_Field8_Name  (Id : Entity_Id);
   procedure Write_Field9_Name  (Id : Entity_Id);
   procedure Write_Field10_Name (Id : Entity_Id);
   procedure Write_Field11_Name (Id : Entity_Id);
   procedure Write_Field12_Name (Id : Entity_Id);
   procedure Write_Field13_Name (Id : Entity_Id);
   procedure Write_Field14_Name (Id : Entity_Id);
   procedure Write_Field15_Name (Id : Entity_Id);
   procedure Write_Field16_Name (Id : Entity_Id);
   procedure Write_Field17_Name (Id : Entity_Id);
   procedure Write_Field18_Name (Id : Entity_Id);
   procedure Write_Field19_Name (Id : Entity_Id);
   procedure Write_Field20_Name (Id : Entity_Id);
   procedure Write_Field21_Name (Id : Entity_Id);
   procedure Write_Field22_Name (Id : Entity_Id);
   procedure Write_Field23_Name (Id : Entity_Id);
   procedure Write_Field24_Name (Id : Entity_Id);
   procedure Write_Field25_Name (Id : Entity_Id);
   procedure Write_Field26_Name (Id : Entity_Id);
   procedure Write_Field27_Name (Id : Entity_Id);
   procedure Write_Field28_Name (Id : Entity_Id);
   procedure Write_Field29_Name (Id : Entity_Id);
   --  These routines are used in Treepr to output a nice symbolic name for
   --  the given field, depending on the Ekind. No blanks or end of lines are
   --  output, just the characters of the field name.

   --------------------
   -- Inline Pragmas --
   --------------------

   --  Note that these inline pragmas are referenced by the XEINFO utility
   --  program in preparing the corresponding C header, and only those
   --  subprograms meeting the requirements documented in the section on
   --  XEINFO may be referenced in this section.

   pragma Inline (Accept_Address);
   pragma Inline (Access_Disp_Table);
   pragma Inline (Actual_Subtype);
   pragma Inline (Address_Taken);
   pragma Inline (Alias);
   pragma Inline (Alignment);
   pragma Inline (Associated_Final_Chain);
   pragma Inline (Associated_Formal_Package);
   pragma Inline (Associated_Node_For_Itype);
   pragma Inline (Associated_Storage_Pool);
   pragma Inline (Barrier_Function);
   pragma Inline (Block_Node);
   pragma Inline (Body_Entity);
   pragma Inline (Body_Needed_For_SAL);
   pragma Inline (CR_Discriminant);
   pragma Inline (C_Pass_By_Copy);
   pragma Inline (Can_Never_Be_Null);
   pragma Inline (Checks_May_Be_Suppressed);
   pragma Inline (Class_Wide_Type);
   pragma Inline (Cloned_Subtype);
   pragma Inline (Component_Bit_Offset);
   pragma Inline (Component_Clause);
   pragma Inline (Component_Size);
   pragma Inline (Component_Type);
   pragma Inline (Corresponding_Concurrent_Type);
   pragma Inline (Corresponding_Discriminant);
   pragma Inline (Corresponding_Equality);
   pragma Inline (Corresponding_Protected_Entry);
   pragma Inline (Corresponding_Record_Type);
   pragma Inline (Corresponding_Remote_Type);
   pragma Inline (Current_Use_Clause);
   pragma Inline (Current_Value);
   pragma Inline (Debug_Info_Off);
   pragma Inline (Debug_Renaming_Link);
   pragma Inline (Dispatch_Table_Wrappers);
   pragma Inline (DTC_Entity);
   pragma Inline (DT_Entry_Count);
   pragma Inline (DT_Offset_To_Top_Func);
   pragma Inline (DT_Position);
   pragma Inline (Default_Expr_Function);
   pragma Inline (Default_Expressions_Processed);
   pragma Inline (Default_Value);
   pragma Inline (Delay_Cleanups);
   pragma Inline (Delay_Subprogram_Descriptors);
   pragma Inline (Delta_Value);
   pragma Inline (Dependent_Instances);
   pragma Inline (Depends_On_Private);
   pragma Inline (Digits_Value);
   pragma Inline (Direct_Primitive_Operations);
   pragma Inline (Directly_Designated_Type);
   pragma Inline (Discard_Names);
   pragma Inline (Discriminal);
   pragma Inline (Discriminal_Link);
   pragma Inline (Discriminant_Checking_Func);
   pragma Inline (Discriminant_Constraint);
   pragma Inline (Discriminant_Default_Value);
   pragma Inline (Discriminant_Number);
   pragma Inline (Elaborate_Body_Desirable);
   pragma Inline (Elaboration_Entity);
   pragma Inline (Elaboration_Entity_Required);
   pragma Inline (Enclosing_Scope);
   pragma Inline (Entry_Accepted);
   pragma Inline (Entry_Bodies_Array);
   pragma Inline (Entry_Cancel_Parameter);
   pragma Inline (Entry_Component);
   pragma Inline (Entry_Formal);
   pragma Inline (Entry_Index_Constant);
   pragma Inline (Entry_Index_Type);
   pragma Inline (Entry_Parameters_Type);
   pragma Inline (Enum_Pos_To_Rep);
   pragma Inline (Enumeration_Pos);
   pragma Inline (Enumeration_Rep);
   pragma Inline (Enumeration_Rep_Expr);
   pragma Inline (Equivalent_Type);
   pragma Inline (Esize);
   pragma Inline (Exception_Code);
   pragma Inline (Extra_Accessibility);
   pragma Inline (Extra_Constrained);
   pragma Inline (Extra_Formal);
   pragma Inline (Extra_Formals);
   pragma Inline (Can_Use_Internal_Rep);
   pragma Inline (Finalization_Chain_Entity);
   pragma Inline (First_Entity);
   pragma Inline (First_Exit_Statement);
   pragma Inline (First_Index);
   pragma Inline (First_Literal);
   pragma Inline (First_Optional_Parameter);
   pragma Inline (First_Private_Entity);
   pragma Inline (First_Rep_Item);
   pragma Inline (Freeze_Node);
   pragma Inline (From_With_Type);
   pragma Inline (Full_View);
   pragma Inline (Generic_Homonym);
   pragma Inline (Generic_Renamings);
   pragma Inline (Handler_Records);
   pragma Inline (Has_Aliased_Components);
   pragma Inline (Has_Alignment_Clause);
   pragma Inline (Has_All_Calls_Remote);
   pragma Inline (Has_Anon_Block_Suffix);
   pragma Inline (Has_Atomic_Components);
   pragma Inline (Has_Biased_Representation);
   pragma Inline (Has_Completion);
   pragma Inline (Has_Completion_In_Body);
   pragma Inline (Has_Complex_Representation);
   pragma Inline (Has_Component_Size_Clause);
   pragma Inline (Has_Constrained_Partial_View);
   pragma Inline (Has_Contiguous_Rep);
   pragma Inline (Has_Controlled_Component);
   pragma Inline (Has_Controlling_Result);
   pragma Inline (Has_Convention_Pragma);
   pragma Inline (Has_Delayed_Aspects);
   pragma Inline (Has_Delayed_Freeze);
   pragma Inline (Has_Discriminants);
   pragma Inline (Has_Dispatch_Table);
   pragma Inline (Has_Enumeration_Rep_Clause);
   pragma Inline (Has_Exit);
   pragma Inline (Has_External_Tag_Rep_Clause);
   pragma Inline (Has_Fully_Qualified_Name);
   pragma Inline (Has_Gigi_Rep_Item);
   pragma Inline (Has_Homonym);
   pragma Inline (Has_Inheritable_Invariants);
   pragma Inline (Has_Initial_Value);
   pragma Inline (Has_Invariants);
   pragma Inline (Has_Machine_Radix_Clause);
   pragma Inline (Has_Master_Entity);
   pragma Inline (Has_Missing_Return);
   pragma Inline (Has_Nested_Block_With_Handler);
   pragma Inline (Has_Forward_Instantiation);
   pragma Inline (Has_Non_Standard_Rep);
   pragma Inline (Has_Object_Size_Clause);
   pragma Inline (Has_Per_Object_Constraint);
   pragma Inline (Has_Persistent_BSS);
   pragma Inline (Has_Postconditions);
   pragma Inline (Has_Pragma_Controlled);
   pragma Inline (Has_Pragma_Elaborate_Body);
   pragma Inline (Has_Pragma_Inline);
   pragma Inline (Has_Pragma_Inline_Always);
   pragma Inline (Has_Pragma_Ordered);
   pragma Inline (Has_Pragma_Pack);
   pragma Inline (Has_Pragma_Preelab_Init);
   pragma Inline (Has_Pragma_Pure);
   pragma Inline (Has_Pragma_Pure_Function);
   pragma Inline (Has_Pragma_Thread_Local_Storage);
   pragma Inline (Has_Pragma_Unmodified);
   pragma Inline (Has_Pragma_Unreferenced);
   pragma Inline (Has_Pragma_Unreferenced_Objects);
   pragma Inline (Has_Predicates);
   pragma Inline (Has_Primitive_Operations);
   pragma Inline (Has_Private_Declaration);
   pragma Inline (Has_Qualified_Name);
   pragma Inline (Has_RACW);
   pragma Inline (Has_Record_Rep_Clause);
   pragma Inline (Has_Recursive_Call);
   pragma Inline (Has_Size_Clause);
   pragma Inline (Has_Small_Clause);
   pragma Inline (Has_Specified_Layout);
   pragma Inline (Has_Specified_Stream_Input);
   pragma Inline (Has_Specified_Stream_Output);
   pragma Inline (Has_Specified_Stream_Read);
   pragma Inline (Has_Specified_Stream_Write);
   pragma Inline (Has_Static_Discriminants);
   pragma Inline (Has_Storage_Size_Clause);
   pragma Inline (Has_Stream_Size_Clause);
   pragma Inline (Has_Subprogram_Descriptor);
   pragma Inline (Has_Task);
   pragma Inline (Has_Thunks);
   pragma Inline (Has_Unchecked_Union);
   pragma Inline (Has_Unknown_Discriminants);
   pragma Inline (Has_Up_Level_Access);
   pragma Inline (Has_Volatile_Components);
   pragma Inline (Has_Xref_Entry);
   pragma Inline (Hiding_Loop_Variable);
   pragma Inline (Homonym);
   pragma Inline (Interfaces);
   pragma Inline (In_Package_Body);
   pragma Inline (In_Private_Part);
   pragma Inline (In_Use);
   pragma Inline (Inner_Instances);
   pragma Inline (Interface_Alias);
   pragma Inline (Interface_Name);
   pragma Inline (Is_AST_Entry);
   pragma Inline (Is_Abstract_Subprogram);
   pragma Inline (Is_Abstract_Type);
   pragma Inline (Is_Access_Constant);
   pragma Inline (Is_Ada_2005_Only);
   pragma Inline (Is_Ada_2012_Only);
   pragma Inline (Is_Access_Type);
   pragma Inline (Is_Access_Protected_Subprogram_Type);
   pragma Inline (Is_Access_Subprogram_Type);
   pragma Inline (Is_Aggregate_Type);
   pragma Inline (Is_Aliased);
   pragma Inline (Is_Array_Type);
   pragma Inline (Is_Assignable);
   pragma Inline (Is_Asynchronous);
   pragma Inline (Is_Atomic);
   pragma Inline (Is_Bit_Packed_Array);
   pragma Inline (Is_CPP_Class);
   pragma Inline (Is_Called);
   pragma Inline (Is_Character_Type);
   pragma Inline (Is_Child_Unit);
   pragma Inline (Is_Class_Wide_Equivalent_Type);
   pragma Inline (Is_Class_Wide_Type);
   pragma Inline (Is_Compilation_Unit);
   pragma Inline (Is_Completely_Hidden);
   pragma Inline (Is_Composite_Type);
   pragma Inline (Is_Concurrent_Body);
   pragma Inline (Is_Concurrent_Record_Type);
   pragma Inline (Is_Concurrent_Type);
   pragma Inline (Is_Constr_Subt_For_UN_Aliased);
   pragma Inline (Is_Constr_Subt_For_U_Nominal);
   pragma Inline (Is_Constrained);
   pragma Inline (Is_Constructor);
   pragma Inline (Is_Controlled);
   pragma Inline (Is_Controlling_Formal);
   pragma Inline (Is_Decimal_Fixed_Point_Type);
   pragma Inline (Is_Discrim_SO_Function);
   pragma Inline (Is_Digits_Type);
   pragma Inline (Is_Descendent_Of_Address);
   pragma Inline (Is_Discrete_Or_Fixed_Point_Type);
   pragma Inline (Is_Discrete_Type);
   pragma Inline (Is_Dispatch_Table_Entity);
   pragma Inline (Is_Dispatching_Operation);
   pragma Inline (Is_Elementary_Type);
   pragma Inline (Is_Eliminated);
   pragma Inline (Is_Entry);
   pragma Inline (Is_Entry_Formal);
   pragma Inline (Is_Enumeration_Type);
   pragma Inline (Is_Exported);
   pragma Inline (Is_First_Subtype);
   pragma Inline (Is_Fixed_Point_Type);
   pragma Inline (Is_Floating_Point_Type);
   pragma Inline (Is_For_Access_Subtype);
   pragma Inline (Is_Formal);
   pragma Inline (Is_Formal_Object);
   pragma Inline (Is_Formal_Subprogram);
   pragma Inline (Is_Frozen);
   pragma Inline (Is_Generic_Actual_Type);
   pragma Inline (Is_Generic_Instance);
   pragma Inline (Is_Generic_Subprogram);
   pragma Inline (Is_Generic_Type);
   pragma Inline (Is_Generic_Unit);
   pragma Inline (Is_Hidden);
   pragma Inline (Is_Hidden_Open_Scope);
   pragma Inline (Is_Immediately_Visible);
   pragma Inline (Is_Imported);
   pragma Inline (Is_Incomplete_Or_Private_Type);
   pragma Inline (Is_Incomplete_Type);
   pragma Inline (Is_Inlined);
   pragma Inline (Is_Interface);
   pragma Inline (Is_Instantiated);
   pragma Inline (Is_Integer_Type);
   pragma Inline (Is_Internal);
   pragma Inline (Is_Interrupt_Handler);
   pragma Inline (Is_Intrinsic_Subprogram);
   pragma Inline (Is_Itype);
   pragma Inline (Is_Known_Non_Null);
   pragma Inline (Is_Known_Null);
   pragma Inline (Is_Known_Valid);
   pragma Inline (Is_Limited_Composite);
   pragma Inline (Is_Limited_Interface);
   pragma Inline (Is_Limited_Record);
   pragma Inline (Is_Local_Anonymous_Access);
   pragma Inline (Is_Machine_Code_Subprogram);
   pragma Inline (Is_Modular_Integer_Type);
   pragma Inline (Is_Named_Number);
   pragma Inline (Is_Non_Static_Subtype);
   pragma Inline (Is_Null_Init_Proc);
   pragma Inline (Is_Obsolescent);
   pragma Inline (Is_Only_Out_Parameter);
   pragma Inline (Is_Numeric_Type);
   pragma Inline (Is_Object);
   pragma Inline (Is_Optional_Parameter);
   pragma Inline (Is_Package_Body_Entity);
   pragma Inline (Is_Ordinary_Fixed_Point_Type);
   pragma Inline (Is_Overloadable);
   pragma Inline (Is_Packed);
   pragma Inline (Is_Packed_Array_Type);
   pragma Inline (Is_Potentially_Use_Visible);
   pragma Inline (Is_Preelaborated);
   pragma Inline (Is_Primitive);
   pragma Inline (Is_Primitive_Wrapper);
   pragma Inline (Is_Private_Composite);
   pragma Inline (Is_Private_Descendant);
   pragma Inline (Is_Private_Primitive);
   pragma Inline (Is_Private_Type);
   pragma Inline (Is_Protected_Type);
   pragma Inline (Is_Public);
   pragma Inline (Is_Pure);
   pragma Inline (Is_Pure_Unit_Access_Type);
   pragma Inline (Is_RACW_Stub_Type);
   pragma Inline (Is_Raised);
   pragma Inline (Is_Real_Type);
   pragma Inline (Is_Record_Type);
   pragma Inline (Is_Remote_Call_Interface);
   pragma Inline (Is_Remote_Types);
   pragma Inline (Is_Renaming_Of_Object);
   pragma Inline (Is_Return_Object);
   pragma Inline (Is_Scalar_Type);
   pragma Inline (Is_Shared_Passive);
   pragma Inline (Is_Signed_Integer_Type);
   pragma Inline (Is_Statically_Allocated);
   pragma Inline (Is_Subprogram);
   pragma Inline (Is_Tag);
   pragma Inline (Is_Tagged_Type);
   pragma Inline (Is_True_Constant);
   pragma Inline (Is_Task_Type);
   pragma Inline (Is_Thunk);
   pragma Inline (Is_Trivial_Subprogram);
   pragma Inline (Is_Type);
   pragma Inline (Is_Unchecked_Union);
   pragma Inline (Is_Underlying_Record_View);
   pragma Inline (Is_Unsigned_Type);
   pragma Inline (Is_VMS_Exception);
   pragma Inline (Is_Valued_Procedure);
   pragma Inline (Is_Visible_Child_Unit);
   pragma Inline (Is_Visible_Formal);
   pragma Inline (Itype_Printed);
   pragma Inline (Kill_Elaboration_Checks);
   pragma Inline (Kill_Range_Checks);
   pragma Inline (Kill_Tag_Checks);
   pragma Inline (Known_To_Have_Preelab_Init);
   pragma Inline (Last_Assignment);
   pragma Inline (Last_Entity);
   pragma Inline (Limited_View);
   pragma Inline (Lit_Indexes);
   pragma Inline (Lit_Strings);
   pragma Inline (Low_Bound_Tested);
   pragma Inline (Machine_Radix_10);
   pragma Inline (Master_Id);
   pragma Inline (Materialize_Entity);
   pragma Inline (Mechanism);
   pragma Inline (Modulus);
   pragma Inline (Must_Be_On_Byte_Boundary);
   pragma Inline (Must_Have_Preelab_Init);
   pragma Inline (Needs_Debug_Info);
   pragma Inline (Needs_No_Actuals);
   pragma Inline (Never_Set_In_Source);
   pragma Inline (Next_Index);
   pragma Inline (Next_Inlined_Subprogram);
   pragma Inline (Next_Literal);
   pragma Inline (No_Pool_Assigned);
   pragma Inline (No_Return);
   pragma Inline (No_Strict_Aliasing);
   pragma Inline (Non_Binary_Modulus);
   pragma Inline (Non_Limited_View);
   pragma Inline (Nonzero_Is_True);
   pragma Inline (Normalized_First_Bit);
   pragma Inline (Normalized_Position);
   pragma Inline (Normalized_Position_Max);
   pragma Inline (OK_To_Rename);
   pragma Inline (OK_To_Reorder_Components);
   pragma Inline (Optimize_Alignment_Space);
   pragma Inline (Optimize_Alignment_Time);
   pragma Inline (Original_Array_Type);
   pragma Inline (Original_Record_Component);
   pragma Inline (Overlays_Constant);
   pragma Inline (Overridden_Operation);
   pragma Inline (Package_Instantiation);
   pragma Inline (Packed_Array_Type);
   pragma Inline (Parameter_Mode);
   pragma Inline (Parent_Subtype);
   pragma Inline (Postcondition_Proc);
<<<<<<< HEAD
   pragma Inline (Primitive_Operations);
=======
   pragma Inline (PPC_Wrapper);
>>>>>>> 03d20231
   pragma Inline (Prival);
   pragma Inline (Prival_Link);
   pragma Inline (Private_Dependents);
   pragma Inline (Private_View);
   pragma Inline (Protected_Body_Subprogram);
   pragma Inline (Protected_Formal);
   pragma Inline (Protection_Object);
   pragma Inline (RM_Size);
   pragma Inline (Reachable);
   pragma Inline (Referenced);
   pragma Inline (Referenced_As_LHS);
   pragma Inline (Referenced_As_Out_Parameter);
   pragma Inline (Register_Exception_Call);
   pragma Inline (Related_Array_Object);
   pragma Inline (Related_Expression);
   pragma Inline (Related_Instance);
   pragma Inline (Related_Type);
   pragma Inline (Relative_Deadline_Variable);
   pragma Inline (Renamed_Entity);
   pragma Inline (Renamed_In_Spec);
   pragma Inline (Renamed_Object);
   pragma Inline (Renaming_Map);
   pragma Inline (Requires_Overriding);
   pragma Inline (Return_Present);
   pragma Inline (Return_Applies_To);
   pragma Inline (Returns_By_Ref);
   pragma Inline (Reverse_Bit_Order);
   pragma Inline (Scalar_Range);
   pragma Inline (Scale_Value);
   pragma Inline (Scope_Depth_Value);
   pragma Inline (Sec_Stack_Needed_For_Return);
   pragma Inline (Shadow_Entities);
   pragma Inline (Shared_Var_Procs_Instance);
   pragma Inline (Size_Check_Code);
   pragma Inline (Size_Depends_On_Discriminant);
   pragma Inline (Size_Known_At_Compile_Time);
   pragma Inline (Small_Value);
   pragma Inline (Spec_Entity);
   pragma Inline (Spec_PPC_List);
   pragma Inline (Static_Predicate);
   pragma Inline (Storage_Size_Variable);
   pragma Inline (Static_Elaboration_Desired);
   pragma Inline (Static_Initialization);
   pragma Inline (Stored_Constraint);
   pragma Inline (Strict_Alignment);
   pragma Inline (String_Literal_Length);
   pragma Inline (String_Literal_Low_Bound);
   pragma Inline (Subprograms_For_Type);
   pragma Inline (Suppress_Elaboration_Warnings);
   pragma Inline (Suppress_Init_Proc);
   pragma Inline (Suppress_Style_Checks);
   pragma Inline (Suppress_Value_Tracking_On_Call);
   pragma Inline (Task_Body_Procedure);
   pragma Inline (Treat_As_Volatile);
   pragma Inline (Underlying_Full_View);
   pragma Inline (Underlying_Record_View);
   pragma Inline (Universal_Aliasing);
   pragma Inline (Unset_Reference);
   pragma Inline (Used_As_Generic_Actual);
   pragma Inline (Uses_Sec_Stack);
   pragma Inline (Warnings_Off);
   pragma Inline (Warnings_Off_Used);
   pragma Inline (Warnings_Off_Used_Unmodified);
   pragma Inline (Warnings_Off_Used_Unreferenced);
   pragma Inline (Was_Hidden);
   pragma Inline (Wrapped_Entity);

   pragma Inline (Init_Alignment);
   pragma Inline (Init_Component_Bit_Offset);
   pragma Inline (Init_Component_Size);
   pragma Inline (Init_Digits_Value);
   pragma Inline (Init_Esize);
   pragma Inline (Init_RM_Size);

   pragma Inline (Set_Accept_Address);
   pragma Inline (Set_Access_Disp_Table);
   pragma Inline (Set_Actual_Subtype);
   pragma Inline (Set_Address_Taken);
   pragma Inline (Set_Alias);
   pragma Inline (Set_Alignment);
   pragma Inline (Set_Associated_Final_Chain);
   pragma Inline (Set_Associated_Formal_Package);
   pragma Inline (Set_Associated_Node_For_Itype);
   pragma Inline (Set_Associated_Storage_Pool);
   pragma Inline (Set_Barrier_Function);
   pragma Inline (Set_Block_Node);
   pragma Inline (Set_Body_Entity);
   pragma Inline (Set_Body_Needed_For_SAL);
   pragma Inline (Set_CR_Discriminant);
   pragma Inline (Set_C_Pass_By_Copy);
   pragma Inline (Set_Can_Never_Be_Null);
   pragma Inline (Set_Checks_May_Be_Suppressed);
   pragma Inline (Set_Class_Wide_Type);
   pragma Inline (Set_Cloned_Subtype);
   pragma Inline (Set_Component_Bit_Offset);
   pragma Inline (Set_Component_Clause);
   pragma Inline (Set_Component_Size);
   pragma Inline (Set_Component_Type);
   pragma Inline (Set_Corresponding_Concurrent_Type);
   pragma Inline (Set_Corresponding_Discriminant);
   pragma Inline (Set_Corresponding_Equality);
   pragma Inline (Set_Corresponding_Protected_Entry);
   pragma Inline (Set_Corresponding_Record_Type);
   pragma Inline (Set_Corresponding_Remote_Type);
   pragma Inline (Set_Current_Use_Clause);
   pragma Inline (Set_Current_Value);
   pragma Inline (Set_Debug_Info_Off);
   pragma Inline (Set_Debug_Renaming_Link);
   pragma Inline (Set_Dispatch_Table_Wrappers);
   pragma Inline (Set_DTC_Entity);
   pragma Inline (Set_DT_Entry_Count);
   pragma Inline (Set_DT_Offset_To_Top_Func);
   pragma Inline (Set_DT_Position);
   pragma Inline (Set_Relative_Deadline_Variable);
   pragma Inline (Set_Default_Expr_Function);
   pragma Inline (Set_Default_Expressions_Processed);
   pragma Inline (Set_Default_Value);
   pragma Inline (Set_Delay_Cleanups);
   pragma Inline (Set_Delay_Subprogram_Descriptors);
   pragma Inline (Set_Delta_Value);
   pragma Inline (Set_Dependent_Instances);
   pragma Inline (Set_Depends_On_Private);
   pragma Inline (Set_Digits_Value);
   pragma Inline (Set_Direct_Primitive_Operations);
   pragma Inline (Set_Directly_Designated_Type);
   pragma Inline (Set_Discard_Names);
   pragma Inline (Set_Discriminal);
   pragma Inline (Set_Discriminal_Link);
   pragma Inline (Set_Discriminant_Checking_Func);
   pragma Inline (Set_Discriminant_Constraint);
   pragma Inline (Set_Discriminant_Default_Value);
   pragma Inline (Set_Discriminant_Number);
   pragma Inline (Set_Elaborate_Body_Desirable);
   pragma Inline (Set_Elaboration_Entity);
   pragma Inline (Set_Elaboration_Entity_Required);
   pragma Inline (Set_Enclosing_Scope);
   pragma Inline (Set_Entry_Accepted);
   pragma Inline (Set_Entry_Bodies_Array);
   pragma Inline (Set_Entry_Cancel_Parameter);
   pragma Inline (Set_Entry_Component);
   pragma Inline (Set_Entry_Formal);
   pragma Inline (Set_Entry_Parameters_Type);
   pragma Inline (Set_Enum_Pos_To_Rep);
   pragma Inline (Set_Enumeration_Pos);
   pragma Inline (Set_Enumeration_Rep);
   pragma Inline (Set_Enumeration_Rep_Expr);
   pragma Inline (Set_Equivalent_Type);
   pragma Inline (Set_Esize);
   pragma Inline (Set_Exception_Code);
   pragma Inline (Set_Extra_Accessibility);
   pragma Inline (Set_Extra_Constrained);
   pragma Inline (Set_Extra_Formal);
   pragma Inline (Set_Extra_Formals);
   pragma Inline (Set_Can_Use_Internal_Rep);
   pragma Inline (Set_Finalization_Chain_Entity);
   pragma Inline (Set_First_Entity);
   pragma Inline (Set_First_Exit_Statement);
   pragma Inline (Set_First_Index);
   pragma Inline (Set_First_Literal);
   pragma Inline (Set_First_Optional_Parameter);
   pragma Inline (Set_First_Private_Entity);
   pragma Inline (Set_First_Rep_Item);
   pragma Inline (Set_Freeze_Node);
   pragma Inline (Set_From_With_Type);
   pragma Inline (Set_Full_View);
   pragma Inline (Set_Generic_Homonym);
   pragma Inline (Set_Generic_Renamings);
   pragma Inline (Set_Handler_Records);
   pragma Inline (Set_Has_Aliased_Components);
   pragma Inline (Set_Has_Alignment_Clause);
   pragma Inline (Set_Has_All_Calls_Remote);
   pragma Inline (Set_Has_Anon_Block_Suffix);
   pragma Inline (Set_Has_Atomic_Components);
   pragma Inline (Set_Has_Biased_Representation);
   pragma Inline (Set_Has_Completion);
   pragma Inline (Set_Has_Completion_In_Body);
   pragma Inline (Set_Has_Complex_Representation);
   pragma Inline (Set_Has_Component_Size_Clause);
   pragma Inline (Set_Has_Constrained_Partial_View);
   pragma Inline (Set_Has_Contiguous_Rep);
   pragma Inline (Set_Has_Controlled_Component);
   pragma Inline (Set_Has_Controlling_Result);
   pragma Inline (Set_Has_Convention_Pragma);
   pragma Inline (Set_Has_Delayed_Aspects);
   pragma Inline (Set_Has_Delayed_Freeze);
   pragma Inline (Set_Has_Discriminants);
   pragma Inline (Set_Has_Dispatch_Table);
   pragma Inline (Set_Has_Enumeration_Rep_Clause);
   pragma Inline (Set_Has_Exit);
   pragma Inline (Set_Has_External_Tag_Rep_Clause);
   pragma Inline (Set_Has_Fully_Qualified_Name);
   pragma Inline (Set_Has_Gigi_Rep_Item);
   pragma Inline (Set_Has_Homonym);
   pragma Inline (Set_Has_Inheritable_Invariants);
   pragma Inline (Set_Has_Initial_Value);
   pragma Inline (Set_Has_Invariants);
   pragma Inline (Set_Has_Machine_Radix_Clause);
   pragma Inline (Set_Has_Master_Entity);
   pragma Inline (Set_Has_Missing_Return);
   pragma Inline (Set_Has_Nested_Block_With_Handler);
   pragma Inline (Set_Has_Forward_Instantiation);
   pragma Inline (Set_Has_Non_Standard_Rep);
   pragma Inline (Set_Has_Object_Size_Clause);
   pragma Inline (Set_Has_Per_Object_Constraint);
   pragma Inline (Set_Has_Persistent_BSS);
   pragma Inline (Set_Has_Postconditions);
   pragma Inline (Set_Has_Pragma_Controlled);
   pragma Inline (Set_Has_Pragma_Elaborate_Body);
   pragma Inline (Set_Has_Pragma_Inline);
   pragma Inline (Set_Has_Pragma_Inline_Always);
   pragma Inline (Set_Has_Pragma_Ordered);
   pragma Inline (Set_Has_Pragma_Pack);
   pragma Inline (Set_Has_Pragma_Preelab_Init);
   pragma Inline (Set_Has_Pragma_Pure);
   pragma Inline (Set_Has_Pragma_Pure_Function);
   pragma Inline (Set_Has_Pragma_Thread_Local_Storage);
   pragma Inline (Set_Has_Pragma_Unmodified);
   pragma Inline (Set_Has_Pragma_Unreferenced);
   pragma Inline (Set_Has_Pragma_Unreferenced_Objects);
   pragma Inline (Set_Has_Predicates);
   pragma Inline (Set_Has_Primitive_Operations);
   pragma Inline (Set_Has_Private_Declaration);
   pragma Inline (Set_Has_Qualified_Name);
   pragma Inline (Set_Has_RACW);
   pragma Inline (Set_Has_Record_Rep_Clause);
   pragma Inline (Set_Has_Recursive_Call);
   pragma Inline (Set_Has_Size_Clause);
   pragma Inline (Set_Has_Small_Clause);
   pragma Inline (Set_Has_Specified_Layout);
   pragma Inline (Set_Has_Specified_Stream_Input);
   pragma Inline (Set_Has_Specified_Stream_Output);
   pragma Inline (Set_Has_Specified_Stream_Read);
   pragma Inline (Set_Has_Specified_Stream_Write);
   pragma Inline (Set_Has_Static_Discriminants);
   pragma Inline (Set_Has_Storage_Size_Clause);
   pragma Inline (Set_Has_Stream_Size_Clause);
   pragma Inline (Set_Has_Subprogram_Descriptor);
   pragma Inline (Set_Has_Task);
   pragma Inline (Set_Has_Thunks);
   pragma Inline (Set_Has_Unchecked_Union);
   pragma Inline (Set_Has_Unknown_Discriminants);
   pragma Inline (Set_Has_Up_Level_Access);
   pragma Inline (Set_Has_Volatile_Components);
   pragma Inline (Set_Has_Xref_Entry);
   pragma Inline (Set_Hiding_Loop_Variable);
   pragma Inline (Set_Homonym);
   pragma Inline (Set_Interfaces);
   pragma Inline (Set_In_Package_Body);
   pragma Inline (Set_In_Private_Part);
   pragma Inline (Set_In_Use);
   pragma Inline (Set_Inner_Instances);
   pragma Inline (Set_Interface_Alias);
   pragma Inline (Set_Interface_Name);
   pragma Inline (Set_Is_AST_Entry);
   pragma Inline (Set_Is_Abstract_Subprogram);
   pragma Inline (Set_Is_Abstract_Type);
   pragma Inline (Set_Is_Access_Constant);
   pragma Inline (Set_Is_Ada_2005_Only);
   pragma Inline (Set_Is_Ada_2012_Only);
   pragma Inline (Set_Is_Aliased);
   pragma Inline (Set_Is_Asynchronous);
   pragma Inline (Set_Is_Atomic);
   pragma Inline (Set_Is_Bit_Packed_Array);
   pragma Inline (Set_Is_CPP_Class);
   pragma Inline (Set_Is_Called);
   pragma Inline (Set_Is_Character_Type);
   pragma Inline (Set_Is_Child_Unit);
   pragma Inline (Set_Is_Class_Wide_Equivalent_Type);
   pragma Inline (Set_Is_Compilation_Unit);
   pragma Inline (Set_Is_Completely_Hidden);
   pragma Inline (Set_Is_Concurrent_Record_Type);
   pragma Inline (Set_Is_Constr_Subt_For_U_Nominal);
   pragma Inline (Set_Is_Constr_Subt_For_UN_Aliased);
   pragma Inline (Set_Is_Constrained);
   pragma Inline (Set_Is_Constructor);
   pragma Inline (Set_Is_Controlled);
   pragma Inline (Set_Is_Controlling_Formal);
   pragma Inline (Set_Is_Descendent_Of_Address);
   pragma Inline (Set_Is_Discrim_SO_Function);
   pragma Inline (Set_Is_Dispatch_Table_Entity);
   pragma Inline (Set_Is_Dispatching_Operation);
   pragma Inline (Set_Is_Eliminated);
   pragma Inline (Set_Is_Entry_Formal);
   pragma Inline (Set_Is_Exported);
   pragma Inline (Set_Is_First_Subtype);
   pragma Inline (Set_Is_For_Access_Subtype);
   pragma Inline (Set_Is_Formal_Subprogram);
   pragma Inline (Set_Is_Frozen);
   pragma Inline (Set_Is_Generic_Actual_Type);
   pragma Inline (Set_Is_Generic_Instance);
   pragma Inline (Set_Is_Generic_Type);
   pragma Inline (Set_Is_Hidden);
   pragma Inline (Set_Is_Hidden_Open_Scope);
   pragma Inline (Set_Is_Immediately_Visible);
   pragma Inline (Set_Is_Imported);
   pragma Inline (Set_Is_Inlined);
   pragma Inline (Set_Is_Interface);
   pragma Inline (Set_Is_Instantiated);
   pragma Inline (Set_Is_Internal);
   pragma Inline (Set_Is_Interrupt_Handler);
   pragma Inline (Set_Is_Intrinsic_Subprogram);
   pragma Inline (Set_Is_Itype);
   pragma Inline (Set_Is_Known_Non_Null);
   pragma Inline (Set_Is_Known_Null);
   pragma Inline (Set_Is_Known_Valid);
   pragma Inline (Set_Is_Limited_Composite);
   pragma Inline (Set_Is_Limited_Interface);
   pragma Inline (Set_Is_Limited_Record);
   pragma Inline (Set_Is_Local_Anonymous_Access);
   pragma Inline (Set_Is_Machine_Code_Subprogram);
   pragma Inline (Set_Is_Non_Static_Subtype);
   pragma Inline (Set_Is_Null_Init_Proc);
   pragma Inline (Set_Is_Obsolescent);
   pragma Inline (Set_Is_Only_Out_Parameter);
   pragma Inline (Set_Is_Optional_Parameter);
   pragma Inline (Set_Is_Package_Body_Entity);
   pragma Inline (Set_Is_Packed);
   pragma Inline (Set_Is_Packed_Array_Type);
   pragma Inline (Set_Is_Potentially_Use_Visible);
   pragma Inline (Set_Is_Preelaborated);
   pragma Inline (Set_Is_Primitive);
   pragma Inline (Set_Is_Primitive_Wrapper);
   pragma Inline (Set_Is_Private_Composite);
   pragma Inline (Set_Is_Private_Descendant);
   pragma Inline (Set_Is_Private_Primitive);
   pragma Inline (Set_Is_Public);
   pragma Inline (Set_Is_Pure);
   pragma Inline (Set_Is_Pure_Unit_Access_Type);
   pragma Inline (Set_Is_RACW_Stub_Type);
   pragma Inline (Set_Is_Raised);
   pragma Inline (Set_Is_Remote_Call_Interface);
   pragma Inline (Set_Is_Remote_Types);
   pragma Inline (Set_Is_Renaming_Of_Object);
   pragma Inline (Set_Is_Return_Object);
   pragma Inline (Set_Is_Shared_Passive);
   pragma Inline (Set_Is_Statically_Allocated);
   pragma Inline (Set_Is_Tag);
   pragma Inline (Set_Is_Tagged_Type);
   pragma Inline (Set_Is_Thunk);
   pragma Inline (Set_Is_Trivial_Subprogram);
   pragma Inline (Set_Is_True_Constant);
   pragma Inline (Set_Is_Unchecked_Union);
   pragma Inline (Set_Is_Underlying_Record_View);
   pragma Inline (Set_Is_Unsigned_Type);
   pragma Inline (Set_Is_VMS_Exception);
   pragma Inline (Set_Is_Valued_Procedure);
   pragma Inline (Set_Is_Visible_Child_Unit);
   pragma Inline (Set_Is_Visible_Formal);
   pragma Inline (Set_Is_Volatile);
   pragma Inline (Set_Itype_Printed);
   pragma Inline (Set_Kill_Elaboration_Checks);
   pragma Inline (Set_Kill_Range_Checks);
   pragma Inline (Set_Kill_Tag_Checks);
   pragma Inline (Set_Known_To_Have_Preelab_Init);
   pragma Inline (Set_Last_Assignment);
   pragma Inline (Set_Last_Entity);
   pragma Inline (Set_Limited_View);
   pragma Inline (Set_Lit_Indexes);
   pragma Inline (Set_Lit_Strings);
   pragma Inline (Set_Low_Bound_Tested);
   pragma Inline (Set_Machine_Radix_10);
   pragma Inline (Set_Master_Id);
   pragma Inline (Set_Materialize_Entity);
   pragma Inline (Set_Mechanism);
   pragma Inline (Set_Modulus);
   pragma Inline (Set_Must_Be_On_Byte_Boundary);
   pragma Inline (Set_Must_Have_Preelab_Init);
   pragma Inline (Set_Needs_Debug_Info);
   pragma Inline (Set_Needs_No_Actuals);
   pragma Inline (Set_Never_Set_In_Source);
   pragma Inline (Set_Next_Inlined_Subprogram);
   pragma Inline (Set_No_Pool_Assigned);
   pragma Inline (Set_No_Return);
   pragma Inline (Set_No_Strict_Aliasing);
   pragma Inline (Set_Non_Binary_Modulus);
   pragma Inline (Set_Non_Limited_View);
   pragma Inline (Set_Nonzero_Is_True);
   pragma Inline (Set_Normalized_First_Bit);
   pragma Inline (Set_Normalized_Position);
   pragma Inline (Set_Normalized_Position_Max);
   pragma Inline (Set_OK_To_Reorder_Components);
   pragma Inline (Set_OK_To_Rename);
   pragma Inline (Set_Optimize_Alignment_Space);
   pragma Inline (Set_Optimize_Alignment_Time);
   pragma Inline (Set_Original_Array_Type);
   pragma Inline (Set_Original_Record_Component);
   pragma Inline (Set_Overlays_Constant);
   pragma Inline (Set_Overridden_Operation);
   pragma Inline (Set_Package_Instantiation);
   pragma Inline (Set_Packed_Array_Type);
   pragma Inline (Set_Parent_Subtype);
   pragma Inline (Set_Postcondition_Proc);
<<<<<<< HEAD
   pragma Inline (Set_Primitive_Operations);
=======
   pragma Inline (Set_PPC_Wrapper);
>>>>>>> 03d20231
   pragma Inline (Set_Prival);
   pragma Inline (Set_Prival_Link);
   pragma Inline (Set_Private_Dependents);
   pragma Inline (Set_Private_View);
   pragma Inline (Set_Protected_Body_Subprogram);
   pragma Inline (Set_Protected_Formal);
   pragma Inline (Set_Protection_Object);
   pragma Inline (Set_RM_Size);
   pragma Inline (Set_Reachable);
   pragma Inline (Set_Referenced);
   pragma Inline (Set_Referenced_As_LHS);
   pragma Inline (Set_Referenced_As_Out_Parameter);
   pragma Inline (Set_Register_Exception_Call);
   pragma Inline (Set_Related_Array_Object);
   pragma Inline (Set_Related_Expression);
   pragma Inline (Set_Related_Instance);
   pragma Inline (Set_Related_Type);
   pragma Inline (Set_Renamed_Entity);
   pragma Inline (Set_Renamed_In_Spec);
   pragma Inline (Set_Renamed_Object);
   pragma Inline (Set_Renaming_Map);
   pragma Inline (Set_Requires_Overriding);
   pragma Inline (Set_Return_Present);
   pragma Inline (Set_Return_Applies_To);
   pragma Inline (Set_Returns_By_Ref);
   pragma Inline (Set_Reverse_Bit_Order);
   pragma Inline (Set_Scalar_Range);
   pragma Inline (Set_Scale_Value);
   pragma Inline (Set_Scope_Depth_Value);
   pragma Inline (Set_Sec_Stack_Needed_For_Return);
   pragma Inline (Set_Shadow_Entities);
   pragma Inline (Set_Shared_Var_Procs_Instance);
   pragma Inline (Set_Size_Check_Code);
   pragma Inline (Set_Size_Depends_On_Discriminant);
   pragma Inline (Set_Size_Known_At_Compile_Time);
   pragma Inline (Set_Small_Value);
   pragma Inline (Set_Spec_Entity);
   pragma Inline (Set_Spec_PPC_List);
   pragma Inline (Set_Static_Predicate);
   pragma Inline (Set_Storage_Size_Variable);
   pragma Inline (Set_Static_Elaboration_Desired);
   pragma Inline (Set_Static_Initialization);
   pragma Inline (Set_Stored_Constraint);
   pragma Inline (Set_Strict_Alignment);
   pragma Inline (Set_String_Literal_Length);
   pragma Inline (Set_String_Literal_Low_Bound);
   pragma Inline (Set_Subprograms_For_Type);
   pragma Inline (Set_Suppress_Elaboration_Warnings);
   pragma Inline (Set_Suppress_Init_Proc);
   pragma Inline (Set_Suppress_Style_Checks);
   pragma Inline (Set_Suppress_Value_Tracking_On_Call);
   pragma Inline (Set_Task_Body_Procedure);
   pragma Inline (Set_Treat_As_Volatile);
   pragma Inline (Set_Underlying_Full_View);
   pragma Inline (Set_Underlying_Record_View);
   pragma Inline (Set_Universal_Aliasing);
   pragma Inline (Set_Unset_Reference);
   pragma Inline (Set_Used_As_Generic_Actual);
   pragma Inline (Set_Uses_Sec_Stack);
   pragma Inline (Set_Warnings_Off);
   pragma Inline (Set_Warnings_Off_Used);
   pragma Inline (Set_Warnings_Off_Used_Unmodified);
   pragma Inline (Set_Warnings_Off_Used_Unreferenced);
   pragma Inline (Set_Was_Hidden);
   pragma Inline (Set_Wrapped_Entity);

   --  END XEINFO INLINES

   --  The following Inline pragmas are *not* read by xeinfo when building
   --  the C version of this interface automatically (so the C version will
   --  end up making out of line calls). The pragma scan in xeinfo will be
   --  terminated on encountering the END XEINFO INLINES line. We inline
   --  things here which are small, but not of the canonical attribute
   --  access/set format that can be handled by xeinfo.

   pragma Inline (Is_Base_Type);
   pragma Inline (Is_Package_Or_Generic_Package);
   pragma Inline (Is_Volatile);
   pragma Inline (Is_Wrapper_Package);
   pragma Inline (Known_RM_Size);
   pragma Inline (Known_Static_Component_Bit_Offset);
   pragma Inline (Known_Static_RM_Size);
   pragma Inline (Scope_Depth);
   pragma Inline (Scope_Depth_Set);
   pragma Inline (Unknown_RM_Size);

end Einfo;<|MERGE_RESOLUTION|>--- conflicted
+++ resolved
@@ -7,30 +7,18 @@
 --                                 S p e c                                  --
 --                                                                          --
 --          Copyright (C) 1992-2010, Free Software Foundation, Inc.         --
-<<<<<<< HEAD
---                                                                          --
-=======
 --                                                                         --
->>>>>>> 03d20231
 -- GNAT is free software;  you can  redistribute it  and/or modify it under --
 -- terms of the  GNU General Public License as published  by the Free Soft- --
 -- ware  Foundation;  either version 3,  or (at your option) any later ver- --
 -- sion.  GNAT is distributed in the hope that it will be useful, but WITH- --
 -- OUT ANY WARRANTY;  without even the  implied warranty of MERCHANTABILITY --
 -- or FITNESS FOR A PARTICULAR PURPOSE.                                     --
-<<<<<<< HEAD
 --                                                                          --
 -- As a special exception under Section 7 of GPL version 3, you are granted --
 -- additional permissions described in the GCC Runtime Library Exception,   --
 -- version 3.1, as published by the Free Software Foundation.               --
 --                                                                          --
-=======
---                                                                          --
--- As a special exception under Section 7 of GPL version 3, you are granted --
--- additional permissions described in the GCC Runtime Library Exception,   --
--- version 3.1, as published by the Free Software Foundation.               --
---                                                                          --
->>>>>>> 03d20231
 -- You should have received a copy of the GNU General Public License and    --
 -- a copy of the GCC Runtime Library Exception along with this program;     --
 -- see the files COPYING3 and COPYING.RUNTIME respectively.  If not, see    --
@@ -865,18 +853,11 @@
 --       index starting at 1 and ranging up to number of discriminants.
 
 --    Dispatch_Table_Wrappers (Elist26) [implementation base type only]
-<<<<<<< HEAD
---       Present in library level record type entities if we are generating
---       statically allocated dispatch tables. For a tagged type, points to
---       the list of dispatch table wrappers associated with the tagged type.
---       For a non-tagged record, contains No_Elist.
-=======
 --       Present in record type [with private] entities. Set in library level
 --       record type entities if we are generating statically allocated
 --       dispatch tables. For a tagged type, points to the list of dispatch
 --       table wrappers associated with the tagged type. For a non-tagged
 --       record, contains No_Elist.
->>>>>>> 03d20231
 
 --    DTC_Entity (Node16)
 --       Present in function and procedure entities. Set to Empty unless
@@ -1195,11 +1176,7 @@
 
 --    First_Exit_Statement (Node8)
 --       Present in E_Loop entity. The exit statements for a loop are chained
-<<<<<<< HEAD
---       (in reverse order of appearence) using this field to point to the
-=======
 --       (in reverse order of appearance) using this field to point to the
->>>>>>> 03d20231
 --       first entry in the chain (last exit statement in the loop). The
 --       entries are chained through the Next_Exit_Statement field of the
 --       N_Exit_Statement node with Empty marking the end of the list.
@@ -1288,14 +1265,11 @@
 --       Note in particular that size clauses are present only for this
 --       purpose, and should only be accessed if Has_Size_Clause is set.
 
-<<<<<<< HEAD
-=======
 --    Float_Rep (Uint10)
 --       Present in floating-point entities. Contains a value of type
 --       Float_Rep_Kind. Together with the Digits_Value uniquely defines
 --       the floating-point representation to be used.
 
->>>>>>> 03d20231
 --    Freeze_Node (Node7)
 --       Present in all entities. If there is an associated freeze node for
 --       the entity, this field references this freeze node. If no freeze
@@ -1681,10 +1655,6 @@
 --       know that Is_Pure was explicitly set using this pragma. We also set
 --       this flag for some internal entities that we know should be treated
 --       as pure for optimization purposes.
-
---    Has_Pragma_Thread_Local_Storage (Flag169)
---       Present in all entities. If set, indicates that a valid pragma
---       Thread_Local_Storage was given for the entity.
 
 --    Has_Pragma_Thread_Local_Storage (Flag169)
 --       Present in all entities. If set, indicates that a valid pragma
@@ -3291,16 +3261,6 @@
 --       to generate the call to this procedure in case the expander inserts
 --       implicit return statements.
 
-<<<<<<< HEAD
---    Primitive_Operations (Elist15)
---       Present in tagged record types and subtypes and in tagged private
---       types. Points to an element list of entities for primitive operations
---       for the tagged type. Not present (and not set) in untagged types (it
---       is an error to reference the primitive operations field of a type
---       that is not tagged). In order to fulfill the C++ ABI, entities of
---       primitives that come from source must be stored in this list following
---       their order of occurrence in the sources.
-=======
 --    PPC_Wrapper (Node25)
 --       Present in entries and entry families. Set only if pre- or post-
 --       conditions are present. The precondition_wrapper body is the original
@@ -3322,7 +3282,6 @@
 --
 --       Note: the reason this is marked as a synthesized attribute is that the
 --       way this is stored is as an element of the Subprograms_For_Type field.
->>>>>>> 03d20231
 
 --    Prival (Node17)
 --       Present in private components of protected types. Refers to the entity
@@ -4808,11 +4767,8 @@
    --    RM_Size                             (Uint13)
    --    Alignment                           (Uint14)
    --    Related_Expression                  (Node24)
-<<<<<<< HEAD
-=======
    --    Current_Use_Clause                  (Node27)
    --    Subprograms_For_Type                (Node29)
->>>>>>> 03d20231
 
    --    Depends_On_Private                  (Flag14)
    --    Discard_Names                       (Flag88)
@@ -4876,10 +4832,7 @@
    --    Implementation_Base_Type            (synth)
    --    Invariant_Procedure                 (synth)
    --    Is_Access_Protected_Subprogram_Type (synth)
-<<<<<<< HEAD
-=======
    --    Predicate_Function                  (synth)
->>>>>>> 03d20231
    --    Root_Type                           (synth)
    --    Size_Clause                         (synth)
 
@@ -5162,10 +5115,7 @@
    --    Scalar_Range                        (Node20)
    --    Type_Low_Bound                      (synth)
    --    Type_High_Bound                     (synth)
-<<<<<<< HEAD
-=======
    --    Vax_Float                           (synth)
->>>>>>> 03d20231
    --    (plus type attributes)
 
    --  E_Function
@@ -5473,10 +5423,6 @@
    --    Has_Nested_Block_With_Handler       (Flag101)
    --    Has_Postconditions                  (Flag240)
    --    Has_Subprogram_Descriptor           (Flag93)
-<<<<<<< HEAD
-   --    Implemented_By_Entry                (Flag232)  (non-generic case only)
-=======
->>>>>>> 03d20231
    --    Is_Abstract_Subprogram              (Flag19)   (non-generic case only)
    --    Is_Asynchronous                     (Flag81)
    --    Is_Called                           (Flag102)  (non-generic case only)
@@ -5533,10 +5479,6 @@
    --  E_Record_Subtype
    --    Direct_Primitive_Operations         (Elist10)
    --    Access_Disp_Table                   (Elist16)  (base type only)
-<<<<<<< HEAD
-   --    Dispatch_Table_Wrappers             (Elist26)  (base type only)
-=======
->>>>>>> 03d20231
    --    Cloned_Subtype                      (Node16)   (subtype case only)
    --    First_Entity                        (Node17)
    --    Corresponding_Concurrent_Type       (Node18)
@@ -5546,10 +5488,7 @@
    --    Corresponding_Remote_Type           (Node22)
    --    Stored_Constraint                   (Elist23)
    --    Interfaces                          (Elist25)
-<<<<<<< HEAD
-=======
    --    Dispatch_Table_Wrappers             (Elist26)  (base type only)
->>>>>>> 03d20231
    --    Underlying_Record_View              (Node28)   (base type only)
    --    Component_Alignment                 (special)  (base type only)
    --    C_Pass_By_Copy                      (Flag125)  (base type only)
@@ -5573,10 +5512,6 @@
    --  E_Record_Subtype_With_Private
    --    Direct_Primitive_Operations         (Elist10)
    --    Access_Disp_Table                   (Elist16)  (base type only)
-<<<<<<< HEAD
-   --    Dispatch_Table_Wrappers             (Elist26)  (base type only)
-=======
->>>>>>> 03d20231
    --    First_Entity                        (Node17)
    --    Private_Dependents                  (Elist18)
    --    Underlying_Full_View                (Node19)
@@ -6261,12 +6196,8 @@
    function Packed_Array_Type                   (Id : E) return E;
    function Parent_Subtype                      (Id : E) return E;
    function Postcondition_Proc                  (Id : E) return E;
-<<<<<<< HEAD
-   function Primitive_Operations                (Id : E) return L;
-=======
    function PPC_Wrapper                         (Id : E) return E;
    function Direct_Primitive_Operations         (Id : E) return L;
->>>>>>> 03d20231
    function Prival                              (Id : E) return E;
    function Prival_Link                         (Id : E) return E;
    function Private_Dependents                  (Id : E) return L;
@@ -6433,8 +6364,6 @@
    function Is_Task_Record_Type                 (Id : E) return B;
    function Is_Wrapper_Package                  (Id : E) return B;
    function Last_Formal                         (Id : E) return E;
-<<<<<<< HEAD
-=======
    function Machine_Emax_Value                  (Id : E) return U;
    function Machine_Emin_Value                  (Id : E) return U;
    function Machine_Mantissa_Value              (Id : E) return U;
@@ -6443,7 +6372,6 @@
    function Model_Epsilon_Value                 (Id : E) return R;
    function Model_Mantissa_Value                (Id : E) return U;
    function Model_Small_Value                   (Id : E) return R;
->>>>>>> 03d20231
    function Next_Component                      (Id : E) return E;
    function Next_Component_Or_Discriminant      (Id : E) return E;
    function Next_Discriminant                   (Id : E) return E;
@@ -6454,17 +6382,12 @@
    function Number_Dimensions                   (Id : E) return Pos;
    function Number_Entries                      (Id : E) return Nat;
    function Number_Formals                      (Id : E) return Pos;
-<<<<<<< HEAD
-   function Root_Type                           (Id : E) return E;
-   function Parameter_Mode                      (Id : E) return Formal_Kind;
-=======
    function Parameter_Mode                      (Id : E) return Formal_Kind;
    function Primitive_Operations                (Id : E) return L;
    function Root_Type                           (Id : E) return E;
    function Safe_Emax_Value                     (Id : E) return U;
    function Safe_First_Value                    (Id : E) return R;
    function Safe_Last_Value                     (Id : E) return R;
->>>>>>> 03d20231
    function Scope_Depth_Set                     (Id : E) return B;
    function Size_Clause                         (Id : E) return N;
    function Stream_Size_Clause                  (Id : E) return N;
@@ -6859,12 +6782,8 @@
    procedure Set_Packed_Array_Type               (Id : E; V : E);
    procedure Set_Parent_Subtype                  (Id : E; V : E);
    procedure Set_Postcondition_Proc              (Id : E; V : E);
-<<<<<<< HEAD
-   procedure Set_Primitive_Operations            (Id : E; V : L);
-=======
    procedure Set_PPC_Wrapper                     (Id : E; V : E);
    procedure Set_Direct_Primitive_Operations     (Id : E; V : L);
->>>>>>> 03d20231
    procedure Set_Prival                          (Id : E; V : E);
    procedure Set_Prival_Link                     (Id : E; V : E);
    procedure Set_Private_Dependents              (Id : E; V : L);
@@ -7110,10 +7029,6 @@
    --  value returned is the N_Attribute_Definition_Clause node, otherwise
    --  Empty is returned.
 
-<<<<<<< HEAD
-   function Get_Record_Representation_Clause (E : Entity_Id) return Node_Id;
-   --  Searches the Rep_Item chain for a given entyt E, for a record
-=======
    function Get_Rep_Item_For_Entity
      (E   : Entity_Id;
       Nam : Name_Id) return Node_Id;
@@ -7126,7 +7041,6 @@
 
    function Get_Record_Representation_Clause (E : Entity_Id) return Node_Id;
    --  Searches the Rep_Item chain for a given entity E, for a record
->>>>>>> 03d20231
    --  representation clause, and if found, returns it. Returns Empty
    --  if no such clause is found.
 
@@ -7600,11 +7514,7 @@
    pragma Inline (Parameter_Mode);
    pragma Inline (Parent_Subtype);
    pragma Inline (Postcondition_Proc);
-<<<<<<< HEAD
-   pragma Inline (Primitive_Operations);
-=======
    pragma Inline (PPC_Wrapper);
->>>>>>> 03d20231
    pragma Inline (Prival);
    pragma Inline (Prival_Link);
    pragma Inline (Private_Dependents);
@@ -7997,11 +7907,7 @@
    pragma Inline (Set_Packed_Array_Type);
    pragma Inline (Set_Parent_Subtype);
    pragma Inline (Set_Postcondition_Proc);
-<<<<<<< HEAD
-   pragma Inline (Set_Primitive_Operations);
-=======
    pragma Inline (Set_PPC_Wrapper);
->>>>>>> 03d20231
    pragma Inline (Set_Prival);
    pragma Inline (Set_Prival_Link);
    pragma Inline (Set_Private_Dependents);
