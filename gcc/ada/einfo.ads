------------------------------------------------------------------------------
--                                                                          --
--                         GNAT COMPILER COMPONENTS                         --
--                                                                          --
--                                E I N F O                                 --
--                                                                          --
--                                 S p e c                                  --
--                                                                          --
--          Copyright (C) 1992-2012, Free Software Foundation, Inc.         --
--                                                                          --
-- GNAT is free software;  you can  redistribute it  and/or modify it under --
-- terms of the  GNU General Public License as published  by the Free Soft- --
-- ware  Foundation;  either version 3,  or (at your option) any later ver- --
-- sion.  GNAT is distributed in the hope that it will be useful, but WITH- --
-- OUT ANY WARRANTY;  without even the  implied warranty of MERCHANTABILITY --
-- or FITNESS FOR A PARTICULAR PURPOSE.                                     --
--                                                                          --
-- As a special exception under Section 7 of GPL version 3, you are granted --
-- additional permissions described in the GCC Runtime Library Exception,   --
-- version 3.1, as published by the Free Software Foundation.               --
--                                                                          --
-- You should have received a copy of the GNU General Public License and    --
-- a copy of the GCC Runtime Library Exception along with this program;     --
-- see the files COPYING3 and COPYING.RUNTIME respectively.  If not, see    --
-- <http://www.gnu.org/licenses/>.                                          --
--                                                                          --
-- GNAT was originally developed  by the GNAT team at  New York University. --
-- Extensive contributions were provided by Ada Core Technologies Inc.      --
--                                                                          --
------------------------------------------------------------------------------

with Snames; use Snames;
with Types;  use Types;
with Uintp;  use Uintp;
with Urealp; use Urealp;

package Einfo is

--  This package defines the annotations to the abstract syntax tree that
--  are needed to support semantic processing of an Ada compilation.

--  Note that after editing this spec and the corresponding body it is
--  required to run ceinfo to check the consistentcy of spec and body.
--  See ceinfo.adb for more information about the checks made.

--  These annotations are for the most part attributes of declared entities,
--  and they correspond to conventional symbol table information. Other
--  attributes include sets of meanings for overloaded names, possible
--  types for overloaded expressions, flags to indicate deferred constants,
--  incomplete types, etc. These attributes are stored in available fields
--  in tree nodes (i.e. fields not used by the parser, as defined by the
--  Sinfo package specification), and accessed by means of a set of
--  subprograms which define an abstract interface.

--  There are two kinds of semantic information

--    First, the tree nodes with the following Nkind values:

--      N_Defining_Identifier
--      N_Defining_Character_Literal
--      N_Defining_Operator_Symbol

--    are called Entities, and constitute the information that would often
--    be stored separately in a symbol table. These nodes are all extended
--    to provide extra space, and contain fields which depend on the entity
--    kind, as defined by the contents of the Ekind field. The use of the
--    Ekind field, and the associated fields in the entity, are defined
--    in this package, as are the access functions to these fields.

--    Second, in some cases semantic information is stored directly in other
--    kinds of nodes, e.g. the Etype field, used to indicate the type of an
--    expression. The access functions to these fields are defined in the
--    Sinfo package, but their full documentation is to be found in
--    the Einfo package specification.

--  Declaration processing places information in the nodes of their defining
--  identifiers. Name resolution places in all other occurrences of an
--  identifier a pointer to the corresponding defining occurrence.

--------------------------------
-- The XEINFO Utility Program --
--------------------------------

--  XEINFO is a utility program which automatically produces a C header file,
--  einfo.h from the spec and body of package Einfo. It reads the input
--  files einfo.ads and einfo.adb and produces the output file einfo.h.
--  XEINFO is run automatically by the build scripts when you do a full
--  bootstrap.

--  In order for this utility program to operate correctly, the form of the
--  einfo.ads and einfo.adb files must meet certain requirements and be laid
--  out in a specific manner.

--  The general form of einfo.ads is as follows:

--     type declaration for type Entity_Kind
--     subtype declarations declaring subranges of Entity_Kind
--     subtype declarations declaring synonyms for some standard types
--     function specs for attributes
--     procedure specs
--     pragma Inline declarations

--  This order must be observed. There are no restrictions on the procedures,
--  since the C header file only includes functions (Gigi is not allowed to
--  modify the generated tree). However, functions are required to have headers
--  that fit on a single line.

--  XEINFO reads and processes the function specs and the pragma Inlines. For
--  functions that are declared as inlined, XEINFO reads the corresponding body
--  from einfo.adb, and processes it into C code. This results in some strict
--  restrictions on which functions can be inlined:

--     The function spec must be on a single line

--     There can only be a single statement, contained on a single line,
--     not counting any pragma Assert statements.

--     This single statement must either be a function call with simple,
--     single token arguments, or it must be a membership test of the form
--     a in b, where a and b are single tokens.

--  For functions that are not inlined, there is no restriction on the body,
--  and XEINFO generates a direct reference in the C header file which allows
--  the C code in Gigi to directly call the corresponding Ada body.

----------------------------------
-- Handling of Type'Size Values --
----------------------------------

--  The Ada 95 RM contains some rather peculiar (to us!) rules on the value
--  of type'Size (see RM 13.3(55)). We have found that attempting to use
--  these RM Size values generally, and in particular for determining the
--  default size of objects, creates chaos, and major incompatibilities in
--  existing code.

--  We proceed as follows, for discrete and fixed-point subtypes, we have
--  two separate sizes for each subtype:

--    The Object_Size, which is used for determining the default size of
--    objects and components. This size value can be referred to using the
--    Object_Size attribute. The phrase "is used" here means that it is
--    the basis of the determination of the size. The backend is free to
--    pad this up if necessary for efficiency, e.g. an 8-bit stand-alone
--    character might be stored in 32 bits on a machine with no efficient
--    byte access instructions such as the Alpha.

--    The default rules for the value of Object_Size for fixed-point and
--    discrete types are as follows:

--       The Object_Size for base subtypes reflect the natural hardware
--       size in bits (see Ttypes and Cstand for integer types). For
--       enumeration and fixed-point base subtypes have 8. 16. 32 or 64
--       bits for this size, depending on the range of values to be stored.

--       The Object_Size of a subtype is the same as the Object_Size of
--       the subtype from which it is obtained.

--       The Object_Size of a derived base type is copied from the parent
--       base type, and the Object_Size of a derived first subtype is copied
--       from the parent first subtype.

--    The Value_Size which is the number of bits required to store a value
--    of the type. This size can be referred to using the Value_Size
--    attribute. This value is used to determine how tightly to pack
--    records or arrays with components of this type, and also affects
--    the semantics of unchecked conversion (unchecked conversions where
--    the Value_Size values differ generate a warning, and are potentially
--    target dependent).

--    The default rule for the value of Value_Size are as follows:

--       The Value_Size for a base subtype is the minimum number of bits
--       required to store all values of the type (including the sign bit
--       only if negative values are possible).

--       If a subtype statically matches the first subtype, then it has
--       by default the same Value_Size as the first subtype. This is a
--       consequence of RM 13.1(14) ("if two subtypes statically match,
--       then their subtype-specific aspects are the same".)

--       All other subtypes have a Value_Size corresponding to the minimum
--       number of bits required to store all values of the subtype. For
--       dynamic bounds, it is assumed that the value can range down or up
--       to the corresponding bound of the ancestor

--    The RM defined attribute Size corresponds to the Value_Size attribute

--    The Size attribute may be defined for a first-named subtype. This sets
--    the Value_Size of the first-named subtype to the given value, and the
--    Object_Size of this first-named subtype to the given value padded up
--    to an appropriate boundary. It is a consequence of the default rules
--    above that this Object_Size will apply to all further subtypes. On the
--    other hand, Value_Size is affected only for the first subtype, any
--    dynamic subtypes obtained from it directly, and any statically matching
--    subtypes. The Value_Size of any other static subtypes is not affected.

--    Value_Size and Object_Size may be explicitly set for any subtype using
--    an attribute definition clause. Note that the use of these attributes
--    can cause the RM 13.1(14) rule to be violated. If two access types
--    reference aliased objects whose subtypes have differing Object_Size
--    values as a result of explicit attribute definition clauses, then it
--    is erroneous to convert from one access subtype to the other.

--    At the implementation level, Esize stores the Object_Size and the
--    RM_Size field stores the Value_Size (and hence the value of the
--    Size attribute, which, as noted above, is equivalent to Value_Size).

--  To get a feel for the difference, consider the following examples (note
--  that in each case the base is short_short_integer with a size of 8):

--                                            Object_Size     Value_Size

--     type x1 is range 0..5;                      8               3

--     type x2 is range 0..5;
--     for x2'size use 12;                        16              12

--     subtype x3 is x2 range 0 .. 3;             16               2

--     subtype x4 is x2'base range 0 .. 10;        8               4

--     subtype x5 is x2 range 0 .. dynamic;       16              (7)

--     subtype x6 is x2'base range 0 .. dynamic;   8              (7)

--  Note: the entries marked (7) are not actually specified by the Ada 95 RM,
--  but it seems in the spirit of the RM rules to allocate the minimum number
--  of bits known to be large enough to hold the given range of values.

--  So far, so good, but GNAT has to obey the RM rules, so the question is
--  under what conditions must the RM Size be used. The following is a list
--  of the occasions on which the RM Size must be used:

--    Component size for packed arrays or records
--    Value of the attribute Size for a type
--    Warning about sizes not matching for unchecked conversion

--  The RM_Size field keeps track of the RM Size as needed in these
--  three situations.

--  For elementary types other than discrete and fixed-point types, the
--  Object_Size and Value_Size are the same (and equivalent to the RM
--  attribute Size). Only Size may be specified for such types.

--  For composite types, Object_Size and Value_Size are computed from their
--  respective value for the type of each element as well as the layout.

--  All size attributes are stored as Uint values. Negative values are used to
--  reference GCC expressions for the case of non-static sizes, as explained
--  in Repinfo.

--------------------------------------
-- Delayed Freezing and Elaboration --
--------------------------------------

--  The flag Has_Delayed_Freeze indicates that an entity carries an explicit
--  freeze node, which appears later in the expanded tree.

--  a) The flag is used by the front-end to trigger expansion actions which
--  include the generation of that freeze node. Typically this happens at the
--  end of the current compilation unit, or before the first subprogram body is
--  encountered in the current unit. See files freeze and exp_ch13 for details
--  on the actions triggered by a freeze node, which include the construction
--  of initialization procedures and dispatch tables.

--  b) The presence of a freeze node on an entity is used by the backend to
--  defer elaboration of the entity until its freeze node is seen. In the
--  absence of an explicit freeze node, an entity is frozen (and elaborated)
--  at the point of declaration.

--  For object declarations, the flag is set when an address clause for the
--  object is encountered. Legality checks on the address expression only take
--  place at the freeze point of the object.

--  Most types have an explicit freeze node, because they cannot be elaborated
--  until all representation and operational items that apply to them have been
--  analyzed. Private types and incomplete types have the flag set as well, as
--  do task and protected types.

--  Implicit base types created for type derivations, as well as classwide
--  types created for all tagged types, have the flag set.

--  If a subprogram has an access parameter whose designated type is incomplete
--  the subprogram has the flag set.

-----------------------
-- Entity Attributes --
-----------------------

--  This section contains a complete list of the attributes that are defined
--  on entities. Some attributes apply to all entities, others only to certain
--  kinds of entities. In the latter case the attribute should only be set or
--  accessed if the Ekind field indicates an appropriate entity.

--  There are two kinds of attributes that apply to entities, stored and
--  synthesized. Stored attributes correspond to a field or flag in the entity
--  itself. Such attributes are identified in the table below by giving the
--  field or flag in the attribute that is used to hold the attribute value.
--  Synthesized attributes are not stored directly, but are rather computed as
--  needed from other attributes, or from information in the tree. These are
--  marked "synthesized" in the table below. The stored attributes have both
--  access functions and set procedures to set the corresponding values, while
--  synthesized attributes have only access functions.

--  Note: in the case of Node, Uint, or Elist fields, there are cases where
--  the same physical field is used for different purposes in different
--  entities, so these access functions should only be referenced for the
--  class of entities in which they are defined as being present. Flags are
--  not overlapped in this way, but nevertheless as a matter of style and
--  abstraction (which may or may not be checked by assertions in the body),
--  this restriction should be observed for flag fields as well.

--  Note: certain of the attributes on types apply only to base types, and
--  are so noted by the notation [base type only]. These are cases where the
--  attribute of any subtype is the same as the attribute of the base type.
--  The attribute can be referenced on a subtype (and automatically retrieves
--  the value from the base type). However, it is an error to try to set the
--  attribute on other than the base type, and if assertions are enabled,
--  an attempt to set the attribute on a subtype will raise an assert error.

--  Other attributes are noted as applying to the [implementation base type
--  only].  These are representation attributes which must always apply to a
--  full non-private type, and where the attributes are always on the full
--  type.  The attribute can be referenced on a subtype (and automatically
--  retries the value from the implementation base type). However, it is an
--  error to try to set the attribute on other than the implementation base
--  type, and if assertions are enabled, an attempt to set the attribute on a
--  subtype will raise an assert error.

--    Accept_Address (Elist21)
--       Present in entries. If an accept has a statement sequence, then an
--       address variable is created, which is used to hold the address of the
--       parameters, as passed by the runtime. Accept_Address holds an element
--       list which represents a stack of entities for these address variables.
--       The current entry is the top of the stack, which is the last element
--       on the list. A stack is required to handle the case of nested select
--       statements referencing the same entry.

--    Access_Disp_Table (Elist16) [implementation base type only]
--       Present in E_Record_Type and E_Record_Subtype entities. Set in tagged
--       types to point to their dispatch tables. The first two entities are
--       associated with the primary dispatch table: 1) primary dispatch table
--       with user-defined primitives 2) primary dispatch table with predefined
--       primitives. For each interface type covered by the tagged type we also
--       have: 3) secondary dispatch table with thunks of primitives covering
--       user-defined interface primitives, 4) secondary dispatch table with
--       thunks of predefined primitives, 5) secondary dispatch table with user
--       defined primitives, and 6) secondary dispatch table with predefined
--       primitives. The last entity of this list is an access type declaration
--       used to expand dispatching calls through the primary dispatch table.
--       For a non-tagged record, contains No_Elist.

--    Actual_Subtype (Node17)
--       Present in variables, constants, and formal parameters. This is the
--       subtype imposed by the value of the object, as opposed to its nominal
--       subtype, which is imposed by the declaration. The actual subtype
--       differs from the nominal one when the latter is indefinite (as in the
--       case of an unconstrained formal parameter, or a variable declared
--       with an unconstrained type and an initial value). The nominal subtype
--       is the Etype entry for the entity. The Actual_Subtype field is set
--       only if the actual subtype differs from the nominal subtype. If the
--       actual and nominal subtypes are the same, then the Actual_Subtype
--       field is Empty, and Etype indicates both types.
--
--       For objects, the Actual_Subtype is set only if this is a discriminated
--       type. For arrays, the bounds of the expression are obtained and the
--       Etype of the object is directly the constrained subtype. This is
--       rather irregular, and the semantic checks that depend on the nominal
--       subtype being unconstrained use flag Is_Constr_Subt_For_U_Nominal(qv).

--    Address_Clause (synthesized)
--       Applies to entries, objects and subprograms. Set if an address clause
--       is present which references the object or subprogram and points to
--       the N_Attribute_Definition_Clause node. Empty if no Address clause.
--       The expression in the address clause is always a constant that is
--       defined before the entity to which the address clause applies.
--       Note: Gigi references this field in E_Task_Type entities???

--    Address_Taken (Flag104)
--       Present in all entities. Set if the Address or Unrestricted_Access
--       attribute is applied directly to the entity, i.e. the entity is the
--       entity of the prefix of the attribute reference. Also set if the
--       entity is the second argument of an Asm_Input or Asm_Output attribute,
--       as the construct may entail taking its address. Used by Gigi to make
--       sure that the address can be meaningfully taken, and also in the case
--       of subprograms to control output of certain warnings.

--    Aft_Value (synthesized)
--       Applies to fixed and decimal types. Computes a universal integer
--       that holds value of the Aft attribute for the type.

--    Alias (Node18)
--       Present in overloadable entities (literals, subprograms, entries) and
--       subprograms that cover a primitive operation of an abstract interface
--       (that is, subprograms with the Interface_Alias attribute). In case of
--       overloaded entities it points to the parent subprogram of a derived
--       subprogram. In case of abstract interface subprograms it points to the
--       subprogram that covers the abstract interface primitive. Also used for
--       a subprogram renaming, where it points to the renamed subprogram. For
--       an inherited operation (of a type extension) that is overridden in a
--       private part, the Alias is the overriding operation. In this fashion a
--       call from outside the package ends up executing the new body even if
--       non-dispatching, and a call from inside calls the overriding operation
--       because it hides the implicit one. Alias is always empty for entries.

--    Alignment (Uint14)
--       Present in entities for types and also in constants, variables
--       (including exceptions where it refers to the static data allocated for
--       an exception), loop parameters, and formal parameters. This indicates
--       the desired alignment for a type, or the actual alignment for an
--       object. A value of zero (Uint_0) indicates that the alignment has not
--       been set yet. The alignment can be set by an explicit alignment
--       clause, or set by the front-end in package Layout, or set by the
--       back-end as part of the back end back-annotation process. The
--       alignment field is also present in E_Exception entities, but there it
--       is used only by the back-end for back annotation.

--    Alignment_Clause (synthesized)
--       Applies to all entities for types and objects. If an alignment
--       attribute definition clause is present for the entity, then this
--       function returns the N_Attribute_Definition clause that specifies the
--       alignment. If no alignment clause applies to the type, then the call
--       to this function returns Empty. Note that the call can return a
--       non-Empty value even if Has_Alignment_Clause is not set (happens with
--       subtype and derived type declarations). Note also that a record
--       definition clause with an (obsolescent) mod clause is converted
--       into an attribute definition clause for this purpose.

--    Associated_Formal_Package (Node12)
--       Present in packages that are the actuals of formal_packages. Points
--       to the entity in the declaration for the formal package.

--    Associated_Node_For_Itype (Node8)
--       Present in all type and subtype entities. Set non-Empty only for
--       Itypes. Set to point to the associated node for the Itype, i.e.
--       the node whose elaboration generated the Itype. This is used for
--       copying trees, to determine whether or not to copy an Itype, and
--       also for accessibility checks on anonymous access types. This
--       node is typically an object declaration, component declaration,
--       type or subtype declaration. For an access discriminant in a type
--       declaration, the associated_node_for_itype is the discriminant
--       specification. For an access parameter it is the enclosing subprogram
--       declaration.
--
--       Itypes have no explicit declaration, and therefore are not attached to
--       the tree: their Parent field is always empty. The Associated_Node_For_
--       Itype is the only way to determine the construct that leads to the
--       creation of a given itype entity.

--    Associated_Storage_Pool (Node22) [root type only]
--       Present in simple and general access type entities. References the
--       storage pool to be used for the corresponding collection. A value of
--       Empty means that the default pool is to be used. This is present
--       only in the root type, since derived types must have the same pool
--       as the parent type.

--    Barrier_Function (Node12)
--       Present in protected entries and entry families. This is the
--       subprogram declaration for the body of the function that returns
--       the value of the entry barrier.

--    Base_Type (synthesized)
--       Applies to all type and subtype entities. Returns the base type of a
--       type or subtype. The base type of a type is the type itself. The base
--       type of a subtype is the type that it constrains (which is always
--       a type entity, not some other subtype). Note that in the case of a
--       subtype of a private type, it is possible for the base type attribute
--       to return a private type, even if the subtype to which it applies is
--       non-private. See also Implementation_Base_Type. Note: it is allowed to
--       apply Base_Type to other than a type, in which case it simply returns
--       the entity unchanged.

--    Block_Node (Node11)
--       Present in block entities. Points to the identifier in the
--       Block_Statement itself. Used when retrieving the block construct
--       for finalization purposes, The block entity has an implicit label
--       declaration in the enclosing declarative part, and has otherwise
--       no direct connection in the tree with the block statement. The
--       link is to the identifier (which is an occurrence of the entity)
--       and not to the block_statement itself, because the statement may
--       be rewritten, e.g. in the process of removing dead code.

--    Body_Entity (Node19)
--       Present in package and generic package entities, points to the
--       corresponding package body entity if one is present.

--    Body_Needed_For_SAL (Flag40)
--       Present in package and subprogram entities that are compilation
--       units. Indicates that the source for the body must be included
--       when the unit is part of a standalone library.

--    C_Pass_By_Copy (Flag125) [implementation base type only]
--       Present in record types. Set if a pragma Convention for the record
--       type specifies convention C_Pass_By_Copy. This convention name is
--       treated as identical in all respects to convention C, except that
--       if it is specified for a record type, then the C_Pass_By_Copy flag
--       is set, and if a foreign convention subprogram has a formal of the
--       corresponding type, then the parameter passing mechanism will be
--       set to By_Copy (unless specifically overridden by an Import or
--       Export pragma).

--    Can_Never_Be_Null (Flag38)
--       This flag is present in all entities, but can only be set in an object
--       which can never have a null value. This is set True for constant
--       access values initialized to a non-null value. This is also True for
--       all access parameters in Ada 83 and Ada 95 modes, and for access
--       parameters that explicitly exclude null in Ada 2005.
--
--       This is used to avoid unnecessary resetting of the Is_Known_Non_Null
--       flag for such entities. In Ada 2005 mode, this is also used when
--       determining subtype conformance of subprogram profiles to ensure
--       that two formals have the same null-exclusion status.
--
--       ??? This is also set on some access types, eg the Etype of the
--       anonymous access type of a controlling formal.

--    Can_Use_Internal_Rep (Flag229) [base type only]
--       Present in Access_Subprogram_Kind nodes. This flag is set by the
--       front end and used by the back end. False means that the back end
--       must represent the type in the same way as Convention-C types (and
--       other foreign-convention types). On many targets, this means that
--       the back end will use dynamically generated trampolines for nested
--       subprograms. True means that the back end can represent the type in
--       some internal way. On the aforementioned targets, this means that the
--       back end will not use dynamically generated trampolines. This flag
--       must be False if Has_Foreign_Convention is True; otherwise, the front
--       end is free to set the policy.
--
--       Setting this False in all cases corresponds to the traditional back
--       end strategy, where all access-to-subprogram types are represented the
--       same way, independent of the Convention. See also
--       Always_Compatible_Rep in Targparm.
--
--       Efficiency note: On targets that use dynamically generated
--       trampolines, False generally favors efficiency of top-level
--       subprograms, whereas True generally favors efficiency of nested
--       ones. On other targets, this flag has little or no effect on
--       efficiency. The front end should take this into account. In
--       particular, pragma Favor_Top_Level gives a hint that the flag should
--       be False.
--
--       Note: We considered using Convention-C for this purpose, but we need
--       this separate flag, because Convention-C implies that for
--       P'[Unrestricted_]Access, P also have convention C. Sometimes we want
--       to have Can_Use_Internal_Rep False for an access type, but allow P to
--       have convention Ada.

--    Chars (Name1)
--       Present in all entities. This field contains an entry into the names
--       table that has the character string of the identifier, character
--       literal or operator symbol. See Namet for further details. Note that
--       throughout the processing of the front end, this name is the simple
--       unqualified name. However, just before gigi is called, a call is made
--       to Qualify_All_Entity_Names. This causes entity names to be qualified
--       using the encoding described in exp_dbug.ads, and from that point on
--       (including post gigi steps such as cross-reference generation), the
--       entities will contain the encoded qualified names.

--    Checks_May_Be_Suppressed (Flag31)
--       Present in all entities. Set if a pragma Suppress or Unsuppress
--       mentions the entity specifically in the second argument. If this
--       flag is set the Global_Entity_Suppress and Local_Entity_Suppress
--       tables must be consulted to determine if there actually is an active
--       Suppress or Unsuppress pragma that applies to the entity.

--    Class_Wide_Type (Node9)
--       Present in all type entities. For a tagged type or subtype, returns
--       the corresponding implicitly declared class-wide type. For a
--       class-wide type, returns itself. Set to Empty for non-tagged types.

--    Cloned_Subtype (Node16)
--       Present in E_Record_Subtype and E_Class_Wide_Subtype entities.
--       Each such entity can either have a Discriminant_Constraint, in
--       which case it represents a distinct type from the base type (and
--       will have a list of components and discrimants in the list headed by
--       First_Entity) or else no such constraint, in which case it will be a
--       copy of the base type.
--
--       o  Each element of the list in First_Entity is copied from the base
--          type; in that case, this field is Empty.
--
--       o  The list in First_Entity is shared with the base type; in that
--          case, this field points to that entity.
--
--       A record or classwide subtype may also be a copy of some other
--       subtype and share the entities in the First_Entity with that subtype.
--       In that case, this field points to that subtype.
--
--       For E_Class_Wide_Subtype, the presence of Equivalent_Type overrides
--       this field. Note that this field ONLY appears in subtype entries, not
--       in type entries, it is not present, and it is an error to reference
--       Cloned_Subtype in an E_Record_Type or E_Class_Wide_Type entity.

--    Comes_From_Source
--       This flag appears on all nodes, including entities, and indicates
--       that the node was created by the scanner or parser from the original
--       source. Thus for entities, it indicates that the entity is defined
--       in the original source program.

--    Component_Alignment (special field) [base type only]
--       Present in array and record entities. Contains a value of type
--       Component_Alignment_Kind indicating the alignment of components.
--       Set to Calign_Default normally, but can be overridden by use of
--       the Component_Alignment pragma. Note: this field is currently
--       stored in a non-standard way, see body for details.

--    Component_Bit_Offset (Uint11)
--       Present in record components (E_Component, E_Discriminant) if a
--       component clause applies to the component. First bit position of
--       given component, computed from the first bit and position values
--       given in the component clause. A value of No_Uint means that the
--       value is not yet known. The value can be set by the appearance of
--       an explicit component clause in a record representation clause,
--       or it can be set by the front-end in package Layout, or it can be
--       set by the backend. By the time backend processing is completed,
--       this field is always set. A negative value is used to represent
--       a value which is not known at compile time, and must be computed
--       at run-time (this happens if fields of a record have variable
--       lengths). See package Layout for details of these values.
--
--       Note: Component_Bit_Offset is redundant with respect to the fields
--       Normalized_First_Bit and Normalized_Position, and could in principle
--       be eliminated, but it is convenient in several situations, including
--       use in Gigi, to have this redundant field.

--    Component_Clause (Node13)
--       Present in record components and discriminants. If a record
--       representation clause is present for the corresponding record type a
--       that specifies a position for the component, then the Component_Clause
--       field of the E_Component entity points to the N_Component_Clause node.
--       Set to Empty if no record representation clause was present, or if
--       there was no specification for this component.

--    Component_Size (Uint22) [implementation base type only]
--       Present in array types. It contains the component size value for
--       the array. A value of No_Uint means that the value is not yet set.
--       The value can be set by the use of a component size clause, or
--       by the front end in package Layout, or by the backend. A negative
--       value is used to represent a value which is not known at compile
--       time, and must be computed at run-time (this happens if the type
--       of the component has a variable length size). See package Layout
--       for details of these values.

--    Component_Type (Node20) [implementation base type only]
--       Present in array types and string types. References component type.

--    Corresponding_Concurrent_Type (Node18)
--       Present in record types that are constructed by the expander to
--       represent task and protected types (Is_Concurrent_Record_Type flag
--       set True). Points to the entity for the corresponding task type or
--       protected type.

--    Corresponding_Discriminant (Node19)
--       Present in discriminants of a derived type, when the discriminant is
--       used to constrain a discriminant of the parent type. Points to the
--       corresponding discriminant in the parent type. Otherwise it is Empty.

--    Corresponding_Equality (Node13)
--       Present in function entities for implicit inequality operators.
--       Denotes the explicit or derived equality operation that creates
--       the implicit inequality. Note that this field is not present in
--       other function entities, only in implicit inequality routines,
--       where Comes_From_Source is always False.

--    Corresponding_Protected_Entry (Node18)
--       Present in subprogram bodies. Set for subprogram bodies that implement
--       a protected type entry to point to the entity for the entry.

--    Corresponding_Record_Type (Node18)
--       Present in protected and task types and subtypes. References the
--       entity for the corresponding record type constructed by the expander
--       (see Exp_Ch9). This type is used to represent values of the task type.

--    Corresponding_Remote_Type (Node22)
--       Present in record types that describe the fat pointer structure for
--       Remote_Access_To_Subprogram types. References the original access
--       type.

--    CR_Discriminant (Node23)
--       Present in discriminants of concurrent types. Denotes the homologous
--       discriminant of the corresponding record type. The CR_Discriminant is
--       created at the same time as the discriminal, and used to replace
--       occurrences of the discriminant within the type declaration.

--    Current_Use_Clause (Node27)
--       Present in packages and in types. For packages, denotes the use
--       package clause currently in scope that makes the package use_visible.
--       For types, it denotes the use_type clause that makes the operators of
--       the type visible. Used for more precise warning messages on redundant
--       use clauses.

--    Current_Value (Node9)
--       Present in all object entities. Set in E_Variable, E_Constant, formal
--       parameters and E_Loop_Parameter entities if we have trackable current
--       values. Set non-Empty if the (constant) current value of the variable
--       is known, This value is valid only for references from the same
--       sequential scope as the entity. The sequential scope of an entity
--       includes the immediate scope and any contained scopes that are package
--       specs, package bodies, blocks (at any nesting level) or statement
--       sequences in IF or loop statements.
--
--       Another related use of this field is to record information about the
--       value obtained from an IF or WHILE statement condition. If the IF or
--       ELSIF or WHILE condition has the form "NOT {,NOT] OBJ RELOP VAL ",
--       or OBJ [AND [THEN]] expr, where OBJ refers to an entity with a
--       Current_Value field, RELOP is one of the six relational operators, and
--       VAL is a compile-time known value then the Current_Value field of OBJ
--       points to the N_If_Statement, N_Elsif_Part, or N_Iteration_Scheme node
--       of the relevant construct, and the Condition field of this can be
--       consulted to give information about the value of OBJ. For more details
--       on this usage, see the procedure Exp_Util.Get_Current_Value_Condition.

--    Debug_Info_Off (Flag166)
--       Present in all entities. Set if a pragma Suppress_Debug_Info applies
--       to the entity, or if internal processing in the compiler determines
--       that suppression of debug information is desirable. Note that this
--       flag is only for use by the front end as part of the processing for
--       determining if Needs_Debug_Info should be set. The back end should
--       always test Needs_Debug_Info, it should never test Debug_Info_Off.

--    Debug_Renaming_Link (Node25)
--       Used to link the variable associated with a debug renaming declaration
--       to the renamed entity. See Exp_Dbug.Debug_Renaming_Declaration for
--       details of the use of this field.

--    Declaration_Node (synthesized)
--       Applies to all entities. Returns the tree node for the construct that
--       declared the entity. Normally this is just the Parent of the entity.
--       One exception arises with child units, where the parent of the entity
--       is a selected component/defining program unit name. Another exception
--       is that if the entity is an incomplete type that has been completed or
--       a private type, then we obtain the declaration node denoted by the
--       full type, i.e. the full type declaration node. Also note that for
--       subprograms, this returns the {function,procedure}_specification, not
--       the subprogram_declaration.

--    Default_Aspect_Component_Value (Node19)
--       Present in array types. Holds the static value specified in a
--       default_component_value aspect specification for the array type.

--    Default_Aspect_Value (Node19)
--       Present in scalar types. Holds the static value specified in a
--       default_value aspect specification for the type.

--    Default_Expr_Function (Node21)
--       Present in parameters. It holds the entity of the parameterless
--       function that is built to evaluate the default expression if it is
--       more complex than a simple identifier or literal. For the latter
--       simple cases or if there is no default value, this field is Empty.

--    Default_Expressions_Processed (Flag108)
--       A flag in subprograms (functions, operators, procedures) and in
--       entries and entry families used to indicate that default expressions
--       have been processed and to avoid multiple calls to process the
--       default expressions (see Freeze.Process_Default_Expressions), which
--       would not only waste time, but also generate false error messages.

--    Default_Value (Node20)
--       Present in formal parameters. Points to the node representing the
--       expression for the default value for the parameter. Empty if the
--       parameter has no default value (which is always the case for OUT
--       and IN OUT parameters in the absence of errors).

--    Delay_Cleanups (Flag114)
--       Present in entities that have finalization lists (subprograms
--       blocks, and tasks). Set if there are pending generic body
--       instantiations for the corresponding entity. If this flag is
--       set, then generation of cleanup actions for the corresponding
--       entity must be delayed, since the insertion of the generic body
--       may affect cleanup generation (see Inline for further details).

--    Delay_Subprogram_Descriptors (Flag50)
--       Present in entities for which exception subprogram descriptors
--       are generated (subprograms, package declarations and package
--       bodies). Present if there are pending generic body instantiations
--       for the corresponding entity. If this flag is set, then generation
--       of the subprogram descriptor for the corresponding enities must
--       be delayed, since the insertion of the generic body may add entries
--       to the list of handlers.
--
--       Note: for subprograms, Delay_Subprogram_Descriptors is set if and
--       only if Delay_Cleanups is set. But Delay_Cleanups can be set for a
--       a block (in which case Delay_Subprogram_Descriptors is set for the
--       containing subprogram). In addition Delay_Subprogram_Descriptors is
--       set for a library level package declaration or body which contains
--       delayed instantiations (in this case the descriptor refers to the
--       enclosing elaboration procedure).

--    Delta_Value (Ureal18)
--       Present in fixed and decimal types. Points to a universal real
--       that holds value of delta for the type, as given in the declaration
--       or as inherited by a subtype or derived type.

--    Dependent_Instances (Elist8)
--       Present in packages that are instances. Holds list of instances
--       of inner generics. Used to place freeze nodes for those instances
--       after that of the current one, i.e. after the corresponding generic
--       bodies.

--    Depends_On_Private (Flag14)
--       Present in all type entities. Set if the type is private or if it
--       depends on a private type.

--    Designated_Type (synthesized)
--       Applies to access types. Returns the designated type. Differs
--       from Directly_Designated_Type in that if the access type refers
--       to an incomplete type, and the full type is available, then this
--       full type is returned instead of the incomplete type.

--    Digits_Value (Uint17)
--       Present in floating point types and subtypes and decimal types and
--       subtypes. Contains the Digits value specified in the declaration.

--    Direct_Primitive_Operations (Elist10)
--       Present in tagged types and subtypes (including synchronized types),
--       in tagged private types and in tagged incomplete types. Element list
--       of entities for primitive operations of the tagged type. Not present
--       in untagged types. In order to follow the C++ ABI, entities of
--       primitives that come from source must be stored in this list in the
--       order of their occurrence in the sources. For incomplete types the
--       list is always empty.

--    Directly_Designated_Type (Node20)
--       Present in access types. This field points to the type that is
--       directly designated by the access type. In the case of an access
--       type to an incomplete type, this field references the incomplete
--       type. Directly_Designated_Type is typically used in implementing the
--       static semantics of the language; in implementing dynamic semantics,
--       we typically want the full view of the designated type. The function
--       Designated_Type obtains this full type in the case of access to an
--       incomplete type.

--    Discard_Names (Flag88)
--       Present in types and exception entities. Set if pragma Discard_Names
--       applies to the entity. It is also set for declarative regions and
--       package specs for which a Discard_Names pragma with zero arguments
--       has been encountered. The purpose of setting this flag is to be able
--       to set the Discard_Names attribute on enumeration types declared
--       after the pragma within the same declarative region. This flag is
--       set to False if a Keep_Names pragma appears for an enumeration type.

--    Discriminal (Node17)
--       Present in discriminants (Discriminant formal: GNAT's first
--       coinage). The entity used as a formal parameter that corresponds
--       to a discriminant. See section "Handling of Discriminants" for
--       full details of the use of discriminals.

--    Discriminal_Link (Node10)
--       Present in discriminals (which have an Ekind of E_In_Parameter,
--       or E_Constant), points back to corresponding discriminant.

--    Discriminant_Checking_Func (Node20)
--       Present in components. Points to the defining identifier of the
--       function built by the expander returns a Boolean indicating whether
--       the given record component exists for the current discriminant
--       values.

--    Discriminant_Constraint (Elist21)
--       Present in entities whose Has_Discriminants flag is set (concurrent
--       types, subtypes, record types and subtypes, private types and
--       subtypes, limited private types and subtypes and incomplete types).
--       It is an error to reference the Discriminant_Constraint field if
--       Has_Discriminants is False.
--
--       If the Is_Constrained flag is set, Discriminant_Constraint points
--       to an element list containing the discriminant constraints in the
--       same order in which the discriminants are declared.
--
--       If the Is_Constrained flag is not set but the discriminants of the
--       unconstrained type have default initial values then this field
--       points to an element list giving these default initial values in
--       the same order in which the discriminants are declared. Note that
--       in this case the entity cannot be a tagged record type, because
--       discriminants in this case cannot have defaults.
--
--       If the entity is a tagged record implicit type, then this field is
--       inherited from the first subtype (so that the itype is subtype
--       conformant with its first subtype, which is needed when the first
--       subtype overrides primitive operations inherited by the implicit
--       base type).
--
--       In all other cases Discriminant_Constraint contains the empty
--       Elist (ie it is initialized with a call to New_Elmt_List).

--    Discriminant_Default_Value (Node20)
--       Present in discriminants. Points to the node representing the
--       expression for the default value of the discriminant. Set to
--       Empty if the discriminant has no default value.

--    Discriminant_Number (Uint15)
--       Present in discriminants. Gives the ranking of a discriminant in
--       the list of discriminants of the type, i.e. a sequential integer
--       index starting at 1 and ranging up to number of discriminants.

--    Dispatch_Table_Wrappers (Elist26) [implementation base type only]
--       Present in E_Record_Type and E_Record_Subtype entities. Set in library
--       level tagged type entities if we are generating statically allocated
--       dispatch tables. Points to the list of dispatch table wrappers
--       associated with the tagged type. For a non-tagged record, contains
--       No_Elist.

--    DTC_Entity (Node16)
--       Present in function and procedure entities. Set to Empty unless
--       the subprogram is dispatching in which case it references the
--       Dispatch Table pointer Component. That is to say the component _tag
--       for regular Ada tagged types, for CPP_Class types and their
--       descendants this field points to the component entity in the record
--       that is the Vtable pointer for the Vtable containing the entry that
--       references the subprogram.

--    DT_Entry_Count (Uint15)
--       Present in E_Component entities. Only used for component marked
--       Is_Tag. Store the number of entries in the Vtable (or Dispatch Table)

--    DT_Offset_To_Top_Func (Node25)
--       Present in E_Component entities. Only used for component marked
--       Is_Tag. If present it stores the Offset_To_Top function used to
--       provide this value in tagged types whose ancestor has discriminants.

--    DT_Position (Uint15)
--       Present in function and procedure entities which are dispatching
--       (should not be referenced without first checking that flag
--       Is_Dispatching_Operation is True). Contains the offset into
--       the Vtable for the entry that references the subprogram.

--    Ekind (Ekind)
--       Present in all entities. Contains a value of the enumeration type
--       Entity_Kind declared in a subsequent section in this spec.

--    Elaborate_Body_Desirable (Flag210)
--       Present in package entities. Set if the elaboration circuitry detects
--       a case where there is a package body that modifies one or more visible
--       entities in the package spec and there is no explicit Elaborate_Body
--       pragma for the package. This information is passed on to the binder,
--       which attempts, but does not promise, to elaborate the body as close
--       to the spec as possible.

--    Elaboration_Entity (Node13)
--       Present in generic and non-generic package and subprogram entities.
--       This is a counter associated with the unit that is initially set to
--       zero, is incremented when an elaboration request for the unit is
--       made, and is decremented when a finalization request for the unit
--       is made. This is used for three purposes. First, it is used to
--       implement access before elaboration checks (the counter must be
--       non-zero to call a subprogram at elaboration time). Second, it is
--       used to guard against repeated execution of the elaboration code.
--       Third, it is used to ensure that the finalization code is executed
--       only after all clients have requested it.
--
--       Note that we always allocate this counter, and set this field, but
--       we do not always actually use it. It is only used if it is needed
--       for access before elaboration use (see Elaboration_Entity_Required
--       flag) or if either the spec or the body has elaboration code. If
--       neither of these two conditions holds, then the entity is still
--       allocated (since we don't know early enough whether or not there
--       is elaboration code), but is simply not used for any purpose.

--    Elaboration_Entity_Required (Flag174)
--       Present in generic and non-generic package and subprogram entities.
--       Set only if Elaboration_Entity is non-Empty to indicate that the
--       counter is required to be non-zero even if there is no other
--       elaboration code. This occurs when the Elaboration_Entity counter
--       is used for access before elaboration checks. If the counter is
--       only used to prevent multiple execution of the elaboration code,
--       then if there is no other elaboration code, obviously there is no
--       need to set the flag.

--    Enclosing_Scope (Node18)
--       Present in labels. Denotes the innermost enclosing construct that
--       contains the label. Identical to the scope of the label, except for
--       labels declared in the body of an accept statement, in which case the
--       entry_name is the Enclosing_Scope. Used to validate goto's within
--       accept statements.

--    Entry_Accepted (Flag152)
--       Present in E_Entry and E_Entry_Family entities. Set if there is
--       at least one accept for this entry in the task body. Used to
--       generate warnings for missing accepts.

--    Entry_Bodies_Array (Node15)
--       Present in protected types for which Has_Entries is true.
--       This is the defining identifier for the array of entry body
--       action procedures and barrier functions used by the runtime to
--       execute the user code associated with each entry.

--    Entry_Cancel_Parameter (Node23)
--       Present in blocks. This only applies to a block statement for
--       which the Is_Asynchronous_Call_Block flag is set. It
--       contains the defining identifier of an object that must be
--       passed to the Cancel_Task_Entry_Call or Cancel_Protected_Entry_Call
--       call in the cleanup handler added to the block by
--       Exp_Ch7.Expand_Cleanup_Actions. This parameter is a Boolean
--       object for task entry calls and a Communications_Block object
--       in the case of protected entry calls. In both cases the objects
--       are declared in outer scopes to this block.

--    Entry_Component (Node11)
--       Present in formal parameters (in, in out and out parameters). Used
--       only for formals of entries. References the corresponding component
--       of the entry parameter record for the entry.

--    Entry_Formal (Node16)
--       Present in components of the record built to correspond to entry
--       parameters. This field points from the component to the formal. It
--       is the back pointer corresponding to Entry_Component.

--    Entry_Index_Constant (Node18)
--       Present in an entry index parameter. This is an identifier that
--       eventually becomes the name of a constant representing the index
--       of the entry family member whose entry body is being executed. Used
--       to expand references to the entry index specification identifier.

--    Entry_Index_Type (synthesized)
--       Applies to an entry family. Denotes Etype of the subtype indication
--       in the entry declaration. Used to resolve the index expression in an
--       accept statement for a member of the family, and in the prefix of
--       'COUNT when it applies to a family member.

--    Contract (Node24)
--       Present in entries, and in subprogram and generic subprogram entities.
--       Points to the contract of the entity, holding both pre- and
--       postconditions as well as test-cases.

--    Entry_Parameters_Type (Node15)
--       Present in entries. Points to the access-to-record type that is
--       constructed by the expander to hold a reference to the parameter
--       values. This reference is manipulated (as an address) by the
--       tasking runtime. The designated record represents a packaging
--       up of the entry parameters (see Exp_Ch9.Expand_N_Entry_Declaration
--       for further details). Entry_Parameters_Type is Empty if the entry
--       has no parameters.

--    Enumeration_Pos (Uint11)
--       Present in enumeration literals. Contains the position number
--       corresponding to the value of the enumeration literal.

--    Enumeration_Rep (Uint12)
--       Present in enumeration literals. Contains the representation that
--       corresponds to the value of the enumeration literal. Note that
--       this is normally the same as Enumeration_Pos except in the presence
--       of representation clauses, where Pos will still represent the
--       position of the literal within the type and Rep will have be the
--       value given in the representation clause.

--    Enumeration_Rep_Expr (Node22)
--       Present in enumeration literals. Points to the expression in an
--       associated enumeration rep clause that provides the representation
--       value for this literal. Empty if no enumeration rep clause for this
--       literal (or if rep clause does not have an entry for this literal,
--       an error situation). This is also used to catch duplicate entries
--       for the same literal.

--    Enum_Pos_To_Rep (Node23)
--       Present in enumeration types (but not enumeration subtypes). Set to
--       Empty unless the enumeration type has a non-standard representation
--       (i.e. at least one literal has a representation value different from
--       its pos value). In this case, Enum_Pos_To_Rep is the entity for an
--       array constructed when the type is frozen that maps Pos values to
--       corresponding Rep values. The index type of this array is Natural,
--       and the component type is a suitable integer type that holds the
--       full range of representation values.

--    Equivalent_Type (Node18)
--       Present in class wide types and subtypes, access to protected
--       subprogram types, and in exception types. For a classwide type, it
--       is always Empty. For a class wide subtype, it points to an entity
--       created by the expander which gives Gigi an easily understandable
--       equivalent of the class subtype with a known size (given by an
--       initial value). See Exp_Util.Expand_Class_Wide_Subtype for further
--       details. For E_Exception_Type, this points to the record containing
--       the data necessary to represent exceptions (for further details, see
--       System.Standard_Library. For access_to_protected subprograms, it
--       denotes a record that holds pointers to the operation and to the
--       protected object. For remote Access_To_Subprogram types, it denotes
--       the record that is the fat pointer representation of an RAST.

--    Esize (Uint12)
--       Present in all types and subtypes, and also for components, constants,
--       and variables, including exceptions where it refers to the static data
--       allocated for an exception. Contains the Object_Size of the type or of
--       the object. A value of zero indicates that the value is not yet known.
--
--       For the case of components where a component clause is present, the
--       value is the value from the component clause, which must be non-
--       negative (but may be zero, which is acceptable for the case of
--       a type with only one possible value). It is also possible for Esize
--       of a component to be set without a component clause present, which
--       means that the component size is specified, but not the position.
--       See also RM_Size and the section on "Handling of Type'Size Values".
--       During gigi processing, the value is back annotated for all zero
--       values, so that after the call to gigi, the value is properly set.

--    Etype (Node5)
--       Present in all entities. Represents the type of the entity, which
--       is itself another entity. For a type entity, points to the parent
--       type for a derived type, or if the type is not derived, points to
--       itself. For a subtype entity, Etype points to the base type. For
--       a class wide type, points to the corresponding specific type. For a
--       subprogram or subprogram type, Etype has the return type of a function
--       or is set to Standard_Void_Type to represent a procedure.
--
--       Note one obscure case: for pragma Default_Storage_Pool (null), the
--       Etype of the N_Null node is Empty.

--    Exception_Code (Uint22)
--       Present in exception entities. Set to zero unless either an
--       Import_Exception or Export_Exception pragma applies to the
--       pragma and specifies a Code value. See description of these
--       pragmas for details. Note that this field is relevant only if
--       Is_VMS_Exception is set.

--    Extra_Formal (Node15)
--       Present in formal parameters in the non-generic case. Certain
--       parameters require extra implicit information to be passed (e.g. the
--       flag indicating if an unconstrained variant record argument is
--       constrained, and the accessibility level for access parameters. See
--       description of Extra_Constrained, Extra_Accessibility fields for
--       further details. Extra formal parameters are constructed to represent
--       these values, and chained to the end of the list of formals using the
--       Extra_Formal field (i.e. the Extra_Formal field of the last "real"
--       formal points to the first extra formal, and the Extra_Formal field of
--       each extra formal points to the next one, with Empty indicating the
--       end of the list of extra formals.

--    Extra_Formals (Node28)
--       Applies to subprograms and subprogram types, and also in entries
--       and entry families. Returns first extra formal of the subprogram
--       or entry. Returns Empty if there are no extra formals.

--    Extra_Accessibility (Node13)
--       Present in formal parameters in the non-generic case. Normally Empty,
--       but if expansion is active, and a parameter is one for which a
--       dynamic accessibility check is required, then an extra formal of type
--       Natural is created (see description of field Extra_Formal), and the
--       Extra_Accessibility field of the formal parameter points to the entity
--       for this extra formal. Also present in variables when compiling
--       receiving stubs. In this case, a non Empty value means that this
--       variable's accessibility depth has been transmitted by the caller and
--       must be retrieved through the entity designed by this field instead of
--       being computed.

--    Extra_Accessibility_Of_Result (Node19)
--       Present in (non-generic) Function, Operator, and Subprogram_Type
--       entities. Normally Empty, but if expansion is active, and a function
--       is one for which "the accessibility level of the result ... determined
--       by the point of call" (AI05-0234) is needed, then an extra formal of
--       subtype Natural is created (see description of field Extra_Formal),
--       and the Extra_Accessibility_Of_Result field of the function points to
--       the entity for this extra formal.

--    Extra_Constrained (Node23)
--       Present in formal parameters in the non-generic case. Normally Empty,
--       but if expansion is active and a parameter is one for which a dynamic
--       indication of its constrained status is required, then an extra formal
--       of type Boolean is created (see description of field Extra_Formal),
--       and the Extra_Constrained field of the formal parameter points to the
--       entity for this extra formal. Also present in variables when compiling
--       receiving stubs. In this case, a non empty value means that this
--       variable's constrained status has been transmitted by the caller and
--       must be retrieved through the entity designed by this field instead of
--       being computed.

--    Finalization_Master (Node23) [root type only]
--       Present in access-to-controlled or access-to-class-wide types. The
--       field contains the entity of the finalization master which handles
--       dynamically allocated controlled objects referenced by the access
--       type. Empty for access-to-subprogram types. Empty for access types
--       whose designated type does not need finalization actions.

--    Finalize_Storage_Only (Flag158) [base type only]
--       Present in all types. Set on direct controlled types to which a
--       valid Finalize_Storage_Only pragma applies. This flag is also set on
--       composite types when they have at least one controlled component and
--       all their controlled components are Finalize_Storage_Only. It is also
--       inherited by type derivation except for direct controlled types where
--       the Finalize_Storage_Only pragma is required at each level of
--       derivation.

--    Finalizer (Node24)
--       Applies to package declarations and bodies. Contains the entity of the
--       library-level program which finalizes all package-level controlled
--       objects.

--    First_Component (synthesized)
--       Applies to record types. Returns the first component by following the
--       chain of declared entities for the record until a component is found
--       (one with an Ekind of E_Component). The discriminants are skipped. If
--       the record is null, then Empty is returned.

--    First_Component_Or_Discriminant (synthesized)
--      Similar to First_Component, but discriminants are not skipped, so will
--      find the first discriminant if discriminants are present.

--    First_Entity (Node17)
--       Present in all entities which act as scopes to which a list of
--       associated entities is attached (blocks, class subtypes and types,
--       entries, functions, loops, packages, procedures, protected objects,
--       record types and subtypes, private types, task types and subtypes).
--       Points to a list of associated entities using the Next_Entity field
--       as a chain pointer with Empty marking the end of the list.

--    First_Exit_Statement (Node8)
--       Present in E_Loop entity. The exit statements for a loop are chained
--       (in reverse order of appearance) using this field to point to the
--       first entry in the chain (last exit statement in the loop). The
--       entries are chained through the Next_Exit_Statement field of the
--       N_Exit_Statement node with Empty marking the end of the list.

--    First_Formal (synthesized)
--       Applies to subprograms and subprogram types, and also in entries
--       and entry families. Returns first formal of the subprogram or entry.
--       The formals are the first entities declared in a subprogram or in
--       a subprogram type (the designated type of an Access_To_Subprogram
--       definition) or in an entry.

--    First_Formal_With_Extras (synthesized)
--       Applies to subprograms and subprogram types, and also in entries
--       and entry families. Returns first formal of the subprogram or entry.
--       Returns Empty if there are no formals. The list returned includes
--       all the extra formals (see description of Extra_Formals field).

--    First_Index (Node17)
--       Present in array types and subtypes and in string types and subtypes.
--       By introducing implicit subtypes for the index constraints, we have
--       the same structure for constrained and unconstrained arrays, subtype
--       marks and discrete ranges are both represented by a subtype. This
--       function returns the tree node corresponding to an occurrence of the
--       first index (NOT the entity for the type). Subsequent indexes are
--       obtained using Next_Index. Note that this field is present for the
--       case of string literal subtypes, but is always Empty.

--    First_Literal (Node17)
--       Present in all enumeration types, including character and boolean
--       types. This field points to the first enumeration literal entity
--       for the type (i.e. it is set to First (Literals (N)) where N is
--       the enumeration type definition node. A special case occurs with
--       standard character and wide character types, where this field is
--       Empty, since there are no enumeration literal lists in these cases.
--       Note that this field is set in enumeration subtypes, but it still
--       points to the first literal of the base type in this case.

--    First_Optional_Parameter (Node14)
--       Present in (non-generic) function and procedure entities. Set to a
--       non-null value only if a pragma Import_Function, Import_Procedure
--       or Import_Valued_Procedure specifies a First_Optional_Parameter
--       argument, in which case this field points to the parameter entity
--       corresponding to the specified parameter.

--    First_Private_Entity (Node16)
--       Present in all entities containing private parts (packages, protected
--       types and subtypes, task types and subtypes). The entities on the
--       entity chain are in order of declaration, so the entries for private
--       entities are at the end of the chain. This field points to the first
--       entity for the private part. It is Empty if there are no entities
--       declared in the private part or if there is no private part.

--    First_Rep_Item (Node6)
--       Present in all entities. If non-empty, points to a linked list of
--       representation pragmas nodes and representation clause nodes that
--       apply to the entity, linked using Next_Rep_Item, with Empty marking
--       the end of the list. In the case of derived types and subtypes, the
--       new entity inherits the chain at the point of declaration. This means
--       that it is possible to have multiple instances of the same kind of rep
--       item on the chain, in which case it is the first one that applies to
--       the entity.
--
--       Note: pragmas that can apply to more than one overloadable entity,
--       (Convention, Interface, Inline, Inline_Always, Import, Export,
--       External) are never present on this chain when they apply to
--       overloadable entities, since it is impossible for a given pragma
--       to be on more than one chain at a time.
--
--       For most representation items, the representation information is
--       reflected in other fields and flags in the entity. For example if a
--       record representation clause is present, the component entities
--       reflect the specified information. However, there are some items that
--       are only reflected in the chain. These include:
--
--          Machine_Attribute pragma
--          Link_Alias pragma
--          Linker_Section pragma
--          Linker_Constructor pragma
--          Linker_Destructor pragma
--          Weak_External pragma
--          Thread_Local_Storage pragma
--
--       If any of these items are present, then the flag Has_Gigi_Rep_Item is
--       set, indicating that Gigi should search the chain.
--
--       Other representation items are included in the chain so that error
--       messages can easily locate the relevant nodes for posting errors.
--       Note in particular that size clauses are present only for this
--       purpose, and should only be accessed if Has_Size_Clause is set.

--    Float_Rep (Uint10)
--       Present in floating-point entities. Contains a value of type
--       Float_Rep_Kind. Together with the Digits_Value uniquely defines
--       the floating-point representation to be used.

--    Freeze_Node (Node7)
--       Present in all entities. If there is an associated freeze node for the
--       entity, this field references this freeze node. If no freeze node is
--       associated with the entity, then this field is Empty. See package
--       Freeze for further details.

--    From_With_Type (Flag159)
--       Present in package and type entities. Indicates that the entity
--       appears in a With_Type clause in the context of some other unit,
--       either as the prefix (which must be a package), or as a type name.
--       The package can only be used to retrieve such a type, and the type
--       can be used only in component declarations and access definitions.
--       The With_Type clause is used to construct mutually recursive
--       types, i.e. record types (Java classes) that hold pointers to each
--       other. If such a type is an access type, it has no explicit freeze
--       node, so that the back-end does not attempt to elaborate it.
--       Currently this flag is also used to implement Ada 2005 (AI-50217).
--       It will be renamed to From_Limited_With after removal of the current
--       GNAT with_type clause???

--    Full_View (Node11)
--       Present in all type and subtype entities and in deferred constants.
--       References the entity for the corresponding full type declaration.
--       For all types other than private and incomplete types, this field
--       always contains Empty. If an incomplete type E1 is completed by a
--       private type E2 whose full type declaration entity is E3 then the
--       full view of E1 is E2, and the full view of E2 is E3. See also
--       Underlying_Type.

--    Generic_Homonym (Node11)
--       Present in generic packages. The generic homonym is the entity of
--       a renaming declaration inserted in every generic unit. It is used
--       to resolve the name of a local entity that is given by a qualified
--       name, when the generic entity itself is hidden by a local name.

--    Generic_Renamings (Elist23)
--       Present in package and subprogram instances. Holds mapping that
--       associates generic parameters with the corresponding instances, in
--       those cases where the instance is an entity.

--    Handler_Records (List10)
--       Present in subprogram and package entities. Points to a list of
--       identifiers referencing the handler record entities for the
--       corresponding unit.

--    Has_Aliased_Components (Flag135) [implementation base type only]
--       Present in array type entities. Indicates that the component type
--       of the array is aliased.

--    Has_Alignment_Clause (Flag46)
--       Present in all type entities and objects. Indicates if an alignment
--       clause has been given for the entity. If set, then Alignment_Clause
--       returns the N_Attribute_Definition node for the alignment attribute
--       definition clause. Note that it is possible for this flag to be False
--       even when Alignment_Clause returns non_Empty (this happens in the case
--       of derived type declarations).

--    Has_All_Calls_Remote (Flag79)
--       Present in all library unit entities. Set true if the library unit
--       has an All_Calls_Remote pragma. Note that such entities must also
--       be RCI entities, so the flag Is_Remote_Call_Interface will always
--       be set if this flag is set.

--    Has_Anon_Block_Suffix (Flag201)
--       Present in all entities. Set if the entity is nested within one or
--       more anonymous blocks and the Chars field contains a name with an
--       anonymous block suffix (see Exp_Dbug for further details).

--    Has_Anonymous_Master (Flag253)
--       Present in units (top-level functions and procedures, library-level
--       packages). Set to True if the associated unit contains a heterogeneous
--       finalization master. The master's name is of the form <unit>AM and it
--       services anonymous access-to-controlled types with an undetermined
--       lifetime.

--    Has_Atomic_Components (Flag86) [implementation base type only]
--       Present in all types and objects. Set only for an array type or
--       an array object if a valid pragma Atomic_Components applies to the
--       type or object. Note that in the case of an object, this flag is
--       only set on the object if there was an explicit pragma for the
--       object. In other words, the proper test for whether an object has
--       atomic components is to see if either the object or its base type
--       has this flag set. Note that in the case of a type, the pragma will
--       be chained to the rep item chain of the first subtype in the usual
--       manner.

--    Has_Attach_Handler (synthesized)
--       Applies to record types that are constructed by the expander to
--       represent protected types. Returns True if there is at least one
--       Attach_Handler pragma in the corresponding specification.

--    Has_Biased_Representation (Flag139)
--       Present in discrete types (where it applies to the type'size value),
--       and to objects (both stand-alone and components), where it applies to
--       the size of the object from a size or record component clause. In
--       all cases it indicates that the size in question is smaller than
--       would normally be required, but that the size requirement can be
--       satisfied by using a biased representation, in which stored values
--       have the low bound (Expr_Value (Type_Low_Bound (T)) subtracted to
--       reduce the required size. For example, a type with a range of 1..2
--       takes one bit, using 0 to represent 1 and 1 to represent 2.
--
--       Note that in the object and component cases, the flag is only set if
--       the type is unbiased, but the object specifies a smaller size than the
--       size of the type, forcing biased representation for the object, but
--       the subtype is still an unbiased type.

--    Has_Completion (Flag26)
--       Present in all entities that require a completion (functions,
--       procedures, private types, limited private types, incomplete types,
--       constants and packages that require a body). The flag is set if the
--       completion has been encountered and analyzed.

--    Has_Completion_In_Body (Flag71)
--       Present in all entities for types and subtypes. Set only in "Taft
--       amendment types" (incomplete types whose full declaration appears in
--       the package body).

--    Has_Complex_Representation (Flag140) [implementation base type only]
--       Present in all type entities. Set only for a record base type to
--       which a valid pragma Complex_Representation applies.

--    Has_Component_Size_Clause (Flag68) [implementation base type only]
--       Present in all type entities. Set if a component size clause is
--       present for the given type. Note that this flag can be False even
--       if Component_Size is non-zero (happens in the case of derived types).

--    Has_Constrained_Partial_View (Flag187)
--       Present in private type and their completions, when the private
--       type has no discriminants and the full view has discriminants with
--       defaults. In Ada 2005 heap-allocated objects of such types are not
--       constrained, and can change their discriminants with full assignment.
--       Sem_Aux.Effectively_Has_Constrained_Partial_View should be always
--       used by callers, rather than reading this attribute directly because,
--       according to RM 3.10.2 (27/2), untagged generic formal private types
--       and subtypes are also considered to have a constrained partial view
--       [when in a generic body].

--    Has_Contiguous_Rep (Flag181)
--       Present in enumeration types. True if the type as a representation
--       clause whose entries are successive integers.

--    Has_Controlling_Result (Flag98)
--       Present in E_Function entities. True if the function is a primitive
--       function of a tagged type which can dispatch on result.

--    Has_Controlled_Component (Flag43) [base type only]
--       Present in all type and subtype entities. Set only for composite type
--       entities which contain a component that either is a controlled type,
--       or itself contains controlled component (i.e. either Is_Controlled or
--       Has_Controlled_Component is set for at least one component).

--    Has_Convention_Pragma (Flag119)
--       Present in all entities. Set true for an entity for which a valid
--       Convention, Import, or Export pragma has been given. Used to prevent
--       more than one such pragma appearing for a given entity (RM B.1(45)).

--    Has_Delayed_Aspects (Flag200) Present in all entities. Set true if the
--       Rep_Item chain for the entity has one or more N_Aspect_Definition
--       nodes chained which are not to be evaluated till the freeze point.
--       The aspect definition expression clause has been preanalyzed to get
--       visibility at the point of use, but no other action has been taken.

--    Has_Delayed_Freeze (Flag18)
--       Present in all entities. Set to indicate that an explicit freeze
--       node must be generated for the entity at its freezing point. See
--       separate section ("Delayed Freezing and Elaboration") for details.

--    Has_Default_Aspect (Flag39) [base type only]
--       Present in entities for types and subtypes, set for scalar types with
--       a Default_Value aspect and array types with a Default_Component_Value
--       apsect. If this flag is set, then a corresponding aspect specification
--       node will be present on the rep item chain for the entity.

--    Has_Discriminants (Flag5)
--       Present in all types and subtypes. For types that are allowed to have
--       discriminants (record types and subtypes, task types and subtypes,
--       protected types and subtypes, private types, limited private types,
--       and incomplete types), indicates if the corresponding type or subtype
--       has a known discriminant part. Always false for all other types.

--    Has_Dispatch_Table (Flag220)
--       Present in E_Record_Types that are tagged. Set to indicate that the
--       corresponding dispatch table is already built. This flag is used to
--       avoid duplicate construction of library level dispatch tables (because
--       the declaration of library level objects cause premature construction
--       of the table); otherwise the code that builds the table is added at
--       the end of the list of declarations of the package.

--    Has_Entries (synthesized)
--       Applies to concurrent types. True if any entries are declared
--       within the task or protected definition for the type.

--    Has_Enumeration_Rep_Clause (Flag66)
--       Present in enumeration types. Set if an enumeration representation
--       clause has been given for this enumeration type. Used to prevent more
--       than one enumeration representation clause for a given type. Note
--       that this does not imply a representation with holes, since the rep
--       clause may merely confirm the default 0..N representation.

--    Has_External_Tag_Rep_Clause (Flag110)
--       Present in tagged types. Set if an external_tag rep. clause has been
--       given for this type. Use to avoid the generation of the default
--       external_tag.

--    Has_Exit (Flag47)
--       Present in loop entities. Set if the loop contains an exit statement.

--    Has_Foreign_Convention (synthesized)
--       Applies to all entities. Determines if the Convention for the
--       entity is a foreign convention (i.e. is other than Convention_Ada,
--       Convention_Intrinsic, Convention_Entry or Convention_Protected).

--    Has_Forward_Instantiation (Flag175)
--       Present in package entities. Set true for packages that contain
--       instantiations of local generic entities, before the corresponding
--       generic body has been seen. If a package has a forward instantiation,
--       we cannot inline subprograms appearing in the same package because
--       the placement requirements of the instance will conflict with the
--       linear elaboration of front-end inlining.

--    Has_Fully_Qualified_Name (Flag173)
--       Present in all entities. Set True if the name in the Chars field has
--       been replaced by the fully qualified name, as used for debug output.
--       See Exp_Dbug for a full description of the use of this flag and also
--       the related flag Has_Qualified_Name.

--    Has_Gigi_Rep_Item (Flag82)
--       Present in all entities. Set if the rep item chain (referenced by
--       First_Rep_Item and linked through the Next_Rep_Item chain) contains a
--       representation item that needs to be specially processed by Gigi, i.e.
--       one of the following items:
--
--          Machine_Attribute pragma
--          Linker_Alias pragma
--          Linker_Section pragma
--          Linker_Constructor pragma
--          Linker_Destructor pragma
--          Weak_External pragma
--          Thread_Local_Storage pragma
--
--       If this flag is set, then Gigi should scan the rep item chain to
--       process any of these items that appear. At least one such item will
--       be present.

--    Has_Homonym (Flag56)
--       Present in all entities. Set if an entity has a homonym in the same
--       scope. Used by Gigi to generate unique names for such entities.

--    Has_Implicit_Dereference (Flag251)
--       Present in types and discriminants. Set if the type has an aspect
--       Implicit_Dereference. Set also on the discriminant named in the aspect
--       clause, to simplify type resolution.

--    Has_Initial_Value (Flag219)
--       Present in entities for variables and out parameters. Set if there
--       is an explicit initial value expression in the declaration of the
--       variable. Note that this is set only if this initial value is
--       explicit, it is not set for the case of implicit initialization
--       of access types or controlled types. Always set to False for out
--       parameters. Also present in entities for in and in-out parameters,
--       but always false in these cases.

--    Has_Interrupt_Handler (synthesized)
--       Applies to all protected type entities. Set if the protected type
--       definition contains at least one procedure to which a pragma
--       Interrupt_Handler applies.

--    Has_Invariants (Flag232)
--       Present in all type entities and in subprogram entities. Set True in
--       private types if an Invariant or Invariant'Class aspect applies to the
--       type, or if the type inherits one or more Invariant'Class aspects.
--       Also set in the corresponding full type. Note: if this flag is set
--       True, then usually the Invariant_Procedure attribute is set once the
--       type is frozen, however this may not be true in some error situations.
--       Note that it might be the full type which has inheritable invariants,
--       and then the flag will also be set in the private type. Also set in
--       the invariant procedure entity, to distinguish it among entries in the
--       Subprograms_For_Type.

--    Has_Inheritable_Invariants (Flag248)
--       Present in all type entities. Set True in private types from which one
--       or more Invariant'Class aspects will be inherited if a another type is
--       derived from the type (i.e. those types which have an Invariant'Class
--       aspect, or which inherit one or more Invariant'Class aspects). Also
--       set in the corresponding full types. Note that it might be the full
--       type which has inheritable invariants, and in this case the flag will
--       also be set in the private type.

--    Has_Machine_Radix_Clause (Flag83)
--       Present in decimal types and subtypes, set if a Machine_Radix
--       representation clause is present. This flag is used to detect
--       the error of multiple machine radix clauses for a single type.

--    Has_Master_Entity (Flag21)
--       Present in entities that can appear in the scope stack (see spec
--       of Sem). It is set if a task master entity (_master) has been
--       declared and initialized in the corresponding scope.

--    Has_Missing_Return (Flag142)
--       Present in functions and generic functions. Set if there is one or
--       more missing return statements in the function. This is used to
--       control wrapping of the body in Exp_Ch6 to ensure that the program
--       error exception is correctly raised in this case at runtime.

--    Has_Nested_Block_With_Handler (Flag101)
--       Present in scope entities. Set if there is a nested block within the
--       scope that has an exception handler and the two scopes are in the
--       same procedure. This is used by the backend for controlling certain
--       optimizations to ensure that they are consistent with exceptions.
--       See documentation in Gigi for further details.

--    Has_Non_Standard_Rep (Flag75) [implementation base type only]
--       Present in all type entities. Set when some representation clause
--       or pragma causes the representation of the item to be significantly
--       modified. In this category are changes of small or radix for a
--       fixed-point type, change of component size for an array, and record
--       or enumeration representation clauses, as well as packed pragmas.
--       All other representation clauses (e.g. Size and Alignment clauses)
--       are not considered to be significant since they do not affect
--       stored bit patterns.

--    Has_Object_Size_Clause (Flag172)
--       Present in entities for types and subtypes. Set if an Object_Size
--       clause has been processed for the type Used to prevent multiple
--       Object_Size clauses for a given entity.

--    Has_Per_Object_Constraint (Flag154)
--       Present in E_Component entities, true if the subtype of the
--       component has a per object constraint. Per object constraints result
--       from the following situations:
--
--       1. N_Attribute_Reference - when the prefix is the enclosing type and
--          the attribute is Access.
--       2. N_Discriminant_Association - when the expression uses the
--          discriminant of the enclosing type.
--       3. N_Index_Or_Discriminant_Constraint - when at least one of the
--          individual constraints is a per object constraint.
--       4. N_Range - when the lower or upper bound uses the discriminant of
--          the enclosing type.
--       5. N_Range_Constraint - when the range expression uses the
--          discriminant of the enclosing type.

--    Has_Persistent_BSS (Flag188)
--       Present in all entities. Set True for entities to which a valid
--       pragma Persistent_BSS applies. Note that although the pragma is
--       only meaningful for objects, we set it for all entities in a unit
--       to which the pragma applies, as well as the unit entity itself, for
--       convenience in propagating the flag to contained entities.

--    Has_Postconditions (Flag240)
--      Present in subprogram entities. Set if postconditions are active for
--      the procedure, and a _postconditions procedure has been generated.

--    Has_Pragma_Controlled (Flag27) [implementation base type only]
--       Present in access type entities. It is set if a pragma Controlled
--       applies to the access type.

--    Has_Pragma_Elaborate_Body (Flag150)
--       Present in all entities. Set in compilation unit entities if a
--       pragma Elaborate_Body applies to the compilation unit.

--    Has_Pragma_Inline (Flag157)
--       Present in all entities. Set for functions and procedures for which a
--       pragma Inline or Inline_Always applies to the subprogram. Note that
--       this flag can be set even if Is_Inlined is not set. This happens for
--       pragma Inline (if Inline_Active is False). In other words, the flag
--       Has_Pragma_Inline represents the formal semantic status, and is used
--       for checking semantic correctness. The flag Is_Inlined indicates
--       whether inlining is actually active for the entity.

--    Has_Pragma_Inline_Always (Flag230)
--       Present in all entities. Set for functions and procedures for which a
--       pragma Inline_Always applies. Note that if this flag is set, the flag
--       Has_Pragma_Inline is also set.

--    Has_Pragma_Ordered (Flag198) [implementation base type only]
--       Present in entities for enumeration types. If set indicates that a
--       valid pragma Ordered was given for the type. This flag is inherited
--       by derived enumeration types. We don't need to distinguish the derived
--       case since we allow multiple occurrences of this pragma anyway.

--    Has_Pragma_Pack (Flag121) [implementation base type only]
--       Present in array and record type entities. If set, indicates that a
--       valid pragma Pack was given for the type. Note that this flag is not
--       inherited by derived type. See also the Is_Packed flag.

--    Has_Pragma_Pure (Flag203)
--       Present in all entities. If set, indicates that a valid pragma Pure
--       was given for the entity. In some cases, we need to test whether
--       Is_Pure was explicitly set using this pragma.

--    Has_Pragma_Preelab_Init (Flag221)
--       Present in type and subtype entities. If set indicates that a valid
--       pragma Preelaborable_Initialization applies to the type.

--    Has_Pragma_Pure_Function (Flag179)
--       Present in all entities. If set, indicates that a valid pragma
--       Pure_Function was given for the entity. In some cases, we need to
--       know that Is_Pure was explicitly set using this pragma. We also set
--       this flag for some internal entities that we know should be treated
--       as pure for optimization purposes.

--    Has_Pragma_Thread_Local_Storage (Flag169)
--       Present in all entities. If set, indicates that a valid pragma
--       Thread_Local_Storage was given for the entity.

--    Has_Pragma_Unmodified (Flag233)
--       Present in all entities. Can only be set for variables (E_Variable,
--       E_Out_Parameter, E_In_Out_Parameter). Set if a valid pragma Unmodified
--       applies to the variable, indicating that no warning should be given
--       if the entity is never modified. Note that clients should generally
--       not test this flag directly, but instead use function Has_Unmodified.

--    Has_Pragma_Unreferenced (Flag180)
--       Present in all entities. Set if a valid pragma Unreferenced applies
--       to the entity, indicating that no warning should be given if the
--       entity has no references, but a warning should be given if it is
--       in fact referenced. For private types, this flag is set in both the
--       private entity and full entity if the pragma applies to either. Note
--       that clients should generally not test this flag directly, but instead
--       use function Has_Unreferenced.

--    Has_Pragma_Unreferenced_Objects (Flag212)
--       Present in type and subtype entities. Set if a valid pragma
--       Unreferenced_Objects applies to the type, indicating that no warning
--       should be given for objects of such a type for being unreferenced
--       (but unlike the case with pragma Unreferenced, it is ok to reference
--       such an object and no warning is generated.

--    Has_Predicates (Flag250)
--       Present in all entities. Set in type and subtype entities if a pragma
--       Predicate or Predicate aspect applies to the type, or if it inherits a
--       Predicate aspect from its parent or progenitor types. Also set in the
--       predicate function entity, to distinguish it among entries in the
--       Subprograms_For_Type.

--    Has_Primitive_Operations (Flag120) [base type only]
--       Present in all type entities. Set if at least one primitive operation
--       is defined for the type.

--    Has_Private_Ancestor (Flag151)
--       Applies to type extensions. True if some ancestor is derived from a
--       private type, making some components invisible and aggregates illegal.
--       This flag is set at the point of derivation. The legality of the
--       aggregate must be rechecked because it also depends on the visibility
--       at the point the aggregate is resolved. See sem_aggr.adb.
--       This is part of AI05-0115.

--    Has_Private_Declaration (Flag155)
--       Present in all entities. Returns True if it is the defining entity
--       of a private type declaration or its corresponding full declaration.
--       This flag is thus preserved when the full and the partial views are
--       exchanged, to indicate if a full type declaration is a completion.
--       Used for semantic checks in E.4(18) and elsewhere.

--    Has_Qualified_Name (Flag161)
--       Present in all entities. Set True if the name in the Chars field
--       has been replaced by its qualified name, as used for debug output.
--       See Exp_Dbug for a full description of qualification requirements.
--       For some entities, the name is the fully qualified name, but there
--       are exceptions. In particular, for local variables in procedures,
--       we do not include the procedure itself or higher scopes. See also
--       the flag Has_Fully_Qualified_Name, which is set if the name does
--       indeed include the fully qualified name.

--    Has_RACW (Flag214)
--      Present in package spec entities. Set if the spec contains the
--      declaration of a remote access-to-classwide type.

--    Has_Record_Rep_Clause (Flag65) [implementation base type only]
--       Present in record types. Set if a record representation clause has
--       been given for this record type. Used to prevent more than one such
--       clause for a given record type. Note that this is initially cleared
--       for a derived type, even though the representation is inherited. See
--       also the flag Has_Specified_Layout.

--    Has_Recursive_Call (Flag143)
--       Present in procedures. Set if a direct parameterless recursive call
--       is detected while analyzing the body. Used to activate some error
--       checks for infinite recursion.

--    Has_Size_Clause (Flag29)
--       Present in entities for types and objects. Set if a size clause is
--       present for the entity. Used to prevent multiple Size clauses for a
--       given entity. Note that it is always initially cleared for a derived
--       type, even though the Size for such a type is inherited from a Size
--       clause given for the parent type.

--    Has_Small_Clause (Flag67)
--       Present in ordinary fixed point types (but not subtypes). Indicates
--       that a small clause has been given for the entity. Used to prevent
--       multiple Small clauses for a given entity. Note that it is always
--       initially cleared for a derived type, even though the Small for such
--       a type is inherited from a Small clause given for the parent type.

--    Has_Specified_Layout (Flag100) [implementation base type only]
--       Present in all type entities. Set for a record type or subtype if
--       the record layout has been specified by a record representation
--       clause. Note that this differs from the flag Has_Record_Rep_Clause
--       in that it is inherited by a derived type. Has_Record_Rep_Clause is
--       used to indicate that the type is mentioned explicitly in a record
--       representation clause, and thus is not inherited by a derived type.
--       This flag is always False for non-record types.

--    Has_Specified_Stream_Input (Flag190)
--    Has_Specified_Stream_Output (Flag191)
--    Has_Specified_Stream_Read (Flag192)
--    Has_Specified_Stream_Write (Flag193)
--       Present in all type and subtype entities. Set for a given view if the
--       corresponding stream-oriented attribute has been defined by an
--       attribute definition clause. When such a clause occurs, a TSS is set
--       on the underlying full view; the flags are used to track visibility of
--       the attribute definition clause for partial or incomplete views.

--    Has_Static_Discriminants (Flag211)
--       Present in record subtypes constrained by discriminant values. Set if
--       all the discriminant values have static values, meaning that in the
--       case of a variant record, the component list can be trimmed down to
--       include only the components corresponding to these discriminants.

--    Has_Storage_Size_Clause (Flag23) [implementation base type only]
--       Present in task types and access types. It is set if a Storage_Size
--       clause is present for the type. Used to prevent multiple clauses for
--       one type. Note that this flag is initially cleared for a derived type
--       even though the Storage_Size for such a type is inherited from a
--       Storage_Size clause given for the parent type. Note that in the case
--       of access types, this flag is present only in the root type, since a
--       storage size clause cannot be given to a derived type.

--    Has_Stream_Size_Clause (Flag184)
--       Present in all entities. It is set for types which have a Stream_Size
--       clause attribute. Used to prevent multiple Stream_Size clauses for a
--       given entity, and also whether it is necessary to check for a stream
--       size clause.

--    Has_Subprogram_Descriptor (Flag93)
--       This flag is set on entities for which zero-cost exception subprogram
--       descriptors can be generated (subprograms and library level package
--       declarations and bodies). It indicates that a subprogram descriptor
--       has been generated, and is used to suppress generation of multiple
--       descriptors (e.g. when instantiating generic bodies).

--    Has_Task (Flag30) [base type only]
--       Present in all type entities. Set on task types themselves, and also
--       (recursively) on any composite type which has a component for which
--       Has_Task is set. The meaning is that an allocator or declaration of
--       such an object must create the required tasks. Note: the flag is not
--       set on access types, even if they designate an object that Has_Task.

--    Has_Thunks (Flag228)
--       Applies to E_Constant entities marked Is_Tag. True for secondary tag
--       referencing a dispatch table whose contents are pointers to thunks.

--    Has_Unchecked_Union (Flag123) [base type only]
--       Present in all type entities. Set on unchecked unions themselves
--       and (recursively) on any composite type which has a component for
--       which Has_Unchecked_Union is set. The meaning is that a comparison
--       operation for the type is not permitted. Note that the flag is not
--       set on access types, even if they designate an object that has
--       the flag Has_Unchecked_Union set.

--    Has_Unknown_Discriminants (Flag72)
--       Present in all entities. Set for types with unknown discriminants.
--       Types can have unknown discriminants either from their declaration or
--       through type derivation. The use of this flag exactly meets the spec
--       in RM 3.7(26). Note that all class-wide types are considered to have
--       unknown discriminants. Note that both Has_Discriminants and
--       Has_Unknown_Discriminants may be true for a type. Class-wide types and
--       their subtypes have unknown discriminants and can have declared ones
--       as well. Private types declared with unknown discriminants may have a
--       full view that has explicit discriminants, and both flag will be set
--       on the partial view, to insure that discriminants are properly
--       inherited in certain contexts.

--    Has_Up_Level_Access (Flag215)
--      Present in E_Variable and E_Constant entities. Set if the entity
--      is a local variable declared in a subprogram p and is accessed in
--      a subprogram nested inside p. Currently this flag is only set when
--      VM_Target /= No_VM, for efficiency, since only the .NET back-end
--      makes use of it to generate proper code for up-level references.

--    Has_Volatile_Components (Flag87) [implementation base type only]
--       Present in all types and objects. Set only for an array type or array
--       object if a valid pragma Volatile_Components or a valid pragma
--       Atomic_Components applies to the type or object. Note that in the case
--       of an object, this flag is only set on the object if there was an
--       explicit pragma for the object. In other words, the proper test for
--       whether an object has volatile components is to see if either the
--       object or its base type has this flag set. Note that in the case of a
--       type the pragma will be chained to the rep item chain of the first
--       subtype in the usual manner.

--    Has_Xref_Entry (Flag182)
--       Present in all entities. Set if an entity has an entry in the Xref
--       information generated in ali files. This is true for all source
--       entities in the extended main source file. It is also true of entities
--       in other packages that are referenced directly or indirectly from the
--       main source file (indirect reference occurs when the main source file
--       references an entity with a type reference. See package Lib.Xref for
--       further details).

--    Hiding_Loop_Variable (Node8)
--       Present in variables. Set only if a variable of a discrete type is
--       hidden by a loop variable in the same local scope, in which case
--       the Hiding_Loop_Variable field of the hidden variable points to
--       the E_Loop_Parameter entity doing the hiding. Used in processing
--       warning messages if the hidden variable turns out to be unused
--       or is referenced without being set.

--    Homonym (Node4)
--       Present in all entities. Link for list of entities that have the
--       same source name and that are declared in the same or enclosing
--       scopes. Homonyms in the same scope are overloaded. Used for name
--       resolution and for the generation of debugging information.

--    Implementation_Base_Type (synthesized)
--       Applies to all entities. For types, similar to Base_Type, but never
--       returns a private type when applied to a non-private type. Instead in
--       this case, it always returns the Underlying_Type of the base type, so
--       that we still have a concrete type. For entities other than types,
--       returns the entity unchanged.

--    Interface_Alias (Node25)
--       Present in subprograms that cover a primitive operation of an abstract
--       interface type. Can be set only if the Is_Hidden flag is also set,
--       since such entities are always hidden. Points to its associated
--       interface subprogram. It is used to register the subprogram in
--       secondary dispatch table of the interface (Ada 2005: AI-251).

--    Interfaces (Elist25)
--       Present in record types and subtypes. List of abstract interfaces
--       implemented by a tagged type that are not already implemented by the
--       ancestors (Ada 2005: AI-251).

--    In_Package_Body (Flag48)
--       Present in package entities. Set on the entity that denotes the
--       package (the defining occurrence of the package declaration) while
--       analyzing and expanding the package body. Reset on completion of
--       analysis/expansion.

--    In_Private_Part (Flag45)
--       Present in all entities. Can be set only in package entities and
--       objects. For package entities, this flag is set to indicate that the
--       private part of the package is being analyzed. The flag is reset at
--       the end of the package declaration. For objects it indicates that the
--       declaration of the object occurs in the private part of a package.

--    Inner_Instances (Elist23)
--       Present in generic units. Contains element list of units that are
--       instantiated within the given generic. Used to diagnose circular
--       instantiations.

--    Interface_Name (Node21)
--       Present in constants, variables, exceptions, functions, procedures,
--       packages, components (JGNAT only), discriminants (JGNAT only), and
--       access to subprograms (JGNAT only). Set to Empty unless an export,
--       import, or interface name pragma has explicitly specified an external
--       name, in which case it references an N_String_Literal node for the
--       specified external name. In the case of exceptions, the field is set
--       by Import_Exception/Export_Exception (which can be used in OpenVMS
--       versions only). Note that if this field is Empty, and Is_Imported
--       or Is_Exported is set, then the default interface name is the name
--       of the entity, cased in a manner that is appropriate to the system
--       in use. Note that Interface_Name is ignored if an address clause
--       is present (since it is meaningless in this case).
--
--       An additional special case usage of this field is in JGNAT for
--       E_Component and E_Discriminant. JGNAT allows these entities to be
--       imported by specifying pragma Import within a component's containing
--       record definition. This supports interfacing to object fields defined
--       within Java classes, and such pragmas are generated by the jvm2ada
--       binding generator tool whenever it processes classes with public
--       object fields. A pragma Import for a component can define the
--       External_Name of the imported Java field (which is generally needed,
--       because Java names are case sensitive).

--    Invariant_Procedure (synthesized)
--       Present in types and subtypes. Set for private types if one or more
--       Invariant, or Invariant'Class, or inherited Invariant'Class aspects
--       apply to the type. Points to the entity for a procedure which checks
--       the invariant. This invariant procedure takes a single argument of the
--       given type, and returns if the invariant holds, or raises exception
--       Assertion_Error with an appropriate message if it does not hold. This
--       attribute is present but always empty for private subtypes. This
--       attribute is also set for the corresponding full type.
--
--       Note: the reason this is marked as a synthesized attribute is that the
--       way this is stored is as an element of the Subprograms_For_Type field.

--    In_Use (Flag8)
--       Present in packages and types. Set when analyzing a use clause for
--       the corresponding entity. Reset at end of corresponding declarative
--       part. The flag on a type is also used to determine the visibility of
--       the primitive operators of the type.

--    Is_Abstract_Subprogram (Flag19)
--       Present in all subprograms and entries. Set for abstract subprograms.
--       Always False for enumeration literals and entries. See also
--       Requires_Overriding.

--    Is_Abstract_Type (Flag146)
--       Present in all types. Set for abstract types.

--    Is_Access_Constant (Flag69)
--       Present in access types and subtypes. Indicates that the keyword
--       constant was present in the access type definition.

--    Is_Access_Protected_Subprogram_Type (synthesized)
--       Applies to all types, true for named and anonymous access to
--       protected subprograms.

--    Is_Access_Type (synthesized)
--       Applies to all entities, true for access types and subtypes

--    Is_Ada_2005_Only (Flag185)
--       Present in all entities, true if a valid pragma Ada_05 or Ada_2005
--       applies to the entity which specifically names the entity, indicating
--       that the entity is Ada 2005 only. Note that this flag is not set if
--       the entity is part of a unit compiled with the normal no-argument form
--       of pragma Ada_05 or Ada_2005.

--    Is_Ada_2012_Only (Flag199)
--       Present in all entities, true if a valid pragma Ada_12 or Ada_2012
--       applies to the entity which specifically names the entity, indicating
--       that the entity is Ada 2012 only. Note that this flag is not set if
--       the entity is part of a unit compiled with the normal no-argument form
--       of pragma Ada_12 or Ada_2012.

--    Is_Aliased (Flag15)
--       Present in all entities. Set for objects and types whose declarations
--       carry the keyword aliased, and on record components that have the
--       keyword. For Ada 2012, also applies to formal parameters.

--    Is_AST_Entry (Flag132)
--       Present in entry entities. Set if a valid pragma AST_Entry applies
--       to the entry. This flag can only be set in OpenVMS versions of GNAT.
--       Note: we also allow the flag to appear in entry families, but given
--       the current implementation of the pragma AST_Entry, this flag will
--       always be False in entry families.

--    Is_Atomic (Flag85)
--       Present in all type entities, and also in constants, components and
--       variables. Set if a pragma Atomic or Shared applies to the entity.
--       In the case of private and incomplete types, this flag is set in
--       both the partial view and the full view.

--    Is_Array_Type (synthesized)
--       Applies to all entities, true for array types and subtypes

--    Is_Asynchronous (Flag81)
--       Present in all type entities and in procedure entities. Set
--       if a pragma Asynchronous applies to the entity.

--    Is_Base_Type (synthesized)
--       Applies to type and subtype entities. True if entity is a base type

--    Is_Bit_Packed_Array (Flag122) [implementation base type only]
--       Present in all entities. This flag is set for a packed array type that
--       is bit packed (i.e. the component size is known by the front end and
--       is in the range 1-7, 9-15, 17-31, or 33-63). Is_Packed is always set
--       if Is_Bit_Packed_Array is set, but it is possible for Is_Packed to be
--       set without Is_Bit_Packed_Array for the case of an array having one or
--       more index types that are enumeration types with non-standard
--       enumeration representations.

--    Is_Boolean_Type (synthesized)
--       Applies to all entities, true for boolean types and subtypes,
--       i.e. Standard.Boolean and all types ultimately derived from it.

--    Is_Called (Flag102)
--       Present in subprograms. Returns true if the subprogram is called
--       in the unit being compiled or in a unit in the context. Used for
--       inlining.

--    Is_Character_Type (Flag63)
--       Present in all entities. Set for character types and subtypes,
--       i.e. enumeration types that have at least one character literal.

--    Is_Child_Unit (Flag73)
--       Present in all entities. Set only for defining entities of program
--       units that are child units (but False for subunits).

--    Is_Class_Wide_Type (synthesized)
--       Applies to all entities, true for class wide types and subtypes

--    Is_Class_Wide_Equivalent_Type (Flag35)
--       Present in record types and subtypes. Set to True, if the type acts
--       as a class-wide equivalent type, i.e. the Equivalent_Type field of
--       some class-wide subtype entity references this record type.

--    Is_Compilation_Unit (Flag149)
--       Present in all entities. Set if the entity is a package or subprogram
--       entity for a compilation unit other than a subunit (since we treat
--       subunits as part of the same compilation operation as the ultimate
--       parent, we do not consider them to be separate units for this flag).

--    Is_Completely_Hidden (Flag103)
--       Present in all entities. This flag can be set only for E_Discriminant
--       entities. This flag can be set only for girder discriminants of
--       untagged types. When set, the entity is a girder discriminant of a
--       derived untagged type which is not directly visible in the derived
--       type because the derived type or one of its ancestors have renamed the
--       discriminants in the root type. Note: there are girder discriminants
--       which are not Completely_Hidden (e.g. discriminants of a root type).

--    Is_Composite_Type (synthesized)
--       Applies to all entities, true for all composite types and
--       subtypes. Either Is_Composite_Type or Is_Elementary_Type (but
--       not both) is true of any type.

--    Is_Concurrent_Record_Type (Flag20)
--       Present in record types and subtypes. Set if the type was created
--       by the expander to represent a task or protected type. For every
--       concurrent type, such as record type is constructed, and task and
--       protected objects are instances of this record type at runtime
--       (Gigi will replace declarations of the concurrent type using the
--       declarations of the corresponding record type). See package Exp_Ch9
--       for further details.

--    Is_Concurrent_Type (synthesized)
--       Applies to all entities, true for task types and subtypes and for
--       protected types and subtypes.

--    Is_Constant_Object (synthesized)
--       Applies to all entities, true for E_Constant, E_Loop_Parameter, and
--       E_In_Parameter entities.

--    Is_Constrained (Flag12)
--       Present in types or subtypes which may have index, discriminant
--       or range constraint (i.e. array types and subtypes, record types
--       and subtypes, string types and subtypes, and all numeric types).
--       Set if the type or subtype is constrained.

--    Is_Constr_Subt_For_U_Nominal (Flag80)
--       Present in all types and subtypes. Set true only for the constructed
--       subtype of an object whose nominal subtype is unconstrained. Note
--       that the constructed subtype itself will be constrained.

--    Is_Constr_Subt_For_UN_Aliased (Flag141)
--       Present in all types and subtypes. This flag can be set only if
--       Is_Constr_Subt_For_U_Nominal is also set. It indicates that in
--       addition the object concerned is aliased. This flag is used by
--       Gigi to determine whether a template must be constructed.

--    Is_Constructor (Flag76)
--       Present in function and procedure entities. Set if a pragma
--       CPP_Constructor applies to the subprogram.

--    Is_Controlled (Flag42) [base type only]
--       Present in all type entities. Indicates that the type is controlled,
--       i.e. is either a descendant of Ada.Finalization.Controlled or of
--       Ada.Finalization.Limited_Controlled.

--    Is_Controlling_Formal (Flag97)
--       Present in all Formal_Kind entities. Marks the controlling parameters
--       of dispatching operations.

--    Is_CPP_Class (Flag74)
--       Present in all type entities, set only for tagged types to which a
--       valid pragma Import (CPP, ...) or pragma CPP_Class has been applied.

--    Is_Decimal_Fixed_Point_Type (synthesized)
--       Applies to all type entities, true for decimal fixed point
--       types and subtypes.

--    Is_Descendent_Of_Address (Flag223)
--       Present in all type and subtype entities. Indicates that a type is an
--       address type that is visibly a numeric type. Used for semantic checks
--       on VMS to remove ambiguities in universal integer expressions that may
--       have an address interpretation

--    Is_Discrete_Type (synthesized)
--       Applies to all entities, true for all discrete types and subtypes

--    Is_Discrete_Or_Fixed_Point_Type (synthesized)
--       Applies to all entities, true for all discrete types and subtypes
--       and all fixed-point types and subtypes.

--    Is_Discrim_SO_Function (Flag176)
--       Present in all entities. Set only in E_Function entities that Layout
--       creates to compute discriminant-dependent dynamic size/offset values.

--    Is_Discriminal (synthesized)
--       Applies to all entities, true for renamings of discriminants. Such
--       entities appear as constants or in parameters.

--    Is_Dispatch_Table_Entity (Flag234)
--       Applies to all entities. Set to indicate to the backend that this
--       entity is associated with a dispatch table.

--    Is_Dispatching_Operation (Flag6)
--       Present in all entities. Set true for procedures, functions,
--       generic procedures and generic functions if the corresponding
--       operation is dispatching.

--    Is_Dynamic_Scope (synthesized)
--       Applies to all Entities. Returns True if the entity is a dynamic
--       scope (i.e. a block, subprogram, task_type, entry
--       or extended return statement).

--    Is_Elementary_Type (synthesized)
--       Applies to all entities, true for all elementary types and
--       subtypes. Either Is_Composite_Type or Is_Elementary_Type (but
--       not both) is true of any type.

--    Is_Eliminated (Flag124)
--       Present in type entities, subprogram entities, and object entities.
--       Indicates that the corresponding entity has been eliminated by use
--       of pragma Eliminate. Also used to mark subprogram entities whose
--       declaration and body are within unreachable code that is removed.

--    Is_Enumeration_Type (synthesized)
--       Present in all entities, true for enumeration types and subtypes

--    Is_Entry (synthesized)
--       Applies to all entities, True only for entry and entry family
--       entities and False for all other entity kinds.

--    Is_Entry_Formal (Flag52)
--       Present in all entities. Set only for entry formals (which can
--       only be in, in-out or out parameters). This flag is used to speed
--       up the test for the need to replace references in Exp_Ch2.

--    Is_Exported (Flag99)
--       Present in all entities. Set if the entity is exported. For now we
--       only allow the export of constants, exceptions, functions, procedures
--       and variables, but that may well change later on. Exceptions can only
--       be exported in the OpenVMS and Java VM implementations of GNAT.

--    Is_Finalizer (synthesized)
--       Applies to all entities, true for procedures containing finalization
--       code to process local or library level objects.

--    Is_First_Subtype (Flag70)
--       Present in all entities. True for first subtypes (RM 3.2.1(6)),
--       i.e. the entity in the type declaration that introduced the type.
--       This may be the base type itself (e.g. for record declarations and
--       enumeration type declarations), or it may be the first subtype of
--       an anonymous base type (e.g. for integer type declarations or
--       constrained array declarations).

--    Is_Fixed_Point_Type (synthesized)
--       Applies to all entities, true for decimal and ordinary fixed
--       point types and subtypes

--    Is_Floating_Point_Type (synthesized)
--       Applies to all entities, true for float types and subtypes

--    Is_Formal (synthesized)
--       Applies to all entities, true for IN, IN OUT and OUT parameters

--    Is_Formal_Object (synthesized)
--       Applies to all entities, true for generic IN and IN OUT parameters

--    Is_Formal_Subprogram (Flag111)
--       Present in all entities. Set for generic formal subprograms.

--    Is_For_Access_Subtype (Flag118)
--       Present in E_Private_Subtype and E_Record_Subtype entities. Means the
--       sole purpose of the type is to be designated by an Access_Subtype and
--       hence should not be expanded into components because the type may not
--       have been found or frozen yet.

--    Is_Frozen (Flag4)
--       Present in all type and subtype entities. Set if type or subtype has
--       been frozen.

--    Is_Generic_Actual_Type (Flag94)
--       Present in all type and subtype entities. Set in the subtype
--       declaration that renames the generic formal as a subtype of the
--       actual. Guarantees that the subtype is not static within the instance.

--    Is_Generic_Instance (Flag130)
--       Present in all entities. Set to indicate that the entity is an
--       instance of a generic unit, or a formal package (which is an instance
--       of the template).

--    Is_Generic_Subprogram (synthesized)
--       Applies to all entities. Yields True for a generic subprogram
--       (generic function, generic subprogram), False for all other entities.

--    Is_Generic_Type (Flag13)
--       Present in all entities. Set for types which are generic formal types.
--       Such types have an Ekind that corresponds to their classification, so
--       the Ekind cannot be used to identify generic formal types.

--    Is_Generic_Unit (synthesized)
--       Applies to all entities. Yields True for a generic unit (generic
--       package, generic function, generic procedure), and False for all
--       other entities.

--    Is_Hidden (Flag57)
--       Present in all entities. Set true for all entities declared in the
--       private part or body of a package. Also marks generic formals of a
--       formal package declared without a box. For library level entities,
--       this flag is set if the entity is not publicly visible. This flag
--       is reset when compiling the body of the package where the entity
--       is declared, when compiling the private part or body of a public
--       child unit, and when compiling a private child unit (see Install_
--       Private_Declaration in sem_ch7).

--    Is_Hidden_Open_Scope (Flag171)
--       Present in all entities. Set true for a scope that contains the
--       instantiation of a child unit, and whose entities are not visible
--       during analysis of the instance.

--    Is_Immediately_Visible (Flag7)
--       Present in all entities. Set if entity is immediately visible, i.e.
--       is defined in some currently open scope (RM 8.3(4)).

--    Is_Implementation_Defined (Flag254)
--       Present in all entities. Set if a pragma Implementation_Defined is
--       applied to the pragma. Used to mark all implementation defined
--       identifiers in standard library packages, and to implement the
--       restriction No_Implementation_Identifiers.

--    Is_Imported (Flag24)
--       Present in all entities. Set if the entity is imported. For now we
--       only allow the import of exceptions, functions, procedures, packages.
--       and variables. Exceptions can only be imported in the OpenVMS and
--       Java VM implementations of GNAT. Packages and types can only be
--       imported in the Java VM implementation.

--    Is_Incomplete_Or_Private_Type (synthesized)
--       Applies to all entities, true for private and incomplete types

--    Is_Incomplete_Type (synthesized)
--       Applies to all entities, true for incomplete types and subtypes

--    Is_Inlined (Flag11)
--       Present in all entities. Set for functions and procedures which are
--       to be inlined. For subprograms created during expansion, this flag
--       may be set directly by the expander to request inlining. Also set
--       for packages that contain inlined subprograms, whose bodies must be
--       be compiled. Is_Inlined is also set on generic subprograms and is
--       inherited by their instances. It is also set on the body entities
--       of inlined subprograms. See also Has_Pragma_Inline.

--    Is_Instantiated (Flag126)
--       Present in generic packages and generic subprograms. Set if the unit
--       is instantiated from somewhere in the extended main source unit. This
--       flag is used to control warnings about the unit being uninstantiated.
--       Also set in a package that is used as an actual for a generic package
--       formal in an instantiation. Also set on a parent instance, in the
--       instantiation of a child, which is implicitly declared in the parent.

--    Is_Integer_Type (synthesized)
--       Applies to all entities, true for integer types and subtypes

--    Is_Interface (Flag186)
--       Present in record types and subtypes. Set to indicate that the current
--       entity corresponds with an abstract interface. Because abstract
--       interfaces are conceptually a special kind of abstract tagged types
--       we represent them by means of tagged record types and subtypes
--       marked with this attribute. This allows us to reuse most of the
--       compiler support for abstract tagged types to implement interfaces
--       (Ada 2005: AI-251).

--    Is_Internal (Flag17)
--       Present in all entities. Set to indicate an entity created during
--       semantic processing (e.g. an implicit type, or a temporary). The
--       current uses of this flag are:
--
--         1) Internal entities (such as temporaries generated for the result
--         of an inlined function call or dummy variables generated for the
--         debugger). Set to indicate that they need not be initialized, even
--         when scalars are initialized or normalized;
--
--         2) Predefined primitives of tagged types. Set to mark that they
--         have specific properties: first they are primitives even if they
--         are not defined in the type scope (the freezing point is not
--         necessarily in the same scope), and second the predefined equality
--         can be overridden by a user-defined equality, no body will be
--         generated in this case.
--
--         3) Object declarations generated by the expander that are implicitly
--         imported or exported so that they can be marked in Sprint output.
--
--         4) Internal entities in the list of primitives of tagged types that
--         are used to handle secondary dispatch tables. These entities have
--         also the attribute Interface_Alias.

--    Is_Interrupt_Handler (Flag89)
--       Present in procedures. Set if a pragma Interrupt_Handler applies
--       to the procedure. The procedure must be parameterless, and on all
--       targets except AAMP it must be a protected procedure.

--    Is_Intrinsic_Subprogram (Flag64)
--       Present in functions and procedures. It is set if a valid pragma
--       Interface or Import is present for this subprogram specifying pragma
--       Intrinsic. Valid means that the name and profile of the subprogram
--       match the requirements of one of the recognized intrinsic subprograms
--       (see package Sem_Intr for details). Note: the value of Convention for
--       such an entity will be set to Convention_Intrinsic, but it is the
--       setting of Is_Intrinsic_Subprogram, NOT simply having convention set
--       to intrinsic, which causes intrinsic code to be generated.

--    Is_Itype (Flag91)
--       Present in all entities. Set to indicate that a type is an Itype,
--       which means that the declaration for the type does not appear
--       explicitly in the tree. Instead gigi will elaborate the type when it
--       is first used. Has_Delayed_Freeze can be set for Itypes, and the
--       meaning is that the first use (the one which causes the type to be
--       defined) will be the freeze node. Note that an important restriction
--       on Itypes is that the first use of such a type (the one that causes it
--       to be defined) must be in the same scope as the type.

--    Is_Known_Non_Null (Flag37)
--       Present in all entities. Relevant (and can be set True) only for
--       objects of an access type. It is set if the object is currently
--       known to have a non-null value (meaning that no access checks
--       are needed). The indication can for example come from assignment
--       of an access parameter or an allocator whose value is known non-null.
--
--       Note: this flag is set according to the sequential flow of the
--       program, watching the current value of the variable. However,
--       this processing can miss cases of changing the value of an aliased
--       or constant object, so even if this flag is set, it should not
--       be believed if the variable is aliased or volatile. It would
--       be a little neater to avoid the flag being set in the first
--       place in such cases, but that's trickier, and there is only
--       one place that tests the value anyway.
--
--       The flag is dynamically set and reset as semantic analysis and
--       expansion proceeds. Its value is meaningless once the tree is
--       fully constructed, since it simply indicates the last state.
--       Thus this flag has no meaning to the back end.

--    Is_Known_Null (Flag204)
--       Present in all entities. Relevant (and can be set True) only for
--       objects of an access type. It is set if the object is currently known
--       to have a null value (meaning that a dereference will surely raise
--       constraint error exception). The indication can come from an
--       assignment or object declaration.
--
--       The comments above about sequential flow and aliased and volatile for
--       the Is_Known_Non_Null flag apply equally to the Is_Known_Null flag.

--    Is_Known_Valid (Flag170)
--       Present in all entities. Relevant for types (and subtype) and
--       for objects (and enumeration literals) of a discrete type.
--
--       The purpose of this flag is to implement the requirement stated
--       in (RM 13.9.1(9-11)) which require that the use of possibly invalid
--       values may not cause programs to become erroneous. See the function
--       Checks.Expr_Known_Valid for further details. Note that the setting
--       is conservative, in the sense that if the flag is set, it must be
--       right. If the flag is not set, nothing is known about the validity.
--
--       For enumeration literals, the flag is always set, since clearly
--       an enumeration literal represents a valid value. Range checks
--       where necessary will ensure that this valid value is appropriate.
--
--       For objects, the flag indicates the state of knowledge about the
--       current value of the object. This may be modified during expansion,
--       and thus the final value is not relevant to gigi.
--
--       For types and subtypes, the flag is set if all possible bit patterns
--       of length Object_Size (i.e. Esize of the type) represent valid values
--       of the type. In general for such tytpes, all values are valid, the
--       only exception being the case where an object of the type has an
--       explicit size that is greater than Object_Size.
--
--       For non-discrete objects, the setting of the Is_Known_Valid flag is
--       not defined, and is not relevant, since the considerations of the
--       requirement in (RM 13.9.1(9-11)) do not apply.
--
--       The flag is dynamically set and reset as semantic analysis and
--       expansion proceeds. Its value is meaningless once the tree is
--       fully constructed, since it simply indicates the last state.
--       Thus this flag has no meaning to the back end.

--    Is_Limited_Composite (Flag106)
--       Present in all entities. Set for composite types that have a limited
--       component. Used to enforce the rule that operations on the composite
--       type that depend on the full view of the component do not become
--       visible until the immediate scope of the composite type itself
--       (RM 7.3.1 (5)).

--    Is_Limited_Interface (Flag197)
--       Present in record types and subtypes. True for interface types, if
--       interface is declared limited, task, protected, or synchronized, or
--       is derived from a limited interface.

--    Is_Limited_Record (Flag25)
--       Present in all entities. Set to true for record (sub)types if the
--       record is declared to be limited. Note that this flag is not set
--       simply because some components of the record are limited.

--    Is_Local_Anonymous_Access (Flag194)
--       Present in access types. Set for an anonymous access type to indicate
--       that the type is created for a record component with an access
--       definition, an array component, or (pre-Ada 2012) a standalone object.
--       Such anonymous types have an accessibility level equal to that of the
--       declaration in which they appear, unlike the anonymous access types
--       that are created for access parameters, access discriminants, and
--       (as of Ada 2012) stand-alone objects.

--    Is_Machine_Code_Subprogram (Flag137)
--       Present in subprogram entities. Set to indicate that the subprogram
--       is a machine code subprogram (i.e. its body includes at least one
--       code statement). Also indicates that all necessary semantic checks
--       as required by RM 13.8(3) have been performed.

--    Is_Modular_Integer_Type (synthesized)
--       Applies to all entities. True if entity is a modular integer type

--    Is_Non_Static_Subtype (Flag109)
--       Present in all type and subtype entities. It is set in some (but not
--       all) cases in which a subtype is known to be non-static. Before this
--       flag was added, the computation of whether a subtype was static was
--       entirely synthesized, by looking at the bounds, and the immediate
--       subtype parent. However, this method does not work for some Itypes
--       that have no parent set (and the only way to find the immediate
--       subtype parent is to go through the tree). For now, this flay is set
--       conservatively, i.e. if it is set then for sure the subtype is non-
--       static, but if it is not set, then the type may or may not be static.
--       Thus the test for a static subtype is that this flag is clear AND that
--       the bounds are static AND that the parent subtype (if available to be
--       tested) is static. Eventually we should make sure this flag is always
--       set right, at which point, these comments can be removed, and the
--       tests for static subtypes greatly simplified.

--    Is_Null_Init_Proc (Flag178)
--       Present in procedure entities. Set for generated init proc procedures
--       (used to initialize composite types), if the code for the procedure
--       is null (i.e. is a return and nothing else). Such null initialization
--       procedures are generated in case some client is compiled using the
--       Initialize_Scalars pragma, generating a call to this null procedure,
--       but there is no need to call such procedures within a compilation
--       unit, and this flag is used to suppress such calls.

--    Is_Numeric_Type (synthesized)
--       Applies to all entities, true for all numeric types and subtypes
--       (integer, fixed, float).

--    Is_Object (synthesized)
--       Applies to all entities, true for entities representing objects,
--       including generic formal parameters.

--    Is_Obsolescent (Flag153)
--       Present in all entities. Set for any entity for which a valid pragma
--       Obsolescent applies.

--    Is_Only_Out_Parameter (Flag226)
--       Present in formal parameter entities. Set if this parameter is the
--       only OUT parameter for this formal part. If there is more than one
--       out parameter, or if there is some other IN OUT parameter then this
--       flag is not set in any of them. Used in generation of warnings.

--    Is_Optional_Parameter (Flag134)
--       Present in parameter entities. Set if the parameter is specified as
--       optional by use of a First_Optional_Parameter argument to one of the
--       extended Import pragmas. Can only be set for OpenVMS versions of GNAT.

--    Is_Ordinary_Fixed_Point_Type (synthesized)
--       Applies to all entities, true for ordinary fixed point types and
--       subtypes.

--    Is_Package_Or_Generic_Package (synthesized)
--       Applies to all entities. True for packages and generic packages.
--       False for all other entities.

--    Is_Package_Body_Entity (Flag160)
--       Present in all entities. Set for entities defined at the top level
--       of a package body. Used to control externally generated names.

--    Is_Packed (Flag51) [implementation base type only]
--       Present in all type entities. This flag is set only for record and
--       array types which have a packed representation. There are three
--       cases which cause packing:
--
--         1. Explicit use of pragma Pack for an array of package components
--         2. Explicit use of pragma Pack to pack a record
--         4. Setting Component_Size of an array to a bit-packable value
--         3. Indexing an array with a non-standard enumeration type.
--
--       For records, Is_Packed is always set if Has_Pragma_Pack is set,
--       and can also be set on its own in a derived type which inherited
--       its packed status.
--
--       For arrays, Is_Packed is set if an array is bit packed (i.e. the
--       component size is known at compile time and is 1-7, 9-15 or 17-31),
--       or if the array has one or more index types that are enumeration
--       types with non-standard representations (in GNAT, we store such
--       arrays compactly, using the Pos of the enumeration type value).
--
--       As for the case of records, Is_Packed can be set on its own for a
--       derived type, with the same dual before/after freeze meaning.
--       Is_Packed can also be set as the result of an explicit component
--       size clause that specifies an appropriate component size.
--
--       In the bit packed array case, Is_Bit_Packed_Array will be set in
--       the bit packed case once the array type is frozen.
--
--       Before an array type is frozen, Is_Packed will always be set if
--       Has_Pragma_Pack is set. Before the freeze point, it is not possible
--       to know the component size, since the component type is not frozen
--       until the array type is frozen. Thus Is_Packed for an array type
--       before it is frozen means that packed is required. Then if it turns
--       out that the component size is not suitable for bit packing, the
--       Is_Packed flag gets turned off.

--    Is_Packed_Array_Type (Flag138)
--       Present in all entities. This flag is set on the entity for the type
--       used to implement a packed array (either a modular type, or a subtype
--       of Packed_Bytes{1,2,4} as appropriate). The flag is set if and only
--       if the type appears in the Packed_Array_Type field of some other type
--       entity. It is used by Gigi to activate the special processing for such
--       types (unchecked conversions that would not otherwise be allowed are
--       allowed for such types). If the Is_Packed_Array_Type flag is set in
--       an entity, then the Original_Array_Type field of this entity points
--       to the original array type for which this is the packed array type.

--    Is_Potentially_Use_Visible (Flag9)
--       Present in all entities. Set if entity is potentially use visible,
--       i.e. it is defined in a package that appears in a currently active
--       use clause (RM 8.4(8)). Note that potentially use visible entities
--       are not necessarily use visible (RM 8.4(9-11)).

--    Is_Preelaborated (Flag59)
--       Present in all entities, set in E_Package and E_Generic_Package
--       entities to which a pragma Preelaborate is applied, and also in
--       all entities within such packages. Note that the fact that this
--       flag is set does not necesarily mean that no elaboration code is
--       generated for the package.

--    Is_Primitive (Flag218)
--       Present in overloadable entities and in generic subprograms. Set to
--       indicate that this is a primitive operation of some type, which may
--       be a tagged type or a non-tagged type. Used to verify overriding
--       indicators in bodies.

--    Is_Primitive_Wrapper (Flag195)
--       Present in functions and procedures created by the expander to serve
--       as an indirection mechanism to overriding primitives of concurrent
--       types, entries and protected procedures.

--    Is_Prival (synthesized)
--       Applies to all entities, true for renamings of private protected
--       components. Such entities appear as constants or variables.

--    Is_Private_Composite (Flag107)
--       Present in composite types that have a private component. Used to
--       enforce the rule that operations on the composite type that depend
--       on the full view of the component, do not become visible until the
--       immediate scope of the composite type itself (7.3.1 (5)). Both this
--       flag and Is_Limited_Composite are needed.

--    Is_Private_Descendant (Flag53)
--       Present in entities that can represent library units (packages,
--       functions, procedures). Set if the library unit is itself a private
--       child unit, or if it is the descendent of a private child unit.

--    Is_Private_Primitive (Flag245)
--       Present in subprograms. Set if the operation is a primitive of a
--       tagged type (procedure or function dispatching on result) whose
--       full view has not been seen. Used in particular for primitive
--       subprograms of a synchronized type declared between the two views
--       of the type, so that the wrapper built for such a subprogram can
--       be given the proper signature.

--    Is_Private_Type (synthesized)
--       Applies to all entities, true for private types and subtypes,
--       as well as for record with private types as subtypes

--    Is_Processed_Transient (Flag252)
--      Present in entities of variables and constants. Set when a transient
--      object needs to be finalized and it has already been processed by the
--      transient scope machinery. This flag signals the general finalization
--      mechanism to ignore the transient object.

--    Is_Protected_Component (synthesized)
--       Applicable to all entities, true if the entity denotes a private
--       component of a protected type.

--    Is_Protected_Interface (synthesized)
--       Present in types that are interfaces. True if interface is declared
--       protected, or is derived from protected interfaces.

--    Is_Protected_Type (synthesized)
--       Applies to all entities, true for protected types and subtypes

--    Is_Public (Flag10)
--       Present in all entities. Set to indicate that an entity defined in
--       one compilation unit can be referenced from other compilation units.
--       If this reference causes a reference in the generated variable, for
--       example in the case of a variable name, then Gigi will generate an
--       appropriate external name for use by the linker.

--    Is_Protected_Record_Type (synthesized)
--       Applies to all entities, true if Is_Concurrent_Record_Type is true and
--       Corresponding_Concurrent_Type is a protected type.

--    Is_Pure (Flag44)
--       Present in all entities. Set in all entities of a unit to which a
--       pragma Pure is applied, and also set for the entity of the unit
--       itself. In addition, this flag may be set for any other functions
--       or procedures that are known to be side effect free, so in the case
--       of subprograms, the Is_Pure flag may be used by the optimizer to
--       imply that it can assume freedom from side effects (other than those
--       resulting from assignment to out parameters, or to objects designated
--       by access parameters).

--    Is_Pure_Unit_Access_Type (Flag189)
--       Present in access type and subtype entities. Set if the type or
--       subtype appears in a pure unit. Used to give an error message at
--       freeze time if the access type has a storage pool.

--    Is_RACW_Stub_Type (Flag244)
--       Present in all types, true for the stub types generated for remote
--       access-to-class-wide types.

--    Is_Raised (Flag224)
--       Present in exception entities. Set if the entity is referenced by a
--       a raise statement.

--    Is_Real_Type (synthesized)
--       Applies to all entities, true for real types and subtypes

--    Is_Record_Type (synthesized)
--       Applies to all entities, true for record types and subtypes,
--       includes class-wide types and subtypes (which are also records)

--    Is_Remote_Call_Interface (Flag62)
--       Present in all entities. Set in E_Package and E_Generic_Package
--       entities to which a pragma Remote_Call_Interface is applied, and
--       also on entities declared in the visible part of such a package.

--    Is_Remote_Types (Flag61)
--       Present in all entities. Set in E_Package and E_Generic_Package
--       entities to which a pragma Remote_Types is applied, and also on
--       entities declared in the visible part of the spec of such a package.
--       Also set for types which are generic formal types to which the
--       pragma Remote_Access_Type applies.

--    Is_Renaming_Of_Object (Flag112)
--       Present in all entities, set only for a variable or constant for
--       which the Renamed_Object field is non-empty and for which the
--       renaming is handled by the front end, by macro substitution of
--       a copy of the (evaluated) name tree whereever the variable is used.

--    Is_Return_Object (Flag209)
--       Present in all object entities. True if the object is the return
--       object of an extended_return_statement; False otherwise.

--    Is_Safe_To_Reevaluate (Flag249)
--       Present in all entities. Set in variables that are initialized by
--       means of an assignment statement. When initialized their contents
--       never change and hence they can be seen by the backend as constants.
--       See also Is_True_Constant.

--    Is_Scalar_Type (synthesized)
--       Applies to all entities, true for scalar types and subtypes

--    Is_Shared_Passive (Flag60)
--       Present in all entities. Set in E_Package and E_Generic_Package
--       entities to which a pragma Shared_Passive is applied, and also in
--       all entities within such packages.

--    Is_Standard_Character_Type (synthesized)
--       Applies to all entities, true for types and subtypes whose root type
--       is one of the standard character types (Character, Wide_Character,
--       Wide_Wide_Character).

--    Is_Statically_Allocated (Flag28)
--       Present in all entities. This can only be set True for exception,
--       variable, constant, and type/subtype entities. If the flag is set,
--       then the variable or constant must be allocated statically rather
--       than on the local stack frame. For exceptions, the meaning is that
--       the exception data should be allocated statically (and indeed this
--       flag is always set for exceptions, since exceptions do not have
--       local scope). For a type, the meaning is that the type must be
--       elaborated at the global level rather than locally. No type marked
--       with this flag may depend on a local variable, or on any other type
--       which does not also have this flag set to True. For a variable or
--       or constant, if the flag is set, then the type of the object must
--       either be declared at the library level, or it must also have the
--       flag set (since to allocate the object statically, its type must
--       also be elaborated globally).

--    Is_String_Type (synthesized)
--       Applies to all type entities. Determines if the given type is a
--       string type, i.e. it is directly a string type or string subtype,
--       or a string slice type, or an array type with one dimension and a
--       component type that is a character type.

--    Is_Subprogram (synthesized)
--       Applies to all entities, true for function, procedure and operator
--       entities.

--    Is_Synchronized_Interface (synthesized)
--       Present in types that are interfaces. True if interface is declared
--       synchronized, task, or protected, or is derived from a synchronized
--       interface.

--    Is_Tag (Flag78)
--       Present in E_Component and E_Constant entities. For regular tagged
--       type this flag is set on the tag component (whose name is Name_uTag).
--       For CPP_Class tagged types, this flag marks the pointer to the main
--       vtable (i.e. the one to be extended by derivation).

--    Is_Tagged_Type (Flag55)
--       Present in all entities. Set for an entity for a tagged type.

--    Is_Task_Interface (synthesized)
--       Present in types that are interfaces. True if interface is declared as
--       a task interface, or if it is derived from task interfaces.

--    Is_Task_Record_Type (synthesized)
--       Applies to all entities. True if Is_Concurrent_Record_Type
--       Corresponding_Concurrent_Type is a task type.

--    Is_Task_Type (synthesized)
--       Applies to all entities. True for task types and subtypes

--    Is_Thunk (Flag225)
--       Present in all entities for subprograms (functions, procedures, and
--       operators). True for subprograms that are thunks, that is small
--       subprograms built by the expander for tagged types that cover
--       interface types. At run-time thunks displace the pointer to the object
--       (pointer named "this" in the C++ terminology) from a secondary
--       dispatch table to the primary dispatch table associated with a given
--       tagged type. Set by Expand_Interface Thunk and used by Expand_Call to
--       handle extra actuals associated with accessibility level.

--    Is_Trivial_Subprogram (Flag235)
--       Present in all entities. Set in subprograms where either the body
--       consists of a single null statement, or the first or only statement
--       of the body raises an exception. This is used for suppressing certain
--       warnings, see Sem_Ch6.Analyze_Subprogram_Body discussion for details.

--    Is_True_Constant (Flag163)
--       Present in all entities for constants and variables. Set in constants
--       and variables which have an initial value specified but which are
--       never assigned, partially or in the whole. For variables, it means
--       that the variable was initialized but never modified, and hence can be
--       treated as a constant by the code generator. For a constant, it means
--       that the constant was not modified by generated code (e.g. to set a
--       discriminant in an init proc). Assignments by user or generated code
--       will reset this flag. See also Is_Safe_To_Reevaluate.

--    Is_Type (synthesized)
--       Applies to all entities, true for a type entity

--    Is_Unchecked_Union (Flag117) [implementation base type only]
--       Present in all entities. Set only in record types to which the
--       pragma Unchecked_Union has been validly applied.

--    Is_Underlying_Record_View (Flag246) [base type only]
--       Present in all entities. Set only in record types that represent the
--       underlying record view. This view is built for derivations of types
--       with unknown discriminants; it is a record with the same structure
--       as its corresponding record type, but whose parent is the full view
--       of the parent in the original type extension.

--    Is_Unsigned_Type (Flag144)
--       Present in all types, but can be set only for discrete and fixed-point
--       type and subtype entities. This flag is only valid if the entity is
--       frozen. If set it indicates that the representation is known to be
--       unsigned (i.e. that no negative values appear in the range). This is
--       normally just a reflection of the lower bound of the subtype or base
--       type, but there is one case in which the setting is non-obvious,
--       namely the case of an unsigned subtype of a signed type from which
--       a further subtype is obtained using variable bounds. This further
--       subtype is still unsigned, but this cannot be determined by looking
--       at its bounds or the bounds of the corresponding base type.

--    Is_Valued_Procedure (Flag127)
--       Present in procedure entities. Set if an Import_Valued_Procedure
--       or Export_Valued_Procedure pragma applies to the procedure entity.

--    Is_Visible_Child_Unit (Flag116)
--       Present in compilation units that are child units. Once compiled,
--       child units remain chained to the entities in the parent unit, and
--       a separate flag must be used to indicate whether the names are
--       visible by selected notation, or not.

--    Is_Visible_Formal (Flag206)
--       Present in all entities. Set True for instances of the formals of a
--       formal package. Indicates that the entity must be made visible in the
--       body of the instance, to reproduce the visibility of the generic.
--       This simplifies visibility settings in instance bodies.

--    Is_VMS_Exception (Flag133)
--       Present in all entities. Set only for exception entities where the
--       exception was specified in an Import_Exception or Export_Exception
--       pragma with the VMS option for Form. See description of these pragmas
--       for details. This flag can only be set in OpenVMS versions of GNAT.

--    Is_Volatile (Flag16)
--       Present in all type entities, and also in constants, components and
--       variables. Set if a pragma Volatile applies to the entity. Also set
--       if pragma Shared or pragma Atomic applies to entity. In the case of
--       private or incomplete types, this flag is set in both the private
--       and full view. The flag is not set reliably on private subtypes,
--       and is always retrieved from the base type (but this is not a base-
--       type-only attribute because it applies to other entities). Note that
--       the back end should use Treat_As_Volatile, rather than Is_Volatile
--       to indicate code generation requirements for volatile variables.
--       Similarly, any front end test which is concerned with suppressing
--       optimizations on volatile objects should test Treat_As_Volatile
--       rather than testing this flag.

--    Is_Wrapper_Package (synthesized)
--       Present in package entities. Indicates that the package has been
--       created as a wrapper for a subprogram instantiation.

--    Itype_Printed (Flag202)
--       Present in all type and subtype entities. Set in Itypes if the Itype
--       has been printed by Sprint. This is used to avoid printing an Itype
--       more than once.

--    Kill_Elaboration_Checks (Flag32)
--       Present in all entities. Set by the expander to kill elaboration
--       checks which are known not to be needed. Equivalent in effect to
--       the use of pragma Suppress (Elaboration_Checks) for that entity
--       except that the effect is permanent and cannot be undone by a
--       subsequent pragma Unsuppress.

--    Kill_Range_Checks (Flag33)
--       Present in all entities. Equivalent in effect to the use of pragma
--       Suppress (Range_Checks) for that entity except that the result is
--       permanent and cannot be undone by a subsequent pragma Unsuppress.
--       This is currently only used in one odd situation in Sem_Ch3 for
--       record types, and it would be good to get rid of it???

--    Known_To_Have_Preelab_Init (Flag207)
--       Present in all type and subtype entities. If set, then the type is
--       known to have preelaborable initialization. In the case of a partial
--       view of a private type, it is only possible for this to be set if a
--       pragma Preelaborable_Initialization is given for the type. For other
--       types, it is never set if the type does not have preelaborable
--       initialization, it may or may not be set if the type does have
--       preelaborable initialization.

--    Last_Assignment (Node26)
--       Present in entities for variables, and OUT or IN OUT formals. Set for
--       a local variable or formal to point to the left side of an assignment
--       statement assigning a value to the variable. Cleared if the value of
--       the entity is referenced. Used to warn about dubious assignment
--       statements whose value is not used.

--    Last_Entity (Node20)
--       Present in all entities which act as scopes to which a list of
--       associated entities is attached (blocks, class subtypes and types,
--       entries, functions, loops, packages, procedures, protected objects,
--       record types and subtypes, private types, task types and subtypes).
--       Points to the last entry in the list of associated entities chained
--       through the Next_Entity field. Empty if no entities are chained.

--    Last_Formal (synthesized)
--       Applies to subprograms and subprogram types, and also in entries
--       and entry families. Returns last formal of the subprogram or entry.
--       The formals are the first entities declared in a subprogram or in
--       a subprogram type (the designated type of an Access_To_Subprogram
--       definition) or in an entry.

--    Limited_View (Node23)
--       Present in non-generic package entities that are not instances. Bona
--       fide package with the limited-view list through the first_entity and
--       first_private attributes. The elements of this list are the shadow
--       entities created for the types and local packages that are declared
--       in a package appearing in a limited_with clause (Ada 2005: AI-50217)

--    Lit_Indexes (Node15)
--       Present in enumeration types and subtypes. Non-empty only for the
--       case of an enumeration root type, where it contains the entity for
--       the generated indexes entity. See unit Exp_Imgv for full details of
--       the nature and use of this entity for implementing the Image and
--       Value attributes for the enumeration type in question.

--    Lit_Strings (Node16)
--       Present in enumeration types and subtypes. Non-empty only for the
--       case of an enumeration root type, where it contains the entity for
--       the literals string entity. See unit Exp_Imgv for full details of
--       the nature and use of this entity for implementing the Image and
--       Value attributes for the enumeration type in question.

--    Low_Bound_Tested (Flag205)
--       Present in all entities. Currently this can only be set True for
--       formal parameter entries of a standard unconstrained one-dimensional
--       array or string type. Indicates that an explicit test of the low bound
--       of the formal appeared in the code, e.g. in a pragma Assert. If this
--       flag is set, warnings about assuming the index low bound to be one
--       are suppressed.

--    Machine_Radix_10 (Flag84)
--       Present in decimal types and subtypes, set if the Machine_Radix is 10,
--       as the result of the specification of a machine radix representation
--       clause. Note that it is possible for this flag to be set without
--       having Has_Machine_Radix_Clause True. This happens when a type is
--       derived from a type with a clause present.

--    Master_Id (Node17)
--       Present in access types and subtypes. Empty unless Has_Task is
--       set for the designated type, in which case it points to the entity
--       for the Master_Id for the access type master. Also set for access-to-
--       limited-class-wide types whose root may be extended with task
--       components, and for access-to-limited-interfaces because they can be
--       used to reference tasks implementing such interface.

--    Materialize_Entity (Flag168)
--       Present in all entities. Set only for renamed obects which should be
--       materialized for debugging purposes. This means that a memory location
--       containing the renamed address should be allocated. This is needed so
--       that the debugger can find the entity.

--    Mechanism (Uint8) (returned as Mechanism_Type)
--       Present in functions and non-generic formal parameters. Indicates
--       the mechanism to be used for the function return or for the formal
--       parameter. See separate section on passing mechanisms. This field
--       is also set (to the default value of zero) in a subprogram body
--       entity but not used in this context.

--    Modulus (Uint17) [base type only]
--       Present in modular types. Contains the modulus. For the binary case,
--       this will be a power of 2, but if Non_Binary_Modulus is set, then it
--       will not be a power of 2.

--    Must_Be_On_Byte_Boundary (Flag183)
--       Present in entities for types and subtypes. Set if objects of the type
--       must always be allocated on a byte boundary (more accurately a storage
--       unit boundary). The front end checks that component clauses respect
--       this rule, and the back end ensures that record packing does not
--       violate this rule. Currently the flag is set only for packed arrays
--       longer than 64 bits where the component size is not a power of 2.

--    Must_Have_Preelab_Init (Flag208)
--       Present in entities for types and subtypes. Set in the full type of a
--       private type or subtype if a pragma Has_Preelaborable_Initialization
--       is present for the private type. Used to check that the full type has
--       preelaborable initialization at freeze time (this has to be deferred
--       to the freeze point because of the rule about overriding Initialize).

--    Needs_Debug_Info (Flag147)
--       Present in all entities. Set if the entity requires normal debugging
--       information to be generated. This is true of all entities that have
--       Comes_From_Source set, and also transitively for entities associated
--       with such components (e.g. their types). It is true for all entities
--       in Debug_Generated_Code mode (-gnatD switch). This is the flag that
--       the back end should check to determine whether or not to generate
--       debugging information for an entity. Note that callers should always
--       use Sem_Util.Set_Debug_Info_Needed, rather than Set_Needs_Debug_Info,
--       so that the flag is set properly on subsidiary entities.

--    Needs_No_Actuals (Flag22)
--       Present in callable entities (subprograms, entries, access to
--       subprograms)  which can be called without actuals because all of
--       their formals (if any) have default values. This flag simplifies the
--       resolution of the syntactic ambiguity involving a call to these
--       entities when the return type is an array type, and a call can be
--       interpreted as an indexing of the result of the call. It is also
--       used to resolve various cases of entry calls.

--    Never_Set_In_Source (Flag115)
--       Present in all entities, but can be set only for variables and
--       parameters. This flag is set if the object is never assigned a value
--       in user source code, either by assignment or by being used as an out
--       or in out parameter. Note that this flag is not reset from using an
--       initial value, so if you want to test for this case as well, test the
--       Has_Initial_Value flag also.
--
--       This flag is only for the purposes of issuing warnings, it must not
--       be used by the code generator to indicate that the variable is in
--       fact a constant, since some assignments in generated code do not
--       count (for example, the call to an init proc to assign some but
--       not all of the fields in a partially initialized record). The code
--       generator should instead use the flag Is_True_Constant.
--
--       For the purposes of this warning, the default assignment of
--       access variables to null is not considered the assignment of
--       of a value (so the warning can be given for code that relies
--       on this initial null value, when no other value is ever set).
--
--       In variables and out parameters, if this flag is set after full
--       processing of the corresponding declarative unit, it indicates that
--       the variable or parameter was never set, and a warning message can
--       be issued.
--
--       Note: this flag is initially set, and then cleared on encountering
--       any construct that might conceivably legitimately set the value.
--       Thus during the analysis of a declarative region and its associated
--       statement sequence, the meaning of the flag is "not set yet", and
--       once this analysis is complete the flag means "never assigned".

--       Note: for variables appearing in package declarations, this flag
--       is never set. That is because there is no way to tell if some
--       client modifies the variable (or in the case of variables in the
--       private part, if some child unit modifies the variables).

--       Note: in the case of renamed objects, the flag must be set in the
--       ultimate renamed object. Clients noting a possible modification
--       should use the Note_Possible_Modification procedure in Sem_Util
--       rather than Set_Never_Set_In_Source precisely to deal properly with
--       the renaming possibility.

--    Next_Component (synthesized)
--       Applies to record components. Returns the next component by following
--       the chain of declared entities until one is found which corresponds to
--       a component (Ekind is E_Component). Any internal types generated from
--       the subtype indications of the record components are skipped. Returns
--       Empty if no more components.

--    Next_Component_Or_Discriminant (synthesized)
--      Similar to Next_Component, but includes components and discriminants
--      so the input can have either E_Component or E_Discriminant, and the
--      same is true for the result. Returns Empty if no more components or
--      discriminants in the record.

--    Next_Discriminant (synthesized)
--       Applies to discriminants returned by First/Next_Discriminant.
--       Returns the next language-defined (ie: perhaps non-girder)
--       discriminant by following the chain of declared entities as long as
--       the kind of the entity corresponds to a discriminant. Note that the
--       discriminants might be the only components of the record.
--       Returns Empty if there are no more.

--    Next_Entity (Node2)
--       Present in all entities. The entities of a scope are chained, with
--       the head of the list being in the First_Entity field of the scope
--       entity. All entities use the Next_Entity field as a forward pointer
--       for this list, with Empty indicating the end of the list. Since this
--       field is in the base part of the entity, the access routines for this
--       field are in Sinfo.

--    Next_Formal (synthesized)
--       Applies to the entity for a formal parameter. Returns the next
--       formal parameter of the subprogram or subprogram type. Returns
--       Empty if there are no more formals.

--    Next_Formal_With_Extras (synthesized)
--       Applies to the entity for a formal parameter. Returns the next
--       formal parameter of the subprogram or subprogram type. Returns
--       Empty if there are no more formals. The list returned includes
--       all the extra formals (see description of Extra_Formal field)

--    Next_Index (synthesized)
--       Applies to array types and subtypes and to string types and
--       subtypes. Yields the next index. The first index is obtained by
--       using the First_Index attribute, and then subsequent indexes are
--       obtained by applying Next_Index to the previous index. Empty is
--       returned to indicate that there are no more indexes. Note that
--       unlike most attributes in this package, Next_Index applies to
--       nodes for the indexes, not to entities.

--    Next_Inlined_Subprogram (Node12)
--       Present in subprograms. Used to chain inlined subprograms used in
--       the current compilation, in the order in which they must be compiled
--       by Gigi to insure that all inlinings are performed.

--    Next_Literal (synthesized)
--       Applies to enumeration literals, returns the next literal, or
--       Empty if applied to the last literal. This is actually a synonym
--       for Next, but its use is preferred in this context.

--    Non_Binary_Modulus (Flag58) [base type only]
--       Present in all subtype and type entities. Set for modular integer
--       types if the modulus value is other than a power of 2.

--    Non_Limited_View (Node17)
--       Present in incomplete types that are the shadow entities created
--       when analyzing a limited_with_clause (Ada 2005: AI-50217). Points to
--       the defining entity in the original declaration.

--    Nonzero_Is_True (Flag162) [base type only]
--       Present in enumeration types. True if any non-zero value is to be
--       interpreted as true. Currently this is set true for derived Boolean
--       types which have a convention of C, C++ or Fortran.

--    No_Pool_Assigned (Flag131) [root type only]
--       Present in access types. Set if a storage size clause applies to the
--       variable with a static expression value of zero. This flag is used to
--       generate errors if any attempt is made to allocate or free an instance
--       of such an access type. This is set only in the root type, since
--       derived types must have the same pool.

--    No_Return (Flag113)
--       Present in all entities. Always false except in the case of procedures
--       and generic procedures for which a pragma No_Return is given.

--    Normalized_First_Bit (Uint8)
--       Present in components and discriminants. Indicates the normalized
--       value of First_Bit for the component, i.e. the offset within the
--       lowest addressed storage unit containing part or all of the field.
--       Set to No_Uint if no first bit position is assigned yet.

--    Normalized_Position (Uint14)
--       Present in components and discriminants. Indicates the normalized
--       value of Position for the component, i.e. the offset in storage
--       units from the start of the record to the lowest addressed storage
--       unit containing part or all of the field.

--    Normalized_Position_Max (Uint10)
--       Present in components and discriminants. For almost all cases, this
--       is the same as Normalized_Position. The one exception is for the case
--       of a discriminated record containing one or more arrays whose length
--       depends on discriminants. In this case, the Normalized_Position_Max
--       field represents the maximum possible value of Normalized_Position
--       assuming min/max values for discriminant subscripts in all fields.
--       This is used by Layout in front end layout mode to properly computed
--       the maximum size such records (needed for allocation purposes when
--       there are default discriminants, and also for the 'Size value).

--    No_Strict_Aliasing (Flag136) [base type only]
--       Present in access types. Set to direct the back end to avoid any
--       optimizations based on an assumption about the aliasing status of
--       objects designated by the access type. For the case of the gcc
--       back end, the effect is as though all references to objects of
--       the type were compiled with -fno-strict-aliasing. This flag is
--       set if an unchecked conversion with the access type as a target
--       type occurs in the same source unit as the declaration of the
--       access type, or if an explicit pragma No_Strict_Aliasing applies.

--    Number_Dimensions (synthesized)
--       Applies to array types and subtypes. Returns the number of dimensions
--       of the array type or subtype as a value of type Pos.

--    Number_Entries (synthesized)
--       Applies to concurrent types. Returns the number of entries that are
--       declared within the task or protected definition for the type.

--    Number_Formals (synthesized)
--       Applies to subprograms and subprogram types. Yields the number of
--       formals as a value of type Pos.

--    OK_To_Rename (Flag247)
--       Present only in entities for variables. If this flag is set, it
--       means that if the entity is used as the initial value of an object
--       declaration, the object declaration can be safely converted into a
--       renaming to avoid an extra copy. This is set for variables which are
--       generated by the expander to hold the result of evaluating some
--       expression. Most notably, the local variables used to store the result
--       of concatenations are so marked (see Exp_Ch4.Expand_Concatenate). It
--       is only worth setting this flag for composites, since for primitive
--       types, it is cheaper to do the copy.

--    OK_To_Reorder_Components (Flag239) [base type only]
--       Present in record types. Set if the back end is permitted to reorder
--       the components. If not set, the record must be layed out in the order
--       in which the components are declared textually. Currently this flag
--       can only be set by debug switches.

--    Optimize_Alignment_Space (Flag241)
--       A flag present in type, subtype, variable, and constant entities. This
--       flag records that the type or object is to be layed out in a manner
--       consistent with Optimize_Alignment (Space) mode. The compiler and
--       binder ensure a consistent view of any given type or object. If pragma
--       Optimize_Alignment (Off) mode applies to the type/object, then neither
--       of the flags Optimize_Alignment_Space/Optimize_Alignment_Time is set.

--    Optimize_Alignment_Time (Flag242)
--       A flag present in type, subtype, variable, and constant entities. This
--       flag records that the type or object is to be layed out in a manner
--       consistent with Optimize_Alignment (Time) mode. The compiler and
--       binder ensure a consistent view of any given type or object. If pragma
--       Optimize_Alignment (Off) mode applies to the type/object, then neither
--       of the flags Optimize_Alignment_Space/Optimize_Alignment_Time is set.

--    Original_Access_Type (Node26)
--       Present in E_Access_Subprogram_Type entities. Set only if the access
--       type was generated by the expander as part of processing an access
--       to protected subprogram type. Points to the access to protected
--       subprogram type.

--    Original_Array_Type (Node21)
--       Present in modular types and array types and subtypes. Set only
--       if the Is_Packed_Array_Type flag is set, indicating that the type
--       is the implementation type for a packed array, and in this case it
--       points to the original array type for which this is the packed
--       array implementation type.

--    Original_Record_Component (Node22)
--       Present in components, including discriminants. The usage depends
--       on whether the record is a base type and whether it is tagged.
--
--       In base tagged types:
--         When the component is inherited in a record extension, it points
--         to the original component (the entity of the ancestor component
--         which is not itself inherited) otherwise it points to itself.
--         Gigi uses this attribute to implement the automatic dereference in
--         the extension and to apply the transformation:
--
--            Rec_Ext.Comp -> Rec_Ext.Parent. ... .Parent.Comp
--
--       In base non-tagged types:
--         Always points to itself except for non-girder discriminants, where
--         it points to the girder discriminant it renames.
--
--       In subtypes (tagged and untagged):
--         Points to the component in the base type.

--    Overlays_Constant (Flag243)
--       Present in all entities. Set only for a variable for which there is
--       an address clause which causes the variable to overlay a constant.

--    Overridden_Operation (Node26)
--       Present in subprograms. For overriding operations, points to the
--       user-defined parent subprogram that is being overridden. Note: this
--       attribute uses the same field as Static_Initialization. The latter
--       is only defined for internal initialization procedures, for which
--       Overridden_Operation is irrelevant. Thus this attribute must not be
--       set for init_procs.

--    Package_Instantiation (Node26)
--       Present in packages and generic packages. When present, this field
--       references an N_Generic_Instantiation node associated with an
--       instantiated package. In the case where the referenced node has
--       been rewritten to an N_Package_Specification, the instantiation
--       node is available from the Original_Node field of the package spec
--       node. This is currently not guaranteed to be set in all cases, but
--       when set, the field is used in Get_Package_Instantiation_Node as
--       one of the means of obtaining the instantiation node. Eventually
--       it should be set in all cases, including package entities associated
--       with formal packages. ???

--    Packed_Array_Type (Node23)
--       Present in array types and subtypes, including the string literal
--       subtype case, if the corresponding type is packed (either bit packed
--       or packed to eliminate holes in non-contiguous enumeration type index
--       types). References the type used to represent the packed array, which
--       is either a modular type for short static arrays, or an array of
--       System.Unsigned. Note that in some situations (internal types, and
--       references to fields of variant records), it is not always possible
--       to construct this type in advance of its use. If Packed_Array_Type
--       is empty, then the necessary type is declared on the fly for each
--       reference to the array.

--    Parameter_Mode (synthesized)
--       Applies to formal parameter entities. This is a synonym for Ekind,
--       used when obtaining the formal kind of a formal parameter (the result
--       is one of E_[In/Out/In_Out]_Parameter)

--    Parent_Subtype (Node19) [base type only]
--       Present in E_Record_Type. Set only for derived tagged types, in which
--       case it points to the subtype of the parent type. This is the type
--       that is used as the Etype of the _parent field.

--    Postcondition_Proc (Node8)
--       Present only in procedure entities, saves the entity of the generated
--       postcondition proc if one is present, otherwise is set to Empty. Used
--       to generate the call to this procedure in case the expander inserts
--       implicit return statements.

--    PPC_Wrapper (Node25)
--       Present in entries and entry families. Set only if pre- or post-
--       conditions are present. The precondition_wrapper body is the original
--       entry call, decorated with the given precondition for the entry.

--    Predicate_Function (synthesized)
--       Present in all types. Set for types for which (Has_Predicates is True)
--       and for which a predicate procedure has been built that tests that the
--       specified predicates are True. Contains the entity for the function
--       which takes a single argument of the given type, and returns True if
--       the predicate holds and False if it does not.
--
--       Note: the reason this is marked as a synthesized attribute is that the
--       way this is stored is as an element of the Subprograms_For_Type field.

--    Primitive_Operations (synthesized)
--       Present in concurrent types, tagged record types and subtypes, tagged
--       private types and tagged incomplete types. For concurrent types whose
--       Corresponding_Record_Type (CRT) is available, returns the list of
--       Direct_Primitive_Operations of its CRT; otherwise returns No_Elist.
--       For all the other types returns the Direct_Primitive_Operations.

--    Prival (Node17)
--       Present in private components of protected types. Refers to the entity
--       of the component renaming declaration generated inside protected
--       subprograms, entries or barrier functions.

--    Prival_Link (Node20)
--       Present in constants and variables which rename private components of
--       protected types. Set to the original private component.

--    Private_Dependents (Elist18)
--       Present in private (sub)types. Records the subtypes of the private
--       type, derivations from it, and records and arrays with components
--       dependent on the type.
--
--       The subtypes are traversed when installing and deinstalling (the full
--       view of) a private type in order to ensure correct view of the
--       subtypes.
--
--       Used in similar fashion for incomplete types: holds list of subtypes
--       of these incomplete types that have discriminant constraints. The
--       full views of these subtypes are constructed when the full view of
--       the incomplete type is processed.

--       In addition, if the incomplete type is the designated type in an
--       access definition for an access parameter, the operation may be
--       a dispatching primitive operation, which is only known when the full
--       declaration of the type is seen. Subprograms that have such an
--       access parameter are also placed in the list of private_dependents.

--    Private_View (Node22)
--       For each private type, three entities are allocated, the private view,
--       the full view, and the shadow entity. The shadow entity contains a
--       copy of the private view and is used for restoring the proper private
--       view after a region in which the full view is visible (and is copied
--       into the entity normally used for the private view during this period
--       of visibility). The Private_View field is self-referential when the
--       private view lives in its normal entity, but in the copy that is made
--       in the shadow entity, it points to the proper location in which to
--       restore the private view saved in the shadow.

--    Protected_Formal (Node22)
--       Present in formal parameters (in, in out and out parameters). Used
--       only for formals of protected operations. References corresponding
--       formal parameter in the unprotected version of the operation that
--       is created during expansion.

--    Protected_Body_Subprogram (Node11)
--       Present in protected operations. References the entity for the
--       subprogram which implements the body of the operation.

--    Protection_Object (Node23)
--       Applies to protected entries, entry families and subprograms. Denotes
--       the entity which is used to rename the _object component of protected
--       types.

--    Reachable (Flag49)
--       Present in labels. The flag is set over the range of statements in
--       which a goto to that label is legal.

--    Referenced (Flag156)
--       Present in all entities. Set if the entity is referenced, except for
--       the case of an appearance of a simple variable that is not a renaming
--       as the left side of an assignment in which case Referenced_As_LHS is
--       set instead, or a similar appearance as an out parameter actual, in
--       which case Referenced_As_Out_Parameter is set.

--    Referenced_As_LHS (Flag36):
--       Present in all entities. This flag is set instead of Referenced if a
--       simple variable that is not a renaming appears as the left side of an
--       assignment. The reason we distinguish this kind of reference is that
--       we have a separate warning for variables that are only assigned and
--       never read.

--    Referenced_As_Out_Parameter (Flag227):
--       Present in all entities. This flag is set instead of Referenced if a
--       simple variable that is not a renaming appears as an actual for an out
--       formal. The reason we distinguish this kind of reference is that
--       we have a separate warning for variables that are only assigned and
--       never read, and out parameters are a special case.

--    Register_Exception_Call (Node20)
--       Present in exception entities. When an exception is declared,
--       a call is expanded to Register_Exception. This field points to
--       the expanded N_Procedure_Call_Statement node for this call. It
--       is used for Import/Export_Exception processing to modify the
--       register call to make appropriate entries in the special tables
--       used for handling these pragmas at runtime.

--    Related_Array_Object (Node25)
--       Present in array types and subtypes. Used only for the base type
--       and subtype created for an anonymous array object. Set to point
--       to the entity of the corresponding array object. Currently used
--       only for type-related error messages.

--    Related_Expression (Node24)
--       Present in variables and types. Set only for internally generated
--       entities, where it may be used to denote the source expression whose
--       elaboration created the variable declaration. If set, it is used
--       for generating clearer messages from CodePeer.
--
--       Shouldn't it also be used for the same purpose in errout? It seems
--       odd to have two mechanisms here???

--    Related_Instance (Node15)
--       Present in the wrapper packages created for subprogram instances.
--       The internal subprogram that implements the instance is inside the
--       wrapper package, but for debugging purposes its external symbol
--       must correspond to the name and scope of the related instance.

--    Related_Type (Node27)
--       Present in components, constants and variables. Set when there is an
--       associated dispatch table to point to entities containing primary or
--       secondary tags. Not set in the _tag component of record types.

--    Relative_Deadline_Variable (Node26) [implementation base type only]
--       Present in task type entities. This flag is set if a valid and
--       effective pragma Relative_Deadline applies to the base type. Points
--       to the entity for a variable that is created to hold the value given
--       in a Relative_Deadline pragma for a task type.

--    Renamed_Entity (Node18)
--       Present in exceptions, packages, subprograms and generic units. Set
--       for entities that are defined by a renaming declaration. Denotes the
--       renamed entity, or transitively the ultimate renamed entity if
--       there is a chain of renaming declarations. Empty if no renaming.

--    Renamed_In_Spec (Flag231)

--       Present in package entities. If a package renaming occurs within
--       a package spec, then this flag is set on the renamed package. The
--       purpose is to prevent a warning about unused entities in the renamed
--       package. Such a warning would be inappropriate since clients of the
--       package can see the entities in the package via the renaming.

--    Renamed_Object (Node18)
--       Present in all objects (constants, variables, components, formal
--       parameters, generic formal parameters, and loop parameters).
--       ??? Present in discriminants?
--       Set non-Empty if the object was declared by a renaming declaration,
--       in which case it references the tree node for the name of the renamed
--       object. This is only possible for the variable and constant cases.
--       For formal parameters, this field is used in the course of inline
--       expansion, to map the formals of a subprogram into the corresponding
--       actuals. For formals of a task entry, it denotes the local renaming
--       that replaces the actual within the accept statement. The field is
--       Empty otherwise (it is always empty for loop parameters).

--    Renaming_Map (Uint9)
--       Present in generic subprograms, generic packages, and their
--       instances. Also present in the instances of the corresponding
--       bodies. Denotes the renaming map (generic entities => instance
--       entities) used to construct the instance by givin an index into
--       the tables used to represent these maps. See Sem_Ch12 for further
--       details. The maps for package instances are also used when the
--       instance is the actual corresponding to a formal package.

--    Requires_Overriding (Flag213)
--       Present in all subprograms and entries. Set for subprograms that
--       require overriding as defined by RM-2005-3.9.3(6/2). Note that this
--       is True only for implicitly declare subprograms; it is not set on the
--       parent type's subprogram. See also Is_Abstract_Subprogram.

--    Return_Present (Flag54)
--       Present in function and generic function entities. Set if the
--       function contains a return statement (used for error checking).
--       This flag can also be set in procedure and generic procedure
--       entities (for convenience in setting it), but is only tested
--       for the function case.

--    Return_Applies_To (Node8)
--       Present in E_Return_Statement. Points to the entity representing
--       the construct to which the return statement applies, as defined in
--       RM-6.5(4/2). Note that a (simple) return statement within an
--       extended_return_statement applies to the extended_return_statement,
--       even though it causes the whole function to return.

--    Returns_By_Ref (Flag90)
--       Present in function entities, to indicate that the function
--       returns the result by reference, either because its return type is a
--       by-reference-type or because it uses explicitly the secondary stack.

--    Reverse_Bit_Order (Flag164) [base type only]
--       Present in all record type entities. Set if entity has a Bit_Order
--       aspect (set by an aspect clause or attribute definition clause) that
--       has reversed the order of bits from the default value. When this flag
--       is set, a component clause must specify a set of bits entirely within
--       a single storage unit (Ada 95) or within a single machine scalar (see
--       Ada 2005 AI-133), or must occupy an integral number of storage units.

<<<<<<< HEAD
=======
--    Reverse_Storage_Order (Flag93) [base type only]
--       Present in all record and array type entities. Set if entity has a
--       Scalar_Storage_Order aspect (set by an aspect clause or attribute
--       definition clause) that has reversed the order of storage elements
--       from the default value. When this flag is set for a record type,
--       the Bit_Order aspect must be set to the same value (either explicitly
--       or as the target default value).

>>>>>>> 747e4b8f
--    RM_Size (Uint13)
--       Present in all type and subtype entities. Contains the value of
--       type'Size as defined in the RM. See also the Esize field and
--       and the description on "Handling of Type'Size Values". A value
--       of zero in this field for a non-discrete type means that
--       the front end has not yet determined the size value. For the
--       case of a discrete type, this field is always set by the front
--       end and zero is a legitimate value for a type with one value.

--    Root_Type (synthesized)
--       Applies to all type entities. For class-wide types, return the root
--       type of the class covered by the CW type, otherwise returns the
--       ultimate derivation ancestor of the given type. This function
--       preserves the view, i.e. the Root_Type of a partial view is the
--       partial view of the ultimate ancestor, the Root_Type of a full view
--       is the full view of the ultimate ancestor. Note that this function
--       does not correspond exactly to the use of root type in the RM, since
--       in the RM root type applies to a class of types, not to a type.

--    Scalar_Range (Node20)
--       Present in all scalar types (including modular types, where the
--       bounds are 0 .. modulus - 1). References a node in the tree that
--       contains the bounds for the range. Note that this information
--       could be obtained by rummaging around the tree, but it is more
--       convenient to have it immediately at hand in the entity. The
--       contents of Scalar_Range can either be an N_Subtype_Indication
--       node (with a constraint), or a Range node, but not a simple
--       subtype reference (a subtype is converted into a range).

--    Scale_Value (Uint15)
--       Present in decimal fixed-point types and subtypes. Contains the scale
--       for the type (i.e. the value of type'Scale = the number of decimal
--       digits after the decimal point).

--    Scope (Node3)
--       Present in all entities. Points to the entity for the scope (block,
--       loop, subprogram, package etc.) in which the entity is declared.
--       Since this field is in the base part of the entity node, the access
--       routines for this field are in Sinfo. Note that for a child package,
--       the Scope will be the parent package, and for a non-child package,
--       the Scope will be Standard.

--    Scope_Depth (synthesized)
--       Applies to program units, blocks, concurrent types and entries, and
--       also to record types, i.e. to any entity that can appear on the scope
--       stack. Yields the scope depth value, which for those entities other
--       than records is simply the scope depth value, for record entities, it
--       is the Scope_Depth of the record scope.

--    Scope_Depth_Value (Uint22)
--       Present in program units, blocks, concurrent types, and entries.
--       Indicates the number of scopes that statically enclose the declaration
--       of the unit or type. Library units have a depth of zero. Note that
--       record types can act as scopes but do NOT have this field set (see
--       Scope_Depth above)

--    Scope_Depth_Set (synthesized)
--       Applies to a special predicate function that returns a Boolean value
--       indicating whether or not the Scope_Depth field has been set. It is
--       needed, since returns an invalid value in this case!

--    Sec_Stack_Needed_For_Return (Flag167)
--       Present in scope entities (blocks, functions, procedures, tasks,
--       entries). Set to True when secondary stack is used to hold the
--       returned value of a function and thus should not be released on
--       scope exit.

--    Shadow_Entities (List14)
--       Present in package and generic package entities. Points to a list
--       of entities that correspond to private types. For each private type
--       a shadow entity is created that holds a copy of the private view.
--       In regions of the program where the full views of these private
--       entities are visible, the full view is copied into the entity that
--       is normally used to hold the private view, but the shadow entity
--       copy is unchanged. The shadow entities are then used to restore the
--       original private views at the end of the region. This list is a
--       standard format list (i.e. First (Shadow_Entities) is the first
--       entry and subsequent entries are obtained using Next.

--    Shared_Var_Procs_Instance (Node22)
--       Present in variables. Set non-Empty only if Is_Shared_Passive is
--       set, in which case this is the entity for the associated instance of
--       System.Shared_Storage.Shared_Var_Procs. See Exp_Smem for full details.

--    Size_Check_Code (Node19)
--       Present in constants and variables. Normally Empty. Set if code is
--       generated to check the size of the object. This field is used to
--       suppress this code if a subsequent address clause is encountered.

--    Size_Clause (synthesized)
--       Applies to all entities. If a size clause is present in the rep
--       item chain for an entity then the attribute definition clause node
--       for the size clause is returned. Otherwise Size_Clause returns Empty
--       if no item is present. Usually this is only meaningful if the flag
--       Has_Size_Clause is set. This is because when the representation item
--       chain is copied for a derived type, it can inherit a size clause that
--       is not applicable to the entity.

--    Size_Depends_On_Discriminant (Flag177)
--       Present in all entities for types and subtypes. Indicates that the
--       size of the type depends on the value of one or more discriminants.
--       Currently, this flag is only set for arrays which have one or more
--       bounds depending on a discriminant value.

--    Size_Known_At_Compile_Time (Flag92)
--       Present in all entities for types and subtypes. Indicates that the
--       size of objects of the type is known at compile time. This flag is
--       used to optimize some generated code sequences, and also to enable
--       some error checks (e.g. disallowing component clauses on variable
--       length objects). It is set conservatively (i.e. if it is True, the
--       size is certainly known at compile time, if it is False, then the
--       size may or may not be known at compile time, but the code will
--       assume that it is not known).

--    Small_Value (Ureal21)
--       Present in fixed point types. Points to the universal real for the
--       Small of the type, either as given in a representation clause, or
--       as computed (as a power of two) by the compiler.

--    Spec_Entity (Node19)
--       Present in package body entities. Points to corresponding package
--       spec entity. Also present in subprogram body parameters in the
--       case where there is a separate spec, where this field references
--       the corresponding parameter entities in the spec.

--    Static_Predicate (List25)
--       Present in discrete types/subtypes with predicates (Has_Predicates
--       set True). Set if the type/subtype has a static predicate. Points to
--       a list of expression and N_Range nodes that represent the predicate
--       in canonical form. The canonical form has entries sorted in ascending
--       order, with duplicates eliminated, and adjacent ranges coalesced, so
--       that there is always a gap in the values between successive entries.
--       The entries in this list are fully analyzed and typed with the base
--       type of the subtype. Note that all entries are static and have values
--       within the subtype range.

--    Status_Flag_Or_Transient_Decl (Node15)
--       Present in variables and constants. Applies to objects that require
--       special treatment by the finalization machinery. Such examples are
--       extended return results, if and case expression results and objects
--       inside N_Expression_With_Actions nodes. The attribute contains the
--       entity of a flag which specifies particular behavior over a region
--       of code or the declaration of a "hook" object.

--    Storage_Size_Variable (Node15) [implementation base type only]
--       Present in access types and task type entities. This flag is set
--       if a valid and effective pragma Storage_Size applies to the base
--       type. Points to the entity for a variable that is created to
--       hold the value given in a Storage_Size pragma for an access
--       collection or a task type. Note that in the access type case,
--       this field is present only in the root type (since derived types
--       share the same storage pool).

--    Static_Elaboration_Desired (Flag77)
--       Present in library-level packages. Set by the pragma of the same
--       name, to indicate that static initialization must be attempted for
--       all types declared in the package, and that a warning must be emitted
--       for those types to which static initialization is not available.

--    Static_Initialization (Node26)
--       Present in initialization procedures for types whose objects can be
--       initialized statically. The value of this attribute is a positional
--       aggregate whose components are compile-time static values. Used
--       when available in object declarations to eliminate the call to the
--       initialization procedure, and to minimize elaboration code. Note:
--       This attribute uses the same field as Overridden_Operation, which is
--       irrelevant in init_procs.

--    Stored_Constraint (Elist23)
--       Present in entities that can have discriminants (concurrent types
--       subtypes, record types and subtypes, private types and subtypes,
--       limited private types and subtypes and incomplete types). Points
--       to an element list containing the expressions for each of the
--       stored discriminants for the record (sub)type.

--    Strict_Alignment (Flag145) [implementation base type only]
--       Present in all type entities. Indicates that some containing part
--       is either aliased or tagged. This prohibits packing the object
--       tighter than its natural size and alignment.

--    String_Literal_Length (Uint16)
--       Present in string literal subtypes (which are created to correspond
--       to string literals in the program). Contains the length of the string
--       literal.

--    String_Literal_Low_Bound (Node15)
--       Present in string literal subtypes (which are created to correspond
--       to string literals in the program). Contains an expression whose
--       value represents the low bound of the literal. This is a copy of
--       the low bound of the applicable index constraint if there is one,
--       or a copy of the low bound of the index base type if not.

--    Subprograms_For_Type (Node29)
--       Present in all type entities, and in subprogram entities. This is used
--       to hold a list of subprogram entities for subprograms associated with
--       the type, linked through the Subprogram_List field of the subprogram
--       entity. Basically this is a way of multiplexing the single field to
--       hold more than one entity (since we ran out of space in some type
--       entities). This is currently used for Invariant_Procedure and also
--       for Predicate_Function, and clients will always use the latter two
--       names to access entries in this list.

--    Suppress_Elaboration_Warnings (Flag148)
--       Present in all entities, can be set only for subprogram entities and
--       for variables. If this flag is set then Sem_Elab will not generate
--       elaboration warnings for the subprogram or variable. Suppression of
--       such warnings is automatic for subprograms for which elaboration
--       checks are suppressed (without the need to set this flag), but the
--       flag is also set for various internal entities (such as init procs)
--       which are known not to generate any possible access before
--       elaboration, and it is set on variables when a warning is given to
--       avoid multiple elaboration warnings for the same variable.

--    Suppress_Initialization (Flag105)
--       Present in all type and subtype entities. If set for the base type,
--       then the generation of initialization procedures is suppressed for the
--       type. Any other implicit initialiation (e.g. from the use of pragma
--       Initialize_Scalars) is also suppressed if this flag is set either for
--       the subtype in question, or for the base type. Set by use of pragma
--       Suppress_Initialization and also for internal entities where we know
--       that no initialization is required. For example, enumeration image
--       table entities set it.

--    Suppress_Style_Checks (Flag165)
--       Present in all entities. Suppresses any style checks specifically
--       associated with the given entity if set.

--    Suppress_Value_Tracking_On_Call (Flag217)
--       Present in all entities. Set in a scope entity if value tracking is to
--       be suppressed on any call within the scope. Used when an access to a
--       local subprogram is computed, to deal with the possibility that this
--       value may be passed around, and if used, may clobber a local variable.

--    Task_Body_Procedure (Node25)
--       Present in task types and subtypes. Points to the entity for the task
--       task body procedure (as further described in Exp_Ch9, task bodies are
--       expanded into procedures). A convenient function to retrieve this
--       field is Sem_Util.Get_Task_Body_Procedure.
--
--       The last sentence is odd??? Why not have Task_Body_Procedure go to the
--       Underlying_Type of the Root_Type???

--    Treat_As_Volatile (Flag41)
--       Present in all type entities, and also in constants, components and
--       variables. Set if this entity is to be treated as volatile for code
--       generation purposes. Always set if Is_Volatile is set, but can also
--       be set as a result of situations (such as address overlays) where
--       the front end wishes to force volatile handling to inhibit aliasing
--       optimization which might be legally ok, but is undesirable. Note
--       that the back end always tests this flag rather than Is_Volatile.
--       The front end tests Is_Volatile if it is concerned with legality
--       checks associated with declared volatile variables, but if the test
--       is for the purposes of suppressing optimizations, then the front
--       end should test Treat_As_Volatile rather than Is_Volatile.
--
--       Note: before testing Treat_As_Volatile, consider whether it would
--       be more appropriate to use Exp_Util.Is_Volatile_Reference instead,
--       which catches more cases of volatile references.

--    Type_High_Bound (synthesized)
--       Applies to scalar types. Returns the tree node (Node_Id) that contains
--       the high bound of a scalar type. The returned value is literal for a
--       base type, but may be an expression in the case of scalar type with
--       dynamic bounds. Note that in the case of a fixed point type, the high
--       bound is in units of small, and is an integer.

--    Type_Low_Bound (synthesized)
--       Applies to scalar types. Returns the tree node (Node_Id) that contains
--       the low bound of a scalar type. The returned value is literal for a
--       base type, but may be an expression in the case of scalar type with
--       dynamic bounds. Note that in the case of a fixed point type, the low
--       bound is in units of small, and is an integer.

--    Underlying_Full_View (Node19)
--       Present in private subtypes that are the completion of other private
--       types, or in private types that are derived from private subtypes. If
--       the full view of a private type T is derived from another private type
--       with discriminants Td, the full view of T is also private, and there
--       is no way to attach to it a further full view that would convey the
--       structure of T to the back end. The Underlying_Full_ View is an
--       attribute of the full view that is a subtype of Td with the same
--       constraint as the declaration for T. The declaration for this subtype
--       is built at the point of the declaration of T, either as completion,
--       or as a subtype declaration where the base type is private and has a
--       private completion. If Td is already constrained, then its full view
--       can serve directly as the full view of T.

--    Underlying_Record_View (Node28)
--       Present in record types. Set for record types that are extensions of
--       types with unknown discriminants, and also set for internally built
--       underlying record views to reference its original record type. Record
--       types that are extensions of types with unknown discriminants do not
--       have a completion, but they cannot be used without having some
--       discriminated view at hand. This view is a record type with the same
--       structure, whose parent type is the full view of the parent in the
--       original type extension.

--    Underlying_Type (synthesized)
--       Applies to all entities. This is the identity function except in the
--       case where it is applied to an incomplete or private type, in which
--       case it is the underlying type of the type declared by the completion,
--       or Empty if the completion has not yet been encountered and analyzed.
--
--       Note: the reason this attribute applies to all entities, and not just
--       types, is to legitimize code where Underlying_Type is applied to an
--       entity which may or may not be a type, with the intent that if it is a
--       type, its underlying type is taken.

--    Universal_Aliasing (Flag216) [implementation base type only]
--       Present in all type entities. Set to direct the back-end to avoid
--       any optimizations based on type-based alias analysis for this type.
--       Indicates that objects of this type can alias objects of any other
--       types, which guarantees that any objects can be referenced through
--       access types designating this type safely, whatever the actual type
--       of these objects. In other words, the effect is as though access
--       types designating this type were subject to No_Strict_Aliasing.

--    Unset_Reference (Node16)
--       Present in variables and out parameters. This is normally Empty. It
--       is set to point to an identifier that represents a reference to the
--       entity before any value has been set. Only the first such reference
--       is identified. This field is used to generate a warning message if
--       necessary (see Sem_Warn.Check_Unset_Reference).

--    Used_As_Generic_Actual (Flag222)
--       Present in all entities, set if the entity is used as an argument to
--       a generic instantiation. Used to tune certain warning messages.

--    Uses_Lock_Free (Flag188)
--       Present in protected type entities. Set to True when the Lock Free
--       implementation is used for the protected type. This implemenatation is
--       based on atomic transactions and doesn't require anymore the use of
--       Protection object (see System.Tasking.Protected_Objects).

--    Uses_Sec_Stack (Flag95)
--       Present in scope entities (blocks,functions, procedures, tasks,
--       entries). Set to True when secondary stack is used in this scope and
--       must be released on exit unless Sec_Stack_Needed_For_Return is set.

--    Warnings_Off (Flag96)
--       Present in all entities. Set if a pragma Warnings (Off, entity-name)
--       is used to suppress warnings for a given entity. It is also used by
--       the compiler in some situations to kill spurious warnings. Note that
--       clients should generally not test this flag directly, but instead
--       use function Has_Warnings_Off.

--    Warnings_Off_Used (Flag236)
--       Present in all entities. Can only be set if Warnings_Off is set. If
--       set indicates that a warning was suppressed by the Warnings_Off flag,
--       and Unmodified/Unreferenced would not have suppressed the warning.

--    Warnings_Off_Used_Unmodified (Flag237)
--       Present in all entities. Can only be set if Warnings_Off is set and
--       Has_Pragma_Unmodified is not set. If set indicates that a warning was
--       suppressed by the Warnings_Off status but that pragma Unmodified
--       would also have suppressed the warning.

--    Warnings_Off_Used_Unreferenced (Flag238)
--       Present in all entities. Can only be set if Warnings_Off is set and
--       Has_Pragma_Unreferenced is not set. If set indicates that a warning
--       was suppressed by the Warnings_Off status but that pragma Unreferenced
--       would also have suppressed the warning.

--    Was_Hidden (Flag196)
--       Present in all entities. Used to save the value of the Is_Hidden
--       attribute when the limited-view is installed (Ada 2005: AI-217).

--    Wrapped_Entity (Node27)
--       Present in functions and procedures which have been classified as
--       Is_Primitive_Wrapper. Set to the entity being wrapper.

--------------------------------------
-- Delayed Freezing and Elaboration --
--------------------------------------

--  The flag Has_Delayed_Freeze indicates that an entity carries an explicit
--  freeze node, which appears later in the expanded tree.

--  a)   The flag is used by the front-end to trigger expansion actions
--  which include the generation of that freeze node. Typically this happens at
--  the end of the current compilation unit, or before the first subprogram
--  body is encountered in the current unit. See files freeze and exp_ch13 for
--  details on the actions triggered by a freeze node, which include the
--  construction of initialization procedures and dispatch tables.

--  b) The flag is used by the backend to defer elaboration of the entity until
--  its freeze node is seen.  In the absence of an explicit freeze node, an
--  entity is frozen (and elaborated) at the point of declaration.

--  For object declarations, the flag is set when an address clause for the
--  object is encountered. Legality checks on the address expression only
--  take place at the freeze point of the object.

--  Most types have an explicit freeze node, because they cannot be elaborated
--  until all representation and operational items that apply to them have been
--  analyzed. Private types and incomplete types have the flag set as well, as
--  do task and protected types.

--  Implicit base types created for type derivations, as well as classwide
--  types created for all tagged types, have the flag set.

--  If a subprogram has an access parameter whose designated type is incomplete
--  the subprogram has the flag set.

   ------------------
   -- Access Kinds --
   ------------------

   --  The following entity kinds are introduced by the corresponding type
   --  definitions:

   --    E_Access_Type,
   --    E_General_Access_Type,
   --    E_Access_Subprogram_Type,
   --    E_Anonymous_Access_Subprogram_Type,
   --    E_Access_Protected_Subprogram_Type,
   --    E_Anonymous_Access_Protected_Subprogram_Type
   --    E_Anonymous_Access_Type.

   --  E_Access_Subtype is for an access subtype created by a subtype
   --  declaration.

   --  In addition, we define the kind E_Allocator_Type to label allocators.
   --  This is because special resolution rules apply to this construct.
   --  Eventually the constructs are labeled with the access type imposed by
   --  the context. Gigi should never see the type E_Allocator.

   --  Similarly, the type E_Access_Attribute_Type is used as the initial kind
   --  associated with an access attribute. After resolution a specific access
   --  type will be established as determined by the context.

   --  Finally, the type Any_Access is used to label -null- during type
   --  resolution. Any_Access is also replaced by the context type after
   --  resolution.

   --------------------------------
   -- Classification of Entities --
   --------------------------------

   --  The classification of program entities which follows is a refinement of
   --  the list given in RM 3.1(1). E.g., separate entities denote subtypes of
   --  different type classes. Ada 95 entities include class wide types,
   --  protected types, subprogram types, generalized access types,  generic
   --  formal derived types and generic formal packages.

   --  The order chosen for these kinds allows us to classify related entities
   --  so that they are contiguous. As a result, they do not appear in the
   --  exact same order as their order of first appearance in the LRM (For
   --  example, private types are listed before packages). The contiguity
   --  allows us to define useful subtypes (see below) such as type entities,
   --  overloaded entities, etc.

   --  Each entity (explicitly or implicitly declared) has a kind, which is
   --  a value of the following type:

   type Entity_Kind is (

      E_Void,
      --  The initial Ekind value for a newly created entity. Also used as the
      --  Ekind for Standard_Void_Type, a type entity in Standard used as a
      --  dummy type for the return type of a procedure (the reason we create
      --  this type is to share the circuits for performing overload resolution
      --  on calls).

      -------------
      -- Objects --
      -------------

      E_Component,
      --  Components of a record declaration, private declarations of
      --  protected objects.

      E_Constant,
      --  Constants created by an object declaration with a constant keyword

      E_Discriminant,
      --  A discriminant, created by the use of a discriminant in a type
      --  declaration.

      E_Loop_Parameter,
      --  A loop parameter created by a for loop

      E_Variable,
      --  Variables created by an object declaration with no constant keyword

      ------------------------
      -- Parameter Entities --
      ------------------------

      --  Parameters are also objects

      E_Out_Parameter,
      --  An out parameter of a subprogram or entry

      E_In_Out_Parameter,
      --  An in-out parameter of a subprogram or entry

      E_In_Parameter,
      --  An in parameter of a subprogram or entry

      --------------------------------
      -- Generic Parameter Entities --
      --------------------------------

      --  Generic parameters are also objects

      E_Generic_In_Out_Parameter,
      --  A generic in out parameter, created by the use of a generic in out
      --  parameter in a generic declaration.

      E_Generic_In_Parameter,
      --  A generic in parameter, created by the use of a generic in
      --  parameter in a generic declaration.

      -------------------
      -- Named Numbers --
      -------------------

      E_Named_Integer,
      --  Named numbers created by a number declaration with an integer value

      E_Named_Real,
      --  Named numbers created by a number declaration with a real value

      -----------------------
      -- Enumeration Types --
      -----------------------

      E_Enumeration_Type,
      --  Enumeration types, created by an enumeration type declaration

      E_Enumeration_Subtype,
      --  Enumeration subtypes, created by an explicit or implicit subtype
      --  declaration applied to an enumeration type or subtype.

      -------------------
      -- Numeric Types --
      -------------------

      E_Signed_Integer_Type,
      --  Signed integer type, used for the anonymous base type of the
      --  integer subtype created by an integer type declaration.

      E_Signed_Integer_Subtype,
      --  Signed integer subtype, created by either an integer subtype or
      --  integer type declaration (in the latter case an integer type is
      --  created for the base type, and this is the first named subtype).

      E_Modular_Integer_Type,
      --  Modular integer type, used for the anonymous base type of the
      --  integer subtype created by a modular integer type declaration.

      E_Modular_Integer_Subtype,
      --  Modular integer subtype, created by either an modular subtype
      --  or modular type declaration (in the latter case a modular type
      --  is created for the base type, and this is the first named subtype).

      E_Ordinary_Fixed_Point_Type,
      --  Ordinary fixed type, used for the anonymous base type of the
      --  fixed subtype created by an ordinary fixed point type declaration.

      E_Ordinary_Fixed_Point_Subtype,
      --  Ordinary fixed point subtype, created by either an ordinary fixed
      --  point subtype or ordinary fixed point type declaration (in the
      --  latter case a fixed point type is created for the base type, and
      --  this is the first named subtype).

      E_Decimal_Fixed_Point_Type,
      --  Decimal fixed type, used for the anonymous base type of the decimal
      --  fixed subtype created by an ordinary fixed point type declaration.

      E_Decimal_Fixed_Point_Subtype,
      --  Decimal fixed point subtype, created by either a decimal fixed point
      --  subtype or decimal fixed point type declaration (in the latter case
      --  a fixed point type is created for the base type, and this is the
      --  first named subtype).

      E_Floating_Point_Type,
      --  Floating point type, used for the anonymous base type of the
      --  floating point subtype created by a floating point type declaration.

      E_Floating_Point_Subtype,
      --  Floating point subtype, created by either a floating point subtype
      --  or floating point type declaration (in the latter case a floating
      --  point type is created for the base type, and this is the first
      --  named subtype).

      ------------------
      -- Access Types --
      ------------------

      E_Access_Type,
      --  An access type created by an access type declaration with no all
      --  keyword present. Note that the predefined type Any_Access, which
      --  has E_Access_Type Ekind, is used to label NULL in the upwards pass
      --  of type analysis, to be replaced by the true access type in the
      --  downwards resolution pass.

      E_Access_Subtype,
      --  An access subtype created by a subtype declaration for any access
      --  type (whether or not it is a general access type).

      E_Access_Attribute_Type,
      --  An access type created for an access attribute (such as 'Access,
      --  'Unrestricted_Access and Unchecked_Access)

      E_Allocator_Type,
      --  A special internal type used to label allocators and attribute
      --  references using 'Access. This is needed because special resolution
      --  rules apply to these constructs. On the resolution pass, this type
      --  is always replaced by the actual access type, so Gigi should never
      --  see types with this Ekind.

      E_General_Access_Type,
      --  An access type created by an access type declaration with the all
      --  keyword present.

      E_Access_Subprogram_Type,
      --  An access to subprogram type, created by an access to subprogram
      --  declaration.

      E_Anonymous_Access_Subprogram_Type,
      --  An anonymous access to subprogram type, created by an access to
      --  subprogram declaration, or generated for a current instance of
      --  a type name appearing within a component definition that has an
      --  anonymous access to subprogram type.

      E_Access_Protected_Subprogram_Type,
      --  An access to a protected subprogram, created by the corresponding
      --  declaration. Values of such a type denote both a protected object
      --  and a protected operation within, and have different compile-time
      --  and run-time properties than other access to subprograms.

      E_Anonymous_Access_Protected_Subprogram_Type,
      --  An anonymous access to protected subprogram type, created by an
      --  access to subprogram declaration.

      E_Anonymous_Access_Type,
      --  An anonymous access type created by an access parameter or access
      --  discriminant.

      ---------------------
      -- Composite Types --
      ---------------------

      E_Array_Type,
      --  An array type created by an array type declaration. Includes all
      --  cases of arrays, except for string types.

      E_Array_Subtype,
      --  An array subtype, created by an explicit array subtype declaration,
      --  or the use of an anonymous array subtype.

      E_String_Type,
      --  A string type, i.e. an array type whose component type is a character
      --  type, and for which string literals can thus be written.

      E_String_Subtype,
      --  A string subtype, created by an explicit subtype declaration for a
      --  string type, or the use of an anonymous subtype of a string type,

      E_String_Literal_Subtype,
      --  A special string subtype, used only to describe the type of a string
      --  literal (will always be one dimensional, with literal bounds).

      E_Class_Wide_Type,
      --  A class wide type, created by any tagged type declaration (i.e. if
      --  a tagged type is declared, the corresponding class type is always
      --  created, using this Ekind value).

      E_Class_Wide_Subtype,
      --  A subtype of a class wide type, created by a subtype declaration
      --  used to declare a subtype of a class type.

      E_Record_Type,
      --  A record type, created by a record type declaration

      E_Record_Subtype,
      --  A record subtype, created by a record subtype declaration

      E_Record_Type_With_Private,
      --  Used for types defined by a private extension declaration, and
      --  for tagged private types. Includes the fields for both private
      --  types and for record types (with the sole exception of
      --  Corresponding_Concurrent_Type which is obviously not needed).
      --  This entity is considered to be both a record type and
      --  a private type.

      E_Record_Subtype_With_Private,
      --  A subtype of a type defined by a private extension declaration

      E_Private_Type,
      --  A private type, created by a private type declaration
      --  that has neither the keyword limited nor the keyword tagged.

      E_Private_Subtype,
      --  A subtype of a private type, created by a subtype declaration used
      --  to declare a subtype of a private type.

      E_Limited_Private_Type,
      --  A limited private type, created by a private type declaration that
      --  has the keyword limited, but not the keyword tagged.

      E_Limited_Private_Subtype,
      --  A subtype of a limited private type, created by a subtype declaration
      --  used to declare a subtype of a limited private type.

      E_Incomplete_Type,
      --  An incomplete type, created by an incomplete type declaration

      E_Incomplete_Subtype,
      --  An incomplete subtype, created by a subtype declaration where the
      --  subtype mark denotes an incomplete type.

      E_Task_Type,
      --  A task type, created by a task type declaration. An entity with this
      --  Ekind is also created to describe the anonymous type of a task that
      --  is created by a single task declaration.

      E_Task_Subtype,
      --  A subtype of a task type, created by a subtype declaration used to
      --  declare a subtype of a task type.

      E_Protected_Type,
      --  A protected type, created by a protected type declaration. An entity
      --  with this Ekind is also created to describe the anonymous type of
      --  a protected object created by a single protected declaration.

      E_Protected_Subtype,
      --  A subtype of a protected type, created by a subtype declaration used
      --  to declare a subtype of a protected type.

      -----------------
      -- Other Types --
      -----------------

      E_Exception_Type,
      --  The type of an exception created by an exception declaration

      E_Subprogram_Type,
      --  This is the designated type of an Access_To_Subprogram. Has type
      --  and signature like a subprogram entity, so can appear in calls,
      --  which are resolved like regular calls, except that such an entity
      --  is not overloadable.

      ---------------------------
      -- Overloadable Entities --
      ---------------------------

      E_Enumeration_Literal,
      --  An enumeration literal, created by the use of the literal in an
      --  enumeration type definition.

      E_Function,
      --  A function, created by a function declaration or a function body
      --  that acts as its own declaration.

      E_Operator,
      --  A predefined operator, appearing in Standard, or an implicitly
      --  defined concatenation operator created whenever an array is
      --  declared. We do not make normal derived operators explicit in
      --  the tree, but the concatenation operators are made explicit.

      E_Procedure,
      --  A procedure, created by a procedure declaration or a procedure
      --  body that acts as its own declaration.

      E_Entry,
      --  An entry, created by an entry declaration in a task or protected
      --  object.

      --------------------
      -- Other Entities --
      --------------------

      E_Entry_Family,
      --  An entry family, created by an entry family declaration in a
      --  task or protected type definition.

      E_Block,
      --  A block identifier, created by an explicit or implicit label on
      --  a block or declare statement.

      E_Entry_Index_Parameter,
      --  An entry index parameter created by an entry index specification
      --  for the body of a protected entry family.

      E_Exception,
      --  An exception created by an exception declaration. The exception
      --  itself uses E_Exception for the Ekind, the implicit type that is
      --  created to represent its type uses the Ekind E_Exception_Type.

      E_Generic_Function,
      --  A generic function. This is the entity for a generic function
      --  created by a generic subprogram declaration.

      E_Generic_Procedure,
      --  A generic function. This is the entity for a generic procedure
      --  created by a generic subprogram declaration.

      E_Generic_Package,
      --  A generic package, this is the entity for a generic package created
      --  by a generic package declaration.

      E_Label,
      --  The defining entity for a label. Note that this is created by the
      --  implicit label declaration, not the occurrence of the label itself,
      --  which is simply a direct name referring to the label.

      E_Loop,
      --  A loop identifier, created by an explicit or implicit label on a
      --  loop statement.

      E_Return_Statement,
      --  A dummy entity created for each return statement. Used to hold
      --  information about the return statement (what it applies to) and in
      --  rules checking. For example, a simple_return_statement that applies
      --  to an extended_return_statement cannot have an expression; this
      --  requires putting the E_Return_Statement entity for the
      --  extended_return_statement on the scope stack.

      E_Package,
      --  A package, created by a package declaration

      E_Package_Body,
      --  A package body. This entity serves only limited functions, since
      --  most semantic analysis uses the package entity (E_Package). However
      --  there are some attributes that are significant for the body entity.
      --  For example, collection of exception handlers.

      E_Protected_Object,
      --  A protected object, created by an object declaration that declares
      --  an object of a protected type.

      E_Protected_Body,
      --  A protected body. This entity serves almost no function, since all
      --  semantic analysis uses the protected entity (E_Protected_Type)

      E_Task_Body,
      --  A task body. This entity serves almost no function, since all
      --  semantic analysis uses the protected entity (E_Task_Type).

      E_Subprogram_Body
      --  A subprogram body. Used when a subprogram has a separate declaration
      --  to represent the entity for the body. This entity serves almost no
      --  function, since all semantic analysis uses the subprogram entity
      --  for the declaration (E_Function or E_Procedure).
   );

   for Entity_Kind'Size use 8;
   --  The data structures in Atree assume this!

   --------------------------
   -- Subtype Declarations --
   --------------------------

   --  The above entities are arranged so that they can be conveniently grouped
   --  into subtype ranges. Note that for each of the xxx_Kind ranges defined
   --  below, there is a corresponding Is_xxx (or for types, Is_xxx_Type)
   --  predicate which is to be used in preference to direct range tests using
   --  the subtype name. However, the subtype names are available for direct
   --  use, e.g. as choices in case statements.

   subtype Access_Kind                 is Entity_Kind range
       E_Access_Type ..
   --  E_Access_Subtype
   --  E_Access_Attribute_Type
   --  E_Allocator_Type
   --  E_General_Access_Type
   --  E_Access_Subprogram_Type
   --  E_Anonymous_Access_Subprogram_Type
   --  E_Access_Protected_Subprogram_Type
   --  E_Anonymous_Access_Protected_Subprogram_Type
       E_Anonymous_Access_Type;

   subtype Access_Subprogram_Kind      is Entity_Kind range
       E_Access_Subprogram_Type ..
   --  E_Anonymous_Access_Subprogram_Type
   --  E_Access_Protected_Subprogram_Type
       E_Anonymous_Access_Protected_Subprogram_Type;

   subtype Access_Protected_Kind       is Entity_Kind range
      E_Access_Protected_Subprogram_Type ..
      E_Anonymous_Access_Protected_Subprogram_Type;

   subtype Aggregate_Kind              is Entity_Kind range
       E_Array_Type ..
   --  E_Array_Subtype
   --  E_String_Type
   --  E_String_Subtype
   --  E_String_Literal_Subtype
   --  E_Class_Wide_Type
   --  E_Class_Wide_Subtype
   --  E_Record_Type
       E_Record_Subtype;

   subtype Array_Kind                  is Entity_Kind range
       E_Array_Type ..
   --  E_Array_Subtype
   --  E_String_Type
   --  E_String_Subtype
       E_String_Literal_Subtype;

   subtype Assignable_Kind             is Entity_Kind range
       E_Variable ..
   --  E_Out_Parameter
       E_In_Out_Parameter;

   subtype Class_Wide_Kind             is Entity_Kind range
       E_Class_Wide_Type ..
       E_Class_Wide_Subtype;

   subtype Composite_Kind              is Entity_Kind range
       E_Array_Type ..
   --  E_Array_Subtype
   --  E_String_Type
   --  E_String_Subtype
   --  E_String_Literal_Subtype
   --  E_Class_Wide_Type
   --  E_Class_Wide_Subtype
   --  E_Record_Type
   --  E_Record_Subtype
   --  E_Record_Type_With_Private
   --  E_Record_Subtype_With_Private
   --  E_Private_Type
   --  E_Private_Subtype
   --  E_Limited_Private_Type
   --  E_Limited_Private_Subtype
   --  E_Incomplete_Type
   --  E_Incomplete_Subtype
   --  E_Task_Type
   --  E_Task_Subtype,
   --  E_Protected_Type,
       E_Protected_Subtype;

   subtype Concurrent_Kind             is Entity_Kind range
       E_Task_Type ..
   --  E_Task_Subtype,
   --  E_Protected_Type,
       E_Protected_Subtype;

   subtype Concurrent_Body_Kind        is Entity_Kind range
       E_Protected_Body ..
       E_Task_Body;

   subtype Decimal_Fixed_Point_Kind    is Entity_Kind range
       E_Decimal_Fixed_Point_Type ..
       E_Decimal_Fixed_Point_Subtype;

   subtype Digits_Kind                 is Entity_Kind range
       E_Decimal_Fixed_Point_Type ..
   --  E_Decimal_Fixed_Point_Subtype
   --  E_Floating_Point_Type
       E_Floating_Point_Subtype;

   subtype Discrete_Kind               is Entity_Kind range
       E_Enumeration_Type ..
   --  E_Enumeration_Subtype
   --  E_Signed_Integer_Type
   --  E_Signed_Integer_Subtype
   --  E_Modular_Integer_Type
       E_Modular_Integer_Subtype;

   subtype Discrete_Or_Fixed_Point_Kind is Entity_Kind range
       E_Enumeration_Type ..
   --  E_Enumeration_Subtype
   --  E_Signed_Integer_Type
   --  E_Signed_Integer_Subtype
   --  E_Modular_Integer_Type
   --  E_Modular_Integer_Subtype
   --  E_Ordinary_Fixed_Point_Type
   --  E_Ordinary_Fixed_Point_Subtype
   --  E_Decimal_Fixed_Point_Type
       E_Decimal_Fixed_Point_Subtype;

   subtype Elementary_Kind             is Entity_Kind range
       E_Enumeration_Type ..
   --  E_Enumeration_Subtype
   --  E_Signed_Integer_Type
   --  E_Signed_Integer_Subtype
   --  E_Modular_Integer_Type
   --  E_Modular_Integer_Subtype
   --  E_Ordinary_Fixed_Point_Type
   --  E_Ordinary_Fixed_Point_Subtype
   --  E_Decimal_Fixed_Point_Type
   --  E_Decimal_Fixed_Point_Subtype
   --  E_Floating_Point_Type
   --  E_Floating_Point_Subtype
   --  E_Access_Type
   --  E_Access_Subtype
   --  E_Access_Attribute_Type
   --  E_Allocator_Type
   --  E_General_Access_Type
   --  E_Access_Subprogram_Type
   --  E_Access_Protected_Subprogram_Type
   --  E_Anonymous_Access_Subprogram_Type
   --  E_Anonymous_Access_Protected_Subprogram_Type
       E_Anonymous_Access_Type;

   subtype Enumeration_Kind            is Entity_Kind range
       E_Enumeration_Type ..
       E_Enumeration_Subtype;

   subtype Entry_Kind                  is Entity_Kind range
       E_Entry ..
       E_Entry_Family;

   subtype Fixed_Point_Kind            is Entity_Kind range
       E_Ordinary_Fixed_Point_Type ..
   --  E_Ordinary_Fixed_Point_Subtype
   --  E_Decimal_Fixed_Point_Type
       E_Decimal_Fixed_Point_Subtype;

   subtype Float_Kind                  is Entity_Kind range
       E_Floating_Point_Type ..
       E_Floating_Point_Subtype;

   subtype Formal_Kind                 is Entity_Kind range
       E_Out_Parameter ..
   --  E_In_Out_Parameter
       E_In_Parameter;

   subtype Formal_Object_Kind          is Entity_Kind range
       E_Generic_In_Out_Parameter ..
       E_Generic_In_Parameter;

   subtype Generic_Subprogram_Kind     is Entity_Kind range
       E_Generic_Function ..
       E_Generic_Procedure;

   subtype Generic_Unit_Kind           is Entity_Kind range
       E_Generic_Function ..
   --  E_Generic_Procedure
       E_Generic_Package;

   subtype Incomplete_Kind             is Entity_Kind range
       E_Incomplete_Type ..
       E_Incomplete_Subtype;

   subtype Incomplete_Or_Private_Kind  is Entity_Kind range
       E_Record_Type_With_Private ..
   --  E_Record_Subtype_With_Private
   --  E_Private_Type
   --  E_Private_Subtype
   --  E_Limited_Private_Type
   --  E_Limited_Private_Subtype
   --  E_Incomplete_Type
       E_Incomplete_Subtype;

   subtype Integer_Kind                is Entity_Kind range
       E_Signed_Integer_Type ..
   --  E_Signed_Integer_Subtype
   --  E_Modular_Integer_Type
       E_Modular_Integer_Subtype;

   subtype Modular_Integer_Kind        is Entity_Kind range
       E_Modular_Integer_Type ..
       E_Modular_Integer_Subtype;

   subtype Named_Kind                  is Entity_Kind range
       E_Named_Integer ..
       E_Named_Real;

   subtype Numeric_Kind                is Entity_Kind range
       E_Signed_Integer_Type ..
   --  E_Signed_Integer_Subtype
   --  E_Modular_Integer_Type
   --  E_Modular_Integer_Subtype
   --  E_Ordinary_Fixed_Point_Type
   --  E_Ordinary_Fixed_Point_Subtype
   --  E_Decimal_Fixed_Point_Type
   --  E_Decimal_Fixed_Point_Subtype
   --  E_Floating_Point_Type
       E_Floating_Point_Subtype;

   subtype Object_Kind                 is Entity_Kind range
       E_Component ..
   --  E_Constant
   --  E_Discriminant
   --  E_Loop_Parameter
   --  E_Variable
   --  E_Out_Parameter
   --  E_In_Out_Parameter
   --  E_In_Parameter
   --  E_Generic_In_Out_Parameter
       E_Generic_In_Parameter;

   subtype Ordinary_Fixed_Point_Kind   is Entity_Kind range
       E_Ordinary_Fixed_Point_Type ..
       E_Ordinary_Fixed_Point_Subtype;

   subtype Overloadable_Kind           is Entity_Kind range
       E_Enumeration_Literal ..
   --  E_Function
   --  E_Operator
   --  E_Procedure
       E_Entry;

   subtype Private_Kind                is Entity_Kind range
       E_Record_Type_With_Private ..
   --  E_Record_Subtype_With_Private
   --  E_Private_Type
   --  E_Private_Subtype
   --  E_Limited_Private_Type
       E_Limited_Private_Subtype;

   subtype Protected_Kind              is Entity_Kind range
       E_Protected_Type ..
       E_Protected_Subtype;

   subtype Real_Kind                   is Entity_Kind range
       E_Ordinary_Fixed_Point_Type ..
   --  E_Ordinary_Fixed_Point_Subtype
   --  E_Decimal_Fixed_Point_Type
   --  E_Decimal_Fixed_Point_Subtype
   --  E_Floating_Point_Type
       E_Floating_Point_Subtype;

   subtype Record_Kind                 is Entity_Kind range
       E_Class_Wide_Type ..
   --  E_Class_Wide_Subtype
   --  E_Record_Type
   --  E_Record_Subtype
   --  E_Record_Type_With_Private
       E_Record_Subtype_With_Private;

   subtype Scalar_Kind                 is Entity_Kind range
       E_Enumeration_Type ..
   --  E_Enumeration_Subtype
   --  E_Signed_Integer_Type
   --  E_Signed_Integer_Subtype
   --  E_Modular_Integer_Type
   --  E_Modular_Integer_Subtype
   --  E_Ordinary_Fixed_Point_Type
   --  E_Ordinary_Fixed_Point_Subtype
   --  E_Decimal_Fixed_Point_Type
   --  E_Decimal_Fixed_Point_Subtype
   --  E_Floating_Point_Type
       E_Floating_Point_Subtype;

   subtype String_Kind                 is Entity_Kind range
       E_String_Type ..
   --  E_String_Subtype
       E_String_Literal_Subtype;

   subtype Subprogram_Kind             is Entity_Kind range
       E_Function ..
   --  E_Operator
       E_Procedure;

   subtype Signed_Integer_Kind         is Entity_Kind range
       E_Signed_Integer_Type ..
       E_Signed_Integer_Subtype;

   subtype Task_Kind                   is Entity_Kind range
       E_Task_Type ..
       E_Task_Subtype;

   subtype Type_Kind                   is Entity_Kind range
       E_Enumeration_Type ..
   --  E_Enumeration_Subtype
   --  E_Signed_Integer_Type
   --  E_Signed_Integer_Subtype
   --  E_Modular_Integer_Type
   --  E_Modular_Integer_Subtype
   --  E_Ordinary_Fixed_Point_Type
   --  E_Ordinary_Fixed_Point_Subtype
   --  E_Decimal_Fixed_Point_Type
   --  E_Decimal_Fixed_Point_Subtype
   --  E_Floating_Point_Type
   --  E_Floating_Point_Subtype
   --  E_Access_Type
   --  E_Access_Subtype
   --  E_Access_Attribute_Type
   --  E_Allocator_Type,
   --  E_General_Access_Type
   --  E_Access_Subprogram_Type,
   --  E_Access_Protected_Subprogram_Type
   --  E_Anonymous_Access_Subprogram_Type
   --  E_Anonymous_Access_Protected_Subprogram_Type
   --  E_Anonymous_Access_Type
   --  E_Array_Type
   --  E_Array_Subtype
   --  E_String_Type
   --  E_String_Subtype
   --  E_String_Literal_Subtype
   --  E_Class_Wide_Subtype
   --  E_Class_Wide_Type
   --  E_Record_Type
   --  E_Record_Subtype
   --  E_Record_Type_With_Private
   --  E_Record_Subtype_With_Private
   --  E_Private_Type
   --  E_Private_Subtype
   --  E_Limited_Private_Type
   --  E_Limited_Private_Subtype
   --  E_Incomplete_Type
   --  E_Incomplete_Subtype
   --  E_Task_Type
   --  E_Task_Subtype
   --  E_Protected_Type
   --  E_Protected_Subtype
   --  E_Exception_Type
       E_Subprogram_Type;

   --------------------------------------------------------
   -- Description of Defined Attributes for Entity_Kinds --
   --------------------------------------------------------

   --  For each enumeration value defined in Entity_Kind we list all the
   --  attributes defined in Einfo which can legally be applied to an entity
   --  of that kind. The implementation of the attribute functions (and for
   --  non-synthesized attributes, of the corresponding set procedures) are
   --  in the Einfo body.

   --  The following attributes apply to all entities

   --    Ekind                               (Ekind)

   --    Chars                               (Name1)
   --    Next_Entity                         (Node2)
   --    Scope                               (Node3)
   --    Homonym                             (Node4)
   --    Etype                               (Node5)
   --    First_Rep_Item                      (Node6)
   --    Freeze_Node                         (Node7)

   --    Address_Taken                       (Flag104)
   --    Can_Never_Be_Null                   (Flag38)
   --    Checks_May_Be_Suppressed            (Flag31)
   --    Debug_Info_Off                      (Flag166)
   --    Has_Anon_Block_Suffix               (Flag201)
   --    Has_Convention_Pragma               (Flag119)
   --    Has_Delayed_Aspects                 (Flag200)
   --    Has_Delayed_Freeze                  (Flag18)
   --    Has_Fully_Qualified_Name            (Flag173)
   --    Has_Gigi_Rep_Item                   (Flag82)
   --    Has_Homonym                         (Flag56)
   --    Has_Persistent_BSS                  (Flag188)
   --    Has_Pragma_Elaborate_Body           (Flag150)
   --    Has_Pragma_Inline                   (Flag157)
   --    Has_Pragma_Inline_Always            (Flag230)
   --    Has_Pragma_Pure                     (Flag203)
   --    Has_Pragma_Pure_Function            (Flag179)
   --    Has_Pragma_Thread_Local_Storage     (Flag169)
   --    Has_Pragma_Unmodified               (Flag233)
   --    Has_Pragma_Unreferenced             (Flag180)
   --    Has_Predicates                      (Flag250)
   --    Has_Private_Declaration             (Flag155)
   --    Has_Qualified_Name                  (Flag161)
   --    Has_Stream_Size_Clause              (Flag184)
   --    Has_Unknown_Discriminants           (Flag72)
   --    Has_Xref_Entry                      (Flag182)
   --    In_Private_Part                     (Flag45)
   --    Is_Ada_2005_Only                    (Flag185)
   --    Is_Ada_2012_Only                    (Flag199)
   --    Is_Bit_Packed_Array                 (Flag122)  (base type only)
   --    Is_Aliased                          (Flag15)
   --    Is_Character_Type                   (Flag63)
   --    Is_Child_Unit                       (Flag73)
   --    Is_Compilation_Unit                 (Flag149)
   --    Is_Completely_Hidden                (Flag103)
   --    Is_Discrim_SO_Function              (Flag176)
   --    Is_Dispatch_Table_Entity            (Flag234)
   --    Is_Dispatching_Operation            (Flag6)
   --    Is_Entry_Formal                     (Flag52)
   --    Is_Exported                         (Flag99)
   --    Is_First_Subtype                    (Flag70)
   --    Is_Formal_Subprogram                (Flag111)
   --    Is_Generic_Instance                 (Flag130)
   --    Is_Generic_Type                     (Flag13)
   --    Is_Hidden                           (Flag57)
   --    Is_Hidden_Open_Scope                (Flag171)
   --    Is_Immediately_Visible              (Flag7)
   --    Is_Implementation_Defined           (Flag254)
   --    Is_Imported                         (Flag24)
   --    Is_Inlined                          (Flag11)
   --    Is_Internal                         (Flag17)
   --    Is_Itype                            (Flag91)
   --    Is_Known_Non_Null                   (Flag37)
   --    Is_Known_Null                       (Flag204)
   --    Is_Known_Valid                      (Flag170)
   --    Is_Limited_Composite                (Flag106)
   --    Is_Limited_Record                   (Flag25)
   --    Is_Obsolescent                      (Flag153)
   --    Is_Package_Body_Entity              (Flag160)
   --    Is_Packed_Array_Type                (Flag138)
   --    Is_Potentially_Use_Visible          (Flag9)
   --    Is_Preelaborated                    (Flag59)
   --    Is_Primitive_Wrapper                (Flag195)
   --    Is_Public                           (Flag10)
   --    Is_Pure                             (Flag44)
   --    Is_Remote_Call_Interface            (Flag62)
   --    Is_Remote_Types                     (Flag61)
   --    Is_Renaming_Of_Object               (Flag112)
   --    Is_Shared_Passive                   (Flag60)
   --    Is_Statically_Allocated             (Flag28)
   --    Is_Tagged_Type                      (Flag55)
   --    Is_Trivial_Subprogram               (Flag235)
   --    Is_Unchecked_Union                  (Flag117)
   --    Is_Visible_Formal                   (Flag206)
   --    Is_VMS_Exception                    (Flag133)
   --    Kill_Elaboration_Checks             (Flag32)
   --    Kill_Range_Checks                   (Flag33)
   --    Low_Bound_Tested                    (Flag205)
   --    Materialize_Entity                  (Flag168)
   --    Needs_Debug_Info                    (Flag147)
   --    Never_Set_In_Source                 (Flag115)
   --    No_Return                           (Flag113)
   --    Overlays_Constant                   (Flag243)
   --    Referenced                          (Flag156)
   --    Referenced_As_LHS                   (Flag36)
   --    Referenced_As_Out_Parameter         (Flag227)
   --    Suppress_Elaboration_Warnings       (Flag148)
   --    Suppress_Style_Checks               (Flag165)
   --    Suppress_Value_Tracking_On_Call     (Flag217)
   --    Used_As_Generic_Actual              (Flag222)
   --    Warnings_Off                        (Flag96)
   --    Warnings_Off_Used                   (Flag236)
   --    Warnings_Off_Used_Unmodified        (Flag237)
   --    Warnings_Off_Used_Unreferenced      (Flag238)
   --    Was_Hidden                          (Flag196)

   --    Declaration_Node                    (synth)
   --    Has_Foreign_Convention              (synth)
   --    Is_Dynamic_Scope                    (synth)
   --    Is_Standard_Character_Type          (synth)
   --    Underlying_Type                     (synth)
   --    all classification attributes       (synth)

   --  The following list of access functions applies to all entities for
   --  types and subtypes. References to this list appear subsequently as
   --  as "(plus type attributes)" for each appropriate Entity_Kind.

   --    Associated_Node_For_Itype           (Node8)
   --    Class_Wide_Type                     (Node9)
   --    Full_View                           (Node11)
   --    Esize                               (Uint12)
   --    RM_Size                             (Uint13)
   --    Alignment                           (Uint14)
   --    Related_Expression                  (Node24)
   --    Current_Use_Clause                  (Node27)
   --    Subprograms_For_Type                (Node29)

   --    Depends_On_Private                  (Flag14)
   --    Discard_Names                       (Flag88)
   --    Finalize_Storage_Only               (Flag158)  (base type only)
   --    From_With_Type                      (Flag159)
   --    Has_Aliased_Components              (Flag135)  (base type only)
   --    Has_Alignment_Clause                (Flag46)
   --    Has_Atomic_Components               (Flag86)   (base type only)
   --    Has_Completion_In_Body              (Flag71)
   --    Has_Complex_Representation          (Flag140)  (base type only)
   --    Has_Constrained_Partial_View        (Flag187)
   --    Has_Controlled_Component            (Flag43)   (base type only)
   --    Has_Default_Aspect                  (Flag39)   (base type only)
   --    Has_Discriminants                   (Flag5)
   --    Has_Inheritable_Invariants          (Flag248)
   --    Has_Invariants                      (Flag232)
   --    Has_Non_Standard_Rep                (Flag75)   (base type only)
   --    Has_Object_Size_Clause              (Flag172)
   --    Has_Pragma_Preelab_Init             (Flag221)
   --    Has_Pragma_Unreferenced_Objects     (Flag212)
   --    Has_Primitive_Operations            (Flag120)  (base type only)
   --    Has_Size_Clause                     (Flag29)
   --    Has_Specified_Layout                (Flag100)  (base type only)
   --    Has_Specified_Stream_Input          (Flag190)
   --    Has_Specified_Stream_Output         (Flag191)
   --    Has_Specified_Stream_Read           (Flag192)
   --    Has_Specified_Stream_Write          (Flag193)
   --    Has_Task                            (Flag30)   (base type only)
   --    Has_Unchecked_Union                 (Flag123)  (base type only)
   --    Has_Volatile_Components             (Flag87)   (base type only)
   --    In_Use                              (Flag8)
   --    Is_Abstract_Type                    (Flag146)
   --    Is_Asynchronous                     (Flag81)
   --    Is_Atomic                           (Flag85)
   --    Is_Constr_Subt_For_U_Nominal        (Flag80)
   --    Is_Constr_Subt_For_UN_Aliased       (Flag141)
   --    Is_Controlled                       (Flag42)   (base type only)
   --    Is_Eliminated                       (Flag124)
   --    Is_Frozen                           (Flag4)
   --    Is_Generic_Actual_Type              (Flag94)
   --    Is_RACW_Stub_Type                   (Flag244)
   --    Is_Non_Static_Subtype               (Flag109)
   --    Is_Packed                           (Flag51)   (base type only)
   --    Is_Private_Composite                (Flag107)
   --    Is_Unsigned_Type                    (Flag144)
   --    Is_Volatile                         (Flag16)
   --    Itype_Printed                       (Flag202)  (itypes only)
   --    Known_To_Have_Preelab_Init          (Flag207)
   --    Must_Be_On_Byte_Boundary            (Flag183)
   --    Must_Have_Preelab_Init              (Flag208)
   --    Optimize_Alignment_Space            (Flag241)
   --    Optimize_Alignment_Time             (Flag242)
   --    Size_Depends_On_Discriminant        (Flag177)
   --    Size_Known_At_Compile_Time          (Flag92)
   --    Strict_Alignment                    (Flag145)  (base type only)
   --    Suppress_Initialization             (Flag105)
   --    Treat_As_Volatile                   (Flag41)
   --    Universal_Aliasing                  (Flag216)  (impl base type only)

   --    Alignment_Clause                    (synth)
   --    Base_Type                           (synth)
   --    Implementation_Base_Type            (synth)
   --    Invariant_Procedure                 (synth)
   --    Is_Access_Protected_Subprogram_Type (synth)
   --    Predicate_Function                  (synth)
   --    Root_Type                           (synth)
   --    Size_Clause                         (synth)

   ------------------------------------------
   -- Applicable attributes by entity kind --
   ------------------------------------------

   --  E_Access_Protected_Subprogram_Type
   --    Equivalent_Type                     (Node18)
   --    Directly_Designated_Type            (Node20)
   --    Needs_No_Actuals                    (Flag22)
   --    Can_Use_Internal_Rep                (Flag229)
   --    (plus type attributes)

   --  E_Access_Subprogram_Type
   --    Equivalent_Type                     (Node18)   (remote types only)
   --    Directly_Designated_Type            (Node20)
   --    Interface_Name                      (Node21)   (JGNAT usage only)
   --    Needs_No_Actuals                    (Flag22)
   --    Original_Access_Type                (Node26)
   --    Can_Use_Internal_Rep                (Flag229)
   --    (plus type attributes)

   --  E_Access_Type
   --  E_Access_Subtype
   --    Storage_Size_Variable               (Node15)   (base type only)
   --    Master_Id                           (Node17)
   --    Directly_Designated_Type            (Node20)
   --    Associated_Storage_Pool             (Node22)   (base type only)
   --    Finalization_Master                 (Node23)   (base type only)
   --    Has_Pragma_Controlled               (Flag27)   (base type only)
   --    Has_Storage_Size_Clause             (Flag23)   (base type only)
   --    Is_Access_Constant                  (Flag69)
   --    Is_Local_Anonymous_Access           (Flag194)
   --    Is_Pure_Unit_Access_Type            (Flag189)
   --    No_Pool_Assigned                    (Flag131)  (base type only)
   --    No_Strict_Aliasing                  (Flag136)  (base type only)
   --    (plus type attributes)

   --  E_Access_Attribute_Type
   --    Directly_Designated_Type            (Node20)
   --    (plus type attributes)

   --  E_Allocator_Type
   --    Directly_Designated_Type            (Node20)
   --    (plus type attributes)

   --  E_Anonymous_Access_Subprogram_Type
   --  E_Anonymous_Access_Protected_Subprogram_Type
   --    Storage_Size_Variable               (Node15)   ??? is this needed ???
   --    Directly_Designated_Type            (Node20)
   --    Can_Use_Internal_Rep                (Flag229)
   --    (plus type attributes)

   --  E_Anonymous_Access_Type
   --    Storage_Size_Variable               (Node15)   ??? is this needed ???
   --    Directly_Designated_Type            (Node20)
   --    Finalization_Master                 (Node23)
   --    (plus type attributes)

   --  E_Array_Type
   --  E_Array_Subtype
   --    First_Index                         (Node17)
   --    Default_Aspect_Component_Value      (Node19)
   --    Component_Type                      (Node20)   (base type only)
   --    Original_Array_Type                 (Node21)
   --    Component_Size                      (Uint22)   (base type only)
   --    Packed_Array_Type                   (Node23)
   --    Related_Array_Object                (Node25)
   --    Component_Alignment                 (special)  (base type only)
   --    Has_Component_Size_Clause           (Flag68)   (base type only)
   --    Has_Pragma_Pack                     (Flag121)  (impl base type only)
   --    Is_Constrained                      (Flag12)
   --    Reverse_Storage_Order               (Flag93)   (base type only)
   --    Next_Index                          (synth)
   --    Number_Dimensions                   (synth)
   --    (plus type attributes)

   --  E_Block
   --    Block_Node                          (Node11)
   --    First_Entity                        (Node17)
   --    Last_Entity                         (Node20)
   --    Scope_Depth_Value                   (Uint22)
   --    Entry_Cancel_Parameter              (Node23)
   --    Delay_Cleanups                      (Flag114)
   --    Discard_Names                       (Flag88)
   --    Has_Master_Entity                   (Flag21)
   --    Has_Nested_Block_With_Handler       (Flag101)
   --    Sec_Stack_Needed_For_Return         (Flag167)
   --    Uses_Sec_Stack                      (Flag95)
   --    Scope_Depth                         (synth)

   --  E_Class_Wide_Type
   --  E_Class_Wide_Subtype
   --    Direct_Primitive_Operations         (Elist10)
   --    Cloned_Subtype                      (Node16)   (subtype case only)
   --    First_Entity                        (Node17)
   --    Equivalent_Type                     (Node18)   (always Empty for type)
   --    Last_Entity                         (Node20)
   --    First_Component                     (synth)
   --    First_Component_Or_Discriminant     (synth)
   --    (plus type attributes)

   --  E_Component
   --    Normalized_First_Bit                (Uint8)
   --    Current_Value                       (Node9)    (always Empty)
   --    Normalized_Position_Max             (Uint10)
   --    Component_Bit_Offset                (Uint11)
   --    Esize                               (Uint12)
   --    Component_Clause                    (Node13)
   --    Normalized_Position                 (Uint14)
   --    DT_Entry_Count                      (Uint15)
   --    Entry_Formal                        (Node16)
   --    Prival                              (Node17)
   --    Renamed_Object                      (Node18)   (always Empty)
   --    Discriminant_Checking_Func          (Node20)
   --    Interface_Name                      (Node21)   (JGNAT usage only)
   --    Original_Record_Component           (Node22)
   --    DT_Offset_To_Top_Func               (Node25)
   --    Related_Type                        (Node27)
   --    Has_Biased_Representation           (Flag139)
   --    Has_Per_Object_Constraint           (Flag154)
   --    Is_Atomic                           (Flag85)
   --    Is_Tag                              (Flag78)
   --    Is_Volatile                         (Flag16)
   --    Treat_As_Volatile                   (Flag41)
   --    Is_Return_Object                    (Flag209)
   --    Next_Component                      (synth)
   --    Next_Component_Or_Discriminant      (synth)

   --  E_Constant
   --  E_Loop_Parameter
   --    Current_Value                       (Node9)    (always Empty)
   --    Discriminal_Link                    (Node10)   (discriminals only)
   --    Full_View                           (Node11)
   --    Esize                               (Uint12)
   --    Extra_Accessibility                 (Node13)   (constants only)
   --    Alignment                           (Uint14)
   --    Status_Flag_Or_Transient_Decl       (Node15)   (constants only)
   --    Actual_Subtype                      (Node17)
   --    Renamed_Object                      (Node18)
   --    Size_Check_Code                     (Node19)   (constants only)
   --    Prival_Link                         (Node20)   (privals only)
   --    Interface_Name                      (Node21)   (constants only)
   --    Related_Type                        (Node27)   (constants only)
   --    Has_Alignment_Clause                (Flag46)
   --    Has_Atomic_Components               (Flag86)
   --    Has_Biased_Representation           (Flag139)
   --    Has_Completion                      (Flag26)   (constants only)
   --    Has_Thunks                          (Flag228)  (constants only)
   --    Has_Size_Clause                     (Flag29)
   --    Has_Up_Level_Access                 (Flag215)
   --    Has_Volatile_Components             (Flag87)
   --    Is_Atomic                           (Flag85)
   --    Is_Eliminated                       (Flag124)
   --    Is_Processed_Transient              (Flag252)  (constants only)
   --    Is_Return_Object                    (Flag209)
   --    Is_True_Constant                    (Flag163)
   --    Is_Volatile                         (Flag16)
   --    Optimize_Alignment_Space            (Flag241)  (constants only)
   --    Optimize_Alignment_Time             (Flag242)  (constants only)
   --    Treat_As_Volatile                   (Flag41)
   --    Address_Clause                      (synth)
   --    Alignment_Clause                    (synth)
   --    Size_Clause                         (synth)

   --  E_Decimal_Fixed_Point_Type
   --  E_Decimal_Fixed_Subtype
   --    Scale_Value                         (Uint15)
   --    Digits_Value                        (Uint17)
   --    Scalar_Range                        (Node20)
   --    Delta_Value                         (Ureal18)
   --    Small_Value                         (Ureal21)
   --    Has_Machine_Radix_Clause            (Flag83)
   --    Machine_Radix_10                    (Flag84)
   --    Aft_Value                           (synth)
   --    Type_Low_Bound                      (synth)
   --    Type_High_Bound                     (synth)
   --    (plus type attributes)

   --  E_Discriminant
   --    Normalized_First_Bit                (Uint8)
   --    Current_Value                       (Node9)    (always Empty)
   --    Normalized_Position_Max             (Uint10)
   --    Component_Bit_Offset                (Uint11)
   --    Esize                               (Uint12)
   --    Component_Clause                    (Node13)
   --    Normalized_Position                 (Uint14)
   --    Discriminant_Number                 (Uint15)
   --    Discriminal                         (Node17)
   --    Renamed_Object                      (Node18)   (always Empty)
   --    Corresponding_Discriminant          (Node19)
   --    Discriminant_Default_Value          (Node20)
   --    Interface_Name                      (Node21)   (JGNAT usage only)
   --    Original_Record_Component           (Node22)
   --    CR_Discriminant                     (Node23)
   --    Is_Return_Object                    (Flag209)
   --    Next_Component_Or_Discriminant      (synth)
   --    Next_Discriminant                   (synth)
   --    Next_Stored_Discriminant            (synth)

   --  E_Entry
   --  E_Entry_Family
   --    Protected_Body_Subprogram           (Node11)
   --    Barrier_Function                    (Node12)
   --    Entry_Parameters_Type               (Node15)
   --    First_Entity                        (Node17)
   --    Alias                               (Node18)   (for entry only. Empty)
   --    Last_Entity                         (Node20)
   --    Accept_Address                      (Elist21)
   --    Scope_Depth_Value                   (Uint22)
   --    Protection_Object                   (Node23)   (protected kind)
   --    Contract                            (Node24)   (for entry only)
   --    PPC_Wrapper                         (Node25)
   --    Extra_Formals                       (Node28)
   --    Default_Expressions_Processed       (Flag108)
   --    Entry_Accepted                      (Flag152)
   --    Is_AST_Entry                        (Flag132)  (for entry only)
   --    Needs_No_Actuals                    (Flag22)
   --    Sec_Stack_Needed_For_Return         (Flag167)
   --    Uses_Sec_Stack                      (Flag95)
   --    Address_Clause                      (synth)
   --    Entry_Index_Type                    (synth)
   --    First_Formal                        (synth)
   --    First_Formal_With_Extras            (synth)
   --    Last_Formal                         (synth)
   --    Number_Formals                      (synth)
   --    Scope_Depth                         (synth)

   --  E_Entry_Index_Parameter
   --    Entry_Index_Constant                (Node18)

   --  E_Enumeration_Literal
   --    Enumeration_Pos                     (Uint11)
   --    Enumeration_Rep                     (Uint12)
   --    Alias                               (Node18)
   --    Enumeration_Rep_Expr                (Node22)
   --    Next_Literal                        (synth)

   --  E_Enumeration_Type
   --  E_Enumeration_Subtype
   --    Lit_Indexes                         (Node15)   (root type only)
   --    Lit_Strings                         (Node16)   (root type only)
   --    First_Literal                       (Node17)
   --    Default_Aspect_Value                (Node19)
   --    Scalar_Range                        (Node20)
   --    Enum_Pos_To_Rep                     (Node23)   (type only)
   --    Static_Predicate                    (List25)
   --    Has_Biased_Representation           (Flag139)
   --    Has_Contiguous_Rep                  (Flag181)
   --    Has_Enumeration_Rep_Clause          (Flag66)
   --    Has_Pragma_Ordered                  (Flag198)  (base type only)
   --    Nonzero_Is_True                     (Flag162)  (base type only)
   --    Type_Low_Bound                      (synth)
   --    Type_High_Bound                     (synth)
   --    (plus type attributes)

   --  E_Exception
   --    Esize                               (Uint12)
   --    Alignment                           (Uint14)
   --    Renamed_Entity                      (Node18)
   --    Register_Exception_Call             (Node20)
   --    Interface_Name                      (Node21)
   --    Exception_Code                      (Uint22)
   --    Discard_Names                       (Flag88)
   --    Is_VMS_Exception                    (Flag133)
   --    Is_Raised                           (Flag224)

   --  E_Exception_Type
   --    Equivalent_Type                     (Node18)
   --    (plus type attributes)

   --  E_Floating_Point_Type
   --  E_Floating_Point_Subtype
   --    Digits_Value                        (Uint17)
   --    Float_Rep                           (Uint10)   (Float_Rep_Kind)
   --    Default_Aspect_Value                (Node19)
   --    Scalar_Range                        (Node20)
   --    Machine_Emax_Value                  (synth)
   --    Machine_Emin_Value                  (synth)
   --    Machine_Mantissa_Value              (synth)
   --    Machine_Radix_Value                 (synth)
   --    Model_Emin_Value                    (synth)
   --    Model_Epsilon_Value                 (synth)
   --    Model_Mantissa_Value                (synth)
   --    Model_Small_Value                   (synth)
   --    Safe_Emax_Value                     (synth)
   --    Safe_First_Value                    (synth)
   --    Safe_Last_Value                     (synth)
   --    Type_Low_Bound                      (synth)
   --    Type_High_Bound                     (synth)
   --    Vax_Float                           (synth)
   --    (plus type attributes)

   --  E_Function
   --  E_Generic_Function
   --    Mechanism                           (Uint8)    (Mechanism_Type)
   --    Renaming_Map                        (Uint9)
   --    Handler_Records                     (List10)   (non-generic case only)
   --    Protected_Body_Subprogram           (Node11)
   --    Next_Inlined_Subprogram             (Node12)
   --    Corresponding_Equality              (Node13)   (implicit /= only)
   --    Elaboration_Entity                  (Node13)   (all other cases)
   --    First_Optional_Parameter            (Node14)   (non-generic case only)
   --    DT_Position                         (Uint15)
   --    DTC_Entity                          (Node16)
   --    First_Entity                        (Node17)
   --    Alias                               (Node18)   (non-generic case only)
   --    Renamed_Entity                      (Node18)   (generic case only)
   --    Extra_Accessibility_Of_Result       (Node19)   (non-generic case only)
   --    Last_Entity                         (Node20)
   --    Interface_Name                      (Node21)
   --    Scope_Depth_Value                   (Uint22)
   --    Generic_Renamings                   (Elist23)  (for an instance)
   --    Inner_Instances                     (Elist23)  (generic case only)
   --    Protection_Object                   (Node23)   (for concurrent kind)
   --    Contract                            (Node24)
   --    Interface_Alias                     (Node25)
   --    Overridden_Operation                (Node26)
   --    Wrapped_Entity                      (Node27)   (non-generic case only)
   --    Extra_Formals                       (Node28)
   --    Subprograms_For_Type                (Node29)
   --    Body_Needed_For_SAL                 (Flag40)
   --    Elaboration_Entity_Required         (Flag174)
   --    Default_Expressions_Processed       (Flag108)
   --    Delay_Cleanups                      (Flag114)
   --    Delay_Subprogram_Descriptors        (Flag50)
   --    Discard_Names                       (Flag88)
   --    Has_Anonymous_Master                (Flag253)
   --    Has_Completion                      (Flag26)
   --    Has_Controlling_Result              (Flag98)
   --    Has_Invariants                      (Flag232)
   --    Has_Master_Entity                   (Flag21)
   --    Has_Missing_Return                  (Flag142)
   --    Has_Nested_Block_With_Handler       (Flag101)
   --    Has_Postconditions                  (Flag240)
   --    Has_Recursive_Call                  (Flag143)
   --    Has_Subprogram_Descriptor           (Flag93)
   --    Is_Abstract_Subprogram              (Flag19)   (non-generic case only)
   --    Is_Called                           (Flag102)  (non-generic case only)
   --    Is_Constructor                      (Flag76)
   --    Is_Discrim_SO_Function              (Flag176)
   --    Is_Eliminated                       (Flag124)
   --    Is_Instantiated                     (Flag126)  (generic case only)
   --    Is_Intrinsic_Subprogram             (Flag64)
   --    Is_Machine_Code_Subprogram          (Flag137)  (non-generic case only)
   --    Is_Primitive                        (Flag218)
   --    Is_Primitive_Wrapper                (Flag195)  (non-generic case only)
   --    Is_Private_Descendant               (Flag53)
   --    Is_Private_Primitive                (Flag245)  (non-generic case only)
   --    Is_Pure                             (Flag44)
   --    Is_Thunk                            (Flag225)
   --    Is_Visible_Child_Unit               (Flag116)
   --    Needs_No_Actuals                    (Flag22)
   --    Requires_Overriding                 (Flag213)  (non-generic case only)
   --    Return_Present                      (Flag54)
   --    Returns_By_Ref                      (Flag90)
   --    Sec_Stack_Needed_For_Return         (Flag167)
   --    Uses_Sec_Stack                      (Flag95)
   --    Address_Clause                      (synth)
   --    First_Formal                        (synth)
   --    First_Formal_With_Extras            (synth)
   --    Last_Formal                         (synth)
   --    Number_Formals                      (synth)
   --    Scope_Depth                         (synth)

   --  E_General_Access_Type
   --    Storage_Size_Variable               (Node15)   (base type only)
   --    Master_Id                           (Node17)
   --    Directly_Designated_Type            (Node20)
   --    Associated_Storage_Pool             (Node22)   (root type only)
   --    Finalization_Master                 (Node23)   (root type only)
   --    (plus type attributes)

   --  E_Generic_In_Parameter
   --  E_Generic_In_Out_Parameter
   --    Current_Value                       (Node9)    (always Empty)
   --    Entry_Component                     (Node11)
   --    Actual_Subtype                      (Node17)
   --    Renamed_Object                      (Node18)   (always Empty)
   --    Default_Value                       (Node20)
   --    Protected_Formal                    (Node22)
   --    Is_Controlling_Formal               (Flag97)
   --    Is_Return_Object                    (Flag209)
   --    Parameter_Mode                      (synth)

   --  E_Incomplete_Type
   --  E_Incomplete_Subtype
   --    Direct_Primitive_Operations         (Elist10)
   --    Non_Limited_View                    (Node17)
   --    Private_Dependents                  (Elist18)
   --    Discriminant_Constraint             (Elist21)
   --    Stored_Constraint                   (Elist23)
   --    (plus type attributes)

   --  E_In_Parameter
   --  E_In_Out_Parameter
   --  E_Out_Parameter
   --    Mechanism                           (Uint8)    (Mechanism_Type)
   --    Current_Value                       (Node9)
   --    Discriminal_Link                    (Node10)   (discriminals only)
   --    Entry_Component                     (Node11)
   --    Esize                               (Uint12)
   --    Extra_Accessibility                 (Node13)
   --    Alignment                           (Uint14)
   --    Extra_Formal                        (Node15)
   --    Unset_Reference                     (Node16)
   --    Actual_Subtype                      (Node17)
   --    Renamed_Object                      (Node18)
   --    Spec_Entity                         (Node19)
   --    Default_Value                       (Node20)
   --    Default_Expr_Function               (Node21)
   --    Protected_Formal                    (Node22)
   --    Extra_Constrained                   (Node23)
   --    Last_Assignment                     (Node26)   (OUT, IN-OUT only)
   --    Has_Initial_Value                   (Flag219)
   --    Is_Controlling_Formal               (Flag97)
   --    Is_Only_Out_Parameter               (Flag226)
   --    Is_Optional_Parameter               (Flag134)
   --    Low_Bound_Tested                    (Flag205)
   --    Is_Return_Object                    (Flag209)
   --    Parameter_Mode                      (synth)

   --  E_Label
   --    Enclosing_Scope                     (Node18)
   --    Reachable                           (Flag49)

   --  E_Limited_Private_Type
   --  E_Limited_Private_Subtype
   --    First_Entity                        (Node17)
   --    Private_Dependents                  (Elist18)
   --    Underlying_Full_View                (Node19)
   --    Last_Entity                         (Node20)
   --    Discriminant_Constraint             (Elist21)
   --    Private_View                        (Node22)
   --    Stored_Constraint                   (Elist23)
   --    Has_Completion                      (Flag26)
   --    (plus type attributes)

   --  E_Loop
   --    First_Exit_Statement                (Node8)
   --    Has_Exit                            (Flag47)
   --    Has_Master_Entity                   (Flag21)
   --    Has_Nested_Block_With_Handler       (Flag101)

   --  E_Modular_Integer_Type
   --  E_Modular_Integer_Subtype
   --    Modulus                             (Uint17)   (base type only)
   --    Default_Aspect_Value                (Node19)
   --    Original_Array_Type                 (Node21)
   --    Scalar_Range                        (Node20)
   --    Static_Predicate                    (List25)
   --    Non_Binary_Modulus                  (Flag58)   (base type only)
   --    Has_Biased_Representation           (Flag139)
   --    Type_Low_Bound                      (synth)
   --    Type_High_Bound                     (synth)
   --    (plus type attributes)

   --  E_Named_Integer

   --  E_Named_Real

   --  E_Operator
   --    First_Entity                        (Node17)
   --    Alias                               (Node18)
   --    Extra_Accessibility_Of_Result       (Node19)
   --    Last_Entity                         (Node20)
   --    Overridden_Operation                (Node26)
   --    Subprograms_For_Type                (Node29)
   --    Has_Invariants                      (Flag232)
   --    Has_Postconditions                  (Flag240)
   --    Is_Machine_Code_Subprogram          (Flag137)
   --    Is_Pure                             (Flag44)
   --    Is_Intrinsic_Subprogram             (Flag64)
   --    Is_Primitive                        (Flag218)
   --    Is_Thunk                            (Flag225)
   --    Default_Expressions_Processed       (Flag108)
   --    Aren't there more flags and fields? seems like this list should be
   --    more similar to the E_Function list, which is much longer ???

   --  E_Ordinary_Fixed_Point_Type
   --  E_Ordinary_Fixed_Point_Subtype
   --    Delta_Value                         (Ureal18)
   --    Default_Aspect_Value                (Node19)
   --    Scalar_Range                        (Node20)
   --    Small_Value                         (Ureal21)
   --    Has_Small_Clause                    (Flag67)
   --    Aft_Value                           (synth)
   --    Type_Low_Bound                      (synth)
   --    Type_High_Bound                     (synth)
   --    (plus type attributes)

   --  E_Package
   --  E_Generic_Package
   --    Dependent_Instances                 (Elist8)   (for an instance)
   --    Renaming_Map                        (Uint9)
   --    Handler_Records                     (List10)   (non-generic case only)
   --    Generic_Homonym                     (Node11)   (generic case only)
   --    Associated_Formal_Package           (Node12)
   --    Elaboration_Entity                  (Node13)
   --    Shadow_Entities                     (List14)
   --    Related_Instance                    (Node15)   (non-generic case only)
   --    First_Private_Entity                (Node16)
   --    First_Entity                        (Node17)
   --    Renamed_Entity                      (Node18)
   --    Body_Entity                         (Node19)
   --    Last_Entity                         (Node20)
   --    Interface_Name                      (Node21)
   --    Scope_Depth_Value                   (Uint22)
   --    Generic_Renamings                   (Elist23)  (for an instance)
   --    Inner_Instances                     (Elist23)  (generic case only)
   --    Limited_View                        (Node23)   (non-generic/instance)
   --    Finalizer                           (Node24)   (non-generic case only)
   --    Current_Use_Clause                  (Node27)
   --    Package_Instantiation               (Node26)
   --    Delay_Subprogram_Descriptors        (Flag50)
   --    Body_Needed_For_SAL                 (Flag40)
   --    Discard_Names                       (Flag88)
   --    Elaboration_Entity_Required         (Flag174)
   --    Elaborate_Body_Desirable            (Flag210)  (non-generic case only)
   --    From_With_Type                      (Flag159)
   --    Has_All_Calls_Remote                (Flag79)
   --    Has_Anonymous_Master                (Flag253)
   --    Has_Completion                      (Flag26)
   --    Has_Forward_Instantiation           (Flag175)
   --    Has_Master_Entity                   (Flag21)
   --    Has_RACW                            (Flag214)  (non-generic case only)
   --    Has_Subprogram_Descriptor           (Flag93)
   --    In_Package_Body                     (Flag48)
   --    In_Use                              (Flag8)
   --    Is_Instantiated                     (Flag126)
   --    Is_Private_Descendant               (Flag53)
   --    Is_Visible_Child_Unit               (Flag116)
   --    Renamed_In_Spec                     (Flag231)  (non-generic case only)
   --    Static_Elaboration_Desired          (Flag77)   (non-generic case only)
   --    Is_Wrapper_Package                  (synth)    (non-generic case only)
   --    Scope_Depth                         (synth)

   --  E_Package_Body
   --    Handler_Records                     (List10)   (non-generic case only)
   --    Related_Instance                    (Node15)   (non-generic case only)
   --    First_Entity                        (Node17)
   --    Spec_Entity                         (Node19)
   --    Last_Entity                         (Node20)
   --    Scope_Depth_Value                   (Uint22)
   --    Finalizer                           (Node24)   (non-generic case only)
   --    Delay_Subprogram_Descriptors        (Flag50)
   --    Has_Anonymous_Master                (Flag253)
   --    Has_Subprogram_Descriptor           (Flag93)
   --    Scope_Depth                         (synth)

   --  E_Private_Type
   --  E_Private_Subtype
   --    Direct_Primitive_Operations         (Elist10)
   --    First_Entity                        (Node17)
   --    Private_Dependents                  (Elist18)
   --    Underlying_Full_View                (Node19)
   --    Last_Entity                         (Node20)
   --    Discriminant_Constraint             (Elist21)
   --    Private_View                        (Node22)
   --    Stored_Constraint                   (Elist23)
   --    Has_Completion                      (Flag26)
   --    Is_Controlled                       (Flag42)   (base type only)
   --    Is_For_Access_Subtype               (Flag118)  (subtype only)
   --    (plus type attributes)

   --  E_Procedure
   --  E_Generic_Procedure
   --    Postcondition_Proc                  (Node8)    (non-generic case only)
   --    Renaming_Map                        (Uint9)
   --    Handler_Records                     (List10)   (non-generic case only)
   --    Protected_Body_Subprogram           (Node11)
   --    Next_Inlined_Subprogram             (Node12)
   --    Elaboration_Entity                  (Node13)
   --    First_Optional_Parameter            (Node14)   (non-generic case only)
   --    DT_Position                         (Uint15)
   --    DTC_Entity                          (Node16)
   --    First_Entity                        (Node17)
   --    Alias                               (Node18)   (non-generic case only)
   --    Renamed_Entity                      (Node18)   (generic case only)
   --    Last_Entity                         (Node20)
   --    Interface_Name                      (Node21)
   --    Scope_Depth_Value                   (Uint22)
   --    Generic_Renamings                   (Elist23)  (for an instance)
   --    Inner_Instances                     (Elist23)  (generic case only)
   --    Protection_Object                   (Node23)   (for concurrent kind)
   --    Contract                            (Node24)
   --    Interface_Alias                     (Node25)
   --    Static_Initialization               (Node26)   (init_proc only)
   --    Overridden_Operation                (Node26)   (never for init proc)
   --    Wrapped_Entity                      (Node27)   (non-generic case only)
   --    Extra_Formals                       (Node28)
   --    Body_Needed_For_SAL                 (Flag40)
   --    Delay_Cleanups                      (Flag114)
   --    Discard_Names                       (Flag88)
   --    Elaboration_Entity_Required         (Flag174)
   --    Default_Expressions_Processed       (Flag108)
   --    Delay_Cleanups                      (Flag114)
   --    Delay_Subprogram_Descriptors        (Flag50)
   --    Discard_Names                       (Flag88)
   --    Has_Anonymous_Master                (Flag253)
   --    Has_Completion                      (Flag26)
   --    Has_Invariants                      (Flag232)
   --    Has_Master_Entity                   (Flag21)
   --    Has_Nested_Block_With_Handler       (Flag101)
   --    Has_Postconditions                  (Flag240)
   --    Has_Subprogram_Descriptor           (Flag93)
   --    Is_Abstract_Subprogram              (Flag19)   (non-generic case only)
   --    Is_Asynchronous                     (Flag81)
   --    Is_Called                           (Flag102)  (non-generic case only)
   --    Is_Constructor                      (Flag76)
   --    Is_Eliminated                       (Flag124)
   --    Is_Instantiated                     (Flag126)  (generic case only)
   --    Is_Interrupt_Handler                (Flag89)
   --    Is_Intrinsic_Subprogram             (Flag64)
   --    Is_Machine_Code_Subprogram          (Flag137)  (non-generic case only)
   --    Is_Null_Init_Proc                   (Flag178)
   --    Is_Primitive                        (Flag218)
   --    Is_Primitive_Wrapper                (Flag195)  (non-generic case only)
   --    Is_Private_Descendant               (Flag53)
   --    Is_Private_Primitive                (Flag245)  (non-generic case only)
   --    Is_Pure                             (Flag44)
   --    Is_Thunk                            (Flag225)
   --    Is_Valued_Procedure                 (Flag127)
   --    Is_Visible_Child_Unit               (Flag116)
   --    Needs_No_Actuals                    (Flag22)
   --    No_Return                           (Flag113)
   --    Requires_Overriding                 (Flag213)  (non-generic case only)
   --    Sec_Stack_Needed_For_Return         (Flag167)
   --    Address_Clause                      (synth)
   --    First_Formal                        (synth)
   --    First_Formal_With_Extras            (synth)
   --    Is_Finalizer                        (synth)
   --    Last_Formal                         (synth)
   --    Number_Formals                      (synth)

   --  E_Protected_Body
   --    (any others??? First/Last Entity, Scope_Depth???)

   --  E_Protected_Object

   --  E_Protected_Type
   --  E_Protected_Subtype
   --    Direct_Primitive_Operations         (Elist10)
   --    Entry_Bodies_Array                  (Node15)
   --    First_Private_Entity                (Node16)
   --    First_Entity                        (Node17)
   --    Corresponding_Record_Type           (Node18)
   --    Last_Entity                         (Node20)
   --    Discriminant_Constraint             (Elist21)
   --    Scope_Depth_Value                   (Uint22)
   --    Scope_Depth                         (synth)
   --    Stored_Constraint                   (Elist23)
   --    Has_Interrupt_Handler               (synth)
   --    Sec_Stack_Needed_For_Return         (Flag167)  ???
   --    Uses_Lock_Free                      (Flag188)
   --    Uses_Sec_Stack                      (Flag95)   ???
   --    Has_Entries                         (synth)
   --    Number_Entries                      (synth)

   --  E_Record_Type
   --  E_Record_Subtype
   --    Direct_Primitive_Operations         (Elist10)
   --    Access_Disp_Table                   (Elist16)  (base type only)
   --    Cloned_Subtype                      (Node16)   (subtype case only)
   --    First_Entity                        (Node17)
   --    Corresponding_Concurrent_Type       (Node18)
   --    Parent_Subtype                      (Node19)   (base type only)
   --    Last_Entity                         (Node20)
   --    Discriminant_Constraint             (Elist21)
   --    Corresponding_Remote_Type           (Node22)
   --    Stored_Constraint                   (Elist23)
   --    Interfaces                          (Elist25)
   --    Dispatch_Table_Wrappers             (Elist26)  (base type only)
   --    Underlying_Record_View              (Node28)   (base type only)
   --    Component_Alignment                 (special)  (base type only)
   --    C_Pass_By_Copy                      (Flag125)  (base type only)
   --    Has_Dispatch_Table                  (Flag220)  (base tagged type only)
   --    Has_External_Tag_Rep_Clause         (Flag110)
   --    Has_Pragma_Pack                     (Flag121)  (impl base type only)
   --    Has_Private_Ancestor                (Flag151)
   --    Has_Record_Rep_Clause               (Flag65)   (base type only)
   --    Has_Static_Discriminants            (Flag211)  (subtype only)
   --    Is_Class_Wide_Equivalent_Type       (Flag35)
   --    Is_Concurrent_Record_Type           (Flag20)
   --    Is_Constrained                      (Flag12)
   --    Is_Controlled                       (Flag42)   (base type only)
   --    Is_Interface                        (Flag186)
   --    Is_Limited_Interface                (Flag197)
   --    OK_To_Reorder_Components            (Flag239)  (base type only)
   --    Reverse_Bit_Order                   (Flag164)  (base type only)
   --    First_Component                     (synth)
   --    First_Component_Or_Discriminant     (synth)
   --    (plus type attributes)

   --  E_Record_Type_With_Private
   --  E_Record_Subtype_With_Private
   --    Direct_Primitive_Operations         (Elist10)
   --    First_Entity                        (Node17)
   --    Private_Dependents                  (Elist18)
   --    Underlying_Full_View                (Node19)
   --    Last_Entity                         (Node20)
   --    Discriminant_Constraint             (Elist21)
   --    Private_View                        (Node22)
   --    Stored_Constraint                   (Elist23)
   --    Interfaces                          (Elist25)
   --    Has_Completion                      (Flag26)
   --    Has_Private_Ancestor                (Flag151)
   --    Has_Record_Rep_Clause               (Flag65)   (base type only)
   --    Has_External_Tag_Rep_Clause         (Flag110)
   --    Is_Concurrent_Record_Type           (Flag20)
   --    Is_Constrained                      (Flag12)
   --    Is_Controlled                       (Flag42)   (base type only)
   --    Is_Interface                        (Flag186)
   --    Is_Limited_Interface                (Flag197)
   --    OK_To_Reorder_Components            (Flag239)  (base type only)
   --    Reverse_Bit_Order                   (Flag164)  (base type only)
   --    First_Component                     (synth)
   --    First_Component_Or_Discriminant     (synth)
   --    (plus type attributes)

   --  E_Return_Statement
   --    Return_Applies_To                   (Node8)

   --  E_Signed_Integer_Type
   --  E_Signed_Integer_Subtype
   --    Default_Aspect_Value                (Node19)
   --    Scalar_Range                        (Node20)
   --    Static_Predicate                    (List25)
   --    Has_Biased_Representation           (Flag139)
   --    Type_Low_Bound                      (synth)
   --    Type_High_Bound                     (synth)
   --    (plus type attributes)

   --  E_String_Type
   --  E_String_Subtype
   --    First_Index                         (Node17)
   --    Component_Type                      (Node20)   (base type only)
   --    Is_Constrained                      (Flag12)
   --    Next_Index                          (synth)
   --    Number_Dimensions                   (synth)
   --    (plus type attributes)

   --  E_String_Literal_Subtype
   --    String_Literal_Low_Bound            (Node15)
   --    String_Literal_Length               (Uint16)
   --    First_Index                         (Node17)   (always Empty)
   --    Packed_Array_Type                   (Node23)
   --    (plus type attributes)

   --  E_Subprogram_Body
   --    Mechanism                           (Uint8)
   --    First_Entity                        (Node17)
   --    Corresponding_Protected_Entry       (Node18)
   --    Last_Entity                         (Node20)
   --    Scope_Depth_Value                   (Uint22)
   --    Extra_Formals                       (Node28)
   --    Scope_Depth                         (synth)

   --  E_Subprogram_Type
   --    Extra_Accessibility_Of_Result       (Node19)
   --    Directly_Designated_Type            (Node20)
   --    Extra_Formals                       (Node28)
   --    First_Formal                        (synth)
   --    First_Formal_With_Extras            (synth)
   --    Last_Formal                         (synth)
   --    Number_Formals                      (synth)
   --    (plus type attributes)

   --  E_Task_Body
   --    (any others??? First/Last Entity, Scope_Depth???)

   --  E_Task_Type
   --  E_Task_Subtype
   --    Direct_Primitive_Operations         (Elist10)
   --    Storage_Size_Variable               (Node15)   (base type only)
   --    First_Private_Entity                (Node16)
   --    First_Entity                        (Node17)
   --    Corresponding_Record_Type           (Node18)
   --    Last_Entity                         (Node20)
   --    Discriminant_Constraint             (Elist21)
   --    Scope_Depth_Value                   (Uint22)
   --    Scope_Depth                         (synth)
   --    Stored_Constraint                   (Elist23)
   --    Task_Body_Procedure                 (Node25)
   --    Delay_Cleanups                      (Flag114)
   --    Has_Master_Entity                   (Flag21)
   --    Has_Storage_Size_Clause             (Flag23)   (base type only)
   --    Uses_Sec_Stack                      (Flag95)   ???
   --    Sec_Stack_Needed_For_Return         (Flag167)  ???
   --    Has_Entries                         (synth)
   --    Number_Entries                      (synth)
   --    Relative_Deadline_Variable          (Node26)   (base type only)
   --    (plus type attributes)

   --  E_Variable
   --    Hiding_Loop_Variable                (Node8)
   --    Current_Value                       (Node9)
   --    Esize                               (Uint12)
   --    Extra_Accessibility                 (Node13)
   --    Alignment                           (Uint14)
   --    Status_Flag_Or_Transient_Decl       (Node15)   (transient object only)
   --    Unset_Reference                     (Node16)
   --    Actual_Subtype                      (Node17)
   --    Renamed_Object                      (Node18)
   --    Size_Check_Code                     (Node19)
   --    Prival_Link                         (Node20)
   --    Interface_Name                      (Node21)
   --    Shared_Var_Procs_Instance           (Node22)
   --    Extra_Constrained                   (Node23)
   --    Related_Expression                  (Node24)
   --    Debug_Renaming_Link                 (Node25)
   --    Last_Assignment                     (Node26)
   --    Related_Type                        (Node27)
   --    Has_Alignment_Clause                (Flag46)
   --    Has_Atomic_Components               (Flag86)
   --    Has_Biased_Representation           (Flag139)
   --    Has_Initial_Value                   (Flag219)
   --    Has_Size_Clause                     (Flag29)
   --    Has_Up_Level_Access                 (Flag215)
   --    Has_Volatile_Components             (Flag87)
   --    Is_Atomic                           (Flag85)
   --    Is_Eliminated                       (Flag124)
   --    Is_Processed_Transient              (Flag252)
   --    Is_Safe_To_Reevaluate               (Flag249)
   --    Is_Shared_Passive                   (Flag60)
   --    Is_True_Constant                    (Flag163)
   --    Is_Volatile                         (Flag16)
   --    Is_Return_Object                    (Flag209)
   --    OK_To_Rename                        (Flag247)
   --    Optimize_Alignment_Space            (Flag241)
   --    Optimize_Alignment_Time             (Flag242)
   --    Treat_As_Volatile                   (Flag41)
   --    Address_Clause                      (synth)
   --    Alignment_Clause                    (synth)
   --    Size_Clause                         (synth)

   --  E_Void
   --    Since E_Void is the initial Ekind value of an entity when it is first
   --    created, one might expect that no attributes would be defined on such
   --    an entity until its Ekind field is set. However, in practice, there
   --    are many instances in which fields of an E_Void entity are set in the
   --    code prior to setting the Ekind field. This is not well documented or
   --    well controlled, and needs cleaning up later. Meanwhile, the access
   --    procedures in the body of Einfo permit many, but not all, attributes
   --    to be applied to an E_Void entity, precisely so that this kind of
   --    pre-setting of attributes works. This is really a hole in the dynamic
   --    type checking, since there is no assurance that the eventual Ekind
   --    value will be appropriate for the attributes set, and the consequence
   --    is that the dynamic type checking in the Einfo body is unnecessarily
   --    weak. To be looked at systematically some time ???

   ---------------------------------
   -- Component_Alignment Control --
   ---------------------------------

   --  There are four types of alignment possible for array and record
   --  types, and a field in the type entities contains a value of the
   --  following type indicating which alignment choice applies. For full
   --  details of the meaning of these alignment types, see description
   --  of the Component_Alignment pragma

   type Component_Alignment_Kind is (
      Calign_Default,          -- default alignment
      Calign_Component_Size,   -- natural alignment for component size
      Calign_Component_Size_4, -- natural for size <= 4, 4 for size >= 4
      Calign_Storage_Unit);    -- all components byte aligned

   -----------------------------------
   -- Floating Point Representation --
   -----------------------------------

   type Float_Rep_Kind is (
      IEEE_Binary,  -- IEEE 754p conform binary format
      VAX_Native,   -- VAX D, F, G or H format
      AAMP);        -- AAMP format

   ---------------
   -- Iterators --
   ---------------

   --  In addition to attributes that are stored as plain data, other
   --  attributes are procedural, and require some small amount of
   --  computation. Of course, from the point of view of a user of this
   --  package, the distinction is not visible (even the field information
   --  provided below should be disregarded, as it is subject to  change
   --  without notice!). A number of  attributes appear as lists: lists of
   --  formals,  lists of actuals, of discriminants, etc. For these, pairs
   --  of functions are defined, which take the form:

   --      function First_Thing (E : Enclosing_Construct) return Thing;
   --      function Next_Thing (T : Thing) return Thing;

   --  The end of iteration is always signaled by a value of Empty, so that
   --  loops over these chains invariably have the form:

   --      This : Thing;
   --      ...
   --      This := First_Thing (E);

   --      while Present (This) loop
   --         Do_Something_With (This);
   --        ...
   --        This := Next_Thing (This);
   --      end loop;

   -----------------------------------
   -- Handling of Check Suppression --
   -----------------------------------

   --  There are three ways that checks can be suppressed:

   --    1.  At the command line level
   --    2.  At the scope level.
   --    3.  At the entity level.

   --  See spec of Sem in sem.ads for details of the data structures used
   --  to keep track of these various methods for suppressing checks.

   -------------------------------
   -- Handling of Discriminants --
   -------------------------------

   --  During semantic processing, discriminants are separate entities which
   --  reflect the semantic properties and allowed usage of discriminants in
   --  the language.

   --  In the case of discriminants used as bounds, the references are handled
   --  directly, since special processing is needed in any case. However, there
   --  are two circumstances in which discriminants are referenced in a quite
   --  general manner, like any other variables:

   --     In initialization expressions for records. Note that the expressions
   --     used in Priority, Storage_Size, Task_Info and Relative_Deadline
   --     pragmas are effectively in this category, since these pragmas are
   --     converted to initialized record fields in the Corresponding_Record_
   --     Type.

   --     In task and protected bodies, where the discriminant values may be
   --     referenced freely within these bodies. Discriminants can also appear
   --     in bounds of entry families and in defaults of operations.

   --  In both these cases, the discriminants must be treated essentially as
   --  objects. The following approach is used to simplify and minimize the
   --  special processing that is required.

   --  When a record type with discriminants is analyzed, semantic processing
   --  creates the entities for the discriminants. It also creates additional
   --  sets of entities called discriminals, one for each of the discriminants,
   --  and the Discriminal field of the discriminant entity points to this
   --  additional entity, which is initially created as an uninitialized
   --  (E_Void) entity.

   --  During expansion of expressions, any discriminant reference is replaced
   --  by a reference to the corresponding discriminal. When the initialization
   --  procedure for the record is created (there will always be one, since
   --  discriminants are present, see Exp_Ch3 for further details), the
   --  discriminals are used as the entities for the formal parameters of
   --  this initialization procedure. The references to these discriminants
   --  have already been replaced by references to these discriminals, which
   --  are now the formal parameters corresponding to the required objects.

   --  In the case of a task or protected body, the semantics similarly creates
   --  a set of discriminals for the discriminants of the task or protected
   --  type. When the procedure is created for the task body, the parameter
   --  passed in is a reference to the task value type, which contains the
   --  required discriminant values. The expander creates a set of declarations
   --  of the form:

   --      discr_nameD : constant discr_type renames _task.discr_name;

   --  where discr_nameD is the discriminal entity referenced by the task
   --  discriminant, and _task is the task value passed in as the parameter.
   --  Again, any references to discriminants in the task body have been
   --  replaced by the discriminal reference, which is now an object that
   --  contains the required value.

   --  This approach for tasks means that two sets of discriminals are needed
   --  for a task type, one for the initialization procedure, and one for the
   --  task body. This works out nicely, since the semantics allocates one set
   --  for the task itself, and one set for the corresponding record.

   --  The one bit of trickiness arises in making sure that the right set of
   --  discriminals is used at the right time. First the task definition is
   --  processed. Any references to discriminants here are replaced by the
   --  corresponding *task* discriminals (the record type doesn't even exist
   --  yet, since it is constructed as part of the expansion of the task
   --  declaration, which happens after the semantic processing of the task
   --  definition). The discriminants to be used for the corresponding record
   --  are created at the same time as the other discriminals, and held in the
   --  CR_Discriminant field of the discriminant. A use of the discriminant in
   --  a bound for an entry family is replaced with the CR_Discriminant because
   --  it controls the bound of the entry queue array which is a component of
   --  the corresponding record.

   --  Just before the record initialization routine is constructed, the
   --  expander exchanges the task and record discriminals. This has two
   --  effects. First the generation of the record initialization routine
   --  uses the discriminals that are now on the record, which is the set
   --  that used to be on the task, which is what we want.

   --  Second, a new set of (so far unused) discriminals is now on the task
   --  discriminants, and it is this set that will be used for expanding the
   --  task body, and also for the discriminal declarations at the start of
   --  the task body.

   ---------------------------------------------------
   -- Handling of private data in protected objects --
   ---------------------------------------------------

   --  Private components in protected types pose problems similar to those
   --  of discriminants. Private data is visible and can be directly referenced
   --  from protected bodies. However, when protected entries and subprograms
   --  are expanded into corresponding bodies and barrier functions, private
   --  components lose their original context and visibility.

   --  To remedy this side effect of expansion, private components are expanded
   --  into renamings called "privals", by analogy with "discriminals".

   --     private_comp : comp_type renames _object.private_comp;

   --  Prival declarations are inserted during the analysis of subprogram and
   --  entry bodies to ensure proper visibility for any subsequent expansion.
   --  _Object is the formal parameter of the generated corresponding body or
   --  a local renaming which denotes the protected object obtained from entry
   --  parameter _O. Privals receive minimal decoration upon creation and are
   --  categorized as either E_Variable for the general case or E_Constant when
   --  they appear in functions.

   --  Along with the local declarations, each private component carries a
   --  placeholder which references the prival entity in the current body. This
   --  form of indirection is used to resolve name clashes of privals and other
   --  locally visible entities such as parameters, local objects, entry family
   --  indexes or identifiers used in the barrier condition.

   --  When analyzing the statements of a protected subprogram or entry, any
   --  reference to a private component must resolve to the locally declared
   --  prival through normal visibility. In case of name conflicts (the cases
   --  above), the prival is marked as hidden and acts as a weakly declared
   --  entity. As a result, the reference points to the correct entity. When a
   --  private component is denoted by an expanded name (prot_type.comp for
   --  example), the expansion mechanism uses the placeholder of the component
   --  to correct the Entity and Etype of the reference.

   -------------------
   -- Type Synonyms --
   -------------------

   --  The following type synonyms are used to tidy up the function and
   --  procedure declarations that follow, and also to make it possible to meet
   --  the requirement for the XEINFO utility that all function specs must fit
   --  on a single source line.

   subtype B is Boolean;
   subtype C is Component_Alignment_Kind;
   subtype E is Entity_Id;
   subtype F is Float_Rep_Kind;
   subtype M is Mechanism_Type;
   subtype N is Node_Id;
   subtype U is Uint;
   subtype R is Ureal;
   subtype L is Elist_Id;
   subtype S is List_Id;

   --------------------------------
   -- Attribute Access Functions --
   --------------------------------

   --  All attributes are manipulated through a procedural interface. This
   --  section contains the functions used to obtain attribute values which
   --  correspond to values in fields or flags in the entity itself.

   function Accept_Address                      (Id : E) return L;
   function Access_Disp_Table                   (Id : E) return L;
   function Actual_Subtype                      (Id : E) return E;
   function Address_Taken                       (Id : E) return B;
   function Alias                               (Id : E) return E;
   function Alignment                           (Id : E) return U;
   function Associated_Formal_Package           (Id : E) return E;
   function Associated_Node_For_Itype           (Id : E) return N;
   function Associated_Storage_Pool             (Id : E) return E;
   function Barrier_Function                    (Id : E) return N;
   function Block_Node                          (Id : E) return N;
   function Body_Entity                         (Id : E) return E;
   function Body_Needed_For_SAL                 (Id : E) return B;
   function CR_Discriminant                     (Id : E) return E;
   function C_Pass_By_Copy                      (Id : E) return B;
   function Can_Never_Be_Null                   (Id : E) return B;
   function Can_Use_Internal_Rep                (Id : E) return B;
   function Checks_May_Be_Suppressed            (Id : E) return B;
   function Class_Wide_Type                     (Id : E) return E;
   function Cloned_Subtype                      (Id : E) return E;
   function Component_Alignment                 (Id : E) return C;
   function Component_Bit_Offset                (Id : E) return U;
   function Component_Clause                    (Id : E) return N;
   function Component_Size                      (Id : E) return U;
   function Component_Type                      (Id : E) return E;
   function Contract                            (Id : E) return N;
   function Corresponding_Concurrent_Type       (Id : E) return E;
   function Corresponding_Discriminant          (Id : E) return E;
   function Corresponding_Equality              (Id : E) return E;
   function Corresponding_Protected_Entry       (Id : E) return E;
   function Corresponding_Record_Type           (Id : E) return E;
   function Corresponding_Remote_Type           (Id : E) return E;
   function Current_Use_Clause                  (Id : E) return E;
   function Current_Value                       (Id : E) return N;
   function DTC_Entity                          (Id : E) return E;
   function DT_Entry_Count                      (Id : E) return U;
   function DT_Offset_To_Top_Func               (Id : E) return E;
   function DT_Position                         (Id : E) return U;
   function Debug_Info_Off                      (Id : E) return B;
   function Debug_Renaming_Link                 (Id : E) return E;
   function Default_Aspect_Component_Value      (Id : E) return N;
   function Default_Aspect_Value                (Id : E) return N;
   function Default_Expr_Function               (Id : E) return E;
   function Default_Expressions_Processed       (Id : E) return B;
   function Default_Value                       (Id : E) return N;
   function Delay_Cleanups                      (Id : E) return B;
   function Delay_Subprogram_Descriptors        (Id : E) return B;
   function Delta_Value                         (Id : E) return R;
   function Dependent_Instances                 (Id : E) return L;
   function Depends_On_Private                  (Id : E) return B;
   function Digits_Value                        (Id : E) return U;
   function Direct_Primitive_Operations         (Id : E) return L;
   function Directly_Designated_Type            (Id : E) return E;
   function Discard_Names                       (Id : E) return B;
   function Discriminal                         (Id : E) return E;
   function Discriminal_Link                    (Id : E) return E;
   function Discriminant_Checking_Func          (Id : E) return E;
   function Discriminant_Constraint             (Id : E) return L;
   function Discriminant_Default_Value          (Id : E) return N;
   function Discriminant_Number                 (Id : E) return U;
   function Dispatch_Table_Wrappers             (Id : E) return L;
   function Elaborate_Body_Desirable            (Id : E) return B;
   function Elaboration_Entity                  (Id : E) return E;
   function Elaboration_Entity_Required         (Id : E) return B;
   function Enclosing_Scope                     (Id : E) return E;
   function Entry_Accepted                      (Id : E) return B;
   function Entry_Bodies_Array                  (Id : E) return E;
   function Entry_Cancel_Parameter              (Id : E) return E;
   function Entry_Component                     (Id : E) return E;
   function Entry_Formal                        (Id : E) return E;
   function Entry_Index_Constant                (Id : E) return E;
   function Entry_Index_Type                    (Id : E) return E;
   function Entry_Parameters_Type               (Id : E) return E;
   function Enum_Pos_To_Rep                     (Id : E) return E;
   function Enumeration_Pos                     (Id : E) return U;
   function Enumeration_Rep                     (Id : E) return U;
   function Enumeration_Rep_Expr                (Id : E) return N;
   function Equivalent_Type                     (Id : E) return E;
   function Esize                               (Id : E) return U;
   function Exception_Code                      (Id : E) return U;
   function Extra_Accessibility                 (Id : E) return E;
   function Extra_Accessibility_Of_Result       (Id : E) return E;
   function Extra_Constrained                   (Id : E) return E;
   function Extra_Formal                        (Id : E) return E;
   function Extra_Formals                       (Id : E) return E;
   function Finalization_Master                 (Id : E) return E;
   function Finalize_Storage_Only               (Id : E) return B;
   function Finalizer                           (Id : E) return E;
   function First_Entity                        (Id : E) return E;
   function First_Exit_Statement                (Id : E) return N;
   function First_Index                         (Id : E) return N;
   function First_Literal                       (Id : E) return E;
   function First_Optional_Parameter            (Id : E) return E;
   function First_Private_Entity                (Id : E) return E;
   function First_Rep_Item                      (Id : E) return N;
   function Float_Rep                           (Id : E) return F;
   function Freeze_Node                         (Id : E) return N;
   function From_With_Type                      (Id : E) return B;
   function Full_View                           (Id : E) return E;
   function Generic_Homonym                     (Id : E) return E;
   function Generic_Renamings                   (Id : E) return L;
   function Handler_Records                     (Id : E) return S;
   function Has_Aliased_Components              (Id : E) return B;
   function Has_Alignment_Clause                (Id : E) return B;
   function Has_All_Calls_Remote                (Id : E) return B;
   function Has_Anon_Block_Suffix               (Id : E) return B;
   function Has_Anonymous_Master                (Id : E) return B;
   function Has_Atomic_Components               (Id : E) return B;
   function Has_Biased_Representation           (Id : E) return B;
   function Has_Completion                      (Id : E) return B;
   function Has_Completion_In_Body              (Id : E) return B;
   function Has_Complex_Representation          (Id : E) return B;
   function Has_Component_Size_Clause           (Id : E) return B;
   function Has_Constrained_Partial_View        (Id : E) return B;
   function Has_Contiguous_Rep                  (Id : E) return B;
   function Has_Controlled_Component            (Id : E) return B;
   function Has_Controlling_Result              (Id : E) return B;
   function Has_Convention_Pragma               (Id : E) return B;
   function Has_Default_Aspect                  (Id : E) return B;
   function Has_Delayed_Aspects                 (Id : E) return B;
   function Has_Delayed_Freeze                  (Id : E) return B;
   function Has_Discriminants                   (Id : E) return B;
   function Has_Dispatch_Table                  (Id : E) return B;
   function Has_Enumeration_Rep_Clause          (Id : E) return B;
   function Has_Exit                            (Id : E) return B;
   function Has_External_Tag_Rep_Clause         (Id : E) return B;
   function Has_Forward_Instantiation           (Id : E) return B;
   function Has_Fully_Qualified_Name            (Id : E) return B;
   function Has_Gigi_Rep_Item                   (Id : E) return B;
   function Has_Homonym                         (Id : E) return B;
   function Has_Implicit_Dereference            (Id : E) return B;
   function Has_Inheritable_Invariants          (Id : E) return B;
   function Has_Initial_Value                   (Id : E) return B;
   function Has_Interrupt_Handler               (Id : E) return B;
   function Has_Invariants                      (Id : E) return B;
   function Has_Machine_Radix_Clause            (Id : E) return B;
   function Has_Master_Entity                   (Id : E) return B;
   function Has_Missing_Return                  (Id : E) return B;
   function Has_Nested_Block_With_Handler       (Id : E) return B;
   function Has_Non_Standard_Rep                (Id : E) return B;
   function Has_Object_Size_Clause              (Id : E) return B;
   function Has_Per_Object_Constraint           (Id : E) return B;
   function Has_Persistent_BSS                  (Id : E) return B;
   function Has_Postconditions                  (Id : E) return B;
   function Has_Pragma_Controlled               (Id : E) return B;
   function Has_Pragma_Elaborate_Body           (Id : E) return B;
   function Has_Pragma_Inline                   (Id : E) return B;
   function Has_Pragma_Inline_Always            (Id : E) return B;
   function Has_Pragma_Ordered                  (Id : E) return B;
   function Has_Pragma_Pack                     (Id : E) return B;
   function Has_Pragma_Preelab_Init             (Id : E) return B;
   function Has_Pragma_Pure                     (Id : E) return B;
   function Has_Pragma_Pure_Function            (Id : E) return B;
   function Has_Pragma_Thread_Local_Storage     (Id : E) return B;
   function Has_Pragma_Unmodified               (Id : E) return B;
   function Has_Pragma_Unreferenced             (Id : E) return B;
   function Has_Pragma_Unreferenced_Objects     (Id : E) return B;
   function Has_Predicates                      (Id : E) return B;
   function Has_Primitive_Operations            (Id : E) return B;
   function Has_Private_Ancestor                (Id : E) return B;
   function Has_Qualified_Name                  (Id : E) return B;
   function Has_RACW                            (Id : E) return B;
   function Has_Record_Rep_Clause               (Id : E) return B;
   function Has_Recursive_Call                  (Id : E) return B;
   function Has_Size_Clause                     (Id : E) return B;
   function Has_Small_Clause                    (Id : E) return B;
   function Has_Specified_Layout                (Id : E) return B;
   function Has_Specified_Stream_Input          (Id : E) return B;
   function Has_Specified_Stream_Output         (Id : E) return B;
   function Has_Specified_Stream_Read           (Id : E) return B;
   function Has_Specified_Stream_Write          (Id : E) return B;
   function Has_Static_Discriminants            (Id : E) return B;
   function Has_Storage_Size_Clause             (Id : E) return B;
   function Has_Stream_Size_Clause              (Id : E) return B;
   function Has_Subprogram_Descriptor           (Id : E) return B;
   function Has_Task                            (Id : E) return B;
   function Has_Thunks                          (Id : E) return B;
   function Has_Unchecked_Union                 (Id : E) return B;
   function Has_Unknown_Discriminants           (Id : E) return B;
   function Has_Up_Level_Access                 (Id : E) return B;
   function Has_Volatile_Components             (Id : E) return B;
   function Has_Xref_Entry                      (Id : E) return B;
   function Hiding_Loop_Variable                (Id : E) return E;
   function Homonym                             (Id : E) return E;
   function In_Package_Body                     (Id : E) return B;
   function In_Private_Part                     (Id : E) return B;
   function In_Use                              (Id : E) return B;
   function Inner_Instances                     (Id : E) return L;
   function Interface_Alias                     (Id : E) return E;
   function Interface_Name                      (Id : E) return N;
   function Interfaces                          (Id : E) return L;
   function Is_AST_Entry                        (Id : E) return B;
   function Is_Abstract_Subprogram              (Id : E) return B;
   function Is_Abstract_Type                    (Id : E) return B;
   function Is_Access_Constant                  (Id : E) return B;
   function Is_Ada_2005_Only                    (Id : E) return B;
   function Is_Ada_2012_Only                    (Id : E) return B;
   function Is_Aliased                          (Id : E) return B;
   function Is_Asynchronous                     (Id : E) return B;
   function Is_Atomic                           (Id : E) return B;
   function Is_Bit_Packed_Array                 (Id : E) return B;
   function Is_CPP_Class                        (Id : E) return B;
   function Is_Called                           (Id : E) return B;
   function Is_Character_Type                   (Id : E) return B;
   function Is_Child_Unit                       (Id : E) return B;
   function Is_Class_Wide_Equivalent_Type       (Id : E) return B;
   function Is_Compilation_Unit                 (Id : E) return B;
   function Is_Completely_Hidden                (Id : E) return B;
   function Is_Constr_Subt_For_UN_Aliased       (Id : E) return B;
   function Is_Constr_Subt_For_U_Nominal        (Id : E) return B;
   function Is_Constrained                      (Id : E) return B;
   function Is_Constructor                      (Id : E) return B;
   function Is_Controlled                       (Id : E) return B;
   function Is_Controlling_Formal               (Id : E) return B;
   function Is_Discrim_SO_Function              (Id : E) return B;
   function Is_Dispatch_Table_Entity            (Id : E) return B;
   function Is_Dispatching_Operation            (Id : E) return B;
   function Is_Eliminated                       (Id : E) return B;
   function Is_Entry_Formal                     (Id : E) return B;
   function Is_Exported                         (Id : E) return B;
   function Is_First_Subtype                    (Id : E) return B;
   function Is_For_Access_Subtype               (Id : E) return B;
   function Is_Frozen                           (Id : E) return B;
   function Is_Generic_Instance                 (Id : E) return B;
   function Is_Hidden                           (Id : E) return B;
   function Is_Hidden_Open_Scope                (Id : E) return B;
   function Is_Immediately_Visible              (Id : E) return B;
   function Is_Implementation_Defined           (Id : E) return B;
   function Is_Imported                         (Id : E) return B;
   function Is_Inlined                          (Id : E) return B;
   function Is_Instantiated                     (Id : E) return B;
   function Is_Interface                        (Id : E) return B;
   function Is_Internal                         (Id : E) return B;
   function Is_Interrupt_Handler                (Id : E) return B;
   function Is_Intrinsic_Subprogram             (Id : E) return B;
   function Is_Itype                            (Id : E) return B;
   function Is_Known_Non_Null                   (Id : E) return B;
   function Is_Known_Null                       (Id : E) return B;
   function Is_Known_Valid                      (Id : E) return B;
   function Is_Limited_Composite                (Id : E) return B;
   function Is_Limited_Interface                (Id : E) return B;
   function Is_Local_Anonymous_Access           (Id : E) return B;
   function Is_Machine_Code_Subprogram          (Id : E) return B;
   function Is_Non_Static_Subtype               (Id : E) return B;
   function Is_Null_Init_Proc                   (Id : E) return B;
   function Is_Obsolescent                      (Id : E) return B;
   function Is_Only_Out_Parameter               (Id : E) return B;
   function Is_Optional_Parameter               (Id : E) return B;
   function Is_Package_Body_Entity              (Id : E) return B;
   function Is_Packed                           (Id : E) return B;
   function Is_Packed_Array_Type                (Id : E) return B;
   function Is_Potentially_Use_Visible          (Id : E) return B;
   function Is_Preelaborated                    (Id : E) return B;
   function Is_Primitive                        (Id : E) return B;
   function Is_Primitive_Wrapper                (Id : E) return B;
   function Is_Private_Composite                (Id : E) return B;
   function Is_Private_Descendant               (Id : E) return B;
   function Is_Private_Primitive                (Id : E) return B;
   function Is_Processed_Transient              (Id : E) return B;
   function Is_Public                           (Id : E) return B;
   function Is_Pure                             (Id : E) return B;
   function Is_Pure_Unit_Access_Type            (Id : E) return B;
   function Is_RACW_Stub_Type                   (Id : E) return B;
   function Is_Raised                           (Id : E) return B;
   function Is_Remote_Call_Interface            (Id : E) return B;
   function Is_Remote_Types                     (Id : E) return B;
   function Is_Renaming_Of_Object               (Id : E) return B;
   function Is_Return_Object                    (Id : E) return B;
   function Is_Safe_To_Reevaluate               (Id : E) return B;
   function Is_Shared_Passive                   (Id : E) return B;
   function Is_Statically_Allocated             (Id : E) return B;
   function Is_Tag                              (Id : E) return B;
   function Is_Tagged_Type                      (Id : E) return B;
   function Is_Thunk                            (Id : E) return B;
   function Is_Trivial_Subprogram               (Id : E) return B;
   function Is_True_Constant                    (Id : E) return B;
   function Is_Unchecked_Union                  (Id : E) return B;
   function Is_Underlying_Record_View           (Id : E) return B;
   function Is_Unsigned_Type                    (Id : E) return B;
   function Is_VMS_Exception                    (Id : E) return B;
   function Is_Valued_Procedure                 (Id : E) return B;
   function Is_Visible_Child_Unit               (Id : E) return B;
   function Is_Visible_Formal                   (Id : E) return B;
   function Is_Volatile                         (Id : E) return B;
   function Itype_Printed                       (Id : E) return B;
   function Kill_Elaboration_Checks             (Id : E) return B;
   function Kill_Range_Checks                   (Id : E) return B;
   function Known_To_Have_Preelab_Init          (Id : E) return B;
   function Last_Assignment                     (Id : E) return N;
   function Last_Entity                         (Id : E) return E;
   function Limited_View                        (Id : E) return E;
   function Lit_Indexes                         (Id : E) return E;
   function Lit_Strings                         (Id : E) return E;
   function Low_Bound_Tested                    (Id : E) return B;
   function Machine_Radix_10                    (Id : E) return B;
   function Master_Id                           (Id : E) return E;
   function Materialize_Entity                  (Id : E) return B;
   function Mechanism                           (Id : E) return M;
   function Modulus                             (Id : E) return U;
   function Must_Be_On_Byte_Boundary            (Id : E) return B;
   function Must_Have_Preelab_Init              (Id : E) return B;
   function Needs_Debug_Info                    (Id : E) return B;
   function Needs_No_Actuals                    (Id : E) return B;
   function Never_Set_In_Source                 (Id : E) return B;
   function Next_Inlined_Subprogram             (Id : E) return E;
   function No_Pool_Assigned                    (Id : E) return B;
   function No_Return                           (Id : E) return B;
   function No_Strict_Aliasing                  (Id : E) return B;
   function Non_Binary_Modulus                  (Id : E) return B;
   function Non_Limited_View                    (Id : E) return E;
   function Nonzero_Is_True                     (Id : E) return B;
   function Normalized_First_Bit                (Id : E) return U;
   function Normalized_Position                 (Id : E) return U;
   function Normalized_Position_Max             (Id : E) return U;
   function OK_To_Rename                        (Id : E) return B;
   function OK_To_Reorder_Components            (Id : E) return B;
   function Optimize_Alignment_Space            (Id : E) return B;
   function Optimize_Alignment_Time             (Id : E) return B;
   function Original_Access_Type                (Id : E) return E;
   function Original_Array_Type                 (Id : E) return E;
   function Original_Record_Component           (Id : E) return E;
   function Overlays_Constant                   (Id : E) return B;
   function Overridden_Operation                (Id : E) return E;
   function PPC_Wrapper                         (Id : E) return E;
   function Package_Instantiation               (Id : E) return N;
   function Packed_Array_Type                   (Id : E) return E;
   function Parent_Subtype                      (Id : E) return E;
   function Postcondition_Proc                  (Id : E) return E;
   function Prival                              (Id : E) return E;
   function Prival_Link                         (Id : E) return E;
   function Private_Dependents                  (Id : E) return L;
   function Private_View                        (Id : E) return N;
   function Protected_Body_Subprogram           (Id : E) return E;
   function Protected_Formal                    (Id : E) return E;
   function Protection_Object                   (Id : E) return E;
   function RM_Size                             (Id : E) return U;
   function Reachable                           (Id : E) return B;
   function Referenced                          (Id : E) return B;
   function Referenced_As_LHS                   (Id : E) return B;
   function Referenced_As_Out_Parameter         (Id : E) return B;
   function Register_Exception_Call             (Id : E) return N;
   function Related_Array_Object                (Id : E) return E;
   function Related_Expression                  (Id : E) return N;
   function Related_Instance                    (Id : E) return E;
   function Related_Type                        (Id : E) return E;
   function Relative_Deadline_Variable          (Id : E) return E;
   function Renamed_Entity                      (Id : E) return N;
   function Renamed_In_Spec                     (Id : E) return B;
   function Renamed_Object                      (Id : E) return N;
   function Renaming_Map                        (Id : E) return U;
   function Requires_Overriding                 (Id : E) return B;
   function Return_Applies_To                   (Id : E) return N;
   function Return_Present                      (Id : E) return B;
   function Returns_By_Ref                      (Id : E) return B;
   function Reverse_Bit_Order                   (Id : E) return B;
   function Scalar_Range                        (Id : E) return N;
   function Scale_Value                         (Id : E) return U;
   function Scope_Depth_Value                   (Id : E) return U;
   function Sec_Stack_Needed_For_Return         (Id : E) return B;
   function Shadow_Entities                     (Id : E) return S;
   function Shared_Var_Procs_Instance           (Id : E) return E;
   function Size_Check_Code                     (Id : E) return N;
   function Size_Depends_On_Discriminant        (Id : E) return B;
   function Size_Known_At_Compile_Time          (Id : E) return B;
   function Small_Value                         (Id : E) return R;
   function Spec_Entity                         (Id : E) return E;
   function Static_Elaboration_Desired          (Id : E) return B;
   function Static_Initialization               (Id : E) return N;
   function Static_Predicate                    (Id : E) return S;
   function Status_Flag_Or_Transient_Decl       (Id : E) return E;
   function Storage_Size_Variable               (Id : E) return E;
   function Stored_Constraint                   (Id : E) return L;
   function Strict_Alignment                    (Id : E) return B;
   function String_Literal_Length               (Id : E) return U;
   function String_Literal_Low_Bound            (Id : E) return N;
   function Subprograms_For_Type                (Id : E) return E;
   function Suppress_Elaboration_Warnings       (Id : E) return B;
   function Suppress_Initialization             (Id : E) return B;
   function Suppress_Style_Checks               (Id : E) return B;
   function Suppress_Value_Tracking_On_Call     (Id : E) return B;
   function Task_Body_Procedure                 (Id : E) return N;
   function Treat_As_Volatile                   (Id : E) return B;
   function Underlying_Full_View                (Id : E) return E;
   function Underlying_Record_View              (Id : E) return E;
   function Universal_Aliasing                  (Id : E) return B;
   function Unset_Reference                     (Id : E) return N;
   function Used_As_Generic_Actual              (Id : E) return B;
   function Uses_Lock_Free                      (Id : E) return B;
   function Uses_Sec_Stack                      (Id : E) return B;
   function Vax_Float                           (Id : E) return B;
   function Warnings_Off                        (Id : E) return B;
   function Warnings_Off_Used                   (Id : E) return B;
   function Warnings_Off_Used_Unmodified        (Id : E) return B;
   function Warnings_Off_Used_Unreferenced      (Id : E) return B;
   function Was_Hidden                          (Id : E) return B;
   function Wrapped_Entity                      (Id : E) return E;

   -------------------------------
   -- Classification Attributes --
   -------------------------------

   --  These functions provide a convenient functional notation for testing
   --  whether an Ekind value belongs to a specified kind, for example the
   --  function Is_Elementary_Type tests if its argument is in Elementary_Kind.
   --  In some cases, the test is of an entity attribute (e.g. in the case of
   --  Is_Generic_Type where the Ekind does not provide the needed information)

   function Is_Access_Type                      (Id : E) return B;
   function Is_Access_Protected_Subprogram_Type (Id : E) return B;
   function Is_Access_Subprogram_Type           (Id : E) return B;
   function Is_Aggregate_Type                   (Id : E) return B;
   function Is_Array_Type                       (Id : E) return B;
   function Is_Assignable                       (Id : E) return B;
   function Is_Class_Wide_Type                  (Id : E) return B;
   function Is_Composite_Type                   (Id : E) return B;
   function Is_Concurrent_Body                  (Id : E) return B;
   function Is_Concurrent_Record_Type           (Id : E) return B;
   function Is_Concurrent_Type                  (Id : E) return B;
   function Is_Decimal_Fixed_Point_Type         (Id : E) return B;
   function Is_Digits_Type                      (Id : E) return B;
   function Is_Descendent_Of_Address            (Id : E) return B;
   function Is_Discrete_Or_Fixed_Point_Type     (Id : E) return B;
   function Is_Discrete_Type                    (Id : E) return B;
   function Is_Elementary_Type                  (Id : E) return B;
   function Is_Entry                            (Id : E) return B;
   function Is_Enumeration_Type                 (Id : E) return B;
   function Is_Fixed_Point_Type                 (Id : E) return B;
   function Is_Floating_Point_Type              (Id : E) return B;
   function Is_Formal                           (Id : E) return B;
   function Is_Formal_Object                    (Id : E) return B;
   function Is_Formal_Subprogram                (Id : E) return B;
   function Is_Generic_Actual_Type              (Id : E) return B;
   function Is_Generic_Unit                     (Id : E) return B;
   function Is_Generic_Type                     (Id : E) return B;
   function Is_Generic_Subprogram               (Id : E) return B;
   function Is_Incomplete_Or_Private_Type       (Id : E) return B;
   function Is_Incomplete_Type                  (Id : E) return B;
   function Is_Integer_Type                     (Id : E) return B;
   function Is_Limited_Record                   (Id : E) return B;
   function Is_Modular_Integer_Type             (Id : E) return B;
   function Is_Named_Number                     (Id : E) return B;
   function Is_Numeric_Type                     (Id : E) return B;
   function Is_Object                           (Id : E) return B;
   function Is_Ordinary_Fixed_Point_Type        (Id : E) return B;
   function Is_Overloadable                     (Id : E) return B;
   function Is_Private_Type                     (Id : E) return B;
   function Is_Protected_Type                   (Id : E) return B;
   function Is_Real_Type                        (Id : E) return B;
   function Is_Record_Type                      (Id : E) return B;
   function Is_Scalar_Type                      (Id : E) return B;
   function Is_Signed_Integer_Type              (Id : E) return B;
   function Is_Subprogram                       (Id : E) return B;
   function Is_Task_Type                        (Id : E) return B;
   function Is_Type                             (Id : E) return B;

   -------------------------------------
   -- Synthesized Attribute Functions --
   -------------------------------------

   --  The functions in this section synthesize attributes from the tree,
   --  so they do not correspond to defined fields in the entity itself.

   function Address_Clause                      (Id : E) return N;
   function Aft_Value                           (Id : E) return U;
   function Alignment_Clause                    (Id : E) return N;
   function Base_Type                           (Id : E) return E;
   function Declaration_Node                    (Id : E) return N;
   function Designated_Type                     (Id : E) return E;
   function First_Component                     (Id : E) return E;
   function First_Component_Or_Discriminant     (Id : E) return E;
   function First_Formal                        (Id : E) return E;
   function First_Formal_With_Extras            (Id : E) return E;
   function Has_Attach_Handler                  (Id : E) return B;
   function Has_Entries                         (Id : E) return B;
   function Has_Foreign_Convention              (Id : E) return B;
   function Has_Private_Declaration             (Id : E) return B;
   function Implementation_Base_Type            (Id : E) return E;
   function Is_Base_Type                        (Id : E) return B;
   function Is_Boolean_Type                     (Id : E) return B;
   function Is_Constant_Object                  (Id : E) return B;
   function Is_Discriminal                      (Id : E) return B;
   function Is_Dynamic_Scope                    (Id : E) return B;
   function Is_Finalizer                        (Id : E) return B;
   function Is_Package_Or_Generic_Package       (Id : E) return B;
   function Is_Prival                           (Id : E) return B;
   function Is_Protected_Component              (Id : E) return B;
   function Is_Protected_Interface              (Id : E) return B;
   function Is_Protected_Record_Type            (Id : E) return B;
   function Is_Standard_Character_Type          (Id : E) return B;
   function Is_String_Type                      (Id : E) return B;
   function Is_Synchronized_Interface           (Id : E) return B;
   function Is_Task_Interface                   (Id : E) return B;
   function Is_Task_Record_Type                 (Id : E) return B;
   function Is_Wrapper_Package                  (Id : E) return B;
   function Last_Formal                         (Id : E) return E;
   function Machine_Emax_Value                  (Id : E) return U;
   function Machine_Emin_Value                  (Id : E) return U;
   function Machine_Mantissa_Value              (Id : E) return U;
   function Machine_Radix_Value                 (Id : E) return U;
   function Model_Emin_Value                    (Id : E) return U;
   function Model_Epsilon_Value                 (Id : E) return R;
   function Model_Mantissa_Value                (Id : E) return U;
   function Model_Small_Value                   (Id : E) return R;
   function Next_Component                      (Id : E) return E;
   function Next_Component_Or_Discriminant      (Id : E) return E;
   function Next_Discriminant                   (Id : E) return E;
   function Next_Formal                         (Id : E) return E;
   function Next_Formal_With_Extras             (Id : E) return E;
   function Next_Literal                        (Id : E) return E;
   function Next_Stored_Discriminant            (Id : E) return E;
   function Number_Dimensions                   (Id : E) return Pos;
   function Number_Entries                      (Id : E) return Nat;
   function Number_Formals                      (Id : E) return Pos;
   function Parameter_Mode                      (Id : E) return Formal_Kind;
   function Primitive_Operations                (Id : E) return L;
   function Root_Type                           (Id : E) return E;
   function Safe_Emax_Value                     (Id : E) return U;
   function Safe_First_Value                    (Id : E) return R;
   function Safe_Last_Value                     (Id : E) return R;
   function Scope_Depth_Set                     (Id : E) return B;
   function Size_Clause                         (Id : E) return N;
   function Stream_Size_Clause                  (Id : E) return N;
   function Type_High_Bound                     (Id : E) return N;
   function Type_Low_Bound                      (Id : E) return N;
   function Underlying_Type                     (Id : E) return E;

   ----------------------------------------------
   -- Type Representation Attribute Predicates --
   ----------------------------------------------

   --  These predicates test the setting of the indicated attribute. If the
   --  value has been set, then Known is True, and Unknown is False. If no
   --  value is set, then Known is False and Unknown is True. The Known_Static
   --  predicate is true only if the value is set (Known) and is set to a
   --  compile time known value. Note that in the case of Alignment and
   --  Normalized_First_Bit, dynamic values are not possible, so we do not
   --  need a separate Known_Static calls in these cases. The not set (unknown)
   --  values are as follows:

   --    Alignment               Uint_0 or No_Uint
   --    Component_Size          Uint_0 or No_Uint
   --    Component_Bit_Offset    No_Uint
   --    Digits_Value            Uint_0 or No_Uint
   --    Esize                   Uint_0 or No_Uint
   --    Normalized_First_Bit    No_Uint
   --    Normalized_Position     No_Uint
   --    Normalized_Position_Max No_Uint
   --    RM_Size                 Uint_0 or No_Uint

   --  It would be cleaner to use No_Uint in all these cases, but historically
   --  we chose to use Uint_0 at first, and the change over will take time ???
   --  This is particularly true for the RM_Size field, where a value of zero
   --  is legitimate. We deal with this by a nasty kludge that knows that the
   --  value is always known static for discrete types (and no other types can
   --  have an RM_Size value of zero).

   --  In two cases, Known_Static_Esize and Known_Static_RM_Size, there is one
   --  more consideration, which is that we always return False for generic
   --  types. Within a template, the size can look known, because of the fake
   --  size values we put in template types, but they are not really known and
   --  anyone testing if they are known within the template should get False as
   --  a result to prevent incorrect assumptions.

   function Known_Alignment                       (E : Entity_Id) return B;
   function Known_Component_Bit_Offset            (E : Entity_Id) return B;
   function Known_Component_Size                  (E : Entity_Id) return B;
   function Known_Esize                           (E : Entity_Id) return B;
   function Known_Normalized_First_Bit            (E : Entity_Id) return B;
   function Known_Normalized_Position             (E : Entity_Id) return B;
   function Known_Normalized_Position_Max         (E : Entity_Id) return B;
   function Known_RM_Size                         (E : Entity_Id) return B;

   function Known_Static_Component_Bit_Offset     (E : Entity_Id) return B;
   function Known_Static_Component_Size           (E : Entity_Id) return B;
   function Known_Static_Esize                    (E : Entity_Id) return B;
   function Known_Static_Normalized_First_Bit     (E : Entity_Id) return B;
   function Known_Static_Normalized_Position      (E : Entity_Id) return B;
   function Known_Static_Normalized_Position_Max  (E : Entity_Id) return B;
   function Known_Static_RM_Size                  (E : Entity_Id) return B;

   function Unknown_Alignment                     (E : Entity_Id) return B;
   function Unknown_Component_Bit_Offset          (E : Entity_Id) return B;
   function Unknown_Component_Size                (E : Entity_Id) return B;
   function Unknown_Esize                         (E : Entity_Id) return B;
   function Unknown_Normalized_First_Bit          (E : Entity_Id) return B;
   function Unknown_Normalized_Position           (E : Entity_Id) return B;
   function Unknown_Normalized_Position_Max       (E : Entity_Id) return B;
   function Unknown_RM_Size                       (E : Entity_Id) return B;

   ------------------------------
   -- Attribute Set Procedures --
   ------------------------------

   procedure Set_Accept_Address                  (Id : E; V : L);
   procedure Set_Access_Disp_Table               (Id : E; V : L);
   procedure Set_Actual_Subtype                  (Id : E; V : E);
   procedure Set_Address_Taken                   (Id : E; V : B := True);
   procedure Set_Alias                           (Id : E; V : E);
   procedure Set_Alignment                       (Id : E; V : U);
   procedure Set_Associated_Formal_Package       (Id : E; V : E);
   procedure Set_Associated_Node_For_Itype       (Id : E; V : N);
   procedure Set_Associated_Storage_Pool         (Id : E; V : E);
   procedure Set_Barrier_Function                (Id : E; V : N);
   procedure Set_Block_Node                      (Id : E; V : N);
   procedure Set_Body_Entity                     (Id : E; V : E);
   procedure Set_Body_Needed_For_SAL             (Id : E; V : B := True);
   procedure Set_CR_Discriminant                 (Id : E; V : E);
   procedure Set_C_Pass_By_Copy                  (Id : E; V : B := True);
   procedure Set_Can_Never_Be_Null               (Id : E; V : B := True);
   procedure Set_Can_Use_Internal_Rep            (Id : E; V : B := True);
   procedure Set_Checks_May_Be_Suppressed        (Id : E; V : B := True);
   procedure Set_Class_Wide_Type                 (Id : E; V : E);
   procedure Set_Cloned_Subtype                  (Id : E; V : E);
   procedure Set_Component_Alignment             (Id : E; V : C);
   procedure Set_Component_Bit_Offset            (Id : E; V : U);
   procedure Set_Component_Clause                (Id : E; V : N);
   procedure Set_Component_Size                  (Id : E; V : U);
   procedure Set_Component_Type                  (Id : E; V : E);
   procedure Set_Contract                        (Id : E; V : N);
   procedure Set_Corresponding_Concurrent_Type   (Id : E; V : E);
   procedure Set_Corresponding_Discriminant      (Id : E; V : E);
   procedure Set_Corresponding_Equality          (Id : E; V : E);
   procedure Set_Corresponding_Protected_Entry   (Id : E; V : E);
   procedure Set_Corresponding_Record_Type       (Id : E; V : E);
   procedure Set_Corresponding_Remote_Type       (Id : E; V : E);
   procedure Set_Current_Use_Clause              (Id : E; V : E);
   procedure Set_Current_Value                   (Id : E; V : N);
   procedure Set_DTC_Entity                      (Id : E; V : E);
   procedure Set_DT_Entry_Count                  (Id : E; V : U);
   procedure Set_DT_Offset_To_Top_Func           (Id : E; V : E);
   procedure Set_DT_Position                     (Id : E; V : U);
   procedure Set_Debug_Info_Off                  (Id : E; V : B := True);
   procedure Set_Debug_Renaming_Link             (Id : E; V : E);
   procedure Set_Default_Aspect_Component_Value  (Id : E; V : N);
   procedure Set_Default_Aspect_Value            (Id : E; V : N);
   procedure Set_Default_Expr_Function           (Id : E; V : E);
   procedure Set_Default_Expressions_Processed   (Id : E; V : B := True);
   procedure Set_Default_Value                   (Id : E; V : N);
   procedure Set_Delay_Cleanups                  (Id : E; V : B := True);
   procedure Set_Delay_Subprogram_Descriptors    (Id : E; V : B := True);
   procedure Set_Delta_Value                     (Id : E; V : R);
   procedure Set_Dependent_Instances             (Id : E; V : L);
   procedure Set_Depends_On_Private              (Id : E; V : B := True);
   procedure Set_Digits_Value                    (Id : E; V : U);
   procedure Set_Direct_Primitive_Operations     (Id : E; V : L);
   procedure Set_Directly_Designated_Type        (Id : E; V : E);
   procedure Set_Discard_Names                   (Id : E; V : B := True);
   procedure Set_Discriminal                     (Id : E; V : E);
   procedure Set_Discriminal_Link                (Id : E; V : E);
   procedure Set_Discriminant_Checking_Func      (Id : E; V : E);
   procedure Set_Discriminant_Constraint         (Id : E; V : L);
   procedure Set_Discriminant_Default_Value      (Id : E; V : N);
   procedure Set_Discriminant_Number             (Id : E; V : U);
   procedure Set_Dispatch_Table_Wrappers         (Id : E; V : L);
   procedure Set_Elaborate_Body_Desirable        (Id : E; V : B := True);
   procedure Set_Elaboration_Entity              (Id : E; V : E);
   procedure Set_Elaboration_Entity_Required     (Id : E; V : B := True);
   procedure Set_Enclosing_Scope                 (Id : E; V : E);
   procedure Set_Entry_Accepted                  (Id : E; V : B := True);
   procedure Set_Entry_Bodies_Array              (Id : E; V : E);
   procedure Set_Entry_Cancel_Parameter          (Id : E; V : E);
   procedure Set_Entry_Component                 (Id : E; V : E);
   procedure Set_Entry_Formal                    (Id : E; V : E);
   procedure Set_Entry_Index_Constant            (Id : E; V : E);
   procedure Set_Entry_Parameters_Type           (Id : E; V : E);
   procedure Set_Enum_Pos_To_Rep                 (Id : E; V : E);
   procedure Set_Enumeration_Pos                 (Id : E; V : U);
   procedure Set_Enumeration_Rep                 (Id : E; V : U);
   procedure Set_Enumeration_Rep_Expr            (Id : E; V : N);
   procedure Set_Equivalent_Type                 (Id : E; V : E);
   procedure Set_Esize                           (Id : E; V : U);
   procedure Set_Exception_Code                  (Id : E; V : U);
   procedure Set_Extra_Accessibility             (Id : E; V : E);
   procedure Set_Extra_Accessibility_Of_Result   (Id : E; V : E);
   procedure Set_Extra_Constrained               (Id : E; V : E);
   procedure Set_Extra_Formal                    (Id : E; V : E);
   procedure Set_Extra_Formals                   (Id : E; V : E);
   procedure Set_Finalization_Master             (Id : E; V : E);
   procedure Set_Finalize_Storage_Only           (Id : E; V : B := True);
   procedure Set_Finalizer                       (Id : E; V : E);
   procedure Set_First_Entity                    (Id : E; V : E);
   procedure Set_First_Exit_Statement            (Id : E; V : N);
   procedure Set_First_Index                     (Id : E; V : N);
   procedure Set_First_Literal                   (Id : E; V : E);
   procedure Set_First_Optional_Parameter        (Id : E; V : E);
   procedure Set_First_Private_Entity            (Id : E; V : E);
   procedure Set_First_Rep_Item                  (Id : E; V : N);
   procedure Set_Float_Rep                       (Id : E; V : F);
   procedure Set_Freeze_Node                     (Id : E; V : N);
   procedure Set_From_With_Type                  (Id : E; V : B := True);
   procedure Set_Full_View                       (Id : E; V : E);
   procedure Set_Generic_Homonym                 (Id : E; V : E);
   procedure Set_Generic_Renamings               (Id : E; V : L);
   procedure Set_Handler_Records                 (Id : E; V : S);
   procedure Set_Has_Aliased_Components          (Id : E; V : B := True);
   procedure Set_Has_Alignment_Clause            (Id : E; V : B := True);
   procedure Set_Has_All_Calls_Remote            (Id : E; V : B := True);
   procedure Set_Has_Anon_Block_Suffix           (Id : E; V : B := True);
   procedure Set_Has_Anonymous_Master            (Id : E; V : B := True);
   procedure Set_Has_Atomic_Components           (Id : E; V : B := True);
   procedure Set_Has_Biased_Representation       (Id : E; V : B := True);
   procedure Set_Has_Completion                  (Id : E; V : B := True);
   procedure Set_Has_Completion_In_Body          (Id : E; V : B := True);
   procedure Set_Has_Complex_Representation      (Id : E; V : B := True);
   procedure Set_Has_Component_Size_Clause       (Id : E; V : B := True);
   procedure Set_Has_Constrained_Partial_View    (Id : E; V : B := True);
   procedure Set_Has_Contiguous_Rep              (Id : E; V : B := True);
   procedure Set_Has_Controlled_Component        (Id : E; V : B := True);
   procedure Set_Has_Controlling_Result          (Id : E; V : B := True);
   procedure Set_Has_Convention_Pragma           (Id : E; V : B := True);
   procedure Set_Has_Default_Aspect              (Id : E; V : B := True);
   procedure Set_Has_Delayed_Aspects             (Id : E; V : B := True);
   procedure Set_Has_Delayed_Freeze              (Id : E; V : B := True);
   procedure Set_Has_Discriminants               (Id : E; V : B := True);
   procedure Set_Has_Dispatch_Table              (Id : E; V : B := True);
   procedure Set_Has_Enumeration_Rep_Clause      (Id : E; V : B := True);
   procedure Set_Has_Exit                        (Id : E; V : B := True);
   procedure Set_Has_External_Tag_Rep_Clause     (Id : E; V : B := True);
   procedure Set_Has_Forward_Instantiation       (Id : E; V : B := True);
   procedure Set_Has_Fully_Qualified_Name        (Id : E; V : B := True);
   procedure Set_Has_Gigi_Rep_Item               (Id : E; V : B := True);
   procedure Set_Has_Homonym                     (Id : E; V : B := True);
   procedure Set_Has_Implicit_Dereference        (Id : E; V : B := True);
   procedure Set_Has_Inheritable_Invariants      (Id : E; V : B := True);
   procedure Set_Has_Initial_Value               (Id : E; V : B := True);
   procedure Set_Has_Invariants                  (Id : E; V : B := True);
   procedure Set_Has_Machine_Radix_Clause        (Id : E; V : B := True);
   procedure Set_Has_Master_Entity               (Id : E; V : B := True);
   procedure Set_Has_Missing_Return              (Id : E; V : B := True);
   procedure Set_Has_Nested_Block_With_Handler   (Id : E; V : B := True);
   procedure Set_Has_Non_Standard_Rep            (Id : E; V : B := True);
   procedure Set_Has_Object_Size_Clause          (Id : E; V : B := True);
   procedure Set_Has_Per_Object_Constraint       (Id : E; V : B := True);
   procedure Set_Has_Persistent_BSS              (Id : E; V : B := True);
   procedure Set_Has_Postconditions              (Id : E; V : B := True);
   procedure Set_Has_Pragma_Controlled           (Id : E; V : B := True);
   procedure Set_Has_Pragma_Elaborate_Body       (Id : E; V : B := True);
   procedure Set_Has_Pragma_Inline               (Id : E; V : B := True);
   procedure Set_Has_Pragma_Inline_Always        (Id : E; V : B := True);
   procedure Set_Has_Pragma_Ordered              (Id : E; V : B := True);
   procedure Set_Has_Pragma_Pack                 (Id : E; V : B := True);
   procedure Set_Has_Pragma_Preelab_Init         (Id : E; V : B := True);
   procedure Set_Has_Pragma_Pure                 (Id : E; V : B := True);
   procedure Set_Has_Pragma_Pure_Function        (Id : E; V : B := True);
   procedure Set_Has_Pragma_Thread_Local_Storage (Id : E; V : B := True);
   procedure Set_Has_Pragma_Unmodified           (Id : E; V : B := True);
   procedure Set_Has_Pragma_Unreferenced         (Id : E; V : B := True);
   procedure Set_Has_Pragma_Unreferenced_Objects (Id : E; V : B := True);
   procedure Set_Has_Predicates                  (Id : E; V : B := True);
   procedure Set_Has_Primitive_Operations        (Id : E; V : B := True);
   procedure Set_Has_Private_Ancestor            (Id : E; V : B := True);
   procedure Set_Has_Private_Declaration         (Id : E; V : B := True);
   procedure Set_Has_Qualified_Name              (Id : E; V : B := True);
   procedure Set_Has_RACW                        (Id : E; V : B := True);
   procedure Set_Has_Record_Rep_Clause           (Id : E; V : B := True);
   procedure Set_Has_Recursive_Call              (Id : E; V : B := True);
   procedure Set_Has_Size_Clause                 (Id : E; V : B := True);
   procedure Set_Has_Small_Clause                (Id : E; V : B := True);
   procedure Set_Has_Specified_Layout            (Id : E; V : B := True);
   procedure Set_Has_Specified_Stream_Input      (Id : E; V : B := True);
   procedure Set_Has_Specified_Stream_Output     (Id : E; V : B := True);
   procedure Set_Has_Specified_Stream_Read       (Id : E; V : B := True);
   procedure Set_Has_Specified_Stream_Write      (Id : E; V : B := True);
   procedure Set_Has_Static_Discriminants        (Id : E; V : B := True);
   procedure Set_Has_Storage_Size_Clause         (Id : E; V : B := True);
   procedure Set_Has_Stream_Size_Clause          (Id : E; V : B := True);
   procedure Set_Has_Subprogram_Descriptor       (Id : E; V : B := True);
   procedure Set_Has_Task                        (Id : E; V : B := True);
   procedure Set_Has_Thunks                      (Id : E; V : B := True);
   procedure Set_Has_Unchecked_Union             (Id : E; V : B := True);
   procedure Set_Has_Unknown_Discriminants       (Id : E; V : B := True);
   procedure Set_Has_Up_Level_Access             (Id : E; V : B := True);
   procedure Set_Has_Volatile_Components         (Id : E; V : B := True);
   procedure Set_Has_Xref_Entry                  (Id : E; V : B := True);
   procedure Set_Hiding_Loop_Variable            (Id : E; V : E);
   procedure Set_Homonym                         (Id : E; V : E);
   procedure Set_In_Package_Body                 (Id : E; V : B := True);
   procedure Set_In_Private_Part                 (Id : E; V : B := True);
   procedure Set_In_Use                          (Id : E; V : B := True);
   procedure Set_Inner_Instances                 (Id : E; V : L);
   procedure Set_Interface_Alias                 (Id : E; V : E);
   procedure Set_Interface_Name                  (Id : E; V : N);
   procedure Set_Interfaces                      (Id : E; V : L);
   procedure Set_Is_AST_Entry                    (Id : E; V : B := True);
   procedure Set_Is_Abstract_Subprogram          (Id : E; V : B := True);
   procedure Set_Is_Abstract_Type                (Id : E; V : B := True);
   procedure Set_Is_Access_Constant              (Id : E; V : B := True);
   procedure Set_Is_Ada_2005_Only                (Id : E; V : B := True);
   procedure Set_Is_Ada_2012_Only                (Id : E; V : B := True);
   procedure Set_Is_Aliased                      (Id : E; V : B := True);
   procedure Set_Is_Asynchronous                 (Id : E; V : B := True);
   procedure Set_Is_Atomic                       (Id : E; V : B := True);
   procedure Set_Is_Bit_Packed_Array             (Id : E; V : B := True);
   procedure Set_Is_CPP_Class                    (Id : E; V : B := True);
   procedure Set_Is_Called                       (Id : E; V : B := True);
   procedure Set_Is_Character_Type               (Id : E; V : B := True);
   procedure Set_Is_Child_Unit                   (Id : E; V : B := True);
   procedure Set_Is_Class_Wide_Equivalent_Type   (Id : E; V : B := True);
   procedure Set_Is_Compilation_Unit             (Id : E; V : B := True);
   procedure Set_Is_Completely_Hidden            (Id : E; V : B := True);
   procedure Set_Is_Concurrent_Record_Type       (Id : E; V : B := True);
   procedure Set_Is_Constr_Subt_For_UN_Aliased   (Id : E; V : B := True);
   procedure Set_Is_Constr_Subt_For_U_Nominal    (Id : E; V : B := True);
   procedure Set_Is_Constrained                  (Id : E; V : B := True);
   procedure Set_Is_Constructor                  (Id : E; V : B := True);
   procedure Set_Is_Controlled                   (Id : E; V : B := True);
   procedure Set_Is_Controlling_Formal           (Id : E; V : B := True);
   procedure Set_Is_Descendent_Of_Address        (Id : E; V : B := True);
   procedure Set_Is_Discrim_SO_Function          (Id : E; V : B := True);
   procedure Set_Is_Dispatch_Table_Entity        (Id : E; V : B := True);
   procedure Set_Is_Dispatching_Operation        (Id : E; V : B := True);
   procedure Set_Is_Eliminated                   (Id : E; V : B := True);
   procedure Set_Is_Entry_Formal                 (Id : E; V : B := True);
   procedure Set_Is_Exported                     (Id : E; V : B := True);
   procedure Set_Is_First_Subtype                (Id : E; V : B := True);
   procedure Set_Is_For_Access_Subtype           (Id : E; V : B := True);
   procedure Set_Is_Formal_Subprogram            (Id : E; V : B := True);
   procedure Set_Is_Frozen                       (Id : E; V : B := True);
   procedure Set_Is_Generic_Actual_Type          (Id : E; V : B := True);
   procedure Set_Is_Generic_Instance             (Id : E; V : B := True);
   procedure Set_Is_Generic_Type                 (Id : E; V : B := True);
   procedure Set_Is_Hidden                       (Id : E; V : B := True);
   procedure Set_Is_Hidden_Open_Scope            (Id : E; V : B := True);
   procedure Set_Is_Immediately_Visible          (Id : E; V : B := True);
   procedure Set_Is_Implementation_Defined       (Id : E; V : B := True);
   procedure Set_Is_Imported                     (Id : E; V : B := True);
   procedure Set_Is_Inlined                      (Id : E; V : B := True);
   procedure Set_Is_Instantiated                 (Id : E; V : B := True);
   procedure Set_Is_Interface                    (Id : E; V : B := True);
   procedure Set_Is_Internal                     (Id : E; V : B := True);
   procedure Set_Is_Interrupt_Handler            (Id : E; V : B := True);
   procedure Set_Is_Intrinsic_Subprogram         (Id : E; V : B := True);
   procedure Set_Is_Itype                        (Id : E; V : B := True);
   procedure Set_Is_Known_Non_Null               (Id : E; V : B := True);
   procedure Set_Is_Known_Null                   (Id : E; V : B := True);
   procedure Set_Is_Known_Valid                  (Id : E; V : B := True);
   procedure Set_Is_Limited_Composite            (Id : E; V : B := True);
   procedure Set_Is_Limited_Interface            (Id : E; V : B := True);
   procedure Set_Is_Limited_Record               (Id : E; V : B := True);
   procedure Set_Is_Local_Anonymous_Access       (Id : E; V : B := True);
   procedure Set_Is_Machine_Code_Subprogram      (Id : E; V : B := True);
   procedure Set_Is_Non_Static_Subtype           (Id : E; V : B := True);
   procedure Set_Is_Null_Init_Proc               (Id : E; V : B := True);
   procedure Set_Is_Obsolescent                  (Id : E; V : B := True);
   procedure Set_Is_Only_Out_Parameter           (Id : E; V : B := True);
   procedure Set_Is_Optional_Parameter           (Id : E; V : B := True);
   procedure Set_Is_Package_Body_Entity          (Id : E; V : B := True);
   procedure Set_Is_Packed                       (Id : E; V : B := True);
   procedure Set_Is_Packed_Array_Type            (Id : E; V : B := True);
   procedure Set_Is_Potentially_Use_Visible      (Id : E; V : B := True);
   procedure Set_Is_Preelaborated                (Id : E; V : B := True);
   procedure Set_Is_Primitive                    (Id : E; V : B := True);
   procedure Set_Is_Primitive_Wrapper            (Id : E; V : B := True);
   procedure Set_Is_Private_Composite            (Id : E; V : B := True);
   procedure Set_Is_Private_Descendant           (Id : E; V : B := True);
   procedure Set_Is_Private_Primitive            (Id : E; V : B := True);
   procedure Set_Is_Processed_Transient          (Id : E; V : B := True);
   procedure Set_Is_Public                       (Id : E; V : B := True);
   procedure Set_Is_Pure                         (Id : E; V : B := True);
   procedure Set_Is_Pure_Unit_Access_Type        (Id : E; V : B := True);
   procedure Set_Is_RACW_Stub_Type               (Id : E; V : B := True);
   procedure Set_Is_Raised                       (Id : E; V : B := True);
   procedure Set_Is_Remote_Call_Interface        (Id : E; V : B := True);
   procedure Set_Is_Remote_Types                 (Id : E; V : B := True);
   procedure Set_Is_Renaming_Of_Object           (Id : E; V : B := True);
   procedure Set_Is_Return_Object                (Id : E; V : B := True);
   procedure Set_Is_Safe_To_Reevaluate           (Id : E; V : B := True);
   procedure Set_Is_Shared_Passive               (Id : E; V : B := True);
   procedure Set_Is_Statically_Allocated         (Id : E; V : B := True);
   procedure Set_Is_Tag                          (Id : E; V : B := True);
   procedure Set_Is_Tagged_Type                  (Id : E; V : B := True);
   procedure Set_Is_Thunk                        (Id : E; V : B := True);
   procedure Set_Is_Trivial_Subprogram           (Id : E; V : B := True);
   procedure Set_Is_True_Constant                (Id : E; V : B := True);
   procedure Set_Is_Unchecked_Union              (Id : E; V : B := True);
   procedure Set_Is_Underlying_Record_View       (Id : E; V : B := True);
   procedure Set_Is_Unsigned_Type                (Id : E; V : B := True);
   procedure Set_Is_VMS_Exception                (Id : E; V : B := True);
   procedure Set_Is_Valued_Procedure             (Id : E; V : B := True);
   procedure Set_Is_Visible_Child_Unit           (Id : E; V : B := True);
   procedure Set_Is_Visible_Formal               (Id : E; V : B := True);
   procedure Set_Is_Volatile                     (Id : E; V : B := True);
   procedure Set_Itype_Printed                   (Id : E; V : B := True);
   procedure Set_Kill_Elaboration_Checks         (Id : E; V : B := True);
   procedure Set_Kill_Range_Checks               (Id : E; V : B := True);
   procedure Set_Known_To_Have_Preelab_Init      (Id : E; V : B := True);
   procedure Set_Last_Assignment                 (Id : E; V : N);
   procedure Set_Last_Entity                     (Id : E; V : E);
   procedure Set_Limited_View                    (Id : E; V : E);
   procedure Set_Lit_Indexes                     (Id : E; V : E);
   procedure Set_Lit_Strings                     (Id : E; V : E);
   procedure Set_Low_Bound_Tested                (Id : E; V : B := True);
   procedure Set_Machine_Radix_10                (Id : E; V : B := True);
   procedure Set_Master_Id                       (Id : E; V : E);
   procedure Set_Materialize_Entity              (Id : E; V : B := True);
   procedure Set_Mechanism                       (Id : E; V : M);
   procedure Set_Modulus                         (Id : E; V : U);
   procedure Set_Must_Be_On_Byte_Boundary        (Id : E; V : B := True);
   procedure Set_Must_Have_Preelab_Init          (Id : E; V : B := True);
   procedure Set_Needs_Debug_Info                (Id : E; V : B := True);
   procedure Set_Needs_No_Actuals                (Id : E; V : B := True);
   procedure Set_Never_Set_In_Source             (Id : E; V : B := True);
   procedure Set_Next_Inlined_Subprogram         (Id : E; V : E);
   procedure Set_No_Pool_Assigned                (Id : E; V : B := True);
   procedure Set_No_Return                       (Id : E; V : B := True);
   procedure Set_No_Strict_Aliasing              (Id : E; V : B := True);
   procedure Set_Non_Binary_Modulus              (Id : E; V : B := True);
   procedure Set_Non_Limited_View                (Id : E; V : E);
   procedure Set_Nonzero_Is_True                 (Id : E; V : B := True);
   procedure Set_Normalized_First_Bit            (Id : E; V : U);
   procedure Set_Normalized_Position             (Id : E; V : U);
   procedure Set_Normalized_Position_Max         (Id : E; V : U);
   procedure Set_OK_To_Rename                    (Id : E; V : B := True);
   procedure Set_OK_To_Reorder_Components        (Id : E; V : B := True);
   procedure Set_Optimize_Alignment_Space        (Id : E; V : B := True);
   procedure Set_Optimize_Alignment_Time         (Id : E; V : B := True);
   procedure Set_Original_Access_Type            (Id : E; V : E);
   procedure Set_Original_Array_Type             (Id : E; V : E);
   procedure Set_Original_Record_Component       (Id : E; V : E);
   procedure Set_Overlays_Constant               (Id : E; V : B := True);
   procedure Set_Overridden_Operation            (Id : E; V : E);
   procedure Set_PPC_Wrapper                     (Id : E; V : E);
   procedure Set_Package_Instantiation           (Id : E; V : N);
   procedure Set_Packed_Array_Type               (Id : E; V : E);
   procedure Set_Parent_Subtype                  (Id : E; V : E);
   procedure Set_Postcondition_Proc              (Id : E; V : E);
   procedure Set_Prival                          (Id : E; V : E);
   procedure Set_Prival_Link                     (Id : E; V : E);
   procedure Set_Private_Dependents              (Id : E; V : L);
   procedure Set_Private_View                    (Id : E; V : N);
   procedure Set_Protected_Body_Subprogram       (Id : E; V : E);
   procedure Set_Protected_Formal                (Id : E; V : E);
   procedure Set_Protection_Object               (Id : E; V : E);
   procedure Set_RM_Size                         (Id : E; V : U);
   procedure Set_Reachable                       (Id : E; V : B := True);
   procedure Set_Referenced                      (Id : E; V : B := True);
   procedure Set_Referenced_As_LHS               (Id : E; V : B := True);
   procedure Set_Referenced_As_Out_Parameter     (Id : E; V : B := True);
   procedure Set_Register_Exception_Call         (Id : E; V : N);
   procedure Set_Related_Array_Object            (Id : E; V : E);
   procedure Set_Related_Expression              (Id : E; V : N);
   procedure Set_Related_Instance                (Id : E; V : E);
   procedure Set_Related_Type                    (Id : E; V : E);
   procedure Set_Relative_Deadline_Variable      (Id : E; V : E);
   procedure Set_Renamed_Entity                  (Id : E; V : N);
   procedure Set_Renamed_In_Spec                 (Id : E; V : B := True);
   procedure Set_Renamed_Object                  (Id : E; V : N);
   procedure Set_Renaming_Map                    (Id : E; V : U);
   procedure Set_Requires_Overriding             (Id : E; V : B := True);
   procedure Set_Return_Applies_To               (Id : E; V : N);
   procedure Set_Return_Present                  (Id : E; V : B := True);
   procedure Set_Returns_By_Ref                  (Id : E; V : B := True);
   procedure Set_Reverse_Bit_Order               (Id : E; V : B := True);
   procedure Set_Scalar_Range                    (Id : E; V : N);
   procedure Set_Scale_Value                     (Id : E; V : U);
   procedure Set_Scope_Depth_Value               (Id : E; V : U);
   procedure Set_Sec_Stack_Needed_For_Return     (Id : E; V : B := True);
   procedure Set_Shadow_Entities                 (Id : E; V : S);
   procedure Set_Shared_Var_Procs_Instance       (Id : E; V : E);
   procedure Set_Size_Check_Code                 (Id : E; V : N);
   procedure Set_Size_Depends_On_Discriminant    (Id : E; V : B := True);
   procedure Set_Size_Known_At_Compile_Time      (Id : E; V : B := True);
   procedure Set_Small_Value                     (Id : E; V : R);
   procedure Set_Spec_Entity                     (Id : E; V : E);
   procedure Set_Static_Elaboration_Desired      (Id : E; V : B);
   procedure Set_Static_Initialization           (Id : E; V : N);
   procedure Set_Static_Predicate                (Id : E; V : S);
   procedure Set_Status_Flag_Or_Transient_Decl   (Id : E; V : E);
   procedure Set_Storage_Size_Variable           (Id : E; V : E);
   procedure Set_Stored_Constraint               (Id : E; V : L);
   procedure Set_Strict_Alignment                (Id : E; V : B := True);
   procedure Set_String_Literal_Length           (Id : E; V : U);
   procedure Set_String_Literal_Low_Bound        (Id : E; V : N);
   procedure Set_Subprograms_For_Type            (Id : E; V : E);
   procedure Set_Suppress_Elaboration_Warnings   (Id : E; V : B := True);
   procedure Set_Suppress_Initialization         (Id : E; V : B := True);
   procedure Set_Suppress_Style_Checks           (Id : E; V : B := True);
   procedure Set_Suppress_Value_Tracking_On_Call (Id : E; V : B := True);
   procedure Set_Task_Body_Procedure             (Id : E; V : N);
   procedure Set_Treat_As_Volatile               (Id : E; V : B := True);
   procedure Set_Underlying_Full_View            (Id : E; V : E);
   procedure Set_Underlying_Record_View          (Id : E; V : E);
   procedure Set_Universal_Aliasing              (Id : E; V : B := True);
   procedure Set_Unset_Reference                 (Id : E; V : N);
   procedure Set_Used_As_Generic_Actual          (Id : E; V : B := True);
   procedure Set_Uses_Lock_Free                  (Id : E; V : B := True);
   procedure Set_Uses_Sec_Stack                  (Id : E; V : B := True);
   procedure Set_Warnings_Off                    (Id : E; V : B := True);
   procedure Set_Warnings_Off_Used               (Id : E; V : B := True);
   procedure Set_Warnings_Off_Used_Unmodified    (Id : E; V : B := True);
   procedure Set_Warnings_Off_Used_Unreferenced  (Id : E; V : B := True);
   procedure Set_Was_Hidden                      (Id : E; V : B := True);
   procedure Set_Wrapped_Entity                  (Id : E; V : E);

   ---------------------------------------------------
   -- Access to Subprograms in Subprograms_For_Type --
   ---------------------------------------------------

   function Invariant_Procedure                 (Id : E) return N;
   function Predicate_Function                  (Id : E) return N;

   procedure Set_Invariant_Procedure            (Id : E; V : E);
   procedure Set_Predicate_Function             (Id : E; V : E);

   -----------------------------------
   -- Field Initialization Routines --
   -----------------------------------

   --  These routines are overloadings of some of the above Set procedures
   --  where the argument is normally a Uint. The overloadings take an Int
   --  parameter instead, and appropriately convert it. There are also
   --  versions that implicitly initialize to the appropriate "not set"
   --  value. The not set (unknown) values are as follows:

   --    Alignment                 Uint_0
   --    Component_Size            Uint_0
   --    Component_Bit_Offset      No_Uint
   --    Digits_Value              Uint_0
   --    Esize                     Uint_0
   --    Normalized_First_Bit      No_Uint
   --    Normalized_Position       No_Uint
   --    Normalized_Position_Max   No_Uint
   --    RM_Size                   Uint_0

   --  It would be cleaner to use No_Uint in all these cases, but historically
   --  we chose to use Uint_0 at first, and the change over will take time ???
   --  This is particularly true for the RM_Size field, where a value of zero
   --  is legitimate and causes some kludges around the code.

   --  Contrary to the corresponding Set procedures above, these routines
   --  do NOT check the entity kind of their argument, instead they set the
   --  underlying Uint fields directly (this allows them to be used for
   --  entities whose Ekind has not been set yet).

   procedure Init_Alignment                (Id : E; V : Int);
   procedure Init_Component_Size           (Id : E; V : Int);
   procedure Init_Component_Bit_Offset     (Id : E; V : Int);
   procedure Init_Digits_Value             (Id : E; V : Int);
   procedure Init_Esize                    (Id : E; V : Int);
   procedure Init_Normalized_First_Bit     (Id : E; V : Int);
   procedure Init_Normalized_Position      (Id : E; V : Int);
   procedure Init_Normalized_Position_Max  (Id : E; V : Int);
   procedure Init_RM_Size                  (Id : E; V : Int);

   procedure Init_Alignment                (Id : E);
   procedure Init_Component_Size           (Id : E);
   procedure Init_Component_Bit_Offset     (Id : E);
   procedure Init_Digits_Value             (Id : E);
   procedure Init_Esize                    (Id : E);
   procedure Init_Normalized_First_Bit     (Id : E);
   procedure Init_Normalized_Position      (Id : E);
   procedure Init_Normalized_Position_Max  (Id : E);
   procedure Init_RM_Size                  (Id : E);

   procedure Init_Size_Align (Id : E);
   --  This procedure initializes both size fields and the alignment
   --  field to all be Unknown.

   procedure Init_Object_Size_Align (Id : E);
   --  Same as Init_Size_Align except RM_Size field (which is only for types)
   --  is unaffected.

   procedure Init_Size (Id : E; V : Int);
   --  Initialize both the Esize and RM_Size fields of E to V

   procedure Init_Component_Location (Id : E);
   --  Initializes all fields describing the location of a component
   --  (Normalized_Position, Component_Bit_Offset, Normalized_First_Bit,
   --  Normalized_Position_Max, Esize) to all be Unknown.

   ---------------
   -- Iterators --
   ---------------

   --  The call to Next_xxx (obj) is equivalent to obj := Next_xxx (obj)
   --  We define the set of Proc_Next_xxx routines simply for the purposes
   --  of inlining them without necessarily inlining the function.

   procedure Proc_Next_Component                 (N : in out Node_Id);
   procedure Proc_Next_Component_Or_Discriminant (N : in out Node_Id);
   procedure Proc_Next_Discriminant              (N : in out Node_Id);
   procedure Proc_Next_Formal                    (N : in out Node_Id);
   procedure Proc_Next_Formal_With_Extras        (N : in out Node_Id);
   procedure Proc_Next_Index                     (N : in out Node_Id);
   procedure Proc_Next_Inlined_Subprogram        (N : in out Node_Id);
   procedure Proc_Next_Literal                   (N : in out Node_Id);
   procedure Proc_Next_Stored_Discriminant       (N : in out Node_Id);

   pragma Inline (Proc_Next_Component);
   pragma Inline (Proc_Next_Component_Or_Discriminant);
   pragma Inline (Proc_Next_Discriminant);
   pragma Inline (Proc_Next_Formal);
   pragma Inline (Proc_Next_Formal_With_Extras);
   pragma Inline (Proc_Next_Index);
   pragma Inline (Proc_Next_Inlined_Subprogram);
   pragma Inline (Proc_Next_Literal);
   pragma Inline (Proc_Next_Stored_Discriminant);

   procedure Next_Component                 (N : in out Node_Id)
     renames Proc_Next_Component;

   procedure Next_Component_Or_Discriminant (N : in out Node_Id)
     renames Proc_Next_Component_Or_Discriminant;

   procedure Next_Discriminant              (N : in out Node_Id)
     renames Proc_Next_Discriminant;

   procedure Next_Formal                    (N : in out Node_Id)
     renames Proc_Next_Formal;

   procedure Next_Formal_With_Extras        (N : in out Node_Id)
     renames Proc_Next_Formal_With_Extras;

   procedure Next_Index                     (N : in out Node_Id)
     renames Proc_Next_Index;

   procedure Next_Inlined_Subprogram        (N : in out Node_Id)
     renames Proc_Next_Inlined_Subprogram;

   procedure Next_Literal                   (N : in out Node_Id)
     renames Proc_Next_Literal;

   procedure Next_Stored_Discriminant       (N : in out Node_Id)
     renames Proc_Next_Stored_Discriminant;

   ---------------------------
   -- Testing Warning Flags --
   ---------------------------

   --  These routines are to be used rather than testing flags Warnings_Off,
   --  Has_Pragma_Unmodified, Has_Pragma_Unreferenced. They deal with setting
   --  the flags Warnings_Off_Used[_Unmodified|Unreferenced] for later access.

   function Has_Warnings_Off (E : Entity_Id) return Boolean;
   --  If Warnings_Off is set on E, then returns True and also sets the flag
   --  Warnings_Off_Used on E. If Warnings_Off is not set on E, returns False
   --  and has no side effect.

   function Has_Unmodified (E : Entity_Id) return Boolean;
   --  If flag Has_Pragma_Unmodified is set on E, returns True with no side
   --  effects. Otherwise if Warnings_Off is set on E, returns True and also
   --  sets the flag Warnings_Off_Used_Unmodified on E. If neither of the flags
   --  Warnings_Off nor Has_Pragma_Unmodified is set, returns False with no
   --  side effects.

   function Has_Unreferenced (E : Entity_Id) return Boolean;
   --  If flag Has_Pragma_Unreferenced is set on E, returns True with no side
   --  effects. Otherwise if Warnings_Off is set on E, returns True and also
   --  sets the flag Warnings_Off_Used_Unreferenced on E. If neither of the
   --  flags Warnings_Off nor Has_Pragma_Unreferenced is set, returns False
   --  with no side effects.

   ----------------------------------------------
   -- Subprograms for Accessing Rep Item Chain --
   ----------------------------------------------

   --  The First_Rep_Item field of every entity points to a linked list (linked
   --  through Next_Rep_Item) of representation pragmas, attribute definition
   --  clauses, representation clauses, and aspect specifications that apply to
   --  the item. Note that in the case of types, it is assumed that any such
   --  rep items for a base type also apply to all subtypes. This is achieved
   --  by having the chain for subtypes link onto the chain for the base type,
   --  so that new entries for the subtype are added at the start of the chain.
   --
   --  Note: aspect specification nodes are linked only when evaluation of the
   --  expression is deferred to the freeze point. For further details see
   --  Sem_Ch13.Analyze_Aspect_Specifications.

   function Get_Attribute_Definition_Clause
     (E  : Entity_Id;
      Id : Attribute_Id) return Node_Id;
   --  Searches the Rep_Item chain for a given entity E, for an instance of an
   --  attribute definition clause with the given attribute Id. If found, the
   --  value returned is the N_Attribute_Definition_Clause node, otherwise
   --  Empty is returned.

   function Get_Record_Representation_Clause (E : Entity_Id) return Node_Id;
   --  Searches the Rep_Item chain for a given entity E, for a record
   --  representation clause, and if found, returns it. Returns Empty
   --  if no such clause is found.

   function Present_In_Rep_Item (E : Entity_Id; N : Node_Id) return Boolean;
   --  Return True if N is present in the Rep_Item chain for a given entity E

   procedure Record_Rep_Item (E : Entity_Id; N : Node_Id);
   --  N is the node for a representation pragma, representation clause, an
   --  attribute definition clause, or an aspect specification that applies to
   --  entity E. This procedure links the node N onto the Rep_Item chain for
   --  entity E. Note that it is an error to call this procedure with E being
   --  overloadable, and N being a pragma that applies to multiple overloadable
   --  entities (Convention, Interface, Inline, Inline_Always, Import, Export,
   --  External). This is not allowed even in the case where the entity is not
   --  overloaded, since we can't rely on it being present in the overloaded
   --  case, it is not useful to have it present in the non-overloaded case.

   -------------------------------
   -- Miscellaneous Subprograms --
   -------------------------------

   procedure Append_Entity (Id : Entity_Id; V : Entity_Id);
   --  Add an entity to the list of entities declared in the scope V

   function Get_Full_View (T : Entity_Id) return Entity_Id;
   --  If T is an incomplete type and the full declaration has been seen, or
   --  is the name of a class_wide type whose root is incomplete, return the
   --  corresponding full declaration, else return T itself.

   function Is_Entity_Name (N : Node_Id) return Boolean;
   --  Test if the node N is the name of an entity (i.e. is an identifier,
   --  expanded name, or an attribute reference that returns an entity).

   function Next_Index (Id : Node_Id) return Node_Id;
   --  Given an index from a previous call to First_Index or Next_Index,
   --  returns a node representing the occurrence of the next index subtype,
   --  or Empty if there are no more index subtypes.

   function Scope_Depth (Id : Entity_Id) return Uint;
   --  Returns the scope depth value of the Id, unless the Id is a record
   --  type, in which case it returns the scope depth of the record scope.

   function Subtype_Kind (K : Entity_Kind) return Entity_Kind;
   --  Given an entity_kind K this function returns the entity_kind
   --  corresponding to subtype kind of the type represented by K. For
   --  example if K is E_Signed_Integer_Type then E_Signed_Integer_Subtype
   --  is returned. If K is already a subtype kind it itself is returned. An
   --  internal error is generated if no such correspondence exists for K.

   ----------------------------------
   -- Debugging Output Subprograms --
   ----------------------------------

   procedure Write_Entity_Flags (Id : Entity_Id; Prefix : String);
   --  Writes a series of entries giving a line for each flag that is
   --  set to True. Each line is prefixed by the given string

   procedure Write_Entity_Info (Id : Entity_Id; Prefix : String);
   --  A debugging procedure to write out information about an entity

   procedure Write_Field6_Name  (Id : Entity_Id);
   procedure Write_Field7_Name  (Id : Entity_Id);
   procedure Write_Field8_Name  (Id : Entity_Id);
   procedure Write_Field9_Name  (Id : Entity_Id);
   procedure Write_Field10_Name (Id : Entity_Id);
   procedure Write_Field11_Name (Id : Entity_Id);
   procedure Write_Field12_Name (Id : Entity_Id);
   procedure Write_Field13_Name (Id : Entity_Id);
   procedure Write_Field14_Name (Id : Entity_Id);
   procedure Write_Field15_Name (Id : Entity_Id);
   procedure Write_Field16_Name (Id : Entity_Id);
   procedure Write_Field17_Name (Id : Entity_Id);
   procedure Write_Field18_Name (Id : Entity_Id);
   procedure Write_Field19_Name (Id : Entity_Id);
   procedure Write_Field20_Name (Id : Entity_Id);
   procedure Write_Field21_Name (Id : Entity_Id);
   procedure Write_Field22_Name (Id : Entity_Id);
   procedure Write_Field23_Name (Id : Entity_Id);
   procedure Write_Field24_Name (Id : Entity_Id);
   procedure Write_Field25_Name (Id : Entity_Id);
   procedure Write_Field26_Name (Id : Entity_Id);
   procedure Write_Field27_Name (Id : Entity_Id);
   procedure Write_Field28_Name (Id : Entity_Id);
   procedure Write_Field29_Name (Id : Entity_Id);
   --  These routines are used in Treepr to output a nice symbolic name for
   --  the given field, depending on the Ekind. No blanks or end of lines are
   --  output, just the characters of the field name.

   --------------------
   -- Inline Pragmas --
   --------------------

   --  Note that these inline pragmas are referenced by the XEINFO utility
   --  program in preparing the corresponding C header, and only those
   --  subprograms meeting the requirements documented in the section on
   --  XEINFO may be referenced in this section.

   pragma Inline (Accept_Address);
   pragma Inline (Access_Disp_Table);
   pragma Inline (Actual_Subtype);
   pragma Inline (Address_Taken);
   pragma Inline (Alias);
   pragma Inline (Alignment);
   pragma Inline (Associated_Formal_Package);
   pragma Inline (Associated_Node_For_Itype);
   pragma Inline (Associated_Storage_Pool);
   pragma Inline (Barrier_Function);
   pragma Inline (Block_Node);
   pragma Inline (Body_Entity);
   pragma Inline (Body_Needed_For_SAL);
   pragma Inline (CR_Discriminant);
   pragma Inline (C_Pass_By_Copy);
   pragma Inline (Can_Never_Be_Null);
   pragma Inline (Can_Use_Internal_Rep);
   pragma Inline (Checks_May_Be_Suppressed);
   pragma Inline (Class_Wide_Type);
   pragma Inline (Cloned_Subtype);
   pragma Inline (Component_Bit_Offset);
   pragma Inline (Component_Clause);
   pragma Inline (Component_Size);
   pragma Inline (Component_Type);
   pragma Inline (Contract);
   pragma Inline (Corresponding_Concurrent_Type);
   pragma Inline (Corresponding_Discriminant);
   pragma Inline (Corresponding_Equality);
   pragma Inline (Corresponding_Protected_Entry);
   pragma Inline (Corresponding_Record_Type);
   pragma Inline (Corresponding_Remote_Type);
   pragma Inline (Current_Use_Clause);
   pragma Inline (Current_Value);
   pragma Inline (DTC_Entity);
   pragma Inline (DT_Entry_Count);
   pragma Inline (DT_Offset_To_Top_Func);
   pragma Inline (DT_Position);
   pragma Inline (Debug_Info_Off);
   pragma Inline (Debug_Renaming_Link);
   pragma Inline (Default_Aspect_Component_Value);
   pragma Inline (Default_Aspect_Value);
   pragma Inline (Default_Expr_Function);
   pragma Inline (Default_Expressions_Processed);
   pragma Inline (Default_Value);
   pragma Inline (Delay_Cleanups);
   pragma Inline (Delay_Subprogram_Descriptors);
   pragma Inline (Delta_Value);
   pragma Inline (Dependent_Instances);
   pragma Inline (Depends_On_Private);
   pragma Inline (Digits_Value);
   pragma Inline (Direct_Primitive_Operations);
   pragma Inline (Directly_Designated_Type);
   pragma Inline (Discard_Names);
   pragma Inline (Discriminal);
   pragma Inline (Discriminal_Link);
   pragma Inline (Discriminant_Checking_Func);
   pragma Inline (Discriminant_Constraint);
   pragma Inline (Discriminant_Default_Value);
   pragma Inline (Discriminant_Number);
   pragma Inline (Dispatch_Table_Wrappers);
   pragma Inline (Elaborate_Body_Desirable);
   pragma Inline (Elaboration_Entity);
   pragma Inline (Elaboration_Entity_Required);
   pragma Inline (Enclosing_Scope);
   pragma Inline (Entry_Accepted);
   pragma Inline (Entry_Bodies_Array);
   pragma Inline (Entry_Cancel_Parameter);
   pragma Inline (Entry_Component);
   pragma Inline (Entry_Formal);
   pragma Inline (Entry_Index_Constant);
   pragma Inline (Entry_Index_Type);
   pragma Inline (Entry_Parameters_Type);
   pragma Inline (Enum_Pos_To_Rep);
   pragma Inline (Enumeration_Pos);
   pragma Inline (Enumeration_Rep);
   pragma Inline (Enumeration_Rep_Expr);
   pragma Inline (Equivalent_Type);
   pragma Inline (Esize);
   pragma Inline (Exception_Code);
   pragma Inline (Extra_Accessibility);
   pragma Inline (Extra_Accessibility_Of_Result);
   pragma Inline (Extra_Constrained);
   pragma Inline (Extra_Formal);
   pragma Inline (Extra_Formals);
   pragma Inline (Finalization_Master);
   pragma Inline (Finalizer);
   pragma Inline (First_Entity);
   pragma Inline (First_Exit_Statement);
   pragma Inline (First_Index);
   pragma Inline (First_Literal);
   pragma Inline (First_Optional_Parameter);
   pragma Inline (First_Private_Entity);
   pragma Inline (First_Rep_Item);
   pragma Inline (Freeze_Node);
   pragma Inline (From_With_Type);
   pragma Inline (Full_View);
   pragma Inline (Generic_Homonym);
   pragma Inline (Generic_Renamings);
   pragma Inline (Handler_Records);
   pragma Inline (Has_Aliased_Components);
   pragma Inline (Has_Alignment_Clause);
   pragma Inline (Has_All_Calls_Remote);
   pragma Inline (Has_Anon_Block_Suffix);
   pragma Inline (Has_Anonymous_Master);
   pragma Inline (Has_Atomic_Components);
   pragma Inline (Has_Biased_Representation);
   pragma Inline (Has_Completion);
   pragma Inline (Has_Completion_In_Body);
   pragma Inline (Has_Complex_Representation);
   pragma Inline (Has_Component_Size_Clause);
   pragma Inline (Has_Constrained_Partial_View);
   pragma Inline (Has_Contiguous_Rep);
   pragma Inline (Has_Controlled_Component);
   pragma Inline (Has_Controlling_Result);
   pragma Inline (Has_Convention_Pragma);
   pragma Inline (Has_Default_Aspect);
   pragma Inline (Has_Delayed_Aspects);
   pragma Inline (Has_Delayed_Freeze);
   pragma Inline (Has_Discriminants);
   pragma Inline (Has_Dispatch_Table);
   pragma Inline (Has_Enumeration_Rep_Clause);
   pragma Inline (Has_Exit);
   pragma Inline (Has_External_Tag_Rep_Clause);
   pragma Inline (Has_Forward_Instantiation);
   pragma Inline (Has_Fully_Qualified_Name);
   pragma Inline (Has_Gigi_Rep_Item);
   pragma Inline (Has_Homonym);
   pragma Inline (Has_Implicit_Dereference);
   pragma Inline (Has_Inheritable_Invariants);
   pragma Inline (Has_Initial_Value);
   pragma Inline (Has_Invariants);
   pragma Inline (Has_Machine_Radix_Clause);
   pragma Inline (Has_Master_Entity);
   pragma Inline (Has_Missing_Return);
   pragma Inline (Has_Nested_Block_With_Handler);
   pragma Inline (Has_Non_Standard_Rep);
   pragma Inline (Has_Object_Size_Clause);
   pragma Inline (Has_Per_Object_Constraint);
   pragma Inline (Has_Persistent_BSS);
   pragma Inline (Has_Postconditions);
   pragma Inline (Has_Pragma_Controlled);
   pragma Inline (Has_Pragma_Elaborate_Body);
   pragma Inline (Has_Pragma_Inline);
   pragma Inline (Has_Pragma_Inline_Always);
   pragma Inline (Has_Pragma_Ordered);
   pragma Inline (Has_Pragma_Pack);
   pragma Inline (Has_Pragma_Preelab_Init);
   pragma Inline (Has_Pragma_Pure);
   pragma Inline (Has_Pragma_Pure_Function);
   pragma Inline (Has_Pragma_Thread_Local_Storage);
   pragma Inline (Has_Pragma_Unmodified);
   pragma Inline (Has_Pragma_Unreferenced);
   pragma Inline (Has_Pragma_Unreferenced_Objects);
   pragma Inline (Has_Predicates);
   pragma Inline (Has_Primitive_Operations);
   pragma Inline (Has_Private_Ancestor);
   pragma Inline (Has_Private_Declaration);
   pragma Inline (Has_Qualified_Name);
   pragma Inline (Has_RACW);
   pragma Inline (Has_Record_Rep_Clause);
   pragma Inline (Has_Recursive_Call);
   pragma Inline (Has_Size_Clause);
   pragma Inline (Has_Small_Clause);
   pragma Inline (Has_Specified_Layout);
   pragma Inline (Has_Specified_Stream_Input);
   pragma Inline (Has_Specified_Stream_Output);
   pragma Inline (Has_Specified_Stream_Read);
   pragma Inline (Has_Specified_Stream_Write);
   pragma Inline (Has_Static_Discriminants);
   pragma Inline (Has_Storage_Size_Clause);
   pragma Inline (Has_Stream_Size_Clause);
   pragma Inline (Has_Subprogram_Descriptor);
   pragma Inline (Has_Task);
   pragma Inline (Has_Thunks);
   pragma Inline (Has_Unchecked_Union);
   pragma Inline (Has_Unknown_Discriminants);
   pragma Inline (Has_Up_Level_Access);
   pragma Inline (Has_Volatile_Components);
   pragma Inline (Has_Xref_Entry);
   pragma Inline (Hiding_Loop_Variable);
   pragma Inline (Homonym);
   pragma Inline (In_Package_Body);
   pragma Inline (In_Private_Part);
   pragma Inline (In_Use);
   pragma Inline (Inner_Instances);
   pragma Inline (Interface_Alias);
   pragma Inline (Interface_Name);
   pragma Inline (Interfaces);
   pragma Inline (Is_AST_Entry);
   pragma Inline (Is_Abstract_Subprogram);
   pragma Inline (Is_Abstract_Type);
   pragma Inline (Is_Access_Constant);
   pragma Inline (Is_Access_Protected_Subprogram_Type);
   pragma Inline (Is_Access_Subprogram_Type);
   pragma Inline (Is_Access_Type);
   pragma Inline (Is_Ada_2005_Only);
   pragma Inline (Is_Ada_2012_Only);
   pragma Inline (Is_Aggregate_Type);
   pragma Inline (Is_Aliased);
   pragma Inline (Is_Array_Type);
   pragma Inline (Is_Assignable);
   pragma Inline (Is_Asynchronous);
   pragma Inline (Is_Atomic);
   pragma Inline (Is_Bit_Packed_Array);
   pragma Inline (Is_CPP_Class);
   pragma Inline (Is_Called);
   pragma Inline (Is_Character_Type);
   pragma Inline (Is_Child_Unit);
   pragma Inline (Is_Class_Wide_Equivalent_Type);
   pragma Inline (Is_Class_Wide_Type);
   pragma Inline (Is_Compilation_Unit);
   pragma Inline (Is_Completely_Hidden);
   pragma Inline (Is_Composite_Type);
   pragma Inline (Is_Concurrent_Body);
   pragma Inline (Is_Concurrent_Record_Type);
   pragma Inline (Is_Concurrent_Type);
   pragma Inline (Is_Constr_Subt_For_UN_Aliased);
   pragma Inline (Is_Constr_Subt_For_U_Nominal);
   pragma Inline (Is_Constrained);
   pragma Inline (Is_Constructor);
   pragma Inline (Is_Controlled);
   pragma Inline (Is_Controlling_Formal);
   pragma Inline (Is_Decimal_Fixed_Point_Type);
   pragma Inline (Is_Descendent_Of_Address);
   pragma Inline (Is_Digits_Type);
   pragma Inline (Is_Discrete_Or_Fixed_Point_Type);
   pragma Inline (Is_Discrete_Type);
   pragma Inline (Is_Discrim_SO_Function);
   pragma Inline (Is_Dispatch_Table_Entity);
   pragma Inline (Is_Dispatching_Operation);
   pragma Inline (Is_Elementary_Type);
   pragma Inline (Is_Eliminated);
   pragma Inline (Is_Entry);
   pragma Inline (Is_Entry_Formal);
   pragma Inline (Is_Enumeration_Type);
   pragma Inline (Is_Exported);
   pragma Inline (Is_First_Subtype);
   pragma Inline (Is_Fixed_Point_Type);
   pragma Inline (Is_Floating_Point_Type);
   pragma Inline (Is_For_Access_Subtype);
   pragma Inline (Is_Formal);
   pragma Inline (Is_Formal_Object);
   pragma Inline (Is_Formal_Subprogram);
   pragma Inline (Is_Frozen);
   pragma Inline (Is_Generic_Actual_Type);
   pragma Inline (Is_Generic_Instance);
   pragma Inline (Is_Generic_Subprogram);
   pragma Inline (Is_Generic_Type);
   pragma Inline (Is_Generic_Unit);
   pragma Inline (Is_Hidden);
   pragma Inline (Is_Hidden_Open_Scope);
   pragma Inline (Is_Immediately_Visible);
   pragma Inline (Is_Implementation_Defined);
   pragma Inline (Is_Imported);
   pragma Inline (Is_Incomplete_Or_Private_Type);
   pragma Inline (Is_Incomplete_Type);
   pragma Inline (Is_Inlined);
   pragma Inline (Is_Instantiated);
   pragma Inline (Is_Integer_Type);
   pragma Inline (Is_Interface);
   pragma Inline (Is_Internal);
   pragma Inline (Is_Interrupt_Handler);
   pragma Inline (Is_Intrinsic_Subprogram);
   pragma Inline (Is_Itype);
   pragma Inline (Is_Known_Non_Null);
   pragma Inline (Is_Known_Null);
   pragma Inline (Is_Known_Valid);
   pragma Inline (Is_Limited_Composite);
   pragma Inline (Is_Limited_Interface);
   pragma Inline (Is_Limited_Record);
   pragma Inline (Is_Local_Anonymous_Access);
   pragma Inline (Is_Machine_Code_Subprogram);
   pragma Inline (Is_Modular_Integer_Type);
   pragma Inline (Is_Named_Number);
   pragma Inline (Is_Non_Static_Subtype);
   pragma Inline (Is_Null_Init_Proc);
   pragma Inline (Is_Numeric_Type);
   pragma Inline (Is_Object);
   pragma Inline (Is_Obsolescent);
   pragma Inline (Is_Only_Out_Parameter);
   pragma Inline (Is_Optional_Parameter);
   pragma Inline (Is_Ordinary_Fixed_Point_Type);
   pragma Inline (Is_Overloadable);
   pragma Inline (Is_Package_Body_Entity);
   pragma Inline (Is_Packed);
   pragma Inline (Is_Packed_Array_Type);
   pragma Inline (Is_Potentially_Use_Visible);
   pragma Inline (Is_Preelaborated);
   pragma Inline (Is_Primitive);
   pragma Inline (Is_Primitive_Wrapper);
   pragma Inline (Is_Private_Composite);
   pragma Inline (Is_Private_Descendant);
   pragma Inline (Is_Private_Primitive);
   pragma Inline (Is_Private_Type);
   pragma Inline (Is_Processed_Transient);
   pragma Inline (Is_Protected_Type);
   pragma Inline (Is_Public);
   pragma Inline (Is_Pure);
   pragma Inline (Is_Pure_Unit_Access_Type);
   pragma Inline (Is_RACW_Stub_Type);
   pragma Inline (Is_Raised);
   pragma Inline (Is_Real_Type);
   pragma Inline (Is_Record_Type);
   pragma Inline (Is_Remote_Call_Interface);
   pragma Inline (Is_Remote_Types);
   pragma Inline (Is_Renaming_Of_Object);
   pragma Inline (Is_Return_Object);
   pragma Inline (Is_Safe_To_Reevaluate);
   pragma Inline (Is_Scalar_Type);
   pragma Inline (Is_Shared_Passive);
   pragma Inline (Is_Signed_Integer_Type);
   pragma Inline (Is_Statically_Allocated);
   pragma Inline (Is_Subprogram);
   pragma Inline (Is_Tag);
   pragma Inline (Is_Tagged_Type);
   pragma Inline (Is_Task_Type);
   pragma Inline (Is_Thunk);
   pragma Inline (Is_Trivial_Subprogram);
   pragma Inline (Is_True_Constant);
   pragma Inline (Is_Type);
   pragma Inline (Is_Unchecked_Union);
   pragma Inline (Is_Underlying_Record_View);
   pragma Inline (Is_Unsigned_Type);
   pragma Inline (Is_VMS_Exception);
   pragma Inline (Is_Valued_Procedure);
   pragma Inline (Is_Visible_Child_Unit);
   pragma Inline (Is_Visible_Formal);
   pragma Inline (Itype_Printed);
   pragma Inline (Kill_Elaboration_Checks);
   pragma Inline (Kill_Range_Checks);
   pragma Inline (Known_To_Have_Preelab_Init);
   pragma Inline (Last_Assignment);
   pragma Inline (Last_Entity);
   pragma Inline (Limited_View);
   pragma Inline (Lit_Indexes);
   pragma Inline (Lit_Strings);
   pragma Inline (Low_Bound_Tested);
   pragma Inline (Machine_Radix_10);
   pragma Inline (Master_Id);
   pragma Inline (Materialize_Entity);
   pragma Inline (Mechanism);
   pragma Inline (Modulus);
   pragma Inline (Must_Be_On_Byte_Boundary);
   pragma Inline (Must_Have_Preelab_Init);
   pragma Inline (Needs_Debug_Info);
   pragma Inline (Needs_No_Actuals);
   pragma Inline (Never_Set_In_Source);
   pragma Inline (Next_Index);
   pragma Inline (Next_Inlined_Subprogram);
   pragma Inline (Next_Literal);
   pragma Inline (No_Pool_Assigned);
   pragma Inline (No_Return);
   pragma Inline (No_Strict_Aliasing);
   pragma Inline (Non_Binary_Modulus);
   pragma Inline (Non_Limited_View);
   pragma Inline (Nonzero_Is_True);
   pragma Inline (Normalized_First_Bit);
   pragma Inline (Normalized_Position);
   pragma Inline (Normalized_Position_Max);
   pragma Inline (OK_To_Rename);
   pragma Inline (OK_To_Reorder_Components);
   pragma Inline (Optimize_Alignment_Space);
   pragma Inline (Optimize_Alignment_Time);
   pragma Inline (Original_Access_Type);
   pragma Inline (Original_Array_Type);
   pragma Inline (Original_Record_Component);
   pragma Inline (Overlays_Constant);
   pragma Inline (Overridden_Operation);
   pragma Inline (PPC_Wrapper);
   pragma Inline (Package_Instantiation);
   pragma Inline (Packed_Array_Type);
   pragma Inline (Parameter_Mode);
   pragma Inline (Parent_Subtype);
   pragma Inline (Postcondition_Proc);
   pragma Inline (Prival);
   pragma Inline (Prival_Link);
   pragma Inline (Private_Dependents);
   pragma Inline (Private_View);
   pragma Inline (Protected_Body_Subprogram);
   pragma Inline (Protected_Formal);
   pragma Inline (Protection_Object);
   pragma Inline (RM_Size);
   pragma Inline (Reachable);
   pragma Inline (Referenced);
   pragma Inline (Referenced_As_LHS);
   pragma Inline (Referenced_As_Out_Parameter);
   pragma Inline (Register_Exception_Call);
   pragma Inline (Related_Array_Object);
   pragma Inline (Related_Expression);
   pragma Inline (Related_Instance);
   pragma Inline (Related_Type);
   pragma Inline (Relative_Deadline_Variable);
   pragma Inline (Renamed_Entity);
   pragma Inline (Renamed_In_Spec);
   pragma Inline (Renamed_Object);
   pragma Inline (Renaming_Map);
   pragma Inline (Requires_Overriding);
   pragma Inline (Return_Applies_To);
   pragma Inline (Return_Present);
   pragma Inline (Returns_By_Ref);
   pragma Inline (Reverse_Bit_Order);
   pragma Inline (Scalar_Range);
   pragma Inline (Scale_Value);
   pragma Inline (Scope_Depth_Value);
   pragma Inline (Sec_Stack_Needed_For_Return);
   pragma Inline (Shadow_Entities);
   pragma Inline (Shared_Var_Procs_Instance);
   pragma Inline (Size_Check_Code);
   pragma Inline (Size_Depends_On_Discriminant);
   pragma Inline (Size_Known_At_Compile_Time);
   pragma Inline (Small_Value);
   pragma Inline (Spec_Entity);
   pragma Inline (Static_Elaboration_Desired);
   pragma Inline (Static_Initialization);
   pragma Inline (Static_Predicate);
   pragma Inline (Status_Flag_Or_Transient_Decl);
   pragma Inline (Storage_Size_Variable);
   pragma Inline (Stored_Constraint);
   pragma Inline (Strict_Alignment);
   pragma Inline (String_Literal_Length);
   pragma Inline (String_Literal_Low_Bound);
   pragma Inline (Subprograms_For_Type);
   pragma Inline (Suppress_Elaboration_Warnings);
   pragma Inline (Suppress_Initialization);
   pragma Inline (Suppress_Style_Checks);
   pragma Inline (Suppress_Value_Tracking_On_Call);
   pragma Inline (Task_Body_Procedure);
   pragma Inline (Treat_As_Volatile);
   pragma Inline (Underlying_Full_View);
   pragma Inline (Underlying_Record_View);
   pragma Inline (Universal_Aliasing);
   pragma Inline (Unset_Reference);
   pragma Inline (Used_As_Generic_Actual);
   pragma Inline (Uses_Lock_Free);
   pragma Inline (Uses_Sec_Stack);
   pragma Inline (Warnings_Off);
   pragma Inline (Warnings_Off_Used);
   pragma Inline (Warnings_Off_Used_Unmodified);
   pragma Inline (Warnings_Off_Used_Unreferenced);
   pragma Inline (Was_Hidden);
   pragma Inline (Wrapped_Entity);

   pragma Inline (Init_Alignment);
   pragma Inline (Init_Component_Bit_Offset);
   pragma Inline (Init_Component_Size);
   pragma Inline (Init_Digits_Value);
   pragma Inline (Init_Esize);
   pragma Inline (Init_RM_Size);

   pragma Inline (Set_Accept_Address);
   pragma Inline (Set_Access_Disp_Table);
   pragma Inline (Set_Actual_Subtype);
   pragma Inline (Set_Address_Taken);
   pragma Inline (Set_Alias);
   pragma Inline (Set_Alignment);
   pragma Inline (Set_Associated_Formal_Package);
   pragma Inline (Set_Associated_Node_For_Itype);
   pragma Inline (Set_Associated_Storage_Pool);
   pragma Inline (Set_Barrier_Function);
   pragma Inline (Set_Block_Node);
   pragma Inline (Set_Body_Entity);
   pragma Inline (Set_Body_Needed_For_SAL);
   pragma Inline (Set_CR_Discriminant);
   pragma Inline (Set_C_Pass_By_Copy);
   pragma Inline (Set_Can_Never_Be_Null);
   pragma Inline (Set_Can_Use_Internal_Rep);
   pragma Inline (Set_Checks_May_Be_Suppressed);
   pragma Inline (Set_Class_Wide_Type);
   pragma Inline (Set_Cloned_Subtype);
   pragma Inline (Set_Component_Bit_Offset);
   pragma Inline (Set_Component_Clause);
   pragma Inline (Set_Component_Size);
   pragma Inline (Set_Component_Type);
   pragma Inline (Set_Contract);
   pragma Inline (Set_Corresponding_Concurrent_Type);
   pragma Inline (Set_Corresponding_Discriminant);
   pragma Inline (Set_Corresponding_Equality);
   pragma Inline (Set_Corresponding_Protected_Entry);
   pragma Inline (Set_Corresponding_Record_Type);
   pragma Inline (Set_Corresponding_Remote_Type);
   pragma Inline (Set_Current_Use_Clause);
   pragma Inline (Set_Current_Value);
   pragma Inline (Set_DTC_Entity);
   pragma Inline (Set_DT_Entry_Count);
   pragma Inline (Set_DT_Offset_To_Top_Func);
   pragma Inline (Set_DT_Position);
   pragma Inline (Set_Debug_Info_Off);
   pragma Inline (Set_Debug_Renaming_Link);
   pragma Inline (Set_Default_Aspect_Component_Value);
   pragma Inline (Set_Default_Aspect_Value);
   pragma Inline (Set_Default_Expr_Function);
   pragma Inline (Set_Default_Expressions_Processed);
   pragma Inline (Set_Default_Value);
   pragma Inline (Set_Delay_Cleanups);
   pragma Inline (Set_Delay_Subprogram_Descriptors);
   pragma Inline (Set_Delta_Value);
   pragma Inline (Set_Dependent_Instances);
   pragma Inline (Set_Depends_On_Private);
   pragma Inline (Set_Digits_Value);
   pragma Inline (Set_Direct_Primitive_Operations);
   pragma Inline (Set_Directly_Designated_Type);
   pragma Inline (Set_Discard_Names);
   pragma Inline (Set_Discriminal);
   pragma Inline (Set_Discriminal_Link);
   pragma Inline (Set_Discriminant_Checking_Func);
   pragma Inline (Set_Discriminant_Constraint);
   pragma Inline (Set_Discriminant_Default_Value);
   pragma Inline (Set_Discriminant_Number);
   pragma Inline (Set_Dispatch_Table_Wrappers);
   pragma Inline (Set_Elaborate_Body_Desirable);
   pragma Inline (Set_Elaboration_Entity);
   pragma Inline (Set_Elaboration_Entity_Required);
   pragma Inline (Set_Enclosing_Scope);
   pragma Inline (Set_Entry_Accepted);
   pragma Inline (Set_Entry_Bodies_Array);
   pragma Inline (Set_Entry_Cancel_Parameter);
   pragma Inline (Set_Entry_Component);
   pragma Inline (Set_Entry_Formal);
   pragma Inline (Set_Entry_Parameters_Type);
   pragma Inline (Set_Enum_Pos_To_Rep);
   pragma Inline (Set_Enumeration_Pos);
   pragma Inline (Set_Enumeration_Rep);
   pragma Inline (Set_Enumeration_Rep_Expr);
   pragma Inline (Set_Equivalent_Type);
   pragma Inline (Set_Esize);
   pragma Inline (Set_Exception_Code);
   pragma Inline (Set_Extra_Accessibility);
   pragma Inline (Set_Extra_Accessibility_Of_Result);
   pragma Inline (Set_Extra_Constrained);
   pragma Inline (Set_Extra_Formal);
   pragma Inline (Set_Extra_Formals);
   pragma Inline (Set_Finalization_Master);
   pragma Inline (Set_Finalizer);
   pragma Inline (Set_First_Entity);
   pragma Inline (Set_First_Exit_Statement);
   pragma Inline (Set_First_Index);
   pragma Inline (Set_First_Literal);
   pragma Inline (Set_First_Optional_Parameter);
   pragma Inline (Set_First_Private_Entity);
   pragma Inline (Set_First_Rep_Item);
   pragma Inline (Set_Freeze_Node);
   pragma Inline (Set_From_With_Type);
   pragma Inline (Set_Full_View);
   pragma Inline (Set_Generic_Homonym);
   pragma Inline (Set_Generic_Renamings);
   pragma Inline (Set_Handler_Records);
   pragma Inline (Set_Has_Aliased_Components);
   pragma Inline (Set_Has_Alignment_Clause);
   pragma Inline (Set_Has_All_Calls_Remote);
   pragma Inline (Set_Has_Anon_Block_Suffix);
   pragma Inline (Set_Has_Anonymous_Master);
   pragma Inline (Set_Has_Atomic_Components);
   pragma Inline (Set_Has_Biased_Representation);
   pragma Inline (Set_Has_Completion);
   pragma Inline (Set_Has_Completion_In_Body);
   pragma Inline (Set_Has_Complex_Representation);
   pragma Inline (Set_Has_Component_Size_Clause);
   pragma Inline (Set_Has_Constrained_Partial_View);
   pragma Inline (Set_Has_Contiguous_Rep);
   pragma Inline (Set_Has_Controlled_Component);
   pragma Inline (Set_Has_Controlling_Result);
   pragma Inline (Set_Has_Convention_Pragma);
   pragma Inline (Set_Has_Default_Aspect);
   pragma Inline (Set_Has_Delayed_Aspects);
   pragma Inline (Set_Has_Delayed_Freeze);
   pragma Inline (Set_Has_Discriminants);
   pragma Inline (Set_Has_Dispatch_Table);
   pragma Inline (Set_Has_Enumeration_Rep_Clause);
   pragma Inline (Set_Has_Exit);
   pragma Inline (Set_Has_External_Tag_Rep_Clause);
   pragma Inline (Set_Has_Forward_Instantiation);
   pragma Inline (Set_Has_Fully_Qualified_Name);
   pragma Inline (Set_Has_Gigi_Rep_Item);
   pragma Inline (Set_Has_Homonym);
   pragma Inline (Set_Has_Implicit_Dereference);
   pragma Inline (Set_Has_Inheritable_Invariants);
   pragma Inline (Set_Has_Initial_Value);
   pragma Inline (Set_Has_Invariants);
   pragma Inline (Set_Has_Machine_Radix_Clause);
   pragma Inline (Set_Has_Master_Entity);
   pragma Inline (Set_Has_Missing_Return);
   pragma Inline (Set_Has_Nested_Block_With_Handler);
   pragma Inline (Set_Has_Non_Standard_Rep);
   pragma Inline (Set_Has_Object_Size_Clause);
   pragma Inline (Set_Has_Per_Object_Constraint);
   pragma Inline (Set_Has_Persistent_BSS);
   pragma Inline (Set_Has_Postconditions);
   pragma Inline (Set_Has_Pragma_Controlled);
   pragma Inline (Set_Has_Pragma_Elaborate_Body);
   pragma Inline (Set_Has_Pragma_Inline);
   pragma Inline (Set_Has_Pragma_Inline_Always);
   pragma Inline (Set_Has_Pragma_Ordered);
   pragma Inline (Set_Has_Pragma_Pack);
   pragma Inline (Set_Has_Pragma_Preelab_Init);
   pragma Inline (Set_Has_Pragma_Pure);
   pragma Inline (Set_Has_Pragma_Pure_Function);
   pragma Inline (Set_Has_Pragma_Thread_Local_Storage);
   pragma Inline (Set_Has_Pragma_Unmodified);
   pragma Inline (Set_Has_Pragma_Unreferenced);
   pragma Inline (Set_Has_Pragma_Unreferenced_Objects);
   pragma Inline (Set_Has_Predicates);
   pragma Inline (Set_Has_Primitive_Operations);
   pragma Inline (Set_Has_Private_Ancestor);
   pragma Inline (Set_Has_Private_Declaration);
   pragma Inline (Set_Has_Qualified_Name);
   pragma Inline (Set_Has_RACW);
   pragma Inline (Set_Has_Record_Rep_Clause);
   pragma Inline (Set_Has_Recursive_Call);
   pragma Inline (Set_Has_Size_Clause);
   pragma Inline (Set_Has_Small_Clause);
   pragma Inline (Set_Has_Specified_Layout);
   pragma Inline (Set_Has_Specified_Stream_Input);
   pragma Inline (Set_Has_Specified_Stream_Output);
   pragma Inline (Set_Has_Specified_Stream_Read);
   pragma Inline (Set_Has_Specified_Stream_Write);
   pragma Inline (Set_Has_Static_Discriminants);
   pragma Inline (Set_Has_Storage_Size_Clause);
   pragma Inline (Set_Has_Stream_Size_Clause);
   pragma Inline (Set_Has_Subprogram_Descriptor);
   pragma Inline (Set_Has_Task);
   pragma Inline (Set_Has_Thunks);
   pragma Inline (Set_Has_Unchecked_Union);
   pragma Inline (Set_Has_Unknown_Discriminants);
   pragma Inline (Set_Has_Up_Level_Access);
   pragma Inline (Set_Has_Volatile_Components);
   pragma Inline (Set_Has_Xref_Entry);
   pragma Inline (Set_Hiding_Loop_Variable);
   pragma Inline (Set_Homonym);
   pragma Inline (Set_In_Package_Body);
   pragma Inline (Set_In_Private_Part);
   pragma Inline (Set_In_Use);
   pragma Inline (Set_Inner_Instances);
   pragma Inline (Set_Interface_Alias);
   pragma Inline (Set_Interface_Name);
   pragma Inline (Set_Interfaces);
   pragma Inline (Set_Is_AST_Entry);
   pragma Inline (Set_Is_Abstract_Subprogram);
   pragma Inline (Set_Is_Abstract_Type);
   pragma Inline (Set_Is_Access_Constant);
   pragma Inline (Set_Is_Ada_2005_Only);
   pragma Inline (Set_Is_Ada_2012_Only);
   pragma Inline (Set_Is_Aliased);
   pragma Inline (Set_Is_Asynchronous);
   pragma Inline (Set_Is_Atomic);
   pragma Inline (Set_Is_Bit_Packed_Array);
   pragma Inline (Set_Is_CPP_Class);
   pragma Inline (Set_Is_Called);
   pragma Inline (Set_Is_Character_Type);
   pragma Inline (Set_Is_Child_Unit);
   pragma Inline (Set_Is_Class_Wide_Equivalent_Type);
   pragma Inline (Set_Is_Compilation_Unit);
   pragma Inline (Set_Is_Completely_Hidden);
   pragma Inline (Set_Is_Concurrent_Record_Type);
   pragma Inline (Set_Is_Constr_Subt_For_UN_Aliased);
   pragma Inline (Set_Is_Constr_Subt_For_U_Nominal);
   pragma Inline (Set_Is_Constrained);
   pragma Inline (Set_Is_Constructor);
   pragma Inline (Set_Is_Controlled);
   pragma Inline (Set_Is_Controlling_Formal);
   pragma Inline (Set_Is_Descendent_Of_Address);
   pragma Inline (Set_Is_Discrim_SO_Function);
   pragma Inline (Set_Is_Dispatch_Table_Entity);
   pragma Inline (Set_Is_Dispatching_Operation);
   pragma Inline (Set_Is_Eliminated);
   pragma Inline (Set_Is_Entry_Formal);
   pragma Inline (Set_Is_Exported);
   pragma Inline (Set_Is_First_Subtype);
   pragma Inline (Set_Is_For_Access_Subtype);
   pragma Inline (Set_Is_Formal_Subprogram);
   pragma Inline (Set_Is_Frozen);
   pragma Inline (Set_Is_Generic_Actual_Type);
   pragma Inline (Set_Is_Generic_Instance);
   pragma Inline (Set_Is_Generic_Type);
   pragma Inline (Set_Is_Hidden);
   pragma Inline (Set_Is_Hidden_Open_Scope);
   pragma Inline (Set_Is_Immediately_Visible);
   pragma Inline (Set_Is_Implementation_Defined);
   pragma Inline (Set_Is_Imported);
   pragma Inline (Set_Is_Inlined);
   pragma Inline (Set_Is_Instantiated);
   pragma Inline (Set_Is_Interface);
   pragma Inline (Set_Is_Internal);
   pragma Inline (Set_Is_Interrupt_Handler);
   pragma Inline (Set_Is_Intrinsic_Subprogram);
   pragma Inline (Set_Is_Itype);
   pragma Inline (Set_Is_Known_Non_Null);
   pragma Inline (Set_Is_Known_Null);
   pragma Inline (Set_Is_Known_Valid);
   pragma Inline (Set_Is_Limited_Composite);
   pragma Inline (Set_Is_Limited_Interface);
   pragma Inline (Set_Is_Limited_Record);
   pragma Inline (Set_Is_Local_Anonymous_Access);
   pragma Inline (Set_Is_Machine_Code_Subprogram);
   pragma Inline (Set_Is_Non_Static_Subtype);
   pragma Inline (Set_Is_Null_Init_Proc);
   pragma Inline (Set_Is_Obsolescent);
   pragma Inline (Set_Is_Only_Out_Parameter);
   pragma Inline (Set_Is_Optional_Parameter);
   pragma Inline (Set_Is_Package_Body_Entity);
   pragma Inline (Set_Is_Packed);
   pragma Inline (Set_Is_Packed_Array_Type);
   pragma Inline (Set_Is_Potentially_Use_Visible);
   pragma Inline (Set_Is_Preelaborated);
   pragma Inline (Set_Is_Primitive);
   pragma Inline (Set_Is_Primitive_Wrapper);
   pragma Inline (Set_Is_Private_Composite);
   pragma Inline (Set_Is_Private_Descendant);
   pragma Inline (Set_Is_Private_Primitive);
   pragma Inline (Set_Is_Processed_Transient);
   pragma Inline (Set_Is_Public);
   pragma Inline (Set_Is_Pure);
   pragma Inline (Set_Is_Pure_Unit_Access_Type);
   pragma Inline (Set_Is_RACW_Stub_Type);
   pragma Inline (Set_Is_Raised);
   pragma Inline (Set_Is_Remote_Call_Interface);
   pragma Inline (Set_Is_Remote_Types);
   pragma Inline (Set_Is_Renaming_Of_Object);
   pragma Inline (Set_Is_Return_Object);
   pragma Inline (Set_Is_Safe_To_Reevaluate);
   pragma Inline (Set_Is_Shared_Passive);
   pragma Inline (Set_Is_Statically_Allocated);
   pragma Inline (Set_Is_Tag);
   pragma Inline (Set_Is_Tagged_Type);
   pragma Inline (Set_Is_Thunk);
   pragma Inline (Set_Is_Trivial_Subprogram);
   pragma Inline (Set_Is_True_Constant);
   pragma Inline (Set_Is_Unchecked_Union);
   pragma Inline (Set_Is_Underlying_Record_View);
   pragma Inline (Set_Is_Unsigned_Type);
   pragma Inline (Set_Is_VMS_Exception);
   pragma Inline (Set_Is_Valued_Procedure);
   pragma Inline (Set_Is_Visible_Child_Unit);
   pragma Inline (Set_Is_Visible_Formal);
   pragma Inline (Set_Is_Volatile);
   pragma Inline (Set_Itype_Printed);
   pragma Inline (Set_Kill_Elaboration_Checks);
   pragma Inline (Set_Kill_Range_Checks);
   pragma Inline (Set_Known_To_Have_Preelab_Init);
   pragma Inline (Set_Last_Assignment);
   pragma Inline (Set_Last_Entity);
   pragma Inline (Set_Limited_View);
   pragma Inline (Set_Lit_Indexes);
   pragma Inline (Set_Lit_Strings);
   pragma Inline (Set_Low_Bound_Tested);
   pragma Inline (Set_Machine_Radix_10);
   pragma Inline (Set_Master_Id);
   pragma Inline (Set_Materialize_Entity);
   pragma Inline (Set_Mechanism);
   pragma Inline (Set_Modulus);
   pragma Inline (Set_Must_Be_On_Byte_Boundary);
   pragma Inline (Set_Must_Have_Preelab_Init);
   pragma Inline (Set_Needs_Debug_Info);
   pragma Inline (Set_Needs_No_Actuals);
   pragma Inline (Set_Never_Set_In_Source);
   pragma Inline (Set_Next_Inlined_Subprogram);
   pragma Inline (Set_No_Pool_Assigned);
   pragma Inline (Set_No_Return);
   pragma Inline (Set_No_Strict_Aliasing);
   pragma Inline (Set_Non_Binary_Modulus);
   pragma Inline (Set_Non_Limited_View);
   pragma Inline (Set_Nonzero_Is_True);
   pragma Inline (Set_Normalized_First_Bit);
   pragma Inline (Set_Normalized_Position);
   pragma Inline (Set_Normalized_Position_Max);
   pragma Inline (Set_OK_To_Rename);
   pragma Inline (Set_OK_To_Reorder_Components);
   pragma Inline (Set_Optimize_Alignment_Space);
   pragma Inline (Set_Optimize_Alignment_Time);
   pragma Inline (Set_Original_Access_Type);
   pragma Inline (Set_Original_Array_Type);
   pragma Inline (Set_Original_Record_Component);
   pragma Inline (Set_Overlays_Constant);
   pragma Inline (Set_Overridden_Operation);
   pragma Inline (Set_PPC_Wrapper);
   pragma Inline (Set_Package_Instantiation);
   pragma Inline (Set_Packed_Array_Type);
   pragma Inline (Set_Parent_Subtype);
   pragma Inline (Set_Postcondition_Proc);
   pragma Inline (Set_Prival);
   pragma Inline (Set_Prival_Link);
   pragma Inline (Set_Private_Dependents);
   pragma Inline (Set_Private_View);
   pragma Inline (Set_Protected_Body_Subprogram);
   pragma Inline (Set_Protected_Formal);
   pragma Inline (Set_Protection_Object);
   pragma Inline (Set_RM_Size);
   pragma Inline (Set_Reachable);
   pragma Inline (Set_Referenced);
   pragma Inline (Set_Referenced_As_LHS);
   pragma Inline (Set_Referenced_As_Out_Parameter);
   pragma Inline (Set_Register_Exception_Call);
   pragma Inline (Set_Related_Array_Object);
   pragma Inline (Set_Related_Expression);
   pragma Inline (Set_Related_Instance);
   pragma Inline (Set_Related_Type);
   pragma Inline (Set_Relative_Deadline_Variable);
   pragma Inline (Set_Renamed_Entity);
   pragma Inline (Set_Renamed_In_Spec);
   pragma Inline (Set_Renamed_Object);
   pragma Inline (Set_Renaming_Map);
   pragma Inline (Set_Requires_Overriding);
   pragma Inline (Set_Return_Applies_To);
   pragma Inline (Set_Return_Present);
   pragma Inline (Set_Returns_By_Ref);
   pragma Inline (Set_Reverse_Bit_Order);
   pragma Inline (Set_Scalar_Range);
   pragma Inline (Set_Scale_Value);
   pragma Inline (Set_Scope_Depth_Value);
   pragma Inline (Set_Sec_Stack_Needed_For_Return);
   pragma Inline (Set_Shadow_Entities);
   pragma Inline (Set_Shared_Var_Procs_Instance);
   pragma Inline (Set_Size_Check_Code);
   pragma Inline (Set_Size_Depends_On_Discriminant);
   pragma Inline (Set_Size_Known_At_Compile_Time);
   pragma Inline (Set_Small_Value);
   pragma Inline (Set_Spec_Entity);
   pragma Inline (Set_Static_Elaboration_Desired);
   pragma Inline (Set_Static_Initialization);
   pragma Inline (Set_Static_Predicate);
   pragma Inline (Set_Status_Flag_Or_Transient_Decl);
   pragma Inline (Set_Storage_Size_Variable);
   pragma Inline (Set_Stored_Constraint);
   pragma Inline (Set_Strict_Alignment);
   pragma Inline (Set_String_Literal_Length);
   pragma Inline (Set_String_Literal_Low_Bound);
   pragma Inline (Set_Subprograms_For_Type);
   pragma Inline (Set_Suppress_Elaboration_Warnings);
   pragma Inline (Set_Suppress_Initialization);
   pragma Inline (Set_Suppress_Style_Checks);
   pragma Inline (Set_Suppress_Value_Tracking_On_Call);
   pragma Inline (Set_Task_Body_Procedure);
   pragma Inline (Set_Treat_As_Volatile);
   pragma Inline (Set_Underlying_Full_View);
   pragma Inline (Set_Underlying_Record_View);
   pragma Inline (Set_Universal_Aliasing);
   pragma Inline (Set_Unset_Reference);
   pragma Inline (Set_Used_As_Generic_Actual);
   pragma Inline (Set_Uses_Lock_Free);
   pragma Inline (Set_Uses_Sec_Stack);
   pragma Inline (Set_Warnings_Off);
   pragma Inline (Set_Warnings_Off_Used);
   pragma Inline (Set_Warnings_Off_Used_Unmodified);
   pragma Inline (Set_Warnings_Off_Used_Unreferenced);
   pragma Inline (Set_Was_Hidden);
   pragma Inline (Set_Wrapped_Entity);

   --  END XEINFO INLINES

   --  The following Inline pragmas are *not* read by xeinfo when building
   --  the C version of this interface automatically (so the C version will
   --  end up making out of line calls). The pragma scan in xeinfo will be
   --  terminated on encountering the END XEINFO INLINES line. We inline
   --  things here which are small, but not of the canonical attribute
   --  access/set format that can be handled by xeinfo.

   pragma Inline (Base_Type);
   pragma Inline (Is_Base_Type);
   pragma Inline (Is_Package_Or_Generic_Package);
   pragma Inline (Is_Volatile);
   pragma Inline (Is_Wrapper_Package);
   pragma Inline (Known_RM_Size);
   pragma Inline (Known_Static_Component_Bit_Offset);
   pragma Inline (Known_Static_RM_Size);
   pragma Inline (Scope_Depth);
   pragma Inline (Scope_Depth_Set);
   pragma Inline (Unknown_RM_Size);

end Einfo;<|MERGE_RESOLUTION|>--- conflicted
+++ resolved
@@ -1360,11 +1360,6 @@
 --       be RCI entities, so the flag Is_Remote_Call_Interface will always
 --       be set if this flag is set.
 
---    Has_Anon_Block_Suffix (Flag201)
---       Present in all entities. Set if the entity is nested within one or
---       more anonymous blocks and the Chars field contains a name with an
---       anonymous block suffix (see Exp_Dbug for further details).
-
 --    Has_Anonymous_Master (Flag253)
 --       Present in units (top-level functions and procedures, library-level
 --       packages). Set to True if the associated unit contains a heterogeneous
@@ -1640,13 +1635,6 @@
 --       5. N_Range_Constraint - when the range expression uses the
 --          discriminant of the enclosing type.
 
---    Has_Persistent_BSS (Flag188)
---       Present in all entities. Set True for entities to which a valid
---       pragma Persistent_BSS applies. Note that although the pragma is
---       only meaningful for objects, we set it for all entities in a unit
---       to which the pragma applies, as well as the unit entity itself, for
---       convenience in propagating the flag to contained entities.
-
 --    Has_Postconditions (Flag240)
 --      Present in subprogram entities. Set if postconditions are active for
 --      the procedure, and a _postconditions procedure has been generated.
@@ -1832,13 +1820,6 @@
 --       clause attribute. Used to prevent multiple Stream_Size clauses for a
 --       given entity, and also whether it is necessary to check for a stream
 --       size clause.
-
---    Has_Subprogram_Descriptor (Flag93)
---       This flag is set on entities for which zero-cost exception subprogram
---       descriptors can be generated (subprograms and library level package
---       declarations and bodies). It indicates that a subprogram descriptor
---       has been generated, and is used to suppress generation of multiple
---       descriptors (e.g. when instantiating generic bodies).
 
 --    Has_Task (Flag30) [base type only]
 --       Present in all type entities. Set on task types themselves, and also
@@ -2821,7 +2802,7 @@
 --       interface types. At run-time thunks displace the pointer to the object
 --       (pointer named "this" in the C++ terminology) from a secondary
 --       dispatch table to the primary dispatch table associated with a given
---       tagged type. Set by Expand_Interface Thunk and used by Expand_Call to
+--       tagged type. Set by Expand_Interface_Thunk and used by Expand_Call to
 --       handle extra actuals associated with accessibility level.
 
 --    Is_Trivial_Subprogram (Flag235)
@@ -3553,8 +3534,6 @@
 --       a single storage unit (Ada 95) or within a single machine scalar (see
 --       Ada 2005 AI-133), or must occupy an integral number of storage units.
 
-<<<<<<< HEAD
-=======
 --    Reverse_Storage_Order (Flag93) [base type only]
 --       Present in all record and array type entities. Set if entity has a
 --       Scalar_Storage_Order aspect (set by an aspect clause or attribute
@@ -3563,7 +3542,6 @@
 --       the Bit_Order aspect must be set to the same value (either explicitly
 --       or as the target default value).
 
->>>>>>> 747e4b8f
 --    RM_Size (Uint13)
 --       Present in all type and subtype entities. Contains the value of
 --       type'Size as defined in the RM. See also the Esize field and
@@ -4795,14 +4773,12 @@
    --    Can_Never_Be_Null                   (Flag38)
    --    Checks_May_Be_Suppressed            (Flag31)
    --    Debug_Info_Off                      (Flag166)
-   --    Has_Anon_Block_Suffix               (Flag201)
    --    Has_Convention_Pragma               (Flag119)
    --    Has_Delayed_Aspects                 (Flag200)
    --    Has_Delayed_Freeze                  (Flag18)
    --    Has_Fully_Qualified_Name            (Flag173)
    --    Has_Gigi_Rep_Item                   (Flag82)
    --    Has_Homonym                         (Flag56)
-   --    Has_Persistent_BSS                  (Flag188)
    --    Has_Pragma_Elaborate_Body           (Flag150)
    --    Has_Pragma_Inline                   (Flag157)
    --    Has_Pragma_Inline_Always            (Flag230)
@@ -5309,7 +5285,6 @@
    --    Has_Nested_Block_With_Handler       (Flag101)
    --    Has_Postconditions                  (Flag240)
    --    Has_Recursive_Call                  (Flag143)
-   --    Has_Subprogram_Descriptor           (Flag93)
    --    Is_Abstract_Subprogram              (Flag19)   (non-generic case only)
    --    Is_Called                           (Flag102)  (non-generic case only)
    --    Is_Constructor                      (Flag76)
@@ -5499,7 +5474,6 @@
    --    Has_Forward_Instantiation           (Flag175)
    --    Has_Master_Entity                   (Flag21)
    --    Has_RACW                            (Flag214)  (non-generic case only)
-   --    Has_Subprogram_Descriptor           (Flag93)
    --    In_Package_Body                     (Flag48)
    --    In_Use                              (Flag8)
    --    Is_Instantiated                     (Flag126)
@@ -5520,7 +5494,6 @@
    --    Finalizer                           (Node24)   (non-generic case only)
    --    Delay_Subprogram_Descriptors        (Flag50)
    --    Has_Anonymous_Master                (Flag253)
-   --    Has_Subprogram_Descriptor           (Flag93)
    --    Scope_Depth                         (synth)
 
    --  E_Private_Type
@@ -5578,7 +5551,6 @@
    --    Has_Master_Entity                   (Flag21)
    --    Has_Nested_Block_With_Handler       (Flag101)
    --    Has_Postconditions                  (Flag240)
-   --    Has_Subprogram_Descriptor           (Flag93)
    --    Is_Abstract_Subprogram              (Flag19)   (non-generic case only)
    --    Is_Asynchronous                     (Flag81)
    --    Is_Called                           (Flag102)  (non-generic case only)
@@ -5663,6 +5635,7 @@
    --    Is_Limited_Interface                (Flag197)
    --    OK_To_Reorder_Components            (Flag239)  (base type only)
    --    Reverse_Bit_Order                   (Flag164)  (base type only)
+   --    Reverse_Storage_Order               (Flag93)   (base type only)
    --    First_Component                     (synth)
    --    First_Component_Or_Discriminant     (synth)
    --    (plus type attributes)
@@ -5689,6 +5662,7 @@
    --    Is_Limited_Interface                (Flag197)
    --    OK_To_Reorder_Components            (Flag239)  (base type only)
    --    Reverse_Bit_Order                   (Flag164)  (base type only)
+   --    Reverse_Storage_Order               (Flag93)   (base type only)
    --    First_Component                     (synth)
    --    First_Component_Or_Discriminant     (synth)
    --    (plus type attributes)
@@ -6149,7 +6123,6 @@
    function Has_Aliased_Components              (Id : E) return B;
    function Has_Alignment_Clause                (Id : E) return B;
    function Has_All_Calls_Remote                (Id : E) return B;
-   function Has_Anon_Block_Suffix               (Id : E) return B;
    function Has_Anonymous_Master                (Id : E) return B;
    function Has_Atomic_Components               (Id : E) return B;
    function Has_Biased_Representation           (Id : E) return B;
@@ -6186,7 +6159,6 @@
    function Has_Non_Standard_Rep                (Id : E) return B;
    function Has_Object_Size_Clause              (Id : E) return B;
    function Has_Per_Object_Constraint           (Id : E) return B;
-   function Has_Persistent_BSS                  (Id : E) return B;
    function Has_Postconditions                  (Id : E) return B;
    function Has_Pragma_Controlled               (Id : E) return B;
    function Has_Pragma_Elaborate_Body           (Id : E) return B;
@@ -6218,7 +6190,6 @@
    function Has_Static_Discriminants            (Id : E) return B;
    function Has_Storage_Size_Clause             (Id : E) return B;
    function Has_Stream_Size_Clause              (Id : E) return B;
-   function Has_Subprogram_Descriptor           (Id : E) return B;
    function Has_Task                            (Id : E) return B;
    function Has_Thunks                          (Id : E) return B;
    function Has_Unchecked_Union                 (Id : E) return B;
@@ -6399,6 +6370,7 @@
    function Return_Present                      (Id : E) return B;
    function Returns_By_Ref                      (Id : E) return B;
    function Reverse_Bit_Order                   (Id : E) return B;
+   function Reverse_Storage_Order               (Id : E) return B;
    function Scalar_Range                        (Id : E) return N;
    function Scale_Value                         (Id : E) return U;
    function Scope_Depth_Value                   (Id : E) return U;
@@ -6741,7 +6713,6 @@
    procedure Set_Has_Aliased_Components          (Id : E; V : B := True);
    procedure Set_Has_Alignment_Clause            (Id : E; V : B := True);
    procedure Set_Has_All_Calls_Remote            (Id : E; V : B := True);
-   procedure Set_Has_Anon_Block_Suffix           (Id : E; V : B := True);
    procedure Set_Has_Anonymous_Master            (Id : E; V : B := True);
    procedure Set_Has_Atomic_Components           (Id : E; V : B := True);
    procedure Set_Has_Biased_Representation       (Id : E; V : B := True);
@@ -6777,7 +6748,6 @@
    procedure Set_Has_Non_Standard_Rep            (Id : E; V : B := True);
    procedure Set_Has_Object_Size_Clause          (Id : E; V : B := True);
    procedure Set_Has_Per_Object_Constraint       (Id : E; V : B := True);
-   procedure Set_Has_Persistent_BSS              (Id : E; V : B := True);
    procedure Set_Has_Postconditions              (Id : E; V : B := True);
    procedure Set_Has_Pragma_Controlled           (Id : E; V : B := True);
    procedure Set_Has_Pragma_Elaborate_Body       (Id : E; V : B := True);
@@ -6810,7 +6780,6 @@
    procedure Set_Has_Static_Discriminants        (Id : E; V : B := True);
    procedure Set_Has_Storage_Size_Clause         (Id : E; V : B := True);
    procedure Set_Has_Stream_Size_Clause          (Id : E; V : B := True);
-   procedure Set_Has_Subprogram_Descriptor       (Id : E; V : B := True);
    procedure Set_Has_Task                        (Id : E; V : B := True);
    procedure Set_Has_Thunks                      (Id : E; V : B := True);
    procedure Set_Has_Unchecked_Union             (Id : E; V : B := True);
@@ -6997,6 +6966,7 @@
    procedure Set_Return_Present                  (Id : E; V : B := True);
    procedure Set_Returns_By_Ref                  (Id : E; V : B := True);
    procedure Set_Reverse_Bit_Order               (Id : E; V : B := True);
+   procedure Set_Reverse_Storage_Order           (Id : E; V : B := True);
    procedure Set_Scalar_Range                    (Id : E; V : N);
    procedure Set_Scale_Value                     (Id : E; V : U);
    procedure Set_Scope_Depth_Value               (Id : E; V : U);
@@ -7421,7 +7391,6 @@
    pragma Inline (Has_Aliased_Components);
    pragma Inline (Has_Alignment_Clause);
    pragma Inline (Has_All_Calls_Remote);
-   pragma Inline (Has_Anon_Block_Suffix);
    pragma Inline (Has_Anonymous_Master);
    pragma Inline (Has_Atomic_Components);
    pragma Inline (Has_Biased_Representation);
@@ -7457,7 +7426,6 @@
    pragma Inline (Has_Non_Standard_Rep);
    pragma Inline (Has_Object_Size_Clause);
    pragma Inline (Has_Per_Object_Constraint);
-   pragma Inline (Has_Persistent_BSS);
    pragma Inline (Has_Postconditions);
    pragma Inline (Has_Pragma_Controlled);
    pragma Inline (Has_Pragma_Elaborate_Body);
@@ -7490,7 +7458,6 @@
    pragma Inline (Has_Static_Discriminants);
    pragma Inline (Has_Storage_Size_Clause);
    pragma Inline (Has_Stream_Size_Clause);
-   pragma Inline (Has_Subprogram_Descriptor);
    pragma Inline (Has_Task);
    pragma Inline (Has_Thunks);
    pragma Inline (Has_Unchecked_Union);
@@ -7720,6 +7687,7 @@
    pragma Inline (Return_Present);
    pragma Inline (Returns_By_Ref);
    pragma Inline (Reverse_Bit_Order);
+   pragma Inline (Reverse_Storage_Order);
    pragma Inline (Scalar_Range);
    pragma Inline (Scale_Value);
    pragma Inline (Scope_Depth_Value);
@@ -7868,7 +7836,6 @@
    pragma Inline (Set_Has_Aliased_Components);
    pragma Inline (Set_Has_Alignment_Clause);
    pragma Inline (Set_Has_All_Calls_Remote);
-   pragma Inline (Set_Has_Anon_Block_Suffix);
    pragma Inline (Set_Has_Anonymous_Master);
    pragma Inline (Set_Has_Atomic_Components);
    pragma Inline (Set_Has_Biased_Representation);
@@ -7904,7 +7871,6 @@
    pragma Inline (Set_Has_Non_Standard_Rep);
    pragma Inline (Set_Has_Object_Size_Clause);
    pragma Inline (Set_Has_Per_Object_Constraint);
-   pragma Inline (Set_Has_Persistent_BSS);
    pragma Inline (Set_Has_Postconditions);
    pragma Inline (Set_Has_Pragma_Controlled);
    pragma Inline (Set_Has_Pragma_Elaborate_Body);
@@ -7937,7 +7903,6 @@
    pragma Inline (Set_Has_Static_Discriminants);
    pragma Inline (Set_Has_Storage_Size_Clause);
    pragma Inline (Set_Has_Stream_Size_Clause);
-   pragma Inline (Set_Has_Subprogram_Descriptor);
    pragma Inline (Set_Has_Task);
    pragma Inline (Set_Has_Thunks);
    pragma Inline (Set_Has_Unchecked_Union);
@@ -8124,6 +8089,7 @@
    pragma Inline (Set_Return_Present);
    pragma Inline (Set_Returns_By_Ref);
    pragma Inline (Set_Reverse_Bit_Order);
+   pragma Inline (Set_Reverse_Storage_Order);
    pragma Inline (Set_Scalar_Range);
    pragma Inline (Set_Scale_Value);
    pragma Inline (Set_Scope_Depth_Value);
