--- conflicted
+++ resolved
@@ -6,11 +6,7 @@
 --                                                                          --
 --                                 B o d y                                  --
 --                                                                          --
-<<<<<<< HEAD
---          Copyright (C) 1992-2005, Free Software Foundation, Inc.         --
-=======
 --          Copyright (C) 1992-2006, Free Software Foundation, Inc.         --
->>>>>>> c355071f
 --                                                                          --
 -- GNAT is free software;  you can  redistribute it  and/or modify it under --
 -- terms of the  GNU General Public License as published  by the Free Soft- --
@@ -134,13 +130,8 @@
    end Count;
 
    function Count
-<<<<<<< HEAD
-     (Source : in Wide_String;
-      Set : Wide_Maps.Wide_Character_Set) return Natural
-=======
      (Source : Wide_String;
       Set    : Wide_Maps.Wide_Character_Set) return Natural
->>>>>>> c355071f
    is
       N : Natural := 0;
 
@@ -395,7 +386,6 @@
 
       return 0;
    end Index_Non_Blank;
-<<<<<<< HEAD
 
    function Index_Non_Blank
      (Source : Wide_String;
@@ -408,20 +398,6 @@
             raise Index_Error;
          end if;
 
-=======
-
-   function Index_Non_Blank
-     (Source : Wide_String;
-      From   : Positive;
-      Going  : Direction := Forward) return Natural
-   is
-   begin
-      if Going = Forward then
-         if From < Source'First then
-            raise Index_Error;
-         end if;
-
->>>>>>> c355071f
          return
            Index_Non_Blank (Source (From .. Source'Last), Forward);
 
