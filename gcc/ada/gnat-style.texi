\input texinfo   @c -*-texinfo-*-
@c %**start of header

@c oooooooooooooooooooooooooooooooooooooooooooooooooooooooooooooooooooooooooooo
@c                                                                            o
@c                           GNAT DOCUMENTATION                               o
@c                                                                            o
@c                     G N A T   C O D I N G   S T Y L E                      o
@c                                                                            o
<<<<<<< HEAD
@c                     Copyright (C) 1992-2005, AdaCore                       o
=======
@c                     Copyright (C) 1992-2007, AdaCore                       o
>>>>>>> 60a98cce
@c                                                                            o
@c  GNAT is free software;  you can  redistribute it  and/or modify it under  o
@c  terms of the  GNU General Public License as published  by the Free Soft-  o
@c  ware  Foundation;  either version 2,  or (at your option) any later ver-  o
@c  sion.  GNAT is distributed in the hope that it will be useful, but WITH-  o
@c  OUT ANY WARRANTY;  without even the  implied warranty of MERCHANTABILITY  o
@c  or FITNESS FOR A PARTICULAR PURPOSE.  See the GNU General Public License  o
@c  for  more details.  You should have  received  a copy of the GNU General  o
@c  Public License  distributed with GNAT;  see file COPYING.  If not, write  o
@c  to  the  Free Software Foundation,  51  Franklin  Street,  Fifth  Floor,  o
@c  Boston, MA 02110-1301, USA.                                               o
@c                                                                            o
@c oooooooooooooooooooooooooooooooooooooooooooooooooooooooooooooooooooooooooooo

@setfilename gnat-style.info

@settitle GNAT Coding Style
@setchapternewpage odd

@include gcc-common.texi

@dircategory Software development
@direntry
* gnat-style: (gnat-style).      GNAT Coding Style
@end direntry

@macro syntax{element}
@t{\element\}
@end macro
@c %**end of header

@titlepage
@titlefont{GNAT Coding Style:}
@sp 1
@title @hfill A Guide for GNAT Developers
<<<<<<< HEAD
@subtitle GNAT, The GNU Ada 95 Compiler
=======
@subtitle GNAT, The GNU Ada Compiler
>>>>>>> 60a98cce
@versionsubtitle
@author Ada Core Technologies, Inc.
@page
@vskip 0pt plus 1filll

Copyright @copyright{} 1995-2007, Free Software Foundation

Permission is granted to copy, distribute and/or modify this document
under the terms of the GNU Free Documentation License, Version 1.1
or any later version published by the Free Software Foundation;
with the Invariant Sections being ``GNU Free Documentation License'', with the
Front-Cover Texts being
``GNAT Coding Style'' and ``A Guide for GNAT Developers'',
and with no Back-Cover Texts.
A copy of the license is included in the section entitled
``GNU Free Documentation License''.
@end titlepage

@raisesections

@node    Top,       General,         , (dir)
@comment node-name, next,    previous, up

@ifnottex
@noindent
GNAT Coding Style@*
A Guide for GNAT Developers
@sp 2
@noindent
GNAT, The GNU Ada Compiler@*

@noindent
Permission is granted to copy, distribute and/or modify this document
under the terms of the GNU Free Documentation License, Version 1.1
or any later version published by the Free Software Foundation;
with the Invariant Sections being ``GNU Free Documentation License'', with the
Front-Cover Texts being
``GNAT Coding Style'' and ``A Guide for GNAT Developers''
and with no Back-Cover Texts.
A copy of the license is included in the section entitled
``GNU Free Documentation License''.
@end ifnottex


@menu
* General::
* Lexical Elements::
* Declarations and Types::
* Expressions and Names::
* Statements::
* Subprograms::
* Packages::
* Program Structure::
* GNU Free Documentation License::
* Index::
@end menu

@c  -------------------------------------------------------------------------
@node    General, Lexical Elements, Top, Top
@section General
@c  -------------------------------------------------------------------------

@noindent
Most of GNAT is written in Ada using a consistent style to ensure
readability of the code.  This document has been written to help
maintain this consistent style, while having a large group of developers
work on the compiler.

For the coding style in the C parts of the compiler and run time,
see the GNU Coding Guidelines.

This document is structured after the @cite{Ada Reference Manual}.
Those familiar with that document should be able to quickly
lookup style rules for particular constructs.


@c  -------------------------------------------------------------------------
@node    Lexical Elements, Declarations and Types, General, Top
@section Lexical Elements
@c  -------------------------------------------------------------------------
@cindex Lexical elements

@subsection Character Set and Separators
@c  -------------------------------------------------------------------------
@cindex Character set
@cindex ASCII
@cindex Separators
@cindex End-of-line
@cindex Line length
@cindex Indentation

@itemize @bullet
@item
The character set used should be plain 7-bit ASCII@.
The only separators allowed are space and the end-of-line sequence.
No other control character or format effector (such as @code{HT},
@code{VT}, @code{FF})
should be used.
The normal end-of-line sequence is used, which may be
@code{LF}, @code{CR/LF} or @code{CR},
depending on the host system.  An optional @code{SUB}
(@code{16#1A#}) may be present as the
last character in the file on hosts using that character as file terminator.

@item
Files that are checked in or distributed should be in host format.

@item
A line should never be longer than 79 characters, not counting the line
separator.

@item
Lines must not have trailing blanks.

@item
Indentation is 3 characters per level for @code{if} statements, loops, and
@code{case} statements.
For exact information on required spacing between lexical
elements, see file @file{style.adb}.
@cindex @file{style.adb} file
@end itemize


@subsection Identifiers
@c  -------------------------------------------------------------------------
@itemize @bullet
@cindex Identifiers

@item
Identifiers will start with an upper case letter, and each letter following
an underscore will be upper case.
@cindex Casing (for identifiers)
Short acronyms may be all upper case.
All other letters are lower case.
An exception is for identifiers matching a foreign language.  In particular,
we use all lower case where appropriate for C@.

@item
Use underscores to separate words in an identifier.
@cindex Underscores

@item Try to limit your use of abbreviations in identifiers.
It is ok to make a few abbreviations, explain what they mean, and then
use them frequently, but don't use lots of obscure abbreviations.  An
example is the @code{ALI} word which stands for Ada Library
Information and is by convention always written in upper-case when
used in entity names.

@smallexample @c adanocomment
       procedure Find_ALI_Files;
@end smallexample

@item
Don't use the variable name @code{I}, use @code{J} instead; @code{I} is too
easily confused with @code{1} in some fonts.  Similarly don't use the
variable @code{O}, which is too easily mistaken for the number @code{0}.
@end itemize

@subsection Numeric Literals
@c  -------------------------------------------------------------------------
@cindex Numeric literals

@itemize @bullet
@item
Numeric literals should include underscores where helpful for
readability.
@cindex Underscores

@smallexample
      1_000_000
      16#8000_000#
      3.14159_26535_89793_23846
@end smallexample
@end itemize

@subsection Reserved Words
@c  -------------------------------------------------------------------------
@cindex Reserved words

@itemize @bullet
@item
Reserved words use all lower case.
@cindex Casing (for reserved words)

@smallexample @c adanocomment
       return else
@end smallexample

@item
The words @code{Access}, @code{Delta} and @code{Digits} are
capitalized when used as @syntax{attribute_designator}.
@end itemize

@subsection Comments
@c  -------------------------------------------------------------------------
@cindex Comments

@itemize @bullet
@item
A comment starts with @code{--} followed by two spaces.
The only exception to this rule (i.e.@: one space is tolerated) is when the
comment ends with a single space followed by @code{--}.
It is also acceptable to have only one space between @code{--} and the start
of the comment when the comment is at the end of a line,
after some Ada code.

@item
Every sentence in a comment should start with an upper-case letter (including
the first letter of the comment).
@cindex Casing (in comments)

@item
When declarations are commented with ``hanging'' comments, i.e.@:
comments after the declaration, there is no blank line before the
comment, and if it is absolutely necessary to have blank lines within
the comments, e.g. to make paragraph separations within a single comment,
these blank lines @emph{do} have a @code{--} (unlike the
normal rule, which is to use entirely blank lines for separating
comment paragraphs).  The comment starts at same level of indentation
as code it is commenting.
@cindex Blank lines (in comments)
@cindex Indentation

@smallexample @c adanocomment
       z : Integer;
       --  Integer value for storing value of z
       --
       --  The previous line was a blank line.
@end smallexample

@item
Comments that are dubious or incomplete, or that comment on possibly
wrong or incomplete code, should be preceded or followed by @code{???}@.

@item
Comments in a subprogram body must generally be surrounded by blank lines.
An exception is a comment that follows a line containing a single keyword
(@code{begin}, @code{else}, @code{loop}):

@smallexample @c adanocomment
@group
       begin
          --  Comment for the next statement

          A := 5;

          --  Comment for the B statement

          B := 6;
       end;
@end group
@end smallexample

@item
In sequences of statements, comments at the end of the lines should be
aligned.
@cindex Alignment (in comments)

@smallexample @c adanocomment
        My_Identifier := 5;      --  First comment
        Other_Id := 6;           --  Second comment
@end smallexample

@item
Short comments that fit on a single line are @emph{not} ended with a
period.  Comments taking more than a line are punctuated in the normal
manner.

@item
Comments should focus on @emph{why} instead of @emph{what}.
Descriptions of what subprograms do go with the specification.

@item
Comments describing a subprogram spec should specifically mention the
formal argument names.  General rule: write a comment that does not
depend on the names of things.  The names are supplementary, not
sufficient, as comments.

@item
@emph{Do not} put two spaces after periods in comments.
@end itemize

@c  -------------------------------------------------------------------------
@node    Declarations and Types, Expressions and Names, Lexical Elements,Top
@section Declarations and Types
@c  -------------------------------------------------------------------------
@cindex Declarations and Types

@itemize @bullet
@item
In entity declarations, colons must be surrounded by spaces.  Colons
should be aligned.
@cindex Alignment (in declarations)

@smallexample @c adanocomment
        Entity1   : Integer;
        My_Entity : Integer;
@end smallexample

@item
Declarations should be grouped in a logical order.
Related groups of declarations may be preceded by a header comment.

@item
All local subprograms in a subprogram or package body should be declared
before the first local subprogram body.

@item
Do not declare local entities that hide global entities.
@cindex Hiding of outer entities

@item
Do not declare multiple variables in one declaration that spans lines.
Start a new declaration on each line, instead.

@item
The @syntax{defining_identifier}s of global declarations serve as
comments of a sort.  So don't choose terse names, but look for names
that give useful information instead.

@item
Local names can be shorter, because they are used only within
one context, where comments explain their purpose.

@end itemize


@c  -------------------------------------------------------------------------
@node    Expressions and Names, Statements, Declarations and Types, Top
@section Expressions and Names
@c  -------------------------------------------------------------------------
@cindex Expressions and names

@itemize @bullet

@item
Every operator must be surrounded by spaces. An exception is that
this rule does not apply to the exponentiation operator, for which
there are no specific layout rules. The reason for this exception
is that sometimes it makes clearer reading to leave out the spaces
around exponentiation.
@cindex Operators

@smallexample @c adanocomment
       E := A * B**2 + 3 * (C - D);
@end smallexample

@item
Use parentheses where they clarify the intended association of operands
with operators:
@cindex Parenthesization of expressions
@smallexample @c adanocomment
       (A / B) * C
@end smallexample
@end itemize

@c  -------------------------------------------------------------------------
@node    Statements, Subprograms, Expressions and Names, Top
@section Statements
@c  -------------------------------------------------------------------------
@cindex Statements

@subsection Simple and Compound Statements
@c  -------------------------------------------------------------------------
@cindex Simple and compound statements

@itemize @bullet
@item
Use only one statement or label per line.
@item
A longer @syntax{sequence_of_statements} may be divided in logical
groups or separated from surrounding code using a blank line.
@end itemize

@subsection If Statements
@c  -------------------------------------------------------------------------
@cindex @code{if} statement

@itemize @bullet
@item
When the @code{if}, @code{elsif} or @code{else} keywords fit on the
same line with the condition and the @code{then} keyword, then the
statement is formatted as follows:
@cindex Alignment (in an @code{if} statement)

@smallexample @c adanocomment
@group
        if @var{condition} then
           ...
        elsif @var{condition} then
           ...
        else
           ...
        end if;
@end group
@end smallexample

@noindent
When the above layout is not possible, @code{then} should be aligned
with @code{if}, and conditions should preferably be split before an
@code{and} or @code{or} keyword a follows:

@smallexample @c adanocomment
@group
        if @var{long_condition_that_has_to_be_split}
          and then @var{continued_on_the_next_line}
        then
           ...
        end if;
@end group
@end smallexample

@noindent
The @code{elsif}, @code{else} and @code{end if} always line up with
the @code{if} keyword.  The preferred location for splitting the line
is before @code{and} or @code{or}.  The continuation of a condition is
indented with two spaces or as many as needed to make nesting clear.
As an exception, if conditions are closely related either of the
following is allowed:

@smallexample
@group
     if x = lakdsjfhlkashfdlkflkdsalkhfsalkdhflkjdsahf
          or else
        x = asldkjhalkdsjfhhfd
          or else
        x = asdfadsfadsf
     then
       ...
     end if;
@end group

@group
     if x = lakdsjfhlkashfdlkflkdsalkhfsalkdhflkjdsahf or else
        x = asldkjhalkdsjfhhfd                         or else
        x = asdfadsfadsf
     then
       ...
     end if;
@end group
@end smallexample

@item
Conditions should use short-circuit forms (@code{and then},
@code{or else}), except when the operands are boolean variables
or boolean constants.
@cindex Short-circuit forms

@item
Complex conditions in @code{if} statements are indented two characters:
@cindex Indentation (in @code{if} statements)

@smallexample @c adanocomment
@group
      if @var{this_complex_condition}
        and then @var{that_other_one}
        and then @var{one_last_one}
      then
         ...
      end if;
@end group
@end smallexample

@noindent
There are some cases where complex conditionals can be laid out
in manners that do not follow these rules to preserve better
parallelism between branches, e.g.

@smallexample @c adanocomment
@group
      if xyz.abc (gef) = 'c'
           or else
         xyz.abc (gef) = 'x'
      then
         ...
      end if;
@end group
@end smallexample


@item
Every @code{if} block is preceded and followed by a blank line, except
where it begins or ends a @syntax{sequence_of_statements}.
@cindex Blank lines (in an @code{if} statement)

@smallexample @c adanocomment
@group
        A := 5;

        if A = 5 then
           null;
        end if;

        A := 6;
@end group
@end smallexample
@end itemize

@subsection Case Statements
@cindex @code{case} statements

@itemize @bullet
@item
Layout is as below.  For long @code{case} statements, the extra indentation
can be saved by aligning the @code{when} clauses with the opening @code{case}.

@smallexample @c adanocomment
@group
       case @var{expression} is
          when @var{condition} =>
             ...
          when @var{condition} =>
             ...
       end case;
@end group
@end smallexample
@end itemize

@subsection Loop Statements
@cindex Loop statements

@itemize @bullet
@noindent
When possible, have @code{for} or @code{while} on one line with the
condition and the @code{loop} keyword.

@smallexample @c adanocomment
@group
       for J in S'Range loop
          ...
       end loop;
@end group
@end smallexample

@noindent
If the condition is too long, split the condition (see ``If
statements'' above) and align @code{loop} with the @code{for} or
@code{while} keyword.
@cindex Alignment (in a loop statement)

@smallexample @c adanocomment
@group
      while @var{long_condition_that_has_to_be_split}
        and then @var{continued_on_the_next_line}
      loop
         ...
      end loop;
@end group
@end smallexample

@noindent
If the @syntax{loop_statement} has an identifier, it is laid out as follows:

@smallexample @c adanocomment
@group
      Outer : while not @var{condition} loop
         ...
      end Outer;
@end group
@end smallexample
@end itemize

@subsection Block Statements
@cindex Block statement

@itemize @bullet
@item
The @code{declare} (optional), @code{begin} and @code{end} words
are aligned, except when the @syntax{block_statement} is named.  There
is a blank line before the @code{begin} keyword:
@cindex Alignment (in a block statement)

@smallexample @c adanocomment
@group
      Some_Block : declare
         ...

      begin
         ...
      end Some_Block;
@end group
@end smallexample

@end itemize

@c  -------------------------------------------------------------------------
@node    Subprograms, Packages, Statements, Top
@section Subprograms
@c  -------------------------------------------------------------------------
@cindex Subprograms

@subsection Subprogram Declarations
@c  -------------------------------------------------------------------------
@itemize @bullet

@item
Do not write the @code{in} for parameters.

@smallexample @c adanocomment
      function Length (S : String) return Integer;
@end smallexample

@item
When the declaration line for a procedure or a function is too long to fit
the entire declaration (including the keyword procedure or function) on a
single line, then fold it, putting a single parameter on a line, aligning
the colons, as in:

@smallexample @c adanocomment
@group
     procedure Set_Heading
        (Source : String;
         Count  : Natural;
         Pad    : Character := Space;
         Fill   : Boolean   := True);
@end group
@end smallexample

@noindent
In the case of a function, if the entire spec does not fit on one line, then
the return may appear after the last parameter, as in:

@smallexample @c adanocomment
@group
      function Head
        (Source : String;
         Count  : Natural;
         Pad    : Character := Space) return String;
@end group
@end smallexample

@noindent
Or it may appear on its own as a separate line. This form is preferred when
putting the return on the same line as the last parameter would result in
an overlong line. The return type may optionally be aligned with the types
of the parameters (usually we do this aligning if it results only in a small
number of extra spaces, and otherwise we don't attempt to align). So two
alternative forms for the above spec are:

@smallexample @c adanocomment
@group
      function Head
        (Source : String;
         Count  : Natural;
         Pad    : Character := Space)
         return   String;

      function Head
        (Source : String;
         Count  : Natural;
         Pad    : Character := Space)
         return String;
@end group
@end smallexample

@end itemize

@subsection Subprogram Bodies
@c  -------------------------------------------------------------------------
@cindex Subprogram bodies

@itemize @bullet
@item
Function and procedure bodies should usually be sorted alphabetically. Do
not attempt to sort them in some logical order by functionality. For a
sequence of subprogram specs, a general alphabetical sorting is also
usually appropriate, but occasionally it makes sense to group by major
function, with appropriate headers.

@item
All subprograms have a header giving the function name, with the following
format:

@smallexample @c adanocomment
@group
      -----------------
      -- My_Function --
      -----------------

      procedure My_Function is
      begin
        ...
      end My_Function;
@end group
@end smallexample

@noindent
Note that the name in the header is preceded by a single space,
not two spaces as for other comments. These headers are used on
nested subprograms as well as outer level subprograms. They may
also be used as headers for sections of comments, or collections
of declarations that are related.

@item
Every subprogram body must have a preceding @syntax{subprogram_declaration}.

@item
@cindex Blank lines (in subprogram bodies)
A sequence of declarations may optionally be separated from the following
begin by a blank line.  Just as we optionally allow blank lines in general
between declarations, this blank line should be present only if it improves
readability. Generally we avoid this blank line if the declarative part is
small (one or two lines) and the body has no blank lines, and we include it
if the declarative part is long or if the body has blank lines.

@item
If the declarations in a subprogram contain at least one nested
subprogram body, then just before the @code{begin} of the enclosing
subprogram, there is a comment line and a blank line:

@smallexample @c adanocomment
@group
    --  Start of processing for @var{Enclosing_Subprogram}

    begin
      ...
    end @var{Enclosing_Subprogram};
@end group
@end smallexample

@item
When nested subprograms are present, variables that are referenced by any
nested subprogram should precede the nested subprogram specs. For variables
that are not referenced by nested procedures, the declarations can either also
be before any of the nested subprogram specs (this is the old style, more
generally used). Or then can come just before the begin, with a header. The
following example shows the two possible styles:

@smallexample @c adanocomment
@group
    procedure Style1 is
       Var_Referenced_In_Nested      : Integer;
       Var_Referenced_Only_In_Style1 : Integer;

       proc Nested;
       --  Comments ...


       ------------
       -- Nested --
       ------------

       procedure Nested is
       begin
          ...
       end Nested;

    --  Start of processing for Style1

    begin
       ...
    end Style1;

@end group

@group
    procedure Style2 is
       Var_Referenced_In_Nested : Integer;

       proc Nested;
       --  Comments ...

       ------------
       -- Nested --
       ------------

       procedure Nested is
       begin
          ...
       end Nested;

       --  Local variables

       Var_Referenced_Only_In_Style2 : Integer;

    --  Start of processing for Style2

    begin
       ...
    end Style2;

@end group
@end smallexample

@noindent
For new code, we generally prefer Style2, but we do not insist on
modifying all legacy occurrences of Style1, which is still much
more common in the sources.

@end itemize


@c  -------------------------------------------------------------------------
@node    Packages, Program Structure, Subprograms, Top
@section Packages and Visibility Rules
@c  -------------------------------------------------------------------------
@cindex Packages

@itemize @bullet
@item
All program units and subprograms have their name at the end:

@smallexample @c adanocomment
@group
      package P is
         ...
      end P;
@end group
@end smallexample

@item
We will use the style of @code{use}-ing @code{with}-ed packages, with
the context clauses looking like:
@cindex @code{use} clauses

@smallexample @c adanocomment
@group
      with A; use A;
      with B; use B;
@end group
@end smallexample

@item
Names declared in the visible part of packages should be
unique, to prevent name clashes when the packages are @code{use}d.
@cindex Name clash avoidance

@smallexample @c adanocomment
@group
      package Entity is
         type Entity_Kind is ...;
         ...
      end Entity;
@end group
@end smallexample

@item
After the file header comment, the context clause and unit specification
should be the first thing in a @syntax{program_unit}.

@item
Preelaborate, Pure and Elaborate_Body pragmas should be added right after the
package name, indented an extra level and using the parameterless form:

@smallexample @c adanocomment
@group
      package Preelaborate_Package is
         pragma Preelaborate;
         ...
      end Preelaborate_Package;
@end group
@end smallexample

@end itemize

@c  -------------------------------------------------------------------------
@node    Program Structure, GNU Free Documentation License, Packages, Top
@section Program Structure and Compilation Issues
@c  -------------------------------------------------------------------------
@cindex Program structure

@itemize @bullet
@item
Every GNAT source file must be compiled with the @option{-gnatg}
switch to check the coding style.
(Note that you should look at
@file{style.adb} to see the lexical rules enforced by
@option{-gnatg}).
@cindex @option{-gnatg} option (to gcc)
@cindex @file{style.adb} file

@item
Each source file should contain only one compilation unit.

@item
Filenames should be 8 or fewer characters, followed by the @code{.adb}
extension for a body or @code{.ads} for a spec.
@cindex File name length

@item
Unit names should be distinct when ``krunch''ed to 8 characters
(see @file{krunch.ads}) and the filenames should match the unit name,
except that they are all lower case.
@cindex @file{krunch.ads} file
@end itemize


@c **********************************
@c * GNU Free Documentation License *
@c **********************************
@include fdl.texi
@c GNU Free Documentation License
@cindex GNU Free Documentation License

@node Index,,GNU Free Documentation License, Top
@unnumberedsec Index

@printindex cp

@contents

@bye<|MERGE_RESOLUTION|>--- conflicted
+++ resolved
@@ -7,11 +7,7 @@
 @c                                                                            o
 @c                     G N A T   C O D I N G   S T Y L E                      o
 @c                                                                            o
-<<<<<<< HEAD
-@c                     Copyright (C) 1992-2005, AdaCore                       o
-=======
 @c                     Copyright (C) 1992-2007, AdaCore                       o
->>>>>>> 60a98cce
 @c                                                                            o
 @c  GNAT is free software;  you can  redistribute it  and/or modify it under  o
 @c  terms of the  GNU General Public License as published  by the Free Soft-  o
@@ -47,11 +43,7 @@
 @titlefont{GNAT Coding Style:}
 @sp 1
 @title @hfill A Guide for GNAT Developers
-<<<<<<< HEAD
-@subtitle GNAT, The GNU Ada 95 Compiler
-=======
 @subtitle GNAT, The GNU Ada Compiler
->>>>>>> 60a98cce
 @versionsubtitle
 @author Ada Core Technologies, Inc.
 @page
