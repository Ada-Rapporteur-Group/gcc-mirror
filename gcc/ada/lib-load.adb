------------------------------------------------------------------------------
--                                                                          --
--                         GNAT COMPILER COMPONENTS                         --
--                                                                          --
--                             L I B . L O A D                              --
--                                                                          --
--                                 B o d y                                  --
--                                                                          --
<<<<<<< HEAD
--          Copyright (C) 1992-2006, Free Software Foundation, Inc.         --
=======
--          Copyright (C) 1992-2007, Free Software Foundation, Inc.         --
>>>>>>> 751ff693
--                                                                          --
-- GNAT is free software;  you can  redistribute it  and/or modify it under --
-- terms of the  GNU General Public License as published  by the Free Soft- --
-- ware  Foundation;  either version 3,  or (at your option) any later ver- --
-- sion.  GNAT is distributed in the hope that it will be useful, but WITH- --
-- OUT ANY WARRANTY;  without even the  implied warranty of MERCHANTABILITY --
-- or FITNESS FOR A PARTICULAR PURPOSE.  See the GNU General Public License --
-- for  more details.  You should have  received  a copy of the GNU General --
<<<<<<< HEAD
-- Public License  distributed with GNAT;  see file COPYING.  If not, write --
-- to  the  Free Software Foundation,  51  Franklin  Street,  Fifth  Floor, --
-- Boston, MA 02110-1301, USA.                                              --
=======
-- Public License  distributed with GNAT; see file COPYING3.  If not, go to --
-- http://www.gnu.org/licenses for a complete copy of the license.          --
>>>>>>> 751ff693
--                                                                          --
-- GNAT was originally developed  by the GNAT team at  New York University. --
-- Extensive contributions were provided by Ada Core Technologies Inc.      --
--                                                                          --
------------------------------------------------------------------------------

with Atree;    use Atree;
with Debug;    use Debug;
with Einfo;    use Einfo;
with Errout;   use Errout;
with Fname;    use Fname;
with Fname.UF; use Fname.UF;
with Nlists;   use Nlists;
with Nmake;    use Nmake;
with Opt;      use Opt;
with Osint;    use Osint;
with Osint.C;  use Osint.C;
with Output;   use Output;
with Par;
with Restrict; use Restrict;
with Scn;      use Scn;
with Sinfo;    use Sinfo;
with Sinput;   use Sinput;
with Sinput.L; use Sinput.L;
with Stand;    use Stand;
with Tbuild;   use Tbuild;
with Uname;    use Uname;

package body Lib.Load is

   -----------------------
   -- Local Subprograms --
   -----------------------

<<<<<<< HEAD
   function From_Limited_With_Chain (Lim : Boolean) return Boolean;
=======
   function From_Limited_With_Chain return Boolean;
>>>>>>> 751ff693
   --  Check whether a possible circular dependence includes units that
   --  have been loaded through limited_with clauses, in which case there
   --  is no real circularity.

   function Spec_Is_Irrelevant
     (Spec_Unit : Unit_Number_Type;
      Body_Unit : Unit_Number_Type) return Boolean;
   --  The Spec_Unit and Body_Unit parameters are the unit numbers of the
   --  spec file that corresponds to the main unit which is a body. This
   --  function determines if the spec file is irrelevant and will be
   --  overridden by the body as described in RM 10.1.4(4). See description
   --  in "Special Handling of Subprogram Bodies" for further details.

   procedure Write_Dependency_Chain;
   --  This procedure is used to generate error message info lines that
   --  trace the current dependency chain when a load error occurs.

   ------------------------------
   -- Change_Main_Unit_To_Spec --
   ------------------------------

   procedure Change_Main_Unit_To_Spec is
      U : Unit_Record renames Units.Table (Main_Unit);
      N : File_Name_Type;
      X : Source_File_Index;

   begin
      --  Get name of unit body

      Get_Name_String (U.Unit_File_Name);

      --  Note: for the following we should really generalize and consult the
      --  file name pattern data, but for now we just deal with the common
      --  naming cases, which is probably good enough in practice ???

      --  Change .adb to .ads

      if Name_Len >= 5
        and then Name_Buffer (Name_Len - 3 .. Name_Len) = ".adb"
      then
         Name_Buffer (Name_Len) := 's';

      --  Change .2.ada to .1.ada (Rational convention)

      elsif Name_Len >= 7
        and then Name_Buffer (Name_Len - 5 .. Name_Len) = ".2.ada"
      then
         Name_Buffer (Name_Len - 4) := '1';

      --  Change .ada to _.ada (DEC convention)

      elsif Name_Len >= 5
        and then Name_Buffer (Name_Len - 3 .. Name_Len) = ".ada"
      then
         Name_Buffer (Name_Len - 3 .. Name_Len + 1) := "_.ada";
         Name_Len := Name_Len + 1;

      --  No match, don't make the change

      else
         return;
      end if;

      --  Try loading the spec

      N := Name_Find;
      X := Load_Source_File (N);

      --  No change if we did not find the spec

      if X = No_Source_File then
         return;
      end if;

      --  Otherwise modify Main_Unit entry to point to spec

      U.Unit_File_Name := N;
      U.Source_Index := X;
   end Change_Main_Unit_To_Spec;

   -------------------------------
   -- Create_Dummy_Package_Unit --
   -------------------------------

   function Create_Dummy_Package_Unit
     (With_Node : Node_Id;
      Spec_Name : Unit_Name_Type) return Unit_Number_Type
   is
      Unum         : Unit_Number_Type;
      Cunit_Entity : Entity_Id;
      Cunit        : Node_Id;
      Du_Name      : Node_Or_Entity_Id;
      End_Lab      : Node_Id;
      Save_CS      : constant Boolean := Get_Comes_From_Source_Default;

   begin
      --  The created dummy package unit does not come from source

      Set_Comes_From_Source_Default (False);

      --  Normal package

      if Nkind (Name (With_Node)) = N_Identifier then
         Cunit_Entity :=
           Make_Defining_Identifier (No_Location,
             Chars => Chars (Name (With_Node)));
         Du_Name := Cunit_Entity;
         End_Lab := New_Occurrence_Of (Cunit_Entity, No_Location);

      --  Child package

      else
         Cunit_Entity :=
           Make_Defining_Identifier (No_Location,
             Chars => Chars (Selector_Name (Name (With_Node))));
         Du_Name :=
           Make_Defining_Program_Unit_Name (No_Location,
             Name => New_Copy_Tree (Prefix (Name (With_Node))),
             Defining_Identifier => Cunit_Entity);

         Set_Is_Child_Unit (Cunit_Entity);

         End_Lab :=
           Make_Designator (No_Location,
             Name => New_Copy_Tree (Prefix (Name (With_Node))),
             Identifier => New_Occurrence_Of (Cunit_Entity, No_Location));
      end if;

      Set_Scope (Cunit_Entity, Standard_Standard);

      Cunit :=
        Make_Compilation_Unit (No_Location,
          Context_Items => Empty_List,
          Unit =>
            Make_Package_Declaration (No_Location,
              Specification =>
                Make_Package_Specification (No_Location,
                  Defining_Unit_Name   => Du_Name,
                  Visible_Declarations => Empty_List,
                  End_Label            => End_Lab)),
          Aux_Decls_Node =>
            Make_Compilation_Unit_Aux (No_Location));

      --  Mark the dummy package as analyzed to prevent analysis of this
      --  (non-existent) unit in -gnatQ mode because at the moment the
      --  structure and attributes of this dummy package does not allow
      --  a normal analysis of this unit

      Set_Analyzed (Cunit);

      Units.Increment_Last;
      Unum := Units.Last;

      Units.Table (Unum) := (
<<<<<<< HEAD
        Cunit           => Cunit,
        Cunit_Entity    => Cunit_Entity,
        Dependency_Num  => 0,
        Dynamic_Elab    => False,
        Error_Location  => Sloc (With_Node),
        Expected_Unit   => Spec_Name,
        Fatal_Error     => True,
        Generate_Code   => False,
        Has_RACW        => False,
        Ident_String    => Empty,
        Loading         => False,
        Main_Priority   => Default_Main_Priority,
        Munit_Index     => 0,
        Serial_Number   => 0,
        Source_Index    => No_Source_File,
        Unit_File_Name  => Get_File_Name (Spec_Name, Subunit => False),
        Unit_Name       => Spec_Name,
        Version         => 0);
=======
        Cunit            => Cunit,
        Cunit_Entity     => Cunit_Entity,
        Dependency_Num   => 0,
        Dynamic_Elab     => False,
        Error_Location   => Sloc (With_Node),
        Expected_Unit    => Spec_Name,
        Fatal_Error      => True,
        Generate_Code    => False,
        Has_RACW         => False,
        Is_Compiler_Unit => False,
        Ident_String     => Empty,
        Loading          => False,
        Main_Priority    => Default_Main_Priority,
        Munit_Index      => 0,
        Serial_Number    => 0,
        Source_Index     => No_Source_File,
        Unit_File_Name   => Get_File_Name (Spec_Name, Subunit => False),
        Unit_Name        => Spec_Name,
        Version          => 0);
>>>>>>> 751ff693

      Set_Comes_From_Source_Default (Save_CS);
      Set_Error_Posted (Cunit_Entity);
      Set_Error_Posted (Cunit);
      return Unum;
   end Create_Dummy_Package_Unit;

   -----------------------------
   -- From_Limited_With_Chain --
   -----------------------------

<<<<<<< HEAD
   function From_Limited_With_Chain (Lim : Boolean) return Boolean is
   begin
      --  True if the current load operation is through a limited_with clause

      if Lim then
         return True;

      --  Examine the Load_Stack to locate any previous Limited_with clause

      elsif Load_Stack.Last - 1 > Load_Stack.First then
         for U in Load_Stack.First .. Load_Stack.Last - 1 loop
            if Load_Stack.Table (U).From_Limited_With then
               return True;
            end if;
         end loop;
      end if;
=======
   function From_Limited_With_Chain return Boolean is
      Curr_Num : constant Unit_Number_Type :=
                   Load_Stack.Table (Load_Stack.Last).Unit_Number;

   begin
      --  True if the current load operation is through a limited_with clause
      --  and we are not within a loop of regular with_clauses.

      for U in reverse Load_Stack.First .. Load_Stack.Last - 1 loop
         if Load_Stack.Table (U).Unit_Number = Curr_Num then
            return False;

         elsif Present (Load_Stack.Table (U).With_Node)
           and then Limited_Present (Load_Stack.Table (U).With_Node)
         then
            return True;
         end if;
      end loop;
>>>>>>> 751ff693

      return False;
   end From_Limited_With_Chain;

   ----------------
   -- Initialize --
   ----------------

   procedure Initialize is
   begin
      Units.Init;
      Load_Stack.Init;
   end Initialize;

   ------------------------
   -- Initialize_Version --
   ------------------------

   procedure Initialize_Version (U : Unit_Number_Type) is
   begin
      Units.Table (U).Version := Source_Checksum (Source_Index (U));
   end Initialize_Version;

   ----------------------
   -- Load_Main_Source --
   ----------------------

   procedure Load_Main_Source is
<<<<<<< HEAD
      Fname : File_Name_Type;

   begin
      Load_Stack.Increment_Last;
      Load_Stack.Table (Load_Stack.Last) := (Main_Unit, False);
=======
      Fname   : File_Name_Type;
      Version : Word := 0;

   begin
      Load_Stack.Increment_Last;
      Load_Stack.Table (Load_Stack.Last) := (Main_Unit, Empty);
>>>>>>> 751ff693

      --  Initialize unit table entry for Main_Unit. Note that we don't know
      --  the unit name yet, that gets filled in when the parser parses the
      --  main unit, at which time a check is made that it matches the main
      --  file name, and then the Unit_Name field is set. The Cunit and
      --  Cunit_Entity fields also get filled in later by the parser.

      Units.Increment_Last;
      Fname := Next_Main_Source;

      Units.Table (Main_Unit).Unit_File_Name := Fname;

      if Fname /= No_File then
         Main_Source_File := Load_Source_File (Fname);
         Current_Error_Source_File := Main_Source_File;

         if Main_Source_File /= No_Source_File then
            Version := Source_Checksum (Main_Source_File);
         end if;

         Units.Table (Main_Unit) := (
<<<<<<< HEAD
           Cunit           => Empty,
           Cunit_Entity    => Empty,
           Dependency_Num  => 0,
           Dynamic_Elab    => False,
           Error_Location  => No_Location,
           Expected_Unit   => No_Name,
           Fatal_Error     => False,
           Generate_Code   => False,
           Has_RACW        => False,
           Ident_String    => Empty,
           Loading         => True,
           Main_Priority   => Default_Main_Priority,
           Munit_Index     => 0,
           Serial_Number   => 0,
           Source_Index    => Main_Source_File,
           Unit_File_Name  => Fname,
           Unit_Name       => No_Name,
           Version         => Source_Checksum (Main_Source_File));
=======
           Cunit            => Empty,
           Cunit_Entity     => Empty,
           Dependency_Num   => 0,
           Dynamic_Elab     => False,
           Error_Location   => No_Location,
           Expected_Unit    => No_Unit_Name,
           Fatal_Error      => False,
           Generate_Code    => False,
           Has_RACW         => False,
           Is_Compiler_Unit => False,
           Ident_String     => Empty,
           Loading          => True,
           Main_Priority    => Default_Main_Priority,
           Munit_Index      => 0,
           Serial_Number    => 0,
           Source_Index     => Main_Source_File,
           Unit_File_Name   => Fname,
           Unit_Name        => No_Unit_Name,
           Version          => Version);
>>>>>>> 751ff693
      end if;
   end Load_Main_Source;

   ---------------
   -- Load_Unit --
   ---------------

   function Load_Unit
     (Load_Name         : Unit_Name_Type;
      Required          : Boolean;
      Error_Node        : Node_Id;
      Subunit           : Boolean;
      Corr_Body         : Unit_Number_Type := No_Unit;
      Renamings         : Boolean          := False;
<<<<<<< HEAD
      From_Limited_With : Boolean          := False) return Unit_Number_Type
=======
      With_Node         : Node_Id          := Empty) return Unit_Number_Type
>>>>>>> 751ff693
   is
      Calling_Unit : Unit_Number_Type;
      Uname_Actual : Unit_Name_Type;
      Unum         : Unit_Number_Type;
      Unump        : Unit_Number_Type;
      Fname        : File_Name_Type;
      Src_Ind      : Source_File_Index;

   --  Start of processing for Load_Unit

   begin
      --  If renamings are allowed and we have a child unit name, then we
      --  must first load the parent to deal with finding the real name.

      if Renamings and then Is_Child_Name (Load_Name) then
         Unump :=
           Load_Unit
             (Load_Name  => Get_Parent_Spec_Name (Load_Name),
              Required   => Required,
              Subunit    => False,
              Renamings  => True,
              Error_Node => Error_Node);

         if Unump = No_Unit then
            return No_Unit;
         end if;

         --  If parent is a renaming, then we use the renamed package as
         --  the actual parent for the subsequent load operation.

         if Nkind (Unit (Cunit (Unump))) = N_Package_Renaming_Declaration then
            Uname_Actual :=
              New_Child
                (Load_Name, Get_Unit_Name (Name (Unit (Cunit (Unump)))));

            --  Save the renaming entity, to establish its visibility when
            --  installing the context. The implicit with is on this entity,
            --  not on the package it renames.

            if Nkind (Error_Node) = N_With_Clause
              and then Nkind (Name (Error_Node)) = N_Selected_Component
            then
               declare
                  Par : Node_Id := Name (Error_Node);

               begin
                  while Nkind (Par) = N_Selected_Component
                    and then Chars (Selector_Name (Par)) /=
                      Chars (Cunit_Entity (Unump))
                  loop
                     Par := Prefix (Par);
                  end loop;

                  --  Case of some intermediate parent is a renaming

                  if Nkind (Par) = N_Selected_Component then
                     Set_Entity (Selector_Name (Par), Cunit_Entity (Unump));

                  --  Case where the ultimate parent is a renaming

                  else
                     Set_Entity (Par, Cunit_Entity (Unump));
                  end if;
               end;
            end if;

         --  If the parent is not a renaming, then get its name (this may
         --  be different from the parent spec name obtained above because
         --  of renamings higher up in the hierarchy).

         else
            Uname_Actual := New_Child (Load_Name, Unit_Name (Unump));
         end if;

      --  Here if unit to be loaded is not a child unit

      else
         Uname_Actual := Load_Name;
      end if;

      Fname := Get_File_Name (Uname_Actual, Subunit);

      if Debug_Flag_L then
         Write_Eol;
         Write_Str ("*** Load request for unit: ");
         Write_Unit_Name (Load_Name);

         if Required then
            Write_Str (" (Required = True)");
         else
            Write_Str (" (Required = False)");
         end if;

         Write_Eol;

         if Uname_Actual /= Load_Name then
            Write_Str ("*** Actual unit loaded: ");
            Write_Unit_Name (Uname_Actual);
         end if;
      end if;

      --  Capture error location if it is for the main unit. The idea is to
      --  post errors on the main unit location, not the most recent unit.
      --  Note: Unit_Name (Main_Unit) is not set if we are parsing gnat.adc.

      if Present (Error_Node)
<<<<<<< HEAD
        and then Unit_Name (Main_Unit) /= No_Name
=======
        and then Unit_Name (Main_Unit) /= No_Unit_Name
>>>>>>> 751ff693
      then
         --  It seems like In_Extended_Main_Source_Unit (Error_Node) would
         --  do the trick here, but that's wrong, it is much too early to
         --  call this routine. We are still in the parser, and the required
         --  semantic information is not established yet. So we base the
         --  judgment on unit names.

         Get_External_Unit_Name_String (Unit_Name (Main_Unit));

         declare
            Main_Unit_Name : constant String := Name_Buffer (1 .. Name_Len);

         begin
            Get_External_Unit_Name_String
              (Unit_Name (Get_Source_Unit (Error_Node)));

            --  If the two names are identical, then for sure we are part
            --  of the extended main unit

            if Main_Unit_Name = Name_Buffer (1 .. Name_Len) then
               Load_Msg_Sloc := Sloc (Error_Node);

            --  If the load is called from a with_type clause, the error
            --  node is correct.

            --  Otherwise, check for the subunit case, and if so, consider
            --  we have a match if one name is a prefix of the other name.

            else
               if Nkind (Unit (Cunit (Main_Unit))) = N_Subunit
                    or else
                  Nkind (Unit (Cunit (Get_Source_Unit (Error_Node)))) =
                                                                N_Subunit
               then
                  Name_Len := Integer'Min (Name_Len, Main_Unit_Name'Length);

                  if Name_Buffer (1 .. Name_Len)
                        =
                     Main_Unit_Name (1 .. Name_Len)
                  then
                     Load_Msg_Sloc := Sloc (Error_Node);
                  end if;
               end if;
            end if;
         end;
      end if;

      --  If we are generating error messages, then capture calling unit

      if Present (Error_Node) then
         Calling_Unit := Get_Source_Unit (Error_Node);
      else
         Calling_Unit := No_Unit;
      end if;

      --  See if we already have an entry for this unit

      Unum := Main_Unit;

      while Unum <= Units.Last loop
         exit when Uname_Actual = Units.Table (Unum).Unit_Name;
         Unum := Unum + 1;
      end loop;

      --  Whether or not the entry was found, Unum is now the right value,
      --  since it is one more than Units.Last (i.e. the index of the new
      --  entry we will create) in the not found case.

      --  A special check is necessary in the unit not found case. If the unit
      --  is not found, but the file in which it lives has already been loaded,
      --  then we have the problem that the file does not contain the unit that
      --  is needed. We simply treat this as a file not found condition.

      --  We skip this test in multiple unit per file mode since in this
      --  case we can have multiple units from the same source file.

      if Unum > Units.Last and then Get_Unit_Index (Uname_Actual) = 0 then
         for J in Units.First .. Units.Last loop
            if Fname = Units.Table (J).Unit_File_Name then
               if Debug_Flag_L then
                  Write_Str ("  file does not contain unit, Unit_Number = ");
                  Write_Int (Int (Unum));
                  Write_Eol;
                  Write_Eol;
               end if;

               if Present (Error_Node) then
                  if Is_Predefined_File_Name (Fname) then
                     Error_Msg_Unit_1 := Uname_Actual;
                     Error_Msg
                       ("$$ is not a language defined unit", Load_Msg_Sloc);
                  else
                     Error_Msg_File_1 := Fname;
                     Error_Msg_Unit_1 := Uname_Actual;
                     Error_Msg ("File{ does not contain unit$", Load_Msg_Sloc);
                  end if;

                  Write_Dependency_Chain;
                  return No_Unit;

               else
                  return No_Unit;
               end if;
            end if;
         end loop;
      end if;

      --  If we are proceeding with load, then make load stack entry,
      --  and indicate the kind of with_clause responsible for the load.

      Load_Stack.Increment_Last;
<<<<<<< HEAD
      Load_Stack.Table (Load_Stack.Last) := (Unum, From_Limited_With);
=======
      Load_Stack.Table (Load_Stack.Last) := (Unum, With_Node);
>>>>>>> 751ff693

      --  Case of entry already in table

      if Unum <= Units.Last then

         --  Here is where we check for a circular dependency, which is
         --  an attempt to load a unit which is currently in the process
         --  of being loaded. We do *not* care about a circular chain that
         --  leads back to a body, because this kind of circular dependence
         --  legitimately occurs (e.g. two package bodies that contain
         --  inlined subprogram referenced by the other).

         --  Ada 2005 (AI-50217): We also ignore limited_with clauses, because
         --  their purpose is precisely to create legal circular structures.

         if Loading (Unum)
           and then (Is_Spec_Name (Units.Table (Unum).Unit_Name)
                       or else Acts_As_Spec (Units.Table (Unum).Cunit))
           and then (Nkind (Error_Node) /= N_With_Clause
                       or else not Limited_Present (Error_Node))
<<<<<<< HEAD
           and then not From_Limited_With_Chain (From_Limited_With)
=======
           and then not From_Limited_With_Chain
>>>>>>> 751ff693
         then
            if Debug_Flag_L then
               Write_Str ("  circular dependency encountered");
               Write_Eol;
            end if;

            if Present (Error_Node) then
               Error_Msg ("circular unit dependency", Load_Msg_Sloc);
               Write_Dependency_Chain;
            else
               Load_Stack.Decrement_Last;
            end if;

            return No_Unit;
         end if;

         if Debug_Flag_L then
            Write_Str ("  unit already in file table, Unit_Number = ");
            Write_Int (Int (Unum));
            Write_Eol;
         end if;

         Load_Stack.Decrement_Last;
         return Unum;

      --  Unit is not already in table, so try to open the file

      else
         if Debug_Flag_L then
            Write_Str ("  attempt unit load, Unit_Number = ");
            Write_Int (Int (Unum));
            Write_Eol;
         end if;

         Src_Ind := Load_Source_File (Fname);

         --  Make a partial entry in the file table, used even in the file not
         --  found case to print the dependency chain including the last entry

         Units.Increment_Last;
         Units.Table (Unum).Unit_Name := Uname_Actual;

         --  File was found

         if Src_Ind /= No_Source_File then
            Units.Table (Unum) := (
<<<<<<< HEAD
              Cunit           => Empty,
              Cunit_Entity    => Empty,
              Dependency_Num  => 0,
              Dynamic_Elab    => False,
              Error_Location  => Sloc (Error_Node),
              Expected_Unit   => Uname_Actual,
              Fatal_Error     => False,
              Generate_Code   => False,
              Has_RACW        => False,
              Ident_String    => Empty,
              Loading         => True,
              Main_Priority   => Default_Main_Priority,
              Munit_Index     => 0,
              Serial_Number   => 0,
              Source_Index    => Src_Ind,
              Unit_File_Name  => Fname,
              Unit_Name       => Uname_Actual,
              Version         => Source_Checksum (Src_Ind));
=======
              Cunit            => Empty,
              Cunit_Entity     => Empty,
              Dependency_Num   => 0,
              Dynamic_Elab     => False,
              Error_Location   => Sloc (Error_Node),
              Expected_Unit    => Uname_Actual,
              Fatal_Error      => False,
              Generate_Code    => False,
              Has_RACW         => False,
              Is_Compiler_Unit => False,
              Ident_String     => Empty,
              Loading          => True,
              Main_Priority    => Default_Main_Priority,
              Munit_Index      => 0,
              Serial_Number    => 0,
              Source_Index     => Src_Ind,
              Unit_File_Name   => Fname,
              Unit_Name        => Uname_Actual,
              Version          => Source_Checksum (Src_Ind));
>>>>>>> 751ff693

            --  Parse the new unit

            declare
               Save_Index : constant Nat := Multiple_Unit_Index;
            begin
               Multiple_Unit_Index := Get_Unit_Index (Uname_Actual);
               Units.Table (Unum).Munit_Index := Multiple_Unit_Index;
               Initialize_Scanner (Unum, Source_Index (Unum));
<<<<<<< HEAD
               Discard_List (Par (Configuration_Pragmas => False,
                                  From_Limited_With     => From_Limited_With));
=======
               Discard_List (Par (Configuration_Pragmas => False));
>>>>>>> 751ff693
               Multiple_Unit_Index := Save_Index;
               Set_Loading (Unum, False);
            end;

            --  If spec is irrelevant, then post errors and quit

            if Corr_Body /= No_Unit
              and then Spec_Is_Irrelevant (Unum, Corr_Body)
            then
               Error_Msg_File_1 := Unit_File_Name (Corr_Body);
               Error_Msg
                 ("cannot compile subprogram in file {!", Load_Msg_Sloc);
               Error_Msg_File_1 := Unit_File_Name (Unum);
               Error_Msg
                 ("\incorrect spec in file { must be removed first!",
                  Load_Msg_Sloc);
               return No_Unit;
            end if;

            --  If loaded unit had a fatal error, then caller inherits it!

            if Units.Table (Unum).Fatal_Error
              and then Present (Error_Node)
            then
               Units.Table (Calling_Unit).Fatal_Error := True;
            end if;

            --  Remove load stack entry and return the entry in the file table

            Load_Stack.Decrement_Last;
            return Unum;

         --  Case of file not found

         else
            if Debug_Flag_L then
               Write_Str ("  file was not found, load failed");
               Write_Eol;
            end if;

            --  Generate message if unit required

            if Required and then Present (Error_Node) then
               if Is_Predefined_File_Name (Fname) then

                  --  This is a predefined library unit which is not present
                  --  in the run time. If a predefined unit is not available
                  --  it may very likely be the case that there is also pragma
                  --  Restriction forbidding its usage. This is typically the
                  --  case when building a configurable run time, where the
                  --  usage of certain run-time units units is restricted by
                  --  means of both the corresponding pragma Restriction (such
                  --  as No_Calendar), and by not including the unit. Hence,
                  --  we check whether this predefined unit is forbidden, so
                  --  that the message about the restriction violation is
                  --  generated, if needed.

                  Check_Restricted_Unit (Load_Name, Error_Node);

<<<<<<< HEAD
                  Error_Msg_Name_1 := Uname_Actual;
=======
                  Error_Msg_Unit_1 := Uname_Actual;
>>>>>>> 751ff693
                  Error_Msg
                    ("$$ is not a predefined library unit", Load_Msg_Sloc);

               else
                  Error_Msg_File_1 := Fname;
                  Error_Msg ("file{ not found", Load_Msg_Sloc);
               end if;

               Write_Dependency_Chain;

               --  Remove unit from stack, to avoid cascaded errors on
               --  subsequent missing files.

               Load_Stack.Decrement_Last;
               Units.Decrement_Last;

            --  If unit not required, remove load stack entry and the junk
            --  file table entry, and return No_Unit to indicate not found,

            else
               Load_Stack.Decrement_Last;
               Units.Decrement_Last;
            end if;

            return No_Unit;
         end if;
      end if;
   end Load_Unit;

   ------------------------
   -- Make_Instance_Unit --
   ------------------------

   --  If the unit is an instance, it appears as a package declaration, but
   --  contains both declaration and body of the instance. The body becomes
   --  the main unit of the compilation, and the declaration is inserted
   --  at the end of the unit table. The main unit now has the name of a
   --  body, which is constructed from the name of the original spec,
   --  and is attached to the compilation node of the original unit. The
   --  declaration has been attached to a new compilation unit node, and
   --  code will have to be generated for it.

   procedure Make_Instance_Unit (N : Node_Id) is
      Sind : constant Source_File_Index := Source_Index (Main_Unit);
   begin
      Units.Increment_Last;
      Units.Table (Units.Last)               := Units.Table (Main_Unit);
      Units.Table (Units.Last).Cunit         := Library_Unit (N);
      Units.Table (Units.Last).Generate_Code := True;
      Units.Table (Main_Unit).Cunit          := N;
      Units.Table (Main_Unit).Unit_Name      :=
        Get_Body_Name (Unit_Name (Get_Cunit_Unit_Number (Library_Unit (N))));
      Units.Table (Main_Unit).Version        := Source_Checksum (Sind);
   end Make_Instance_Unit;

   ------------------------
   -- Spec_Is_Irrelevant --
   ------------------------

   function Spec_Is_Irrelevant
     (Spec_Unit : Unit_Number_Type;
      Body_Unit : Unit_Number_Type) return Boolean
   is
      Sunit : constant Node_Id := Cunit (Spec_Unit);
      Bunit : constant Node_Id := Cunit (Body_Unit);

   begin
      --  The spec is irrelevant if the body is a subprogram body, and the
      --  spec is other than a subprogram spec or generic subprogram spec.
      --  Note that the names must be the same, we don't need to check that,
      --  because we already know that from the fact that the file names are
      --  the same.

      return
         Nkind (Unit (Bunit)) = N_Subprogram_Body
           and then Nkind (Unit (Sunit)) /= N_Subprogram_Declaration
           and then Nkind (Unit (Sunit)) /= N_Generic_Subprogram_Declaration;
   end Spec_Is_Irrelevant;

   --------------------
   -- Version_Update --
   --------------------

   procedure Version_Update (U : Node_Id; From : Node_Id) is
      Unum  : constant Unit_Number_Type := Get_Cunit_Unit_Number (U);
      Fnum  : constant Unit_Number_Type := Get_Cunit_Unit_Number (From);
   begin
      if Source_Index (Fnum) /= No_Source_File then
         Units.Table (Unum).Version :=
           Units.Table (Unum).Version
             xor
              Source_Checksum (Source_Index (Fnum));
      end if;
   end Version_Update;

   ----------------------------
   -- Write_Dependency_Chain --
   ----------------------------

   procedure Write_Dependency_Chain is
   begin
      --  The dependency chain is only written if it is at least two entries
      --  deep, otherwise it is trivial (the main unit depending on a unit
      --  that it obviously directly depends on).

      if Load_Stack.Last - 1 > Load_Stack.First then
         for U in Load_Stack.First .. Load_Stack.Last - 1 loop
            Error_Msg_Unit_1 :=
              Unit_Name (Load_Stack.Table (U).Unit_Number);
            Error_Msg_Unit_2 :=
              Unit_Name (Load_Stack.Table (U + 1).Unit_Number);
            Error_Msg ("$ depends on $!", Load_Msg_Sloc);
         end loop;
      end if;
   end Write_Dependency_Chain;

end Lib.Load;<|MERGE_RESOLUTION|>--- conflicted
+++ resolved
@@ -6,11 +6,7 @@
 --                                                                          --
 --                                 B o d y                                  --
 --                                                                          --
-<<<<<<< HEAD
---          Copyright (C) 1992-2006, Free Software Foundation, Inc.         --
-=======
 --          Copyright (C) 1992-2007, Free Software Foundation, Inc.         --
->>>>>>> 751ff693
 --                                                                          --
 -- GNAT is free software;  you can  redistribute it  and/or modify it under --
 -- terms of the  GNU General Public License as published  by the Free Soft- --
@@ -19,14 +15,8 @@
 -- OUT ANY WARRANTY;  without even the  implied warranty of MERCHANTABILITY --
 -- or FITNESS FOR A PARTICULAR PURPOSE.  See the GNU General Public License --
 -- for  more details.  You should have  received  a copy of the GNU General --
-<<<<<<< HEAD
--- Public License  distributed with GNAT;  see file COPYING.  If not, write --
--- to  the  Free Software Foundation,  51  Franklin  Street,  Fifth  Floor, --
--- Boston, MA 02110-1301, USA.                                              --
-=======
 -- Public License  distributed with GNAT; see file COPYING3.  If not, go to --
 -- http://www.gnu.org/licenses for a complete copy of the license.          --
->>>>>>> 751ff693
 --                                                                          --
 -- GNAT was originally developed  by the GNAT team at  New York University. --
 -- Extensive contributions were provided by Ada Core Technologies Inc.      --
@@ -61,11 +51,7 @@
    -- Local Subprograms --
    -----------------------
 
-<<<<<<< HEAD
-   function From_Limited_With_Chain (Lim : Boolean) return Boolean;
-=======
    function From_Limited_With_Chain return Boolean;
->>>>>>> 751ff693
    --  Check whether a possible circular dependence includes units that
    --  have been loaded through limited_with clauses, in which case there
    --  is no real circularity.
@@ -220,26 +206,6 @@
       Unum := Units.Last;
 
       Units.Table (Unum) := (
-<<<<<<< HEAD
-        Cunit           => Cunit,
-        Cunit_Entity    => Cunit_Entity,
-        Dependency_Num  => 0,
-        Dynamic_Elab    => False,
-        Error_Location  => Sloc (With_Node),
-        Expected_Unit   => Spec_Name,
-        Fatal_Error     => True,
-        Generate_Code   => False,
-        Has_RACW        => False,
-        Ident_String    => Empty,
-        Loading         => False,
-        Main_Priority   => Default_Main_Priority,
-        Munit_Index     => 0,
-        Serial_Number   => 0,
-        Source_Index    => No_Source_File,
-        Unit_File_Name  => Get_File_Name (Spec_Name, Subunit => False),
-        Unit_Name       => Spec_Name,
-        Version         => 0);
-=======
         Cunit            => Cunit,
         Cunit_Entity     => Cunit_Entity,
         Dependency_Num   => 0,
@@ -259,7 +225,6 @@
         Unit_File_Name   => Get_File_Name (Spec_Name, Subunit => False),
         Unit_Name        => Spec_Name,
         Version          => 0);
->>>>>>> 751ff693
 
       Set_Comes_From_Source_Default (Save_CS);
       Set_Error_Posted (Cunit_Entity);
@@ -271,24 +236,6 @@
    -- From_Limited_With_Chain --
    -----------------------------
 
-<<<<<<< HEAD
-   function From_Limited_With_Chain (Lim : Boolean) return Boolean is
-   begin
-      --  True if the current load operation is through a limited_with clause
-
-      if Lim then
-         return True;
-
-      --  Examine the Load_Stack to locate any previous Limited_with clause
-
-      elsif Load_Stack.Last - 1 > Load_Stack.First then
-         for U in Load_Stack.First .. Load_Stack.Last - 1 loop
-            if Load_Stack.Table (U).From_Limited_With then
-               return True;
-            end if;
-         end loop;
-      end if;
-=======
    function From_Limited_With_Chain return Boolean is
       Curr_Num : constant Unit_Number_Type :=
                    Load_Stack.Table (Load_Stack.Last).Unit_Number;
@@ -307,7 +254,6 @@
             return True;
          end if;
       end loop;
->>>>>>> 751ff693
 
       return False;
    end From_Limited_With_Chain;
@@ -336,20 +282,12 @@
    ----------------------
 
    procedure Load_Main_Source is
-<<<<<<< HEAD
-      Fname : File_Name_Type;
-
-   begin
-      Load_Stack.Increment_Last;
-      Load_Stack.Table (Load_Stack.Last) := (Main_Unit, False);
-=======
       Fname   : File_Name_Type;
       Version : Word := 0;
 
    begin
       Load_Stack.Increment_Last;
       Load_Stack.Table (Load_Stack.Last) := (Main_Unit, Empty);
->>>>>>> 751ff693
 
       --  Initialize unit table entry for Main_Unit. Note that we don't know
       --  the unit name yet, that gets filled in when the parser parses the
@@ -371,26 +309,6 @@
          end if;
 
          Units.Table (Main_Unit) := (
-<<<<<<< HEAD
-           Cunit           => Empty,
-           Cunit_Entity    => Empty,
-           Dependency_Num  => 0,
-           Dynamic_Elab    => False,
-           Error_Location  => No_Location,
-           Expected_Unit   => No_Name,
-           Fatal_Error     => False,
-           Generate_Code   => False,
-           Has_RACW        => False,
-           Ident_String    => Empty,
-           Loading         => True,
-           Main_Priority   => Default_Main_Priority,
-           Munit_Index     => 0,
-           Serial_Number   => 0,
-           Source_Index    => Main_Source_File,
-           Unit_File_Name  => Fname,
-           Unit_Name       => No_Name,
-           Version         => Source_Checksum (Main_Source_File));
-=======
            Cunit            => Empty,
            Cunit_Entity     => Empty,
            Dependency_Num   => 0,
@@ -410,7 +328,6 @@
            Unit_File_Name   => Fname,
            Unit_Name        => No_Unit_Name,
            Version          => Version);
->>>>>>> 751ff693
       end if;
    end Load_Main_Source;
 
@@ -425,11 +342,7 @@
       Subunit           : Boolean;
       Corr_Body         : Unit_Number_Type := No_Unit;
       Renamings         : Boolean          := False;
-<<<<<<< HEAD
-      From_Limited_With : Boolean          := False) return Unit_Number_Type
-=======
       With_Node         : Node_Id          := Empty) return Unit_Number_Type
->>>>>>> 751ff693
    is
       Calling_Unit : Unit_Number_Type;
       Uname_Actual : Unit_Name_Type;
@@ -536,11 +449,7 @@
       --  Note: Unit_Name (Main_Unit) is not set if we are parsing gnat.adc.
 
       if Present (Error_Node)
-<<<<<<< HEAD
-        and then Unit_Name (Main_Unit) /= No_Name
-=======
         and then Unit_Name (Main_Unit) /= No_Unit_Name
->>>>>>> 751ff693
       then
          --  It seems like In_Extended_Main_Source_Unit (Error_Node) would
          --  do the trick here, but that's wrong, it is much too early to
@@ -652,11 +561,7 @@
       --  and indicate the kind of with_clause responsible for the load.
 
       Load_Stack.Increment_Last;
-<<<<<<< HEAD
-      Load_Stack.Table (Load_Stack.Last) := (Unum, From_Limited_With);
-=======
       Load_Stack.Table (Load_Stack.Last) := (Unum, With_Node);
->>>>>>> 751ff693
 
       --  Case of entry already in table
 
@@ -677,11 +582,7 @@
                        or else Acts_As_Spec (Units.Table (Unum).Cunit))
            and then (Nkind (Error_Node) /= N_With_Clause
                        or else not Limited_Present (Error_Node))
-<<<<<<< HEAD
-           and then not From_Limited_With_Chain (From_Limited_With)
-=======
            and then not From_Limited_With_Chain
->>>>>>> 751ff693
          then
             if Debug_Flag_L then
                Write_Str ("  circular dependency encountered");
@@ -728,26 +629,6 @@
 
          if Src_Ind /= No_Source_File then
             Units.Table (Unum) := (
-<<<<<<< HEAD
-              Cunit           => Empty,
-              Cunit_Entity    => Empty,
-              Dependency_Num  => 0,
-              Dynamic_Elab    => False,
-              Error_Location  => Sloc (Error_Node),
-              Expected_Unit   => Uname_Actual,
-              Fatal_Error     => False,
-              Generate_Code   => False,
-              Has_RACW        => False,
-              Ident_String    => Empty,
-              Loading         => True,
-              Main_Priority   => Default_Main_Priority,
-              Munit_Index     => 0,
-              Serial_Number   => 0,
-              Source_Index    => Src_Ind,
-              Unit_File_Name  => Fname,
-              Unit_Name       => Uname_Actual,
-              Version         => Source_Checksum (Src_Ind));
-=======
               Cunit            => Empty,
               Cunit_Entity     => Empty,
               Dependency_Num   => 0,
@@ -767,7 +648,6 @@
               Unit_File_Name   => Fname,
               Unit_Name        => Uname_Actual,
               Version          => Source_Checksum (Src_Ind));
->>>>>>> 751ff693
 
             --  Parse the new unit
 
@@ -777,12 +657,7 @@
                Multiple_Unit_Index := Get_Unit_Index (Uname_Actual);
                Units.Table (Unum).Munit_Index := Multiple_Unit_Index;
                Initialize_Scanner (Unum, Source_Index (Unum));
-<<<<<<< HEAD
-               Discard_List (Par (Configuration_Pragmas => False,
-                                  From_Limited_With     => From_Limited_With));
-=======
                Discard_List (Par (Configuration_Pragmas => False));
->>>>>>> 751ff693
                Multiple_Unit_Index := Save_Index;
                Set_Loading (Unum, False);
             end;
@@ -842,11 +717,7 @@
 
                   Check_Restricted_Unit (Load_Name, Error_Node);
 
-<<<<<<< HEAD
-                  Error_Msg_Name_1 := Uname_Actual;
-=======
                   Error_Msg_Unit_1 := Uname_Actual;
->>>>>>> 751ff693
                   Error_Msg
                     ("$$ is not a predefined library unit", Load_Msg_Sloc);
 
