/*
------------------------------------------------------------------------------
--                                                                          --
--                         GNAT COMPILER COMPONENTS                         --
--                                                                          --
--                  S Y S T E M . O S _ C O N S T A N T S                   --
--                                                                          --
--                                 S p e c                                  --
--                                                                          --
--          Copyright (C) 2000-2009, Free Software Foundation, Inc.         --
--                                                                          --
-- GNAT is free software;  you can  redistribute it  and/or modify it under --
-- terms of the  GNU General Public License as published  by the Free Soft- --
-- ware  Foundation;  either version 3,  or (at your option) any later ver- --
-- sion.  GNAT is distributed in the hope that it will be useful, but WITH- --
-- OUT ANY WARRANTY;  without even the  implied warranty of MERCHANTABILITY --
-- or FITNESS FOR A PARTICULAR PURPOSE.                                     --
--                                                                          --
-- As a special exception under Section 7 of GPL version 3, you are granted --
-- additional permissions described in the GCC Runtime Library Exception,   --
-- version 3.1, as published by the Free Software Foundation.               --
--                                                                          --
-- You should have received a copy of the GNU General Public License and    --
-- a copy of the GCC Runtime Library Exception along with this program;     --
-- see the files COPYING3 and COPYING.RUNTIME respectively.  If not, see    --
-- <http://www.gnu.org/licenses/>.                                          --
--                                                                          --
-- GNAT was originally developed  by the GNAT team at  New York University. --
-- Extensive contributions were provided by Ada Core Technologies Inc.      --
--                                                                          --
------------------------------------------------------------------------------

pragma Style_Checks ("M32766");
--  Allow long lines

*/

/**
 **  This template file is used while building the GNAT runtime library to
 **  generate package System.OS_Constants (s-oscons.ads).
 **
 **  The generation process is:
 **  1. the platform-independent extraction tool xoscons is built with the
 **     base native compiler
 **  2. this template is processed by the cross C compiler to produce
 **     a list of constant values
 **  3. the comments in this template and the list of values are processed
 **     by xoscons to generate s-oscons.ads.
 **
 **  Any comment occurring in this file whose start and end markers are on
 **  a line by themselves (see above) is copied verbatim to s-oscons.ads.
 **  All other comments are ignored. Note that the build process first passes
 **  this file through the C preprocessor, so comments that occur in a section
 **  that is conditioned by a #if directive will be copied to the output only
 **  when it applies.
 **
 **  Two methods are supported to generate the list of constant values,
 **  s-oscons-tmpl.s.
 **
 **  The default one assumes that the template can be compiled by the newly-
 **  built cross compiler. It uses markup produced in the (pseudo-)assembly
 **  listing:
 **
 **     xgcc -DTARGET=\"$target\" -C -E s-oscons-tmplt.c > s-oscons-tmplt.i
 **     xgcc -S s-oscons-tmplt.i
 **     xoscons
 **
 **  Alternatively, if s-oscons-tmplt.c must be compiled with a proprietary
 **  compiler (e.g. the native DEC CC on OpenVMS), the NATIVE macro should
 **  be defined, and the resulting program executed:
 **
 **  $ CC/DEFINE=("TARGET=""OpenVMS""",NATIVE)
 **      /PREPROCESS_ONLY /COMMENTS=AS_IS s-oscons-tmplt
 **  $ CC/DEFINE=("TARGET=""OpenVMS""",NATIVE) s-oscons-tmplt
 **  $ LINK s-oscons-tmplt
 **  $ DEFINE/USER SYS$OUTPUT s-oscons-tmplt.s
 **  $ RUN s-oscons-tmplt
 **  $ RUN xoscons
 **/

#if defined (__linux__) && !defined (_XOPEN_SOURCE)
/** For Linux _XOPEN_SOURCE must be defined, otherwise IOV_MAX is not defined
 **/
#define _XOPEN_SOURCE 500

#elif defined (__mips) && defined (__sgi)
/** For IRIX 6, _XOPEN5 must be defined and _XOPEN_IOV_MAX must be used as
 ** IOV_MAX, otherwise IOV_MAX is not defined.  IRIX 5 has neither.
 **/
#ifdef _XOPEN_IOV_MAX
#define _XOPEN5
#define IOV_MAX _XOPEN_IOV_MAX
#endif
#endif

#include <stdlib.h>
#include <string.h>
#include <limits.h>
#include <fcntl.h>

#if defined (__alpha__) && defined (__osf__)
/** Tru64 is unable to do vector IO operations with default value of IOV_MAX,
 ** so its value is redefined to a small one which is known to work properly.
 **/
#undef IOV_MAX
#define IOV_MAX 16
#endif

#if defined (__VMS)
/** VMS is unable to do vector IO operations with default value of IOV_MAX,
 ** so its value is redefined to a small one which is known to work properly.
 **/
#undef IOV_MAX
#define IOV_MAX 16
#endif

#if ! (defined (__vxworks) || defined (__VMS) || defined (__MINGW32__) || \
       defined (__nucleus__))
# define HAVE_TERMIOS
#endif

#if defined (__vxworks)

/**
 ** For VxWorks, always include vxWorks.h (gsocket.h provides it only for
 ** the case of runtime libraries that support sockets).
 **/

# include <vxWorks.h>
#endif

#include "gsocket.h"

#ifdef DUMMY

# if defined (TARGET)
#   error TARGET may not be defined when generating the dummy version
# else
#   define TARGET "batch runtime compilation (dummy values)"
# endif

# if !(defined (HAVE_SOCKETS) && defined (HAVE_TERMIOS))
#   error Features missing on platform
# endif

# define NATIVE

#endif

#ifndef TARGET
# error Please define TARGET
#endif

#ifndef HAVE_SOCKETS
# include <errno.h>
#endif

#ifdef HAVE_TERMIOS
# include <termios.h>
#endif

#ifdef __APPLE__
# include <_types.h>
#endif

#ifdef NATIVE
#include <stdio.h>

#ifdef DUMMY
int counter = 0;
# define _VAL(x) counter++
#else
# define _VAL(x) x
#endif

#define CND(name,comment) \
  printf ("\n->CND:$%d:" #name ":$%d:" comment, __LINE__, ((int) _VAL (name)));

#define CNS(name,comment) \
  printf ("\n->CNS:$%d:" #name ":" name ":" comment, __LINE__);

#define C(sname,type,value,comment)\
  printf ("\n->C:$%d:" sname ":" #type ":" value ":" comment, __LINE__);

#define TXT(text) \
  printf ("\n->TXT:$%d:" text, __LINE__);

#else

#define CND(name, comment) \
  asm volatile("\n->CND:%0:" #name ":%1:" comment \
  : : "i" (__LINE__), "i" ((int) name));
/* Decimal constant in the range of type "int" */

#define CNS(name, comment) \
  asm volatile("\n->CNS:%0:" #name ":" name ":" comment \
  : : "i" (__LINE__));
/* General expression named number */

#define C(sname, type, value, comment) \
  asm volatile("\n->C:%0:" sname ":" #type ":" value ":" comment \
  : : "i" (__LINE__));
/* Typed constant */

#define TXT(text) \
  asm volatile("\n->TXT:%0:" text \
  : : "i" (__LINE__));
/* Freeform text */

#endif

#define CST(name,comment) C(#name,String,name,comment)

#define STR(x) STR1(x)
#define STR1(x) #x

#ifdef __MINGW32__
unsigned int _CRT_fmode = _O_BINARY;
#endif

int
main (void) {

/*
--  This package provides target dependent definitions of constant for use
--  by the GNAT runtime library. This package should not be directly with'd
--  by an application program.

--  This file is generated automatically, do not modify it by hand! Instead,
--  make changes to s-oscons-tmplt.c and rebuild the GNAT runtime library.
*/

/**
 ** Do not change the format of the line below without also updating the
 ** MaRTE Makefile.
 **/
TXT("--  This is the version for " TARGET)
TXT("")

#ifdef HAVE_SOCKETS
/**
 **  The type definitions for struct hostent components uses Interfaces.C
 **/

TXT("with Interfaces.C;")
#endif

/*
package System.OS_Constants is

   pragma Pure;
*/

/**
 **  General constants (all platforms)
 **/

/*

   -----------------------------
   -- Platform identification --
   -----------------------------

   type OS_Type is (Windows, VMS, Other_OS);
*/
#if defined (__MINGW32__)
# define TARGET_OS "Windows"
#elif defined (__VMS)
# define TARGET_OS "VMS"
#else
# define TARGET_OS "Other_OS"
#endif
C("Target_OS", OS_Type, TARGET_OS, "")
#define Target_Name TARGET
CST(Target_Name, "")
/*

   -------------------
   -- System limits --
   -------------------

*/

#ifndef IOV_MAX
# define IOV_MAX INT_MAX
#endif
CND(IOV_MAX, "Maximum writev iovcnt")

/*

   ---------------------
   -- File open modes --
   ---------------------

*/

#ifndef O_RDWR
# define O_RDWR -1
#endif
CND(O_RDWR, "Read/write")

#ifndef O_NOCTTY
# define O_NOCTTY -1
#endif
CND(O_NOCTTY, "Don't change ctrl tty")

#ifndef O_NDELAY
# define O_NDELAY -1
#endif
CND(O_NDELAY, "Nonblocking")

/*

   ----------------------
   -- Fcntl operations --
   ----------------------

*/

#ifndef F_GETFL
# define F_GETFL -1
#endif
CND(F_GETFL, "Get flags")

#ifndef F_SETFL
# define F_SETFL -1
#endif
CND(F_SETFL, "Set flags")

/*

   -----------------
   -- Fcntl flags --
   -----------------

*/

#ifndef FNDELAY
# define FNDELAY -1
#endif
CND(FNDELAY, "Nonblocking")

/*

   ----------------------
   -- Ioctl operations --
   ----------------------

*/

#ifndef FIONBIO
# define FIONBIO -1
#endif
CND(FIONBIO, "Set/clear non-blocking io")

#ifndef FIONREAD
# define FIONREAD -1
#endif
CND(FIONREAD, "How many bytes to read")

/*

   ------------------
   -- Errno values --
   ------------------

   --  The following constants are defined from <errno.h>

*/
#ifndef EAGAIN
# define EAGAIN -1
#endif
CND(EAGAIN, "Try again")

#ifndef ENOENT
# define ENOENT -1
#endif
CND(ENOENT, "File not found")

#ifndef ENOMEM
# define ENOMEM -1
#endif
CND(ENOMEM, "Out of memory")

#ifdef __MINGW32__
/*

   --  The following constants are defined from <winsock2.h> (WSA*)

*/

/**
 **  For sockets-related errno values on Windows, gsocket.h redefines
 **  Exxx as WSAExxx.
 **/

#endif

#ifndef EACCES
# define EACCES -1
#endif
CND(EACCES, "Permission denied")

#ifndef EADDRINUSE
# define EADDRINUSE -1
#endif
CND(EADDRINUSE, "Address already in use")

#ifndef EADDRNOTAVAIL
# define EADDRNOTAVAIL -1
#endif
CND(EADDRNOTAVAIL, "Cannot assign address")

#ifndef EAFNOSUPPORT
# define EAFNOSUPPORT -1
#endif
CND(EAFNOSUPPORT, "Addr family not supported")

#ifndef EALREADY
# define EALREADY -1
#endif
CND(EALREADY, "Operation in progress")

#ifndef EBADF
# define EBADF -1
#endif
CND(EBADF, "Bad file descriptor")

#ifndef ECONNABORTED
# define ECONNABORTED -1
#endif
CND(ECONNABORTED, "Connection aborted")

#ifndef ECONNREFUSED
# define ECONNREFUSED -1
#endif
CND(ECONNREFUSED, "Connection refused")

#ifndef ECONNRESET
# define ECONNRESET -1
#endif
CND(ECONNRESET, "Connection reset by peer")

#ifndef EDESTADDRREQ
# define EDESTADDRREQ -1
#endif
CND(EDESTADDRREQ, "Destination addr required")

#ifndef EFAULT
# define EFAULT -1
#endif
CND(EFAULT, "Bad address")

#ifndef EHOSTDOWN
# define EHOSTDOWN -1
#endif
CND(EHOSTDOWN, "Host is down")

#ifndef EHOSTUNREACH
# define EHOSTUNREACH -1
#endif
CND(EHOSTUNREACH, "No route to host")

#ifndef EINPROGRESS
# define EINPROGRESS -1
#endif
CND(EINPROGRESS, "Operation now in progress")

#ifndef EINTR
# define EINTR -1
#endif
CND(EINTR, "Interrupted system call")

#ifndef EINVAL
# define EINVAL -1
#endif
CND(EINVAL, "Invalid argument")

#ifndef EIO
# define EIO -1
#endif
CND(EIO, "Input output error")

#ifndef EISCONN
# define EISCONN -1
#endif
CND(EISCONN, "Socket already connected")

#ifndef ELOOP
# define ELOOP -1
#endif
CND(ELOOP, "Too many symbolic links")

#ifndef EMFILE
# define EMFILE -1
#endif
CND(EMFILE, "Too many open files")

#ifndef EMSGSIZE
# define EMSGSIZE -1
#endif
CND(EMSGSIZE, "Message too long")

#ifndef ENAMETOOLONG
# define ENAMETOOLONG -1
#endif
CND(ENAMETOOLONG, "Name too long")

#ifndef ENETDOWN
# define ENETDOWN -1
#endif
CND(ENETDOWN, "Network is down")

#ifndef ENETRESET
# define ENETRESET -1
#endif
CND(ENETRESET, "Disconn. on network reset")

#ifndef ENETUNREACH
# define ENETUNREACH -1
#endif
CND(ENETUNREACH, "Network is unreachable")

#ifndef ENOBUFS
# define ENOBUFS -1
#endif
CND(ENOBUFS, "No buffer space available")

#ifndef ENOPROTOOPT
# define ENOPROTOOPT -1
#endif
CND(ENOPROTOOPT, "Protocol not available")

#ifndef ENOTCONN
# define ENOTCONN -1
#endif
CND(ENOTCONN, "Socket not connected")

#ifndef ENOTSOCK
# define ENOTSOCK -1
#endif
CND(ENOTSOCK, "Operation on non socket")

#ifndef EOPNOTSUPP
# define EOPNOTSUPP -1
#endif
CND(EOPNOTSUPP, "Operation not supported")

#ifndef EPIPE
# define EPIPE -1
#endif
CND(EPIPE, "Broken pipe")

#ifndef EPFNOSUPPORT
# define EPFNOSUPPORT -1
#endif
CND(EPFNOSUPPORT, "Unknown protocol family")

#ifndef EPROTONOSUPPORT
# define EPROTONOSUPPORT -1
#endif
CND(EPROTONOSUPPORT, "Unknown protocol")

#ifndef EPROTOTYPE
# define EPROTOTYPE -1
#endif
CND(EPROTOTYPE, "Unknown protocol type")

#ifndef ERANGE
# define ERANGE -1
#endif
CND(ERANGE, "Result too large")

#ifndef ESHUTDOWN
# define ESHUTDOWN -1
#endif
CND(ESHUTDOWN, "Cannot send once shutdown")

#ifndef ESOCKTNOSUPPORT
# define ESOCKTNOSUPPORT -1
#endif
CND(ESOCKTNOSUPPORT, "Socket type not supported")

#ifndef ETIMEDOUT
# define ETIMEDOUT -1
#endif
CND(ETIMEDOUT, "Connection timed out")

#ifndef ETOOMANYREFS
# define ETOOMANYREFS -1
#endif
CND(ETOOMANYREFS, "Too many references")

#ifndef EWOULDBLOCK
# define EWOULDBLOCK -1
#endif
CND(EWOULDBLOCK, "Operation would block")

/**
 **  Terminal I/O constants
 **/

#ifdef HAVE_TERMIOS

/*

   ----------------------
   -- Terminal control --
   ----------------------

*/

#ifndef TCSANOW
# define TCSANOW -1
#endif
CND(TCSANOW, "Immediate")

#ifndef TCIFLUSH
# define TCIFLUSH -1
#endif
CND(TCIFLUSH, "Flush input")

#ifndef CLOCAL
# define CLOCAL -1
#endif
CND(CLOCAL, "Local")

#ifndef CRTSCTS
# define CRTSCTS -1
#endif
CND(CRTSCTS, "Hardware flow control")

#ifndef CREAD
# define CREAD -1
#endif
CND(CREAD, "Read")

#ifndef CS5
# define CS5 -1
#endif
CND(CS5, "5 data bits")

#ifndef CS6
# define CS6 -1
#endif
CND(CS6, "6 data bits")

#ifndef CS7
# define CS7 -1
#endif
CND(CS7, "7 data bits")

#ifndef CS8
# define CS8 -1
#endif
CND(CS8, "8 data bits")

#ifndef CSTOPB
# define CSTOPB -1
#endif
CND(CSTOPB, "2 stop bits")

#ifndef PARENB
# define PARENB -1
#endif
CND(PARENB, "Parity enable")

#ifndef PARODD
# define PARODD -1
#endif
CND(PARODD, "Parity odd")

#ifndef B0
# define B0 -1
#endif
CND(B0, "0 bps")

#ifndef B50
# define B50 -1
#endif
CND(B50, "50 bps")

#ifndef B75
# define B75 -1
#endif
CND(B75, "75 bps")

#ifndef B110
# define B110 -1
#endif
CND(B110, "110 bps")

#ifndef B134
# define B134 -1
#endif
CND(B134, "134 bps")

#ifndef B150
# define B150 -1
#endif
CND(B150, "150 bps")

#ifndef B200
# define B200 -1
#endif
CND(B200, "200 bps")

#ifndef B300
# define B300 -1
#endif
CND(B300, "300 bps")

#ifndef B600
# define B600 -1
#endif
CND(B600, "600 bps")

#ifndef B1200
# define B1200 -1
#endif
CND(B1200, "1200 bps")

#ifndef B1800
# define B1800 -1
#endif
CND(B1800, "1800 bps")

#ifndef B2400
# define B2400 -1
#endif
CND(B2400, "2400 bps")

#ifndef B4800
# define B4800 -1
#endif
CND(B4800, "4800 bps")

#ifndef B9600
# define B9600 -1
#endif
CND(B9600, "9600 bps")

#ifndef B19200
# define B19200 -1
#endif
CND(B19200, "19200 bps")

#ifndef B38400
# define B38400 -1
#endif
CND(B38400, "38400 bps")

#ifndef B57600
# define B57600 -1
#endif
CND(B57600, "57600 bps")

#ifndef B115200
# define B115200 -1
#endif
CND(B115200, "115200 bps")

#ifndef B230400
# define B230400 -1
#endif
CND(B230400, "230400 bps")

#ifndef B460800
# define B460800 -1
#endif
CND(B460800, "460800 bps")

#ifndef B500000
# define B500000 -1
#endif
CND(B500000, "500000 bps")

#ifndef B576000
# define B576000 -1
#endif
CND(B576000, "576000 bps")

#ifndef B921600
# define B921600 -1
#endif
CND(B921600, "921600 bps")

#ifndef B1000000
# define B1000000 -1
#endif
CND(B1000000, "1000000 bps")

#ifndef B1152000
# define B1152000 -1
#endif
CND(B1152000, "1152000 bps")

#ifndef B1500000
# define B1500000 -1
#endif
CND(B1500000, "1500000 bps")

#ifndef B2000000
# define B2000000 -1
#endif
CND(B2000000, "2000000 bps")

#ifndef B2500000
# define B2500000 -1
#endif
CND(B2500000, "2500000 bps")

#ifndef B3000000
# define B3000000 -1
#endif
CND(B3000000, "3000000 bps")

#ifndef B3500000
# define B3500000 -1
#endif
CND(B3500000, "3500000 bps")

#ifndef B4000000
# define B4000000 -1
#endif
CND(B4000000, "4000000 bps")

/*

   ---------------------------------
   -- Terminal control characters --
   ---------------------------------

*/

#ifndef VINTR
# define VINTR -1
#endif
CND(VINTR, "Interrupt")

#ifndef VQUIT
# define VQUIT -1
#endif
CND(VQUIT, "Quit")

#ifndef VERASE
# define VERASE -1
#endif
CND(VERASE, "Erase")

#ifndef VKILL
# define VKILL -1
#endif
CND(VKILL, "Kill")

#ifndef VEOF
# define VEOF -1
#endif
CND(VEOF, "EOF")

#ifndef VTIME
# define VTIME -1
#endif
CND(VTIME, "Read timeout")

#ifndef VMIN
# define VMIN -1
#endif
CND(VMIN, "Read min chars")

#ifndef VSWTC
# define VSWTC -1
#endif
CND(VSWTC, "Switch")

#ifndef VSTART
# define VSTART -1
#endif
CND(VSTART, "Flow control start")

#ifndef VSTOP
# define VSTOP -1
#endif
CND(VSTOP, "Flow control stop")

#ifndef VSUSP
# define VSUSP -1
#endif
CND(VSUSP, "Suspend")

#ifndef VEOL
# define VEOL -1
#endif
CND(VEOL, "EOL")

#ifndef VREPRINT
# define VREPRINT -1
#endif
CND(VREPRINT, "Reprint unread")

#ifndef VDISCARD
# define VDISCARD -1
#endif
CND(VDISCARD, "Discard pending")

#ifndef VWERASE
# define VWERASE -1
#endif
CND(VWERASE, "Word erase")

#ifndef VLNEXT
# define VLNEXT -1
#endif
CND(VLNEXT, "Literal next")

#ifndef VEOL2
# define VEOL2 -1
#endif
CND(VEOL2, "Alternative EOL")

#endif /* HAVE_TERMIOS */

/**
 **  Sockets constants
 **/

#ifdef HAVE_SOCKETS

/*

   --------------
   -- Families --
   --------------

*/

#ifndef AF_INET
# define AF_INET -1
#endif
CND(AF_INET, "IPv4 address family")

/**
 ** RTEMS lies and defines AF_INET6 even though there is no IPV6 support.
 ** Its TCP/IP stack is in transition.  It has newer .h files but no IPV6 yet.
 **/
#if defined(__rtems__)
# undef AF_INET6
#endif

/**
<<<<<<< HEAD
 ** Tru64 UNIX V4.0F defines AF_INET6 without IPv6 support, specificially
=======
 ** Tru64 UNIX V4.0F defines AF_INET6 without IPv6 support, specifically
>>>>>>> 03d20231
 ** without struct sockaddr_in6.  We use _SS_MAXSIZE (used for the definition
 ** of struct sockaddr_storage on Tru64 UNIX V5.1) to detect this.
 **/
#if defined(__osf__) && !defined(_SS_MAXSIZE)
# undef AF_INET6
#endif

#ifndef AF_INET6
# define AF_INET6 -1
#else
# define HAVE_AF_INET6 1
#endif
CND(AF_INET6, "IPv6 address family")

/*

   ------------------
   -- Socket modes --
   ------------------

*/

#ifndef SOCK_STREAM
# define SOCK_STREAM -1
#endif
CND(SOCK_STREAM, "Stream socket")

#ifndef SOCK_DGRAM
# define SOCK_DGRAM -1
#endif
CND(SOCK_DGRAM, "Datagram socket")

/*

   -----------------
   -- Host errors --
   -----------------

*/

#ifndef HOST_NOT_FOUND
# define HOST_NOT_FOUND -1
#endif
CND(HOST_NOT_FOUND, "Unknown host")

#ifndef TRY_AGAIN
# define TRY_AGAIN -1
#endif
CND(TRY_AGAIN, "Host name lookup failure")

#ifndef NO_DATA
# define NO_DATA -1
#endif
CND(NO_DATA, "No data record for name")

#ifndef NO_RECOVERY
# define NO_RECOVERY -1
#endif
CND(NO_RECOVERY, "Non recoverable errors")

/*

   --------------------
   -- Shutdown modes --
   --------------------

*/

#ifndef SHUT_RD
# define SHUT_RD -1
#endif
CND(SHUT_RD, "No more recv")

#ifndef SHUT_WR
# define SHUT_WR -1
#endif
CND(SHUT_WR, "No more send")

#ifndef SHUT_RDWR
# define SHUT_RDWR -1
#endif
CND(SHUT_RDWR, "No more recv/send")

/*

   ---------------------
   -- Protocol levels --
   ---------------------

*/

#ifndef SOL_SOCKET
# define SOL_SOCKET -1
#endif
CND(SOL_SOCKET, "Options for socket level")

#ifndef IPPROTO_IP
# define IPPROTO_IP -1
#endif
CND(IPPROTO_IP, "Dummy protocol for IP")

#ifndef IPPROTO_UDP
# define IPPROTO_UDP -1
#endif
CND(IPPROTO_UDP, "UDP")

#ifndef IPPROTO_TCP
# define IPPROTO_TCP -1
#endif
CND(IPPROTO_TCP, "TCP")

/*

   -------------------
   -- Request flags --
   -------------------

*/

#ifndef MSG_OOB
# define MSG_OOB -1
#endif
CND(MSG_OOB, "Process out-of-band data")

#ifndef MSG_PEEK
# define MSG_PEEK -1
#endif
CND(MSG_PEEK, "Peek at incoming data")

#ifndef MSG_EOR
# define MSG_EOR -1
#endif
CND(MSG_EOR, "Send end of record")

#ifndef MSG_WAITALL
# define MSG_WAITALL -1
#endif
CND(MSG_WAITALL, "Wait for full reception")

#ifndef MSG_NOSIGNAL
# define MSG_NOSIGNAL -1
#endif
CND(MSG_NOSIGNAL, "No SIGPIPE on send")

#ifdef __linux__
# define MSG_Forced_Flags "MSG_NOSIGNAL"
#else
# define MSG_Forced_Flags "0"
#endif
CNS(MSG_Forced_Flags, "")
/*
   --  Flags set on all send(2) calls
*/

/*

   --------------------
   -- Socket options --
   --------------------

*/

#ifndef TCP_NODELAY
# define TCP_NODELAY -1
#endif
CND(TCP_NODELAY, "Do not coalesce packets")

#ifndef SO_REUSEADDR
# define SO_REUSEADDR -1
#endif
CND(SO_REUSEADDR, "Bind reuse local address")

#ifndef SO_REUSEPORT
# define SO_REUSEPORT -1
#endif
CND(SO_REUSEPORT, "Bind reuse port number")

#ifndef SO_KEEPALIVE
# define SO_KEEPALIVE -1
#endif
CND(SO_KEEPALIVE, "Enable keep-alive msgs")

#ifndef SO_LINGER
# define SO_LINGER -1
#endif
CND(SO_LINGER, "Defer close to flush data")

#ifndef SO_BROADCAST
# define SO_BROADCAST -1
#endif
CND(SO_BROADCAST, "Can send broadcast msgs")

#ifndef SO_SNDBUF
# define SO_SNDBUF -1
#endif
CND(SO_SNDBUF, "Set/get send buffer size")

#ifndef SO_RCVBUF
# define SO_RCVBUF -1
#endif
CND(SO_RCVBUF, "Set/get recv buffer size")

#ifndef SO_SNDTIMEO
# define SO_SNDTIMEO -1
#endif
CND(SO_SNDTIMEO, "Emission timeout")

#ifndef SO_RCVTIMEO
# define SO_RCVTIMEO -1
#endif
CND(SO_RCVTIMEO, "Reception timeout")

#ifndef SO_ERROR
# define SO_ERROR -1
#endif
CND(SO_ERROR, "Get/clear error status")

#ifndef IP_MULTICAST_IF
# define IP_MULTICAST_IF -1
#endif
CND(IP_MULTICAST_IF, "Set/get mcast interface")

#ifndef IP_MULTICAST_TTL
# define IP_MULTICAST_TTL -1
#endif
CND(IP_MULTICAST_TTL, "Set/get multicast TTL")

#ifndef IP_MULTICAST_LOOP
# define IP_MULTICAST_LOOP -1
#endif
CND(IP_MULTICAST_LOOP, "Set/get mcast loopback")

#ifndef IP_ADD_MEMBERSHIP
# define IP_ADD_MEMBERSHIP -1
#endif
CND(IP_ADD_MEMBERSHIP, "Join a multicast group")

#ifndef IP_DROP_MEMBERSHIP
# define IP_DROP_MEMBERSHIP -1
#endif
CND(IP_DROP_MEMBERSHIP, "Leave a multicast group")

#ifndef IP_PKTINFO
# define IP_PKTINFO -1
#endif
CND(IP_PKTINFO, "Get datagram info")

/*

   ----------------------
   -- Type definitions --
   ----------------------

*/

{
  struct timeval tv;
/*
   --  Sizes (in bytes) of the components of struct timeval
*/
#define SIZEOF_tv_sec (sizeof tv.tv_sec)
CND(SIZEOF_tv_sec, "tv_sec")
#define SIZEOF_tv_usec (sizeof tv.tv_usec)
CND(SIZEOF_tv_usec, "tv_usec")
}
/*

   --  Sizes of various data types
*/

#define SIZEOF_sockaddr_in (sizeof (struct sockaddr_in))
CND(SIZEOF_sockaddr_in, "struct sockaddr_in")
#ifdef HAVE_AF_INET6
# define SIZEOF_sockaddr_in6 (sizeof (struct sockaddr_in6))
#else
# define SIZEOF_sockaddr_in6 0
#endif
CND(SIZEOF_sockaddr_in6, "struct sockaddr_in6")

#define SIZEOF_fd_set (sizeof (fd_set))
CND(SIZEOF_fd_set, "fd_set");

#define SIZEOF_struct_hostent (sizeof (struct hostent))
CND(SIZEOF_struct_hostent, "struct hostent");

#define SIZEOF_struct_servent (sizeof (struct servent))
CND(SIZEOF_struct_servent, "struct servent");
/*

   --  Fields of struct msghdr
*/

#if defined (__sun__) || defined (__hpux__)
# define msg_iovlen_t "int"
#else
# define msg_iovlen_t "size_t"
#endif

TXT("   subtype Msg_Iovlen_T is Interfaces.C." msg_iovlen_t ";")

/*

   ----------------------------------------
   -- Properties of supported interfaces --
   ----------------------------------------

*/

CND(Need_Netdb_Buffer, "Need buffer for Netdb ops")
CND(Need_Netdb_Lock,   "Need lock for Netdb ops")
CND(Has_Sockaddr_Len,  "Sockaddr has sa_len field")

/**
 ** Do not change the format of the line below without also updating the
 ** MaRTE Makefile.
 **/
C("Thread_Blocking_IO", Boolean, "True", "")
/*
   --  Set False for contexts where socket i/o are process blocking

*/

#ifdef HAVE_INET_PTON
# define Inet_Pton_Linkname "inet_pton"
#else
# define Inet_Pton_Linkname "__gnat_inet_pton"
#endif
CST(Inet_Pton_Linkname, "")

#endif /* HAVE_SOCKETS */

/**
 **  System-specific constants follow
 **  Each section should be activated if compiling for the corresponding
 **  platform *or* generating the dummy version for runtime test compilation.
 **/

#if defined (__vxworks) || defined (DUMMY)

/*

   --------------------------------
   -- VxWorks-specific constants --
   --------------------------------

   --  These constants may be used only within the VxWorks version of
   --  GNAT.Sockets.Thin.
*/

CND(OK,    "VxWorks generic success")
CND(ERROR, "VxWorks generic error")

#endif

#if defined (__MINGW32__) || defined (DUMMY)
/*

   ------------------------------
   -- MinGW-specific constants --
   ------------------------------

   --  These constants may be used only within the MinGW version of
   --  GNAT.Sockets.Thin.
*/

CND(WSASYSNOTREADY,     "System not ready")
CND(WSAVERNOTSUPPORTED, "Version not supported")
CND(WSANOTINITIALISED,  "Winsock not initialized")
CND(WSAEDISCON,         "Disconnected")

#endif

#ifdef NATIVE
   putchar ('\n');
#endif

#if defined (__APPLE__) || defined (DUMMY)
/*

   -------------------------------
   -- Darwin-specific constants --
   -------------------------------

   --  These constants may be used only within the Darwin version of the GNAT
   --  runtime library.
*/

#define PTHREAD_SIZE __PTHREAD_SIZE__
CND(PTHREAD_SIZE, "Pad in pthread_t")

#define PTHREAD_ATTR_SIZE __PTHREAD_ATTR_SIZE__
CND(PTHREAD_ATTR_SIZE, "Pad in pthread_attr_t")

#define PTHREAD_MUTEXATTR_SIZE __PTHREAD_MUTEXATTR_SIZE__
CND(PTHREAD_MUTEXATTR_SIZE, "Pad in pthread_mutexattr_t")

#define PTHREAD_MUTEX_SIZE __PTHREAD_MUTEX_SIZE__
CND(PTHREAD_MUTEX_SIZE, "Pad in pthread_mutex_t")

#define PTHREAD_CONDATTR_SIZE __PTHREAD_CONDATTR_SIZE__
CND(PTHREAD_CONDATTR_SIZE, "Pad in pthread_condattr_t")

#define PTHREAD_COND_SIZE __PTHREAD_COND_SIZE__
CND(PTHREAD_COND_SIZE, "Pad in pthread_cond_t")

#define PTHREAD_RWLOCKATTR_SIZE __PTHREAD_RWLOCKATTR_SIZE__
CND(PTHREAD_RWLOCKATTR_SIZE, "Pad in pthread_rwlockattr_t")

#define PTHREAD_RWLOCK_SIZE __PTHREAD_RWLOCK_SIZE__
CND(PTHREAD_RWLOCK_SIZE, "Pad in pthread_rwlock_t")

#define PTHREAD_ONCE_SIZE __PTHREAD_ONCE_SIZE__
CND(PTHREAD_ONCE_SIZE, "Pad in pthread_once_t")

#endif

/*

end System.OS_Constants;
*/
}<|MERGE_RESOLUTION|>--- conflicted
+++ resolved
@@ -948,11 +948,7 @@
 #endif
 
 /**
-<<<<<<< HEAD
- ** Tru64 UNIX V4.0F defines AF_INET6 without IPv6 support, specificially
-=======
  ** Tru64 UNIX V4.0F defines AF_INET6 without IPv6 support, specifically
->>>>>>> 03d20231
  ** without struct sockaddr_in6.  We use _SS_MAXSIZE (used for the definition
  ** of struct sockaddr_storage on Tru64 UNIX V5.1) to detect this.
  **/
