------------------------------------------------------------------------------
--                                                                          --
--                         GNAT COMPILER COMPONENTS                         --
--                                                                          --
--                                  S E M                                   --
--                                                                          --
--                                 B o d y                                  --
--                                                                          --
--          Copyright (C) 1992-2010, Free Software Foundation, Inc.         --
--                                                                          --
-- GNAT is free software;  you can  redistribute it  and/or modify it under --
-- terms of the  GNU General Public License as published  by the Free Soft- --
-- ware  Foundation;  either version 3,  or (at your option) any later ver- --
-- sion.  GNAT is distributed in the hope that it will be useful, but WITH- --
-- OUT ANY WARRANTY;  without even the  implied warranty of MERCHANTABILITY --
-- or FITNESS FOR A PARTICULAR PURPOSE.                                     --
--                                                                          --
-- You should have received a copy of the GNU General Public License along  --
-- with this program; see file COPYING3.  If not see                        --
-- <http://www.gnu.org/licenses/>.                                          --
--                                                                          --
-- GNAT was originally developed  by the GNAT team at  New York University. --
-- Extensive contributions were provided by Ada Core Technologies Inc.      --
--                                                                          --
------------------------------------------------------------------------------

with Atree;    use Atree;
with Debug;    use Debug;
with Debug_A;  use Debug_A;
with Elists;   use Elists;
with Errout;   use Errout;
with Expander; use Expander;
with Fname;    use Fname;
with HLO;      use HLO;
with Lib;      use Lib;
with Lib.Load; use Lib.Load;
with Nlists;   use Nlists;
with Output;   use Output;
with Sem_Attr; use Sem_Attr;
with Sem_Ch2;  use Sem_Ch2;
with Sem_Ch3;  use Sem_Ch3;
with Sem_Ch4;  use Sem_Ch4;
with Sem_Ch5;  use Sem_Ch5;
with Sem_Ch6;  use Sem_Ch6;
with Sem_Ch7;  use Sem_Ch7;
with Sem_Ch8;  use Sem_Ch8;
with Sem_Ch9;  use Sem_Ch9;
with Sem_Ch10; use Sem_Ch10;
with Sem_Ch11; use Sem_Ch11;
with Sem_Ch12; use Sem_Ch12;
with Sem_Ch13; use Sem_Ch13;
with Sem_Prag; use Sem_Prag;
with Sem_Util; use Sem_Util;
with Sinfo;    use Sinfo;
with Stand;    use Stand;
with Uintp;    use Uintp;
with Uname;    use Uname;

with Unchecked_Deallocation;

pragma Warnings (Off, Sem_Util);
--  Suppress warnings of unused with for Sem_Util (used only in asserts)

package body Sem is

   Debug_Unit_Walk : Boolean renames Debug_Flag_Dot_WW;
   --  Controls debugging printouts for Walk_Library_Items

   Outer_Generic_Scope : Entity_Id := Empty;
<<<<<<< HEAD
   --  Global reference to the outer scope that is generic. In a non- generic
=======
   --  Global reference to the outer scope that is generic. In a non-generic
>>>>>>> 155d23aa
   --  context, it is empty. At the moment, it is only used for avoiding
   --  freezing of external references in generics.

   Comp_Unit_List : Elist_Id := No_Elist;
   --  Used by Walk_Library_Items. This is a list of N_Compilation_Unit nodes
   --  processed by Semantics, in an appropriate order. Initialized to
   --  No_Elist, because it's too early to call New_Elmt_List; we will set it
   --  to New_Elmt_List on first use.

   generic
      with procedure Action (Withed_Unit : Node_Id);
   procedure Walk_Withs_Immediate (CU : Node_Id; Include_Limited : Boolean);
   --  Walk all the with clauses of CU, and call Action for the with'ed unit.
   --  Ignore limited withs, unless Include_Limited is True. CU must be an
   --  N_Compilation_Unit.

   generic
      with procedure Action (Withed_Unit : Node_Id);
   procedure Walk_Withs (CU : Node_Id; Include_Limited : Boolean);
   --  Same as Walk_Withs_Immediate, but also include with clauses on subunits
   --  of this unit, since they count as dependences on their parent library
   --  item. CU must be an N_Compilation_Unit whose Unit is not an N_Subunit.

   procedure Write_Unit_Info
     (Unit_Num : Unit_Number_Type;
      Item     : Node_Id;
      Prefix   : String := "";
      Withs    : Boolean := False);
   --  Print out debugging information about the unit. Prefix precedes the rest
   --  of the printout. If Withs is True, we print out units with'ed by this
   --  unit (not counting limited withs).

   -------------
   -- Analyze --
   -------------

   procedure Analyze (N : Node_Id) is
   begin
      Debug_A_Entry ("analyzing  ", N);

      --  Immediate return if already analyzed

      if Analyzed (N) then
         Debug_A_Exit ("analyzing  ", N, "  (done, analyzed already)");
         return;
      end if;

      --  Otherwise processing depends on the node kind

      case Nkind (N) is

         when N_Abort_Statement =>
            Analyze_Abort_Statement (N);

         when N_Abstract_Subprogram_Declaration =>
            Analyze_Abstract_Subprogram_Declaration (N);

         when N_Accept_Alternative =>
            Analyze_Accept_Alternative (N);

         when N_Accept_Statement =>
            Analyze_Accept_Statement (N);

         when N_Aggregate =>
            Analyze_Aggregate (N);

         when N_Allocator =>
            Analyze_Allocator (N);

         when N_And_Then =>
            Analyze_Short_Circuit (N);

         when N_Assignment_Statement =>
            Analyze_Assignment (N);

         when N_Asynchronous_Select =>
            Analyze_Asynchronous_Select (N);

         when N_At_Clause =>
            Analyze_At_Clause (N);

         when N_Attribute_Reference =>
            Analyze_Attribute (N);

         when N_Attribute_Definition_Clause   =>
            Analyze_Attribute_Definition_Clause (N);

         when N_Block_Statement =>
            Analyze_Block_Statement (N);

         when N_Case_Expression =>
            Analyze_Case_Expression (N);

         when N_Case_Statement =>
            Analyze_Case_Statement (N);

         when N_Character_Literal =>
            Analyze_Character_Literal (N);

         when N_Code_Statement =>
            Analyze_Code_Statement (N);

         when N_Compilation_Unit =>
            Analyze_Compilation_Unit (N);

         when N_Component_Declaration =>
            Analyze_Component_Declaration (N);

         when N_Conditional_Expression =>
            Analyze_Conditional_Expression (N);

         when N_Conditional_Entry_Call =>
            Analyze_Conditional_Entry_Call (N);

         when N_Delay_Alternative =>
            Analyze_Delay_Alternative (N);

         when N_Delay_Relative_Statement =>
            Analyze_Delay_Relative (N);

         when N_Delay_Until_Statement =>
            Analyze_Delay_Until (N);

         when N_Entry_Body =>
            Analyze_Entry_Body (N);

         when N_Entry_Body_Formal_Part =>
            Analyze_Entry_Body_Formal_Part (N);

         when N_Entry_Call_Alternative =>
            Analyze_Entry_Call_Alternative (N);

         when N_Entry_Declaration =>
            Analyze_Entry_Declaration (N);

         when N_Entry_Index_Specification     =>
            Analyze_Entry_Index_Specification (N);

         when N_Enumeration_Representation_Clause =>
            Analyze_Enumeration_Representation_Clause (N);

         when N_Exception_Declaration =>
            Analyze_Exception_Declaration (N);

         when N_Exception_Renaming_Declaration =>
            Analyze_Exception_Renaming (N);

         when N_Exit_Statement =>
            Analyze_Exit_Statement (N);

         when N_Expanded_Name =>
            Analyze_Expanded_Name (N);

         when N_Explicit_Dereference =>
            Analyze_Explicit_Dereference (N);

         when N_Expression_With_Actions =>
            Analyze_Expression_With_Actions (N);

         when N_Extended_Return_Statement =>
            Analyze_Extended_Return_Statement (N);

         when N_Extension_Aggregate =>
            Analyze_Aggregate (N);

         when N_Formal_Object_Declaration =>
            Analyze_Formal_Object_Declaration (N);

         when N_Formal_Package_Declaration =>
            Analyze_Formal_Package_Declaration (N);

         when N_Formal_Subprogram_Declaration =>
            Analyze_Formal_Subprogram_Declaration (N);

         when N_Formal_Type_Declaration =>
            Analyze_Formal_Type_Declaration (N);

         when N_Free_Statement =>
            Analyze_Free_Statement (N);

         when N_Freeze_Entity =>
            Analyze_Freeze_Entity (N);

         when N_Full_Type_Declaration =>
            Analyze_Full_Type_Declaration (N);

         when N_Function_Call =>
            Analyze_Function_Call (N);

         when N_Function_Instantiation =>
            Analyze_Function_Instantiation (N);

         when N_Generic_Function_Renaming_Declaration =>
            Analyze_Generic_Function_Renaming (N);

         when N_Generic_Package_Declaration =>
            Analyze_Generic_Package_Declaration (N);

         when N_Generic_Package_Renaming_Declaration =>
            Analyze_Generic_Package_Renaming (N);

         when N_Generic_Procedure_Renaming_Declaration =>
            Analyze_Generic_Procedure_Renaming (N);

         when N_Generic_Subprogram_Declaration =>
            Analyze_Generic_Subprogram_Declaration (N);

         when N_Goto_Statement =>
            Analyze_Goto_Statement (N);

         when N_Handled_Sequence_Of_Statements =>
            Analyze_Handled_Statements (N);

         when N_Identifier =>
            Analyze_Identifier (N);

         when N_If_Statement =>
            Analyze_If_Statement (N);

         when N_Implicit_Label_Declaration =>
            Analyze_Implicit_Label_Declaration (N);

         when N_In =>
            Analyze_Membership_Op (N);

         when N_Incomplete_Type_Declaration =>
            Analyze_Incomplete_Type_Decl (N);

         when N_Indexed_Component =>
            Analyze_Indexed_Component_Form (N);

         when N_Integer_Literal =>
            Analyze_Integer_Literal (N);

         when N_Iterator_Specification =>
            Analyze_Iterator_Specification (N);

         when N_Itype_Reference =>
            Analyze_Itype_Reference (N);

         when N_Label =>
            Analyze_Label (N);

         when N_Loop_Statement =>
            Analyze_Loop_Statement (N);

         when N_Not_In =>
            Analyze_Membership_Op (N);

         when N_Null =>
            Analyze_Null (N);

         when N_Null_Statement =>
            Analyze_Null_Statement (N);

         when N_Number_Declaration =>
            Analyze_Number_Declaration (N);

         when N_Object_Declaration =>
            Analyze_Object_Declaration (N);

         when N_Object_Renaming_Declaration  =>
            Analyze_Object_Renaming (N);

         when N_Operator_Symbol =>
            Analyze_Operator_Symbol (N);

         when N_Op_Abs =>
            Analyze_Unary_Op (N);

         when N_Op_Add =>
            Analyze_Arithmetic_Op (N);

         when N_Op_And =>
            Analyze_Logical_Op (N);

         when N_Op_Concat =>
            Analyze_Concatenation (N);

         when N_Op_Divide =>
            Analyze_Arithmetic_Op (N);

         when N_Op_Eq =>
            Analyze_Equality_Op (N);

         when N_Op_Expon =>
            Analyze_Arithmetic_Op (N);

         when N_Op_Ge =>
            Analyze_Comparison_Op (N);

         when N_Op_Gt =>
            Analyze_Comparison_Op (N);

         when N_Op_Le =>
            Analyze_Comparison_Op (N);

         when N_Op_Lt =>
            Analyze_Comparison_Op (N);

         when N_Op_Minus =>
            Analyze_Unary_Op (N);

         when N_Op_Mod =>
            Analyze_Arithmetic_Op (N);

         when N_Op_Multiply =>
            Analyze_Arithmetic_Op (N);

         when N_Op_Ne =>
            Analyze_Equality_Op (N);

         when N_Op_Not =>
            Analyze_Negation (N);

         when N_Op_Or =>
            Analyze_Logical_Op (N);

         when N_Op_Plus =>
            Analyze_Unary_Op (N);

         when N_Op_Rem =>
            Analyze_Arithmetic_Op (N);

         when N_Op_Rotate_Left =>
            Analyze_Arithmetic_Op (N);

         when N_Op_Rotate_Right =>
            Analyze_Arithmetic_Op (N);

         when N_Op_Shift_Left =>
            Analyze_Arithmetic_Op (N);

         when N_Op_Shift_Right =>
            Analyze_Arithmetic_Op (N);

         when N_Op_Shift_Right_Arithmetic =>
            Analyze_Arithmetic_Op (N);

         when N_Op_Subtract =>
            Analyze_Arithmetic_Op (N);

         when N_Op_Xor =>
            Analyze_Logical_Op (N);

         when N_Or_Else =>
            Analyze_Short_Circuit (N);

         when N_Others_Choice =>
            Analyze_Others_Choice (N);

         when N_Package_Body =>
            Analyze_Package_Body (N);

         when N_Package_Body_Stub =>
            Analyze_Package_Body_Stub (N);

         when N_Package_Declaration =>
            Analyze_Package_Declaration (N);

         when N_Package_Instantiation =>
            Analyze_Package_Instantiation (N);

         when N_Package_Renaming_Declaration =>
            Analyze_Package_Renaming (N);

         when N_Package_Specification =>
            Analyze_Package_Specification (N);

         when N_Parameter_Association =>
            Analyze_Parameter_Association (N);

         when N_Parameterized_Expression =>
            Analyze_Parameterized_Expression (N);

         when N_Pragma =>
            Analyze_Pragma (N);

         when N_Private_Extension_Declaration =>
            Analyze_Private_Extension_Declaration (N);

         when N_Private_Type_Declaration =>
            Analyze_Private_Type_Declaration (N);

         when N_Procedure_Call_Statement =>
            Analyze_Procedure_Call (N);

         when N_Procedure_Instantiation =>
            Analyze_Procedure_Instantiation (N);

         when N_Protected_Body =>
            Analyze_Protected_Body (N);

         when N_Protected_Body_Stub =>
            Analyze_Protected_Body_Stub (N);

         when N_Protected_Definition =>
            Analyze_Protected_Definition (N);

         when N_Protected_Type_Declaration =>
            Analyze_Protected_Type_Declaration (N);

         when N_Qualified_Expression =>
            Analyze_Qualified_Expression (N);

         when N_Quantified_Expression =>
            Analyze_Quantified_Expression (N);

         when N_Raise_Statement =>
            Analyze_Raise_Statement (N);

         when N_Raise_xxx_Error =>
            Analyze_Raise_xxx_Error (N);

         when N_Range =>
            Analyze_Range (N);

         when N_Range_Constraint =>
            Analyze_Range (Range_Expression (N));

         when N_Real_Literal =>
            Analyze_Real_Literal (N);

         when N_Record_Representation_Clause =>
            Analyze_Record_Representation_Clause (N);

         when N_Reference =>
            Analyze_Reference (N);

         when N_Requeue_Statement =>
            Analyze_Requeue (N);

         when N_Simple_Return_Statement =>
            Analyze_Simple_Return_Statement (N);

         when N_Selected_Component =>
            Find_Selected_Component (N);
            --  ??? why not Analyze_Selected_Component, needs comments

         when N_Selective_Accept =>
            Analyze_Selective_Accept (N);

         when N_Single_Protected_Declaration =>
            Analyze_Single_Protected_Declaration (N);

         when N_Single_Task_Declaration =>
            Analyze_Single_Task_Declaration (N);

         when N_Slice =>
            Analyze_Slice (N);

         when N_String_Literal =>
            Analyze_String_Literal (N);

         when N_Subprogram_Body =>
            Analyze_Subprogram_Body (N);

         when N_Subprogram_Body_Stub =>
            Analyze_Subprogram_Body_Stub (N);

         when N_Subprogram_Declaration =>
            Analyze_Subprogram_Declaration (N);

         when N_Subprogram_Info =>
            Analyze_Subprogram_Info (N);

         when N_Subprogram_Renaming_Declaration =>
            Analyze_Subprogram_Renaming (N);

         when N_Subtype_Declaration =>
            Analyze_Subtype_Declaration (N);

         when N_Subtype_Indication =>
            Analyze_Subtype_Indication (N);

         when N_Subunit =>
            Analyze_Subunit (N);

         when N_Task_Body =>
            Analyze_Task_Body (N);

         when N_Task_Body_Stub =>
            Analyze_Task_Body_Stub (N);

         when N_Task_Definition =>
            Analyze_Task_Definition (N);

         when N_Task_Type_Declaration =>
            Analyze_Task_Type_Declaration (N);

         when N_Terminate_Alternative =>
            Analyze_Terminate_Alternative (N);

         when N_Timed_Entry_Call =>
            Analyze_Timed_Entry_Call (N);

         when N_Triggering_Alternative =>
            Analyze_Triggering_Alternative (N);

         when N_Type_Conversion =>
            Analyze_Type_Conversion (N);

         when N_Unchecked_Expression =>
            Analyze_Unchecked_Expression (N);

         when N_Unchecked_Type_Conversion =>
            Analyze_Unchecked_Type_Conversion (N);

         when N_Use_Package_Clause =>
            Analyze_Use_Package (N);

         when N_Use_Type_Clause =>
            Analyze_Use_Type (N);

         when N_Validate_Unchecked_Conversion =>
            null;

         when N_Variant_Part =>
            Analyze_Variant_Part (N);

         when N_With_Clause =>
            Analyze_With_Clause (N);

         --  A call to analyze the Empty node is an error, but most likely it
         --  is an error caused by an attempt to analyze a malformed piece of
         --  tree caused by some other error, so if there have been any other
         --  errors, we just ignore it, otherwise it is a real internal error
         --  which we complain about.

         --  We must also consider the case of call to a runtime function that
         --  is not available in the configurable runtime.

         when N_Empty =>
            pragma Assert (Serious_Errors_Detected /= 0
              or else Configurable_Run_Time_Violations /= 0);
            null;

         --  A call to analyze the error node is simply ignored, to avoid
         --  causing cascaded errors (happens of course only in error cases)

         when N_Error =>
            null;

         --  Push/Pop nodes normally don't come through an analyze call. An
         --  exception is the dummy ones bracketing a subprogram body. In any
         --  case there is nothing to be done to analyze such nodes.

         when N_Push_Pop_xxx_Label =>
            null;

         --  SCIL nodes don't need analysis because they are decorated when
         --  they are built. They are added to the tree by Insert_Actions and
         --  the call to analyze them is generated when the full list is
         --  analyzed.

         when
           N_SCIL_Dispatch_Table_Tag_Init |
           N_SCIL_Dispatching_Call        |
           N_SCIL_Membership_Test         =>
            null;

         --  For the remaining node types, we generate compiler abort, because
         --  these nodes are always analyzed within the Sem_Chn routines and
         --  there should never be a case of making a call to the main Analyze
         --  routine for these node kinds. For example, an N_Access_Definition
         --  node appears only in the context of a type declaration, and is
         --  processed by the analyze routine for type declarations.

         when
           N_Abortable_Part                         |
           N_Access_Definition                      |
           N_Access_Function_Definition             |
           N_Access_Procedure_Definition            |
           N_Access_To_Object_Definition            |
<<<<<<< HEAD
=======
           N_Aspect_Specification                   |
>>>>>>> 155d23aa
           N_Case_Expression_Alternative            |
           N_Case_Statement_Alternative             |
           N_Compilation_Unit_Aux                   |
           N_Component_Association                  |
           N_Component_Clause                       |
           N_Component_Definition                   |
           N_Component_List                         |
           N_Constrained_Array_Definition           |
           N_Decimal_Fixed_Point_Definition         |
           N_Defining_Character_Literal             |
           N_Defining_Identifier                    |
           N_Defining_Operator_Symbol               |
           N_Defining_Program_Unit_Name             |
           N_Delta_Constraint                       |
           N_Derived_Type_Definition                |
           N_Designator                             |
           N_Digits_Constraint                      |
           N_Discriminant_Association               |
           N_Discriminant_Specification             |
           N_Elsif_Part                             |
           N_Entry_Call_Statement                   |
           N_Enumeration_Type_Definition            |
           N_Exception_Handler                      |
           N_Floating_Point_Definition              |
           N_Formal_Decimal_Fixed_Point_Definition  |
           N_Formal_Derived_Type_Definition         |
           N_Formal_Discrete_Type_Definition        |
           N_Formal_Floating_Point_Definition       |
           N_Formal_Modular_Type_Definition         |
           N_Formal_Ordinary_Fixed_Point_Definition |
           N_Formal_Private_Type_Definition         |
           N_Formal_Signed_Integer_Type_Definition  |
           N_Function_Specification                 |
           N_Generic_Association                    |
           N_Index_Or_Discriminant_Constraint       |
           N_Iteration_Scheme                       |
           N_Loop_Parameter_Specification           |
           N_Mod_Clause                             |
           N_Modular_Type_Definition                |
           N_Ordinary_Fixed_Point_Definition        |
           N_Parameter_Specification                |
           N_Pragma_Argument_Association            |
           N_Procedure_Specification                |
           N_Real_Range_Specification               |
           N_Record_Definition                      |
           N_Signed_Integer_Type_Definition         |
           N_Unconstrained_Array_Definition         |
           N_Unused_At_Start                        |
           N_Unused_At_End                          |
           N_Variant                                =>

            raise Program_Error;
      end case;

      Debug_A_Exit ("analyzing  ", N, "  (done)");

      --  Now that we have analyzed the node, we call the expander to perform
      --  possible expansion. We skip this for subexpressions, because we don't
      --  have the type yet, and the expander will need to know the type before
      --  it can do its job. For subexpression nodes, the call to the expander
      --  happens in Sem_Res.Resolve. A special exception is Raise_xxx_Error,
      --  which can appear in a statement context, and needs expanding now in
      --  the case (distinguished by Etype, as documented in Sinfo).

      --  The Analyzed flag is also set at this point for non-subexpression
      --  nodes (in the case of subexpression nodes, we can't set the flag yet,
      --  since resolution and expansion have not yet been completed). Note
      --  that for N_Raise_xxx_Error we have to distinguish the expression
      --  case from the statement case.

      if Nkind (N) not in N_Subexpr
        or else (Nkind (N) in N_Raise_xxx_Error
                  and then Etype (N) = Standard_Void_Type)
      then
         Expand (N);
      end if;
   end Analyze;

   --  Version with check(s) suppressed

   procedure Analyze (N : Node_Id; Suppress : Check_Id) is
   begin
      if Suppress = All_Checks then
         declare
            Svg : constant Suppress_Array := Scope_Suppress;
         begin
            Scope_Suppress := (others => True);
            Analyze (N);
            Scope_Suppress := Svg;
         end;

      else
         declare
            Svg : constant Boolean := Scope_Suppress (Suppress);
         begin
            Scope_Suppress (Suppress) := True;
            Analyze (N);
            Scope_Suppress (Suppress) := Svg;
         end;
      end if;
   end Analyze;

   ------------------
   -- Analyze_List --
   ------------------

   procedure Analyze_List (L : List_Id) is
      Node : Node_Id;

   begin
      Node := First (L);
      while Present (Node) loop
         Analyze (Node);
         Next (Node);
      end loop;
   end Analyze_List;

   --  Version with check(s) suppressed

   procedure Analyze_List (L : List_Id; Suppress : Check_Id) is
   begin
      if Suppress = All_Checks then
         declare
            Svg : constant Suppress_Array := Scope_Suppress;
         begin
            Scope_Suppress := (others => True);
            Analyze_List (L);
            Scope_Suppress := Svg;
         end;

      else
         declare
            Svg : constant Boolean := Scope_Suppress (Suppress);
         begin
            Scope_Suppress (Suppress) := True;
            Analyze_List (L);
            Scope_Suppress (Suppress) := Svg;
         end;
      end if;
   end Analyze_List;

   --------------------------
   -- Copy_Suppress_Status --
   --------------------------

   procedure Copy_Suppress_Status
     (C    : Check_Id;
      From : Entity_Id;
      To   : Entity_Id)
   is
      Found : Boolean;
      pragma Warnings (Off, Found);

      procedure Search_Stack
        (Top   : Suppress_Stack_Entry_Ptr;
         Found : out Boolean);
      --  Search given suppress stack for matching entry for entity. If found
      --  then set Checks_May_Be_Suppressed on To, and push an appropriate
      --  entry for To onto the local suppress stack.

      ------------------
      -- Search_Stack --
      ------------------

      procedure Search_Stack
        (Top   : Suppress_Stack_Entry_Ptr;
         Found : out Boolean)
      is
         Ptr : Suppress_Stack_Entry_Ptr;

      begin
         Ptr := Top;
         while Ptr /= null loop
            if Ptr.Entity = From
              and then (Ptr.Check = All_Checks or else Ptr.Check = C)
            then
               if Ptr.Suppress then
                  Set_Checks_May_Be_Suppressed (To, True);
                  Push_Local_Suppress_Stack_Entry
                    (Entity   => To,
                     Check    => C,
                     Suppress => True);
                  Found := True;
                  return;
               end if;
            end if;

            Ptr := Ptr.Prev;
         end loop;

         Found := False;
         return;
      end Search_Stack;

   --  Start of processing for Copy_Suppress_Status

   begin
      if not Checks_May_Be_Suppressed (From) then
         return;
      end if;

      --  First search the local entity suppress stack, we search this in
      --  reverse order so that we get the innermost entry that applies to
      --  this case if there are nested entries. Note that for the purpose
      --  of this procedure we are ONLY looking for entries corresponding
      --  to a two-argument Suppress, where the second argument matches From.

      Search_Stack (Global_Suppress_Stack_Top, Found);

      if Found then
         return;
      end if;

      --  Now search the global entity suppress table for a matching entry.
      --  We also search this in reverse order so that if there are multiple
      --  pragmas for the same entity, the last one applies.

      Search_Stack (Local_Suppress_Stack_Top, Found);
   end Copy_Suppress_Status;

   -------------------------
   -- Enter_Generic_Scope --
   -------------------------

   procedure Enter_Generic_Scope (S : Entity_Id) is
   begin
      if No (Outer_Generic_Scope) then
         Outer_Generic_Scope := S;
      end if;
   end Enter_Generic_Scope;

   ------------------------
   -- Exit_Generic_Scope --
   ------------------------

   procedure Exit_Generic_Scope  (S : Entity_Id) is
   begin
      if S = Outer_Generic_Scope then
         Outer_Generic_Scope := Empty;
      end if;
   end Exit_Generic_Scope;

   -----------------------
   -- Explicit_Suppress --
   -----------------------

   function Explicit_Suppress (E : Entity_Id; C : Check_Id) return Boolean is
      Ptr : Suppress_Stack_Entry_Ptr;

   begin
      if not Checks_May_Be_Suppressed (E) then
         return False;

      else
         Ptr := Global_Suppress_Stack_Top;
         while Ptr /= null loop
            if Ptr.Entity = E
              and then (Ptr.Check = All_Checks or else Ptr.Check = C)
            then
               return Ptr.Suppress;
            end if;

            Ptr := Ptr.Prev;
         end loop;
      end if;

      return False;
   end Explicit_Suppress;

   -----------------------------
   -- External_Ref_In_Generic --
   -----------------------------

   function External_Ref_In_Generic (E : Entity_Id) return Boolean is
      Scop : Entity_Id;

   begin
      --  Entity is global if defined outside of current outer_generic_scope:
      --  Either the entity has a smaller depth that the outer generic, or it
      --  is in a different compilation unit, or it is defined within a unit
      --  in the same compilation, that is not within the outer_generic.

      if No (Outer_Generic_Scope) then
         return False;

      elsif Scope_Depth (Scope (E)) < Scope_Depth (Outer_Generic_Scope)
        or else not In_Same_Source_Unit (E, Outer_Generic_Scope)
      then
         return True;

      else
         Scop := Scope (E);

         while Present (Scop) loop
            if Scop = Outer_Generic_Scope then
               return False;
            elsif Scope_Depth (Scop) < Scope_Depth (Outer_Generic_Scope) then
               return True;
            else
               Scop := Scope (Scop);
            end if;
         end loop;

         return True;
      end if;
   end External_Ref_In_Generic;

   ----------------
   -- Initialize --
   ----------------

   procedure Initialize is
      Next : Suppress_Stack_Entry_Ptr;

      procedure Free is new Unchecked_Deallocation
        (Suppress_Stack_Entry, Suppress_Stack_Entry_Ptr);

   begin
      --  Free any global suppress stack entries from a previous invocation
      --  of the compiler (in the normal case this loop does nothing).

      while Suppress_Stack_Entries /= null loop
         Next := Global_Suppress_Stack_Top.Next;
         Free (Suppress_Stack_Entries);
         Suppress_Stack_Entries := Next;
      end loop;

      Local_Suppress_Stack_Top := null;
      Global_Suppress_Stack_Top := null;

      --  Clear scope stack, and reset global variables

      Scope_Stack.Init;
      Unloaded_Subunits := False;
   end Initialize;

   ------------------------------
   -- Insert_After_And_Analyze --
   ------------------------------

   procedure Insert_After_And_Analyze (N : Node_Id; M : Node_Id) is
      Node : Node_Id;

   begin
      if Present (M) then

         --  If we are not at the end of the list, then the easiest
         --  coding is simply to insert before our successor

         if Present (Next (N)) then
            Insert_Before_And_Analyze (Next (N), M);

         --  Case of inserting at the end of the list

         else
            --  Capture the Node_Id of the node to be inserted. This Node_Id
            --  will still be the same after the insert operation.

            Node := M;
            Insert_After (N, M);

            --  Now just analyze from the inserted node to the end of
            --  the new list (note that this properly handles the case
            --  where any of the analyze calls result in the insertion of
            --  nodes after the analyzed node, expecting analysis).

            while Present (Node) loop
               Analyze (Node);
               Mark_Rewrite_Insertion (Node);
               Next (Node);
            end loop;
         end if;
      end if;
   end Insert_After_And_Analyze;

   --  Version with check(s) suppressed

   procedure Insert_After_And_Analyze
     (N        : Node_Id;
      M        : Node_Id;
      Suppress : Check_Id)
   is
   begin
      if Suppress = All_Checks then
         declare
            Svg : constant Suppress_Array := Scope_Suppress;
         begin
            Scope_Suppress := (others => True);
            Insert_After_And_Analyze (N, M);
            Scope_Suppress := Svg;
         end;

      else
         declare
            Svg : constant Boolean := Scope_Suppress (Suppress);
         begin
            Scope_Suppress (Suppress) := True;
            Insert_After_And_Analyze (N, M);
            Scope_Suppress (Suppress) := Svg;
         end;
      end if;
   end Insert_After_And_Analyze;

   -------------------------------
   -- Insert_Before_And_Analyze --
   -------------------------------

   procedure Insert_Before_And_Analyze (N : Node_Id; M : Node_Id) is
      Node : Node_Id;

   begin
      if Present (M) then

         --  Capture the Node_Id of the first list node to be inserted.
         --  This will still be the first node after the insert operation,
         --  since Insert_List_After does not modify the Node_Id values.

         Node := M;
         Insert_Before (N, M);

         --  The insertion does not change the Id's of any of the nodes in
         --  the list, and they are still linked, so we can simply loop from
         --  the original first node until we meet the node before which the
         --  insertion is occurring. Note that this properly handles the case
         --  where any of the analyzed nodes insert nodes after themselves,
         --  expecting them to get analyzed.

         while Node /= N loop
            Analyze (Node);
            Mark_Rewrite_Insertion (Node);
            Next (Node);
         end loop;
      end if;
   end Insert_Before_And_Analyze;

   --  Version with check(s) suppressed

   procedure Insert_Before_And_Analyze
     (N        : Node_Id;
      M        : Node_Id;
      Suppress : Check_Id)
   is
   begin
      if Suppress = All_Checks then
         declare
            Svg : constant Suppress_Array := Scope_Suppress;
         begin
            Scope_Suppress := (others => True);
            Insert_Before_And_Analyze (N, M);
            Scope_Suppress := Svg;
         end;

      else
         declare
            Svg : constant Boolean := Scope_Suppress (Suppress);
         begin
            Scope_Suppress (Suppress) := True;
            Insert_Before_And_Analyze (N, M);
            Scope_Suppress (Suppress) := Svg;
         end;
      end if;
   end Insert_Before_And_Analyze;

   -----------------------------------
   -- Insert_List_After_And_Analyze --
   -----------------------------------

   procedure Insert_List_After_And_Analyze (N : Node_Id; L : List_Id) is
      After : constant Node_Id := Next (N);
      Node  : Node_Id;

   begin
      if Is_Non_Empty_List (L) then

         --  Capture the Node_Id of the first list node to be inserted.
         --  This will still be the first node after the insert operation,
         --  since Insert_List_After does not modify the Node_Id values.

         Node := First (L);
         Insert_List_After (N, L);

         --  Now just analyze from the original first node until we get to the
         --  successor of the original insertion point (which may be Empty if
         --  the insertion point was at the end of the list). Note that this
         --  properly handles the case where any of the analyze calls result in
         --  the insertion of nodes after the analyzed node (possibly calling
         --  this routine recursively).

         while Node /= After loop
            Analyze (Node);
            Mark_Rewrite_Insertion (Node);
            Next (Node);
         end loop;
      end if;
   end Insert_List_After_And_Analyze;

   --  Version with check(s) suppressed

   procedure Insert_List_After_And_Analyze
     (N : Node_Id; L : List_Id; Suppress : Check_Id)
   is
   begin
      if Suppress = All_Checks then
         declare
            Svg : constant Suppress_Array := Scope_Suppress;
         begin
            Scope_Suppress := (others => True);
            Insert_List_After_And_Analyze (N, L);
            Scope_Suppress := Svg;
         end;

      else
         declare
            Svg : constant Boolean := Scope_Suppress (Suppress);
         begin
            Scope_Suppress (Suppress) := True;
            Insert_List_After_And_Analyze (N, L);
            Scope_Suppress (Suppress) := Svg;
         end;
      end if;
   end Insert_List_After_And_Analyze;

   ------------------------------------
   -- Insert_List_Before_And_Analyze --
   ------------------------------------

   procedure Insert_List_Before_And_Analyze (N : Node_Id; L : List_Id) is
      Node : Node_Id;

   begin
      if Is_Non_Empty_List (L) then

         --  Capture the Node_Id of the first list node to be inserted. This
         --  will still be the first node after the insert operation, since
         --  Insert_List_After does not modify the Node_Id values.

         Node := First (L);
         Insert_List_Before (N, L);

         --  The insertion does not change the Id's of any of the nodes in
         --  the list, and they are still linked, so we can simply loop from
         --  the original first node until we meet the node before which the
         --  insertion is occurring. Note that this properly handles the case
         --  where any of the analyzed nodes insert nodes after themselves,
         --  expecting them to get analyzed.

         while Node /= N loop
            Analyze (Node);
            Mark_Rewrite_Insertion (Node);
            Next (Node);
         end loop;
      end if;
   end Insert_List_Before_And_Analyze;

   --  Version with check(s) suppressed

   procedure Insert_List_Before_And_Analyze
     (N : Node_Id; L : List_Id; Suppress : Check_Id)
   is
   begin
      if Suppress = All_Checks then
         declare
            Svg : constant Suppress_Array := Scope_Suppress;
         begin
            Scope_Suppress := (others => True);
            Insert_List_Before_And_Analyze (N, L);
            Scope_Suppress := Svg;
         end;

      else
         declare
            Svg : constant Boolean := Scope_Suppress (Suppress);
         begin
            Scope_Suppress (Suppress) := True;
            Insert_List_Before_And_Analyze (N, L);
            Scope_Suppress (Suppress) := Svg;
         end;
      end if;
   end Insert_List_Before_And_Analyze;

   -------------------------
   -- Is_Check_Suppressed --
   -------------------------

   function Is_Check_Suppressed (E : Entity_Id; C : Check_Id) return Boolean is

      Ptr : Suppress_Stack_Entry_Ptr;

   begin
      --  First search the local entity suppress stack. We search this from the
      --  top of the stack down so that we get the innermost entry that applies
      --  to this case if there are nested entries.

      Ptr := Local_Suppress_Stack_Top;
      while Ptr /= null loop
         if (Ptr.Entity = Empty or else Ptr.Entity = E)
           and then (Ptr.Check = All_Checks or else Ptr.Check = C)
         then
            return Ptr.Suppress;
         end if;

         Ptr := Ptr.Prev;
      end loop;

      --  Now search the global entity suppress table for a matching entry.
      --  We also search this from the top down so that if there are multiple
      --  pragmas for the same entity, the last one applies (not clear what
      --  or whether the RM specifies this handling, but it seems reasonable).

      Ptr := Global_Suppress_Stack_Top;
      while Ptr /= null loop
         if (Ptr.Entity = Empty or else Ptr.Entity = E)
           and then (Ptr.Check = All_Checks or else Ptr.Check = C)
         then
            return Ptr.Suppress;
         end if;

         Ptr := Ptr.Prev;
      end loop;

      --  If we did not find a matching entry, then use the normal scope
      --  suppress value after all (actually this will be the global setting
      --  since it clearly was not overridden at any point). For a predefined
      --  check, we test the specific flag. For a user defined check, we check
      --  the All_Checks flag.

      if C in Predefined_Check_Id then
         return Scope_Suppress (C);
      else
         return Scope_Suppress (All_Checks);
      end if;
   end Is_Check_Suppressed;

   ----------
   -- Lock --
   ----------

   procedure Lock is
   begin
      Scope_Stack.Locked := True;
      Scope_Stack.Release;
   end Lock;

   --------------------------------------
   -- Push_Global_Suppress_Stack_Entry --
   --------------------------------------

   procedure Push_Global_Suppress_Stack_Entry
     (Entity   : Entity_Id;
      Check    : Check_Id;
      Suppress : Boolean)
   is
   begin
      Global_Suppress_Stack_Top :=
        new Suppress_Stack_Entry'
          (Entity   => Entity,
           Check    => Check,
           Suppress => Suppress,
           Prev     => Global_Suppress_Stack_Top,
           Next     => Suppress_Stack_Entries);
      Suppress_Stack_Entries := Global_Suppress_Stack_Top;
      return;

   end Push_Global_Suppress_Stack_Entry;

   -------------------------------------
   -- Push_Local_Suppress_Stack_Entry --
   -------------------------------------

   procedure Push_Local_Suppress_Stack_Entry
     (Entity   : Entity_Id;
      Check    : Check_Id;
      Suppress : Boolean)
   is
   begin
      Local_Suppress_Stack_Top :=
        new Suppress_Stack_Entry'
          (Entity   => Entity,
           Check    => Check,
           Suppress => Suppress,
           Prev     => Local_Suppress_Stack_Top,
           Next     => Suppress_Stack_Entries);
      Suppress_Stack_Entries := Local_Suppress_Stack_Top;

      return;
   end Push_Local_Suppress_Stack_Entry;

   ---------------
   -- Semantics --
   ---------------

   procedure Semantics (Comp_Unit : Node_Id) is

      --  The following locations save the corresponding global flags and
      --  variables so that they can be restored on completion. This is needed
      --  so that calls to Rtsfind start with the proper default values for
      --  these variables, and also that such calls do not disturb the settings
      --  for units being analyzed at a higher level.

      S_Current_Sem_Unit : constant Unit_Number_Type := Current_Sem_Unit;
      S_Full_Analysis    : constant Boolean          := Full_Analysis;
      S_GNAT_Mode        : constant Boolean          := GNAT_Mode;
      S_Global_Dis_Names : constant Boolean          := Global_Discard_Names;
      S_In_Spec_Expr     : constant Boolean          := In_Spec_Expression;
      S_Inside_A_Generic : constant Boolean          := Inside_A_Generic;
      S_New_Nodes_OK     : constant Int              := New_Nodes_OK;
      S_Outer_Gen_Scope  : constant Entity_Id        := Outer_Generic_Scope;

      Generic_Main : constant Boolean :=
                       Nkind (Unit (Cunit (Main_Unit)))
                         in N_Generic_Declaration;
      --  If the main unit is generic, every compiled unit, including its
      --  context, is compiled with expansion disabled.

      Save_Config_Switches : Config_Switches_Type;
      --  Variable used to save values of config switches while we analyze the
      --  new unit, to be restored on exit for proper recursive behavior.

      procedure Do_Analyze;
      --  Procedure to analyze the compilation unit. This is called more than
      --  once when the high level optimizer is activated.

      ----------------
      -- Do_Analyze --
      ----------------

      procedure Do_Analyze is
      begin
         Save_Scope_Stack;
         Push_Scope (Standard_Standard);
         Scope_Suppress := Suppress_Options;
         Scope_Stack.Table
           (Scope_Stack.Last).Component_Alignment_Default := Calign_Default;
         Scope_Stack.Table
           (Scope_Stack.Last).Is_Active_Stack_Base := True;
         Outer_Generic_Scope := Empty;

         --  Now analyze the top level compilation unit node

         Analyze (Comp_Unit);

         --  Check for scope mismatch on exit from compilation

         pragma Assert (Current_Scope = Standard_Standard
                          or else Comp_Unit = Cunit (Main_Unit));

         --  Then pop entry for Standard, and pop implicit types

         Pop_Scope;
         Restore_Scope_Stack;
      end Do_Analyze;

      Already_Analyzed : constant Boolean := Analyzed (Comp_Unit);

   --  Start of processing for Semantics

   begin
      if Debug_Unit_Walk then
         if Already_Analyzed then
            Write_Str ("(done)");
         end if;

         Write_Unit_Info
           (Get_Cunit_Unit_Number (Comp_Unit),
            Unit (Comp_Unit),
            Prefix => "--> ");
         Indent;
      end if;

      Compiler_State   := Analyzing;
      Current_Sem_Unit := Get_Cunit_Unit_Number (Comp_Unit);

      --  Compile predefined units with GNAT_Mode set to True, to properly
      --  process the categorization stuff. However, do not set GNAT_Mode
      --  to True for the renamings units (Text_IO, IO_Exceptions, Direct_IO,
      --  Sequential_IO) as this would prevent pragma Extend_System from being
      --  taken into account, for example when Text_IO is renaming DEC.Text_IO.

      --  Cleaner might be to do the kludge at the point of excluding the
      --  pragma (do not exclude for renamings ???)

      if Is_Predefined_File_Name
           (Unit_File_Name (Current_Sem_Unit), Renamings_Included => False)
      then
         GNAT_Mode := True;
      end if;

      if Generic_Main then
         Expander_Mode_Save_And_Set (False);
      else
         Expander_Mode_Save_And_Set
           (Operating_Mode = Generate_Code or Debug_Flag_X);
      end if;

      Full_Analysis      := True;
      Inside_A_Generic   := False;
      In_Spec_Expression := False;

      Set_Comes_From_Source_Default (False);
      Save_Opt_Config_Switches (Save_Config_Switches);
      Set_Opt_Config_Switches
        (Is_Internal_File_Name (Unit_File_Name (Current_Sem_Unit)),
         Current_Sem_Unit = Main_Unit);

      --  Only do analysis of unit that has not already been analyzed

      if not Analyzed (Comp_Unit) then
         Initialize_Version (Current_Sem_Unit);
         if HLO_Active then
            Expander_Mode_Save_And_Set (False);
            New_Nodes_OK := 1;
            Do_Analyze;
            Reset_Analyzed_Flags (Comp_Unit);
            Expander_Mode_Restore;
            High_Level_Optimize (Comp_Unit);
            New_Nodes_OK := 0;
         end if;

         --  Do analysis, and then append the compilation unit onto the
         --  Comp_Unit_List, if appropriate. This is done after analysis,
         --  so if this unit depends on some others, they have already been
         --  appended. We ignore bodies, except for the main unit itself, and
         --  for subprogram bodies that act as specs. We have also to guard
         --  against ill-formed subunits that have an improper context.

         Do_Analyze;

         if Present (Comp_Unit)
           and then Nkind (Unit (Comp_Unit)) in N_Proper_Body
           and then (Nkind (Unit (Comp_Unit)) /= N_Subprogram_Body
                       or else not Acts_As_Spec (Comp_Unit))
           and then not In_Extended_Main_Source_Unit (Comp_Unit)
         then
            null;

         else
            --  Initialize if first time

            if No (Comp_Unit_List) then
               Comp_Unit_List := New_Elmt_List;
            end if;

            Append_Elmt (Comp_Unit, Comp_Unit_List);

            if Debug_Unit_Walk then
               Write_Str ("Appending ");
               Write_Unit_Info
                 (Get_Cunit_Unit_Number (Comp_Unit), Unit (Comp_Unit));
            end if;
         end if;
      end if;

      --  Save indication of dynamic elaboration checks for ALI file

      Set_Dynamic_Elab (Current_Sem_Unit, Dynamic_Elaboration_Checks);

      --  Restore settings of saved switches to entry values

      Current_Sem_Unit     := S_Current_Sem_Unit;
      Full_Analysis        := S_Full_Analysis;
      Global_Discard_Names := S_Global_Dis_Names;
      GNAT_Mode            := S_GNAT_Mode;
      In_Spec_Expression   := S_In_Spec_Expr;
      Inside_A_Generic     := S_Inside_A_Generic;
      New_Nodes_OK         := S_New_Nodes_OK;
      Outer_Generic_Scope  := S_Outer_Gen_Scope;

      Restore_Opt_Config_Switches (Save_Config_Switches);
      Expander_Mode_Restore;

      if Debug_Unit_Walk then
         Outdent;

         if Already_Analyzed then
            Write_Str ("(done)");
         end if;

         Write_Unit_Info
           (Get_Cunit_Unit_Number (Comp_Unit),
            Unit (Comp_Unit),
            Prefix => "<-- ");
      end if;
   end Semantics;

   ------------------------
   -- Walk_Library_Items --
   ------------------------

   procedure Walk_Library_Items is
      type Unit_Number_Set is array (Main_Unit .. Last_Unit) of Boolean;
      pragma Pack (Unit_Number_Set);

      Main_CU : constant Node_Id := Cunit (Main_Unit);

      Seen, Done : Unit_Number_Set := (others => False);
      --  Seen (X) is True after we have seen unit X in the walk. This is used
      --  to prevent processing the same unit more than once. Done (X) is True
      --  after we have fully processed X, and is used only for debugging
      --  printouts and assertions.

      Do_Main : Boolean := False;
      --  Flag to delay processing the main body until after all other units.
      --  This is needed because the spec of the main unit may appear in the
      --  context of some other unit. We do not want this to force processing
      --  of the main body before all other units have been processed.
      --
      --  Another circularity pattern occurs when the main unit is a child unit
      --  and the body of an ancestor has a with-clause of the main unit or on
      --  one of its children. In both cases the body in question has a with-
      --  clause on the main unit, and must be excluded from the traversal. In
      --  some convoluted cases this may lead to a CodePeer error because the
      --  spec of a subprogram declared in an instance within the parent will
      --  not be seen in the main unit.

      function Depends_On_Main (CU : Node_Id) return Boolean;
      --  The body of a unit that is withed by the spec of the main unit may in
      --  turn have a with_clause on that spec. In that case do not traverse
      --  the body, to prevent loops. It can also happen that the main body has
      --  a with_clause on a child, which of course has an implicit with on its
      --  parent. It's OK to traverse the child body if the main spec has been
      --  processed, otherwise we also have a circularity to avoid.

      procedure Do_Action (CU : Node_Id; Item : Node_Id);
      --  Calls Action, with some validity checks

      procedure Do_Unit_And_Dependents (CU : Node_Id; Item : Node_Id);
      --  Calls Do_Action, first on the units with'ed by this one, then on
      --  this unit. If it's an instance body, do the spec first. If it is
      --  an instance spec, do the body last.

      procedure Do_Withed_Unit (Withed_Unit : Node_Id);
      --  Apply Do_Unit_And_Dependents to a unit in a context clause.

      procedure Process_Bodies_In_Context (Comp : Node_Id);
      --  The main unit and its spec may depend on bodies that contain generics
      --  that are instantiated in them. Iterate through the corresponding
      --  contexts before processing main (spec/body) itself, to process bodies
      --  that may be present, together with their  context. The spec of main
      --  is processed wherever it appears in the list of units, while the body
      --  is processed as the last unit in the list.

<<<<<<< HEAD
=======
      ---------------------
      -- Depends_On_Main --
      ---------------------

      function Depends_On_Main (CU : Node_Id) return Boolean is
         CL  : Node_Id;
         MCU : constant Node_Id := Unit (Main_CU);

      begin
         CL := First (Context_Items (CU));

         --  Problem does not arise with main subprograms

         if
           not Nkind_In (MCU, N_Package_Body, N_Package_Declaration)
         then
            return False;
         end if;

         while Present (CL) loop
            if Nkind (CL) = N_With_Clause
              and then Library_Unit (CL) = Main_CU
              and then not Done (Get_Cunit_Unit_Number (Library_Unit (CL)))
            then
               return True;
            end if;

            Next (CL);
         end loop;

         return False;
      end Depends_On_Main;

>>>>>>> 155d23aa
      ---------------
      -- Do_Action --
      ---------------

      procedure Do_Action (CU : Node_Id; Item : Node_Id) is
      begin
         --  This calls Action at the end. All the preceding code is just
         --  assertions and debugging output.

         pragma Assert (No (CU) or else Nkind (CU) = N_Compilation_Unit);

         case Nkind (Item) is
            when N_Generic_Subprogram_Declaration        |
                 N_Generic_Package_Declaration           |
                 N_Package_Declaration                   |
                 N_Subprogram_Declaration                |
                 N_Subprogram_Renaming_Declaration       |
                 N_Package_Renaming_Declaration          |
                 N_Generic_Function_Renaming_Declaration |
                 N_Generic_Package_Renaming_Declaration  |
                 N_Generic_Procedure_Renaming_Declaration =>

               --  Specs are OK

               null;

            when N_Package_Body  =>

               --  Package bodies are processed separately if the main unit
               --  depends on them.

               null;

            when N_Subprogram_Body =>

               --  A subprogram body must be the main unit

               pragma Assert (Acts_As_Spec (CU)
                               or else CU = Cunit (Main_Unit));
               null;

            when N_Function_Instantiation  |
                 N_Procedure_Instantiation |
                 N_Package_Instantiation   =>

               --  Can only happen if some generic body (needed for gnat2scil
               --  traversal, but not by GNAT) is not available, ignore.

               null;

            --  All other cases cannot happen

            when N_Subunit =>
               pragma Assert (False, "subunit");
               null;

            when others =>
               pragma Assert (False);
               null;
         end case;

         if Present (CU) then
            pragma Assert (Item /= Stand.Standard_Package_Node);
            pragma Assert (Item = Unit (CU));

            declare
               Unit_Num : constant Unit_Number_Type :=
                            Get_Cunit_Unit_Number (CU);

               procedure Assert_Done (Withed_Unit : Node_Id);
               --  Assert Withed_Unit is already Done, unless it's a body. It
               --  might seem strange for a with_clause to refer to a body, but
               --  this happens in the case of a generic instantiation, which
               --  gets transformed into the instance body (and the instance
               --  spec is also created). With clauses pointing to the
               --  instantiation end up pointing to the instance body.

               -----------------
               -- Assert_Done --
               -----------------

               procedure Assert_Done (Withed_Unit : Node_Id) is
               begin
                  if not Done (Get_Cunit_Unit_Number (Withed_Unit)) then
                     if not Nkind_In
                              (Unit (Withed_Unit),
                                 N_Generic_Package_Declaration,
                                 N_Package_Body,
                                 N_Package_Renaming_Declaration,
                                 N_Subprogram_Body)
                     then
                        Write_Unit_Name
                          (Unit_Name (Get_Cunit_Unit_Number (Withed_Unit)));
                        Write_Str (" not yet walked!");

                        if Get_Cunit_Unit_Number (Withed_Unit) = Unit_Num then
                           Write_Str (" (self-ref)");
                        end if;

                        Write_Eol;

                        pragma Assert (False);
                     end if;
                  end if;
               end Assert_Done;

               procedure Assert_Withed_Units_Done is
                 new Walk_Withs (Assert_Done);

            begin
               if Debug_Unit_Walk then
                  Write_Unit_Info (Unit_Num, Item, Withs => True);
               end if;

               --  Main unit should come last, except in the case where we
               --  skipped System_Aux_Id, in which case we missed the things it
               --  depends on, and in the case of parent bodies if present.

               pragma Assert
                 (not Done (Main_Unit)
                  or else Present (System_Aux_Id)
                  or else Nkind (Item) = N_Package_Body);

               --  We shouldn't do the same thing twice

               pragma Assert (not Done (Unit_Num));

               --  Everything we depend upon should already be done

               pragma Debug
                 (Assert_Withed_Units_Done (CU, Include_Limited => False));
            end;

         else
            --  Must be Standard, which has no entry in the units table

            pragma Assert (Item = Stand.Standard_Package_Node);

            if Debug_Unit_Walk then
               Write_Line ("Standard");
            end if;
         end if;

         Action (Item);
      end Do_Action;

      --------------------
      -- Do_Withed_Unit --
      --------------------

      procedure Do_Withed_Unit (Withed_Unit : Node_Id) is
      begin
         Do_Unit_And_Dependents (Withed_Unit, Unit (Withed_Unit));

         --  If the unit in the with_clause is a generic instance, the clause
         --  now denotes the instance body. Traverse the corresponding spec
         --  because there may be no other dependence that will force the
         --  traversal of its own context.

         if Nkind (Unit (Withed_Unit)) = N_Package_Body
           and then Is_Generic_Instance
                      (Defining_Entity (Unit (Library_Unit (Withed_Unit))))
         then
            Do_Withed_Unit (Library_Unit (Withed_Unit));
         end if;
      end Do_Withed_Unit;

      ----------------------------
      -- Do_Unit_And_Dependents --
      ----------------------------

      procedure Do_Unit_And_Dependents (CU : Node_Id; Item : Node_Id) is
         Unit_Num  : constant Unit_Number_Type := Get_Cunit_Unit_Number (CU);
         Child     : Node_Id;
<<<<<<< HEAD
=======
         Body_U    : Unit_Number_Type;
>>>>>>> 155d23aa
         Parent_CU : Node_Id;

         procedure Do_Withed_Units is new Walk_Withs (Do_Withed_Unit);

      begin
         if not Seen (Unit_Num) then

            --  Process the with clauses

            Do_Withed_Units (CU, Include_Limited => False);

            --  Process the unit if it is a spec or the the main unit, if it
            --  has no previous spec or we have done all other units.

            if not Nkind_In (Item, N_Package_Body, N_Subprogram_Body)
              or else Acts_As_Spec (CU)
            then
               if CU = Cunit (Main_Unit)
                   and then not Do_Main
               then
                  Seen (Unit_Num) := False;

               else
                  Seen (Unit_Num) := True;

                  if CU = Library_Unit (Main_CU) then
                     Process_Bodies_In_Context (CU);

<<<<<<< HEAD
                     --  If main is a child unit, examine context of parent
                     --  units to see if they include instantiated units.
=======
                     --  If main is a child unit, examine parent unit contexts
                     --  to see if they include instantiated units. Also, if
                     --  the parent itself is an instance, process its body
                     --  because it may contain subprograms that are called
                     --  in the main unit.
>>>>>>> 155d23aa

                     if Is_Child_Unit (Cunit_Entity (Main_Unit)) then
                        Child := Cunit_Entity (Main_Unit);
                        while Is_Child_Unit (Child) loop
                           Parent_CU :=
                             Cunit
                               (Get_Cunit_Entity_Unit_Number (Scope (Child)));
                           Process_Bodies_In_Context (Parent_CU);
<<<<<<< HEAD
=======

                           if Nkind (Unit (Parent_CU)) = N_Package_Body
                             and then
                               Nkind (Original_Node (Unit (Parent_CU)))
                                 = N_Package_Instantiation
                             and then
                               not Seen (Get_Cunit_Unit_Number (Parent_CU))
                           then
                              Body_U := Get_Cunit_Unit_Number (Parent_CU);
                              Seen (Body_U) := True;
                              Do_Action (Parent_CU, Unit (Parent_CU));
                              Done (Body_U) := True;
                           end if;

>>>>>>> 155d23aa
                           Child := Scope (Child);
                        end loop;
                     end if;
                  end if;

                  Do_Action (CU, Item);
                  Done (Unit_Num) := True;
               end if;
            end if;
         end if;
      end Do_Unit_And_Dependents;

      -------------------------------
      -- Process_Bodies_In_Context --
      -------------------------------
<<<<<<< HEAD

      procedure Process_Bodies_In_Context (Comp : Node_Id) is
         Body_CU : Node_Id;
         Body_U  : Unit_Number_Type;
         Clause  : Node_Id;
         Spec    : Node_Id;

         procedure Do_Withed_Units is new Walk_Withs (Do_Withed_Unit);

         function Depends_On_Main (CU : Node_Id) return Boolean;
         --  The body of a unit that is withed by the spec of the main unit
         --  may in turn have a with_clause on that spec. In that case do not
         --  traverse the body, to prevent loops. It can also happen that the
         --  main body as a with_clause on a child, which of course has an
         --  implicit with on its parent. It's ok to traverse the child body
         --  if the main spec has been processed, otherwise we also have a
         --  circularity to avoid.

         ---------------------
         -- Depends_On_Main --
         ---------------------

         function Depends_On_Main (CU : Node_Id) return Boolean is
            CL : Node_Id;

         begin
            CL := First (Context_Items (CU));

            --  Problem does not arise with main subprograms.

            if Nkind (Unit (Main_CU)) /= N_Package_Body then
               return False;
            end if;

            while Present (CL) loop
               if Nkind (CL) = N_With_Clause
                 and then Library_Unit (CL) = Library_Unit (Main_CU)
                 and then
                   not Done (Get_Cunit_Unit_Number (Library_Unit (CL)))
               then
                  return True;
               end if;

               Next (CL);
            end loop;

            return False;
         end Depends_On_Main;

      --  Start of processing for Process_Bodies_In_Context

      begin
         Clause := First (Context_Items (Comp));
         while Present (Clause) loop
            if Nkind (Clause) = N_With_Clause then
               Spec := Library_Unit (Clause);
               Body_CU := Library_Unit (Spec);

               --  If we are processing the spec of the main unit, load bodies
               --  only if the with_clause indicates that it forced the loading
               --  of the body for a generic instantiation.

               if Present (Body_CU)
                 and then Body_CU /= Cunit (Main_Unit)
                 and then Nkind (Unit (Body_CU)) /= N_Subprogram_Body
                 and then (Nkind (Unit (Comp)) /= N_Package_Declaration
                             or else Present (Withed_Body (Clause)))
               then
                  Body_U := Get_Cunit_Unit_Number (Body_CU);

                  if not Seen (Body_U)
                    and then not Depends_On_Main (Body_CU)
                  then
                     Seen (Body_U) := True;
                     Do_Withed_Units (Body_CU, Include_Limited => False);
                     Do_Action (Body_CU, Unit (Body_CU));
                     Done (Body_U) := True;
                  end if;
               end if;
            end if;

=======

      procedure Process_Bodies_In_Context (Comp : Node_Id) is
         Body_CU : Node_Id;
         Body_U  : Unit_Number_Type;
         Clause  : Node_Id;
         Spec    : Node_Id;

         procedure Do_Withed_Units is new Walk_Withs (Do_Withed_Unit);

      --  Start of processing for Process_Bodies_In_Context

      begin
         Clause := First (Context_Items (Comp));
         while Present (Clause) loop
            if Nkind (Clause) = N_With_Clause then
               Spec := Library_Unit (Clause);
               Body_CU := Library_Unit (Spec);

               --  If we are processing the spec of the main unit, load bodies
               --  only if the with_clause indicates that it forced the loading
               --  of the body for a generic instantiation. Note that bodies of
               --  parents that are instances have been loaded already.

               if Present (Body_CU)
                 and then Body_CU /= Cunit (Main_Unit)
                 and then Nkind (Unit (Body_CU)) /= N_Subprogram_Body
                 and then (Nkind (Unit (Comp)) /= N_Package_Declaration
                             or else Present (Withed_Body (Clause)))
               then
                  Body_U := Get_Cunit_Unit_Number (Body_CU);

                  if not Seen (Body_U)
                    and then not Depends_On_Main (Body_CU)
                  then
                     Seen (Body_U) := True;
                     Do_Withed_Units (Body_CU, Include_Limited => False);
                     Do_Action (Body_CU, Unit (Body_CU));
                     Done (Body_U) := True;
                  end if;
               end if;
            end if;

>>>>>>> 155d23aa
            Next (Clause);
         end loop;
      end Process_Bodies_In_Context;

      --  Local Declarations

      Cur : Elmt_Id;

   --  Start of processing for Walk_Library_Items

   begin
      if Debug_Unit_Walk then
         Write_Line ("Walk_Library_Items:");
         Indent;
      end if;

      --  Do Standard first, then walk the Comp_Unit_List

      Do_Action (Empty, Standard_Package_Node);

      --  First place the context of all instance bodies on the corresponding
      --  spec, because it may be needed to analyze the code at the place of
      --  the instantiation.

      Cur := First_Elmt (Comp_Unit_List);
      while Present (Cur) loop
         declare
            CU : constant Node_Id := Node (Cur);
            N  : constant Node_Id := Unit (CU);

         begin
            if Nkind (N) = N_Package_Body
              and then Is_Generic_Instance (Defining_Entity (N))
            then
               Append_List
                 (Context_Items (CU), Context_Items (Library_Unit (CU)));
            end if;

            Next_Elmt (Cur);
         end;
      end loop;

      --  Now traverse compilation units (specs) in order

      Cur := First_Elmt (Comp_Unit_List);
      while Present (Cur) loop
         declare
            CU  : constant Node_Id := Node (Cur);
            N   : constant Node_Id := Unit (CU);
            Par : Entity_Id;

         begin
            pragma Assert (Nkind (CU) = N_Compilation_Unit);

            case Nkind (N) is

               --  If it is a subprogram body, process it if it has no
               --  separate spec.

               --  If it's a package body, ignore it, unless it is a body
               --  created for an instance that is the main unit. In the case
               --  of subprograms, the body is the wrapper package. In case of
               --  a package, the original file carries the body, and the spec
               --  appears as a later entry in the units list.
<<<<<<< HEAD

               --  Otherwise Bodies appear in the list only because of inlining
               --  or instantiations, and they are processed only if relevant
               --  to the main unit. The main unit itself is processed
               --  separately after all other specs.

               when N_Subprogram_Body =>
                  if Acts_As_Spec (N) then
                     Do_Unit_And_Dependents (CU, N);
                  end if;

               when N_Package_Body =>
                  if CU = Main_CU
                    and then Nkind (Original_Node (Unit (Main_CU))) in
                                                  N_Generic_Instantiation
                    and then Present (Library_Unit (Main_CU))
                  then
                     Do_Unit_And_Dependents
                       (Library_Unit (Main_CU),
                        Unit (Library_Unit (Main_CU)));
                  end if;

               --  It's a spec, process it, and the units it depends on
=======

               --  Otherwise bodies appear in the list only because of inlining
               --  or instantiations, and they are processed only if relevant.
               --  The flag Withed_Body on a context clause indicates that a
               --  unit contains an instantiation that may be needed later,
               --  and therefore the body that contains the generic body (and
               --  its context)  must be traversed immediately after the
               --  corresponding spec (see Do_Unit_And_Dependents).

               --  The main unit itself is processed separately after all other
               --  specs, and relevant bodies are examined in Process_Main.

               when N_Subprogram_Body =>
                  if Acts_As_Spec (N) then
                     Do_Unit_And_Dependents (CU, N);
                  end if;

               when N_Package_Body =>
                  if CU = Main_CU
                    and then Nkind (Original_Node (Unit (Main_CU))) in
                                                  N_Generic_Instantiation
                    and then Present (Library_Unit (Main_CU))
                  then
                     Do_Unit_And_Dependents
                       (Library_Unit (Main_CU),
                        Unit (Library_Unit (Main_CU)));
                  end if;

                  --  It's a spec, process it, and the units it depends on,
                  --  unless it is a descendent of the main unit.  This can
                  --  happen when the body of a parent depends on some other
                  --  descendent.
>>>>>>> 155d23aa

               when others =>
                  Par := Scope (Defining_Entity (Unit (CU)));

                  if Is_Child_Unit (Defining_Entity (Unit (CU))) then
                     while Present (Par)
                       and then Par /= Standard_Standard
                       and then Par /= Cunit_Entity (Main_Unit)
                     loop
                        Par := Scope (Par);
                     end loop;
                  end if;

                  if Par /= Cunit_Entity (Main_Unit) then
                     Do_Unit_And_Dependents (CU, N);
                  end if;
            end case;
         end;

         Next_Elmt (Cur);
      end loop;

      --  Now process package bodies on which main depends, followed by bodies
      --  of parents, if present, and finally main itself.

      if not Done (Main_Unit) then
         Do_Main := True;

<<<<<<< HEAD
         declare
=======
         Process_Main : declare
>>>>>>> 155d23aa
            Parent_CU : Node_Id;
            Body_CU   : Node_Id;
            Body_U    : Unit_Number_Type;
            Child     : Entity_Id;
<<<<<<< HEAD

         begin
            Process_Bodies_In_Context (Main_CU);

            --  If the main unit is a child unit, parent bodies may be present
            --  because they export instances or inlined subprograms. Check for
            --  presence of these, which are not present in context clauses.

            if Is_Child_Unit (Cunit_Entity (Main_Unit)) then
               Child := Cunit_Entity (Main_Unit);
               while Is_Child_Unit (Child) loop
                  Parent_CU :=
                    Cunit (Get_Cunit_Entity_Unit_Number (Scope (Child)));
                  Body_CU := Library_Unit (Parent_CU);

                  if Present (Body_CU)
                    and then not Seen (Get_Cunit_Unit_Number (Body_CU))
                  then
                     Body_U := Get_Cunit_Unit_Number (Body_CU);
                     Seen (Body_U) := True;
                     Do_Action (Body_CU, Unit (Body_CU));
                     Done (Body_U) := True;
                  end if;

=======

            function Is_Subunit_Of_Main (U : Node_Id) return Boolean;
            --  If the main unit has subunits, their context may include
            --  bodies that are needed in the body of main. We must examine
            --  the context of the subunits, which are otherwise not made
            --  explicit in the main unit.

            ------------------------
            -- Is_Subunit_Of_Main --
            ------------------------

            function Is_Subunit_Of_Main (U : Node_Id) return Boolean is
               Lib : Node_Id;
            begin
               if No (U) then
                  return False;
               else
                  Lib := Library_Unit (U);
                  return Nkind (Unit (U)) = N_Subunit
                    and then
                      (Lib = Cunit (Main_Unit)
                        or else Is_Subunit_Of_Main (Lib));
               end if;
            end Is_Subunit_Of_Main;

         --  Start of processing for Process_Main

         begin
            Process_Bodies_In_Context (Main_CU);

            for Unit_Num in Done'Range loop
               if Is_Subunit_Of_Main (Cunit (Unit_Num)) then
                  Process_Bodies_In_Context (Cunit (Unit_Num));
               end if;
            end loop;

            --  If the main unit is a child unit, parent bodies may be present
            --  because they export instances or inlined subprograms. Check for
            --  presence of these, which are not present in context clauses.
            --  Note that if the parents are instances, their bodies have been
            --  processed before the main spec, because they may be needed
            --  therein, so the following loop only affects non-instances.

            if Is_Child_Unit (Cunit_Entity (Main_Unit)) then
               Child := Cunit_Entity (Main_Unit);
               while Is_Child_Unit (Child) loop
                  Parent_CU :=
                    Cunit (Get_Cunit_Entity_Unit_Number (Scope (Child)));
                  Body_CU := Library_Unit (Parent_CU);

                  if Present (Body_CU)
                    and then not Seen (Get_Cunit_Unit_Number (Body_CU))
                    and then not Depends_On_Main (Body_CU)
                  then
                     Body_U := Get_Cunit_Unit_Number (Body_CU);
                     Seen (Body_U) := True;
                     Do_Action (Body_CU, Unit (Body_CU));
                     Done (Body_U) := True;
                  end if;

>>>>>>> 155d23aa
                  Child := Scope (Child);
               end loop;
            end if;

            Do_Action (Main_CU, Unit (Main_CU));
            Done (Main_Unit) := True;
<<<<<<< HEAD
         end;
=======
         end Process_Main;
>>>>>>> 155d23aa
      end if;

      if Debug_Unit_Walk then
         if Done /= (Done'Range => True) then
            Write_Eol;
            Write_Line ("Ignored units:");

            Indent;

            for Unit_Num in Done'Range loop
               if not Done (Unit_Num) then
                  Write_Unit_Info
                    (Unit_Num, Unit (Cunit (Unit_Num)), Withs => True);
               end if;
            end loop;

            Outdent;
         end if;
      end if;

      pragma Assert (Done (Main_Unit));

      if Debug_Unit_Walk then
         Outdent;
         Write_Line ("end Walk_Library_Items.");
      end if;
   end Walk_Library_Items;

   ----------------
   -- Walk_Withs --
   ----------------

   procedure Walk_Withs (CU : Node_Id; Include_Limited : Boolean) is
      pragma Assert (Nkind (CU) = N_Compilation_Unit);
      pragma Assert (Nkind (Unit (CU)) /= N_Subunit);

      procedure Walk_Immediate is new Walk_Withs_Immediate (Action);

   begin
      --  First walk the withs immediately on the library item

      Walk_Immediate (CU, Include_Limited);

      --  For a body, we must also check for any subunits which belong to it
      --  and which have context clauses of their own, since these with'ed
      --  units are part of its own dependencies.

      if Nkind (Unit (CU)) in N_Unit_Body then
         for S in Main_Unit .. Last_Unit loop

            --  We are only interested in subunits. For preproc. data and def.
            --  files, Cunit is Empty, so we need to test that first.

            if Cunit (S) /= Empty
              and then Nkind (Unit (Cunit (S))) = N_Subunit
            then
               declare
                  Pnode : Node_Id;

               begin
                  Pnode := Library_Unit (Cunit (S));

                  --  In -gnatc mode, the errors in the subunits will not have
                  --  been recorded, but the analysis of the subunit may have
                  --  failed, so just quit.

                  if No (Pnode) then
                     exit;
                  end if;

                  --  Find ultimate parent of the subunit

                  while Nkind (Unit (Pnode)) = N_Subunit loop
                     Pnode := Library_Unit (Pnode);
                  end loop;

                  --  See if it belongs to current unit, and if so, include its
                  --  with_clauses. Do not process main unit prematurely.

                  if Pnode = CU and then CU /= Cunit (Main_Unit) then
                     Walk_Immediate (Cunit (S), Include_Limited);
                  end if;
               end;
            end if;
         end loop;
      end if;
   end Walk_Withs;

   --------------------------
   -- Walk_Withs_Immediate --
   --------------------------

   procedure Walk_Withs_Immediate (CU : Node_Id; Include_Limited : Boolean) is
      pragma Assert (Nkind (CU) = N_Compilation_Unit);

      Context_Item : Node_Id;
      Lib_Unit     : Node_Id;
      Body_CU      : Node_Id;

   begin
      Context_Item := First (Context_Items (CU));
      while Present (Context_Item) loop
         if Nkind (Context_Item) = N_With_Clause
           and then (Include_Limited
                     or else not Limited_Present (Context_Item))
         then
            Lib_Unit := Library_Unit (Context_Item);
            Action (Lib_Unit);

            --  If the context item indicates that a package body is needed
            --  because of an instantiation in CU, traverse the body now, even
            --  if CU is not related to the main unit. If the generic itself
            --  appears in a package body, the context item is this body, and
            --  it already appears in the traversal order, so we only need to
            --  examine the case of a context item being a package declaration.

            if Present (Withed_Body (Context_Item))
              and then Nkind (Unit (Lib_Unit)) = N_Package_Declaration
              and then Present (Corresponding_Body (Unit (Lib_Unit)))
            then
               Body_CU :=
                 Parent
                   (Unit_Declaration_Node
                     (Corresponding_Body (Unit (Lib_Unit))));

               --  A body may have an implicit with on its own spec, in which
               --  case we must ignore this context item to prevent looping.

               if Unit (CU) /= Unit (Body_CU) then
                  Action (Body_CU);
               end if;
            end if;
         end if;

         Context_Item := Next (Context_Item);
      end loop;
   end Walk_Withs_Immediate;

   ---------------------
   -- Write_Unit_Info --
   ---------------------

   procedure Write_Unit_Info
     (Unit_Num : Unit_Number_Type;
      Item     : Node_Id;
      Prefix   : String := "";
      Withs    : Boolean := False)
   is
   begin
      Write_Str (Prefix);
      Write_Unit_Name (Unit_Name (Unit_Num));
      Write_Str (", unit ");
      Write_Int (Int (Unit_Num));
      Write_Str (", ");
      Write_Int (Int (Item));
      Write_Str ("=");
      Write_Str (Node_Kind'Image (Nkind (Item)));

      if Item /= Original_Node (Item) then
         Write_Str (", orig = ");
         Write_Int (Int (Original_Node (Item)));
         Write_Str ("=");
         Write_Str (Node_Kind'Image (Nkind (Original_Node (Item))));
      end if;

      Write_Eol;

      --  Skip the rest if we're not supposed to print the withs

      if not Withs then
         return;
      end if;

      declare
         Context_Item : Node_Id;

      begin
         Context_Item := First (Context_Items (Cunit (Unit_Num)));
         while Present (Context_Item)
           and then (Nkind (Context_Item) /= N_With_Clause
                      or else Limited_Present (Context_Item))
         loop
            Context_Item := Next (Context_Item);
         end loop;

         if Present (Context_Item) then
            Indent;
            Write_Line ("withs:");
            Indent;

            while Present (Context_Item) loop
               if Nkind (Context_Item) = N_With_Clause
                 and then not Limited_Present (Context_Item)
               then
                  pragma Assert (Present (Library_Unit (Context_Item)));
                  Write_Unit_Name
                    (Unit_Name
                       (Get_Cunit_Unit_Number (Library_Unit (Context_Item))));

                  if Implicit_With (Context_Item) then
                     Write_Str (" -- implicit");
                  end if;

                  Write_Eol;
               end if;

               Context_Item := Next (Context_Item);
            end loop;

            Outdent;
            Write_Line ("end withs");
            Outdent;
         end if;
      end;
   end Write_Unit_Info;

end Sem;<|MERGE_RESOLUTION|>--- conflicted
+++ resolved
@@ -67,11 +67,7 @@
    --  Controls debugging printouts for Walk_Library_Items
 
    Outer_Generic_Scope : Entity_Id := Empty;
-<<<<<<< HEAD
-   --  Global reference to the outer scope that is generic. In a non- generic
-=======
    --  Global reference to the outer scope that is generic. In a non-generic
->>>>>>> 155d23aa
    --  context, it is empty. At the moment, it is only used for avoiding
    --  freezing of external references in generics.
 
@@ -646,10 +642,7 @@
            N_Access_Function_Definition             |
            N_Access_Procedure_Definition            |
            N_Access_To_Object_Definition            |
-<<<<<<< HEAD
-=======
            N_Aspect_Specification                   |
->>>>>>> 155d23aa
            N_Case_Expression_Alternative            |
            N_Case_Statement_Alternative             |
            N_Compilation_Unit_Aux                   |
@@ -1591,8 +1584,6 @@
       --  is processed wherever it appears in the list of units, while the body
       --  is processed as the last unit in the list.
 
-<<<<<<< HEAD
-=======
       ---------------------
       -- Depends_On_Main --
       ---------------------
@@ -1626,7 +1617,6 @@
          return False;
       end Depends_On_Main;
 
->>>>>>> 155d23aa
       ---------------
       -- Do_Action --
       ---------------
@@ -1801,10 +1791,7 @@
       procedure Do_Unit_And_Dependents (CU : Node_Id; Item : Node_Id) is
          Unit_Num  : constant Unit_Number_Type := Get_Cunit_Unit_Number (CU);
          Child     : Node_Id;
-<<<<<<< HEAD
-=======
          Body_U    : Unit_Number_Type;
->>>>>>> 155d23aa
          Parent_CU : Node_Id;
 
          procedure Do_Withed_Units is new Walk_Withs (Do_Withed_Unit);
@@ -1833,16 +1820,11 @@
                   if CU = Library_Unit (Main_CU) then
                      Process_Bodies_In_Context (CU);
 
-<<<<<<< HEAD
-                     --  If main is a child unit, examine context of parent
-                     --  units to see if they include instantiated units.
-=======
                      --  If main is a child unit, examine parent unit contexts
                      --  to see if they include instantiated units. Also, if
                      --  the parent itself is an instance, process its body
                      --  because it may contain subprograms that are called
                      --  in the main unit.
->>>>>>> 155d23aa
 
                      if Is_Child_Unit (Cunit_Entity (Main_Unit)) then
                         Child := Cunit_Entity (Main_Unit);
@@ -1851,8 +1833,6 @@
                              Cunit
                                (Get_Cunit_Entity_Unit_Number (Scope (Child)));
                            Process_Bodies_In_Context (Parent_CU);
-<<<<<<< HEAD
-=======
 
                            if Nkind (Unit (Parent_CU)) = N_Package_Body
                              and then
@@ -1867,7 +1847,6 @@
                               Done (Body_U) := True;
                            end if;
 
->>>>>>> 155d23aa
                            Child := Scope (Child);
                         end loop;
                      end if;
@@ -1883,7 +1862,6 @@
       -------------------------------
       -- Process_Bodies_In_Context --
       -------------------------------
-<<<<<<< HEAD
 
       procedure Process_Bodies_In_Context (Comp : Node_Id) is
          Body_CU : Node_Id;
@@ -1892,46 +1870,6 @@
          Spec    : Node_Id;
 
          procedure Do_Withed_Units is new Walk_Withs (Do_Withed_Unit);
-
-         function Depends_On_Main (CU : Node_Id) return Boolean;
-         --  The body of a unit that is withed by the spec of the main unit
-         --  may in turn have a with_clause on that spec. In that case do not
-         --  traverse the body, to prevent loops. It can also happen that the
-         --  main body as a with_clause on a child, which of course has an
-         --  implicit with on its parent. It's ok to traverse the child body
-         --  if the main spec has been processed, otherwise we also have a
-         --  circularity to avoid.
-
-         ---------------------
-         -- Depends_On_Main --
-         ---------------------
-
-         function Depends_On_Main (CU : Node_Id) return Boolean is
-            CL : Node_Id;
-
-         begin
-            CL := First (Context_Items (CU));
-
-            --  Problem does not arise with main subprograms.
-
-            if Nkind (Unit (Main_CU)) /= N_Package_Body then
-               return False;
-            end if;
-
-            while Present (CL) loop
-               if Nkind (CL) = N_With_Clause
-                 and then Library_Unit (CL) = Library_Unit (Main_CU)
-                 and then
-                   not Done (Get_Cunit_Unit_Number (Library_Unit (CL)))
-               then
-                  return True;
-               end if;
-
-               Next (CL);
-            end loop;
-
-            return False;
-         end Depends_On_Main;
 
       --  Start of processing for Process_Bodies_In_Context
 
@@ -1944,7 +1882,8 @@
 
                --  If we are processing the spec of the main unit, load bodies
                --  only if the with_clause indicates that it forced the loading
-               --  of the body for a generic instantiation.
+               --  of the body for a generic instantiation. Note that bodies of
+               --  parents that are instances have been loaded already.
 
                if Present (Body_CU)
                  and then Body_CU /= Cunit (Main_Unit)
@@ -1965,50 +1904,6 @@
                end if;
             end if;
 
-=======
-
-      procedure Process_Bodies_In_Context (Comp : Node_Id) is
-         Body_CU : Node_Id;
-         Body_U  : Unit_Number_Type;
-         Clause  : Node_Id;
-         Spec    : Node_Id;
-
-         procedure Do_Withed_Units is new Walk_Withs (Do_Withed_Unit);
-
-      --  Start of processing for Process_Bodies_In_Context
-
-      begin
-         Clause := First (Context_Items (Comp));
-         while Present (Clause) loop
-            if Nkind (Clause) = N_With_Clause then
-               Spec := Library_Unit (Clause);
-               Body_CU := Library_Unit (Spec);
-
-               --  If we are processing the spec of the main unit, load bodies
-               --  only if the with_clause indicates that it forced the loading
-               --  of the body for a generic instantiation. Note that bodies of
-               --  parents that are instances have been loaded already.
-
-               if Present (Body_CU)
-                 and then Body_CU /= Cunit (Main_Unit)
-                 and then Nkind (Unit (Body_CU)) /= N_Subprogram_Body
-                 and then (Nkind (Unit (Comp)) /= N_Package_Declaration
-                             or else Present (Withed_Body (Clause)))
-               then
-                  Body_U := Get_Cunit_Unit_Number (Body_CU);
-
-                  if not Seen (Body_U)
-                    and then not Depends_On_Main (Body_CU)
-                  then
-                     Seen (Body_U) := True;
-                     Do_Withed_Units (Body_CU, Include_Limited => False);
-                     Do_Action (Body_CU, Unit (Body_CU));
-                     Done (Body_U) := True;
-                  end if;
-               end if;
-            end if;
-
->>>>>>> 155d23aa
             Next (Clause);
          end loop;
       end Process_Bodies_In_Context;
@@ -2073,12 +1968,17 @@
                --  of subprograms, the body is the wrapper package. In case of
                --  a package, the original file carries the body, and the spec
                --  appears as a later entry in the units list.
-<<<<<<< HEAD
-
-               --  Otherwise Bodies appear in the list only because of inlining
-               --  or instantiations, and they are processed only if relevant
-               --  to the main unit. The main unit itself is processed
-               --  separately after all other specs.
+
+               --  Otherwise bodies appear in the list only because of inlining
+               --  or instantiations, and they are processed only if relevant.
+               --  The flag Withed_Body on a context clause indicates that a
+               --  unit contains an instantiation that may be needed later,
+               --  and therefore the body that contains the generic body (and
+               --  its context)  must be traversed immediately after the
+               --  corresponding spec (see Do_Unit_And_Dependents).
+
+               --  The main unit itself is processed separately after all other
+               --  specs, and relevant bodies are examined in Process_Main.
 
                when N_Subprogram_Body =>
                   if Acts_As_Spec (N) then
@@ -2096,41 +1996,10 @@
                         Unit (Library_Unit (Main_CU)));
                   end if;
 
-               --  It's a spec, process it, and the units it depends on
-=======
-
-               --  Otherwise bodies appear in the list only because of inlining
-               --  or instantiations, and they are processed only if relevant.
-               --  The flag Withed_Body on a context clause indicates that a
-               --  unit contains an instantiation that may be needed later,
-               --  and therefore the body that contains the generic body (and
-               --  its context)  must be traversed immediately after the
-               --  corresponding spec (see Do_Unit_And_Dependents).
-
-               --  The main unit itself is processed separately after all other
-               --  specs, and relevant bodies are examined in Process_Main.
-
-               when N_Subprogram_Body =>
-                  if Acts_As_Spec (N) then
-                     Do_Unit_And_Dependents (CU, N);
-                  end if;
-
-               when N_Package_Body =>
-                  if CU = Main_CU
-                    and then Nkind (Original_Node (Unit (Main_CU))) in
-                                                  N_Generic_Instantiation
-                    and then Present (Library_Unit (Main_CU))
-                  then
-                     Do_Unit_And_Dependents
-                       (Library_Unit (Main_CU),
-                        Unit (Library_Unit (Main_CU)));
-                  end if;
-
                   --  It's a spec, process it, and the units it depends on,
                   --  unless it is a descendent of the main unit.  This can
                   --  happen when the body of a parent depends on some other
                   --  descendent.
->>>>>>> 155d23aa
 
                when others =>
                   Par := Scope (Defining_Entity (Unit (CU)));
@@ -2159,41 +2028,11 @@
       if not Done (Main_Unit) then
          Do_Main := True;
 
-<<<<<<< HEAD
-         declare
-=======
          Process_Main : declare
->>>>>>> 155d23aa
             Parent_CU : Node_Id;
             Body_CU   : Node_Id;
             Body_U    : Unit_Number_Type;
             Child     : Entity_Id;
-<<<<<<< HEAD
-
-         begin
-            Process_Bodies_In_Context (Main_CU);
-
-            --  If the main unit is a child unit, parent bodies may be present
-            --  because they export instances or inlined subprograms. Check for
-            --  presence of these, which are not present in context clauses.
-
-            if Is_Child_Unit (Cunit_Entity (Main_Unit)) then
-               Child := Cunit_Entity (Main_Unit);
-               while Is_Child_Unit (Child) loop
-                  Parent_CU :=
-                    Cunit (Get_Cunit_Entity_Unit_Number (Scope (Child)));
-                  Body_CU := Library_Unit (Parent_CU);
-
-                  if Present (Body_CU)
-                    and then not Seen (Get_Cunit_Unit_Number (Body_CU))
-                  then
-                     Body_U := Get_Cunit_Unit_Number (Body_CU);
-                     Seen (Body_U) := True;
-                     Do_Action (Body_CU, Unit (Body_CU));
-                     Done (Body_U) := True;
-                  end if;
-
-=======
 
             function Is_Subunit_Of_Main (U : Node_Id) return Boolean;
             --  If the main unit has subunits, their context may include
@@ -2254,18 +2093,13 @@
                      Done (Body_U) := True;
                   end if;
 
->>>>>>> 155d23aa
                   Child := Scope (Child);
                end loop;
             end if;
 
             Do_Action (Main_CU, Unit (Main_CU));
             Done (Main_Unit) := True;
-<<<<<<< HEAD
-         end;
-=======
          end Process_Main;
->>>>>>> 155d23aa
       end if;
 
       if Debug_Unit_Walk then
