------------------------------------------------------------------------------
--                                                                          --
--                         GNAT COMPILER COMPONENTS                         --
--                                                                          --
--                                  S E M                                   --
--                                                                          --
--                                 B o d y                                  --
--                                                                          --
<<<<<<< HEAD
--          Copyright (C) 1992-2006, Free Software Foundation, Inc.         --
=======
--          Copyright (C) 1992-2007, Free Software Foundation, Inc.         --
>>>>>>> 751ff693
--                                                                          --
-- GNAT is free software;  you can  redistribute it  and/or modify it under --
-- terms of the  GNU General Public License as published  by the Free Soft- --
-- ware  Foundation;  either version 2,  or (at your option) any later ver- --
-- sion.  GNAT is distributed in the hope that it will be useful, but WITH- --
-- OUT ANY WARRANTY;  without even the  implied warranty of MERCHANTABILITY --
-- or FITNESS FOR A PARTICULAR PURPOSE.  See the GNU General Public License --
-- for  more details.  You should have  received  a copy of the GNU General --
-- Public License  distributed with GNAT;  see file COPYING.  If not, write --
-- to  the  Free Software Foundation,  51  Franklin  Street,  Fifth  Floor, --
-- Boston, MA 02110-1301, USA.                                              --
--                                                                          --
-- GNAT was originally developed  by the GNAT team at  New York University. --
-- Extensive contributions were provided by Ada Core Technologies Inc.      --
--                                                                          --
------------------------------------------------------------------------------

with Atree;    use Atree;
with Debug;    use Debug;
with Debug_A;  use Debug_A;
with Errout;   use Errout;
with Expander; use Expander;
with Fname;    use Fname;
with HLO;      use HLO;
with Lib;      use Lib;
with Lib.Load; use Lib.Load;
with Nlists;   use Nlists;
with Sem_Attr; use Sem_Attr;
with Sem_Ch2;  use Sem_Ch2;
with Sem_Ch3;  use Sem_Ch3;
with Sem_Ch4;  use Sem_Ch4;
with Sem_Ch5;  use Sem_Ch5;
with Sem_Ch6;  use Sem_Ch6;
with Sem_Ch7;  use Sem_Ch7;
with Sem_Ch8;  use Sem_Ch8;
with Sem_Ch9;  use Sem_Ch9;
with Sem_Ch10; use Sem_Ch10;
with Sem_Ch11; use Sem_Ch11;
with Sem_Ch12; use Sem_Ch12;
with Sem_Ch13; use Sem_Ch13;
with Sem_Prag; use Sem_Prag;
with Sem_Util; use Sem_Util;
with Sinfo;    use Sinfo;
with Stand;    use Stand;
with Uintp;    use Uintp;

with Unchecked_Deallocation;

pragma Warnings (Off, Sem_Util);
--  Suppress warnings of unused with for Sem_Util (used only in asserts)

package body Sem is

   Outer_Generic_Scope : Entity_Id := Empty;
   --  Global reference to the outer scope that is generic. In a non
   --  generic context, it is empty. At the moment, it is only used
   --  for avoiding freezing of external references in generics.

   -------------
   -- Analyze --
   -------------

   procedure Analyze (N : Node_Id) is
   begin
      Debug_A_Entry ("analyzing  ", N);

      --  Immediate return if already analyzed

      if Analyzed (N) then
         Debug_A_Exit ("analyzing  ", N, "  (done, analyzed already)");
         return;
      end if;

      --  Otherwise processing depends on the node kind

      case Nkind (N) is

         when N_Abort_Statement =>
            Analyze_Abort_Statement (N);

         when N_Abstract_Subprogram_Declaration =>
            Analyze_Abstract_Subprogram_Declaration (N);

         when N_Accept_Alternative =>
            Analyze_Accept_Alternative (N);

         when N_Accept_Statement =>
            Analyze_Accept_Statement (N);

         when N_Aggregate =>
            Analyze_Aggregate (N);

         when N_Allocator =>
            Analyze_Allocator (N);

         when N_And_Then =>
            Analyze_Short_Circuit (N);

         when N_Assignment_Statement =>
            Analyze_Assignment (N);

         when N_Asynchronous_Select =>
            Analyze_Asynchronous_Select (N);

         when N_At_Clause =>
            Analyze_At_Clause (N);

         when N_Attribute_Reference =>
            Analyze_Attribute (N);

         when N_Attribute_Definition_Clause   =>
            Analyze_Attribute_Definition_Clause (N);

         when N_Block_Statement =>
            Analyze_Block_Statement (N);

         when N_Case_Statement =>
            Analyze_Case_Statement (N);

         when N_Character_Literal =>
            Analyze_Character_Literal (N);

         when N_Code_Statement =>
            Analyze_Code_Statement (N);

         when N_Compilation_Unit =>
            Analyze_Compilation_Unit (N);

         when N_Component_Declaration =>
            Analyze_Component_Declaration (N);

         when N_Conditional_Expression =>
            Analyze_Conditional_Expression (N);

         when N_Conditional_Entry_Call =>
            Analyze_Conditional_Entry_Call (N);

         when N_Delay_Alternative =>
            Analyze_Delay_Alternative (N);

         when N_Delay_Relative_Statement =>
            Analyze_Delay_Relative (N);

         when N_Delay_Until_Statement =>
            Analyze_Delay_Until (N);

         when N_Entry_Body =>
            Analyze_Entry_Body (N);

         when N_Entry_Body_Formal_Part =>
            Analyze_Entry_Body_Formal_Part (N);

         when N_Entry_Call_Alternative =>
            Analyze_Entry_Call_Alternative (N);

         when N_Entry_Declaration =>
            Analyze_Entry_Declaration (N);

         when N_Entry_Index_Specification     =>
            Analyze_Entry_Index_Specification (N);

         when N_Enumeration_Representation_Clause =>
            Analyze_Enumeration_Representation_Clause (N);

         when N_Exception_Declaration =>
            Analyze_Exception_Declaration (N);

         when N_Exception_Renaming_Declaration =>
            Analyze_Exception_Renaming (N);

         when N_Exit_Statement =>
            Analyze_Exit_Statement (N);

         when N_Expanded_Name =>
            Analyze_Expanded_Name (N);

         when N_Explicit_Dereference =>
            Analyze_Explicit_Dereference (N);

         when N_Extended_Return_Statement =>
            Analyze_Extended_Return_Statement (N);

         when N_Extension_Aggregate =>
            Analyze_Aggregate (N);

         when N_Formal_Object_Declaration =>
            Analyze_Formal_Object_Declaration (N);

         when N_Formal_Package_Declaration =>
            Analyze_Formal_Package (N);

         when N_Formal_Subprogram_Declaration =>
            Analyze_Formal_Subprogram (N);

         when N_Formal_Type_Declaration =>
            Analyze_Formal_Type_Declaration (N);

         when N_Free_Statement =>
            Analyze_Free_Statement (N);

         when N_Freeze_Entity =>
            null;  -- no semantic processing required

         when N_Full_Type_Declaration =>
            Analyze_Type_Declaration (N);

         when N_Function_Call =>
            Analyze_Function_Call (N);

         when N_Function_Instantiation =>
            Analyze_Function_Instantiation (N);

         when N_Generic_Function_Renaming_Declaration =>
            Analyze_Generic_Function_Renaming (N);

         when N_Generic_Package_Declaration =>
            Analyze_Generic_Package_Declaration (N);

         when N_Generic_Package_Renaming_Declaration =>
            Analyze_Generic_Package_Renaming (N);

         when N_Generic_Procedure_Renaming_Declaration =>
            Analyze_Generic_Procedure_Renaming (N);

         when N_Generic_Subprogram_Declaration =>
            Analyze_Generic_Subprogram_Declaration (N);

         when N_Goto_Statement =>
            Analyze_Goto_Statement (N);

         when N_Handled_Sequence_Of_Statements =>
            Analyze_Handled_Statements (N);

         when N_Identifier =>
            Analyze_Identifier (N);

         when N_If_Statement =>
            Analyze_If_Statement (N);

         when N_Implicit_Label_Declaration =>
            Analyze_Implicit_Label_Declaration (N);

         when N_In =>
            Analyze_Membership_Op (N);

         when N_Incomplete_Type_Declaration =>
            Analyze_Incomplete_Type_Decl (N);

         when N_Indexed_Component =>
            Analyze_Indexed_Component_Form (N);

         when N_Integer_Literal =>
            Analyze_Integer_Literal (N);

         when N_Itype_Reference =>
            Analyze_Itype_Reference (N);

         when N_Label =>
            Analyze_Label (N);

         when N_Loop_Statement =>
            Analyze_Loop_Statement (N);

         when N_Not_In =>
            Analyze_Membership_Op (N);

         when N_Null =>
            Analyze_Null (N);

         when N_Null_Statement =>
            Analyze_Null_Statement (N);

         when N_Number_Declaration =>
            Analyze_Number_Declaration (N);

         when N_Object_Declaration =>
            Analyze_Object_Declaration (N);

         when N_Object_Renaming_Declaration  =>
            Analyze_Object_Renaming (N);

         when N_Operator_Symbol =>
            Analyze_Operator_Symbol (N);

         when N_Op_Abs =>
            Analyze_Unary_Op (N);

         when N_Op_Add =>
            Analyze_Arithmetic_Op (N);

         when N_Op_And =>
            Analyze_Logical_Op (N);

         when N_Op_Concat =>
            Analyze_Concatenation (N);

         when N_Op_Divide =>
            Analyze_Arithmetic_Op (N);

         when N_Op_Eq =>
            Analyze_Equality_Op (N);

         when N_Op_Expon =>
            Analyze_Arithmetic_Op (N);

         when N_Op_Ge =>
            Analyze_Comparison_Op (N);

         when N_Op_Gt =>
            Analyze_Comparison_Op (N);

         when N_Op_Le =>
            Analyze_Comparison_Op (N);

         when N_Op_Lt =>
            Analyze_Comparison_Op (N);

         when N_Op_Minus =>
            Analyze_Unary_Op (N);

         when N_Op_Mod =>
            Analyze_Arithmetic_Op (N);

         when N_Op_Multiply =>
            Analyze_Arithmetic_Op (N);

         when N_Op_Ne =>
            Analyze_Equality_Op (N);

         when N_Op_Not =>
            Analyze_Negation (N);

         when N_Op_Or =>
            Analyze_Logical_Op (N);

         when N_Op_Plus =>
            Analyze_Unary_Op (N);

         when N_Op_Rem =>
            Analyze_Arithmetic_Op (N);

         when N_Op_Rotate_Left =>
            Analyze_Arithmetic_Op (N);

         when N_Op_Rotate_Right =>
            Analyze_Arithmetic_Op (N);

         when N_Op_Shift_Left =>
            Analyze_Arithmetic_Op (N);

         when N_Op_Shift_Right =>
            Analyze_Arithmetic_Op (N);

         when N_Op_Shift_Right_Arithmetic =>
            Analyze_Arithmetic_Op (N);

         when N_Op_Subtract =>
            Analyze_Arithmetic_Op (N);

         when N_Op_Xor =>
            Analyze_Logical_Op (N);

         when N_Or_Else =>
            Analyze_Short_Circuit (N);

         when N_Others_Choice =>
            Analyze_Others_Choice (N);

         when N_Package_Body =>
            Analyze_Package_Body (N);

         when N_Package_Body_Stub =>
            Analyze_Package_Body_Stub (N);

         when N_Package_Declaration =>
            Analyze_Package_Declaration (N);

         when N_Package_Instantiation =>
            Analyze_Package_Instantiation (N);

         when N_Package_Renaming_Declaration =>
            Analyze_Package_Renaming (N);

         when N_Package_Specification =>
            Analyze_Package_Specification (N);

         when N_Parameter_Association =>
            Analyze_Parameter_Association (N);

         when N_Pragma =>
            Analyze_Pragma (N);

         when N_Private_Extension_Declaration =>
            Analyze_Private_Extension_Declaration (N);

         when N_Private_Type_Declaration =>
            Analyze_Private_Type_Declaration (N);

         when N_Procedure_Call_Statement =>
            Analyze_Procedure_Call (N);

         when N_Procedure_Instantiation =>
            Analyze_Procedure_Instantiation (N);

         when N_Protected_Body =>
            Analyze_Protected_Body (N);

         when N_Protected_Body_Stub =>
            Analyze_Protected_Body_Stub (N);

         when N_Protected_Definition =>
            Analyze_Protected_Definition (N);

         when N_Protected_Type_Declaration =>
            Analyze_Protected_Type (N);

         when N_Qualified_Expression =>
            Analyze_Qualified_Expression (N);

         when N_Raise_Statement =>
            Analyze_Raise_Statement (N);

         when N_Raise_xxx_Error =>
            Analyze_Raise_xxx_Error (N);

         when N_Range =>
            Analyze_Range (N);

         when N_Range_Constraint =>
            Analyze_Range (Range_Expression (N));

         when N_Real_Literal =>
            Analyze_Real_Literal (N);

         when N_Record_Representation_Clause =>
            Analyze_Record_Representation_Clause (N);

         when N_Reference =>
            Analyze_Reference (N);

         when N_Requeue_Statement =>
            Analyze_Requeue (N);

         when N_Simple_Return_Statement =>
            Analyze_Simple_Return_Statement (N);

         when N_Selected_Component =>
            Find_Selected_Component (N);
            --  ??? why not Analyze_Selected_Component, needs comments

         when N_Selective_Accept =>
            Analyze_Selective_Accept (N);

         when N_Single_Protected_Declaration =>
            Analyze_Single_Protected (N);

         when N_Single_Task_Declaration =>
            Analyze_Single_Task (N);

         when N_Slice =>
            Analyze_Slice (N);

         when N_String_Literal =>
            Analyze_String_Literal (N);

         when N_Subprogram_Body =>
            Analyze_Subprogram_Body (N);

         when N_Subprogram_Body_Stub =>
            Analyze_Subprogram_Body_Stub (N);

         when N_Subprogram_Declaration =>
            Analyze_Subprogram_Declaration (N);

         when N_Subprogram_Info =>
            Analyze_Subprogram_Info (N);

         when N_Subprogram_Renaming_Declaration =>
            Analyze_Subprogram_Renaming (N);

         when N_Subtype_Declaration =>
            Analyze_Subtype_Declaration (N);

         when N_Subtype_Indication =>
            Analyze_Subtype_Indication (N);

         when N_Subunit =>
            Analyze_Subunit (N);

         when N_Task_Body =>
            Analyze_Task_Body (N);

         when N_Task_Body_Stub =>
            Analyze_Task_Body_Stub (N);

         when N_Task_Definition =>
            Analyze_Task_Definition (N);

         when N_Task_Type_Declaration =>
            Analyze_Task_Type (N);

         when N_Terminate_Alternative =>
            Analyze_Terminate_Alternative (N);

         when N_Timed_Entry_Call =>
            Analyze_Timed_Entry_Call (N);

         when N_Triggering_Alternative =>
            Analyze_Triggering_Alternative (N);

         when N_Type_Conversion =>
            Analyze_Type_Conversion (N);

         when N_Unchecked_Expression =>
            Analyze_Unchecked_Expression (N);

         when N_Unchecked_Type_Conversion =>
            Analyze_Unchecked_Type_Conversion (N);

         when N_Use_Package_Clause =>
            Analyze_Use_Package (N);

         when N_Use_Type_Clause =>
            Analyze_Use_Type (N);

         when N_Validate_Unchecked_Conversion =>
            null;

         when N_Variant_Part =>
            Analyze_Variant_Part (N);

         when N_With_Clause =>
            Analyze_With_Clause (N);

         --  A call to analyze the Empty node is an error, but most likely
         --  it is an error caused by an attempt to analyze a malformed
         --  piece of tree caused by some other error, so if there have
         --  been any other errors, we just ignore it, otherwise it is
         --  a real internal error which we complain about.

         when N_Empty =>
            pragma Assert (Serious_Errors_Detected /= 0);
            null;

         --  A call to analyze the error node is simply ignored, to avoid
         --  causing cascaded errors (happens of course only in error cases)

         when N_Error =>
            null;

         --  Push/Pop nodes normally don't come through an analyze call. An
         --  exception is the dummy ones bracketing a subprogram body. In any
         --  case there is nothing to be done to analyze such nodes.

         when N_Push_Pop_xxx_Label =>
            null;

         --  For the remaining node types, we generate compiler abort, because
         --  these nodes are always analyzed within the Sem_Chn routines and
         --  there should never be a case of making a call to the main Analyze
         --  routine for these node kinds. For example, an N_Access_Definition
         --  node appears only in the context of a type declaration, and is
         --  processed by the analyze routine for type declarations.

         when
           N_Abortable_Part                         |
           N_Access_Definition                      |
           N_Access_Function_Definition             |
           N_Access_Procedure_Definition            |
           N_Access_To_Object_Definition            |
           N_Case_Statement_Alternative             |
           N_Compilation_Unit_Aux                   |
           N_Component_Association                  |
           N_Component_Clause                       |
           N_Component_Definition                   |
           N_Component_List                         |
           N_Constrained_Array_Definition           |
           N_Decimal_Fixed_Point_Definition         |
           N_Defining_Character_Literal             |
           N_Defining_Identifier                    |
           N_Defining_Operator_Symbol               |
           N_Defining_Program_Unit_Name             |
           N_Delta_Constraint                       |
           N_Derived_Type_Definition                |
           N_Designator                             |
           N_Digits_Constraint                      |
           N_Discriminant_Association               |
           N_Discriminant_Specification             |
           N_Elsif_Part                             |
           N_Entry_Call_Statement                   |
           N_Enumeration_Type_Definition            |
           N_Exception_Handler                      |
           N_Floating_Point_Definition              |
           N_Formal_Decimal_Fixed_Point_Definition  |
           N_Formal_Derived_Type_Definition         |
           N_Formal_Discrete_Type_Definition        |
           N_Formal_Floating_Point_Definition       |
           N_Formal_Modular_Type_Definition         |
           N_Formal_Ordinary_Fixed_Point_Definition |
           N_Formal_Private_Type_Definition         |
           N_Formal_Signed_Integer_Type_Definition  |
           N_Function_Specification                 |
           N_Generic_Association                    |
           N_Index_Or_Discriminant_Constraint       |
           N_Iteration_Scheme                       |
           N_Loop_Parameter_Specification           |
           N_Mod_Clause                             |
           N_Modular_Type_Definition                |
           N_Ordinary_Fixed_Point_Definition        |
           N_Parameter_Specification                |
           N_Pragma_Argument_Association            |
           N_Procedure_Specification                |
           N_Real_Range_Specification               |
           N_Record_Definition                      |
           N_Signed_Integer_Type_Definition         |
           N_Unconstrained_Array_Definition         |
           N_Unused_At_Start                        |
           N_Unused_At_End                          |
           N_Variant                                =>

            raise Program_Error;
      end case;

      Debug_A_Exit ("analyzing  ", N, "  (done)");

      --  Now that we have analyzed the node, we call the expander to perform
      --  possible expansion. We skip this for subexpressions, because we don't
      --  have the type yet, and the expander will need to know the type before
      --  it can do its job. For subexpression nodes, the call to the expander
      --  happens in Sem_Res.Resolve. A special exception is Raise_xxx_Error,
      --  which can appear in a statement context, and needs expanding now in
      --  the case (distinguished by Etype, as documented in Sinfo).

      --  The Analyzed flag is also set at this point for non-subexpression
      --  nodes (in the case of subexpression nodes, we can't set the flag yet,
      --  since resolution and expansion have not yet been completed). Note
      --  that for N_Raise_xxx_Error we have to distinguish the expression
      --  case from the statement case.

      if Nkind (N) not in N_Subexpr
        or else (Nkind (N) in N_Raise_xxx_Error
                  and then Etype (N) = Standard_Void_Type)
      then
         Expand (N);
      end if;
   end Analyze;

   --  Version with check(s) suppressed

   procedure Analyze (N : Node_Id; Suppress : Check_Id) is
   begin
      if Suppress = All_Checks then
         declare
            Svg : constant Suppress_Array := Scope_Suppress;
         begin
            Scope_Suppress := (others => True);
            Analyze (N);
            Scope_Suppress := Svg;
         end;

      else
         declare
            Svg : constant Boolean := Scope_Suppress (Suppress);
         begin
            Scope_Suppress (Suppress) := True;
            Analyze (N);
            Scope_Suppress (Suppress) := Svg;
         end;
      end if;
   end Analyze;

   ------------------
   -- Analyze_List --
   ------------------

   procedure Analyze_List (L : List_Id) is
      Node : Node_Id;

   begin
      Node := First (L);
      while Present (Node) loop
         Analyze (Node);
         Next (Node);
      end loop;
   end Analyze_List;

   --  Version with check(s) suppressed

   procedure Analyze_List (L : List_Id; Suppress : Check_Id) is
   begin
      if Suppress = All_Checks then
         declare
            Svg : constant Suppress_Array := Scope_Suppress;
         begin
            Scope_Suppress := (others => True);
            Analyze_List (L);
            Scope_Suppress := Svg;
         end;

      else
         declare
            Svg : constant Boolean := Scope_Suppress (Suppress);
         begin
            Scope_Suppress (Suppress) := True;
            Analyze_List (L);
            Scope_Suppress (Suppress) := Svg;
         end;
      end if;
   end Analyze_List;

   --------------------------
   -- Copy_Suppress_Status --
   --------------------------

   procedure Copy_Suppress_Status
     (C    : Check_Id;
      From : Entity_Id;
      To   : Entity_Id)
   is
<<<<<<< HEAD
=======
      Found : Boolean;
      pragma Warnings (Off, Found);

      procedure Search_Stack
        (Top   : Suppress_Stack_Entry_Ptr;
         Found : out Boolean);
      --  Search given suppress stack for matching entry for entity. If found
      --  then set Checks_May_Be_Suppressed on To, and push an appropriate
      --  entry for To onto the local suppress stack.

      ------------------
      -- Search_Stack --
      ------------------

      procedure Search_Stack
        (Top   : Suppress_Stack_Entry_Ptr;
         Found : out Boolean)
      is
         Ptr : Suppress_Stack_Entry_Ptr;

      begin
         Ptr := Top;
         while Ptr /= null loop
            if Ptr.Entity = From
              and then (Ptr.Check = All_Checks or else Ptr.Check = C)
            then
               if Ptr.Suppress then
                  Set_Checks_May_Be_Suppressed (To, True);
                  Push_Local_Suppress_Stack_Entry
                    (Entity   => To,
                     Check    => C,
                     Suppress => True);
                  Found := True;
                  return;
               end if;
            end if;

            Ptr := Ptr.Prev;
         end loop;

         Found := False;
         return;
      end Search_Stack;

   --  Start of processing for Copy_Suppress_Status

>>>>>>> 751ff693
   begin
      if not Checks_May_Be_Suppressed (From) then
         return;
      end if;

<<<<<<< HEAD
      --  First search the local entity suppress table, we search this in
=======
      --  First search the local entity suppress stack, we search this in
>>>>>>> 751ff693
      --  reverse order so that we get the innermost entry that applies to
      --  this case if there are nested entries. Note that for the purpose
      --  of this procedure we are ONLY looking for entries corresponding
      --  to a two-argument Suppress, where the second argument matches From.

<<<<<<< HEAD
      for J in
        reverse Local_Entity_Suppress.First .. Local_Entity_Suppress.Last
      loop
         declare
            R : Entity_Check_Suppress_Record
                  renames Local_Entity_Suppress.Table (J);

         begin
            if R.Entity = From
              and then (R.Check = All_Checks or else R.Check = C)
            then
               if R.Suppress then
                  Set_Checks_May_Be_Suppressed (To, True);
                  Local_Entity_Suppress.Append
                    ((Entity   => To,
                      Check    => C,
                      Suppress => True));
                  return;
               end if;
            end if;
         end;
      end loop;
=======
      Search_Stack (Global_Suppress_Stack_Top, Found);

      if Found then
         return;
      end if;
>>>>>>> 751ff693

      --  Now search the global entity suppress table for a matching entry
      --  We also search this in reverse order so that if there are multiple
      --  pragmas for the same entity, the last one applies.

<<<<<<< HEAD
      for J in
        reverse Global_Entity_Suppress.First .. Global_Entity_Suppress.Last
      loop
         declare
            R : Entity_Check_Suppress_Record
                 renames Global_Entity_Suppress.Table (J);

         begin
            if R.Entity = From
              and then (R.Check = All_Checks or else R.Check = C)
            then
               if R.Suppress then
                  Set_Checks_May_Be_Suppressed (To, True);
                  Local_Entity_Suppress.Append
                    ((Entity   => To,
                      Check    => C,
                      Suppress => True));
               end if;
            end if;
         end;
      end loop;
=======
      Search_Stack (Local_Suppress_Stack_Top, Found);
>>>>>>> 751ff693
   end Copy_Suppress_Status;

   -------------------------
   -- Enter_Generic_Scope --
   -------------------------

   procedure Enter_Generic_Scope (S : Entity_Id) is
   begin
      if No (Outer_Generic_Scope) then
         Outer_Generic_Scope := S;
      end if;
   end Enter_Generic_Scope;

   ------------------------
   -- Exit_Generic_Scope --
   ------------------------

   procedure Exit_Generic_Scope  (S : Entity_Id) is
   begin
      if S = Outer_Generic_Scope then
         Outer_Generic_Scope := Empty;
      end if;
   end Exit_Generic_Scope;

   -----------------------
   -- Explicit_Suppress --
   -----------------------

   function Explicit_Suppress (E : Entity_Id; C : Check_Id) return Boolean is
<<<<<<< HEAD
=======
      Ptr : Suppress_Stack_Entry_Ptr;

>>>>>>> 751ff693
   begin
      if not Checks_May_Be_Suppressed (E) then
         return False;

      else
<<<<<<< HEAD
         for J in
           reverse Global_Entity_Suppress.First .. Global_Entity_Suppress.Last
         loop
            declare
               R : Entity_Check_Suppress_Record
                     renames Global_Entity_Suppress.Table (J);

            begin
               if R.Entity = E
                 and then (R.Check = All_Checks or else R.Check = C)
               then
                  return R.Suppress;
               end if;
            end;
         end loop;

         return False;
      end if;
=======
         Ptr := Global_Suppress_Stack_Top;
         while Ptr /= null loop
            if Ptr.Entity = E
              and then (Ptr.Check = All_Checks or else Ptr.Check = C)
            then
               return Ptr.Suppress;
            end if;

            Ptr := Ptr.Prev;
         end loop;
      end if;

      return False;
>>>>>>> 751ff693
   end Explicit_Suppress;

   -----------------------------
   -- External_Ref_In_Generic --
   -----------------------------

   function External_Ref_In_Generic (E : Entity_Id) return Boolean is
      Scop : Entity_Id;

   begin
      --  Entity is global if defined outside of current outer_generic_scope:
      --  Either the entity has a smaller depth that the outer generic, or it
      --  is in a different compilation unit, or it is defined within a unit
      --  in the same compilation, that is not within the outer_generic.

      if No (Outer_Generic_Scope) then
         return False;

      elsif Scope_Depth (Scope (E)) < Scope_Depth (Outer_Generic_Scope)
        or else not In_Same_Source_Unit (E, Outer_Generic_Scope)
      then
         return True;

      else
         Scop := Scope (E);

         while Present (Scop) loop
            if Scop = Outer_Generic_Scope then
               return False;
            elsif Scope_Depth (Scop) < Scope_Depth (Outer_Generic_Scope) then
               return True;
            else
               Scop := Scope (Scop);
            end if;
         end loop;

         return True;
      end if;
   end External_Ref_In_Generic;

   ----------------
   -- Initialize --
   ----------------

   procedure Initialize is
      Next : Suppress_Stack_Entry_Ptr;

      procedure Free is new Unchecked_Deallocation
        (Suppress_Stack_Entry, Suppress_Stack_Entry_Ptr);

   begin
<<<<<<< HEAD
      Local_Entity_Suppress.Init;
      Global_Entity_Suppress.Init;
=======
      --  Free any global suppress stack entries from a previous invocation
      --  of the compiler (in the normal case this loop does nothing).

      while Suppress_Stack_Entries /= null loop
         Next := Global_Suppress_Stack_Top.Next;
         Free (Suppress_Stack_Entries);
         Suppress_Stack_Entries := Next;
      end loop;

      Local_Suppress_Stack_Top := null;
      Global_Suppress_Stack_Top := null;

      --  Clear scope stack, and reset global variables

>>>>>>> 751ff693
      Scope_Stack.Init;
      Unloaded_Subunits := False;
   end Initialize;

   ------------------------------
   -- Insert_After_And_Analyze --
   ------------------------------

   procedure Insert_After_And_Analyze (N : Node_Id; M : Node_Id) is
      Node : Node_Id;

   begin
      if Present (M) then

         --  If we are not at the end of the list, then the easiest
         --  coding is simply to insert before our successor

         if Present (Next (N)) then
            Insert_Before_And_Analyze (Next (N), M);

         --  Case of inserting at the end of the list

         else
            --  Capture the Node_Id of the node to be inserted. This Node_Id
            --  will still be the same after the insert operation.

            Node := M;
            Insert_After (N, M);

            --  Now just analyze from the inserted node to the end of
            --  the new list (note that this properly handles the case
            --  where any of the analyze calls result in the insertion of
            --  nodes after the analyzed node, expecting analysis).

            while Present (Node) loop
               Analyze (Node);
               Mark_Rewrite_Insertion (Node);
               Next (Node);
            end loop;
         end if;
      end if;
   end Insert_After_And_Analyze;

   --  Version with check(s) suppressed

   procedure Insert_After_And_Analyze
     (N        : Node_Id;
      M        : Node_Id;
      Suppress : Check_Id)
   is
   begin
      if Suppress = All_Checks then
         declare
            Svg : constant Suppress_Array := Scope_Suppress;
         begin
            Scope_Suppress := (others => True);
            Insert_After_And_Analyze (N, M);
            Scope_Suppress := Svg;
         end;

      else
         declare
            Svg : constant Boolean := Scope_Suppress (Suppress);
         begin
            Scope_Suppress (Suppress) := True;
            Insert_After_And_Analyze (N, M);
            Scope_Suppress (Suppress) := Svg;
         end;
      end if;
   end Insert_After_And_Analyze;

   -------------------------------
   -- Insert_Before_And_Analyze --
   -------------------------------

   procedure Insert_Before_And_Analyze (N : Node_Id; M : Node_Id) is
      Node : Node_Id;

   begin
      if Present (M) then

         --  Capture the Node_Id of the first list node to be inserted.
         --  This will still be the first node after the insert operation,
         --  since Insert_List_After does not modify the Node_Id values.

         Node := M;
         Insert_Before (N, M);

         --  The insertion does not change the Id's of any of the nodes in
         --  the list, and they are still linked, so we can simply loop from
         --  the original first node until we meet the node before which the
         --  insertion is occurring. Note that this properly handles the case
         --  where any of the analyzed nodes insert nodes after themselves,
         --  expecting them to get analyzed.

         while Node /= N loop
            Analyze (Node);
            Mark_Rewrite_Insertion (Node);
            Next (Node);
         end loop;
      end if;
   end Insert_Before_And_Analyze;

   --  Version with check(s) suppressed

   procedure Insert_Before_And_Analyze
     (N        : Node_Id;
      M        : Node_Id;
      Suppress : Check_Id)
   is
   begin
      if Suppress = All_Checks then
         declare
            Svg : constant Suppress_Array := Scope_Suppress;
         begin
            Scope_Suppress := (others => True);
            Insert_Before_And_Analyze (N, M);
            Scope_Suppress := Svg;
         end;

      else
         declare
            Svg : constant Boolean := Scope_Suppress (Suppress);
         begin
            Scope_Suppress (Suppress) := True;
            Insert_Before_And_Analyze (N, M);
            Scope_Suppress (Suppress) := Svg;
         end;
      end if;
   end Insert_Before_And_Analyze;

   -----------------------------------
   -- Insert_List_After_And_Analyze --
   -----------------------------------

   procedure Insert_List_After_And_Analyze (N : Node_Id; L : List_Id) is
      After : constant Node_Id := Next (N);
      Node  : Node_Id;

   begin
      if Is_Non_Empty_List (L) then

         --  Capture the Node_Id of the first list node to be inserted.
         --  This will still be the first node after the insert operation,
         --  since Insert_List_After does not modify the Node_Id values.

         Node := First (L);
         Insert_List_After (N, L);

         --  Now just analyze from the original first node until we get to
         --  the successor of the original insertion point (which may be
         --  Empty if the insertion point was at the end of the list). Note
         --  that this properly handles the case where any of the analyze
         --  calls result in the insertion of nodes after the analyzed
         --  node (possibly calling this routine recursively).

         while Node /= After loop
            Analyze (Node);
            Mark_Rewrite_Insertion (Node);
            Next (Node);
         end loop;
      end if;
   end Insert_List_After_And_Analyze;

   --  Version with check(s) suppressed

   procedure Insert_List_After_And_Analyze
     (N : Node_Id; L : List_Id; Suppress : Check_Id)
   is
   begin
      if Suppress = All_Checks then
         declare
            Svg : constant Suppress_Array := Scope_Suppress;
         begin
            Scope_Suppress := (others => True);
            Insert_List_After_And_Analyze (N, L);
            Scope_Suppress := Svg;
         end;

      else
         declare
            Svg : constant Boolean := Scope_Suppress (Suppress);
         begin
            Scope_Suppress (Suppress) := True;
            Insert_List_After_And_Analyze (N, L);
            Scope_Suppress (Suppress) := Svg;
         end;
      end if;
   end Insert_List_After_And_Analyze;

   ------------------------------------
   -- Insert_List_Before_And_Analyze --
   ------------------------------------

   procedure Insert_List_Before_And_Analyze (N : Node_Id; L : List_Id) is
      Node : Node_Id;

   begin
      if Is_Non_Empty_List (L) then

         --  Capture the Node_Id of the first list node to be inserted.
         --  This will still be the first node after the insert operation,
         --  since Insert_List_After does not modify the Node_Id values.

         Node := First (L);
         Insert_List_Before (N, L);

         --  The insertion does not change the Id's of any of the nodes in
         --  the list, and they are still linked, so we can simply loop from
         --  the original first node until we meet the node before which the
         --  insertion is occurring. Note that this properly handles the case
         --  where any of the analyzed nodes insert nodes after themselves,
         --  expecting them to get analyzed.

         while Node /= N loop
            Analyze (Node);
            Mark_Rewrite_Insertion (Node);
            Next (Node);
         end loop;
      end if;
   end Insert_List_Before_And_Analyze;

   --  Version with check(s) suppressed

   procedure Insert_List_Before_And_Analyze
     (N : Node_Id; L : List_Id; Suppress : Check_Id)
   is
   begin
      if Suppress = All_Checks then
         declare
            Svg : constant Suppress_Array := Scope_Suppress;
         begin
            Scope_Suppress := (others => True);
            Insert_List_Before_And_Analyze (N, L);
            Scope_Suppress := Svg;
         end;

      else
         declare
            Svg : constant Boolean := Scope_Suppress (Suppress);
         begin
            Scope_Suppress (Suppress) := True;
            Insert_List_Before_And_Analyze (N, L);
            Scope_Suppress (Suppress) := Svg;
         end;
      end if;
   end Insert_List_Before_And_Analyze;

   -------------------------
   -- Is_Check_Suppressed --
   -------------------------

   function Is_Check_Suppressed (E : Entity_Id; C : Check_Id) return Boolean is
<<<<<<< HEAD
   begin
      --  First search the local entity suppress table, we search this in
      --  reverse order so that we get the innermost entry that applies to
      --  this case if there are nested entries.

      for J in
        reverse Local_Entity_Suppress.First .. Local_Entity_Suppress.Last
      loop
         declare
            R : Entity_Check_Suppress_Record
                  renames Local_Entity_Suppress.Table (J);

         begin
            if (R.Entity = Empty or else R.Entity = E)
              and then (R.Check = All_Checks or else R.Check = C)
            then
               return R.Suppress;
            end if;
         end;
      end loop;

      --  Now search the global entity suppress table for a matching entry
      --  We also search this in reverse order so that if there are multiple
      --  pragmas for the same entity, the last one applies (not clear what
      --  or whether the RM specifies this handling, but it seems reasonable).

      for J in
        reverse Global_Entity_Suppress.First .. Global_Entity_Suppress.Last
      loop
         declare
            R : Entity_Check_Suppress_Record
                  renames Global_Entity_Suppress.Table (J);

         begin
            if R.Entity = E
              and then (R.Check = All_Checks or else R.Check = C)
            then
               return R.Suppress;
            end if;
         end;
=======

      Ptr : Suppress_Stack_Entry_Ptr;

   begin
      --  First search the local entity suppress stack, we search this from the
      --  top of the stack down, so that we get the innermost entry that
      --  applies to this case if there are nested entries.

      Ptr := Local_Suppress_Stack_Top;
      while Ptr /= null loop
         if (Ptr.Entity = Empty or else Ptr.Entity = E)
           and then (Ptr.Check = All_Checks or else Ptr.Check = C)
         then
            return Ptr.Suppress;
         end if;

         Ptr := Ptr.Prev;
      end loop;

      --  Now search the global entity suppress table for a matching entry
      --  We also search this from the top down so that if there are multiple
      --  pragmas for the same entity, the last one applies (not clear what
      --  or whether the RM specifies this handling, but it seems reasonable).

      Ptr := Global_Suppress_Stack_Top;
      while Ptr /= null loop
         if (Ptr.Entity = Empty or else Ptr.Entity = E)
           and then (Ptr.Check = All_Checks or else Ptr.Check = C)
         then
            return Ptr.Suppress;
         end if;

         Ptr := Ptr.Prev;
>>>>>>> 751ff693
      end loop;

      --  If we did not find a matching entry, then use the normal scope
      --  suppress value after all (actually this will be the global setting
<<<<<<< HEAD
      --  since it clearly was not overridden at any point)

      return Scope_Suppress (C);
=======
      --  since it clearly was not overridden at any point). For a predefined
      --  check, we test the specific flag. For a user defined check, we check
      --  the All_Checks flag.

      if C in Predefined_Check_Id then
         return Scope_Suppress (C);
      else
         return Scope_Suppress (All_Checks);
      end if;
>>>>>>> 751ff693
   end Is_Check_Suppressed;

   ----------
   -- Lock --
   ----------

   procedure Lock is
   begin
<<<<<<< HEAD
      Local_Entity_Suppress.Locked := True;
      Global_Entity_Suppress.Locked := True;
      Scope_Stack.Locked := True;
      Local_Entity_Suppress.Release;
      Global_Entity_Suppress.Release;
=======
      Scope_Stack.Locked := True;
>>>>>>> 751ff693
      Scope_Stack.Release;
   end Lock;

   --------------------------------------
   -- Push_Global_Suppress_Stack_Entry --
   --------------------------------------

   procedure Push_Global_Suppress_Stack_Entry
     (Entity   : Entity_Id;
      Check    : Check_Id;
      Suppress : Boolean)
   is
   begin
      Global_Suppress_Stack_Top :=
        new Suppress_Stack_Entry'
          (Entity   => Entity,
           Check    => Check,
           Suppress => Suppress,
           Prev     => Global_Suppress_Stack_Top,
           Next     => Suppress_Stack_Entries);
      Suppress_Stack_Entries := Global_Suppress_Stack_Top;
      return;

   end Push_Global_Suppress_Stack_Entry;

   -------------------------------------
   -- Push_Local_Suppress_Stack_Entry --
   -------------------------------------

   procedure Push_Local_Suppress_Stack_Entry
     (Entity   : Entity_Id;
      Check    : Check_Id;
      Suppress : Boolean)
   is
   begin
      Local_Suppress_Stack_Top :=
        new Suppress_Stack_Entry'
          (Entity   => Entity,
           Check    => Check,
           Suppress => Suppress,
           Prev     => Local_Suppress_Stack_Top,
           Next     => Suppress_Stack_Entries);
      Suppress_Stack_Entries := Local_Suppress_Stack_Top;

      return;
   end Push_Local_Suppress_Stack_Entry;

   ---------------
   -- Semantics --
   ---------------

   procedure Semantics (Comp_Unit : Node_Id) is

      --  The following locations save the corresponding global flags and
      --  variables so that they can be restored on completion. This is
      --  needed so that calls to Rtsfind start with the proper default
      --  values for these variables, and also that such calls do not
      --  disturb the settings for units being analyzed at a higher level.

      S_Full_Analysis    : constant Boolean          := Full_Analysis;
      S_In_Default_Expr  : constant Boolean          := In_Default_Expression;
      S_Inside_A_Generic : constant Boolean          := Inside_A_Generic;
      S_New_Nodes_OK     : constant Int              := New_Nodes_OK;
      S_Outer_Gen_Scope  : constant Entity_Id        := Outer_Generic_Scope;
      S_Sem_Unit         : constant Unit_Number_Type := Current_Sem_Unit;
      S_GNAT_Mode        : constant Boolean          := GNAT_Mode;
<<<<<<< HEAD
      Generic_Main       : constant Boolean :=
                             Nkind (Unit (Cunit (Main_Unit)))
                               in N_Generic_Declaration;

=======
      S_Discard_Names    : constant Boolean          := Global_Discard_Names;

      Generic_Main : constant Boolean :=
                       Nkind (Unit (Cunit (Main_Unit)))
                         in N_Generic_Declaration;
>>>>>>> 751ff693
      --  If the main unit is generic, every compiled unit, including its
      --  context, is compiled with expansion disabled.

      Save_Config_Switches : Config_Switches_Type;
      --  Variable used to save values of config switches while we analyze
      --  the new unit, to be restored on exit for proper recursive behavior.

      procedure Do_Analyze;
      --  Procedure to analyze the compilation unit. This is called more
      --  than once when the high level optimizer is activated.

      ----------------
      -- Do_Analyze --
      ----------------

      procedure Do_Analyze is
      begin
         Save_Scope_Stack;
         Push_Scope (Standard_Standard);
         Scope_Suppress := Suppress_Options;
         Scope_Stack.Table
           (Scope_Stack.Last).Component_Alignment_Default := Calign_Default;
         Scope_Stack.Table
           (Scope_Stack.Last).Is_Active_Stack_Base := True;
         Outer_Generic_Scope := Empty;

         --  Now analyze the top level compilation unit node

         Analyze (Comp_Unit);

         --  Check for scope mismatch on exit from compilation

         pragma Assert (Current_Scope = Standard_Standard
                          or else Comp_Unit = Cunit (Main_Unit));

         --  Then pop entry for Standard, and pop implicit types

         Pop_Scope;
         Restore_Scope_Stack;
      end Do_Analyze;

   --  Start of processing for Semantics

   begin
      Compiler_State   := Analyzing;
      Current_Sem_Unit := Get_Cunit_Unit_Number (Comp_Unit);

      --  Compile predefined units with GNAT_Mode set to True, to properly
      --  process the categorization stuff. However, do not set set GNAT_Mode
      --  to True for the renamings units (Text_IO, IO_Exceptions, Direct_IO,
      --  Sequential_IO) as this would prevent pragma System_Extend to be
      --  taken into account, for example when Text_IO is renaming DEC.Text_IO.

      --  Cleaner might be to do the kludge at the point of excluding the
      --  pragma (do not exclude for renamings ???)

      GNAT_Mode :=
        GNAT_Mode
          or else Is_Predefined_File_Name
                    (Unit_File_Name (Current_Sem_Unit),
                     Renamings_Included => False);

      if Generic_Main then
         Expander_Mode_Save_And_Set (False);
      else
         Expander_Mode_Save_And_Set
           (Operating_Mode = Generate_Code or Debug_Flag_X);
      end if;

      Full_Analysis         := True;
      Inside_A_Generic      := False;
      In_Default_Expression := False;

      Set_Comes_From_Source_Default (False);
      Save_Opt_Config_Switches (Save_Config_Switches);
      Set_Opt_Config_Switches
        (Is_Internal_File_Name (Unit_File_Name (Current_Sem_Unit)),
         Current_Sem_Unit = Main_Unit);

      --  Only do analysis of unit that has not already been analyzed

      if not Analyzed (Comp_Unit) then
         Initialize_Version (Current_Sem_Unit);
         if HLO_Active then
            Expander_Mode_Save_And_Set (False);
            New_Nodes_OK := 1;
            Do_Analyze;
            Reset_Analyzed_Flags (Comp_Unit);
            Expander_Mode_Restore;
            High_Level_Optimize (Comp_Unit);
            New_Nodes_OK := 0;
         end if;

         Do_Analyze;
      end if;

      --  Save indication of dynamic elaboration checks for ALI file

      Set_Dynamic_Elab (Current_Sem_Unit, Dynamic_Elaboration_Checks);

      --  Restore settings of saved switches to entry values

      Current_Sem_Unit       := S_Sem_Unit;
      Full_Analysis          := S_Full_Analysis;
      In_Default_Expression  := S_In_Default_Expr;
      Inside_A_Generic       := S_Inside_A_Generic;
      New_Nodes_OK           := S_New_Nodes_OK;
      Outer_Generic_Scope    := S_Outer_Gen_Scope;
      GNAT_Mode              := S_GNAT_Mode;
<<<<<<< HEAD
=======
      Global_Discard_Names   := S_Discard_Names;
>>>>>>> 751ff693

      Restore_Opt_Config_Switches (Save_Config_Switches);
      Expander_Mode_Restore;

   end Semantics;
end Sem;<|MERGE_RESOLUTION|>--- conflicted
+++ resolved
@@ -6,11 +6,7 @@
 --                                                                          --
 --                                 B o d y                                  --
 --                                                                          --
-<<<<<<< HEAD
---          Copyright (C) 1992-2006, Free Software Foundation, Inc.         --
-=======
 --          Copyright (C) 1992-2007, Free Software Foundation, Inc.         --
->>>>>>> 751ff693
 --                                                                          --
 -- GNAT is free software;  you can  redistribute it  and/or modify it under --
 -- terms of the  GNU General Public License as published  by the Free Soft- --
@@ -730,8 +726,6 @@
       From : Entity_Id;
       To   : Entity_Id)
    is
-<<<<<<< HEAD
-=======
       Found : Boolean;
       pragma Warnings (Off, Found);
 
@@ -778,82 +772,28 @@
 
    --  Start of processing for Copy_Suppress_Status
 
->>>>>>> 751ff693
    begin
       if not Checks_May_Be_Suppressed (From) then
          return;
       end if;
 
-<<<<<<< HEAD
-      --  First search the local entity suppress table, we search this in
-=======
       --  First search the local entity suppress stack, we search this in
->>>>>>> 751ff693
       --  reverse order so that we get the innermost entry that applies to
       --  this case if there are nested entries. Note that for the purpose
       --  of this procedure we are ONLY looking for entries corresponding
       --  to a two-argument Suppress, where the second argument matches From.
 
-<<<<<<< HEAD
-      for J in
-        reverse Local_Entity_Suppress.First .. Local_Entity_Suppress.Last
-      loop
-         declare
-            R : Entity_Check_Suppress_Record
-                  renames Local_Entity_Suppress.Table (J);
-
-         begin
-            if R.Entity = From
-              and then (R.Check = All_Checks or else R.Check = C)
-            then
-               if R.Suppress then
-                  Set_Checks_May_Be_Suppressed (To, True);
-                  Local_Entity_Suppress.Append
-                    ((Entity   => To,
-                      Check    => C,
-                      Suppress => True));
-                  return;
-               end if;
-            end if;
-         end;
-      end loop;
-=======
       Search_Stack (Global_Suppress_Stack_Top, Found);
 
       if Found then
          return;
       end if;
->>>>>>> 751ff693
 
       --  Now search the global entity suppress table for a matching entry
       --  We also search this in reverse order so that if there are multiple
       --  pragmas for the same entity, the last one applies.
 
-<<<<<<< HEAD
-      for J in
-        reverse Global_Entity_Suppress.First .. Global_Entity_Suppress.Last
-      loop
-         declare
-            R : Entity_Check_Suppress_Record
-                 renames Global_Entity_Suppress.Table (J);
-
-         begin
-            if R.Entity = From
-              and then (R.Check = All_Checks or else R.Check = C)
-            then
-               if R.Suppress then
-                  Set_Checks_May_Be_Suppressed (To, True);
-                  Local_Entity_Suppress.Append
-                    ((Entity   => To,
-                      Check    => C,
-                      Suppress => True));
-               end if;
-            end if;
-         end;
-      end loop;
-=======
       Search_Stack (Local_Suppress_Stack_Top, Found);
->>>>>>> 751ff693
    end Copy_Suppress_Status;
 
    -------------------------
@@ -883,36 +823,13 @@
    -----------------------
 
    function Explicit_Suppress (E : Entity_Id; C : Check_Id) return Boolean is
-<<<<<<< HEAD
-=======
       Ptr : Suppress_Stack_Entry_Ptr;
 
->>>>>>> 751ff693
    begin
       if not Checks_May_Be_Suppressed (E) then
          return False;
 
       else
-<<<<<<< HEAD
-         for J in
-           reverse Global_Entity_Suppress.First .. Global_Entity_Suppress.Last
-         loop
-            declare
-               R : Entity_Check_Suppress_Record
-                     renames Global_Entity_Suppress.Table (J);
-
-            begin
-               if R.Entity = E
-                 and then (R.Check = All_Checks or else R.Check = C)
-               then
-                  return R.Suppress;
-               end if;
-            end;
-         end loop;
-
-         return False;
-      end if;
-=======
          Ptr := Global_Suppress_Stack_Top;
          while Ptr /= null loop
             if Ptr.Entity = E
@@ -926,7 +843,6 @@
       end if;
 
       return False;
->>>>>>> 751ff693
    end Explicit_Suppress;
 
    -----------------------------
@@ -978,10 +894,6 @@
         (Suppress_Stack_Entry, Suppress_Stack_Entry_Ptr);
 
    begin
-<<<<<<< HEAD
-      Local_Entity_Suppress.Init;
-      Global_Entity_Suppress.Init;
-=======
       --  Free any global suppress stack entries from a previous invocation
       --  of the compiler (in the normal case this loop does nothing).
 
@@ -996,7 +908,6 @@
 
       --  Clear scope stack, and reset global variables
 
->>>>>>> 751ff693
       Scope_Stack.Init;
       Unloaded_Subunits := False;
    end Initialize;
@@ -1250,48 +1161,6 @@
    -------------------------
 
    function Is_Check_Suppressed (E : Entity_Id; C : Check_Id) return Boolean is
-<<<<<<< HEAD
-   begin
-      --  First search the local entity suppress table, we search this in
-      --  reverse order so that we get the innermost entry that applies to
-      --  this case if there are nested entries.
-
-      for J in
-        reverse Local_Entity_Suppress.First .. Local_Entity_Suppress.Last
-      loop
-         declare
-            R : Entity_Check_Suppress_Record
-                  renames Local_Entity_Suppress.Table (J);
-
-         begin
-            if (R.Entity = Empty or else R.Entity = E)
-              and then (R.Check = All_Checks or else R.Check = C)
-            then
-               return R.Suppress;
-            end if;
-         end;
-      end loop;
-
-      --  Now search the global entity suppress table for a matching entry
-      --  We also search this in reverse order so that if there are multiple
-      --  pragmas for the same entity, the last one applies (not clear what
-      --  or whether the RM specifies this handling, but it seems reasonable).
-
-      for J in
-        reverse Global_Entity_Suppress.First .. Global_Entity_Suppress.Last
-      loop
-         declare
-            R : Entity_Check_Suppress_Record
-                  renames Global_Entity_Suppress.Table (J);
-
-         begin
-            if R.Entity = E
-              and then (R.Check = All_Checks or else R.Check = C)
-            then
-               return R.Suppress;
-            end if;
-         end;
-=======
 
       Ptr : Suppress_Stack_Entry_Ptr;
 
@@ -1325,16 +1194,10 @@
          end if;
 
          Ptr := Ptr.Prev;
->>>>>>> 751ff693
       end loop;
 
       --  If we did not find a matching entry, then use the normal scope
       --  suppress value after all (actually this will be the global setting
-<<<<<<< HEAD
-      --  since it clearly was not overridden at any point)
-
-      return Scope_Suppress (C);
-=======
       --  since it clearly was not overridden at any point). For a predefined
       --  check, we test the specific flag. For a user defined check, we check
       --  the All_Checks flag.
@@ -1344,7 +1207,6 @@
       else
          return Scope_Suppress (All_Checks);
       end if;
->>>>>>> 751ff693
    end Is_Check_Suppressed;
 
    ----------
@@ -1353,15 +1215,7 @@
 
    procedure Lock is
    begin
-<<<<<<< HEAD
-      Local_Entity_Suppress.Locked := True;
-      Global_Entity_Suppress.Locked := True;
       Scope_Stack.Locked := True;
-      Local_Entity_Suppress.Release;
-      Global_Entity_Suppress.Release;
-=======
-      Scope_Stack.Locked := True;
->>>>>>> 751ff693
       Scope_Stack.Release;
    end Lock;
 
@@ -1428,18 +1282,11 @@
       S_Outer_Gen_Scope  : constant Entity_Id        := Outer_Generic_Scope;
       S_Sem_Unit         : constant Unit_Number_Type := Current_Sem_Unit;
       S_GNAT_Mode        : constant Boolean          := GNAT_Mode;
-<<<<<<< HEAD
-      Generic_Main       : constant Boolean :=
-                             Nkind (Unit (Cunit (Main_Unit)))
-                               in N_Generic_Declaration;
-
-=======
       S_Discard_Names    : constant Boolean          := Global_Discard_Names;
 
       Generic_Main : constant Boolean :=
                        Nkind (Unit (Cunit (Main_Unit)))
                          in N_Generic_Declaration;
->>>>>>> 751ff693
       --  If the main unit is generic, every compiled unit, including its
       --  context, is compiled with expansion disabled.
 
@@ -1549,10 +1396,7 @@
       New_Nodes_OK           := S_New_Nodes_OK;
       Outer_Generic_Scope    := S_Outer_Gen_Scope;
       GNAT_Mode              := S_GNAT_Mode;
-<<<<<<< HEAD
-=======
       Global_Discard_Names   := S_Discard_Names;
->>>>>>> 751ff693
 
       Restore_Opt_Config_Switches (Save_Config_Switches);
       Expander_Mode_Restore;
