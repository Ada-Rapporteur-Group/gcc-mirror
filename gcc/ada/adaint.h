--- conflicted
+++ resolved
@@ -6,11 +6,7 @@
  *                                                                          *
  *                              C Header File                               *
  *                                                                          *
-<<<<<<< HEAD
- *          Copyright (C) 1992-2006, Free Software Foundation, Inc.         *
-=======
  *          Copyright (C) 1992-2007, Free Software Foundation, Inc.         *
->>>>>>> 751ff693
  *                                                                          *
  * GNAT is free software;  you can  redistribute it  and/or modify it under *
  * terms of the  GNU General Public License as published  by the Free Soft- *
@@ -43,15 +39,6 @@
 
 #include <dirent.h>
 
-<<<<<<< HEAD
-typedef long OS_Time; /* Type corresponding to GNAT.OS_Lib.OS_Time */
-
-extern int    __gnat_max_path_len;
-extern void   __gnat_to_gm_time			   (OS_Time *, int *,
-						    int *, int *,
-						    int *, int *,
-						    int *);
-=======
 /*  Constants used for the form parameter encoding values  */
 #define Encoding_UTF8 0
 #define Encoding_8bits 1
@@ -63,7 +50,6 @@
 extern void   __gnat_to_gm_time			   (OS_Time *, int *, int *,
 				                    int *, int *,
 				                    int *, int *);
->>>>>>> 751ff693
 extern int    __gnat_get_maximum_file_name_length  (void);
 extern int    __gnat_get_switches_case_sensitive   (void);
 extern int    __gnat_get_file_names_case_sensitive (void);
@@ -84,14 +70,9 @@
 extern int    __gnat_mkdir			   (char *);
 extern int    __gnat_stat			   (char *,
 						    struct stat *);
-<<<<<<< HEAD
-extern FILE  *__gnat_fopen			   (char *, char *);
-extern FILE  *__gnat_freopen			   (char *, char *, FILE *);
-=======
 extern FILE  *__gnat_fopen			   (char *, char *, int);
 extern FILE  *__gnat_freopen			   (char *, char *, FILE *,
 				                    int);
->>>>>>> 751ff693
 extern int    __gnat_open_read                     (char *, int);
 extern int    __gnat_open_rw                       (char *, int);
 extern int    __gnat_open_create                   (char *, int);
@@ -141,11 +122,7 @@
 extern char  *__gnat_to_host_file_spec             (char *);
 extern char  *__gnat_to_canonical_path_spec	   (char *);
 extern void   __gnat_adjust_os_resource_limits	   (void);
-<<<<<<< HEAD
-extern void   convert_addresses			   (void *, int,
-=======
 extern void   convert_addresses			   (const char *, void *, int,
->>>>>>> 751ff693
 						    void *, int *);
 extern int    __gnat_copy_attribs		   (char *, char *, int);
 extern int    __gnat_feof		  	   (FILE *);
@@ -188,14 +165,10 @@
 extern int    __gnat_dup			   (int);
 extern int    __gnat_dup2			   (int, int);
 
-<<<<<<< HEAD
-#ifdef __MINGW32__
-=======
 extern void   __gnat_os_filename                   (char *, char *, char *,
 						    int *, char *, int *);
 
 #if defined (__MINGW32__) && !defined (RTX)
->>>>>>> 751ff693
 extern void   __gnat_plist_init                    (void);
 #endif
 
@@ -205,14 +178,7 @@
 #endif
 
 /* This function returns the version of GCC being used.  Here it's GCC 3.  */
-<<<<<<< HEAD
-extern int get_gcc_version		     (void);
-
-extern int __gnat_binder_supports_auto_init (void);
-extern int __gnat_sals_init_using_constructors (void);
-=======
 extern int    get_gcc_version                      (void);
 
 extern int    __gnat_binder_supports_auto_init     (void);
-extern int    __gnat_sals_init_using_constructors  (void);
->>>>>>> 751ff693
+extern int    __gnat_sals_init_using_constructors  (void);