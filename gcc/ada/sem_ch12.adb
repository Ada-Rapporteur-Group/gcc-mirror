------------------------------------------------------------------------------
--                                                                          --
--                         GNAT COMPILER COMPONENTS                         --
--                                                                          --
--                             S E M _ C H 1 2                              --
--                                                                          --
--                                 B o d y                                  --
--                                                                          --
<<<<<<< HEAD
--          Copyright (C) 1992-2005, Free Software Foundation, Inc.         --
=======
--          Copyright (C) 1992-2006, Free Software Foundation, Inc.         --
>>>>>>> c355071f
--                                                                          --
-- GNAT is free software;  you can  redistribute it  and/or modify it under --
-- terms of the  GNU General Public License as published  by the Free Soft- --
-- ware  Foundation;  either version 2,  or (at your option) any later ver- --
-- sion.  GNAT is distributed in the hope that it will be useful, but WITH- --
-- OUT ANY WARRANTY;  without even the  implied warranty of MERCHANTABILITY --
-- or FITNESS FOR A PARTICULAR PURPOSE.  See the GNU General Public License --
-- for  more details.  You should have  received  a copy of the GNU General --
-- Public License  distributed with GNAT;  see file COPYING.  If not, write --
-- to  the  Free Software Foundation,  51  Franklin  Street,  Fifth  Floor, --
-- Boston, MA 02110-1301, USA.                                              --
--                                                                          --
-- GNAT was originally developed  by the GNAT team at  New York University. --
-- Extensive contributions were provided by Ada Core Technologies Inc.      --
--                                                                          --
------------------------------------------------------------------------------

with Atree;    use Atree;
with Einfo;    use Einfo;
with Elists;   use Elists;
with Errout;   use Errout;
with Expander; use Expander;
with Fname;    use Fname;
with Fname.UF; use Fname.UF;
with Freeze;   use Freeze;
with Hostparm;
with Lib;      use Lib;
with Lib.Load; use Lib.Load;
with Lib.Xref; use Lib.Xref;
with Nlists;   use Nlists;
with Namet;    use Namet;
with Nmake;    use Nmake;
with Opt;      use Opt;
with Rident;   use Rident;
with Restrict; use Restrict;
with Rtsfind;  use Rtsfind;
with Sem;      use Sem;
with Sem_Cat;  use Sem_Cat;
with Sem_Ch3;  use Sem_Ch3;
with Sem_Ch6;  use Sem_Ch6;
with Sem_Ch7;  use Sem_Ch7;
with Sem_Ch8;  use Sem_Ch8;
with Sem_Ch10; use Sem_Ch10;
with Sem_Ch13; use Sem_Ch13;
with Sem_Disp; use Sem_Disp;
with Sem_Elab; use Sem_Elab;
with Sem_Elim; use Sem_Elim;
with Sem_Eval; use Sem_Eval;
with Sem_Res;  use Sem_Res;
with Sem_Type; use Sem_Type;
with Sem_Util; use Sem_Util;
with Sem_Warn; use Sem_Warn;
with Stand;    use Stand;
with Sinfo;    use Sinfo;
with Sinfo.CN; use Sinfo.CN;
with Sinput;   use Sinput;
with Sinput.L; use Sinput.L;
with Snames;   use Snames;
with Stringt;  use Stringt;
with Uname;    use Uname;
with Table;
with Tbuild;   use Tbuild;
with Uintp;    use Uintp;
with Urealp;   use Urealp;

with GNAT.HTable;

package body Sem_Ch12 is

   ----------------------------------------------------------
   -- Implementation of Generic Analysis and Instantiation --
   ----------------------------------------------------------

   --  GNAT implements generics by macro expansion. No attempt is made to share
   --  generic instantiations (for now). Analysis of a generic definition does
   --  not perform any expansion action, but the expander must be called on the
   --  tree for each instantiation, because the expansion may of course depend
   --  on the generic actuals. All of this is best achieved as follows:
   --
   --  a) Semantic analysis of a generic unit is performed on a copy of the
   --  tree for the generic unit. All tree modifications that follow analysis
   --  do not affect the original tree. Links are kept between the original
   --  tree and the copy, in order to recognize non-local references within
   --  the generic, and propagate them to each instance (recall that name
   --  resolution is done on the generic declaration: generics are not really
   --  macros!). This is summarized in the following diagram:

   --              .-----------.               .----------.
   --              |  semantic |<--------------|  generic |
   --              |    copy   |               |    unit  |
   --              |           |==============>|          |
   --              |___________|    global     |__________|
   --                             references     |   |  |
   --                                            |   |  |
   --                                          .-----|--|.
   --                                          |  .-----|---.
   --                                          |  |  .----------.
   --                                          |  |  |  generic |
   --                                          |__|  |          |
   --                                             |__| instance |
   --                                                |__________|

   --  b) Each instantiation copies the original tree, and inserts into it a
   --  series of declarations that describe the mapping between generic formals
   --  and actuals. For example, a generic In OUT parameter is an object
   --  renaming of the corresponing actual, etc. Generic IN parameters are
   --  constant declarations.

   --  c) In order to give the right visibility for these renamings, we use
   --  a different scheme for package and subprogram instantiations. For
   --  packages, the list of renamings is inserted into the package
   --  specification, before the visible declarations of the package. The
   --  renamings are analyzed before any of the text of the instance, and are
   --  thus visible at the right place. Furthermore, outside of the instance,
   --  the generic parameters are visible and denote their corresponding
   --  actuals.

   --  For subprograms, we create a container package to hold the renamings
   --  and the subprogram instance itself. Analysis of the package makes the
   --  renaming declarations visible to the subprogram. After analyzing the
   --  package, the defining entity for the subprogram is touched-up so that
   --  it appears declared in the current scope, and not inside the container
   --  package.

   --  If the instantiation is a compilation unit, the container package is
   --  given the same name as the subprogram instance. This ensures that
   --  the elaboration procedure called by the binder, using the compilation
   --  unit name, calls in fact the elaboration procedure for the package.

   --  Not surprisingly, private types complicate this approach. By saving in
   --  the original generic object the non-local references, we guarantee that
   --  the proper entities are referenced at the point of instantiation.
   --  However, for private types, this by itself does not insure that the
   --  proper VIEW of the entity is used (the full type may be visible at the
   --  point of generic definition, but not at instantiation, or vice-versa).
   --  In  order to reference the proper view, we special-case any reference
   --  to private types in the generic object, by saving both views, one in
   --  the generic and one in the semantic copy. At time of instantiation, we
   --  check whether the two views are consistent, and exchange declarations if
   --  necessary, in order to restore the correct visibility. Similarly, if
   --  the instance view is private when the generic view was not, we perform
   --  the exchange. After completing the instantiation, we restore the
   --  current visibility. The flag Has_Private_View marks identifiers in the
   --  the generic unit that require checking.

   --  Visibility within nested generic units requires special handling.
   --  Consider the following scheme:

   --  type Global is ...         --  outside of generic unit.
   --  generic ...
   --  package Outer is
   --     ...
   --     type Semi_Global is ... --  global to inner.

   --     generic ...                                         -- 1
   --     procedure inner (X1 : Global;  X2 : Semi_Global);

   --     procedure in2 is new inner (...);                   -- 4
   --  end Outer;

   --  package New_Outer is new Outer (...);                  -- 2
   --  procedure New_Inner is new New_Outer.Inner (...);      -- 3

   --  The semantic analysis of Outer captures all occurrences of Global.
   --  The semantic analysis of Inner (at 1) captures both occurrences of
   --  Global and Semi_Global.

   --  At point 2 (instantiation of Outer), we also produce a generic copy
   --  of Inner, even though Inner is, at that point, not being instantiated.
   --  (This is just part of the semantic analysis of New_Outer).

   --  Critically, references to Global within Inner must be preserved, while
   --  references to Semi_Global should not preserved, because they must now
   --  resolve to an entity within New_Outer. To distinguish between these, we
   --  use a global variable, Current_Instantiated_Parent, which is set when
   --  performing a generic copy during instantiation (at 2). This variable is
   --  used when performing a generic copy that is not an instantiation, but
   --  that is nested within one, as the occurrence of 1 within 2. The analysis
   --  of a nested generic only preserves references that are global to the
   --  enclosing Current_Instantiated_Parent. We use the Scope_Depth value to
   --  determine whether a reference is external to the given parent.

   --  The instantiation at point 3 requires no special treatment. The method
   --  works as well for further nestings of generic units, but of course the
   --  variable Current_Instantiated_Parent must be stacked because nested
   --  instantiations can occur, e.g. the occurrence of 4 within 2.

   --  The instantiation of package and subprogram bodies is handled in a
   --  similar manner, except that it is delayed until after semantic
   --  analysis is complete. In this fashion complex cross-dependencies
   --  between several package declarations and bodies containing generics
   --  can be compiled which otherwise would diagnose spurious circularities.

   --  For example, it is possible to compile two packages A and B that
   --  have the following structure:

   --    package A is                         package B is
   --       generic ...                          generic ...
   --       package G_A is                       package G_B is

   --    with B;                              with A;
   --    package body A is                    package body B is
   --       package N_B is new G_B (..)          package N_A is new G_A (..)

   --  The table Pending_Instantiations in package Inline is used to keep
   --  track of body instantiations that are delayed in this manner. Inline
   --  handles the actual calls to do the body instantiations. This activity
   --  is part of Inline, since the processing occurs at the same point, and
   --  for essentially the same reason, as the handling of inlined routines.

   ----------------------------------------------
   -- Detection of Instantiation Circularities --
   ----------------------------------------------

   --  If we have a chain of instantiations that is circular, this is static
   --  error which must be detected at compile time. The detection of these
   --  circularities is carried out at the point that we insert a generic
   --  instance spec or body. If there is a circularity, then the analysis of
   --  the offending spec or body will eventually result in trying to load the
   --  same unit again, and we detect this problem as we analyze the package
   --  instantiation for the second time.

   --  At least in some cases after we have detected the circularity, we get
   --  into trouble if we try to keep going. The following flag is set if a
   --  circularity is detected, and used to abandon compilation after the
   --  messages have been posted.

   Circularity_Detected : Boolean := False;
   --  This should really be reset on encountering a new main unit, but in
   --  practice we are not using multiple main units so it is not critical.

   -------------------------------------------------
   -- Formal packages and partial parametrization --
   -------------------------------------------------

   --  When compiling a generic, a formal package is a local instantiation. If
   --  declared with a box, its generic formals are visible in the enclosing
   --  generic. If declared with a partial list of actuals, those actuals that
   --  are defaulted (covered by an Others clause, or given an explicit box
   --  initialization) are also visible in the enclosing generic, while those
   --  that have a corresponding actual are not.

   --  In our source model of instantiation, the same visibility must be
   --  present in the spec and body of an instance: the names of the formals
   --  that are defaulted must be made visible within the instance, and made
   --  invisible (hidden) after the instantiation is complete, so that they
   --  are not accessible outside of the instance.

   --  In a generic, a formal package is treated like a special instantiation.
   --  Our Ada95 compiler handled formals with and without box in different
   --  ways. With partial parametrization, we use a single model for both.
   --  We create a package declaration that consists of the specification of
   --  the generic package, and a set of declarations that map the actuals
   --  into local renamings, just as we do for bona fide instantiations. For
   --  defaulted parameters and formals with a box, we copy directly the
   --  declarations of the formal into this local package. The result is a
   --  a package whose visible declarations may include generic formals. This
   --  package is only used for type checking and visibility analysis, and
   --  never reaches the back-end, so it can freely violate the placement
   --  rules for generic formal declarations.

   --  The list of declarations (renamings and copies of formals) is built
   --  by Analyze_Associations, just as for regular instantiations.

   --  At the point of instantiation, conformance checking must be applied only
   --  to those parameters that were specified in the formal. We perform this
   --  checking by creating another internal instantiation, this one including
   --  only the renamings and the formals (the rest of the package spec is not
   --  relevant to conformance checking). We can then traverse two lists: the
   --  list of actuals in the instance that corresponds to the formal package,
   --  and the list of actuals produced for this bogus instantiation. We apply
   --  the conformance rules to those actuals that are not defaulted (i.e.
   --  which still appear as generic formals.

   --  When we compile an instance body we must make the right parameters
   --  visible again. The predicate Is_Generic_Formal indicates which of the
   --  formals should have its Is_Hidden flag reset.

   -----------------------
   -- Local subprograms --
   -----------------------

   procedure Abandon_Instantiation (N : Node_Id);
   pragma No_Return (Abandon_Instantiation);
   --  Posts an error message "instantiation abandoned" at the indicated node
   --  and then raises the exception Instantiation_Error to do it.

   procedure Analyze_Formal_Array_Type
     (T   : in out Entity_Id;
      Def : Node_Id);
   --  A formal array type is treated like an array type declaration, and
   --  invokes Array_Type_Declaration (sem_ch3) whose first parameter is
   --  in-out, because in the case of an anonymous type the entity is
   --  actually created in the procedure.

   --  The following procedures treat other kinds of formal parameters

   procedure Analyze_Formal_Derived_Interface_Type
     (T   : Entity_Id;
      Def : Node_Id);

   procedure Analyze_Formal_Derived_Type
     (N   : Node_Id;
      T   : Entity_Id;
      Def : Node_Id);

   --  The following subprograms create abbreviated declarations for formal
   --  scalar types. We introduce an anonymous base of the proper class for
   --  each of them, and define the formals as constrained first subtypes of
   --  their bases. The bounds are expressions that are non-static in the
   --  generic.

   procedure Analyze_Formal_Decimal_Fixed_Point_Type
                                                (T : Entity_Id; Def : Node_Id);
   procedure Analyze_Formal_Discrete_Type       (T : Entity_Id; Def : Node_Id);
   procedure Analyze_Formal_Floating_Type       (T : Entity_Id; Def : Node_Id);
   procedure Analyze_Formal_Interface_Type      (T : Entity_Id; Def : Node_Id);
   procedure Analyze_Formal_Signed_Integer_Type (T : Entity_Id; Def : Node_Id);
   procedure Analyze_Formal_Modular_Type        (T : Entity_Id; Def : Node_Id);
   procedure Analyze_Formal_Ordinary_Fixed_Point_Type
                                                (T : Entity_Id; Def : Node_Id);

   procedure Analyze_Formal_Private_Type
     (N   : Node_Id;
      T   : Entity_Id;
      Def : Node_Id);
   --  Creates a new private type, which does not require completion

   procedure Analyze_Generic_Formal_Part (N : Node_Id);

   procedure Analyze_Generic_Access_Type (T : Entity_Id; Def : Node_Id);
   --  Create a new access type with the given designated type

   function Analyze_Associations
     (I_Node  : Node_Id;
      Formals : List_Id;
      F_Copy  : List_Id) return List_Id;
   --  At instantiation time, build the list of associations between formals
   --  and actuals. Each association becomes a renaming declaration for the
   --  formal entity. F_Copy is the analyzed list of formals in the generic
   --  copy. It is used to apply legality checks to the actuals. I_Node is the
   --  instantiation node itself.

   procedure Analyze_Subprogram_Instantiation
     (N : Node_Id;
      K : Entity_Kind);

   procedure Build_Instance_Compilation_Unit_Nodes
     (N        : Node_Id;
      Act_Body : Node_Id;
      Act_Decl : Node_Id);
   --  This procedure is used in the case where the generic instance of a
   --  subprogram body or package body is a library unit. In this case, the
   --  original library unit node for the generic instantiation must be
   --  replaced by the resulting generic body, and a link made to a new
   --  compilation unit node for the generic declaration. The argument N is
   --  the original generic instantiation. Act_Body and Act_Decl are the body
   --  and declaration of the instance (either package body and declaration
   --  nodes or subprogram body and declaration nodes depending on the case).
   --  On return, the node N has been rewritten with the actual body.

   procedure Check_Access_Definition (N : Node_Id);
   --  Subsidiary routine to null exclusion processing. Perform an assertion
   --  check on Ada version and the presence of an access definition in N.

   procedure Check_Formal_Packages (P_Id : Entity_Id);
   --  Apply the following to all formal packages in generic associations

   procedure Check_Formal_Package_Instance
     (Formal_Pack : Entity_Id;
      Actual_Pack : Entity_Id);
   --  Verify that the actuals of the actual instance match the actuals of
   --  the template for a formal package that is not declared with a box.

   procedure Check_Forward_Instantiation (Decl : Node_Id);
   --  If the generic is a local entity and the corresponding body has not
   --  been seen yet, flag enclosing packages to indicate that it will be
   --  elaborated after the generic body. Subprograms declared in the same
   --  package cannot be inlined by the front-end because front-end inlining
   --  requires a strict linear order of elaboration.

   procedure Check_Hidden_Child_Unit
     (N           : Node_Id;
      Gen_Unit    : Entity_Id;
      Act_Decl_Id : Entity_Id);
   --  If the generic unit is an implicit child instance within a parent
   --  instance, we need to make an explicit test that it is not hidden by
   --  a child instance of the same name and parent.

   procedure Check_Generic_Actuals
     (Instance      : Entity_Id;
      Is_Formal_Box : Boolean);
   --  Similar to previous one. Check the actuals in the instantiation,
   --  whose views can change between the point of instantiation and the point
   --  of instantiation of the body. In addition, mark the generic renamings
   --  as generic actuals, so that they are not compatible with other actuals.
   --  Recurse on an actual that is a formal package whose declaration has
   --  a box.

   function Contains_Instance_Of
     (Inner : Entity_Id;
      Outer : Entity_Id;
      N     : Node_Id) return Boolean;
   --  Inner is instantiated within the generic Outer. Check whether Inner
   --  directly or indirectly contains an instance of Outer or of one of its
   --  parents, in the case of a subunit. Each generic unit holds a list of
   --  the entities instantiated within (at any depth). This procedure
   --  determines whether the set of such lists contains a cycle, i.e. an
   --  illegal circular instantiation.

   function Denotes_Formal_Package
     (Pack    : Entity_Id;
      On_Exit : Boolean := False) return Boolean;
   --  Returns True if E is a formal package of an enclosing generic, or
   --  the actual for such a formal in an enclosing instantiation. If such
   --  a package is used as a formal in an nested generic, or as an actual
   --  in a nested instantiation, the visibility of ITS formals should not
   --  be modified. When called from within Restore_Private_Views, the flag
   --  On_Exit is true, to indicate that the search for a possible enclosing
   --  instance should ignore the current one.

   function Find_Actual_Type
     (Typ       : Entity_Id;
      Gen_Scope : Entity_Id) return Entity_Id;
   --  When validating the actual types of a child instance, check whether
   --  the formal is a formal type of the parent unit, and retrieve the current
   --  actual for it. Typ is the entity in the analyzed formal type declaration
<<<<<<< HEAD
   --  (component or index type of an array type) and Gen_Scope is the scope of
   --  the analyzed formal array type.
=======
   --  (component or index type of an array type, or designated type of an
   --  access formal) and Gen_Scope is the scope of the analyzed formal array
   --  or access type. The desired actual may be a formal of a parent, or may
   --  be declared in a formal package of a parent. In both cases it is a
   --  generic actual type because it appears within a visible instance.
   --  Ambiguities may still arise if two homonyms are declared in two formal
   --  packages, and the prefix of the formal type may be needed to resolve
   --  the ambiguity in the instance ???
>>>>>>> c355071f

   function In_Same_Declarative_Part
     (F_Node : Node_Id;
      Inst   : Node_Id) return Boolean;
   --  True if the instantiation Inst and the given freeze_node F_Node appear
   --  within the same declarative part, ignoring subunits, but with no inter-
   --  vening suprograms or concurrent units. If true, the freeze node
   --  of the instance can be placed after the freeze node of the parent,
   --  which it itself an instance.

   function In_Main_Context (E : Entity_Id) return Boolean;
   --  Check whether an instantiation is in the context of the main unit.
   --  Used to determine whether its body should be elaborated to allow
   --  front-end inlining.

   function Is_Generic_Formal (E : Entity_Id) return Boolean;
   --  Utility to determine whether a given entity is declared by means of
   --  of a formal parameter declaration. Used to set properly the visiblity
   --  of generic formals of a generic package declared with a box or with
   --  partial parametrization.

   procedure Set_Instance_Env
     (Gen_Unit : Entity_Id;
      Act_Unit : Entity_Id);
   --  Save current instance on saved environment, to be used to determine
   --  the global status of entities in nested instances. Part of Save_Env.
   --  called after verifying that the generic unit is legal for the instance.

   procedure Set_Instance_Of (A : Entity_Id; B : Entity_Id);
   --  Associate analyzed generic parameter with corresponding
   --  instance. Used for semantic checks at instantiation time.

   function Has_Been_Exchanged (E : Entity_Id) return Boolean;
   --  Traverse the Exchanged_Views list to see if a type was private
   --  and has already been flipped during this phase of instantiation.

   procedure Hide_Current_Scope;
   --  When compiling a generic child unit, the parent context must be
   --  present, but the instance and all entities that may be generated
   --  must be inserted in the current scope. We leave the current scope
   --  on the stack, but make its entities invisible to avoid visibility
   --  problems. This is reversed at the end of instantiations. This is
   --  not done for the instantiation of the bodies, which only require the
   --  instances of the generic parents to be in scope.

   procedure Install_Body
     (Act_Body : Node_Id;
      N        : Node_Id;
      Gen_Body : Node_Id;
      Gen_Decl : Node_Id);
   --  If the instantiation happens textually before the body of the generic,
   --  the instantiation of the body must be analyzed after the generic body,
   --  and not at the point of instantiation. Such early instantiations can
   --  happen if the generic and the instance appear in  a package declaration
   --  because the generic body can only appear in the corresponding package
   --  body. Early instantiations can also appear if generic, instance and
   --  body are all in the declarative part of a subprogram or entry. Entities
   --  of packages that are early instantiations are delayed, and their freeze
   --  node appears after the generic body.

   procedure Insert_After_Last_Decl (N : Node_Id; F_Node : Node_Id);
   --  Insert freeze node at the end of the declarative part that includes the
   --  instance node N. If N is in the visible part of an enclosing package
   --  declaration, the freeze node has to be inserted at the end of the
   --  private declarations, if any.

   procedure Freeze_Subprogram_Body
     (Inst_Node : Node_Id;
      Gen_Body  : Node_Id;
      Pack_Id   : Entity_Id);
   --  The generic body may appear textually after the instance, including
   --  in the proper body of a stub, or within a different package instance.
   --  Given that the instance can only be elaborated after the generic, we
   --  place freeze_nodes for the instance and/or for packages that may enclose
   --  the instance and the generic, so that the back-end can establish the
   --  proper order of elaboration.

   procedure Init_Env;
   --  Establish environment for subsequent instantiation. Separated from
   --  Save_Env because data-structures for visibility handling must be
   --  initialized before call to Check_Generic_Child_Unit.

   procedure Install_Parent (P : Entity_Id; In_Body : Boolean := False);
   --  When compiling an instance of a child unit the parent (which is
   --  itself an instance) is an enclosing scope that must be made
   --  immediately visible. This procedure is also used to install the non-
   --  generic parent of a generic child unit when compiling its body, so
   --  that full views of types in the parent are made visible.

   procedure Remove_Parent (In_Body : Boolean := False);
   --  Reverse effect after instantiation of child is complete

   procedure Inline_Instance_Body
     (N        : Node_Id;
      Gen_Unit : Entity_Id;
      Act_Decl : Node_Id);
   --  If front-end inlining is requested, instantiate the package body,
   --  and preserve the visibility of its compilation unit, to insure
   --  that successive instantiations succeed.

   --  The functions Instantiate_XXX perform various legality checks and build
   --  the declarations for instantiated generic parameters. In all of these
   --  Formal is the entity in the generic unit, Actual is the entity of
   --  expression in the generic associations, and Analyzed_Formal is the
   --  formal in the generic copy, which contains the semantic information to
   --  be used to validate the actual.

   function Instantiate_Object
     (Formal          : Node_Id;
      Actual          : Node_Id;
      Analyzed_Formal : Node_Id) return List_Id;

   function Instantiate_Type
     (Formal          : Node_Id;
      Actual          : Node_Id;
      Analyzed_Formal : Node_Id;
      Actual_Decls    : List_Id) return Node_Id;

   function Instantiate_Formal_Subprogram
     (Formal          : Node_Id;
      Actual          : Node_Id;
      Analyzed_Formal : Node_Id) return Node_Id;

   function Instantiate_Formal_Package
     (Formal          : Node_Id;
      Actual          : Node_Id;
      Analyzed_Formal : Node_Id) return List_Id;
   --  If the formal package is declared with a box, special visibility rules
   --  apply to its formals: they are in the visible part of the package. This
   --  is true in the declarative region of the formal package, that is to say
   --  in the enclosing generic or instantiation. For an instantiation, the
   --  parameters of the formal package are made visible in an explicit step.
   --  Furthermore, if the actual is a visible use_clause, these formals must
   --  be made potentially use_visible as well. On exit from the enclosing
   --  instantiation, the reverse must be done.

   --  For a formal package declared without a box, there are conformance rules
   --  that apply to the actuals in the generic declaration and the actuals of
   --  the actual package in the enclosing instantiation. The simplest way to
   --  apply these rules is to repeat the instantiation of the formal package
   --  in the context of the enclosing instance, and compare the generic
   --  associations of this instantiation with those of the actual package.
   --  This internal instantiation only needs to contain the renamings of the
   --  formals: the visible and private declarations themselves need not be
   --  created.

   --  In Ada2005, the formal package may be only partially parametrized. In
   --  that case the visibility step must make visible those actuals whose
   --  corresponding formals were given with a box. A final complication
   --  involves inherited operations from formal derived types, which must be
   --  visible if the type is.

   function Is_In_Main_Unit (N : Node_Id) return Boolean;
   --  Test if given node is in the main unit

   procedure Load_Parent_Of_Generic (N : Node_Id; Spec : Node_Id);
   --  If the generic appears in a separate non-generic library unit,
   --  load the corresponding body to retrieve the body of the generic.
   --  N is the node for the generic instantiation, Spec is the generic
   --  package declaration.

   procedure Inherit_Context (Gen_Decl : Node_Id; Inst : Node_Id);
   --  Add the context clause of the unit containing a generic unit to
   --  an instantiation that is a compilation unit.

   function Get_Associated_Node (N : Node_Id) return Node_Id;
   --  In order to propagate semantic information back from the analyzed
   --  copy to the original generic, we maintain links between selected nodes
   --  in the generic and their corresponding copies. At the end of generic
   --  analysis, the routine Save_Global_References traverses the generic
   --  tree, examines the semantic information, and preserves the links to
   --  those nodes that contain global information. At instantiation, the
   --  information from the associated node is placed on the new copy, so
   --  that name resolution is not repeated.
   --
   --  Three kinds of source nodes have associated nodes:
   --
   --    a) those that can reference (denote) entities, that is identifiers,
   --       character literals, expanded_names, operator symbols, operators,
   --       and attribute reference nodes. These nodes have an Entity field
   --       and are the set of nodes that are in N_Has_Entity.
   --
   --    b) aggregates (N_Aggregate and N_Extension_Aggregate)
   --
   --    c) selected components (N_Selected_Component)
   --
   --  For the first class, the associated node preserves the entity if it is
   --  global. If the generic contains nested instantiations, the associated
   --  node itself has been recopied, and a chain of them must be followed.
   --
   --  For aggregates, the associated node allows retrieval of the type, which
   --  may otherwise not appear in the generic. The view of this type may be
   --  different between generic and instantiation, and the full view can be
   --  installed before the instantiation is analyzed. For aggregates of
   --  type extensions, the same view exchange may have to be performed for
   --  some of the ancestor types, if their view is private at the point of
   --  instantiation.
   --
   --  Nodes that are selected components in the parse tree may be rewritten
   --  as expanded names after resolution, and must be treated as potential
   --  entity holders. which is why they also have an Associated_Node.
   --
   --  Nodes that do not come from source, such as freeze nodes, do not appear
   --  in the generic tree, and need not have an associated node.
   --
   --  The associated node is stored in the Associated_Node field. Note that
   --  this field overlaps Entity, which is fine, because the whole point is
   --  that we don't need or want the normal Entity field in this situation.

   procedure Move_Freeze_Nodes
     (Out_Of : Entity_Id;
      After  : Node_Id;
      L      : List_Id);
   --  Freeze nodes can be generated in the analysis of a generic unit, but
   --  will not be seen by the back-end. It is necessary to move those nodes
   --  to the enclosing scope if they freeze an outer entity. We place them
   --  at the end of the enclosing generic package, which is semantically
   --  neutral.

   procedure Pre_Analyze_Actuals (N : Node_Id);
   --  Analyze actuals to perform name resolution. Full resolution is done
   --  later, when the expected types are known, but names have to be captured
   --  before installing parents of generics, that are not visible for the
   --  actuals themselves.

   procedure Valid_Default_Attribute (Nam : Entity_Id; Def : Node_Id);
   --  Verify that an attribute that appears as the default for a formal
   --  subprogram is a function or procedure with the correct profile.

   -------------------------------------------
   -- Data Structures for Generic Renamings --
   -------------------------------------------

   --  The map Generic_Renamings associates generic entities with their
   --  corresponding actuals. Currently used to validate type instances.
   --  It will eventually be used for all generic parameters to eliminate
   --  the need for overload resolution in the instance.

   type Assoc_Ptr is new Int;

   Assoc_Null : constant Assoc_Ptr := -1;

   type Assoc is record
      Gen_Id         : Entity_Id;
      Act_Id         : Entity_Id;
      Next_In_HTable : Assoc_Ptr;
   end record;

   package Generic_Renamings is new Table.Table
     (Table_Component_Type => Assoc,
      Table_Index_Type     => Assoc_Ptr,
      Table_Low_Bound      => 0,
      Table_Initial        => 10,
      Table_Increment      => 100,
      Table_Name           => "Generic_Renamings");

   --  Variable to hold enclosing instantiation. When the environment is
   --  saved for a subprogram inlining, the corresponding Act_Id is empty.

   Current_Instantiated_Parent : Assoc := (Empty, Empty, Assoc_Null);

   --  Hash table for associations

   HTable_Size : constant := 37;
   type HTable_Range is range 0 .. HTable_Size - 1;

   procedure Set_Next_Assoc (E : Assoc_Ptr; Next : Assoc_Ptr);
   function  Next_Assoc     (E : Assoc_Ptr) return Assoc_Ptr;
   function Get_Gen_Id      (E : Assoc_Ptr) return Entity_Id;
   function Hash            (F : Entity_Id) return HTable_Range;

   package Generic_Renamings_HTable is new GNAT.HTable.Static_HTable (
      Header_Num => HTable_Range,
      Element    => Assoc,
      Elmt_Ptr   => Assoc_Ptr,
      Null_Ptr   => Assoc_Null,
      Set_Next   => Set_Next_Assoc,
      Next       => Next_Assoc,
      Key        => Entity_Id,
      Get_Key    => Get_Gen_Id,
      Hash       => Hash,
      Equal      => "=");

   Exchanged_Views : Elist_Id;
   --  This list holds the private views that have been exchanged during
   --  instantiation to restore the visibility of the generic declaration.
   --  (see comments above). After instantiation, the current visibility is
   --  reestablished by means of a traversal of this list.

   Hidden_Entities : Elist_Id;
   --  This list holds the entities of the current scope that are removed
   --  from immediate visibility when instantiating a child unit. Their
   --  visibility is restored in Remove_Parent.

   --  Because instantiations can be recursive, the following must be saved
   --  on entry and restored on exit from an instantiation (spec or body).
   --  This is done by the two procedures Save_Env and Restore_Env. For
   --  package and subprogram instantiations (but not for the body instances)
   --  the action of Save_Env is done in two steps: Init_Env is called before
   --  Check_Generic_Child_Unit, because setting the parent instances requires
   --  that the visibility data structures be properly initialized. Once the
   --  generic is unit is validated, Set_Instance_Env completes Save_Env.

   Parent_Unit_Visible : Boolean := False;
   --  Parent_Unit_Visible is used when the generic is a child unit, and
   --  indicates whether the ultimate parent of the generic is visible in the
   --  instantiation environment. It is used to reset the visibility of the
   --  parent at the end of the instantiation (see Remove_Parent).

   Instance_Parent_Unit : Entity_Id := Empty;
   --  This records the ultimate parent unit of an instance of a generic
   --  child unit and is used in conjunction with Parent_Unit_Visible to
   --  indicate the unit to which the Parent_Unit_Visible flag corresponds.

   type Instance_Env is record
      Ada_Version          : Ada_Version_Type;
      Ada_Version_Explicit : Ada_Version_Type;
      Instantiated_Parent  : Assoc;
      Exchanged_Views      : Elist_Id;
      Hidden_Entities      : Elist_Id;
      Current_Sem_Unit     : Unit_Number_Type;
      Parent_Unit_Visible  : Boolean   := False;
      Instance_Parent_Unit : Entity_Id := Empty;
   end record;

   package Instance_Envs is new Table.Table (
     Table_Component_Type => Instance_Env,
     Table_Index_Type     => Int,
     Table_Low_Bound      => 0,
     Table_Initial        => 32,
     Table_Increment      => 100,
     Table_Name           => "Instance_Envs");

   procedure Restore_Private_Views
     (Pack_Id    : Entity_Id;
      Is_Package : Boolean := True);
   --  Restore the private views of external types, and unmark the generic
   --  renamings of actuals, so that they become comptible subtypes again.
   --  For subprograms, Pack_Id is the package constructed to hold the
   --  renamings.

   procedure Switch_View (T : Entity_Id);
   --  Switch the partial and full views of a type and its private
   --  dependents (i.e. its subtypes and derived types).

   ------------------------------------
   -- Structures for Error Reporting --
   ------------------------------------

   Instantiation_Node : Node_Id;
   --  Used by subprograms that validate instantiation of formal parameters
   --  where there might be no actual on which to place the error message.
   --  Also used to locate the instantiation node for generic subunits.

   Instantiation_Error : exception;
   --  When there is a semantic error in the generic parameter matching,
   --  there is no point in continuing the instantiation, because the
   --  number of cascaded errors is unpredictable. This exception aborts
   --  the instantiation process altogether.

   S_Adjustment : Sloc_Adjustment;
   --  Offset created for each node in an instantiation, in order to keep
   --  track of the source position of the instantiation in each of its nodes.
   --  A subsequent semantic error or warning on a construct of the instance
   --  points to both places: the original generic node, and the point of
   --  instantiation. See Sinput and Sinput.L for additional details.

   ------------------------------------------------------------
   -- Data structure for keeping track when inside a Generic --
   ------------------------------------------------------------

   --  The following table is used to save values of the Inside_A_Generic
   --  flag (see spec of Sem) when they are saved by Start_Generic.

   package Generic_Flags is new Table.Table (
     Table_Component_Type => Boolean,
     Table_Index_Type     => Int,
     Table_Low_Bound      => 0,
     Table_Initial        => 32,
     Table_Increment      => 200,
     Table_Name           => "Generic_Flags");

   ---------------------------
   -- Abandon_Instantiation --
   ---------------------------

   procedure Abandon_Instantiation (N : Node_Id) is
   begin
      Error_Msg_N ("\instantiation abandoned!", N);
      raise Instantiation_Error;
   end Abandon_Instantiation;

   --------------------------
   -- Analyze_Associations --
   --------------------------

   function Analyze_Associations
     (I_Node  : Node_Id;
      Formals : List_Id;
      F_Copy  : List_Id) return List_Id
   is
      Actual_Types : constant Elist_Id  := New_Elmt_List;
      Assoc        : constant List_Id   := New_List;
      Default_Actuals : constant Elist_Id  := New_Elmt_List;
      Gen_Unit     : constant Entity_Id := Defining_Entity (Parent (F_Copy));
      Actuals         : List_Id;
      Actual          : Node_Id;
      Formal          : Node_Id;
      Next_Formal     : Node_Id;
      Temp_Formal     : Node_Id;
      Analyzed_Formal : Node_Id;
      Match           : Node_Id;
      Named           : Node_Id;
      First_Named     : Node_Id := Empty;

      Default_Formals : constant List_Id := New_List;
      --  If an Other_Choice is present, some of the formals may be defaulted.
      --  To simplify the treatement of visibility in an instance, we introduce
      --  individual defaults for each such formal. These defaults are
      --  appended to the list of associations and replace the Others_Choice.

      Found_Assoc     : Node_Id;
      --  Association for the current formal being match. Empty if there are
      --  no remaining actuals, or if there is no named association with the
      --  name of the formal.

      Is_Named_Assoc  : Boolean;
      Num_Matched     : Int := 0;
      Num_Actuals     : Int := 0;

      Others_Present  : Boolean := False;
      --  In Ada 2005, indicates partial parametrization of of a formal
      --  package. As usual an others association must be last in the list.

      function Matching_Actual
        (F   : Entity_Id;
         A_F : Entity_Id) return Node_Id;
      --  Find actual that corresponds to a given a formal parameter. If the
      --  actuals are positional, return the next one, if any. If the actuals
      --  are named, scan the parameter associations to find the right one.
      --  A_F is the corresponding entity in the analyzed generic,which is
      --  placed on the selector name for ASIS use.

      --  In Ada 2005, a named association may be given with a box, in which
      --  case Matching_Actual sets Found_Assoc to the generic association,
      --  but return Empty for the actual itself. In this case the code below
      --  creates a corresponding declaration for the formal.

      function Partial_Parametrization return Boolean;
      --  Ada 2005: if no match is found for a given formal, check if the
      --  association for it includes a box, or whether the associations
      --  include an Others clause.

      procedure Process_Default (F : Entity_Id);
      --  Add a copy of the declaration of generic formal  F to the list of
      --  associations, and add an explicit box association for F  if there
      --  is none yet, and the default comes from an Others_Choice.

      procedure Set_Analyzed_Formal;
      --  Find the node in the generic copy that corresponds to a given formal.
      --  The semantic information on this node is used to perform legality
      --  checks on the actuals. Because semantic analysis can introduce some
      --  anonymous entities or modify the declaration node itself, the
      --  correspondence between the two lists is not one-one. In addition to
      --  anonymous types, the presence a formal equality will introduce an
      --  implicit declaration for the corresponding inequality.

      ---------------------
      -- Matching_Actual --
      ---------------------

      function Matching_Actual
        (F   : Entity_Id;
         A_F : Entity_Id) return Node_Id
      is
         Prev  : Node_Id;
         Act   : Node_Id;

      begin
         Is_Named_Assoc := False;

         --  End of list of purely positional parameters

         if No (Actual) then
            Found_Assoc := Empty;
            Act         := Empty;

         --  Case of positional parameter corresponding to current formal

         elsif No (Selector_Name (Actual)) then
            Found_Assoc := Actual;
            Act :=  Explicit_Generic_Actual_Parameter (Actual);
            Num_Matched := Num_Matched + 1;
            Next (Actual);

         --  Otherwise scan list of named actuals to find the one with the
         --  desired name. All remaining actuals have explicit names.

         else
            Is_Named_Assoc := True;
            Found_Assoc := Empty;
            Act         := Empty;
            Prev        := Empty;

            while Present (Actual) loop
               if Chars (Selector_Name (Actual)) = Chars (F) then
                  Set_Entity (Selector_Name (Actual), A_F);
                  Set_Etype  (Selector_Name (Actual), Etype (A_F));
                  Generate_Reference (A_F, Selector_Name (Actual));
                  Found_Assoc := Actual;
                  Act :=  Explicit_Generic_Actual_Parameter (Actual);
                  Num_Matched := Num_Matched + 1;
                  exit;
               end if;

               Prev := Actual;
               Next (Actual);
            end loop;

            --  Reset for subsequent searches. In most cases the named
            --  associations are in order. If they are not, we reorder them
            --  to avoid scanning twice the same actual. This is not just a
            --  question of efficiency: there may be multiple defaults with
            --  boxes that have the same name. In a nested instantiation we
            --  insert actuals for those defaults, and cannot rely on their
            --  names to disambiguate them.

            if Actual = First_Named  then
               Next (First_Named);

            elsif Present (Actual) then
               Insert_Before (First_Named, Remove_Next (Prev));
            end if;

            Actual := First_Named;
         end if;

         return Act;
      end Matching_Actual;

      -----------------------------
      -- Partial_Parametrization --
      -----------------------------

      function Partial_Parametrization return Boolean is
      begin
         return Others_Present
          or else (Present (Found_Assoc) and then Box_Present (Found_Assoc));
      end Partial_Parametrization;

      ---------------------
      -- Process_Default --
      ---------------------

      procedure Process_Default (F : Entity_Id)  is
         Loc     : constant Source_Ptr := Sloc (I_Node);
         Default : Node_Id;

      begin
         Append (Copy_Generic_Node (F, Empty, True), Assoc);

         if No (Found_Assoc) then
            Default :=
               Make_Generic_Association (Loc,
               Selector_Name                     =>
                 New_Occurrence_Of (Defining_Identifier (F), Loc),
               Explicit_Generic_Actual_Parameter => Empty);
            Set_Box_Present (Default);
            Append (Default, Default_Formals);
         end if;
      end Process_Default;

      -------------------------
      -- Set_Analyzed_Formal --
      -------------------------

      procedure Set_Analyzed_Formal is
         Kind : Node_Kind;
      begin
         while Present (Analyzed_Formal) loop
            Kind := Nkind (Analyzed_Formal);

            case Nkind (Formal) is

               when N_Formal_Subprogram_Declaration =>
                  exit when Kind in N_Formal_Subprogram_Declaration
                    and then
                      Chars
                        (Defining_Unit_Name (Specification (Formal))) =
                      Chars
                        (Defining_Unit_Name (Specification (Analyzed_Formal)));

               when N_Formal_Package_Declaration =>
                  exit when
                    Kind = N_Formal_Package_Declaration
                      or else
                    Kind = N_Generic_Package_Declaration
                      or else
                    Kind = N_Package_Declaration;

               when N_Use_Package_Clause | N_Use_Type_Clause => exit;

               when others =>

                  --  Skip freeze nodes, and nodes inserted to replace
                  --  unrecognized pragmas.

                  exit when
                    Kind not in N_Formal_Subprogram_Declaration
                      and then Kind /= N_Subprogram_Declaration
                      and then Kind /= N_Freeze_Entity
                      and then Kind /= N_Null_Statement
                      and then Kind /= N_Itype_Reference
                      and then Chars (Defining_Identifier (Formal)) =
                               Chars (Defining_Identifier (Analyzed_Formal));
            end case;

            Next (Analyzed_Formal);
         end loop;
      end Set_Analyzed_Formal;

   --  Start of processing for Analyze_Associations

   begin
      Actuals := Generic_Associations (I_Node);

      if Present (Actuals) then

         --  check for an Others choice, indicating a partial parametrization
         --  for a formal package.

         Actual := First (Actuals);
         while Present (Actual) loop
            if Nkind (Actual) = N_Others_Choice then
               Others_Present := True;
               if Present (Next (Actual)) then
                  Error_Msg_N ("others must be last association", Actual);
               end if;

               Remove (Actual);
               exit;
            end if;

            Next (Actual);
         end loop;

         --  If named associations are present, save first named association
         --  (it may of course be Empty) to facilitate subsequent name search.

         First_Named := First (Actuals);
         while Present (First_Named)
           and then No (Selector_Name (First_Named))
         loop
            Num_Actuals := Num_Actuals + 1;
            Next (First_Named);
         end loop;
      end if;

      Named := First_Named;
      while Present (Named) loop
         if No (Selector_Name (Named)) then
            Error_Msg_N ("invalid positional actual after named one", Named);
            Abandon_Instantiation (Named);
         end if;

         --  A named association may lack an actual parameter, if it was
         --  introduced for a default subprogram that turns out to be local
         --  to the outer instantiation.

         if Present (Explicit_Generic_Actual_Parameter (Named)) then
            Num_Actuals := Num_Actuals + 1;
         end if;

         Next (Named);
      end loop;

      if Present (Formals) then
         Formal := First_Non_Pragma (Formals);
         Analyzed_Formal := First_Non_Pragma (F_Copy);

         if Present (Actuals) then
            Actual := First (Actuals);

         --  All formals should have default values

         else
            Actual := Empty;
         end if;

         while Present (Formal) loop
            Set_Analyzed_Formal;
            Next_Formal := Next_Non_Pragma (Formal);

            case Nkind (Formal) is
               when N_Formal_Object_Declaration =>
                  Match :=
                    Matching_Actual (
                      Defining_Identifier (Formal),
                      Defining_Identifier (Analyzed_Formal));

                  if No (Match) and then Partial_Parametrization then
                     Process_Default (Formal);
                  else
                     Append_List
                       (Instantiate_Object (Formal, Match, Analyzed_Formal),
                        Assoc);
                  end if;

               when N_Formal_Type_Declaration =>
                  Match :=
                    Matching_Actual (
                      Defining_Identifier (Formal),
                      Defining_Identifier (Analyzed_Formal));

                  if No (Match) then
                     if Partial_Parametrization then
                        Process_Default (Formal);

                     else
                        Error_Msg_Sloc := Sloc (Gen_Unit);
                        Error_Msg_NE
                          ("missing actual&",
                            Instantiation_Node,
                              Defining_Identifier (Formal));
                        Error_Msg_NE ("\in instantiation of & declared#",
                            Instantiation_Node, Gen_Unit);
                        Abandon_Instantiation (Instantiation_Node);
                     end if;

                  else
                     Analyze (Match);
                     Append_To (Assoc,
                       Instantiate_Type
                         (Formal, Match, Analyzed_Formal, Assoc));

                     --  An instantiation is a freeze point for the actuals,
                     --  unless this is a rewritten formal package.

                     if Nkind (I_Node) /= N_Formal_Package_Declaration then
                        Append_Elmt (Entity (Match), Actual_Types);
                     end if;
                  end if;

                  --  A remote access-to-class-wide type must not be an
                  --  actual parameter for a generic formal of an access
                  --  type (E.2.2 (17)).

                  if Nkind (Analyzed_Formal) = N_Formal_Type_Declaration
                    and then
                      Nkind (Formal_Type_Definition (Analyzed_Formal)) =
                                            N_Access_To_Object_Definition
                  then
                     Validate_Remote_Access_To_Class_Wide_Type (Match);
                  end if;

               when N_Formal_Subprogram_Declaration =>
                  Match :=
                    Matching_Actual (
                      Defining_Unit_Name (Specification (Formal)),
                      Defining_Unit_Name (Specification (Analyzed_Formal)));

                  --  If the formal subprogram has the same name as
                  --  another formal subprogram of the generic, then
                  --  a named association is illegal (12.3(9)). Exclude
                  --  named associations that are generated for a nested
                  --  instance.

                  if Present (Match)
                    and then Is_Named_Assoc
                    and then Comes_From_Source (Found_Assoc)
                  then
                     Temp_Formal := First (Formals);
                     while Present (Temp_Formal) loop
                        if Nkind (Temp_Formal) in
                             N_Formal_Subprogram_Declaration
                          and then Temp_Formal /= Formal
                          and then
                            Chars (Selector_Name (Found_Assoc)) =
                              Chars (Defining_Unit_Name
                                       (Specification (Temp_Formal)))
                        then
                           Error_Msg_N
                             ("name not allowed for overloaded formal",
                              Found_Assoc);
                           Abandon_Instantiation (Instantiation_Node);
                        end if;

                        Next (Temp_Formal);
                     end loop;
                  end if;

                  Append_To (Assoc,
                    Instantiate_Formal_Subprogram
                      (Formal, Match, Analyzed_Formal));

                  if No (Match) then
                     if  Partial_Parametrization then
                        Process_Default (Formal);

                     elsif Box_Present (Formal) then
                        Append_Elmt
                          (Defining_Unit_Name (Specification (Last (Assoc))),
                            Default_Actuals);
                     end if;
                  end if;

               when N_Formal_Package_Declaration =>
                  Match :=
                    Matching_Actual (
                      Defining_Identifier (Formal),
                      Defining_Identifier (Original_Node (Analyzed_Formal)));

                  if No (Match) then
                     if Partial_Parametrization then
                        Process_Default (Formal);

                     else
                        Error_Msg_Sloc := Sloc (Gen_Unit);
                        Error_Msg_NE
                          ("missing actual&",
                            Instantiation_Node, Defining_Identifier (Formal));
                        Error_Msg_NE ("\in instantiation of & declared#",
                            Instantiation_Node, Gen_Unit);

                        Abandon_Instantiation (Instantiation_Node);
                     end if;

                  else
                     Analyze (Match);
                     Append_List
                       (Instantiate_Formal_Package
                         (Formal, Match, Analyzed_Formal),
                        Assoc);
                  end if;

               --  For use type and use package appearing in the generic
               --  part, we have already copied them, so we can just
               --  move them where they belong (we mustn't recopy them
               --  since this would mess up the Sloc values).

               when N_Use_Package_Clause |
                    N_Use_Type_Clause    =>
                  if Nkind (Original_Node (I_Node)) =
                    N_Formal_Package_Declaration
                  then
                     Append (New_Copy_Tree (Formal), Assoc);
                  else
                     Remove (Formal);
                     Append (Formal, Assoc);
                  end if;

               when others =>
                  raise Program_Error;

            end case;

            Formal := Next_Formal;
            Next_Non_Pragma (Analyzed_Formal);
         end loop;

         if Num_Actuals > Num_Matched then
            Error_Msg_Sloc := Sloc (Gen_Unit);

            if Present (Selector_Name (Actual)) then
               Error_Msg_NE
                 ("unmatched actual&",
                    Actual, Selector_Name (Actual));
               Error_Msg_NE ("\in instantiation of& declared#",
                    Actual, Gen_Unit);
            else
               Error_Msg_NE
                 ("unmatched actual in instantiation of& declared#",
                   Actual, Gen_Unit);
            end if;
         end if;

      elsif Present (Actuals) then
         Error_Msg_N
           ("too many actuals in generic instantiation", Instantiation_Node);
      end if;

      declare
         Elmt : Elmt_Id := First_Elmt (Actual_Types);

      begin
         while Present (Elmt) loop
            Freeze_Before (I_Node, Node (Elmt));
            Next_Elmt (Elmt);
         end loop;
      end;

      --  If there are default subprograms, normalize the tree by adding
      --  explicit associations for them. This is required if the instance
      --  appears within a generic.

      declare
         Elmt  : Elmt_Id;
         Subp  : Entity_Id;
         New_D : Node_Id;

      begin
         Elmt := First_Elmt (Default_Actuals);
         while Present (Elmt) loop
            if No (Actuals) then
               Actuals := New_List;
               Set_Generic_Associations (I_Node, Actuals);
            end if;

            Subp := Node (Elmt);
            New_D :=
              Make_Generic_Association (Sloc (Subp),
                Selector_Name => New_Occurrence_Of (Subp, Sloc (Subp)),
                  Explicit_Generic_Actual_Parameter =>
                    New_Occurrence_Of (Subp, Sloc (Subp)));
            Mark_Rewrite_Insertion (New_D);
            Append_To (Actuals, New_D);
            Next_Elmt (Elmt);
         end loop;
      end;

      --  If this is a formal package. normalize the parameter list by
      --  adding explicit box asssociations for the formals that are covered
      --  by an Others_Choice.

      if not Is_Empty_List (Default_Formals) then
         Append_List (Default_Formals, Formals);
      end if;

      return Assoc;
   end Analyze_Associations;

   -------------------------------
   -- Analyze_Formal_Array_Type --
   -------------------------------

   procedure Analyze_Formal_Array_Type
     (T   : in out Entity_Id;
      Def : Node_Id)
   is
      DSS : Node_Id;

   begin
      --  Treated like a non-generic array declaration, with
      --  additional semantic checks.

      Enter_Name (T);

      if Nkind (Def) = N_Constrained_Array_Definition then
         DSS := First (Discrete_Subtype_Definitions (Def));
         while Present (DSS) loop
            if Nkind (DSS) = N_Subtype_Indication
              or else Nkind (DSS) = N_Range
              or else Nkind (DSS) = N_Attribute_Reference
            then
               Error_Msg_N ("only a subtype mark is allowed in a formal", DSS);
            end if;

            Next (DSS);
         end loop;
      end if;

      Array_Type_Declaration (T, Def);
      Set_Is_Generic_Type (Base_Type (T));

      if Ekind (Component_Type (T)) = E_Incomplete_Type
        and then No (Full_View (Component_Type (T)))
      then
         Error_Msg_N ("premature usage of incomplete type", Def);

      --  Check that range constraint is not allowed on the component type
      --  of a generic formal array type (AARM 12.5.3(3))

      elsif Is_Internal (Component_Type (T))
        and then Present (Subtype_Indication (Component_Definition (Def)))
        and then Nkind (Original_Node
                        (Subtype_Indication (Component_Definition (Def))))
          = N_Subtype_Indication
      then
         Error_Msg_N
           ("in a formal, a subtype indication can only be "
             & "a subtype mark ('R'M 12.5.3(3))",
             Subtype_Indication (Component_Definition (Def)));
      end if;

   end Analyze_Formal_Array_Type;

   ---------------------------------------------
   -- Analyze_Formal_Decimal_Fixed_Point_Type --
   ---------------------------------------------

   --  As for other generic types, we create a valid type representation
   --  with legal but arbitrary attributes, whose values are never considered
   --  static. For all scalar types we introduce an anonymous base type, with
   --  the same attributes. We choose the corresponding integer type to be
   --  Standard_Integer.

   procedure Analyze_Formal_Decimal_Fixed_Point_Type
     (T   : Entity_Id;
      Def : Node_Id)
   is
      Loc       : constant Source_Ptr := Sloc (Def);
      Base      : constant Entity_Id :=
                    New_Internal_Entity
                      (E_Decimal_Fixed_Point_Type,
                       Current_Scope, Sloc (Def), 'G');
      Int_Base  : constant Entity_Id := Standard_Integer;
      Delta_Val : constant Ureal := Ureal_1;
      Digs_Val  : constant Uint  := Uint_6;

   begin
      Enter_Name (T);

      Set_Etype          (Base, Base);
      Set_Size_Info      (Base, Int_Base);
      Set_RM_Size        (Base, RM_Size (Int_Base));
      Set_First_Rep_Item (Base, First_Rep_Item (Int_Base));
      Set_Digits_Value   (Base, Digs_Val);
      Set_Delta_Value    (Base, Delta_Val);
      Set_Small_Value    (Base, Delta_Val);
      Set_Scalar_Range   (Base,
        Make_Range (Loc,
          Low_Bound  => Make_Real_Literal (Loc, Ureal_1),
          High_Bound => Make_Real_Literal (Loc, Ureal_1)));

      Set_Is_Generic_Type (Base);
      Set_Parent          (Base, Parent (Def));

      Set_Ekind          (T, E_Decimal_Fixed_Point_Subtype);
      Set_Etype          (T, Base);
      Set_Size_Info      (T, Int_Base);
      Set_RM_Size        (T, RM_Size (Int_Base));
      Set_First_Rep_Item (T, First_Rep_Item (Int_Base));
      Set_Digits_Value   (T, Digs_Val);
      Set_Delta_Value    (T, Delta_Val);
      Set_Small_Value    (T, Delta_Val);
      Set_Scalar_Range   (T, Scalar_Range (Base));
      Set_Is_Constrained (T);

      Check_Restriction (No_Fixed_Point, Def);
   end Analyze_Formal_Decimal_Fixed_Point_Type;

   -------------------------------------------
   -- Analyze_Formal_Derived_Interface_Type --
   -------------------------------------------

   procedure Analyze_Formal_Derived_Interface_Type
<<<<<<< HEAD
     (T : Entity_Id;
      Def : Node_Id)
   is
=======
     (T   : Entity_Id;
      Def : Node_Id)
   is
      Ifaces_List : Elist_Id;

>>>>>>> c355071f
   begin
      Enter_Name (T);
      Set_Ekind  (T, E_Record_Type);
      Set_Etype  (T, T);
      Analyze (Subtype_Indication (Def));
      Analyze_Interface_Declaration (T, Def);
      Make_Class_Wide_Type (T);
<<<<<<< HEAD
      Set_Primitive_Operations (T, New_Elmt_List);
      Analyze_List (Interface_List (Def));
      Collect_Interfaces (Def, T);
=======
      Analyze_List (Interface_List (Def));

      --  Ada 2005 (AI-251): Collect the list of progenitors that are not
      --  already covered by the parents.

      Collect_Abstract_Interfaces
        (T                         => T,
         Ifaces_List               => Ifaces_List,
         Exclude_Parent_Interfaces => True);

      Set_Abstract_Interfaces (T, Ifaces_List);
>>>>>>> c355071f
   end Analyze_Formal_Derived_Interface_Type;

   ---------------------------------
   -- Analyze_Formal_Derived_Type --
   ---------------------------------

   procedure Analyze_Formal_Derived_Type
     (N   : Node_Id;
      T   : Entity_Id;
      Def : Node_Id)
   is
      Loc      : constant Source_Ptr := Sloc (Def);
      Unk_Disc : constant Boolean    := Unknown_Discriminants_Present (N);
      New_N    : Node_Id;

   begin
      Set_Is_Generic_Type (T);

      if Private_Present (Def) then
         New_N :=
           Make_Private_Extension_Declaration (Loc,
             Defining_Identifier           => T,
             Discriminant_Specifications   => Discriminant_Specifications (N),
             Unknown_Discriminants_Present => Unk_Disc,
             Subtype_Indication            => Subtype_Mark (Def),
             Interface_List                => Interface_List (Def));

         Set_Abstract_Present     (New_N, Abstract_Present     (Def));
         Set_Limited_Present      (New_N, Limited_Present      (Def));
         Set_Synchronized_Present (New_N, Synchronized_Present (Def));

      else
         New_N :=
           Make_Full_Type_Declaration (Loc,
             Defining_Identifier => T,
             Discriminant_Specifications =>
               Discriminant_Specifications (Parent (T)),
              Type_Definition =>
                Make_Derived_Type_Definition (Loc,
                  Subtype_Indication => Subtype_Mark (Def)));

         Set_Abstract_Present
           (Type_Definition (New_N), Abstract_Present (Def));
         Set_Limited_Present
           (Type_Definition (New_N), Limited_Present  (Def));
      end if;

      Rewrite (N, New_N);
      Analyze (N);

      if Unk_Disc then
         if not Is_Composite_Type (T) then
            Error_Msg_N
              ("unknown discriminants not allowed for elementary types", N);
         else
            Set_Has_Unknown_Discriminants (T);
            Set_Is_Constrained (T, False);
         end if;
      end if;

      --  If the parent type has a known size, so does the formal, which
      --  makes legal representation clauses that involve the formal.

      Set_Size_Known_At_Compile_Time
        (T, Size_Known_At_Compile_Time (Entity (Subtype_Mark (Def))));

   end Analyze_Formal_Derived_Type;

   ----------------------------------
   -- Analyze_Formal_Discrete_Type --
   ----------------------------------

   --  The operations defined for a discrete types are those of an
   --  enumeration type. The size is set to an arbitrary value, for use
   --  in analyzing the generic unit.

   procedure Analyze_Formal_Discrete_Type (T : Entity_Id; Def : Node_Id) is
      Loc : constant Source_Ptr := Sloc (Def);
      Lo  : Node_Id;
      Hi  : Node_Id;

      Base : constant Entity_Id :=
               New_Internal_Entity
                 (E_Floating_Point_Type, Current_Scope, Sloc (Def), 'G');
   begin
      Enter_Name          (T);
      Set_Ekind           (T, E_Enumeration_Subtype);
      Set_Etype           (T, Base);
      Init_Size           (T, 8);
      Init_Alignment      (T);
      Set_Is_Generic_Type (T);
      Set_Is_Constrained  (T);

      --  For semantic analysis, the bounds of the type must be set to some
      --  non-static value. The simplest is to create attribute nodes for
      --  those bounds, that refer to the type itself. These bounds are never
      --  analyzed but serve as place-holders.

      Lo :=
        Make_Attribute_Reference (Loc,
          Attribute_Name => Name_First,
          Prefix => New_Reference_To (T, Loc));
      Set_Etype (Lo, T);

      Hi :=
        Make_Attribute_Reference (Loc,
          Attribute_Name => Name_Last,
          Prefix => New_Reference_To (T, Loc));
      Set_Etype (Hi, T);

      Set_Scalar_Range (T,
        Make_Range (Loc,
          Low_Bound => Lo,
          High_Bound => Hi));

      Set_Ekind           (Base, E_Enumeration_Type);
      Set_Etype           (Base, Base);
      Init_Size           (Base, 8);
      Init_Alignment      (Base);
      Set_Is_Generic_Type (Base);
      Set_Scalar_Range    (Base, Scalar_Range (T));
      Set_Parent          (Base, Parent (Def));

   end Analyze_Formal_Discrete_Type;

   ----------------------------------
   -- Analyze_Formal_Floating_Type --
   ---------------------------------

   procedure Analyze_Formal_Floating_Type (T : Entity_Id; Def : Node_Id) is
      Base : constant Entity_Id :=
               New_Internal_Entity
                 (E_Floating_Point_Type, Current_Scope, Sloc (Def), 'G');

   begin
      --  The various semantic attributes are taken from the predefined type
      --  Float, just so that all of them are initialized. Their values are
      --  never used because no constant folding or expansion takes place in
      --  the generic itself.

      Enter_Name (T);
      Set_Ekind          (T, E_Floating_Point_Subtype);
      Set_Etype          (T, Base);
      Set_Size_Info      (T,              (Standard_Float));
      Set_RM_Size        (T, RM_Size      (Standard_Float));
      Set_Digits_Value   (T, Digits_Value (Standard_Float));
      Set_Scalar_Range   (T, Scalar_Range (Standard_Float));
      Set_Is_Constrained (T);

      Set_Is_Generic_Type (Base);
      Set_Etype           (Base, Base);
      Set_Size_Info       (Base,              (Standard_Float));
      Set_RM_Size         (Base, RM_Size      (Standard_Float));
      Set_Digits_Value    (Base, Digits_Value (Standard_Float));
      Set_Scalar_Range    (Base, Scalar_Range (Standard_Float));
      Set_Parent          (Base, Parent (Def));

      Check_Restriction (No_Floating_Point, Def);
   end Analyze_Formal_Floating_Type;

   -----------------------------------
   -- Analyze_Formal_Interface_Type;--
   -----------------------------------

   procedure Analyze_Formal_Interface_Type (T : Entity_Id; Def : Node_Id) is
   begin
      Enter_Name (T);
      Set_Ekind  (T, E_Record_Type);
      Set_Etype  (T, T);
      Analyze_Interface_Declaration (T, Def);
      Make_Class_Wide_Type (T);
      Set_Primitive_Operations (T, New_Elmt_List);
   end Analyze_Formal_Interface_Type;

   ---------------------------------
   -- Analyze_Formal_Modular_Type --
   ---------------------------------

   procedure Analyze_Formal_Modular_Type (T : Entity_Id; Def : Node_Id) is
   begin
      --  Apart from their entity kind, generic modular types are treated
      --  like signed integer types, and have the same attributes.

      Analyze_Formal_Signed_Integer_Type (T, Def);
      Set_Ekind (T, E_Modular_Integer_Subtype);
      Set_Ekind (Etype (T), E_Modular_Integer_Type);

   end Analyze_Formal_Modular_Type;

   ---------------------------------------
   -- Analyze_Formal_Object_Declaration --
   ---------------------------------------

   procedure Analyze_Formal_Object_Declaration (N : Node_Id) is
      E  : constant Node_Id := Default_Expression (N);
      Id : constant Node_Id := Defining_Identifier (N);
      K  : Entity_Kind;
      T  : Node_Id;

   begin
      Enter_Name (Id);

      --  Determine the mode of the formal object

      if Out_Present (N) then
         K := E_Generic_In_Out_Parameter;

         if not In_Present (N) then
            Error_Msg_N ("formal generic objects cannot have mode OUT", N);
         end if;

      else
         K := E_Generic_In_Parameter;
      end if;

      if Present (Subtype_Mark (N)) then
         Find_Type (Subtype_Mark (N));
         T := Entity (Subtype_Mark (N));

      --  Ada 2005 (AI-423): Formal object with an access definition

      else
         Check_Access_Definition (N);
         T := Access_Definition
                (Related_Nod => N,
                 N           => Access_Definition (N));
      end if;

      if Ekind (T) = E_Incomplete_Type then
         declare
            Error_Node : Node_Id;

         begin
            if Present (Subtype_Mark (N)) then
               Error_Node := Subtype_Mark (N);
            else
               Check_Access_Definition (N);
               Error_Node := Access_Definition (N);
            end if;

            Error_Msg_N ("premature usage of incomplete type", Error_Node);
         end;
      end if;

      if K = E_Generic_In_Parameter then

         --  Ada 2005 (AI-287): Limited aggregates allowed in generic formals

         if Ada_Version < Ada_05 and then Is_Limited_Type (T) then
            Error_Msg_N
              ("generic formal of mode IN must not be of limited type", N);
            Explain_Limited_Type (T, N);
         end if;

         if Is_Abstract (T) then
            Error_Msg_N
              ("generic formal of mode IN must not be of abstract type", N);
         end if;

         if Present (E) then
            Analyze_Per_Use_Expression (E, T);
         end if;

         Set_Ekind (Id, K);
         Set_Etype (Id, T);

      --  Case of generic IN OUT parameter

      else
         --  If the formal has an unconstrained type, construct its
         --  actual subtype, as is done for subprogram formals. In this
         --  fashion, all its uses can refer to specific bounds.

         Set_Ekind (Id, K);
         Set_Etype (Id, T);

         if (Is_Array_Type (T)
              and then not Is_Constrained (T))
           or else
            (Ekind (T) = E_Record_Type
              and then Has_Discriminants (T))
         then
            declare
               Non_Freezing_Ref : constant Node_Id :=
                                    New_Reference_To (Id, Sloc (Id));
               Decl : Node_Id;

            begin
               --  Make sure that the actual subtype doesn't generate
               --  bogus freezing.

               Set_Must_Not_Freeze (Non_Freezing_Ref);
               Decl := Build_Actual_Subtype (T, Non_Freezing_Ref);
               Insert_Before_And_Analyze (N, Decl);
               Set_Actual_Subtype (Id, Defining_Identifier (Decl));
            end;
         else
            Set_Actual_Subtype (Id, T);
         end if;

         if Present (E) then
            Error_Msg_N
              ("initialization not allowed for `IN OUT` formals", N);
         end if;
      end if;

   end Analyze_Formal_Object_Declaration;

   ----------------------------------------------
   -- Analyze_Formal_Ordinary_Fixed_Point_Type --
   ----------------------------------------------

   procedure Analyze_Formal_Ordinary_Fixed_Point_Type
     (T   : Entity_Id;
      Def : Node_Id)
   is
      Loc  : constant Source_Ptr := Sloc (Def);
      Base : constant Entity_Id :=
               New_Internal_Entity
                 (E_Ordinary_Fixed_Point_Type, Current_Scope, Sloc (Def), 'G');
   begin
      --  The semantic attributes are set for completeness only, their
      --  values will never be used, because all properties of the type
      --  are non-static.

      Enter_Name (T);
      Set_Ekind            (T, E_Ordinary_Fixed_Point_Subtype);
      Set_Etype            (T, Base);
      Set_Size_Info        (T, Standard_Integer);
      Set_RM_Size          (T, RM_Size (Standard_Integer));
      Set_Small_Value      (T, Ureal_1);
      Set_Delta_Value      (T, Ureal_1);
      Set_Scalar_Range     (T,
        Make_Range (Loc,
          Low_Bound  => Make_Real_Literal (Loc, Ureal_1),
          High_Bound => Make_Real_Literal (Loc, Ureal_1)));
      Set_Is_Constrained   (T);

      Set_Is_Generic_Type (Base);
      Set_Etype           (Base, Base);
      Set_Size_Info       (Base, Standard_Integer);
      Set_RM_Size         (Base, RM_Size (Standard_Integer));
      Set_Small_Value     (Base, Ureal_1);
      Set_Delta_Value     (Base, Ureal_1);
      Set_Scalar_Range    (Base, Scalar_Range (T));
      Set_Parent          (Base, Parent (Def));

      Check_Restriction (No_Fixed_Point, Def);
   end Analyze_Formal_Ordinary_Fixed_Point_Type;

   ----------------------------
   -- Analyze_Formal_Package --
   ----------------------------

   procedure Analyze_Formal_Package (N : Node_Id) is
      Loc              : constant Source_Ptr := Sloc (N);
      Pack_Id          : constant Entity_Id := Defining_Identifier (N);
      Formal           : Entity_Id;
      Gen_Id           : constant Node_Id    := Name (N);
      Gen_Decl         : Node_Id;
      Gen_Unit         : Entity_Id;
      New_N            : Node_Id;
      Parent_Installed : Boolean := False;
      Renaming         : Node_Id;
      Parent_Instance  : Entity_Id;
      Renaming_In_Par  : Entity_Id;
      No_Associations  : Boolean := False;

      function Build_Local_Package return Node_Id;
      --  The formal package is rewritten so that its parameters are replaced
      --  with corresponding declarations. For parameters with bona fide
      --  associations these declarations are created by Analyze_Associations
      --  as for aa regular instantiation. For boxed parameters, we preserve
      --  the formal declarations and analyze them, in order to introduce
      --  entities of the right kind in the environment of the formal.

      -------------------------
      -- Build_Local_Package --
      -------------------------

      function Build_Local_Package return Node_Id is
         Decls     : List_Id;
         Pack_Decl : Node_Id;

      begin
         --  Within the formal, the name of the generic package is a renaming
         --  of the formal (as for a regular instantiation).

         Pack_Decl :=
           Make_Package_Declaration (Loc,
             Specification =>
               Copy_Generic_Node
                 (Specification (Original_Node (Gen_Decl)),
                    Empty, Instantiating => True));

         Renaming := Make_Package_Renaming_Declaration (Loc,
             Defining_Unit_Name =>
               Make_Defining_Identifier (Loc, Chars (Gen_Unit)),
             Name => New_Occurrence_Of (Formal, Loc));

         if Nkind (Gen_Id) = N_Identifier
           and then Chars (Gen_Id) = Chars (Pack_Id)
         then
            Error_Msg_NE
              ("& is hidden within declaration of instance", Gen_Id, Gen_Unit);
         end if;

         --  If the formal is declared with a box, or with an others choice,
         --  create corresponding declarations for all entities in the formal
         --  part, so that names with the proper types are available in the
         --  specification of the formal package.

         if No_Associations then
            declare
               Formal_Decl : Node_Id;

            begin
               --  TBA : for a formal package, need to recurse

               Decls := New_List;
               Formal_Decl :=
                 First
                   (Generic_Formal_Declarations (Original_Node (Gen_Decl)));
               while Present (Formal_Decl) loop
                  Append_To
                    (Decls, Copy_Generic_Node (Formal_Decl, Empty, True));
                  Next (Formal_Decl);
               end loop;
            end;

         --  If generic associations are present, use Analyze_Associations to
         --  create the proper renaming declarations.

         else
            declare
               Act_Tree : constant Node_Id :=
                            Copy_Generic_Node
                              (Original_Node (Gen_Decl), Empty,
                               Instantiating => True);

            begin
               Generic_Renamings.Set_Last (0);
               Generic_Renamings_HTable.Reset;
               Instantiation_Node := N;

               Decls :=
                 Analyze_Associations
                   (Original_Node (N),
                      Generic_Formal_Declarations (Act_Tree),
                      Generic_Formal_Declarations (Gen_Decl));
            end;
         end if;

         Append (Renaming, To => Decls);

         --  Add generated declarations ahead of local declarations in
         --  the package.

         if No (Visible_Declarations (Specification (Pack_Decl))) then
            Set_Visible_Declarations (Specification (Pack_Decl), Decls);
         else
            Insert_List_Before
              (First (Visible_Declarations (Specification (Pack_Decl))),
                 Decls);
         end if;

         return Pack_Decl;
      end Build_Local_Package;

   --  Start of processing for Analyze_Formal_Package

   begin
      Text_IO_Kludge (Gen_Id);

      Init_Env;
      Check_Generic_Child_Unit (Gen_Id, Parent_Installed);
      Gen_Unit := Entity (Gen_Id);

      --  Check for a formal package that is a package renaming

      if Present (Renamed_Object (Gen_Unit)) then
         Gen_Unit := Renamed_Object (Gen_Unit);
      end if;

      if Ekind (Gen_Unit) /= E_Generic_Package then
         Error_Msg_N ("expect generic package name", Gen_Id);
         Restore_Env;
         return;

      elsif  Gen_Unit = Current_Scope then
         Error_Msg_N
           ("generic package cannot be used as a formal package of itself",
             Gen_Id);
         Restore_Env;
         return;

      elsif In_Open_Scopes (Gen_Unit) then
         if Is_Compilation_Unit (Gen_Unit)
           and then Is_Child_Unit (Current_Scope)
         then
            --  Special-case the error when the formal is a parent, and
            --  continue analysis to minimize cascaded errors.

            Error_Msg_N
              ("generic parent cannot be used as formal package "
                & "of a child unit",
                Gen_Id);

         else
            Error_Msg_N
              ("generic package cannot be used as a formal package "
                & "within itself",
                Gen_Id);
            Restore_Env;
            return;
         end if;
      end if;

<<<<<<< HEAD
      --  The formal package is treated like a regular instance, but only
      --  the specification needs to be instantiated, to make entities visible.
=======
      if Box_Present (N)
        or else No (Generic_Associations (N))
        or else Nkind (First (Generic_Associations (N))) = N_Others_Choice
      then
         No_Associations := True;
      end if;

      --  If there are no generic associations, the generic parameters
      --  appear as local entities and are instantiated like them. We copy
      --  the generic package declaration as if it were an instantiation,
      --  and analyze it like a regular package, except that we treat the
      --  formals as additional visible components.

      Gen_Decl := Unit_Declaration_Node (Gen_Unit);

      if In_Extended_Main_Source_Unit (N) then
         Set_Is_Instantiated (Gen_Unit);
         Generate_Reference  (Gen_Unit, N);
      end if;

      Formal := New_Copy (Pack_Id);
      Create_Instantiation_Source (N, Gen_Unit, False, S_Adjustment);
>>>>>>> c355071f

      --  Make local generic without formals. The formals will be replaced
      --  with internal declarations..

      New_N := Build_Local_Package;
      Rewrite (N, New_N);
      Set_Defining_Unit_Name (Specification (New_N), Formal);
      Set_Generic_Parent (Specification (N), Gen_Unit);
      Set_Instance_Env (Gen_Unit, Formal);
      Set_Is_Generic_Instance (Formal);

      Enter_Name (Formal);
      Set_Ekind  (Formal, E_Package);
      Set_Etype  (Formal, Standard_Void_Type);
      Set_Inner_Instances (Formal, New_Elmt_List);
      New_Scope  (Formal);

      if Is_Child_Unit (Gen_Unit)
        and then Parent_Installed
      then
         --  Similarly, we have to make the name of the formal visible in
         --  the parent instance, to resolve properly fully qualified names
         --  that may appear in the generic unit. The parent instance has
         --  been placed on the scope stack ahead of the current scope.

         Parent_Instance := Scope_Stack.Table (Scope_Stack.Last - 1).Entity;

         Renaming_In_Par :=
           Make_Defining_Identifier (Loc, Chars (Gen_Unit));
         Set_Ekind (Renaming_In_Par, E_Package);
         Set_Etype (Renaming_In_Par, Standard_Void_Type);
         Set_Scope (Renaming_In_Par, Parent_Instance);
         Set_Parent (Renaming_In_Par, Parent (Formal));
         Set_Renamed_Object (Renaming_In_Par, Formal);
         Append_Entity (Renaming_In_Par, Parent_Instance);
      end if;

      Analyze (Specification (N));

<<<<<<< HEAD
         Formal := New_Copy (Pack_Id);
         Create_Instantiation_Source (N, Gen_Unit, False, S_Adjustment);

         New_N :=
           Copy_Generic_Node
             (Original_Node (Gen_Decl), Empty, Instantiating => True);
         Rewrite (N, New_N);
         Set_Defining_Unit_Name (Specification (New_N), Formal);
         Set_Generic_Parent (Specification (N), Gen_Unit);
         Set_Instance_Env (Gen_Unit, Formal);
=======
      --  The formals for which associations are provided are not visible
      --  outside of the formal package. The others are still declared by
      --  a formal parameter declaration.
>>>>>>> c355071f

      if not No_Associations then
         declare
            E : Entity_Id;

         begin
            E := First_Entity (Formal);
            while Present (E) loop
               exit when Ekind (E) = E_Package
                 and then Renamed_Entity (E) = Formal;

               if not Is_Generic_Formal (E) then
                  Set_Is_Hidden (E);
               end if;

               Next_Entity (E);
            end loop;
         end;
      end if;

      End_Package_Scope (Formal);

      if Parent_Installed then
         Remove_Parent;
      end if;

      Restore_Env;

      --  Inside the generic unit, the formal package is a regular
      --  package, but no body is needed for it. Note that after
      --  instantiation, the defining_unit_name we need is in the
      --  new tree and not in the original. (see Package_Instantiation).
      --  A generic formal package is an instance, and can be used as
      --  an actual for an inner instance.

      Set_Has_Completion (Formal, True);

      --  Add semantic information to the original defining identifier.
      --  for ASIS use.

<<<<<<< HEAD
         --  Inside the generic unit, the formal package is a regular
         --  package, but no body is needed for it. Note that after
         --  instantiation, the defining_unit_name we need is in the
         --  new tree and not in the original. (see Package_Instantiation).
         --  A generic formal package is an instance, and can be used as
         --  an actual for an inner instance.

         Set_Ekind (Formal, E_Package);
         Set_Has_Completion (Formal, True);

         Set_Ekind (Pack_Id, E_Package);
         Set_Etype (Pack_Id, Standard_Void_Type);
         Set_Scope (Pack_Id, Scope (Formal));
         Set_Has_Completion (Pack_Id, True);
      end if;
=======
      Set_Ekind (Pack_Id, E_Package);
      Set_Etype (Pack_Id, Standard_Void_Type);
      Set_Scope (Pack_Id, Scope (Formal));
      Set_Has_Completion (Pack_Id, True);
>>>>>>> c355071f
   end Analyze_Formal_Package;

   ---------------------------------
   -- Analyze_Formal_Private_Type --
   ---------------------------------

   procedure Analyze_Formal_Private_Type
     (N   : Node_Id;
      T   : Entity_Id;
      Def : Node_Id)
   is
   begin
      New_Private_Type (N, T, Def);

      --  Set the size to an arbitrary but legal value

      Set_Size_Info (T, Standard_Integer);
      Set_RM_Size   (T, RM_Size (Standard_Integer));
   end Analyze_Formal_Private_Type;

   ----------------------------------------
   -- Analyze_Formal_Signed_Integer_Type --
   ----------------------------------------

   procedure Analyze_Formal_Signed_Integer_Type
     (T   : Entity_Id;
      Def : Node_Id)
   is
      Base : constant Entity_Id :=
               New_Internal_Entity
                 (E_Signed_Integer_Type, Current_Scope, Sloc (Def), 'G');

   begin
      Enter_Name (T);

      Set_Ekind          (T, E_Signed_Integer_Subtype);
      Set_Etype          (T, Base);
      Set_Size_Info      (T, Standard_Integer);
      Set_RM_Size        (T, RM_Size (Standard_Integer));
      Set_Scalar_Range   (T, Scalar_Range (Standard_Integer));
      Set_Is_Constrained (T);

      Set_Is_Generic_Type (Base);
      Set_Size_Info       (Base, Standard_Integer);
      Set_RM_Size         (Base, RM_Size (Standard_Integer));
      Set_Etype           (Base, Base);
      Set_Scalar_Range    (Base, Scalar_Range (Standard_Integer));
      Set_Parent          (Base, Parent (Def));
   end Analyze_Formal_Signed_Integer_Type;

   -------------------------------
   -- Analyze_Formal_Subprogram --
   -------------------------------

   procedure Analyze_Formal_Subprogram (N : Node_Id) is
      Spec : constant Node_Id   := Specification (N);
      Def  : constant Node_Id   := Default_Name (N);
      Nam  : constant Entity_Id := Defining_Unit_Name (Spec);
      Subp : Entity_Id;

   begin
      if Nam = Error then
         return;
      end if;

      if Nkind (Nam) = N_Defining_Program_Unit_Name then
         Error_Msg_N ("name of formal subprogram must be a direct name", Nam);
         return;
      end if;

      Analyze_Subprogram_Declaration (N);
      Set_Is_Formal_Subprogram (Nam);
      Set_Has_Completion (Nam);

      if Nkind (N) = N_Formal_Abstract_Subprogram_Declaration then
         Set_Is_Abstract (Nam);
         Set_Is_Dispatching_Operation (Nam);

         declare
            Ctrl_Type : constant Entity_Id := Find_Dispatching_Type (Nam);

         begin
<<<<<<< HEAD
            if not Present (Ctrl_Type) then
=======
            if No (Ctrl_Type) then
>>>>>>> c355071f
               Error_Msg_N
                 ("abstract formal subprogram must have a controlling type",
                  N);

            else
               Check_Controlling_Formals (Ctrl_Type, Nam);
            end if;
         end;
      end if;

      --  Default name is resolved at the point of instantiation

      if Box_Present (N) then
         null;

      --  Else default is bound at the point of generic declaration

      elsif Present (Def) then
         if Nkind (Def) = N_Operator_Symbol then
            Find_Direct_Name (Def);

         elsif Nkind (Def) /= N_Attribute_Reference then
            Analyze (Def);

         else
            --  For an attribute reference, analyze the prefix and verify
            --  that it has the proper profile for the subprogram.

            Analyze (Prefix (Def));
            Valid_Default_Attribute (Nam, Def);
            return;
         end if;

         --  Default name may be overloaded, in which case the interpretation
         --  with the correct profile must be  selected, as for a renaming.

         if Etype (Def) = Any_Type then
            return;

         elsif Nkind (Def) = N_Selected_Component then
            Subp := Entity (Selector_Name (Def));

            if Ekind (Subp) /= E_Entry then
               Error_Msg_N ("expect valid subprogram name as default", Def);
               return;
            end if;

         elsif Nkind (Def) = N_Indexed_Component then

            if  Nkind (Prefix (Def)) /= N_Selected_Component then
               Error_Msg_N ("expect valid subprogram name as default", Def);
               return;

            else
               Subp := Entity (Selector_Name (Prefix (Def)));

               if Ekind (Subp) /= E_Entry_Family then
                  Error_Msg_N ("expect valid subprogram name as default", Def);
                  return;
               end if;
            end if;

         elsif Nkind (Def) = N_Character_Literal then

            --  Needs some type checks: subprogram should be parameterless???

            Resolve (Def, (Etype (Nam)));

         elsif not Is_Entity_Name (Def)
           or else not Is_Overloadable (Entity (Def))
         then
            Error_Msg_N ("expect valid subprogram name as default", Def);
            return;

         elsif not Is_Overloaded (Def) then
            Subp := Entity (Def);

            if Subp = Nam then
               Error_Msg_N ("premature usage of formal subprogram", Def);

            elsif not Entity_Matches_Spec (Subp, Nam) then
               Error_Msg_N ("no visible entity matches specification", Def);
            end if;

         else
            declare
               I   : Interp_Index;
               I1  : Interp_Index := 0;
               It  : Interp;
               It1 : Interp;

            begin
               Subp := Any_Id;
               Get_First_Interp (Def, I, It);
               while Present (It.Nam) loop

                  if Entity_Matches_Spec (It.Nam, Nam) then
                     if Subp /= Any_Id then
                        It1 := Disambiguate (Def, I1, I, Etype (Subp));

                        if It1 = No_Interp then
                           Error_Msg_N ("ambiguous default subprogram", Def);
                        else
                           Subp := It1.Nam;
                        end if;

                        exit;

                     else
                        I1  := I;
                        Subp := It.Nam;
                     end if;
                  end if;

                  Get_Next_Interp (I, It);
               end loop;
            end;

            if Subp /= Any_Id then
               Set_Entity (Def, Subp);

               if Subp = Nam then
                  Error_Msg_N ("premature usage of formal subprogram", Def);

               elsif Ekind (Subp) /= E_Operator then
                  Check_Mode_Conformant (Subp, Nam);
               end if;

            else
               Error_Msg_N ("no visible subprogram matches specification", N);
            end if;
         end if;
      end if;
   end Analyze_Formal_Subprogram;

   -------------------------------------
   -- Analyze_Formal_Type_Declaration --
   -------------------------------------

   procedure Analyze_Formal_Type_Declaration (N : Node_Id) is
      Def : constant Node_Id := Formal_Type_Definition (N);
      T   : Entity_Id;

   begin
      T := Defining_Identifier (N);

      if Present (Discriminant_Specifications (N))
        and then Nkind (Def) /= N_Formal_Private_Type_Definition
      then
         Error_Msg_N
           ("discriminants not allowed for this formal type",
            Defining_Identifier (First (Discriminant_Specifications (N))));
      end if;

      --  Enter the new name, and branch to specific routine

      case Nkind (Def) is
         when N_Formal_Private_Type_Definition         =>
            Analyze_Formal_Private_Type (N, T, Def);

         when N_Formal_Derived_Type_Definition         =>
            Analyze_Formal_Derived_Type (N, T, Def);

         when N_Formal_Discrete_Type_Definition        =>
            Analyze_Formal_Discrete_Type (T, Def);

         when N_Formal_Signed_Integer_Type_Definition  =>
            Analyze_Formal_Signed_Integer_Type (T, Def);

         when N_Formal_Modular_Type_Definition         =>
            Analyze_Formal_Modular_Type (T, Def);

         when N_Formal_Floating_Point_Definition       =>
            Analyze_Formal_Floating_Type (T, Def);

         when N_Formal_Ordinary_Fixed_Point_Definition =>
            Analyze_Formal_Ordinary_Fixed_Point_Type (T, Def);

         when N_Formal_Decimal_Fixed_Point_Definition  =>
            Analyze_Formal_Decimal_Fixed_Point_Type (T, Def);

         when N_Array_Type_Definition =>
            Analyze_Formal_Array_Type (T, Def);

         when N_Access_To_Object_Definition            |
              N_Access_Function_Definition             |
              N_Access_Procedure_Definition            =>
            Analyze_Generic_Access_Type (T, Def);

         --  Ada 2005: a interface declaration is encoded as an abstract
         --  record declaration or a abstract type derivation.

         when N_Record_Definition                      =>
            Analyze_Formal_Interface_Type (T, Def);

         when N_Derived_Type_Definition                =>
            Analyze_Formal_Derived_Interface_Type (T, Def);

         when N_Error                                  =>
            null;

         when others                                   =>
            raise Program_Error;

      end case;

      Set_Is_Generic_Type (T);
   end Analyze_Formal_Type_Declaration;

   ------------------------------------
   -- Analyze_Function_Instantiation --
   ------------------------------------

   procedure Analyze_Function_Instantiation (N : Node_Id) is
   begin
      Analyze_Subprogram_Instantiation (N, E_Function);
   end Analyze_Function_Instantiation;

   ---------------------------------
   -- Analyze_Generic_Access_Type --
   ---------------------------------

   procedure Analyze_Generic_Access_Type (T : Entity_Id; Def : Node_Id) is
   begin
      Enter_Name (T);

      if Nkind (Def) = N_Access_To_Object_Definition then
         Access_Type_Declaration (T, Def);

         if Is_Incomplete_Or_Private_Type (Designated_Type (T))
           and then No (Full_View (Designated_Type (T)))
           and then not Is_Generic_Type (Designated_Type (T))
         then
            Error_Msg_N ("premature usage of incomplete type", Def);

         elsif Is_Internal (Designated_Type (T)) then
            Error_Msg_N
              ("only a subtype mark is allowed in a formal", Def);
         end if;

      else
         Access_Subprogram_Declaration (T, Def);
      end if;
   end Analyze_Generic_Access_Type;

   ---------------------------------
   -- Analyze_Generic_Formal_Part --
   ---------------------------------

   procedure Analyze_Generic_Formal_Part (N : Node_Id) is
      Gen_Parm_Decl : Node_Id;

   begin
      --  The generic formals are processed in the scope of the generic
      --  unit, where they are immediately visible. The scope is installed
      --  by the caller.

      Gen_Parm_Decl := First (Generic_Formal_Declarations (N));

      while Present (Gen_Parm_Decl) loop
         Analyze (Gen_Parm_Decl);
         Next (Gen_Parm_Decl);
      end loop;

      Generate_Reference_To_Generic_Formals (Current_Scope);
   end Analyze_Generic_Formal_Part;

   ------------------------------------------
   -- Analyze_Generic_Package_Declaration  --
   ------------------------------------------

   procedure Analyze_Generic_Package_Declaration (N : Node_Id) is
      Loc         : constant Source_Ptr := Sloc (N);
      Id          : Entity_Id;
      New_N       : Node_Id;
      Save_Parent : Node_Id;
      Renaming    : Node_Id;
      Decls       : constant List_Id :=
                      Visible_Declarations (Specification (N));
      Decl        : Node_Id;

   begin
      --  We introduce a renaming of the enclosing package, to have a usable
      --  entity as the prefix of an expanded name for a local entity of the
      --  form Par.P.Q, where P is the generic package. This is because a local
      --  entity named P may hide it, so that the usual visibility rules in
      --  the instance will not resolve properly.

      Renaming :=
        Make_Package_Renaming_Declaration (Loc,
          Defining_Unit_Name =>
            Make_Defining_Identifier (Loc,
             Chars => New_External_Name (Chars (Defining_Entity (N)), "GH")),
          Name => Make_Identifier (Loc, Chars (Defining_Entity (N))));

      if Present (Decls) then
         Decl := First (Decls);
         while Present (Decl)
           and then Nkind (Decl) = N_Pragma
         loop
            Next (Decl);
         end loop;

         if Present (Decl) then
            Insert_Before (Decl, Renaming);
         else
            Append (Renaming, Visible_Declarations (Specification (N)));
         end if;

      else
         Set_Visible_Declarations (Specification (N), New_List (Renaming));
      end if;

      --  Create copy of generic unit, and save for instantiation.
      --  If the unit is a child unit, do not copy the specifications
      --  for the parent, which are not part of the generic tree.

      Save_Parent := Parent_Spec (N);
      Set_Parent_Spec (N, Empty);

      New_N := Copy_Generic_Node (N, Empty, Instantiating => False);
      Set_Parent_Spec (New_N, Save_Parent);
      Rewrite (N, New_N);
      Id := Defining_Entity (N);
      Generate_Definition (Id);

      --  Expansion is not applied to generic units

      Start_Generic;

      Enter_Name (Id);
      Set_Ekind (Id, E_Generic_Package);
      Set_Etype (Id, Standard_Void_Type);
      New_Scope (Id);
      Enter_Generic_Scope (Id);
      Set_Inner_Instances (Id, New_Elmt_List);

      Set_Categorization_From_Pragmas (N);
      Set_Is_Pure (Id, Is_Pure (Current_Scope));

      --  Link the declaration of the generic homonym in the generic copy
      --  to the package it renames, so that it is always resolved properly.

      Set_Generic_Homonym (Id, Defining_Unit_Name (Renaming));
      Set_Entity (Associated_Node (Name (Renaming)), Id);

      --  For a library unit, we have reconstructed the entity for the
      --  unit, and must reset it in the library tables.

      if Nkind (Parent (N)) = N_Compilation_Unit then
         Set_Cunit_Entity (Current_Sem_Unit, Id);
      end if;

      Analyze_Generic_Formal_Part (N);

      --  After processing the generic formals, analysis proceeds
      --  as for a non-generic package.

      Analyze (Specification (N));

      Validate_Categorization_Dependency (N, Id);

      End_Generic;

      End_Package_Scope (Id);
      Exit_Generic_Scope (Id);

      if Nkind (Parent (N)) /= N_Compilation_Unit then
         Move_Freeze_Nodes (Id, N, Visible_Declarations (Specification (N)));
         Move_Freeze_Nodes (Id, N, Private_Declarations (Specification (N)));
         Move_Freeze_Nodes (Id, N, Generic_Formal_Declarations (N));

      else
         Set_Body_Required (Parent (N), Unit_Requires_Body (Id));
         Validate_RT_RAT_Component (N);

         --  If this is a spec without a body, check that generic parameters
         --  are referenced.

         if not Body_Required (Parent (N)) then
            Check_References (Id);
         end if;
      end if;
   end Analyze_Generic_Package_Declaration;

   --------------------------------------------
   -- Analyze_Generic_Subprogram_Declaration --
   --------------------------------------------

   procedure Analyze_Generic_Subprogram_Declaration (N : Node_Id) is
      Spec        : Node_Id;
      Id          : Entity_Id;
      Formals     : List_Id;
      New_N       : Node_Id;
      Result_Type : Entity_Id;
      Save_Parent : Node_Id;

   begin
      --  Create copy of generic unit,and save for instantiation.
      --  If the unit is a child unit, do not copy the specifications
      --  for the parent, which are not part of the generic tree.

      Save_Parent := Parent_Spec (N);
      Set_Parent_Spec (N, Empty);

      New_N := Copy_Generic_Node (N, Empty, Instantiating => False);
      Set_Parent_Spec (New_N, Save_Parent);
      Rewrite (N, New_N);

      Spec := Specification (N);
      Id := Defining_Entity (Spec);
      Generate_Definition (Id);

      if Nkind (Id) = N_Defining_Operator_Symbol then
         Error_Msg_N
           ("operator symbol not allowed for generic subprogram", Id);
      end if;

      Start_Generic;

      Enter_Name (Id);

      Set_Scope_Depth_Value (Id, Scope_Depth (Current_Scope) + 1);
      New_Scope (Id);
      Enter_Generic_Scope (Id);
      Set_Inner_Instances (Id, New_Elmt_List);
      Set_Is_Pure (Id, Is_Pure (Current_Scope));

      Analyze_Generic_Formal_Part (N);

      Formals := Parameter_Specifications (Spec);

      if Present (Formals) then
         Process_Formals (Formals, Spec);
      end if;

      if Nkind (Spec) = N_Function_Specification then
         Set_Ekind (Id, E_Generic_Function);

         if Nkind (Result_Definition (Spec)) = N_Access_Definition then
            Result_Type := Access_Definition (Spec, Result_Definition (Spec));
            Set_Etype (Id, Result_Type);
         else
            Find_Type (Result_Definition (Spec));
            Set_Etype (Id, Entity (Result_Definition (Spec)));
         end if;

      else
         Set_Ekind (Id, E_Generic_Procedure);
         Set_Etype (Id, Standard_Void_Type);
      end if;

      --  For a library unit, we have reconstructed the entity for the unit,
      --  and must reset it in the library tables. We also make sure that
      --  Body_Required is set properly in the original compilation unit node.

      if Nkind (Parent (N)) = N_Compilation_Unit then
         Set_Cunit_Entity (Current_Sem_Unit, Id);
         Set_Body_Required (Parent (N), Unit_Requires_Body (Id));
      end if;

      Set_Categorization_From_Pragmas (N);
      Validate_Categorization_Dependency (N, Id);

      Save_Global_References (Original_Node (N));

      End_Generic;
      End_Scope;
      Exit_Generic_Scope (Id);
      Generate_Reference_To_Formals (Id);
   end Analyze_Generic_Subprogram_Declaration;

   -----------------------------------
   -- Analyze_Package_Instantiation --
   -----------------------------------

<<<<<<< HEAD
   --  Note: this procedure is also used for formal package declarations, in
   --  which case the argument N is an N_Formal_Package_Declaration node.
   --  This should really be noted in the spec! ???

=======
>>>>>>> c355071f
   procedure Analyze_Package_Instantiation (N : Node_Id) is
      Loc    : constant Source_Ptr := Sloc (N);
      Gen_Id : constant Node_Id    := Name (N);

      Act_Decl      : Node_Id;
      Act_Decl_Name : Node_Id;
      Act_Decl_Id   : Entity_Id;
      Act_Spec      : Node_Id;
      Act_Tree      : Node_Id;

      Gen_Decl : Node_Id;
      Gen_Unit : Entity_Id;

      Is_Actual_Pack : constant Boolean :=
                         Is_Internal (Defining_Entity (N));

      Env_Installed    : Boolean := False;
      Parent_Installed : Boolean := False;
      Renaming_List    : List_Id;
      Unit_Renaming    : Node_Id;
      Needs_Body       : Boolean;
      Inline_Now       : Boolean := False;

      procedure Delay_Descriptors (E : Entity_Id);
      --  Delay generation of subprogram descriptors for given entity

      function Might_Inline_Subp return Boolean;
      --  If inlining is active and the generic contains inlined subprograms,
      --  we instantiate the body. This may cause superfluous instantiations,
      --  but it is simpler than detecting the need for the body at the point
      --  of inlining, when the context of the instance is not available.

      -----------------------
      -- Delay_Descriptors --
      -----------------------

      procedure Delay_Descriptors (E : Entity_Id) is
      begin
         if not Delay_Subprogram_Descriptors (E) then
            Set_Delay_Subprogram_Descriptors (E);
            Pending_Descriptor.Increment_Last;
            Pending_Descriptor.Table (Pending_Descriptor.Last) := E;
         end if;
      end Delay_Descriptors;

      -----------------------
      -- Might_Inline_Subp --
      -----------------------

      function Might_Inline_Subp return Boolean is
         E : Entity_Id;

      begin
         if not Inline_Processing_Required then
            return False;

         else
            E := First_Entity (Gen_Unit);
            while Present (E) loop
               if Is_Subprogram (E)
                 and then Is_Inlined (E)
               then
                  return True;
               end if;

               Next_Entity (E);
            end loop;
         end if;

         return False;
      end Might_Inline_Subp;

   --  Start of processing for Analyze_Package_Instantiation

   begin
      --  Very first thing: apply the special kludge for Text_IO processing
      --  in case we are instantiating one of the children of [Wide_]Text_IO.

      Text_IO_Kludge (Name (N));

      --  Make node global for error reporting

      Instantiation_Node := N;

      --  Case of instantiation of a generic package

      if Nkind (N) = N_Package_Instantiation then
         Act_Decl_Id := New_Copy (Defining_Entity (N));
         Set_Comes_From_Source (Act_Decl_Id, True);

         if Nkind (Defining_Unit_Name (N)) = N_Defining_Program_Unit_Name then
            Act_Decl_Name :=
              Make_Defining_Program_Unit_Name (Loc,
                Name => New_Copy_Tree (Name (Defining_Unit_Name (N))),
                Defining_Identifier => Act_Decl_Id);
         else
            Act_Decl_Name :=  Act_Decl_Id;
         end if;

      --  Case of instantiation of a formal package

      else
         Act_Decl_Id   := Defining_Identifier (N);
         Act_Decl_Name := Act_Decl_Id;
      end if;

      Generate_Definition (Act_Decl_Id);
      Pre_Analyze_Actuals (N);

      Init_Env;
      Env_Installed := True;
      Check_Generic_Child_Unit (Gen_Id, Parent_Installed);
      Gen_Unit := Entity (Gen_Id);

      --  Verify that it is the name of a generic package

      if Etype (Gen_Unit) = Any_Type then
         Restore_Env;
         return;

      elsif Ekind (Gen_Unit) /= E_Generic_Package then

         --  Ada 2005 (AI-50217): Cannot use instance in limited with_clause

         if From_With_Type (Gen_Unit) then
            Error_Msg_N
              ("cannot instantiate a limited withed package", Gen_Id);
         else
            Error_Msg_N
              ("expect name of generic package in instantiation", Gen_Id);
         end if;

         Restore_Env;
         return;
      end if;

      if In_Extended_Main_Source_Unit (N) then
         Set_Is_Instantiated (Gen_Unit);
         Generate_Reference  (Gen_Unit, N);

         if Present (Renamed_Object (Gen_Unit)) then
            Set_Is_Instantiated (Renamed_Object (Gen_Unit));
            Generate_Reference  (Renamed_Object (Gen_Unit), N);
         end if;
      end if;

      if Nkind (Gen_Id) = N_Identifier
        and then Chars (Gen_Unit) = Chars (Defining_Entity (N))
      then
         Error_Msg_NE
           ("& is hidden within declaration of instance", Gen_Id, Gen_Unit);

      elsif Nkind (Gen_Id) = N_Expanded_Name
        and then Is_Child_Unit (Gen_Unit)
        and then Nkind (Prefix (Gen_Id)) = N_Identifier
        and then Chars (Act_Decl_Id) = Chars (Prefix (Gen_Id))
      then
         Error_Msg_N
           ("& is hidden within declaration of instance ", Prefix (Gen_Id));
      end if;

      Set_Entity (Gen_Id, Gen_Unit);

      --  If generic is a renaming, get original generic unit

      if Present (Renamed_Object (Gen_Unit))
        and then Ekind (Renamed_Object (Gen_Unit)) = E_Generic_Package
      then
         Gen_Unit := Renamed_Object (Gen_Unit);
      end if;

      --  Verify that there are no circular instantiations

      if In_Open_Scopes (Gen_Unit) then
         Error_Msg_NE ("instantiation of & within itself", N, Gen_Unit);
         Restore_Env;
         return;

      elsif Contains_Instance_Of (Gen_Unit, Current_Scope, Gen_Id) then
         Error_Msg_Node_2 := Current_Scope;
         Error_Msg_NE
           ("circular Instantiation: & instantiated in &!", N, Gen_Unit);
         Circularity_Detected := True;
         Restore_Env;
         return;

      else
         Set_Instance_Env (Gen_Unit, Act_Decl_Id);
         Gen_Decl := Unit_Declaration_Node (Gen_Unit);

         --  Initialize renamings map, for error checking, and the list
         --  that holds private entities whose views have changed between
         --  generic definition and instantiation. If this is the instance
         --  created to validate an actual package, the instantiation
         --  environment is that of the enclosing instance.

         Generic_Renamings.Set_Last (0);
         Generic_Renamings_HTable.Reset;

         Create_Instantiation_Source (N, Gen_Unit, False, S_Adjustment);

         --  Copy original generic tree, to produce text for instantiation

         Act_Tree :=
           Copy_Generic_Node
             (Original_Node (Gen_Decl), Empty, Instantiating => True);

         Act_Spec := Specification (Act_Tree);

         --  If this is the instance created to validate an actual package,
         --  only the formals matter, do not examine the package spec itself.

         if Is_Actual_Pack then
            Set_Visible_Declarations (Act_Spec, New_List);
            Set_Private_Declarations (Act_Spec, New_List);
         end if;

         Renaming_List :=
           Analyze_Associations
             (N,
              Generic_Formal_Declarations (Act_Tree),
              Generic_Formal_Declarations (Gen_Decl));

         Set_Defining_Unit_Name (Act_Spec, Act_Decl_Name);
         Set_Is_Generic_Instance (Act_Decl_Id);

         Set_Generic_Parent (Act_Spec, Gen_Unit);

         --  References to the generic in its own declaration or its body
         --  are references to the instance. Add a renaming declaration for
         --  the generic unit itself. This declaration, as well as the renaming
         --  declarations for the generic formals, must remain private to the
         --  unit: the formals, because this is the language semantics, and
         --  the unit because its use is an artifact of the implementation.

         Unit_Renaming :=
           Make_Package_Renaming_Declaration (Loc,
             Defining_Unit_Name =>
               Make_Defining_Identifier (Loc, Chars (Gen_Unit)),
             Name => New_Reference_To (Act_Decl_Id, Loc));

         Append (Unit_Renaming, Renaming_List);

         --  The renaming declarations are the first local declarations of
         --  the new unit.

         if Is_Non_Empty_List (Visible_Declarations (Act_Spec)) then
            Insert_List_Before
              (First (Visible_Declarations (Act_Spec)), Renaming_List);
         else
            Set_Visible_Declarations (Act_Spec, Renaming_List);
         end if;

         Act_Decl :=
           Make_Package_Declaration (Loc,
             Specification => Act_Spec);

         --  Save the instantiation node, for subsequent instantiation
         --  of the body, if there is one and we are generating code for
         --  the current unit. Mark the unit as having a body, to avoid
         --  a premature error message.

         --  We instantiate the body if we are generating code, if we are
         --  generating cross-reference information, or if we are building
         --  trees for ASIS use.

         declare
            Enclosing_Body_Present : Boolean := False;
            --  If the generic unit is not a compilation unit, then a body
            --  may be present in its parent even if none is required. We
            --  create a tentative pending instantiation for the body, which
            --  will be discarded if none is actually present.

            Scop : Entity_Id;

         begin
            if Scope (Gen_Unit) /= Standard_Standard
              and then not Is_Child_Unit (Gen_Unit)
            then
               Scop := Scope (Gen_Unit);

               while Present (Scop)
                 and then Scop /= Standard_Standard
               loop
                  if Unit_Requires_Body (Scop) then
                     Enclosing_Body_Present := True;
                     exit;

                  elsif In_Open_Scopes (Scop)
                    and then In_Package_Body (Scop)
                  then
                     Enclosing_Body_Present := True;
                     exit;
                  end if;

                  exit when Is_Compilation_Unit (Scop);
                  Scop := Scope (Scop);
               end loop;
            end if;

            --  If front-end inlining is enabled, and this is a unit for which
            --  code will be generated, we instantiate the body at once.
            --  This is done if the instance is not the main unit, and if the
            --  generic is not a child unit of another generic, to avoid scope
            --  problems and the reinstallation of parent instances.

            if Expander_Active
              and then (not Is_Child_Unit (Gen_Unit)
                         or else not Is_Generic_Unit (Scope (Gen_Unit)))
              and then Might_Inline_Subp
              and then not Is_Actual_Pack
            then
               if Front_End_Inlining
                 and then (Is_In_Main_Unit (N)
                            or else In_Main_Context (Current_Scope))
                 and then Nkind (Parent (N)) /= N_Compilation_Unit
               then
                  Inline_Now := True;

               --  In configurable_run_time mode we force the inlining of
               --  predefined subprogram marked Inline_Always, to minimize
               --  the use of the run-time library.

               elsif Is_Predefined_File_Name
                       (Unit_File_Name (Get_Source_Unit (Gen_Decl)))
                 and then Configurable_Run_Time_Mode
                 and then Nkind (Parent (N)) /= N_Compilation_Unit
               then
                  Inline_Now := True;
               end if;

               --  If the current scope is itself an instance within a child
<<<<<<< HEAD
               --  unit, and that unit itself is not an instance, it is
               --  duplicated in the scope stack, and the unstacking mechanism
               --  in Inline_Instance_Body will fail. This loses some rare
               --  cases of optimization, and might be improved some day ????

               if Is_Generic_Instance (Current_Scope)
                  and then Is_Child_Unit (Scope (Current_Scope))
                  and then not Is_Generic_Instance (Scope (Current_Scope))
               then
                  Inline_Now := False;
=======
               --  unit,there will be duplications in the scope stack, and the
               --  unstacking mechanism in Inline_Instance_Body will fail.
               --  This loses some rare cases of optimization, and might be
               --  improved some day, if we can find a proper abstraction for
               --  "the complete compilation context" that can be saved and
               --  restored ???

               if Is_Generic_Instance (Current_Scope) then
                  declare
                     Curr_Unit : constant Entity_Id :=
                                   Cunit_Entity (Current_Sem_Unit);
                  begin
                     if Curr_Unit /= Current_Scope
                       and then Is_Child_Unit (Curr_Unit)
                     then
                        Inline_Now := False;
                     end if;
                  end;
>>>>>>> c355071f
               end if;
            end if;

            Needs_Body :=
              (Unit_Requires_Body (Gen_Unit)
                  or else Enclosing_Body_Present
                  or else Present (Corresponding_Body (Gen_Decl)))
                and then (Is_In_Main_Unit (N)
                           or else Might_Inline_Subp)
                and then not Is_Actual_Pack
                and then not Inline_Now
                and then (Operating_Mode = Generate_Code
                            or else (Operating_Mode = Check_Semantics
                                      and then ASIS_Mode));

            --  If front_end_inlining is enabled, do not instantiate a
            --  body if within a generic context.

            if (Front_End_Inlining
                  and then not Expander_Active)
              or else Is_Generic_Unit (Cunit_Entity (Main_Unit))
            then
               Needs_Body := False;
            end if;

            --  If the current context is generic, and the package being
            --  instantiated is declared within a formal package, there is no
            --  body to instantiate until the enclosing generic is instantiated
            --  and there is an actual for the formal package. If the formal
            --  package has parameters, we build regular package instance for
            --  it, that preceeds the original formal package declaration.

            if In_Open_Scopes (Scope (Scope (Gen_Unit))) then
               declare
                  Decl : constant Node_Id :=
                           Original_Node
                             (Unit_Declaration_Node (Scope (Gen_Unit)));
               begin
                  if Nkind (Decl) = N_Formal_Package_Declaration
                    or else (Nkind (Decl) = N_Package_Declaration
                      and then Is_List_Member (Decl)
                      and then Present (Next (Decl))
                      and then
                        Nkind (Next (Decl)) = N_Formal_Package_Declaration)
                  then
                     Needs_Body := False;
                  end if;
               end;
            end if;
         end;

         --  If we are generating the calling stubs from the instantiation of
         --  a generic RCI package, we will not use the body of the generic
         --  package.

         if Distribution_Stub_Mode = Generate_Caller_Stub_Body
           and then Is_Compilation_Unit (Defining_Entity (N))
         then
            Needs_Body := False;
         end if;

         if Needs_Body then

            --  Here is a defence against a ludicrous number of instantiations
            --  caused by a circular set of instantiation attempts.

            if Pending_Instantiations.Last >
                 Hostparm.Max_Instantiations
            then
               Error_Msg_N ("too many instantiations", N);
               raise Unrecoverable_Error;
            end if;

            --  Indicate that the enclosing scopes contain an instantiation,
            --  and that cleanup actions should be delayed until after the
            --  instance body is expanded.

            Check_Forward_Instantiation (Gen_Decl);
            if Nkind (N) = N_Package_Instantiation then
               declare
                  Enclosing_Master : Entity_Id := Current_Scope;

               begin
                  while Enclosing_Master /= Standard_Standard loop

                     if Ekind (Enclosing_Master) = E_Package then
                        if Is_Compilation_Unit (Enclosing_Master) then
                           if In_Package_Body (Enclosing_Master) then
                              Delay_Descriptors
                                (Body_Entity (Enclosing_Master));
                           else
                              Delay_Descriptors
                                (Enclosing_Master);
                           end if;

                           exit;

                        else
                           Enclosing_Master := Scope (Enclosing_Master);
                        end if;

                     elsif Ekind (Enclosing_Master) = E_Generic_Package then
                        Enclosing_Master := Scope (Enclosing_Master);

                     elsif Is_Generic_Subprogram (Enclosing_Master)
                       or else Ekind (Enclosing_Master) = E_Void
                     then
                        --  Cleanup actions will eventually be performed on
                        --  the enclosing instance, if any. enclosing scope
                        --  is void in the formal part of a generic subp.

                        exit;

                     else
                        if Ekind (Enclosing_Master) = E_Entry
                          and then
                            Ekind (Scope (Enclosing_Master)) = E_Protected_Type
                        then
                           Enclosing_Master :=
                             Protected_Body_Subprogram (Enclosing_Master);
                        end if;

                        Set_Delay_Cleanups (Enclosing_Master);

                        while Ekind (Enclosing_Master) = E_Block loop
                           Enclosing_Master := Scope (Enclosing_Master);
                        end loop;

                        if Is_Subprogram (Enclosing_Master) then
                           Delay_Descriptors (Enclosing_Master);

                        elsif Is_Task_Type (Enclosing_Master) then
                           declare
                              TBP : constant Node_Id :=
                                      Get_Task_Body_Procedure
                                        (Enclosing_Master);

                           begin
                              if Present (TBP) then
                                 Delay_Descriptors  (TBP);
                                 Set_Delay_Cleanups (TBP);
                              end if;
                           end;
                        end if;

                        exit;
                     end if;
                  end loop;
               end;

               --  Make entry in table

               Pending_Instantiations.Increment_Last;
               Pending_Instantiations.Table (Pending_Instantiations.Last) :=
                 (N, Act_Decl, Expander_Active, Current_Sem_Unit);
            end if;
         end if;

         Set_Categorization_From_Pragmas (Act_Decl);

         if Parent_Installed then
            Hide_Current_Scope;
         end if;

         Set_Instance_Spec (N, Act_Decl);

         --  If not a compilation unit, insert the package declaration
         --  before the original instantiation node.

         if Nkind (Parent (N)) /= N_Compilation_Unit then
            Mark_Rewrite_Insertion (Act_Decl);
            Insert_Before (N, Act_Decl);
            Analyze (Act_Decl);

         --  For an instantiation that is a compilation unit, place
         --  declaration on current node so context is complete
         --  for analysis (including nested instantiations). It this
         --  is the main unit, the declaration eventually replaces the
         --  instantiation node. If the instance body is later created, it
         --  replaces the instance node, and the declation is attached to
         --  it (see Build_Instance_Compilation_Unit_Nodes).

         else
            if Cunit_Entity (Current_Sem_Unit) = Defining_Entity (N) then

               --  The entity for the current unit is the newly created one,
               --  and all semantic information is attached to it.

               Set_Cunit_Entity (Current_Sem_Unit, Act_Decl_Id);

               --  If this is the main unit, replace the main entity as well

               if Current_Sem_Unit = Main_Unit then
                  Main_Unit_Entity := Act_Decl_Id;
               end if;
            end if;

            --  There is a problem with inlining here
            --  More comments needed??? what problem

            Set_Unit (Parent (N), Act_Decl);
            Set_Parent_Spec (Act_Decl, Parent_Spec (N));
            Set_Package_Instantiation (Act_Decl_Id, N);
            Analyze (Act_Decl);
            Set_Unit (Parent (N), N);
            Set_Body_Required (Parent (N), False);

            --  We never need elaboration checks on instantiations, since
            --  by definition, the body instantiation is elaborated at the
            --  same time as the spec instantiation.

            Set_Suppress_Elaboration_Warnings (Act_Decl_Id);
            Set_Kill_Elaboration_Checks       (Act_Decl_Id);
         end if;

         Check_Elab_Instantiation (N);

         if ABE_Is_Certain (N) and then Needs_Body then
            Pending_Instantiations.Decrement_Last;
         end if;
         Check_Hidden_Child_Unit (N, Gen_Unit, Act_Decl_Id);

         Set_First_Private_Entity (Defining_Unit_Name (Unit_Renaming),
           First_Private_Entity (Act_Decl_Id));

         --  If the instantiation will receive a body, the unit will
         --  be transformed into a package body, and receive its own
         --  elaboration entity. Otherwise, the nature of the unit is
         --  now a package declaration.

         if Nkind (Parent (N)) = N_Compilation_Unit
           and then not Needs_Body
         then
            Rewrite (N, Act_Decl);
         end if;

         if Present (Corresponding_Body (Gen_Decl))
           or else Unit_Requires_Body (Gen_Unit)
         then
            Set_Has_Completion (Act_Decl_Id);
         end if;

         Check_Formal_Packages (Act_Decl_Id);

         Restore_Private_Views (Act_Decl_Id);

         if not Generic_Separately_Compiled (Gen_Unit) then
            Inherit_Context (Gen_Decl, N);
         end if;

         if Parent_Installed then
            Remove_Parent;
         end if;

         Restore_Env;
         Env_Installed := False;
      end if;

      Validate_Categorization_Dependency (N, Act_Decl_Id);

      --  Check restriction, but skip this if something went wrong in
      --  the above analysis, indicated by Act_Decl_Id being void.

      if Ekind (Act_Decl_Id) /= E_Void
        and then not Is_Library_Level_Entity (Act_Decl_Id)
      then
         Check_Restriction (No_Local_Allocators, N);
      end if;

      if Inline_Now then
         Inline_Instance_Body (N, Gen_Unit, Act_Decl);
      end if;

      --  The following is a tree patch for ASIS: ASIS needs separate nodes
      --  to be used as defining identifiers for a formal package and for the
      --  corresponding expanded package

      if Nkind (N) = N_Formal_Package_Declaration then
         Act_Decl_Id := New_Copy (Defining_Entity (N));
         Set_Comes_From_Source (Act_Decl_Id, True);
         Set_Is_Generic_Instance (Act_Decl_Id, False);
         Set_Defining_Identifier (N, Act_Decl_Id);
      end if;

   exception
      when Instantiation_Error =>
         if Parent_Installed then
            Remove_Parent;
         end if;

         if Env_Installed then
            Restore_Env;
         end if;
   end Analyze_Package_Instantiation;

   --------------------------
   -- Inline_Instance_Body --
   --------------------------

   procedure Inline_Instance_Body
     (N        : Node_Id;
      Gen_Unit : Entity_Id;
      Act_Decl : Node_Id)
   is
      Vis          : Boolean;
      Gen_Comp     : constant Entity_Id :=
                      Cunit_Entity (Get_Source_Unit (Gen_Unit));
      Curr_Comp    : constant Node_Id := Cunit (Current_Sem_Unit);
      Curr_Scope   : Entity_Id := Empty;
      Curr_Unit    : constant Entity_Id :=
                       Cunit_Entity (Current_Sem_Unit);
      Removed      : Boolean := False;
      Num_Scopes   : Int := 0;

      Scope_Stack_Depth : constant Int :=
                            Scope_Stack.Last - Scope_Stack.First + 1;

      Use_Clauses  : array (1 .. Scope_Stack_Depth) of Node_Id;
      Instances    : array (1 .. Scope_Stack_Depth) of Entity_Id;
      Inner_Scopes : array (1 .. Scope_Stack_Depth) of Entity_Id;
      Num_Inner    : Int := 0;
      N_Instances  : Int := 0;
      S            : Entity_Id;

   begin
      --  Case of generic unit defined in another unit. We must remove the
      --  complete context of the current unit to install that of the generic.

      if Gen_Comp /= Cunit_Entity (Current_Sem_Unit) then

         --  Add some comments for the following two loops ???

         S := Current_Scope;
         while Present (S) and then S /= Standard_Standard loop
            loop
               Num_Scopes := Num_Scopes + 1;

               Use_Clauses (Num_Scopes) :=
                 (Scope_Stack.Table
                    (Scope_Stack.Last - Num_Scopes + 1).
                       First_Use_Clause);
               End_Use_Clauses (Use_Clauses (Num_Scopes));

               exit when Scope_Stack.Last - Num_Scopes + 1 = Scope_Stack.First
                 or else Scope_Stack.Table
                           (Scope_Stack.Last - Num_Scopes).Entity
                             = Scope (S);
            end loop;

            exit when Is_Generic_Instance (S)
              and then (In_Package_Body (S)
                          or else Ekind (S) = E_Procedure
                          or else Ekind (S) = E_Function);
            S := Scope (S);
         end loop;

         Vis := Is_Immediately_Visible (Gen_Comp);

         --  Find and save all enclosing instances

         S := Current_Scope;

         while Present (S)
           and then S /= Standard_Standard
         loop
            if Is_Generic_Instance (S) then
               N_Instances := N_Instances + 1;
               Instances (N_Instances) := S;

               exit when In_Package_Body (S);
            end if;

            S := Scope (S);
         end loop;

         --  Remove context of current compilation unit, unless we are within a
         --  nested package instantiation, in which case the context has been
         --  removed previously.

         --  If current scope is the body of a child unit, remove context of
         --  spec as well.

         S := Current_Scope;

         while Present (S)
           and then S /= Standard_Standard
         loop
            exit when Is_Generic_Instance (S)
                 and then (In_Package_Body (S)
                            or else Ekind (S) = E_Procedure
                            or else Ekind (S) = E_Function);

            if S = Curr_Unit
              or else (Ekind (Curr_Unit) = E_Package_Body
                        and then S = Spec_Entity (Curr_Unit))
              or else (Ekind (Curr_Unit) = E_Subprogram_Body
                        and then S =
                          Corresponding_Spec
                            (Unit_Declaration_Node (Curr_Unit)))
            then
               Removed := True;

               --  Remove entities in current scopes from visibility, so
               --  that instance body is compiled in a clean environment.

               Save_Scope_Stack (Handle_Use => False);

               if Is_Child_Unit (S) then

                  --  Remove child unit from stack, as well as inner scopes.
                  --  Removing the context of a child unit removes parent
                  --  units as well.

                  while Current_Scope /= S loop
                     Num_Inner := Num_Inner + 1;
                     Inner_Scopes (Num_Inner) := Current_Scope;
                     Pop_Scope;
                  end loop;

                  Pop_Scope;
                  Remove_Context (Curr_Comp);
                  Curr_Scope := S;

               else
                  Remove_Context (Curr_Comp);
               end if;

               if Ekind (Curr_Unit) = E_Package_Body then
                  Remove_Context (Library_Unit (Curr_Comp));
               end if;
            end if;

            S := Scope (S);
         end loop;
         pragma Assert (Num_Inner < Num_Scopes);

         New_Scope (Standard_Standard);
         Scope_Stack.Table (Scope_Stack.Last).Is_Active_Stack_Base := True;
         Instantiate_Package_Body
           ((N, Act_Decl, Expander_Active, Current_Sem_Unit), True);
         Pop_Scope;

         --  Restore context

         Set_Is_Immediately_Visible (Gen_Comp, Vis);

         --  Reset Generic_Instance flag so that use clauses can be installed
         --  in the proper order. (See Use_One_Package for effect of enclosing
         --  instances on processing of use clauses).

         for J in 1 .. N_Instances loop
            Set_Is_Generic_Instance (Instances (J), False);
         end loop;

         if Removed then
            Install_Context (Curr_Comp);

            if Present (Curr_Scope)
              and then Is_Child_Unit (Curr_Scope)
            then
               New_Scope (Curr_Scope);
               Set_Is_Immediately_Visible (Curr_Scope);

               --  Finally, restore inner scopes as well

               for J in reverse 1 .. Num_Inner loop
                  New_Scope (Inner_Scopes (J));
               end loop;
            end if;

            Restore_Scope_Stack (Handle_Use => False);

            if Present (Curr_Scope)
              and then
                (In_Private_Part (Curr_Scope)
                  or else In_Package_Body (Curr_Scope))
            then
               --  Install private declaration of ancestor units, which
               --  are currently available. Restore_Scope_Stack and
               --  Install_Context only install the visible part of parents.

               declare
                  Par : Entity_Id;
               begin
                  Par := Scope (Curr_Scope);
                  while (Present (Par))
                    and then Par /= Standard_Standard
                  loop
                     Install_Private_Declarations (Par);
                     Par := Scope (Par);
                  end loop;
               end;
            end if;
         end if;

         --  Restore use clauses. For a child unit, use clauses in the parents
         --  are restored when installing the context, so only those in inner
         --  scopes (and those local to the child unit itself) need to be
         --  installed explicitly.

         if Is_Child_Unit (Curr_Unit)
           and then Removed
         then
            for J in reverse 1 .. Num_Inner + 1 loop
               Scope_Stack.Table (Scope_Stack.Last - J + 1).First_Use_Clause :=
                 Use_Clauses (J);
               Install_Use_Clauses (Use_Clauses (J));
            end  loop;

         else
            for J in reverse 1 .. Num_Scopes loop
               Scope_Stack.Table (Scope_Stack.Last - J + 1).First_Use_Clause :=
                 Use_Clauses (J);
               Install_Use_Clauses (Use_Clauses (J));
            end  loop;
         end if;

         for J in 1 .. N_Instances loop
            Set_Is_Generic_Instance (Instances (J), True);
         end loop;

      --  If generic unit is in current unit, current context is correct

      else
         Instantiate_Package_Body
           ((N, Act_Decl, Expander_Active, Current_Sem_Unit), True);
      end if;
   end Inline_Instance_Body;

   -------------------------------------
   -- Analyze_Procedure_Instantiation --
   -------------------------------------

   procedure Analyze_Procedure_Instantiation (N : Node_Id) is
   begin
      Analyze_Subprogram_Instantiation (N, E_Procedure);
   end Analyze_Procedure_Instantiation;

   --------------------------------------
   -- Analyze_Subprogram_Instantiation --
   --------------------------------------

   procedure Analyze_Subprogram_Instantiation
     (N : Node_Id;
      K : Entity_Kind)
   is
      Loc    : constant Source_Ptr := Sloc (N);
      Gen_Id : constant Node_Id    := Name (N);

      Anon_Id : constant Entity_Id :=
                  Make_Defining_Identifier (Sloc (Defining_Entity (N)),
                    Chars => New_External_Name
                               (Chars (Defining_Entity (N)), 'R'));

      Act_Decl_Id : Entity_Id;
      Act_Decl    : Node_Id;
      Act_Spec    : Node_Id;
      Act_Tree    : Node_Id;

      Env_Installed    : Boolean := False;
      Gen_Unit         : Entity_Id;
      Gen_Decl         : Node_Id;
      Pack_Id          : Entity_Id;
      Parent_Installed : Boolean := False;
      Renaming_List    : List_Id;

      procedure Analyze_Instance_And_Renamings;
      --  The instance must be analyzed in a context that includes the
      --  mappings of generic parameters into actuals. We create a package
      --  declaration for this purpose, and a subprogram with an internal
      --  name within the package. The subprogram instance is simply an
      --  alias for the internal subprogram, declared in the current scope.

      ------------------------------------
      -- Analyze_Instance_And_Renamings --
      ------------------------------------

      procedure Analyze_Instance_And_Renamings is
         Def_Ent   : constant Entity_Id := Defining_Entity (N);
         Pack_Decl : Node_Id;

      begin
         if Nkind (Parent (N)) = N_Compilation_Unit then

            --  For the case of a compilation unit, the container package
            --  has the same name as the instantiation, to insure that the
            --  binder calls the elaboration procedure with the right name.
            --  Copy the entity of the instance, which may have compilation
            --  level flags (e.g. Is_Child_Unit) set.

            Pack_Id := New_Copy (Def_Ent);

         else
            --  Otherwise we use the name of the instantiation concatenated
            --  with its source position to ensure uniqueness if there are
            --  several instantiations with the same name.

            Pack_Id :=
              Make_Defining_Identifier (Loc,
                Chars => New_External_Name
                           (Related_Id   => Chars (Def_Ent),
                            Suffix       => "GP",
                            Suffix_Index => Source_Offset (Sloc (Def_Ent))));
         end if;

         Pack_Decl := Make_Package_Declaration (Loc,
           Specification => Make_Package_Specification (Loc,
             Defining_Unit_Name   => Pack_Id,
             Visible_Declarations => Renaming_List,
             End_Label            => Empty));

         Set_Instance_Spec (N, Pack_Decl);
         Set_Is_Generic_Instance (Pack_Id);
         Set_Needs_Debug_Info (Pack_Id);

         --  Case of not a compilation unit

         if Nkind (Parent (N)) /= N_Compilation_Unit then
            Mark_Rewrite_Insertion (Pack_Decl);
            Insert_Before (N, Pack_Decl);
            Set_Has_Completion (Pack_Id);

         --  Case of an instantiation that is a compilation unit

         --  Place declaration on current node so context is complete
         --  for analysis (including nested instantiations), and for
         --  use in a context_clause (see Analyze_With_Clause).

         else
            Set_Unit (Parent (N), Pack_Decl);
            Set_Parent_Spec (Pack_Decl, Parent_Spec (N));
         end if;

         Analyze (Pack_Decl);
         Check_Formal_Packages (Pack_Id);
         Set_Is_Generic_Instance (Pack_Id, False);

         --  Body of the enclosing package is supplied when instantiating
         --  the subprogram body, after semantic  analysis is completed.

         if Nkind (Parent (N)) = N_Compilation_Unit then

            --  Remove package itself from visibility, so it does not
            --  conflict with subprogram.

            Set_Name_Entity_Id (Chars (Pack_Id), Homonym (Pack_Id));

            --  Set name and scope of internal subprogram so that the
            --  proper external name will be generated. The proper scope
            --  is the scope of the wrapper package. We need to generate
            --  debugging information for the internal subprogram, so set
            --  flag accordingly.

            Set_Chars (Anon_Id, Chars (Defining_Entity (N)));
            Set_Scope (Anon_Id, Scope (Pack_Id));

            --  Mark wrapper package as referenced, to avoid spurious
            --  warnings if the instantiation appears in various with_
            --  clauses of subunits of the main unit.

            Set_Referenced (Pack_Id);
         end if;

         Set_Is_Generic_Instance (Anon_Id);
         Set_Needs_Debug_Info    (Anon_Id);
         Act_Decl_Id := New_Copy (Anon_Id);

         Set_Parent            (Act_Decl_Id, Parent (Anon_Id));
         Set_Chars             (Act_Decl_Id, Chars (Defining_Entity (N)));
         Set_Sloc              (Act_Decl_Id, Sloc (Defining_Entity (N)));
         Set_Comes_From_Source (Act_Decl_Id, True);

         --  The signature may involve types that are not frozen yet, but
         --  the subprogram will be frozen at the point the wrapper package
         --  is frozen, so it does not need its own freeze node. In fact, if
         --  one is created, it might conflict with the freezing actions from
         --  the wrapper package (see 7206-013).

         Set_Has_Delayed_Freeze (Anon_Id, False);

         --  If the instance is a child unit, mark the Id accordingly. Mark
         --  the anonymous entity as well, which is the real subprogram and
         --  which is used when the instance appears in a context clause.

         Set_Is_Child_Unit (Act_Decl_Id, Is_Child_Unit (Defining_Entity (N)));
         Set_Is_Child_Unit (Anon_Id, Is_Child_Unit (Defining_Entity (N)));
         New_Overloaded_Entity (Act_Decl_Id);
         Check_Eliminated  (Act_Decl_Id);

         --  In compilation unit case, kill elaboration checks on the
         --  instantiation, since they are never needed -- the body is
         --  instantiated at the same point as the spec.

         if Nkind (Parent (N)) = N_Compilation_Unit then
            Set_Suppress_Elaboration_Warnings (Act_Decl_Id);
            Set_Kill_Elaboration_Checks       (Act_Decl_Id);
            Set_Is_Compilation_Unit (Anon_Id);

            Set_Cunit_Entity (Current_Sem_Unit, Pack_Id);
         end if;

         --  The instance is not a freezing point for the new subprogram

         Set_Is_Frozen (Act_Decl_Id, False);

         if Nkind (Defining_Entity (N)) = N_Defining_Operator_Symbol then
            Valid_Operator_Definition (Act_Decl_Id);
         end if;

         Set_Alias  (Act_Decl_Id, Anon_Id);
         Set_Parent (Act_Decl_Id, Parent (Anon_Id));
         Set_Has_Completion (Act_Decl_Id);
         Set_Related_Instance (Pack_Id, Act_Decl_Id);

         if Nkind (Parent (N)) = N_Compilation_Unit then
            Set_Body_Required (Parent (N), False);
         end if;

      end Analyze_Instance_And_Renamings;

   --  Start of processing for Analyze_Subprogram_Instantiation

   begin
      --  Very first thing: apply the special kludge for Text_IO processing
      --  in case we are instantiating one of the children of [Wide_]Text_IO.
      --  Of course such an instantiation is bogus (these are packages, not
      --  subprograms), but we get a better error message if we do this.

      Text_IO_Kludge (Gen_Id);

      --  Make node global for error reporting

      Instantiation_Node := N;
      Pre_Analyze_Actuals (N);

      Init_Env;
      Env_Installed := True;
      Check_Generic_Child_Unit (Gen_Id, Parent_Installed);
      Gen_Unit := Entity (Gen_Id);

      Generate_Reference (Gen_Unit, Gen_Id);

      if Nkind (Gen_Id) = N_Identifier
        and then Chars (Gen_Unit) = Chars (Defining_Entity (N))
      then
         Error_Msg_NE
           ("& is hidden within declaration of instance", Gen_Id, Gen_Unit);
      end if;

      if Etype (Gen_Unit) = Any_Type then
         Restore_Env;
         return;
      end if;

      --  Verify that it is a generic subprogram of the right kind, and that
      --  it does not lead to a circular instantiation.

      if Ekind (Gen_Unit) /= E_Generic_Procedure
        and then Ekind (Gen_Unit) /= E_Generic_Function
      then
         Error_Msg_N ("expect generic subprogram in instantiation", Gen_Id);

      elsif In_Open_Scopes (Gen_Unit) then
         Error_Msg_NE ("instantiation of & within itself", N, Gen_Unit);

      elsif K = E_Procedure
        and then Ekind (Gen_Unit) /= E_Generic_Procedure
      then
         if Ekind (Gen_Unit) = E_Generic_Function then
            Error_Msg_N
              ("cannot instantiate generic function as procedure", Gen_Id);
         else
            Error_Msg_N
              ("expect name of generic procedure in instantiation", Gen_Id);
         end if;

      elsif K = E_Function
        and then Ekind (Gen_Unit) /= E_Generic_Function
      then
         if Ekind (Gen_Unit) = E_Generic_Procedure then
            Error_Msg_N
              ("cannot instantiate generic procedure as function", Gen_Id);
         else
            Error_Msg_N
              ("expect name of generic function in instantiation", Gen_Id);
         end if;

      else
         Set_Entity (Gen_Id, Gen_Unit);
         Set_Is_Instantiated (Gen_Unit);

         if In_Extended_Main_Source_Unit (N) then
            Generate_Reference (Gen_Unit, N);
         end if;

         --  If renaming, get original unit

         if Present (Renamed_Object (Gen_Unit))
           and then (Ekind (Renamed_Object (Gen_Unit)) = E_Generic_Procedure
                       or else
                     Ekind (Renamed_Object (Gen_Unit)) = E_Generic_Function)
         then
            Gen_Unit := Renamed_Object (Gen_Unit);
            Set_Is_Instantiated (Gen_Unit);
            Generate_Reference  (Gen_Unit, N);
         end if;

         if Contains_Instance_Of (Gen_Unit, Current_Scope, Gen_Id) then
            Error_Msg_Node_2 := Current_Scope;
            Error_Msg_NE
              ("circular Instantiation: & instantiated in &!", N, Gen_Unit);
            Circularity_Detected := True;
            return;
         end if;

         Gen_Decl := Unit_Declaration_Node (Gen_Unit);

         --  The subprogram itself cannot contain a nested instance, so
         --  the current parent is left empty.

         Set_Instance_Env (Gen_Unit, Empty);

         --  Initialize renamings map, for error checking

         Generic_Renamings.Set_Last (0);
         Generic_Renamings_HTable.Reset;

         Create_Instantiation_Source (N, Gen_Unit, False, S_Adjustment);

         --  Copy original generic tree, to produce text for instantiation

         Act_Tree :=
           Copy_Generic_Node
             (Original_Node (Gen_Decl), Empty, Instantiating => True);

         Act_Spec := Specification (Act_Tree);
         Renaming_List :=
           Analyze_Associations
             (N,
              Generic_Formal_Declarations (Act_Tree),
              Generic_Formal_Declarations (Gen_Decl));

         --  Build the subprogram declaration, which does not appear
         --  in the generic template, and give it a sloc consistent
         --  with that of the template.

         Set_Defining_Unit_Name (Act_Spec, Anon_Id);
         Set_Generic_Parent (Act_Spec, Gen_Unit);
         Act_Decl :=
           Make_Subprogram_Declaration (Sloc (Act_Spec),
             Specification => Act_Spec);

         Set_Categorization_From_Pragmas (Act_Decl);

         if Parent_Installed then
            Hide_Current_Scope;
         end if;

         Append (Act_Decl, Renaming_List);
         Analyze_Instance_And_Renamings;

         --  If the generic is marked Import (Intrinsic), then so is the
         --  instance. This indicates that there is no body to instantiate.
         --  If generic is marked inline, so it the instance, and the
         --  anonymous subprogram it renames. If inlined, or else if inlining
         --  is enabled for the compilation, we generate the instance body
         --  even if it is not within the main unit.

         --  Any other  pragmas might also be inherited ???

         if Is_Intrinsic_Subprogram (Gen_Unit) then
            Set_Is_Intrinsic_Subprogram (Anon_Id);
            Set_Is_Intrinsic_Subprogram (Act_Decl_Id);

            if Chars (Gen_Unit) = Name_Unchecked_Conversion then
               Validate_Unchecked_Conversion (N, Act_Decl_Id);
            end if;
         end if;

         Generate_Definition (Act_Decl_Id);

         Set_Is_Inlined (Act_Decl_Id, Is_Inlined (Gen_Unit));
         Set_Is_Inlined (Anon_Id,     Is_Inlined (Gen_Unit));

         if not Is_Intrinsic_Subprogram (Gen_Unit) then
            Check_Elab_Instantiation (N);
         end if;

         if Is_Dispatching_Operation (Act_Decl_Id)
           and then Ada_Version >= Ada_05
         then
            declare
               Formal : Entity_Id;

            begin
               Formal := First_Formal (Act_Decl_Id);
               while Present (Formal) loop
                  if Ekind (Etype (Formal)) = E_Anonymous_Access_Type
                    and then Is_Controlling_Formal (Formal)
                    and then not Can_Never_Be_Null (Formal)
                  then
                     Error_Msg_NE ("access parameter& is controlling,",
                       N, Formal);
                     Error_Msg_NE ("\corresponding parameter of & must be"
                       & " explicitly null-excluding", N, Gen_Id);
                  end if;

                  Next_Formal (Formal);
               end loop;
            end;
         end if;

         Check_Hidden_Child_Unit (N, Gen_Unit, Act_Decl_Id);

         --  Subject to change, pending on if other pragmas are inherited ???

         Validate_Categorization_Dependency (N, Act_Decl_Id);

         if not Is_Intrinsic_Subprogram (Act_Decl_Id) then
            if not Generic_Separately_Compiled (Gen_Unit) then
               Inherit_Context (Gen_Decl, N);
            end if;

            Restore_Private_Views (Pack_Id, False);

            --  If the context requires a full instantiation, mark node for
            --  subsequent construction of the body.

            if (Is_In_Main_Unit (N)
                  or else Is_Inlined (Act_Decl_Id))
              and then (Operating_Mode = Generate_Code
                          or else (Operating_Mode = Check_Semantics
                                     and then ASIS_Mode))
              and then (Expander_Active or else ASIS_Mode)
              and then not ABE_Is_Certain (N)
              and then not Is_Eliminated (Act_Decl_Id)
            then
               Pending_Instantiations.Increment_Last;
               Pending_Instantiations.Table (Pending_Instantiations.Last) :=
                 (N, Act_Decl, Expander_Active, Current_Sem_Unit);
               Check_Forward_Instantiation (Gen_Decl);

               --  The wrapper package is always delayed, because it does
               --  not constitute a freeze point, but to insure that the
               --  freeze node is placed properly, it is created directly
               --  when instantiating the body (otherwise the freeze node
               --  might appear to early for nested instantiations).

            elsif Nkind (Parent (N)) = N_Compilation_Unit then

               --  For ASIS purposes, indicate that the wrapper package has
               --  replaced the instantiation node.

               Rewrite (N, Unit (Parent (N)));
               Set_Unit (Parent (N), N);
            end if;

         elsif Nkind (Parent (N)) = N_Compilation_Unit then

               --  Replace instance node for library-level instantiations
               --  of intrinsic subprograms, for ASIS use.

               Rewrite (N, Unit (Parent (N)));
               Set_Unit (Parent (N), N);
         end if;

         if Parent_Installed then
            Remove_Parent;
         end if;

         Restore_Env;
         Env_Installed := False;
         Generic_Renamings.Set_Last (0);
         Generic_Renamings_HTable.Reset;
      end if;

   exception
      when Instantiation_Error =>
         if Parent_Installed then
            Remove_Parent;
         end if;

         if Env_Installed then
            Restore_Env;
         end if;
   end Analyze_Subprogram_Instantiation;

   -------------------------
   -- Get_Associated_Node --
   -------------------------

   function Get_Associated_Node (N : Node_Id) return Node_Id is
      Assoc : Node_Id := Associated_Node (N);

   begin
      if Nkind (Assoc) /= Nkind (N) then
         return Assoc;

      elsif Nkind (Assoc) = N_Aggregate
        or else Nkind (Assoc) = N_Extension_Aggregate
      then
         return Assoc;

      else
         --  If the node is part of an inner generic, it may itself have been
         --  remapped into a further generic copy. Associated_Node is otherwise
         --  used for the entity of the node, and will be of a different node
         --  kind, or else N has been rewritten as a literal or function call.

         while Present (Associated_Node (Assoc))
           and then Nkind (Associated_Node (Assoc)) = Nkind (Assoc)
         loop
            Assoc := Associated_Node (Assoc);
         end loop;

         --  Follow and additional link in case the final node was rewritten.
         --  This can only happen with nested generic units.

         if (Nkind (Assoc) = N_Identifier or else Nkind (Assoc) in N_Op)
           and then Present (Associated_Node (Assoc))
           and then (Nkind (Associated_Node (Assoc)) = N_Function_Call
                       or else
                     Nkind (Associated_Node (Assoc)) = N_Explicit_Dereference
                       or else
                     Nkind (Associated_Node (Assoc)) = N_Integer_Literal
                       or else
                     Nkind (Associated_Node (Assoc)) = N_Real_Literal
                       or else
                     Nkind (Associated_Node (Assoc)) = N_String_Literal)
         then
            Assoc := Associated_Node (Assoc);
         end if;

         return Assoc;
      end if;
   end Get_Associated_Node;

   -------------------------------------------
   -- Build_Instance_Compilation_Unit_Nodes --
   -------------------------------------------

   procedure Build_Instance_Compilation_Unit_Nodes
     (N        : Node_Id;
      Act_Body : Node_Id;
      Act_Decl : Node_Id)
   is
      Decl_Cunit : Node_Id;
      Body_Cunit : Node_Id;
      Citem      : Node_Id;
      New_Main   : constant Entity_Id := Defining_Entity (Act_Decl);
      Old_Main   : constant Entity_Id := Cunit_Entity (Main_Unit);

   begin
      --  A new compilation unit node is built for the instance declaration

      Decl_Cunit :=
        Make_Compilation_Unit (Sloc (N),
          Context_Items  => Empty_List,
          Unit           => Act_Decl,
          Aux_Decls_Node =>
            Make_Compilation_Unit_Aux (Sloc (N)));

      Set_Parent_Spec   (Act_Decl, Parent_Spec (N));
      Set_Body_Required (Decl_Cunit, True);

      --  We use the original instantiation compilation unit as the resulting
      --  compilation unit of the instance, since this is the main unit.

      Rewrite (N, Act_Body);
      Body_Cunit := Parent (N);

      --  The two compilation unit nodes are linked by the Library_Unit field

      Set_Library_Unit  (Decl_Cunit, Body_Cunit);
      Set_Library_Unit  (Body_Cunit, Decl_Cunit);

      --  Preserve the private nature of the package if needed

      Set_Private_Present (Decl_Cunit, Private_Present (Body_Cunit));

      --  If the instance is not the main unit, its context, categorization,
      --  and elaboration entity are not relevant to the compilation.

      if Parent (N) /= Cunit (Main_Unit) then
         return;
      end if;

      --  The context clause items on the instantiation, which are now
      --  attached to the body compilation unit (since the body overwrote
      --  the original instantiation node), semantically belong on the spec,
      --  so copy them there. It's harmless to leave them on the body as well.
      --  In fact one could argue that they belong in both places.

      Citem := First (Context_Items (Body_Cunit));
      while Present (Citem) loop
         Append (New_Copy (Citem), Context_Items (Decl_Cunit));
         Next (Citem);
      end loop;

      --  Propagate categorization flags on packages, so that they appear
      --  in ali file for the spec of the unit.

      if Ekind (New_Main) = E_Package then
         Set_Is_Pure           (Old_Main, Is_Pure (New_Main));
         Set_Is_Preelaborated  (Old_Main, Is_Preelaborated (New_Main));
         Set_Is_Remote_Types   (Old_Main, Is_Remote_Types (New_Main));
         Set_Is_Shared_Passive (Old_Main, Is_Shared_Passive (New_Main));
         Set_Is_Remote_Call_Interface
           (Old_Main, Is_Remote_Call_Interface (New_Main));
      end if;

      --  Make entry in Units table, so that binder can generate call to
      --  elaboration procedure for body, if any.

      Make_Instance_Unit (Body_Cunit);
      Main_Unit_Entity := New_Main;
      Set_Cunit_Entity (Main_Unit, Main_Unit_Entity);

      --  Build elaboration entity, since the instance may certainly
      --  generate elaboration code requiring a flag for protection.

      Build_Elaboration_Entity (Decl_Cunit, New_Main);
   end Build_Instance_Compilation_Unit_Nodes;

   -----------------------------
   -- Check_Access_Definition --
   -----------------------------

   procedure Check_Access_Definition (N : Node_Id) is
   begin
      pragma Assert
        (Ada_Version >= Ada_05
           and then Present (Access_Definition (N)));
      null;
   end Check_Access_Definition;

   -----------------------------------
   -- Check_Formal_Package_Instance --
   -----------------------------------

   --  If the formal has specific parameters, they must match those of the
   --  actual. Both of them are instances, and the renaming declarations
   --  for their formal parameters appear in the same order in both. The
   --  analyzed formal has been analyzed in the context of the current
   --  instance.

   procedure Check_Formal_Package_Instance
     (Formal_Pack : Entity_Id;
      Actual_Pack : Entity_Id)
   is
      E1 : Entity_Id := First_Entity (Actual_Pack);
      E2 : Entity_Id := First_Entity (Formal_Pack);

      Expr1 : Node_Id;
      Expr2 : Node_Id;

      procedure Check_Mismatch (B : Boolean);
      --  Common error routine for mismatch between the parameters of
      --  the actual instance and those of the formal package.

      function Same_Instantiated_Constant (E1, E2 : Entity_Id) return Boolean;
      --  The formal may come from a nested formal package, and the actual
      --  may have been constant-folded. To determine whether the two denote
      --  the same entity we may have to traverse several definitions to
      --  recover the ultimate entity that they refer to.

      function Same_Instantiated_Variable (E1, E2 : Entity_Id) return Boolean;
      --  Similarly, if the formal comes from a nested formal package, the
      --  actual may designate the formal through multiple renamings, which
      --  have to be followed to determine the original variable in question.

      --------------------
      -- Check_Mismatch --
      --------------------

      procedure Check_Mismatch (B : Boolean) is
         Kind : constant Node_Kind := Nkind (Parent (E2));

      begin
         if Kind = N_Formal_Type_Declaration then
            return;

         elsif Kind = N_Formal_Object_Declaration
           or else Kind in N_Formal_Subprogram_Declaration
           or else Kind = N_Formal_Package_Declaration
         then
            null;

         elsif B then
            Error_Msg_NE
              ("actual for & in actual instance does not match formal",
               Parent (Actual_Pack), E1);
         end if;
      end Check_Mismatch;

      --------------------------------
      -- Same_Instantiated_Constant --
      --------------------------------

      function Same_Instantiated_Constant
        (E1, E2 : Entity_Id) return Boolean
      is
         Ent : Entity_Id;

      begin
         Ent := E2;
         while Present (Ent) loop
            if E1 = Ent then
               return True;

            elsif Ekind (Ent) /= E_Constant then
               return False;

            elsif Is_Entity_Name (Constant_Value (Ent)) then
               if  Entity (Constant_Value (Ent)) = E1 then
                  return True;
               else
                  Ent := Entity (Constant_Value (Ent));
               end if;

            --  The actual may be a constant that has been folded. Recover
            --  original name.

            elsif Is_Entity_Name (Original_Node (Constant_Value (Ent))) then
                  Ent := Entity (Original_Node (Constant_Value (Ent)));
            else
               return False;
            end if;
         end loop;

         return False;
      end Same_Instantiated_Constant;

      --------------------------------
      -- Same_Instantiated_Variable --
      --------------------------------

      function Same_Instantiated_Variable
        (E1, E2 : Entity_Id) return Boolean
      is
         function Original_Entity (E : Entity_Id) return Entity_Id;
         --  Follow chain of renamings to the ultimate ancestor

         ---------------------
         -- Original_Entity --
         ---------------------

         function Original_Entity (E : Entity_Id) return Entity_Id is
            Orig : Entity_Id;

         begin
            Orig := E;
            while Nkind (Parent (Orig)) = N_Object_Renaming_Declaration
              and then Present (Renamed_Object (Orig))
              and then Is_Entity_Name (Renamed_Object (Orig))
            loop
               Orig := Entity (Renamed_Object (Orig));
            end loop;

            return Orig;
         end Original_Entity;

      --  Start of processing for Same_Instantiated_Variable

      begin
         return Ekind (E1) = Ekind (E2)
           and then Original_Entity (E1) = Original_Entity (E2);
      end Same_Instantiated_Variable;

   --  Start of processing for Check_Formal_Package_Instance

   begin
      while Present (E1)
        and then Present (E2)
      loop
         exit when Ekind (E1) = E_Package
           and then Renamed_Entity (E1) = Renamed_Entity (Actual_Pack);

         if Is_Type (E1) then

            --  Subtypes must statically match. E1 and E2 are the
            --  local entities that are subtypes of the actuals.
            --  Itypes generated for other parameters need not be checked,
            --  the check will be performed on the parameters themselves.

            --  If E2 is a formal type declaration, it is a defaulted
            --  parameter and needs no checking.

            if not Is_Itype (E1)
              and then not Is_Itype (E2)
            then
               Check_Mismatch
                 (not Is_Type (E2)
                   or else Etype (E1) /= Etype (E2)
                   or else not Subtypes_Statically_Match (E1, E2));
            end if;

         elsif Ekind (E1) = E_Constant then

            --  IN parameters must denote the same static value, or
            --  the same constant, or the literal null.

            Expr1 := Expression (Parent (E1));

            if Ekind (E2) /= E_Constant then
               Check_Mismatch (True);
               goto Next_E;
            else
               Expr2 := Expression (Parent (E2));
            end if;

            if Is_Static_Expression (Expr1) then

               if not Is_Static_Expression (Expr2) then
                  Check_Mismatch (True);

               elsif Is_Integer_Type (Etype (E1)) then

                  declare
                     V1 : constant Uint := Expr_Value (Expr1);
                     V2 : constant Uint := Expr_Value (Expr2);
                  begin
                     Check_Mismatch (V1 /= V2);
                  end;

               elsif Is_Real_Type (Etype (E1)) then
                  declare
                     V1 : constant Ureal := Expr_Value_R (Expr1);
                     V2 : constant Ureal := Expr_Value_R (Expr2);
                  begin
                     Check_Mismatch (V1 /= V2);
                  end;

               elsif Is_String_Type (Etype (E1))
                 and then Nkind (Expr1) = N_String_Literal
               then

                  if Nkind (Expr2) /= N_String_Literal then
                     Check_Mismatch (True);
                  else
                     Check_Mismatch
                       (not String_Equal (Strval (Expr1), Strval (Expr2)));
                  end if;
               end if;

            elsif Is_Entity_Name (Expr1) then
               if Is_Entity_Name (Expr2) then
                  if Entity (Expr1) = Entity (Expr2) then
                     null;
                  else
                     Check_Mismatch
                       (not Same_Instantiated_Constant
                         (Entity (Expr1), Entity (Expr2)));
                  end if;
               else
                  Check_Mismatch (True);
               end if;

            elsif Is_Entity_Name (Original_Node (Expr1))
              and then Is_Entity_Name (Expr2)
            and then
              Same_Instantiated_Constant
                (Entity (Original_Node (Expr1)), Entity (Expr2))
            then
               null;

            elsif Nkind (Expr1) = N_Null then
               Check_Mismatch (Nkind (Expr1) /= N_Null);

            else
               Check_Mismatch (True);
            end if;

         elsif Ekind (E1) = E_Variable then
            Check_Mismatch (not Same_Instantiated_Variable (E1, E2));

         elsif Ekind (E1) = E_Package then
            Check_Mismatch
              (Ekind (E1) /= Ekind (E2)
                or else Renamed_Object (E1) /= Renamed_Object (E2));

         elsif Is_Overloadable (E1) then

            --  Verify that the names of the  entities match.
            --  Note that actuals that are attributes are rewritten
            --  as subprograms.

            Check_Mismatch
              (Ekind (E2) /= Ekind (E1) or else (Alias (E1)) /= Alias (E2));

         else
            raise Program_Error;
         end if;

         <<Next_E>>
            Next_Entity (E1);
            Next_Entity (E2);
      end loop;
   end Check_Formal_Package_Instance;

   ---------------------------
   -- Check_Formal_Packages --
   ---------------------------

   procedure Check_Formal_Packages (P_Id : Entity_Id) is
      E        : Entity_Id;
      Formal_P : Entity_Id;

   begin
      --  Iterate through the declarations in the instance, looking for
      --  package renaming declarations that denote instances of formal
      --  packages. Stop when we find the renaming of the current package
      --  itself. The declaration for a formal package without a box is
      --  followed by an internal entity that repeats the instantiation.

      E := First_Entity (P_Id);
      while Present (E) loop
         if Ekind (E) = E_Package then
            if Renamed_Object (E) = P_Id then
               exit;

            elsif Nkind (Parent (E)) /= N_Package_Renaming_Declaration then
               null;

            elsif not Box_Present (Parent (Associated_Formal_Package (E))) then
               Formal_P := Next_Entity (E);
               Check_Formal_Package_Instance (Formal_P, E);

               --  After checking, remove the internal validating package. It
               --  is only needed for semantic checks, and as it may contain
               --  generic formal declarations it should not reach gigi.

               Remove (Unit_Declaration_Node (Formal_P));
            end if;
         end if;

         Next_Entity (E);
      end loop;
   end Check_Formal_Packages;

   ---------------------------------
   -- Check_Forward_Instantiation --
   ---------------------------------

   procedure Check_Forward_Instantiation (Decl : Node_Id) is
      S        : Entity_Id;
      Gen_Comp : Entity_Id := Cunit_Entity (Get_Source_Unit (Decl));

   begin
      --  The instantiation appears before the generic body if we are in the
      --  scope of the unit containing the generic, either in its spec or in
      --  the package body. and before the generic body.

      if Ekind (Gen_Comp) = E_Package_Body then
         Gen_Comp := Spec_Entity (Gen_Comp);
      end if;

      if In_Open_Scopes (Gen_Comp)
        and then No (Corresponding_Body (Decl))
      then
         S := Current_Scope;

         while Present (S)
           and then not Is_Compilation_Unit (S)
           and then not Is_Child_Unit (S)
         loop
            if Ekind (S) = E_Package then
               Set_Has_Forward_Instantiation (S);
            end if;

            S := Scope (S);
         end loop;
      end if;
   end Check_Forward_Instantiation;

   ---------------------------
   -- Check_Generic_Actuals --
   ---------------------------

   --  The visibility of the actuals may be different between the
   --  point of generic instantiation and the instantiation of the body.

   procedure Check_Generic_Actuals
     (Instance      : Entity_Id;
      Is_Formal_Box : Boolean)
   is
      E      : Entity_Id;
      Astype : Entity_Id;

      function Denotes_Previous_Actual (Typ : Entity_Id) return Boolean;
      --  For a formal that is an array type, the component type is often
      --  a previous formal in the same unit. The privacy status of the
      --  component type will have been examined earlier in the traversal
      --  of the corresponding actuals, and this status should not be
      --  modified for the array type itself.
      --  To detect this case we have to rescan the list of formals, which
      --  is usually short enough to ignore the resulting inefficiency.

      function Denotes_Previous_Actual (Typ : Entity_Id) return Boolean is
         Prev : Entity_Id;
      begin
         Prev := First_Entity (Instance);
         while Present (Prev) loop
            if Is_Type (Prev)
              and then Nkind (Parent (Prev)) = N_Subtype_Declaration
              and then Is_Entity_Name (Subtype_Indication (Parent (Prev)))
              and then Entity (Subtype_Indication (Parent (Prev))) = Typ
            then
               return True;
            elsif Prev = E then
               return False;
            else
               Next_Entity (Prev);
            end if;
         end loop;
         return False;
      end Denotes_Previous_Actual;

   --  Start of processing for Check_Generic_Actuals

   begin
      E := First_Entity (Instance);
      while Present (E) loop
         if Is_Type (E)
           and then Nkind (Parent (E)) = N_Subtype_Declaration
           and then Scope (Etype (E)) /= Instance
           and then Is_Entity_Name (Subtype_Indication (Parent (E)))
         then
            if Is_Array_Type (E)
              and then Denotes_Previous_Actual (Component_Type (E))
            then
               null;
            else
               Check_Private_View (Subtype_Indication (Parent (E)));
            end if;
            Set_Is_Generic_Actual_Type (E, True);
            Set_Is_Hidden (E, False);
            Set_Is_Potentially_Use_Visible (E,
              In_Use (Instance));

            --  We constructed the generic actual type as a subtype of
            --  the supplied type. This means that it normally would not
            --  inherit subtype specific attributes of the actual, which
            --  is wrong for the generic case.

            Astype := Ancestor_Subtype (E);

            if No (Astype) then

               --  can happen when E is an itype that is the full view of
               --  a private type completed, e.g. with a constrained array.

               Astype := Base_Type (E);
            end if;

            Set_Size_Info      (E,                (Astype));
            Set_RM_Size        (E, RM_Size        (Astype));
            Set_First_Rep_Item (E, First_Rep_Item (Astype));

            if Is_Discrete_Or_Fixed_Point_Type (E) then
               Set_RM_Size (E, RM_Size (Astype));

            --  In  nested instances, the base type of an access actual
            --  may itself be private, and need to be exchanged.

            elsif Is_Access_Type (E)
              and then Is_Private_Type (Etype (E))
            then
               Check_Private_View
                 (New_Occurrence_Of (Etype (E), Sloc (Instance)));
            end if;

         elsif Ekind (E) = E_Package then

            --  If this is the renaming for the current instance, we're done.
            --  Otherwise it is a formal package. If the corresponding formal
            --  was declared with a box, the (instantiations of the) generic
            --  formal part are also visible. Otherwise, ignore the entity
            --  created to validate the actuals.

            if Renamed_Object (E) = Instance then
               exit;

            elsif Nkind (Parent (E)) /= N_Package_Renaming_Declaration then
               null;

            --  The visibility of a formal of an enclosing generic is already
            --  correct.

            elsif Denotes_Formal_Package (E) then
               null;

            elsif Present (Associated_Formal_Package (E))
              and then not Is_Generic_Formal (E)
            then
               if Box_Present (Parent (Associated_Formal_Package (E))) then
                  Check_Generic_Actuals (Renamed_Object (E), True);

               else
                  Check_Generic_Actuals (Renamed_Object (E), False);
               end if;

               Set_Is_Hidden (E, False);
            end if;

         --  If this is a subprogram instance (in a wrapper package) the
         --  actual is fully visible.

         elsif Is_Wrapper_Package (Instance) then
            Set_Is_Hidden (E, False);

         --  If the formal package is declared with a box, or if the formal
         --  parameter is defaulted, it is visible in the body.

         elsif Is_Formal_Box
           or else Is_Visible_Formal (E)
         then
            Set_Is_Hidden (E, False);
         end if;

         Next_Entity (E);
      end loop;
   end Check_Generic_Actuals;

   ------------------------------
   -- Check_Generic_Child_Unit --
   ------------------------------

   procedure Check_Generic_Child_Unit
     (Gen_Id           : Node_Id;
      Parent_Installed : in out Boolean)
   is
      Loc      : constant Source_Ptr := Sloc (Gen_Id);
      Gen_Par  : Entity_Id := Empty;
      Inst_Par : Entity_Id;
      E        : Entity_Id;
      S        : Node_Id;

      function Find_Generic_Child
        (Scop : Entity_Id;
         Id   : Node_Id) return Entity_Id;
      --  Search generic parent for possible child unit with the given name

      function In_Enclosing_Instance return Boolean;
      --  Within an instance of the parent, the child unit may be denoted
      --  by a simple name, or an abbreviated expanded name. Examine enclosing
      --  scopes to locate a possible parent instantiation.

      ------------------------
      -- Find_Generic_Child --
      ------------------------

      function Find_Generic_Child
        (Scop : Entity_Id;
         Id   : Node_Id) return Entity_Id
      is
         E : Entity_Id;

      begin
         --  If entity of name is already set, instance has already been
         --  resolved, e.g. in an enclosing instantiation.

         if Present (Entity (Id)) then
            if Scope (Entity (Id)) = Scop then
               return Entity (Id);
            else
               return Empty;
            end if;

         else
            E := First_Entity (Scop);
            while Present (E) loop
               if Chars (E) = Chars (Id)
                 and then Is_Child_Unit (E)
               then
                  if Is_Child_Unit (E)
                    and then not Is_Visible_Child_Unit (E)
                  then
                     Error_Msg_NE
                       ("generic child unit& is not visible", Gen_Id, E);
                  end if;

                  Set_Entity (Id, E);
                  return E;
               end if;

               Next_Entity (E);
            end loop;

            return Empty;
         end if;
      end Find_Generic_Child;

      ---------------------------
      -- In_Enclosing_Instance --
      ---------------------------

      function In_Enclosing_Instance return Boolean is
         Enclosing_Instance : Node_Id;
         Instance_Decl      : Node_Id;

      begin
         --  We do not inline any call that contains instantiations, except
         --  for instantiations of Unchecked_Conversion, so if we are within
         --  an inlined body the current instance does not require parents.
<<<<<<< HEAD

         if In_Inlined_Body then
            pragma Assert (Chars (Gen_Id) = Name_Unchecked_Conversion);
            return False;
         end if;

=======

         if In_Inlined_Body then
            pragma Assert (Chars (Gen_Id) = Name_Unchecked_Conversion);
            return False;
         end if;

>>>>>>> c355071f
         --  Loop to check enclosing scopes

         Enclosing_Instance := Current_Scope;
         while Present (Enclosing_Instance) loop
            Instance_Decl := Unit_Declaration_Node (Enclosing_Instance);

            if Ekind (Enclosing_Instance) = E_Package
              and then Is_Generic_Instance (Enclosing_Instance)
              and then Present
                (Generic_Parent (Specification (Instance_Decl)))
            then
               --  Check whether the generic we are looking for is a child
               --  of this instance.

               E := Find_Generic_Child
                      (Generic_Parent (Specification (Instance_Decl)), Gen_Id);
               exit when Present (E);

            else
               E := Empty;
            end if;

            Enclosing_Instance := Scope (Enclosing_Instance);
         end loop;

         if No (E) then

            --  Not a child unit

            Analyze (Gen_Id);
            return False;

         else
            Rewrite (Gen_Id,
              Make_Expanded_Name (Loc,
                Chars         => Chars (E),
                Prefix        => New_Occurrence_Of (Enclosing_Instance, Loc),
                Selector_Name => New_Occurrence_Of (E, Loc)));

            Set_Entity (Gen_Id, E);
            Set_Etype  (Gen_Id, Etype (E));
            Parent_Installed := False;      -- Already in scope.
            return True;
         end if;
      end In_Enclosing_Instance;

   --  Start of processing for Check_Generic_Child_Unit

   begin
      --  If the name of the generic is given by a selected component, it
      --  may be the name of a generic child unit, and the prefix is the name
      --  of an instance of the parent, in which case the child unit must be
      --  visible. If this instance is not in scope, it must be placed there
      --  and removed after instantiation, because what is being instantiated
      --  is not the original child, but the corresponding child present in
      --  the instance of the parent.

      --  If the child is instantiated within the parent, it can be given by
      --  a simple name. In this case the instance is already in scope, but
      --  the child generic must be recovered from the generic parent as well.

      if Nkind (Gen_Id) = N_Selected_Component then
         S := Selector_Name (Gen_Id);
         Analyze (Prefix (Gen_Id));
         Inst_Par := Entity (Prefix (Gen_Id));

         if Ekind (Inst_Par) = E_Package
           and then Present (Renamed_Object (Inst_Par))
         then
            Inst_Par := Renamed_Object (Inst_Par);
         end if;

         if Ekind (Inst_Par) = E_Package then
            if Nkind (Parent (Inst_Par)) = N_Package_Specification then
               Gen_Par := Generic_Parent (Parent (Inst_Par));

            elsif Nkind (Parent (Inst_Par)) = N_Defining_Program_Unit_Name
              and then
                Nkind (Parent (Parent (Inst_Par))) = N_Package_Specification
            then
               Gen_Par := Generic_Parent (Parent (Parent (Inst_Par)));
            end if;

         elsif Ekind (Inst_Par) = E_Generic_Package
           and then Nkind (Parent (Gen_Id)) = N_Formal_Package_Declaration
         then
            --  A formal package may be a real child package, and not the
            --  implicit instance within a parent. In this case the child is
            --  not visible and has to be retrieved explicitly as well.

            Gen_Par := Inst_Par;
         end if;

         if Present (Gen_Par) then

            --  The prefix denotes an instantiation. The entity itself
            --  may be a nested generic, or a child unit.

            E := Find_Generic_Child (Gen_Par, S);

            if Present (E) then
               Change_Selected_Component_To_Expanded_Name (Gen_Id);
               Set_Entity (Gen_Id, E);
               Set_Etype (Gen_Id, Etype (E));
               Set_Entity (S, E);
               Set_Etype (S, Etype (E));

               --  Indicate that this is a reference to the parent

               if In_Extended_Main_Source_Unit (Gen_Id) then
                  Set_Is_Instantiated (Inst_Par);
               end if;

               --  A common mistake is to replicate the naming scheme of
               --  a hierarchy by instantiating a generic child directly,
               --  rather than the implicit child in a parent instance:

               --  generic .. package Gpar is ..
               --  generic .. package Gpar.Child is ..
               --  package Par is new Gpar ();

               --  with Gpar.Child;
               --  package Par.Child is new Gpar.Child ();
               --                           rather than Par.Child

               --  In this case the instantiation is within Par, which is
               --  an instance, but Gpar does not denote Par because we are
               --  not IN the instance of Gpar, so this is illegal. The test
               --  below recognizes this particular case.

               if Is_Child_Unit (E)
                 and then not Comes_From_Source (Entity (Prefix (Gen_Id)))
                 and then (not In_Instance
                             or else Nkind (Parent (Parent (Gen_Id))) =
                                                         N_Compilation_Unit)
               then
                  Error_Msg_N
                    ("prefix of generic child unit must be instance of parent",
                      Gen_Id);
               end if;

               if not In_Open_Scopes (Inst_Par)
                 and then Nkind (Parent (Gen_Id)) not in
                                           N_Generic_Renaming_Declaration
               then
                  Install_Parent (Inst_Par);
                  Parent_Installed := True;
               end if;

            else
               --  If the generic parent does not contain an entity that
               --  corresponds to the selector, the instance doesn't either.
               --  Analyzing the node will yield the appropriate error message.
               --  If the entity is not a child unit, then it is an inner
               --  generic in the parent.

               Analyze (Gen_Id);
            end if;

         else
            Analyze (Gen_Id);

            if Is_Child_Unit (Entity (Gen_Id))
              and then
                Nkind (Parent (Gen_Id)) not in N_Generic_Renaming_Declaration
              and then not In_Open_Scopes (Inst_Par)
            then
               Install_Parent (Inst_Par);
               Parent_Installed := True;
            end if;
         end if;

      elsif Nkind (Gen_Id) = N_Expanded_Name then

         --  Entity already present, analyze prefix, whose meaning may be
         --  an instance in the current context. If it is an instance of
         --  a relative within another, the proper parent may still have
         --  to be installed, if they are not of the same generation.

         Analyze (Prefix (Gen_Id));
         Inst_Par := Entity (Prefix (Gen_Id));

         if In_Enclosing_Instance then
            null;

         elsif Present (Entity (Gen_Id))
           and then Is_Child_Unit (Entity (Gen_Id))
           and then not In_Open_Scopes (Inst_Par)
         then
            Install_Parent (Inst_Par);
            Parent_Installed := True;
         end if;

      elsif In_Enclosing_Instance then

         --  The child unit is found in some enclosing scope

         null;

      else
         Analyze (Gen_Id);

         --  If this is the renaming of the implicit child in a parent
         --  instance, recover the parent name and install it.

         if Is_Entity_Name (Gen_Id) then
            E := Entity (Gen_Id);

            if Is_Generic_Unit (E)
              and then Nkind (Parent (E)) in N_Generic_Renaming_Declaration
              and then Is_Child_Unit (Renamed_Object (E))
              and then Is_Generic_Unit (Scope (Renamed_Object (E)))
              and then Nkind (Name (Parent (E))) = N_Expanded_Name
            then
               Rewrite (Gen_Id,
                 New_Copy_Tree (Name (Parent (E))));
               Inst_Par := Entity (Prefix (Gen_Id));

               if not In_Open_Scopes (Inst_Par) then
                  Install_Parent (Inst_Par);
                  Parent_Installed := True;
               end if;

            --  If it is a child unit of a non-generic parent, it may be
            --  use-visible and given by a direct name. Install parent as
            --  for other cases.

            elsif Is_Generic_Unit (E)
              and then Is_Child_Unit (E)
              and then
                Nkind (Parent (Gen_Id)) not in N_Generic_Renaming_Declaration
              and then not Is_Generic_Unit (Scope (E))
            then
               if not In_Open_Scopes (Scope (E)) then
                  Install_Parent (Scope (E));
                  Parent_Installed := True;
               end if;
            end if;
         end if;
      end if;
   end Check_Generic_Child_Unit;

   -----------------------------
   -- Check_Hidden_Child_Unit --
   -----------------------------

   procedure Check_Hidden_Child_Unit
     (N           : Node_Id;
      Gen_Unit    : Entity_Id;
      Act_Decl_Id : Entity_Id)
   is
      Gen_Id : constant Node_Id := Name (N);

   begin
      if Is_Child_Unit (Gen_Unit)
        and then Is_Child_Unit (Act_Decl_Id)
        and then Nkind (Gen_Id) = N_Expanded_Name
        and then Entity (Prefix (Gen_Id)) = Scope (Act_Decl_Id)
        and then Chars (Gen_Unit) = Chars (Act_Decl_Id)
      then
         Error_Msg_Node_2 := Scope (Act_Decl_Id);
         Error_Msg_NE
           ("generic unit & is implicitly declared in &",
             Defining_Unit_Name (N), Gen_Unit);
         Error_Msg_N ("\instance must have different name",
           Defining_Unit_Name (N));
      end if;
   end Check_Hidden_Child_Unit;

   ------------------------
   -- Check_Private_View --
   ------------------------

   procedure Check_Private_View (N : Node_Id) is
      T : constant Entity_Id := Etype (N);
      BT : Entity_Id;

   begin
      --  Exchange views if the type was not private in the generic but is
      --  private at the point of instantiation. Do not exchange views if
      --  the scope of the type is in scope. This can happen if both generic
      --  and instance are sibling units, or if type is defined in a parent.
      --  In this case the visibility of the type will be correct for all
      --  semantic checks.

      if Present (T) then
         BT := Base_Type (T);

         if Is_Private_Type (T)
           and then not Has_Private_View (N)
           and then Present (Full_View (T))
           and then not In_Open_Scopes (Scope (T))
         then
            --  In the generic, the full type was visible. Save the
            --  private entity, for subsequent exchange.

            Switch_View (T);

         elsif Has_Private_View (N)
           and then not Is_Private_Type (T)
           and then not Has_Been_Exchanged (T)
           and then Etype (Get_Associated_Node (N)) /= T
         then
            --  Only the private declaration was visible in the generic. If
            --  the type appears in a subtype declaration, the subtype in the
            --  instance must have a view compatible with that of its parent,
            --  which must be exchanged (see corresponding code in Restore_
            --  Private_Views). Otherwise, if the type is defined in a parent
            --  unit, leave full visibility within instance, which is safe.

            if In_Open_Scopes (Scope (Base_Type (T)))
              and then not Is_Private_Type (Base_Type (T))
              and then Comes_From_Source (Base_Type (T))
            then
               null;

            elsif Nkind (Parent (N)) = N_Subtype_Declaration
              or else not In_Private_Part (Scope (Base_Type (T)))
            then
               Prepend_Elmt (T, Exchanged_Views);
               Exchange_Declarations (Etype (Get_Associated_Node (N)));
            end if;

         --  For composite types with inconsistent representation
         --  exchange component types accordingly.

         elsif Is_Access_Type (T)
           and then Is_Private_Type (Designated_Type (T))
           and then not Has_Private_View (N)
           and then Present (Full_View (Designated_Type (T)))
         then
            Switch_View (Designated_Type (T));

         elsif Is_Array_Type (T)
           and then Is_Private_Type (Component_Type (T))
           and then not Has_Private_View (N)
           and then Present (Full_View (Component_Type (T)))
         then
            Switch_View (Component_Type (T));

         elsif Is_Private_Type (T)
           and then Present (Full_View (T))
           and then Is_Array_Type (Full_View (T))
           and then Is_Private_Type (Component_Type (Full_View (T)))
         then
            Switch_View (T);

         --  Finally, a non-private subtype may have a private base type, which
         --  must be exchanged for consistency. This can happen when
         --  instantiating a package body, when the scope stack is empty but in
         --  fact the subtype and the base type are declared in an enclosing
         --  scope.

         --  Note that in this case we introduce an inconsistency in the view
         --  set, because we switch the base type BT, but there could be some
         --  private dependent subtypes of BT which remain unswitched. Such
         --  subtypes might need to be switched at a later point (see specific
         --  provision for that case in Switch_View).

         elsif not Is_Private_Type (T)
           and then not Has_Private_View (N)
           and then Is_Private_Type (BT)
           and then Present (Full_View (BT))
           and then not Is_Generic_Type (BT)
           and then not In_Open_Scopes (BT)
         then
            Prepend_Elmt (Full_View (BT), Exchanged_Views);
            Exchange_Declarations (BT);
         end if;
      end if;
   end Check_Private_View;

   --------------------------
   -- Contains_Instance_Of --
   --------------------------

   function Contains_Instance_Of
     (Inner : Entity_Id;
      Outer : Entity_Id;
      N     : Node_Id) return Boolean
   is
      Elmt : Elmt_Id;
      Scop : Entity_Id;

   begin
      Scop := Outer;

      --  Verify that there are no circular instantiations. We check whether
      --  the unit contains an instance of the current scope or some enclosing
      --  scope (in case one of the instances appears in a subunit). Longer
      --  circularities involving subunits might seem too pathological to
      --  consider, but they were not too pathological for the authors of
      --  DEC bc30vsq, so we loop over all enclosing scopes, and mark all
      --  enclosing generic scopes as containing an instance.

      loop
         --  Within a generic subprogram body, the scope is not generic, to
         --  allow for recursive subprograms. Use the declaration to determine
         --  whether this is a generic unit.

         if Ekind (Scop) = E_Generic_Package
           or else (Is_Subprogram (Scop)
                      and then Nkind (Unit_Declaration_Node (Scop)) =
                                        N_Generic_Subprogram_Declaration)
         then
            Elmt := First_Elmt (Inner_Instances (Inner));

            while Present (Elmt) loop
               if Node (Elmt) = Scop then
                  Error_Msg_Node_2 := Inner;
                  Error_Msg_NE
                    ("circular Instantiation: & instantiated within &!",
                       N, Scop);
                  return True;

               elsif Node (Elmt) = Inner then
                  return True;

               elsif Contains_Instance_Of (Node (Elmt), Scop, N) then
                  Error_Msg_Node_2 := Inner;
                  Error_Msg_NE
                    ("circular Instantiation: & instantiated within &!",
                      N, Node (Elmt));
                  return True;
               end if;

               Next_Elmt (Elmt);
            end loop;

            --  Indicate that Inner is being instantiated within Scop

            Append_Elmt (Inner, Inner_Instances (Scop));
         end if;

         if Scop = Standard_Standard then
            exit;
         else
            Scop := Scope (Scop);
         end if;
      end loop;

      return False;
   end Contains_Instance_Of;

   -----------------------
   -- Copy_Generic_Node --
   -----------------------

   function Copy_Generic_Node
     (N             : Node_Id;
      Parent_Id     : Node_Id;
      Instantiating : Boolean) return Node_Id
   is
      Ent   : Entity_Id;
      New_N : Node_Id;

      function Copy_Generic_Descendant (D : Union_Id) return Union_Id;
      --  Check the given value of one of the Fields referenced by the
      --  current node to determine whether to copy it recursively. The
      --  field may hold a Node_Id, a List_Id, or an Elist_Id, or a plain
      --  value (Sloc, Uint, Char) in which case it need not be copied.

      procedure Copy_Descendants;
      --  Common utility for various nodes

      function Copy_Generic_Elist (E : Elist_Id) return Elist_Id;
      --  Make copy of element list

      function Copy_Generic_List
        (L         : List_Id;
         Parent_Id : Node_Id) return List_Id;
      --  Apply Copy_Node recursively to the members of a node list

      function In_Defining_Unit_Name (Nam : Node_Id) return Boolean;
      --  True if an identifier is part of the defining program unit name
      --  of a child unit. The entity of such an identifier must be kept
      --  (for ASIS use) even though as the name of an enclosing generic
      --   it would otherwise not be preserved in the generic tree.

      ----------------------
      -- Copy_Descendants --
      ----------------------

      procedure Copy_Descendants is

         use Atree.Unchecked_Access;
         --  This code section is part of the implementation of an untyped
         --  tree traversal, so it needs direct access to node fields.

      begin
         Set_Field1 (New_N, Copy_Generic_Descendant (Field1 (N)));
         Set_Field2 (New_N, Copy_Generic_Descendant (Field2 (N)));
         Set_Field3 (New_N, Copy_Generic_Descendant (Field3 (N)));
         Set_Field4 (New_N, Copy_Generic_Descendant (Field4 (N)));
         Set_Field5 (New_N, Copy_Generic_Descendant (Field5 (N)));
      end Copy_Descendants;

      -----------------------------
      -- Copy_Generic_Descendant --
      -----------------------------

      function Copy_Generic_Descendant (D : Union_Id) return Union_Id is
      begin
         if D = Union_Id (Empty) then
            return D;

         elsif D in Node_Range then
            return Union_Id
              (Copy_Generic_Node (Node_Id (D), New_N, Instantiating));

         elsif D in List_Range then
            return Union_Id (Copy_Generic_List (List_Id (D), New_N));

         elsif D in Elist_Range then
            return Union_Id (Copy_Generic_Elist (Elist_Id (D)));

         --  Nothing else is copyable (e.g. Uint values), return as is

         else
            return D;
         end if;
      end Copy_Generic_Descendant;

      ------------------------
      -- Copy_Generic_Elist --
      ------------------------

      function Copy_Generic_Elist (E : Elist_Id) return Elist_Id is
         M : Elmt_Id;
         L : Elist_Id;

      begin
         if Present (E) then
            L := New_Elmt_List;
            M := First_Elmt (E);
            while Present (M) loop
               Append_Elmt
                 (Copy_Generic_Node (Node (M), Empty, Instantiating), L);
               Next_Elmt (M);
            end loop;

            return L;

         else
            return No_Elist;
         end if;
      end Copy_Generic_Elist;

      -----------------------
      -- Copy_Generic_List --
      -----------------------

      function Copy_Generic_List
        (L         : List_Id;
         Parent_Id : Node_Id) return List_Id
      is
         N     : Node_Id;
         New_L : List_Id;

      begin
         if Present (L) then
            New_L := New_List;
            Set_Parent (New_L, Parent_Id);

            N := First (L);
            while Present (N) loop
               Append (Copy_Generic_Node (N, Empty, Instantiating), New_L);
               Next (N);
            end loop;

            return New_L;

         else
            return No_List;
         end if;
      end Copy_Generic_List;

      ---------------------------
      -- In_Defining_Unit_Name --
      ---------------------------

      function In_Defining_Unit_Name (Nam : Node_Id) return Boolean is
      begin
         return Present (Parent (Nam))
           and then (Nkind (Parent (Nam)) = N_Defining_Program_Unit_Name
                      or else
                        (Nkind (Parent (Nam)) = N_Expanded_Name
                          and then In_Defining_Unit_Name (Parent (Nam))));
      end In_Defining_Unit_Name;

   --  Start of processing for Copy_Generic_Node

   begin
      if N = Empty then
         return N;
      end if;

      New_N := New_Copy (N);

      if Instantiating then
         Adjust_Instantiation_Sloc (New_N, S_Adjustment);
      end if;

      if not Is_List_Member (N) then
         Set_Parent (New_N, Parent_Id);
      end if;

      --  If defining identifier, then all fields have been copied already

      if Nkind (New_N) in N_Entity then
         null;

      --  Special casing for identifiers and other entity names and operators

      elsif     Nkind (New_N) = N_Identifier
        or else Nkind (New_N) = N_Character_Literal
        or else Nkind (New_N) = N_Expanded_Name
        or else Nkind (New_N) = N_Operator_Symbol
        or else Nkind (New_N) in N_Op
      then
         if not Instantiating then

            --  Link both nodes in order to assign subsequently the
            --  entity of the copy to the original node, in case this
            --  is a global reference.

            Set_Associated_Node (N, New_N);

            --  If we are within an instantiation, this is a nested generic
            --  that has already been analyzed at the point of definition. We
            --  must preserve references that were global to the enclosing
            --  parent at that point. Other occurrences, whether global or
            --  local to the current generic, must be resolved anew, so we
            --  reset the entity in the generic copy. A global reference has
            --  a smaller depth than the parent, or else the same depth in
            --  case both are distinct compilation units.

            --  It is also possible for Current_Instantiated_Parent to be
            --  defined, and for this not to be a nested generic, namely
            --  if the unit is loaded through Rtsfind. In that case, the
            --  entity of New_N is only a link to the associated node, and
            --  not a defining occurrence.

            --  The entities for parent units in the defining_program_unit
            --  of a generic child unit are established when the context of
            --  the unit is first analyzed, before the generic copy is made.
            --  They are preserved in the copy for use in ASIS queries.

            Ent := Entity (New_N);

            if No (Current_Instantiated_Parent.Gen_Id) then
               if No (Ent)
                 or else Nkind (Ent) /= N_Defining_Identifier
                 or else not In_Defining_Unit_Name (N)
               then
                  Set_Associated_Node (New_N, Empty);
               end if;

            elsif No (Ent)
              or else
                not (Nkind (Ent) = N_Defining_Identifier
                       or else
                     Nkind (Ent) = N_Defining_Character_Literal
                       or else
                     Nkind (Ent) = N_Defining_Operator_Symbol)
              or else No (Scope (Ent))
              or else Scope (Ent) = Current_Instantiated_Parent.Gen_Id
              or else (Scope_Depth (Scope (Ent)) >
                             Scope_Depth (Current_Instantiated_Parent.Gen_Id)
                         and then
                       Get_Source_Unit (Ent) =
                       Get_Source_Unit (Current_Instantiated_Parent.Gen_Id))
            then
               Set_Associated_Node (New_N, Empty);
            end if;

         --  Case of instantiating identifier or some other name or operator

         else
            --  If the associated node is still defined, the entity in
            --  it is global, and must be copied to the instance.
            --  If this copy is being made for a body to inline, it is
            --  applied to an instantiated tree, and the entity is already
            --  present and must be also preserved.

            declare
               Assoc : constant Node_Id := Get_Associated_Node (N);
            begin
               if Present (Assoc) then
                  if Nkind (Assoc) = Nkind (N) then
                     Set_Entity (New_N, Entity (Assoc));
                     Check_Private_View (N);

                  elsif Nkind (Assoc) = N_Function_Call then
                     Set_Entity (New_N, Entity (Name (Assoc)));

                  elsif (Nkind (Assoc) = N_Defining_Identifier
                          or else Nkind (Assoc) = N_Defining_Character_Literal
                          or else Nkind (Assoc) = N_Defining_Operator_Symbol)
                    and then Expander_Active
                  then
                     --  Inlining case: we are copying a tree that contains
                     --  global entities, which are preserved in the copy
                     --  to be used for subsequent inlining.

                     null;

                  else
                     Set_Entity (New_N, Empty);
                  end if;
               end if;
            end;
         end if;

         --  For expanded name, we must copy the Prefix and Selector_Name

         if Nkind (N) = N_Expanded_Name then
            Set_Prefix
              (New_N, Copy_Generic_Node (Prefix (N), New_N, Instantiating));

            Set_Selector_Name (New_N,
              Copy_Generic_Node (Selector_Name (N), New_N, Instantiating));

         --  For operators, we must copy the right operand

         elsif Nkind (N) in N_Op then
            Set_Right_Opnd (New_N,
              Copy_Generic_Node (Right_Opnd (N), New_N, Instantiating));

            --  And for binary operators, the left operand as well

            if Nkind (N) in N_Binary_Op then
               Set_Left_Opnd (New_N,
                 Copy_Generic_Node (Left_Opnd (N), New_N, Instantiating));
            end if;
         end if;

      --  Special casing for stubs

      elsif Nkind (N) in N_Body_Stub then

         --  In any case, we must copy the specification or defining
         --  identifier as appropriate.

         if Nkind (N) = N_Subprogram_Body_Stub then
            Set_Specification (New_N,
              Copy_Generic_Node (Specification (N), New_N, Instantiating));

         else
            Set_Defining_Identifier (New_N,
              Copy_Generic_Node
                (Defining_Identifier (N), New_N, Instantiating));
         end if;

         --  If we are not instantiating, then this is where we load and
         --  analyze subunits, i.e. at the point where the stub occurs. A
         --  more permissivle system might defer this analysis to the point
         --  of instantiation, but this seems to complicated for now.

         if not Instantiating then
            declare
               Subunit_Name : constant Unit_Name_Type := Get_Unit_Name (N);
               Subunit      : Node_Id;
               Unum         : Unit_Number_Type;
               New_Body     : Node_Id;

            begin
               Unum :=
                 Load_Unit
                   (Load_Name  => Subunit_Name,
                    Required   => False,
                    Subunit    => True,
                    Error_Node => N);

               --  If the proper body is not found, a warning message will
               --  be emitted when analyzing the stub, or later at the the
               --  point of instantiation. Here we just leave the stub as is.

               if Unum = No_Unit then
                  Subunits_Missing := True;
                  goto Subunit_Not_Found;
               end if;

               Subunit := Cunit (Unum);

               if Nkind (Unit (Subunit)) /= N_Subunit then
                  Error_Msg_Sloc := Sloc (N);
                  Error_Msg_N
                    ("expected SEPARATE subunit to complete stub at#,"
                       & " found child unit", Subunit);
                  goto Subunit_Not_Found;
               end if;

               --  We must create a generic copy of the subunit, in order
               --  to perform semantic analysis on it, and we must replace
               --  the stub in the original generic unit with the subunit,
               --  in order to preserve non-local references within.

               --  Only the proper body needs to be copied. Library_Unit and
               --  context clause are simply inherited by the generic copy.
               --  Note that the copy (which may be recursive if there are
               --  nested subunits) must be done first, before attaching it
               --  to the enclosing generic.

               New_Body :=
                 Copy_Generic_Node
                   (Proper_Body (Unit (Subunit)),
                    Empty, Instantiating => False);

               --  Now place the original proper body in the original
               --  generic unit. This is a body, not a compilation unit.

               Rewrite (N, Proper_Body (Unit (Subunit)));
               Set_Is_Compilation_Unit (Defining_Entity (N), False);
               Set_Was_Originally_Stub (N);

               --  Finally replace the body of the subunit with its copy,
               --  and make this new subunit into the library unit of the
               --  generic copy, which does not have stubs any longer.

               Set_Proper_Body (Unit (Subunit), New_Body);
               Set_Library_Unit (New_N, Subunit);
               Inherit_Context (Unit (Subunit), N);
            end;

         --  If we are instantiating, this must be an error case, since
         --  otherwise we would have replaced the stub node by the proper
         --  body that corresponds. So just ignore it in the copy (i.e.
         --  we have copied it, and that is good enough).

         else
            null;
         end if;

         <<Subunit_Not_Found>> null;

      --  If the node is a compilation unit, it is the subunit of a stub,
      --  which has been loaded already (see code below). In this case,
      --  the library unit field of N points to the parent unit (which
      --  is a compilation unit) and need not (and cannot!) be copied.

      --  When the proper body of the stub is analyzed, thie library_unit
      --  link is used to establish the proper context (see sem_ch10).

      --  The other fields of a compilation unit are copied as usual

      elsif Nkind (N) = N_Compilation_Unit then

         --  This code can only be executed when not instantiating, because
         --  in the copy made for an instantiation, the compilation unit
         --  node has disappeared at the point that a stub is replaced by
         --  its proper body.

         pragma Assert (not Instantiating);

         Set_Context_Items (New_N,
           Copy_Generic_List (Context_Items (N), New_N));

         Set_Unit (New_N,
           Copy_Generic_Node (Unit (N), New_N, False));

         Set_First_Inlined_Subprogram (New_N,
           Copy_Generic_Node
             (First_Inlined_Subprogram (N), New_N, False));

         Set_Aux_Decls_Node (New_N,
           Copy_Generic_Node (Aux_Decls_Node (N), New_N, False));

      --  For an assignment node, the assignment is known to be semantically
      --  legal if we are instantiating the template. This avoids incorrect
      --  diagnostics in generated code.

      elsif Nkind (N) = N_Assignment_Statement then

         --  Copy name and expression fields in usual manner

         Set_Name (New_N,
           Copy_Generic_Node (Name (N), New_N, Instantiating));

         Set_Expression (New_N,
           Copy_Generic_Node (Expression (N), New_N, Instantiating));

         if Instantiating then
            Set_Assignment_OK (Name (New_N), True);
         end if;

      elsif Nkind (N) = N_Aggregate
              or else Nkind (N) = N_Extension_Aggregate
      then

         if not Instantiating then
            Set_Associated_Node (N, New_N);

         else
            if Present (Get_Associated_Node (N))
              and then Nkind (Get_Associated_Node (N)) = Nkind (N)
            then
               --  In the generic the aggregate has some composite type. If at
               --  the point of instantiation the type has a private view,
               --  install the full view (and that of its ancestors, if any).

               declare
                  T   : Entity_Id := (Etype (Get_Associated_Node (New_N)));
                  Rt  : Entity_Id;

               begin
                  if Present (T)
                    and then Is_Private_Type (T)
                  then
                     Switch_View (T);
                  end if;

                  if Present (T)
                    and then Is_Tagged_Type (T)
                    and then Is_Derived_Type (T)
                  then
                     Rt := Root_Type (T);

                     loop
                        T := Etype (T);

                        if Is_Private_Type (T) then
                           Switch_View (T);
                        end if;

                        exit when T = Rt;
                     end loop;
                  end if;
               end;
            end if;
         end if;

         --  Do not copy the associated node, which points to
         --  the generic copy of the aggregate.

         declare
            use Atree.Unchecked_Access;
            --  This code section is part of the implementation of an untyped
            --  tree traversal, so it needs direct access to node fields.

         begin
            Set_Field1 (New_N, Copy_Generic_Descendant (Field1 (N)));
            Set_Field2 (New_N, Copy_Generic_Descendant (Field2 (N)));
            Set_Field3 (New_N, Copy_Generic_Descendant (Field3 (N)));
            Set_Field5 (New_N, Copy_Generic_Descendant (Field5 (N)));
         end;

      --  Allocators do not have an identifier denoting the access type,
      --  so we must locate it through the expression to check whether
      --  the views are consistent.

      elsif Nkind (N) = N_Allocator
        and then Nkind (Expression (N)) = N_Qualified_Expression
        and then Is_Entity_Name (Subtype_Mark (Expression (N)))
        and then Instantiating
      then
         declare
            T     : constant Node_Id :=
                      Get_Associated_Node (Subtype_Mark (Expression (N)));
            Acc_T : Entity_Id;

         begin
            if Present (T) then
               --  Retrieve the allocator node in the generic copy

               Acc_T := Etype (Parent (Parent (T)));
               if Present (Acc_T)
                 and then Is_Private_Type (Acc_T)
               then
                  Switch_View (Acc_T);
               end if;
            end if;

            Copy_Descendants;
         end;

      --  For a proper body, we must catch the case of a proper body that
      --  replaces a stub. This represents the point at which a separate
      --  compilation unit, and hence template file, may be referenced, so
      --  we must make a new source instantiation entry for the template
      --  of the subunit, and ensure that all nodes in the subunit are
      --  adjusted using this new source instantiation entry.

      elsif Nkind (N) in N_Proper_Body then
         declare
            Save_Adjustment : constant Sloc_Adjustment := S_Adjustment;

         begin
            if Instantiating and then Was_Originally_Stub (N) then
               Create_Instantiation_Source
                 (Instantiation_Node,
                  Defining_Entity (N),
                  False,
                  S_Adjustment);
            end if;

            --  Now copy the fields of the proper body, using the new
            --  adjustment factor if one was needed as per test above.

            Copy_Descendants;

            --  Restore the original adjustment factor in case changed

            S_Adjustment := Save_Adjustment;
         end;

      --  Don't copy Ident or Comment pragmas, since the comment belongs
      --  to the generic unit, not to the instantiating unit.

      elsif Nkind (N) = N_Pragma
        and then Instantiating
      then
         declare
            Prag_Id : constant Pragma_Id := Get_Pragma_Id (Chars (N));

         begin
            if Prag_Id = Pragma_Ident
              or else Prag_Id = Pragma_Comment
            then
               New_N := Make_Null_Statement (Sloc (N));

            else
               Copy_Descendants;
            end if;
         end;

      elsif Nkind (N) = N_Integer_Literal
        or else Nkind (N) = N_Real_Literal
      then
         --  No descendant fields need traversing

         null;

      --  For the remaining nodes, copy recursively their descendants

      else
         Copy_Descendants;

         if Instantiating
           and then Nkind (N) = N_Subprogram_Body
         then
            Set_Generic_Parent (Specification (New_N), N);
         end if;
      end if;

      return New_N;
   end Copy_Generic_Node;

   ----------------------------
   -- Denotes_Formal_Package --
   ----------------------------

   function Denotes_Formal_Package
     (Pack    : Entity_Id;
      On_Exit : Boolean := False) return Boolean
   is
      Par  : Entity_Id;
      Scop : constant Entity_Id := Scope (Pack);
      E    : Entity_Id;

   begin
      if On_Exit then
         Par :=
           Instance_Envs.Table
             (Instance_Envs.Last).Instantiated_Parent.Act_Id;
      else
         Par  := Current_Instantiated_Parent.Act_Id;
      end if;

      if Ekind (Scop) = E_Generic_Package
        or else Nkind (Unit_Declaration_Node (Scop)) =
                                         N_Generic_Subprogram_Declaration
      then
         return True;

      elsif Nkind (Original_Node (Unit_Declaration_Node (Pack))) =
        N_Formal_Package_Declaration
      then
         return True;

      elsif No (Par) then
         return False;

      else
         --  Check whether this package is associated with a formal
         --  package of the enclosing instantiation. Iterate over the
         --  list of renamings.

         E := First_Entity (Par);
         while Present (E) loop
            if Ekind (E) /= E_Package
              or else Nkind (Parent (E)) /= N_Package_Renaming_Declaration
            then
               null;

            elsif Renamed_Object (E) = Par then
               return False;

            elsif Renamed_Object (E) = Pack then
               return True;
            end if;

            Next_Entity (E);
         end loop;

         return False;
      end if;
   end Denotes_Formal_Package;

   -----------------
   -- End_Generic --
   -----------------

   procedure End_Generic is
   begin
      --  ??? More things could be factored out in this
      --  routine. Should probably be done at a later stage.

      Inside_A_Generic := Generic_Flags.Table (Generic_Flags.Last);
      Generic_Flags.Decrement_Last;

      Expander_Mode_Restore;
   end End_Generic;

   ----------------------
   -- Find_Actual_Type --
   ----------------------

   function Find_Actual_Type
     (Typ       : Entity_Id;
      Gen_Scope : Entity_Id) return Entity_Id
   is
      T : Entity_Id;

   begin
      if not Is_Child_Unit (Gen_Scope) then
         return Get_Instance_Of (Typ);

      elsif not Is_Generic_Type (Typ)
        or else Scope (Typ) = Gen_Scope
      then
         return Get_Instance_Of (Typ);

      else
         T := Current_Entity (Typ);
         while Present (T) loop
            if In_Open_Scopes (Scope (T)) then
               return T;

            elsif Is_Generic_Actual_Type (T) then
               return T;
            end if;

            T := Homonym (T);
         end loop;

         return Typ;
      end if;
   end Find_Actual_Type;

   ----------------------------
   -- Freeze_Subprogram_Body --
   ----------------------------

   procedure Freeze_Subprogram_Body
     (Inst_Node : Node_Id;
      Gen_Body  : Node_Id;
      Pack_Id   : Entity_Id)
  is
      F_Node   : Node_Id;
      Gen_Unit : constant Entity_Id := Get_Generic_Entity (Inst_Node);
      Par      : constant Entity_Id := Scope (Gen_Unit);
      Enc_G    : Entity_Id;
      Enc_I    : Node_Id;
      E_G_Id   : Entity_Id;

      function Earlier (N1, N2 : Node_Id) return Boolean;
      --  Yields True if N1 and N2 appear in the same compilation unit,
      --  ignoring subunits, and if N1 is to the left of N2 in a left-to-right
      --  traversal of the tree for the unit.

      function Enclosing_Body (N : Node_Id) return Node_Id;
      --  Find innermost package body that encloses the given node, and which
      --  is not a compilation unit. Freeze nodes for the instance, or for its
      --  enclosing body, may be inserted after the enclosing_body of the
      --  generic unit.

      function Package_Freeze_Node (B : Node_Id) return Node_Id;
      --  Find entity for given package body, and locate or create a freeze
      --  node for it.

      function True_Parent (N : Node_Id) return Node_Id;
      --  For a subunit, return parent of corresponding stub

      -------------
      -- Earlier --
      -------------

      function Earlier (N1, N2 : Node_Id) return Boolean is
         D1 : Integer := 0;
         D2 : Integer := 0;
         P1 : Node_Id := N1;
         P2 : Node_Id := N2;

         procedure Find_Depth (P : in out Node_Id; D : in out Integer);
         --  Find distance from given node to enclosing compilation unit

         ----------------
         -- Find_Depth --
         ----------------

         procedure Find_Depth (P : in out Node_Id; D : in out Integer) is
         begin
            while Present (P)
              and then Nkind (P) /= N_Compilation_Unit
            loop
               P := True_Parent (P);
               D := D + 1;
            end loop;
         end Find_Depth;

      --  Start of procesing for Earlier

      begin
         Find_Depth (P1, D1);
         Find_Depth (P2, D2);

         if P1 /= P2 then
            return False;
         else
            P1 := N1;
            P2 := N2;
         end if;

         while D1 > D2 loop
            P1 := True_Parent (P1);
            D1 := D1 - 1;
         end loop;

         while D2 > D1 loop
            P2 := True_Parent (P2);
            D2 := D2 - 1;
         end loop;

         --  At this point P1 and P2 are at the same distance from the root.
         --  We examine their parents until we find a common declarative
         --  list, at which point we can establish their relative placement
         --  by comparing their ultimate slocs. If we reach the root,
         --  N1 and N2 do not descend from the same declarative list (e.g.
         --  one is nested in the declarative part and the other is in a block
         --  in the statement part) and the earlier one is already frozen.

         while not Is_List_Member (P1)
           or else not Is_List_Member (P2)
           or else List_Containing (P1) /= List_Containing (P2)
         loop
            P1 := True_Parent (P1);
            P2 := True_Parent (P2);

            if Nkind (Parent (P1)) = N_Subunit then
               P1 := Corresponding_Stub (Parent (P1));
            end if;

            if Nkind (Parent (P2)) = N_Subunit then
               P2 := Corresponding_Stub (Parent (P2));
            end if;

            if P1 = P2 then
               return False;
            end if;
         end loop;

         return
           Top_Level_Location (Sloc (P1)) < Top_Level_Location (Sloc (P2));
      end Earlier;

      --------------------
      -- Enclosing_Body --
      --------------------

      function Enclosing_Body (N : Node_Id) return Node_Id is
         P : Node_Id := Parent (N);

      begin
         while Present (P)
           and then Nkind (Parent (P)) /= N_Compilation_Unit
         loop
            if Nkind (P) = N_Package_Body then

               if Nkind (Parent (P)) = N_Subunit then
                  return Corresponding_Stub (Parent (P));
               else
                  return P;
               end if;
            end if;

            P := True_Parent (P);
         end loop;

         return Empty;
      end Enclosing_Body;

      -------------------------
      -- Package_Freeze_Node --
      -------------------------

      function Package_Freeze_Node (B : Node_Id) return Node_Id is
         Id : Entity_Id;

      begin
         if Nkind (B) = N_Package_Body then
            Id := Corresponding_Spec (B);

         else pragma Assert (Nkind (B) = N_Package_Body_Stub);
            Id := Corresponding_Spec (Proper_Body (Unit (Library_Unit (B))));
         end if;

         Ensure_Freeze_Node (Id);
         return Freeze_Node (Id);
      end Package_Freeze_Node;

      -----------------
      -- True_Parent --
      -----------------

      function True_Parent (N : Node_Id) return Node_Id is
      begin
         if Nkind (Parent (N)) = N_Subunit then
            return Parent (Corresponding_Stub (Parent (N)));
         else
            return Parent (N);
         end if;
      end True_Parent;

   --  Start of processing of Freeze_Subprogram_Body

   begin
      --  If the instance and the generic body appear within the same
      --  unit, and the instance preceeds the generic, the freeze node for
      --  the instance must appear after that of the generic. If the generic
      --  is nested within another instance I2, then current instance must
      --  be frozen after I2. In both cases, the freeze nodes are those of
      --  enclosing packages. Otherwise, the freeze node is placed at the end
      --  of the current declarative part.

      Enc_G  := Enclosing_Body (Gen_Body);
      Enc_I  := Enclosing_Body (Inst_Node);
      Ensure_Freeze_Node (Pack_Id);
      F_Node := Freeze_Node (Pack_Id);

      if Is_Generic_Instance (Par)
        and then Present (Freeze_Node (Par))
        and then
          In_Same_Declarative_Part (Freeze_Node (Par), Inst_Node)
      then
         if ABE_Is_Certain (Get_Package_Instantiation_Node (Par)) then

            --  The parent was a premature instantiation. Insert freeze
            --  node at the end the current declarative part.

            Insert_After_Last_Decl (Inst_Node, F_Node);

         else
            Insert_After (Freeze_Node (Par), F_Node);
         end if;

      --  The body enclosing the instance should be frozen after the body
      --  that includes the generic, because the body of the instance may
      --  make references to entities therein. If the two are not in the
      --  same declarative part, or if the one enclosing the instance is
      --  frozen already, freeze the instance at the end of the current
      --  declarative part.

      elsif Is_Generic_Instance (Par)
        and then Present (Freeze_Node (Par))
        and then Present (Enc_I)
      then
         if In_Same_Declarative_Part (Freeze_Node (Par), Enc_I)
           or else
             (Nkind (Enc_I) = N_Package_Body
               and then
             In_Same_Declarative_Part (Freeze_Node (Par), Parent (Enc_I)))
         then
            --  The enclosing package may contain several instances. Rather
            --  than computing the earliest point at which to insert its
            --  freeze node, we place it at the end of the declarative part
            --  of the parent of the generic.

            Insert_After_Last_Decl
              (Freeze_Node (Par), Package_Freeze_Node (Enc_I));
         end if;

         Insert_After_Last_Decl (Inst_Node, F_Node);

      elsif Present (Enc_G)
        and then Present (Enc_I)
        and then Enc_G /= Enc_I
        and then Earlier (Inst_Node, Gen_Body)
      then
         if Nkind (Enc_G) = N_Package_Body then
            E_G_Id := Corresponding_Spec (Enc_G);
         else pragma Assert (Nkind (Enc_G) = N_Package_Body_Stub);
            E_G_Id :=
              Corresponding_Spec (Proper_Body (Unit (Library_Unit (Enc_G))));
         end if;

         --  Freeze package that encloses instance, and place node after
         --  package that encloses generic. If enclosing package is already
         --  frozen we have to assume it is at the proper place. This may
         --  be a potential ABE that requires dynamic checking.

         Insert_After_Last_Decl (Enc_G, Package_Freeze_Node (Enc_I));

         --  Freeze enclosing subunit before instance

         Ensure_Freeze_Node (E_G_Id);

         if not Is_List_Member (Freeze_Node (E_G_Id)) then
            Insert_After (Enc_G, Freeze_Node (E_G_Id));
         end if;

         Insert_After_Last_Decl (Inst_Node, F_Node);

      else
         --  If none of the above, insert freeze node at the end of the
         --  current declarative part.

         Insert_After_Last_Decl (Inst_Node, F_Node);
      end if;
   end Freeze_Subprogram_Body;

   ----------------
   -- Get_Gen_Id --
   ----------------

   function Get_Gen_Id (E : Assoc_Ptr) return Entity_Id is
   begin
      return Generic_Renamings.Table (E).Gen_Id;
   end Get_Gen_Id;

   ---------------------
   -- Get_Instance_Of --
   ---------------------

   function Get_Instance_Of (A : Entity_Id) return Entity_Id is
      Res : constant Assoc_Ptr := Generic_Renamings_HTable.Get (A);

   begin
      if Res /= Assoc_Null then
         return Generic_Renamings.Table (Res).Act_Id;
      else
         --  On exit, entity is not instantiated: not a generic parameter,
         --  or else parameter of an inner generic unit.

         return A;
      end if;
   end Get_Instance_Of;

   ------------------------------------
   -- Get_Package_Instantiation_Node --
   ------------------------------------

   function Get_Package_Instantiation_Node (A : Entity_Id) return Node_Id is
      Decl : Node_Id := Unit_Declaration_Node (A);
      Inst : Node_Id;

   begin
      --  If the Package_Instantiation attribute has been set on the package
      --  entity, then use it directly when it (or its Original_Node) refers
      --  to an N_Package_Instantiation node. In principle it should be
      --  possible to have this field set in all cases, which should be
      --  investigated, and would allow this function to be significantly
      --  simplified. ???

      if Present (Package_Instantiation (A)) then
         if Nkind (Package_Instantiation (A)) = N_Package_Instantiation then
            return Package_Instantiation (A);

         elsif Nkind (Original_Node (Package_Instantiation (A)))
                 = N_Package_Instantiation
         then
            return Original_Node (Package_Instantiation (A));
         end if;
      end if;

      --  If the instantiation is a compilation unit that does not need a
      --  body then the instantiation node has been rewritten as a package
      --  declaration for the instance, and we return the original node.

      --  If it is a compilation unit and the instance node has not been
      --  rewritten, then it is still the unit of the compilation. Finally,
      --  if a body is present, this is a parent of the main unit whose body
      --  has been compiled for inlining purposes, and the instantiation node
      --  has been rewritten with the instance body.

      --  Otherwise the instantiation node appears after the declaration.
      --  If the entity is a formal package, the declaration may have been
      --  rewritten as a generic declaration (in the case of a formal with a
      --  box) or left as a formal package declaration if it has actuals, and
      --  is found with a forward search.

      if Nkind (Parent (Decl)) = N_Compilation_Unit then
         if Nkind (Decl) = N_Package_Declaration
           and then Present (Corresponding_Body (Decl))
         then
            Decl := Unit_Declaration_Node (Corresponding_Body (Decl));
         end if;

         if Nkind (Original_Node (Decl)) = N_Package_Instantiation then
            return Original_Node (Decl);
         else
            return Unit (Parent (Decl));
         end if;

      elsif Nkind (Decl) = N_Package_Declaration
        and then Nkind (Original_Node (Decl)) = N_Formal_Package_Declaration
      then
         return Original_Node (Decl);

      else
         Inst := Next (Decl);
         while Nkind (Inst) /= N_Package_Instantiation
           and then Nkind (Inst) /= N_Formal_Package_Declaration
         loop
            Next (Inst);
         end loop;

         return Inst;
      end if;
   end Get_Package_Instantiation_Node;

   ------------------------
   -- Has_Been_Exchanged --
   ------------------------

   function Has_Been_Exchanged (E : Entity_Id) return Boolean is
      Next : Elmt_Id := First_Elmt (Exchanged_Views);

   begin
      while Present (Next) loop
         if Full_View (Node (Next)) = E then
            return True;
         end if;

         Next_Elmt (Next);
      end loop;

      return False;
   end Has_Been_Exchanged;

   ----------
   -- Hash --
   ----------

   function Hash (F : Entity_Id) return HTable_Range is
   begin
      return HTable_Range (F mod HTable_Size);
   end Hash;

   ------------------------
   -- Hide_Current_Scope --
   ------------------------

   procedure Hide_Current_Scope is
      C : constant Entity_Id := Current_Scope;
      E : Entity_Id;

   begin
      Set_Is_Hidden_Open_Scope (C);
      E := First_Entity (C);

      while Present (E) loop
         if Is_Immediately_Visible (E) then
            Set_Is_Immediately_Visible (E, False);
            Append_Elmt (E, Hidden_Entities);
         end if;

         Next_Entity (E);
      end loop;

      --  Make the scope name invisible as well. This is necessary, but
      --  might conflict with calls to Rtsfind later on, in case the scope
      --  is a predefined one. There is no clean solution to this problem, so
      --  for now we depend on the user not redefining Standard itself in one
      --  of the parent units.

      if Is_Immediately_Visible (C)
        and then C /= Standard_Standard
      then
         Set_Is_Immediately_Visible (C, False);
         Append_Elmt (C, Hidden_Entities);
      end if;

   end Hide_Current_Scope;

   --------------
   -- Init_Env --
   --------------

   procedure Init_Env is
      Saved : Instance_Env;

   begin
      Saved.Ada_Version          := Ada_Version;
      Saved.Ada_Version_Explicit := Ada_Version_Explicit;
      Saved.Instantiated_Parent  := Current_Instantiated_Parent;
      Saved.Exchanged_Views      := Exchanged_Views;
      Saved.Hidden_Entities      := Hidden_Entities;
      Saved.Current_Sem_Unit     := Current_Sem_Unit;
      Saved.Parent_Unit_Visible  := Parent_Unit_Visible;
      Saved.Instance_Parent_Unit := Instance_Parent_Unit;
      Instance_Envs.Increment_Last;
      Instance_Envs.Table (Instance_Envs.Last) := Saved;

      Exchanged_Views := New_Elmt_List;
      Hidden_Entities := New_Elmt_List;

      --  Make dummy entry for Instantiated parent. If generic unit is
      --  legal, this is set properly in Set_Instance_Env.

      Current_Instantiated_Parent :=
        (Current_Scope, Current_Scope, Assoc_Null);
   end Init_Env;

   ------------------------------
   -- In_Same_Declarative_Part --
   ------------------------------

   function In_Same_Declarative_Part
     (F_Node : Node_Id;
      Inst   : Node_Id) return Boolean
   is
      Decls : constant Node_Id := Parent (F_Node);
      Nod   : Node_Id := Parent (Inst);

   begin
      while Present (Nod) loop
         if Nod = Decls then
            return True;

         elsif Nkind (Nod) = N_Subprogram_Body
           or else Nkind (Nod) = N_Package_Body
           or else Nkind (Nod) = N_Task_Body
           or else Nkind (Nod) = N_Protected_Body
           or else Nkind (Nod) = N_Block_Statement
         then
            return False;

         elsif Nkind (Nod) = N_Subunit then
            Nod :=  Corresponding_Stub (Nod);

         elsif Nkind (Nod) = N_Compilation_Unit then
            return False;
         else
            Nod := Parent (Nod);
         end if;
      end loop;

      return False;
   end In_Same_Declarative_Part;

   ---------------------
   -- In_Main_Context --
   ---------------------

   function In_Main_Context (E : Entity_Id) return Boolean is
      Context : List_Id;
      Clause  : Node_Id;
      Nam     : Node_Id;

   begin
      if not Is_Compilation_Unit (E)
        or else Ekind (E) /= E_Package
        or else In_Private_Part (E)
      then
         return False;
      end if;

      Context := Context_Items (Cunit (Main_Unit));

      Clause  := First (Context);
      while Present (Clause) loop
         if Nkind (Clause) = N_With_Clause then
            Nam := Name (Clause);

            --  If the current scope is part of the context of the main unit,
            --  analysis of the corresponding with_clause is not complete, and
            --  the entity is not set. We use the Chars field directly, which
            --  might produce false positives in rare cases, but guarantees
            --  that we produce all the instance bodies we will need.

            if (Nkind (Nam) = N_Identifier
                 and then Chars (Nam) = Chars (E))
              or else (Nkind (Nam) = N_Selected_Component
                        and then Chars (Selector_Name (Nam)) = Chars (E))
            then
               return True;
            end if;
         end if;

         Next (Clause);
      end loop;

      return False;
   end In_Main_Context;

   ---------------------
   -- Inherit_Context --
   ---------------------

   procedure Inherit_Context (Gen_Decl : Node_Id; Inst : Node_Id) is
      Current_Context : List_Id;
      Current_Unit    : Node_Id;
      Item            : Node_Id;
      New_I           : Node_Id;

   begin
      if Nkind (Parent (Gen_Decl)) = N_Compilation_Unit then

         --  The inherited context is attached to the enclosing compilation
         --  unit. This is either the main unit, or the declaration for the
         --  main unit (in case the instantation appears within the package
         --  declaration and the main unit is its body).

         Current_Unit := Parent (Inst);
         while Present (Current_Unit)
           and then Nkind (Current_Unit) /= N_Compilation_Unit
         loop
            Current_Unit := Parent (Current_Unit);
         end loop;

         Current_Context := Context_Items (Current_Unit);

         Item := First (Context_Items (Parent (Gen_Decl)));
         while Present (Item) loop
            if Nkind (Item) = N_With_Clause then
               New_I := New_Copy (Item);
               Set_Implicit_With (New_I, True);
               Append (New_I, Current_Context);
            end if;

            Next (Item);
         end loop;
      end if;
   end Inherit_Context;

   ----------------
   -- Initialize --
   ----------------

   procedure Initialize is
   begin
      Generic_Renamings.Init;
      Instance_Envs.Init;
      Generic_Flags.Init;
      Generic_Renamings_HTable.Reset;
      Circularity_Detected := False;
      Exchanged_Views      := No_Elist;
      Hidden_Entities      := No_Elist;
   end Initialize;

   ----------------------------
   -- Insert_After_Last_Decl --
   ----------------------------

   procedure Insert_After_Last_Decl (N : Node_Id; F_Node : Node_Id) is
      L : List_Id          := List_Containing (N);
      P : constant Node_Id := Parent (L);

   begin
      if not Is_List_Member (F_Node) then
         if Nkind (P) = N_Package_Specification
           and then L = Visible_Declarations (P)
           and then Present (Private_Declarations (P))
           and then not Is_Empty_List (Private_Declarations (P))
         then
            L := Private_Declarations (P);
         end if;

         Insert_After (Last (L), F_Node);
      end if;
   end Insert_After_Last_Decl;

   ------------------
   -- Install_Body --
   ------------------

   procedure Install_Body
     (Act_Body : Node_Id;
      N        : Node_Id;
      Gen_Body : Node_Id;
      Gen_Decl : Node_Id)
   is
      Act_Id    : constant Entity_Id := Corresponding_Spec (Act_Body);
      Act_Unit  : constant Node_Id   := Unit (Cunit (Get_Source_Unit (N)));
      Gen_Id    : constant Entity_Id := Corresponding_Spec (Gen_Body);
      Par       : constant Entity_Id := Scope (Gen_Id);
      Gen_Unit  : constant Node_Id :=
                    Unit (Cunit (Get_Source_Unit (Gen_Decl)));
      Orig_Body : Node_Id := Gen_Body;
      F_Node    : Node_Id;
      Body_Unit : Node_Id;

      Must_Delay : Boolean;

      function Enclosing_Subp (Id : Entity_Id) return Entity_Id;
      --  Find subprogram (if any) that encloses instance and/or generic body

      function True_Sloc (N : Node_Id) return Source_Ptr;
      --  If the instance is nested inside a generic unit, the Sloc of the
      --  instance indicates the place of the original definition, not the
      --  point of the current enclosing instance. Pending a better usage of
      --  Slocs to indicate instantiation places, we determine the place of
      --  origin of a node by finding the maximum sloc of any ancestor node.
      --  Why is this not equivalent to Top_Level_Location ???

      --------------------
      -- Enclosing_Subp --
      --------------------

      function Enclosing_Subp (Id : Entity_Id) return Entity_Id is
         Scop : Entity_Id := Scope (Id);

      begin
         while Scop /= Standard_Standard
           and then not Is_Overloadable (Scop)
         loop
            Scop := Scope (Scop);
         end loop;

         return Scop;
      end Enclosing_Subp;

      ---------------
      -- True_Sloc --
      ---------------

      function True_Sloc (N : Node_Id) return Source_Ptr is
         Res : Source_Ptr;
         N1  : Node_Id;

      begin
         Res := Sloc (N);
         N1 := N;
         while Present (N1) and then N1 /= Act_Unit loop
            if Sloc (N1) > Res then
               Res := Sloc (N1);
            end if;

            N1 := Parent (N1);
         end loop;

         return Res;
      end True_Sloc;

   --  Start of processing for Install_Body

   begin
      --  If the body is a subunit, the freeze point is the corresponding
      --  stub in the current compilation, not the subunit itself.

      if Nkind (Parent (Gen_Body)) = N_Subunit then
         Orig_Body :=  Corresponding_Stub (Parent (Gen_Body));
      else
         Orig_Body := Gen_Body;
      end if;

      Body_Unit := Unit (Cunit (Get_Source_Unit (Orig_Body)));

      --  If the instantiation and the generic definition appear in the
      --  same package declaration, this is an early instantiation.
      --  If they appear in the same declarative part, it is an early
      --  instantiation only if the generic body appears textually later,
      --  and the generic body is also in the main unit.

      --  If instance is nested within a subprogram, and the generic body is
      --  not, the instance is delayed because the enclosing body is. If
      --  instance and body are within the same scope, or the same sub-
      --  program body, indicate explicitly that the instance is delayed.

      Must_Delay :=
        (Gen_Unit = Act_Unit
          and then ((Nkind (Gen_Unit) = N_Package_Declaration)
                      or else Nkind (Gen_Unit) = N_Generic_Package_Declaration
                      or else (Gen_Unit = Body_Unit
                                and then True_Sloc (N) < Sloc (Orig_Body)))
          and then Is_In_Main_Unit (Gen_Unit)
          and then (Scope (Act_Id) = Scope (Gen_Id)
                      or else
                    Enclosing_Subp (Act_Id) = Enclosing_Subp (Gen_Id)));

      --  If this is an early instantiation, the freeze node is placed after
      --  the generic body. Otherwise, if the generic appears in an instance,
      --  we cannot freeze the current instance until the outer one is frozen.
      --  This is only relevant if the current instance is nested within some
      --  inner scope not itself within the outer instance. If this scope is
      --  a package body in the same declarative part as the outer instance,
      --  then that body needs to be frozen after the outer instance. Finally,
      --  if no delay is needed, we place the freeze node at the end of the
      --  current declarative part.

      if Expander_Active then
         Ensure_Freeze_Node (Act_Id);
         F_Node := Freeze_Node (Act_Id);

         if Must_Delay then
            Insert_After (Orig_Body, F_Node);

         elsif Is_Generic_Instance (Par)
           and then Present (Freeze_Node (Par))
           and then Scope (Act_Id) /= Par
         then
            --  Freeze instance of inner generic after instance of enclosing
            --  generic.

            if In_Same_Declarative_Part (Freeze_Node (Par), N) then
               Insert_After (Freeze_Node (Par), F_Node);

            --  Freeze package enclosing instance of inner generic after
            --  instance of enclosing generic.

            elsif Nkind (Parent (N)) = N_Package_Body
              and then In_Same_Declarative_Part (Freeze_Node (Par), Parent (N))
            then

               declare
                  Enclosing : constant Entity_Id :=
                                Corresponding_Spec (Parent (N));

               begin
                  Insert_After_Last_Decl (N, F_Node);
                  Ensure_Freeze_Node (Enclosing);

                  if not Is_List_Member (Freeze_Node (Enclosing)) then
                     Insert_After (Freeze_Node (Par), Freeze_Node (Enclosing));
                  end if;
               end;

            else
               Insert_After_Last_Decl (N, F_Node);
            end if;

         else
            Insert_After_Last_Decl (N, F_Node);
         end if;
      end if;

      Set_Is_Frozen (Act_Id);
      Insert_Before (N, Act_Body);
      Mark_Rewrite_Insertion (Act_Body);
   end Install_Body;

   --------------------
   -- Install_Parent --
   --------------------

   procedure Install_Parent (P : Entity_Id; In_Body : Boolean := False) is
      Ancestors : constant Elist_Id  := New_Elmt_List;
      S         : constant Entity_Id := Current_Scope;
      Inst_Par  : Entity_Id;
      First_Par : Entity_Id;
      Inst_Node : Node_Id;
      Gen_Par   : Entity_Id;
      First_Gen : Entity_Id;
      Elmt      : Elmt_Id;

      procedure Install_Formal_Packages (Par : Entity_Id);
      --  If any of the formals of the parent are formal packages with box,
      --  their formal parts are visible in the parent and thus in the child
      --  unit as well. Analogous to what is done in Check_Generic_Actuals
      --  for the unit itself.

      procedure Install_Noninstance_Specs (Par : Entity_Id);
      --  Install the scopes of noninstance parent units ending with Par

      procedure Install_Spec (Par : Entity_Id);
      --  The child unit is within the declarative part of the parent, so
      --  the declarations within the parent are immediately visible.

      -----------------------------
      -- Install_Formal_Packages --
      -----------------------------

      procedure Install_Formal_Packages (Par : Entity_Id) is
         E : Entity_Id;

      begin
         E := First_Entity (Par);
         while Present (E) loop
            if Ekind (E) = E_Package
              and then Nkind (Parent (E)) = N_Package_Renaming_Declaration
            then
               --  If this is the renaming for the parent instance, done

               if Renamed_Object (E) = Par then
                  exit;

               --  The visibility of a formal of an enclosing generic is
               --  already correct.

               elsif Denotes_Formal_Package (E) then
                  null;

               elsif Present (Associated_Formal_Package (E))
                 and then Box_Present (Parent (Associated_Formal_Package (E)))
               then
                  Check_Generic_Actuals (Renamed_Object (E), True);
                  Set_Is_Hidden (E, False);
               end if;
            end if;

            Next_Entity (E);
         end loop;
      end Install_Formal_Packages;

      -------------------------------
      -- Install_Noninstance_Specs --
      -------------------------------

      procedure Install_Noninstance_Specs (Par : Entity_Id) is
      begin
         if Present (Par)
           and then Par /= Standard_Standard
           and then not In_Open_Scopes (Par)
         then
            Install_Noninstance_Specs (Scope (Par));
            Install_Spec (Par);
         end if;
      end Install_Noninstance_Specs;

      ------------------
      -- Install_Spec --
      ------------------

      procedure Install_Spec (Par : Entity_Id) is
         Spec : constant Node_Id :=
                  Specification (Unit_Declaration_Node (Par));

      begin
         --  If this parent of the child instance is a top-level unit,
         --  then record the unit and its visibility for later resetting
         --  in Remove_Parent. We exclude units that are generic instances,
         --  as we only want to record this information for the ultimate
         --  top-level noninstance parent (is that always correct???).

         if Scope (Par) = Standard_Standard
           and then not Is_Generic_Instance (Par)
         then
            Parent_Unit_Visible := Is_Immediately_Visible (Par);
            Instance_Parent_Unit := Par;
         end if;

         --  Open the parent scope and make it and its declarations visible.
         --  If this point is not within a body, then only the visible
         --  declarations should be made visible, and installation of the
         --  private declarations is deferred until the appropriate point
         --  within analysis of the spec being instantiated (see the handling
         --  of parent visibility in Analyze_Package_Specification). This is
         --  relaxed in the case where the parent unit is Ada.Tags, to avoid
         --  private view problems that occur when compiling instantiations of
         --  a generic child of that package (Generic_Dispatching_Constructor).
         --  If the instance freezes a tagged type, inlinings of operations
         --  from Ada.Tags may need the full view of type Tag. If inlining
         --  took proper account of establishing visibility of inlined
         --  subprograms' parents then it should be possible to remove this
         --  special check. ???

         New_Scope (Par);
         Set_Is_Immediately_Visible   (Par);
         Install_Visible_Declarations (Par);
         Set_Use (Visible_Declarations (Spec));

         if In_Body or else Is_RTU (Par, Ada_Tags) then
            Install_Private_Declarations (Par);
            Set_Use (Private_Declarations (Spec));
         end if;
      end Install_Spec;

   --  Start of processing for Install_Parent

   begin
      --  We need to install the parent instance to compile the instantiation
      --  of the child, but the child instance must appear in the current
      --  scope. Given that we cannot place the parent above the current
      --  scope in the scope stack, we duplicate the current scope and unstack
      --  both after the instantiation is complete.

      --  If the parent is itself the instantiation of a child unit, we must
      --  also stack the instantiation of its parent, and so on. Each such
      --  ancestor is the prefix of the name in a prior instantiation.

      --  If this is a nested instance, the parent unit itself resolves to
      --  a renaming of the parent instance, whose declaration we need.

      --  Finally, the parent may be a generic (not an instance) when the
      --  child unit appears as a formal package.

      Inst_Par := P;

      if Present (Renamed_Entity (Inst_Par)) then
         Inst_Par := Renamed_Entity (Inst_Par);
      end if;

      First_Par := Inst_Par;

      Gen_Par :=
        Generic_Parent (Specification (Unit_Declaration_Node (Inst_Par)));

      First_Gen := Gen_Par;

      while Present (Gen_Par)
        and then Is_Child_Unit (Gen_Par)
      loop
         --  Load grandparent instance as well

         Inst_Node := Get_Package_Instantiation_Node (Inst_Par);

         if Nkind (Name (Inst_Node)) = N_Expanded_Name then
            Inst_Par := Entity (Prefix (Name (Inst_Node)));

            if Present (Renamed_Entity (Inst_Par)) then
               Inst_Par := Renamed_Entity (Inst_Par);
            end if;

            Gen_Par :=
              Generic_Parent
                (Specification (Unit_Declaration_Node (Inst_Par)));

            if Present (Gen_Par) then
               Prepend_Elmt (Inst_Par, Ancestors);

            else
               --  Parent is not the name of an instantiation

               Install_Noninstance_Specs (Inst_Par);

               exit;
            end if;

         else
            --  Previous error

            exit;
         end if;
      end loop;

      if Present (First_Gen) then
         Append_Elmt (First_Par, Ancestors);

      else
         Install_Noninstance_Specs (First_Par);
      end if;

      if not Is_Empty_Elmt_List (Ancestors) then
         Elmt := First_Elmt (Ancestors);

         while Present (Elmt) loop
            Install_Spec (Node (Elmt));
            Install_Formal_Packages (Node (Elmt));

            Next_Elmt (Elmt);
         end loop;
      end if;

      if not In_Body then
         New_Scope (S);
      end if;
   end Install_Parent;

   --------------------------------
   -- Instantiate_Formal_Package --
   --------------------------------

   function Instantiate_Formal_Package
     (Formal          : Node_Id;
      Actual          : Node_Id;
      Analyzed_Formal : Node_Id) return List_Id
   is
      Loc         : constant Source_Ptr := Sloc (Actual);
      Actual_Pack : Entity_Id;
      Formal_Pack : Entity_Id;
      Gen_Parent  : Entity_Id;
      Decls       : List_Id;
      Nod         : Node_Id;
      Parent_Spec : Node_Id;

      procedure Find_Matching_Actual
       (F    : Node_Id;
        Act  : in out Entity_Id);
      --  We need to associate each formal entity in the formal package
      --  with the corresponding entity in the actual package. The actual
      --  package has been analyzed and possibly expanded, and as a result
      --  there is no one-to-one correspondence between the two lists (for
      --  example, the actual may include subtypes, itypes, and inherited
      --  primitive operations, interspersed among the renaming declarations
      --  for the actuals) . We retrieve the corresponding actual by name
      --  because each actual has the same name as the formal, and they do
      --  appear in the same order.

      function Get_Formal_Entity (N : Node_Id) return Entity_Id;
      --  Retrieve entity of defining entity of  generic formal parameter.
      --  Only the declarations of formals need to be considered when
      --  linking them to actuals, but the declarative list may include
      --  internal entities generated during analysis, and those are ignored.

      procedure Match_Formal_Entity
        (Formal_Node : Node_Id;
         Formal_Ent  : Entity_Id;
         Actual_Ent  : Entity_Id);
      --  Associates the formal entity with the actual. In the case
      --  where Formal_Ent is a formal package, this procedure iterates
      --  through all of its formals and enters associations betwen the
      --  actuals occurring in the formal package's corresponding actual
      --  package (given by Actual_Ent) and the formal package's formal
      --  parameters. This procedure recurses if any of the parameters is
      --  itself a package.

      function Is_Instance_Of
        (Act_Spec : Entity_Id;
         Gen_Anc  : Entity_Id) return Boolean;
      --  The actual can be an instantiation of a generic within another
      --  instance, in which case there is no direct link from it to the
      --  original generic ancestor. In that case, we recognize that the
      --  ultimate ancestor is the same by examining names and scopes.

      procedure Map_Entities (Form : Entity_Id; Act : Entity_Id);
      --  Within the generic part, entities in the formal package are
      --  visible. To validate subsequent type declarations, indicate
      --  the correspondence betwen the entities in the analyzed formal,
      --  and the entities in  the actual package. There are three packages
      --  involved in the instantiation of a formal package: the parent
      --  generic P1 which appears in the generic declaration, the fake
      --  instantiation P2 which appears in the analyzed generic, and whose
      --  visible entities may be used in subsequent formals, and the actual
      --  P3 in the instance. To validate subsequent formals, me indicate
      --  that the entities in P2 are mapped into those of P3. The mapping of
      --  entities has to be done recursively for nested packages.

      procedure Process_Nested_Formal (Formal : Entity_Id);
      --  If the current formal is declared with a box, its own formals are
      --  visible in the instance, as they were in the generic, and their
      --  Hidden flag must be reset. If some of these formals are themselves
      --  packages declared with a box, the processing must be recursive.

      --------------------------
      -- Find_Matching_Actual --
      --------------------------

      procedure Find_Matching_Actual
        (F   : Node_Id;
         Act : in out Entity_Id)
     is
         Formal_Ent : Entity_Id;

      begin
         case Nkind (Original_Node (F)) is
            when N_Formal_Object_Declaration |
                 N_Formal_Type_Declaration   =>
               Formal_Ent := Defining_Identifier (F);

               while Chars (Act) /= Chars (Formal_Ent) loop
                  Next_Entity (Act);
               end loop;

            when N_Formal_Subprogram_Declaration |
                 N_Formal_Package_Declaration    |
                 N_Package_Declaration           |
                 N_Generic_Package_Declaration   =>
               Formal_Ent := Defining_Entity (F);

               while Chars (Act) /= Chars (Formal_Ent) loop
                  Next_Entity (Act);
               end loop;

            when others =>
               raise Program_Error;
         end case;
      end Find_Matching_Actual;

      -------------------------
      -- Match_Formal_Entity --
      -------------------------

      procedure Match_Formal_Entity
        (Formal_Node : Node_Id;
         Formal_Ent  : Entity_Id;
         Actual_Ent  : Entity_Id)
      is
         Act_Pkg   : Entity_Id;

      begin
         Set_Instance_Of (Formal_Ent, Actual_Ent);

         if Ekind (Actual_Ent) = E_Package then
            --  Record associations for each parameter

            Act_Pkg := Actual_Ent;

            declare
               A_Ent  : Entity_Id := First_Entity (Act_Pkg);
               F_Ent  : Entity_Id;
               F_Node : Node_Id;

               Gen_Decl : Node_Id;
               Formals  : List_Id;
               Actual   : Entity_Id;

            begin
               --  Retrieve the actual given in the formal package declaration

               Actual := Entity (Name (Original_Node (Formal_Node)));

               --  The actual in the formal package declaration  may be a
               --  renamed generic package, in which case we want to retrieve
               --  the original generic in order to traverse its formal part.

               if Present (Renamed_Entity (Actual)) then
                  Gen_Decl := Unit_Declaration_Node (Renamed_Entity (Actual));
               else
                  Gen_Decl := Unit_Declaration_Node (Actual);
               end if;

               Formals := Generic_Formal_Declarations (Gen_Decl);

               if Present (Formals) then
                  F_Node := First_Non_Pragma (Formals);
               else
                  F_Node := Empty;
               end if;

               while Present (A_Ent)
                 and then Present (F_Node)
                 and then A_Ent /= First_Private_Entity (Act_Pkg)
               loop
                  F_Ent := Get_Formal_Entity (F_Node);

                  if Present (F_Ent) then

                     --  This is a formal of the original package. Record
                     --  association and recurse.

<<<<<<< HEAD
                  Gen_Decl : Node_Id;
                  Formals  : List_Id;

               begin
                  --  The actual may be a renamed generic package, in which
                  --  case we want to retrieve the original generic in order
                  --  to traverse its formal part.

                  if Present (Renamed_Entity (Entity (Name (Orig_Node)))) then
                     Gen_Decl :=
                       Unit_Declaration_Node (
                         Renamed_Entity (Entity (Name (Orig_Node))));
                  else
                     Gen_Decl :=
                        Unit_Declaration_Node (Entity (Name (Orig_Node)));
                  end if;

                  Formals := Generic_Formal_Declarations (Gen_Decl);

                  if Present (Formals) then
                     Formal_Node := First_Non_Pragma (Formals);
                  else
                     Formal_Node := Empty;
                  end if;

                  while Present (Actual_Ent)
                    and then Present (Formal_Node)
                    and then Actual_Ent /= First_Private_Entity (Act_Pkg)
                  loop
                     --  ???  Are the following calls also needed here:
                     --
                     --  Set_Is_Hidden (Actual_Ent, False);
                     --  Set_Is_Potentially_Use_Visible
                     --    (Actual_Ent, In_Use (Act_Ent));

                     Formal_Ent := Formal_Entity (Formal_Node, Actual_Ent);
                     if Present (Formal_Ent) then
                        Set_Instance_Of (Formal_Ent, Actual_Ent);
                     end if;
                     Next_Non_Pragma (Formal_Node);
=======
                     Find_Matching_Actual (F_Node, A_Ent);
                     Match_Formal_Entity (F_Node, F_Ent, A_Ent);
                     Next_Entity (A_Ent);
                  end if;

                  Next_Non_Pragma (F_Node);
               end loop;
            end;
         end if;
      end Match_Formal_Entity;

      -----------------------
      -- Get_Formal_Entity --
      -----------------------

      function Get_Formal_Entity (N : Node_Id) return Entity_Id is
         Kind : constant Node_Kind := Nkind (Original_Node (N));
      begin
         case Kind is
            when N_Formal_Object_Declaration     =>
               return Defining_Identifier (N);
>>>>>>> c355071f

            when N_Formal_Type_Declaration       =>
               return Defining_Identifier (N);

            when N_Formal_Subprogram_Declaration =>
               return Defining_Unit_Name (Specification (N));

            when N_Formal_Package_Declaration    =>
               return Defining_Identifier (Original_Node (N));

            when N_Generic_Package_Declaration   =>
               return Defining_Identifier (Original_Node (N));

            --  All other declarations are introduced by semantic analysis
            --  and have no match in the actual.

            when others                          =>
               return Empty;
         end case;
      end Get_Formal_Entity;

      --------------------
      -- Is_Instance_Of --
      --------------------

      function Is_Instance_Of
        (Act_Spec : Entity_Id;
         Gen_Anc  : Entity_Id) return Boolean
      is
         Gen_Par : constant Entity_Id := Generic_Parent (Act_Spec);

      begin
         if No (Gen_Par) then
            return False;

         --  Simplest case: the generic parent of the actual is the formal

         elsif Gen_Par = Gen_Anc then
            return True;

         elsif Chars (Gen_Par) /= Chars (Gen_Anc) then
            return False;

         --  The actual may be obtained through several instantiations. Its
         --  scope must itself be an instance of a generic declared in the
         --  same scope as the formal. Any other case is detected above.

         elsif not Is_Generic_Instance (Scope (Gen_Par)) then
            return False;

         else
            return Generic_Parent (Parent (Scope (Gen_Par))) = Scope (Gen_Anc);
         end if;
      end Is_Instance_Of;

      ------------------
      -- Map_Entities --
      ------------------

      procedure Map_Entities (Form : Entity_Id; Act : Entity_Id) is
         E1 : Entity_Id;
         E2 : Entity_Id;

      begin
         Set_Instance_Of (Form, Act);

         --  Traverse formal and actual package to map the corresponding
         --  entities. We skip over internal entities that may be generated
         --  during semantic analysis, and find the matching entities by
         --  name, given that they must appear in the same order.

         E1 := First_Entity (Form);
         E2 := First_Entity (Act);
         while Present (E1)
           and then E1 /= First_Private_Entity (Form)
         loop
            --  Could this test be a single condition???
            --  Seems like it could, and isn't FPE (Form) a constant anyway???

            if not Is_Internal (E1)
              and then Present (Parent (E1))
              and then not Is_Class_Wide_Type (E1)
              and then not Is_Internal_Name (Chars (E1))
            then
               while Present (E2)
                 and then Chars (E2) /= Chars (E1)
               loop
                  Next_Entity (E2);
               end loop;

               if No (E2) then
                  exit;
               else
                  Set_Instance_Of (E1, E2);

                  if Is_Type (E1)
                    and then Is_Tagged_Type (E2)
                  then
                     Set_Instance_Of
                       (Class_Wide_Type (E1), Class_Wide_Type (E2));
                  end if;

                  if Ekind (E1) = E_Package
                    and then No (Renamed_Object (E1))
                  then
                     Map_Entities (E1, E2);
                  end if;
               end if;
            end if;

            Next_Entity (E1);
         end loop;
      end Map_Entities;

      ---------------------------
      -- Process_Nested_Formal --
      ---------------------------

      procedure Process_Nested_Formal (Formal : Entity_Id) is
         Ent : Entity_Id;

      begin
         if Present (Associated_Formal_Package (Formal))
           and then Box_Present (Parent (Associated_Formal_Package (Formal)))
         then
            Ent := First_Entity (Formal);
            while Present (Ent) loop
               Set_Is_Hidden (Ent, False);
               Set_Is_Visible_Formal (Ent);
               Set_Is_Potentially_Use_Visible
                 (Ent, Is_Potentially_Use_Visible (Formal));

               if Ekind (Ent) = E_Package then
                  exit when Renamed_Entity (Ent) = Renamed_Entity (Formal);
                  Process_Nested_Formal (Ent);
               end if;

               Next_Entity (Ent);
            end loop;
         end if;
      end Process_Nested_Formal;

   --  Start of processing for Instantiate_Formal_Package

   begin
      Analyze (Actual);

      if not Is_Entity_Name (Actual)
        or else  Ekind (Entity (Actual)) /= E_Package
      then
         Error_Msg_N
           ("expect package instance to instantiate formal", Actual);
         Abandon_Instantiation (Actual);
         raise Program_Error;

      else
         Actual_Pack := Entity (Actual);
         Set_Is_Instantiated (Actual_Pack);

         --  The actual may be a renamed package, or an outer generic
         --  formal package whose instantiation is converted into a renaming.

         if Present (Renamed_Object (Actual_Pack)) then
            Actual_Pack := Renamed_Object (Actual_Pack);
         end if;

         if Nkind (Analyzed_Formal) = N_Formal_Package_Declaration then
            Gen_Parent  := Get_Instance_Of (Entity (Name (Analyzed_Formal)));
            Formal_Pack := Defining_Identifier (Analyzed_Formal);
         else
            Gen_Parent :=
              Generic_Parent (Specification (Analyzed_Formal));
            Formal_Pack :=
              Defining_Unit_Name (Specification (Analyzed_Formal));
         end if;

         if Nkind (Parent (Actual_Pack)) = N_Defining_Program_Unit_Name then
            Parent_Spec := Specification (Unit_Declaration_Node (Actual_Pack));
         else
            Parent_Spec := Parent (Actual_Pack);
         end if;

         if Gen_Parent = Any_Id then
            Error_Msg_N
              ("previous error in declaration of formal package", Actual);
            Abandon_Instantiation (Actual);

         elsif
           Is_Instance_Of (Parent_Spec, Get_Instance_Of (Gen_Parent))
         then
            null;

         else
            Error_Msg_NE
              ("actual parameter must be instance of&", Actual, Gen_Parent);
            Abandon_Instantiation (Actual);
         end if;

         Set_Instance_Of (Defining_Identifier (Formal), Actual_Pack);
         Map_Entities (Formal_Pack, Actual_Pack);

         Nod :=
           Make_Package_Renaming_Declaration (Loc,
             Defining_Unit_Name => New_Copy (Defining_Identifier (Formal)),
             Name               => New_Reference_To (Actual_Pack, Loc));

         Set_Associated_Formal_Package (Defining_Unit_Name (Nod),
           Defining_Identifier (Formal));
         Decls := New_List (Nod);

         --  If the formal F has a box, then the generic declarations are
         --  visible in the generic G. In an instance of G, the corresponding
         --  entities in the actual for F (which are the actuals for the
         --  instantiation of the generic that F denotes) must also be made
         --  visible for analysis of the current instance. On exit from the
         --  current instance, those entities are made private again. If the
         --  actual is currently in use, these entities are also use-visible.

         --  The loop through the actual entities also steps through the
         --  formal entities and enters associations from formals to
         --  actuals into the renaming map. This is necessary to properly
         --  handle checking of actual parameter associations for later
         --  formals that depend on actuals declared in the formal package.

         --  In Ada 2005, partial parametrization requires that we make
         --  visible the actuals corresponding to formals that were defaulted
         --  in the formal package. There formals are identified because they
         --  remain formal generics within the formal package, rather than
         --  being renamings of the actuals supplied.

         declare
            Gen_Decl    : constant Node_Id :=
                            Unit_Declaration_Node (Gen_Parent);
            Formals     : constant List_Id :=
                            Generic_Formal_Declarations (Gen_Decl);
            Actual_Ent  : Entity_Id;
            Formal_Node : Node_Id;
            Formal_Ent  : Entity_Id;

         begin
            if Present (Formals) then
               Formal_Node := First_Non_Pragma (Formals);
            else
               Formal_Node := Empty;
            end if;

            Actual_Ent := First_Entity (Actual_Pack);
            while Present (Actual_Ent)
              and then Actual_Ent /= First_Private_Entity (Actual_Pack)
            loop
               if Present (Formal_Node) then
                  Formal_Ent := Get_Formal_Entity (Formal_Node);

                  if Present (Formal_Ent) then
                     Find_Matching_Actual (Formal_Node, Actual_Ent);
                     Match_Formal_Entity
                       (Formal_Node, Formal_Ent, Actual_Ent);

                     if Box_Present (Formal)
                       or else
                         (Present (Formal_Node)
                           and then Is_Generic_Formal (Formal_Ent))
                     then
                        --  This may make too many formal entities visible,
                        --  but it's hard to build an example that exposes
                        --  this excess visibility. If a reference in the
                        --  generic resolved to a global variable then the
                        --  extra visibility in an instance does not affect
                        --  the captured entity. If the reference resolved
                        --  to a local entity it will resolve again in the
                        --  instance. Nevertheless, we should build tests
                        --  to make sure that hidden entities in the generic
                        --  remain hidden in the instance.

                        Set_Is_Hidden (Actual_Ent, False);
                        Set_Is_Visible_Formal (Actual_Ent);
                        Set_Is_Potentially_Use_Visible
                          (Actual_Ent, In_Use (Actual_Pack));

                        if Ekind (Actual_Ent) = E_Package then
                           Process_Nested_Formal (Actual_Ent);
                        end if;
                     end if;
                  end if;

                  Next_Non_Pragma (Formal_Node);

               else
                  --  No further formals to match, but the generic
                  --  part may contain inherited operation that are
                  --  not hidden in the enclosing instance.

                  Next_Entity (Actual_Ent);
               end if;

            end loop;

            --  Inherited subprograms generated by formal derived types are
            --  also visible if the types are.

            Actual_Ent := First_Entity (Actual_Pack);
            while Present (Actual_Ent)
              and then Actual_Ent /= First_Private_Entity (Actual_Pack)
            loop
               if Is_Overloadable (Actual_Ent)
                 and then
                   Nkind (Parent (Actual_Ent)) = N_Subtype_Declaration
                 and then
                   not Is_Hidden (Defining_Identifier (Parent (Actual_Ent)))
               then
                  Set_Is_Hidden (Actual_Ent, False);
                  Set_Is_Potentially_Use_Visible
                    (Actual_Ent, In_Use (Actual_Pack));
               end if;

               Next_Entity (Actual_Ent);
            end loop;
         end;

         --  If the formal is not declared with a box, reanalyze it as
         --  an abbreviated instantiation, to verify the matching rules
         --  of 12.7. The actual checks are performed after the generic
         --  associations have been analyzed, to guarantee the same
         --  visibility for this instantiation and for the actuals.

         --  In Ada 2005, the generic associations for the formal can include
         --  defaulted parameters. These are ignored during check. This
         --  internal instantiation is removed from the tree after conformance
         --  checking, because it contains formal declarations for those
         --  defaulted parameters, and those should not reach the back-end.

         if not Box_Present (Formal) then
            declare
               I_Pack : constant Entity_Id :=
                          Make_Defining_Identifier (Sloc (Actual),
                            Chars => New_Internal_Name  ('P'));

            begin
               Set_Is_Internal (I_Pack);

               Append_To (Decls,
                 Make_Package_Instantiation (Sloc (Actual),
                   Defining_Unit_Name => I_Pack,
                   Name =>
                     New_Occurrence_Of
                       (Get_Instance_Of (Gen_Parent), Sloc (Actual)),
                   Generic_Associations =>
                     Generic_Associations (Formal)));
            end;
         end if;

         return Decls;
      end if;
   end Instantiate_Formal_Package;

   -----------------------------------
   -- Instantiate_Formal_Subprogram --
   -----------------------------------

   function Instantiate_Formal_Subprogram
     (Formal          : Node_Id;
      Actual          : Node_Id;
      Analyzed_Formal : Node_Id) return Node_Id
   is
      Loc        : Source_Ptr;
      Formal_Sub : constant Entity_Id :=
                     Defining_Unit_Name (Specification (Formal));
      Analyzed_S : constant Entity_Id :=
                     Defining_Unit_Name (Specification (Analyzed_Formal));
      Decl_Node  : Node_Id;
      Nam        : Node_Id;
      New_Spec   : Node_Id;

      function From_Parent_Scope (Subp : Entity_Id) return Boolean;
      --  If the generic is a child unit, the parent has been installed on the
      --  scope stack, but a default subprogram cannot resolve to something on
      --  the parent because that parent is not really part of the visible
      --  context (it is there to resolve explicit local entities). If the
      --  default has resolved in this way, we remove the entity from
      --  immediate visibility and analyze the node again to emit an error
      --  message or find another visible candidate.

      procedure Valid_Actual_Subprogram (Act : Node_Id);
      --  Perform legality check and raise exception on failure

      -----------------------
      -- From_Parent_Scope --
      -----------------------

      function From_Parent_Scope (Subp : Entity_Id) return Boolean is
         Gen_Scope : Node_Id := Scope (Analyzed_S);

      begin
         while Present (Gen_Scope)
           and then  Is_Child_Unit (Gen_Scope)
         loop
            if Scope (Subp) = Scope (Gen_Scope) then
               return True;
            end if;

            Gen_Scope := Scope (Gen_Scope);
         end loop;

         return False;
      end From_Parent_Scope;

      -----------------------------
      -- Valid_Actual_Subprogram --
      -----------------------------

      procedure Valid_Actual_Subprogram (Act : Node_Id) is
         Act_E : Entity_Id := Empty;

      begin
         if Is_Entity_Name (Act) then
            Act_E := Entity (Act);
         elsif Nkind (Act) = N_Selected_Component
           and then Is_Entity_Name (Selector_Name (Act))
         then
            Act_E := Entity (Selector_Name (Act));
         end if;

         if (Present (Act_E) and then Is_Overloadable (Act_E))
           or else Nkind (Act) = N_Attribute_Reference
           or else Nkind (Act) = N_Indexed_Component
           or else Nkind (Act) = N_Character_Literal
           or else Nkind (Act) = N_Explicit_Dereference
         then
            return;
         end if;

         Error_Msg_NE
           ("expect subprogram or entry name in instantiation of&",
            Instantiation_Node, Formal_Sub);
         Abandon_Instantiation (Instantiation_Node);

      end Valid_Actual_Subprogram;

   --  Start of processing for Instantiate_Formal_Subprogram

   begin
      New_Spec := New_Copy_Tree (Specification (Formal));

<<<<<<< HEAD
=======
      --  The tree copy has created the proper instantiation sloc for the
      --  new specification. Use this location for all other constructed
      --  declarations.

      Loc := Sloc (Defining_Unit_Name (New_Spec));

>>>>>>> c355071f
      --  Create new entity for the actual (New_Copy_Tree does not)

      Set_Defining_Unit_Name
        (New_Spec, Make_Defining_Identifier (Loc, Chars (Formal_Sub)));

      --  Create new entities for the each of the formals in the
      --  specification of the renaming declaration built for the actual.

      if Present (Parameter_Specifications (New_Spec)) then
         declare
            F : Node_Id;
         begin
            F := First (Parameter_Specifications (New_Spec));
            while Present (F) loop
               Set_Defining_Identifier (F,
                  Make_Defining_Identifier (Loc,
                    Chars => Chars (Defining_Identifier (F))));
               Next (F);
            end loop;
         end;
      end if;

      --  Find entity of actual. If the actual is an attribute reference, it
      --  cannot be resolved here (its formal is missing) but is handled
      --  instead in Attribute_Renaming. If the actual is overloaded, it is
      --  fully resolved subsequently, when the renaming declaration for the
      --  formal is analyzed. If it is an explicit dereference, resolve the
      --  prefix but not the actual itself, to prevent interpretation as a
      --  call.

      if Present (Actual) then
         Loc := Sloc (Actual);
         Set_Sloc (New_Spec, Loc);

         if Nkind (Actual) = N_Operator_Symbol then
            Find_Direct_Name (Actual);

         elsif Nkind (Actual) = N_Explicit_Dereference then
            Analyze (Prefix (Actual));

         elsif Nkind (Actual) /= N_Attribute_Reference then
            Analyze (Actual);
         end if;

         Valid_Actual_Subprogram (Actual);
         Nam := Actual;

      elsif Present (Default_Name (Formal)) then
         if Nkind (Default_Name (Formal)) /= N_Attribute_Reference
           and then Nkind (Default_Name (Formal)) /= N_Selected_Component
           and then Nkind (Default_Name (Formal)) /= N_Indexed_Component
           and then Nkind (Default_Name (Formal)) /= N_Character_Literal
           and then Present (Entity (Default_Name (Formal)))
         then
            Nam := New_Occurrence_Of (Entity (Default_Name (Formal)), Loc);
         else
            Nam := New_Copy (Default_Name (Formal));
            Set_Sloc (Nam, Loc);
         end if;

      elsif Box_Present (Formal) then

         --  Actual is resolved at the point of instantiation. Create
         --  an identifier or operator with the same name as the formal.

         if Nkind (Formal_Sub) = N_Defining_Operator_Symbol then
            Nam := Make_Operator_Symbol (Loc,
              Chars =>  Chars (Formal_Sub),
              Strval => No_String);
         else
            Nam := Make_Identifier (Loc, Chars (Formal_Sub));
         end if;

      elsif Nkind (Specification (Formal)) = N_Procedure_Specification
        and then Null_Present (Specification (Formal))
      then
         --  Generate null body for procedure, for use in the instance

         Decl_Node :=
           Make_Subprogram_Body (Loc,
             Specification              => New_Spec,
             Declarations               => New_List,
             Handled_Statement_Sequence =>
               Make_Handled_Sequence_Of_Statements (Loc,
                 Statements => New_List (Make_Null_Statement (Loc))));

         Set_Is_Intrinsic_Subprogram (Defining_Unit_Name (New_Spec));
         return Decl_Node;

      else
         Error_Msg_Sloc := Sloc (Scope (Analyzed_S));
         Error_Msg_NE
           ("missing actual&", Instantiation_Node, Formal_Sub);
         Error_Msg_NE
           ("\in instantiation of & declared#",
              Instantiation_Node, Scope (Analyzed_S));
         Abandon_Instantiation (Instantiation_Node);
      end if;

      Decl_Node :=
        Make_Subprogram_Renaming_Declaration (Loc,
          Specification => New_Spec,
          Name          => Nam);

      --  If we do not have an actual and the formal specified <> then
      --  set to get proper default.

      if No (Actual) and then Box_Present (Formal) then
         Set_From_Default (Decl_Node);
      end if;

      --  Gather possible interpretations for the actual before analyzing the
      --  instance. If overloaded, it will be resolved when analyzing the
      --  renaming declaration.

      if Box_Present (Formal)
        and then No (Actual)
      then
         Analyze (Nam);

         if Is_Child_Unit (Scope (Analyzed_S))
           and then Present (Entity (Nam))
         then
            if not Is_Overloaded (Nam) then

               if From_Parent_Scope (Entity (Nam)) then
                  Set_Is_Immediately_Visible (Entity (Nam), False);
                  Set_Entity (Nam, Empty);
                  Set_Etype (Nam, Empty);

                  Analyze (Nam);

                  Set_Is_Immediately_Visible (Entity (Nam));
               end if;

            else
               declare
                  I  : Interp_Index;
                  It : Interp;

               begin
                  Get_First_Interp (Nam, I, It);

                  while Present (It.Nam) loop
                     if From_Parent_Scope (It.Nam) then
                        Remove_Interp (I);
                     end if;

                     Get_Next_Interp (I, It);
                  end loop;
               end;
            end if;
         end if;
      end if;

      --  The generic instantiation freezes the actual. This can only be
      --  done once the actual is resolved, in the analysis of the renaming
      --  declaration. To make the formal subprogram entity available, we set
      --  Corresponding_Formal_Spec to point to the formal subprogram entity.
      --  This is also needed in Analyze_Subprogram_Renaming for the processing
      --  of formal abstract subprograms.

      Set_Corresponding_Formal_Spec (Decl_Node, Analyzed_S);

      --  We cannot analyze the renaming declaration, and thus find the
      --  actual, until the all the actuals are assembled in the instance.
      --  For subsequent checks of other actuals, indicate the node that
      --  will hold the instance of this formal.

      Set_Instance_Of (Analyzed_S, Nam);

      if Nkind (Actual) = N_Selected_Component
        and then Is_Task_Type (Etype (Prefix (Actual)))
        and then not Is_Frozen (Etype (Prefix (Actual)))
      then
         --  The renaming declaration will create a body, which must appear
         --  outside of the instantiation, We move the renaming declaration
         --  out of the instance, and create an additional renaming inside,
         --  to prevent freezing anomalies.

         declare
            Anon_Id : constant Entity_Id :=
                        Make_Defining_Identifier
                          (Loc, New_Internal_Name ('E'));
         begin
            Set_Defining_Unit_Name (New_Spec, Anon_Id);
            Insert_Before (Instantiation_Node, Decl_Node);
            Analyze (Decl_Node);

            --  Now create renaming within the instance

            Decl_Node :=
              Make_Subprogram_Renaming_Declaration (Loc,
                Specification => New_Copy_Tree (New_Spec),
                Name => New_Occurrence_Of (Anon_Id, Loc));

            Set_Defining_Unit_Name (Specification (Decl_Node),
              Make_Defining_Identifier (Loc, Chars (Formal_Sub)));
         end;
      end if;

      return Decl_Node;
   end Instantiate_Formal_Subprogram;

   ------------------------
   -- Instantiate_Object --
   ------------------------

   function Instantiate_Object
     (Formal          : Node_Id;
      Actual          : Node_Id;
      Analyzed_Formal : Node_Id) return List_Id
   is
      Acc_Def     : Node_Id             := Empty;
      Act_Assoc   : constant Node_Id    := Parent (Actual);
      Actual_Decl : Node_Id             := Empty;
      Formal_Id   : constant Entity_Id  := Defining_Identifier (Formal);
      Decl_Node   : Node_Id;
      Def         : Node_Id;
      Ftyp        : Entity_Id;
      List        : constant List_Id    := New_List;
      Loc         : constant Source_Ptr := Sloc (Actual);
      Orig_Ftyp   : constant Entity_Id  :=
                      Etype (Defining_Identifier (Analyzed_Formal));
      Subt_Decl   : Node_Id             := Empty;
      Subt_Mark   : Node_Id             := Empty;

   begin
<<<<<<< HEAD
=======
      if Present (Subtype_Mark (Formal)) then
         Subt_Mark := Subtype_Mark (Formal);
      else
         Check_Access_Definition (Formal);
         Acc_Def := Access_Definition (Formal);
      end if;

>>>>>>> c355071f
      --  Sloc for error message on missing actual

      Error_Msg_Sloc := Sloc (Scope (Defining_Identifier (Analyzed_Formal)));

      if Get_Instance_Of (Formal_Id) /= Formal_Id then
         Error_Msg_N ("duplicate instantiation of generic parameter", Actual);
      end if;

      Set_Parent (List, Parent (Actual));

      --  OUT present

      if Out_Present (Formal) then

         --  An IN OUT generic actual must be a name. The instantiation is a
         --  renaming declaration. The actual is the name being renamed. We
         --  use the actual directly, rather than a copy, because it is not
         --  used further in the list of actuals, and because a copy or a use
         --  of relocate_node is incorrect if the instance is nested within a
         --  generic. In order to simplify ASIS searches, the Generic_Parent
         --  field links the declaration to the generic association.

         if No (Actual) then
            Error_Msg_NE
              ("missing actual&",
               Instantiation_Node, Formal_Id);
            Error_Msg_NE
              ("\in instantiation of & declared#",
                 Instantiation_Node,
                   Scope (Defining_Identifier (Analyzed_Formal)));
            Abandon_Instantiation (Instantiation_Node);
         end if;

         if Present (Subt_Mark) then
            Decl_Node :=
              Make_Object_Renaming_Declaration (Loc,
                Defining_Identifier => New_Copy (Formal_Id),
                Subtype_Mark        => New_Copy_Tree (Subt_Mark),
                Name                => Actual);

         else pragma Assert (Present (Acc_Def));
            Decl_Node :=
              Make_Object_Renaming_Declaration (Loc,
                Defining_Identifier => New_Copy (Formal_Id),
                Access_Definition   => New_Copy_Tree (Acc_Def),
                Name                => Actual);
         end if;

         Set_Corresponding_Generic_Association (Decl_Node, Act_Assoc);

         --  The analysis of the actual may produce insert_action nodes, so
         --  the declaration must have a context in which to attach them.

         Append (Decl_Node, List);
         Analyze (Actual);

         --  Return if the analysis of the actual reported some error

         if Etype (Actual) = Any_Type then
            return List;
         end if;

         --  This check is performed here because Analyze_Object_Renaming
         --  will not check it when Comes_From_Source is False. Note
         --  though that the check for the actual being the name of an
         --  object will be performed in Analyze_Object_Renaming.

         if Is_Object_Reference (Actual)
           and then Is_Dependent_Component_Of_Mutable_Object (Actual)
         then
            Error_Msg_N
              ("illegal discriminant-dependent component for in out parameter",
               Actual);
         end if;

         --  The actual has to be resolved in order to check that it is
         --  a variable (due to cases such as F(1), where F returns
         --  access to an array, and for overloaded prefixes).

         Ftyp :=
           Get_Instance_Of (Etype (Defining_Identifier (Analyzed_Formal)));

         if Is_Private_Type (Ftyp)
           and then not Is_Private_Type (Etype (Actual))
           and then (Base_Type (Full_View (Ftyp)) = Base_Type (Etype (Actual))
                      or else Base_Type (Etype (Actual)) = Ftyp)
         then
            --  If the actual has the type of the full view of the formal,
            --  or else a non-private subtype of the formal, then
            --  the visibility of the formal type has changed. Add to the
            --  actuals a subtype declaration that will force the exchange
            --  of views in the body of the instance as well.

            Subt_Decl :=
              Make_Subtype_Declaration (Loc,
                 Defining_Identifier =>
                   Make_Defining_Identifier (Loc, New_Internal_Name ('P')),
                 Subtype_Indication  => New_Occurrence_Of (Ftyp, Loc));

            Prepend (Subt_Decl, List);

            Prepend_Elmt (Full_View (Ftyp), Exchanged_Views);
            Exchange_Declarations (Ftyp);
         end if;

         Resolve (Actual, Ftyp);

         if not Is_Variable (Actual) or else Paren_Count (Actual) > 0 then
            Error_Msg_NE
              ("actual for& must be a variable", Actual, Formal_Id);

         elsif Base_Type (Ftyp) /= Base_Type (Etype (Actual)) then

            --  Ada 2005 (AI-423): For a generic formal object of mode in
            --  out, the type of the actual shall resolve to a specific
            --  anonymous access type.

            if Ada_Version < Ada_05
              or else
                Ekind (Base_Type (Ftyp)) /=
                  E_Anonymous_Access_Type
              or else
                Ekind (Base_Type (Etype (Actual))) /=
                  E_Anonymous_Access_Type
            then
               Error_Msg_NE ("type of actual does not match type of&",
                             Actual, Formal_Id);
            end if;
         end if;

         Note_Possible_Modification (Actual);

         --  Check for instantiation of atomic/volatile actual for
         --  non-atomic/volatile formal (RM C.6 (12)).

         if Is_Atomic_Object (Actual)
           and then not Is_Atomic (Orig_Ftyp)
         then
            Error_Msg_N
              ("cannot instantiate non-atomic formal object " &
               "with atomic actual", Actual);

         elsif Is_Volatile_Object (Actual)
           and then not Is_Volatile (Orig_Ftyp)
         then
            Error_Msg_N
              ("cannot instantiate non-volatile formal object " &
               "with volatile actual", Actual);
         end if;

      --  OUT not present

      else
         --  The instantiation of a generic formal in-parameter is a
         --  constant declaration. The actual is the expression for
         --  that declaration.

         if Present (Actual) then
            if Present (Subt_Mark) then
               Def := Subt_Mark;
            else pragma Assert (Present (Acc_Def));
               Def := Acc_Def;
            end if;

            Decl_Node :=
              Make_Object_Declaration (Loc,
                Defining_Identifier => New_Copy (Formal_Id),
                Constant_Present    => True,
                Object_Definition   => New_Copy_Tree (Def),
                Expression          => Actual);

            Set_Corresponding_Generic_Association (Decl_Node, Act_Assoc);

            --  A generic formal object of a tagged type is defined
            --  to be aliased so the new constant must also be treated
            --  as aliased.

            if Is_Tagged_Type
                 (Etype (Defining_Identifier (Analyzed_Formal)))
            then
               Set_Aliased_Present (Decl_Node);
            end if;

            Append (Decl_Node, List);

            --  No need to repeat (pre-)analysis of some expression nodes
            --  already handled in Pre_Analyze_Actuals.

            if Nkind (Actual) /= N_Allocator then
               Analyze (Actual);

               --  Return if the analysis of the actual reported some error

               if Etype (Actual) = Any_Type then
                  return List;
               end if;
            end if;

            declare
               Typ : constant Entity_Id :=
                       Get_Instance_Of
                         (Etype (Defining_Identifier (Analyzed_Formal)));

            begin
               Freeze_Before (Instantiation_Node, Typ);

               --  If the actual is an aggregate, perform name resolution on
               --  its components (the analysis of an aggregate does not do
               --  it) to capture local names that may be hidden if the
               --  generic is a child unit.

               if Nkind (Actual) = N_Aggregate then
                     Pre_Analyze_And_Resolve (Actual, Typ);
               end if;
            end;

         elsif Present (Default_Expression (Formal)) then

            --  Use default to construct declaration

<<<<<<< HEAD
            --  Use default to construct declaration
=======
            if Present (Subt_Mark) then
               Def := Subt_Mark;
            else pragma Assert (Present (Acc_Def));
               Def := Acc_Def;
            end if;
>>>>>>> c355071f

            Decl_Node :=
              Make_Object_Declaration (Sloc (Formal),
                Defining_Identifier => New_Copy (Formal_Id),
                Constant_Present    => True,
                Object_Definition   => New_Copy (Def),
                Expression          => New_Copy_Tree (Default_Expression
                                        (Formal)));

            Append (Decl_Node, List);
            Set_Analyzed (Expression (Decl_Node), False);

         else
            Error_Msg_NE
              ("missing actual&",
                Instantiation_Node, Formal_Id);
            Error_Msg_NE ("\in instantiation of & declared#",
              Instantiation_Node,
                Scope (Defining_Identifier (Analyzed_Formal)));

            if Is_Scalar_Type
                 (Etype (Defining_Identifier (Analyzed_Formal)))
            then
               --  Create dummy constant declaration so that instance can
               --  be analyzed, to minimize cascaded visibility errors.

               if Present (Subt_Mark) then
                  Def := Subt_Mark;
               else pragma Assert (Present (Acc_Def));
                  Def := Acc_Def;
               end if;

               Decl_Node :=
                 Make_Object_Declaration (Loc,
                   Defining_Identifier => New_Copy (Formal_Id),
                   Constant_Present    => True,
                   Object_Definition   => New_Copy (Def),
                   Expression          =>
                      Make_Attribute_Reference (Sloc (Formal_Id),
                        Attribute_Name => Name_First,
                        Prefix         => New_Copy (Def)));

               Append (Decl_Node, List);

            else
               Abandon_Instantiation (Instantiation_Node);
            end if;
         end if;
      end if;

      if Nkind (Actual) in N_Has_Entity then
         Actual_Decl := Parent (Entity (Actual));
      end if;

      --  Ada 2005 (AI-423): For a formal object declaration with a null
      --  exclusion or an access definition that has a null exclusion: If
      --  the actual matching the formal object declaration denotes a generic
      --  formal object of another generic unit G, and the instantiation
      --  containing the actual occurs within the body of G or within the
      --  body of a generic unit declared within the declarative region of G,
      --  then the declaration of the formal object of G shall have a null
      --  exclusion. Otherwise, the subtype of the actual matching the formal
      --  object declaration shall exclude null.

      if Ada_Version >= Ada_05
        and then Present (Actual_Decl)
        and then
          (Nkind (Actual_Decl) = N_Formal_Object_Declaration
             or else Nkind (Actual_Decl) = N_Object_Declaration)
        and then Nkind (Analyzed_Formal) = N_Formal_Object_Declaration
        and then Has_Null_Exclusion (Actual_Decl)
        and then not Has_Null_Exclusion (Analyzed_Formal)
      then
         Error_Msg_N ("null-exclusion required in formal object declaration",
                      Analyzed_Formal);
      end if;

      return List;
   end Instantiate_Object;

   ------------------------------
   -- Instantiate_Package_Body --
   ------------------------------

   procedure Instantiate_Package_Body
     (Body_Info    : Pending_Body_Info;
      Inlined_Body : Boolean := False)
   is
      Act_Decl    : constant Node_Id    := Body_Info.Act_Decl;
      Inst_Node   : constant Node_Id    := Body_Info.Inst_Node;
      Loc         : constant Source_Ptr := Sloc (Inst_Node);

      Gen_Id      : constant Node_Id    := Name (Inst_Node);
      Gen_Unit    : constant Entity_Id  := Get_Generic_Entity (Inst_Node);
      Gen_Decl    : constant Node_Id    := Unit_Declaration_Node (Gen_Unit);
      Act_Spec    : constant Node_Id    := Specification (Act_Decl);
      Act_Decl_Id : constant Entity_Id  := Defining_Entity (Act_Spec);

      Act_Body_Name : Node_Id;
      Gen_Body      : Node_Id;
      Gen_Body_Id   : Node_Id;
      Act_Body      : Node_Id;
      Act_Body_Id   : Entity_Id;

      Parent_Installed : Boolean := False;
      Save_Style_Check : constant Boolean := Style_Check;

   begin
      Gen_Body_Id := Corresponding_Body (Gen_Decl);

      --  The instance body may already have been processed, as the parent
      --  of another instance that is inlined. (Load_Parent_Of_Generic).

      if Present (Corresponding_Body (Instance_Spec (Inst_Node))) then
         return;
      end if;

      Expander_Mode_Save_And_Set (Body_Info.Expander_Status);

      if No (Gen_Body_Id) then
         Load_Parent_Of_Generic (Inst_Node, Specification (Gen_Decl));
         Gen_Body_Id := Corresponding_Body (Gen_Decl);
      end if;

      --  Establish global variable for sloc adjustment and for error
      --  recovery.

      Instantiation_Node := Inst_Node;

      if Present (Gen_Body_Id) then
         Save_Env (Gen_Unit, Act_Decl_Id);
         Style_Check := False;
         Current_Sem_Unit := Body_Info.Current_Sem_Unit;

         Gen_Body := Unit_Declaration_Node (Gen_Body_Id);

         Create_Instantiation_Source
          (Inst_Node, Gen_Body_Id, False, S_Adjustment);

         Act_Body :=
           Copy_Generic_Node
             (Original_Node (Gen_Body), Empty, Instantiating => True);

         --  Build new name (possibly qualified) for body declaration

         Act_Body_Id := New_Copy (Act_Decl_Id);

         --  Some attributes of the spec entity are not inherited by the
         --  body entity.

         Set_Handler_Records (Act_Body_Id, No_List);

         if Nkind (Defining_Unit_Name (Act_Spec)) =
                                           N_Defining_Program_Unit_Name
         then
            Act_Body_Name :=
              Make_Defining_Program_Unit_Name (Loc,
                Name => New_Copy_Tree (Name (Defining_Unit_Name (Act_Spec))),
                Defining_Identifier => Act_Body_Id);
         else
            Act_Body_Name :=  Act_Body_Id;
         end if;

         Set_Defining_Unit_Name (Act_Body, Act_Body_Name);

         Set_Corresponding_Spec (Act_Body, Act_Decl_Id);
         Check_Generic_Actuals (Act_Decl_Id, False);

         --  If it is a child unit, make the parent instance (which is an
         --  instance of the parent of the generic) visible. The parent
         --  instance is the prefix of the name of the generic unit.

         if Ekind (Scope (Gen_Unit)) = E_Generic_Package
           and then Nkind (Gen_Id) = N_Expanded_Name
         then
            Install_Parent (Entity (Prefix (Gen_Id)), In_Body => True);
            Parent_Installed := True;

         elsif Is_Child_Unit (Gen_Unit) then
            Install_Parent (Scope (Gen_Unit), In_Body => True);
            Parent_Installed := True;
         end if;

         --  If the instantiation is a library unit, and this is the main
         --  unit, then build the resulting compilation unit nodes for the
         --  instance. If this is a compilation unit but it is not the main
         --  unit, then it is the body of a unit in the context, that is being
         --  compiled because it is encloses some inlined unit or another
         --  generic unit being instantiated. In that case, this body is not
         --  part of the current compilation, and is not attached to the tree,
         --  but its parent must be set for analysis.

         if Nkind (Parent (Inst_Node)) = N_Compilation_Unit then

            --  Replace instance node with body of instance, and create
            --  new node for corresponding instance declaration.

            Build_Instance_Compilation_Unit_Nodes
              (Inst_Node, Act_Body, Act_Decl);
            Analyze (Inst_Node);

            if Parent (Inst_Node) = Cunit (Main_Unit) then

               --  If the instance is a child unit itself, then set the
               --  scope of the expanded body to be the parent of the
               --  instantiation (ensuring that the fully qualified name
               --  will be generated for the elaboration subprogram).

               if Nkind (Defining_Unit_Name (Act_Spec)) =
                                              N_Defining_Program_Unit_Name
               then
                  Set_Scope
                    (Defining_Entity (Inst_Node), Scope (Act_Decl_Id));
               end if;
            end if;

         --  Case where instantiation is not a library unit

         else
            --  If this is an early instantiation, i.e. appears textually
            --  before the corresponding body and must be elaborated first,
            --  indicate that the body instance is to be delayed.

            Install_Body (Act_Body, Inst_Node, Gen_Body, Gen_Decl);

            --  Now analyze the body. We turn off all checks if this is
            --  an internal unit, since there is no reason to have checks
            --  on for any predefined run-time library code. All such
            --  code is designed to be compiled with checks off.

            --  Note that we do NOT apply this criterion to children of
            --  GNAT (or on VMS, children of DEC). The latter units must
            --  suppress checks explicitly if this is needed.

            if Is_Predefined_File_Name
                 (Unit_File_Name (Get_Source_Unit (Gen_Decl)))
            then
               Analyze (Act_Body, Suppress => All_Checks);
            else
               Analyze (Act_Body);
            end if;
         end if;

         if not Generic_Separately_Compiled (Gen_Unit) then
            Inherit_Context (Gen_Body, Inst_Node);
         end if;

         --  Remove the parent instances if they have been placed on the
         --  scope stack to compile the body.

         if Parent_Installed then
            Remove_Parent (In_Body => True);
         end if;

         Restore_Private_Views (Act_Decl_Id);

         --  Remove the current unit from visibility if this is an instance
         --  that is not elaborated on the fly for inlining purposes.

         if not Inlined_Body then
            Set_Is_Immediately_Visible (Act_Decl_Id, False);
         end if;

         Restore_Env;
         Style_Check := Save_Style_Check;

      --  If we have no body, and the unit requires a body, then complain.
      --  This complaint is suppressed if we have detected other errors
      --  (since a common reason for missing the body is that it had errors).

      elsif Unit_Requires_Body (Gen_Unit) then
         if Serious_Errors_Detected = 0 then
            Error_Msg_NE
              ("cannot find body of generic package &", Inst_Node, Gen_Unit);

         --  Don't attempt to perform any cleanup actions if some other
         --  error was aready detected, since this can cause blowups.

         else
            return;
         end if;

      --  Case of package that does not need a body

      else
         --  If the instantiation of the declaration is a library unit,
         --  rewrite the original package instantiation as a package
         --  declaration in the compilation unit node.

         if Nkind (Parent (Inst_Node)) = N_Compilation_Unit then
            Set_Parent_Spec (Act_Decl, Parent_Spec (Inst_Node));
            Rewrite (Inst_Node, Act_Decl);

            --  Generate elaboration entity, in case spec has elaboration
            --  code. This cannot be done when the instance is analyzed,
            --  because it is not known yet whether the body exists.

            Set_Elaboration_Entity_Required (Act_Decl_Id, False);
            Build_Elaboration_Entity (Parent (Inst_Node), Act_Decl_Id);

         --  If the instantiation is not a library unit, then append the
         --  declaration to the list of implicitly generated entities.
         --  unless it is already a list member which means that it was
         --  already processed

         elsif not Is_List_Member (Act_Decl) then
            Mark_Rewrite_Insertion (Act_Decl);
            Insert_Before (Inst_Node, Act_Decl);
         end if;
      end if;

      Expander_Mode_Restore;
   end Instantiate_Package_Body;

   ---------------------------------
   -- Instantiate_Subprogram_Body --
   ---------------------------------

   procedure Instantiate_Subprogram_Body
     (Body_Info : Pending_Body_Info)
   is
      Act_Decl      : constant Node_Id    := Body_Info.Act_Decl;
      Inst_Node     : constant Node_Id    := Body_Info.Inst_Node;
      Loc           : constant Source_Ptr := Sloc (Inst_Node);
      Gen_Id        : constant Node_Id   := Name (Inst_Node);
      Gen_Unit      : constant Entity_Id := Get_Generic_Entity (Inst_Node);
      Gen_Decl      : constant Node_Id   := Unit_Declaration_Node (Gen_Unit);
      Anon_Id       : constant Entity_Id :=
                        Defining_Unit_Name (Specification (Act_Decl));
      Pack_Id       : constant Entity_Id :=
                        Defining_Unit_Name (Parent (Act_Decl));
      Decls         : List_Id;
      Gen_Body      : Node_Id;
      Gen_Body_Id   : Node_Id;
      Act_Body      : Node_Id;
      Act_Body_Id   : Entity_Id;
      Pack_Body     : Node_Id;
      Prev_Formal   : Entity_Id;
      Ret_Expr      : Node_Id;
      Unit_Renaming : Node_Id;

      Parent_Installed : Boolean := False;
      Save_Style_Check : constant Boolean := Style_Check;

   begin
      Gen_Body_Id := Corresponding_Body (Gen_Decl);

      Expander_Mode_Save_And_Set (Body_Info.Expander_Status);

      if No (Gen_Body_Id) then
         Load_Parent_Of_Generic (Inst_Node, Specification (Gen_Decl));
         Gen_Body_Id := Corresponding_Body (Gen_Decl);
      end if;

      Instantiation_Node := Inst_Node;

      if Present (Gen_Body_Id) then
         Gen_Body := Unit_Declaration_Node (Gen_Body_Id);

         if Nkind (Gen_Body) = N_Subprogram_Body_Stub then

            --  Either body is not present, or context is non-expanding, as
            --  when compiling a subunit. Mark the instance as completed, and
            --  diagnose a missing body when needed.

            if Expander_Active
              and then Operating_Mode = Generate_Code
            then
               Error_Msg_N
                 ("missing proper body for instantiation", Gen_Body);
            end if;

            Set_Has_Completion (Anon_Id);
            return;
         end if;

         Save_Env (Gen_Unit, Anon_Id);
         Style_Check := False;
         Current_Sem_Unit := Body_Info.Current_Sem_Unit;
         Create_Instantiation_Source
           (Inst_Node,
            Gen_Body_Id,
            False,
            S_Adjustment);

         Act_Body :=
           Copy_Generic_Node
             (Original_Node (Gen_Body), Empty, Instantiating => True);
         Act_Body_Id := Defining_Entity (Act_Body);
         Set_Chars (Act_Body_Id, Chars (Anon_Id));
         Set_Sloc (Act_Body_Id, Sloc (Defining_Entity (Inst_Node)));
         Set_Corresponding_Spec (Act_Body, Anon_Id);
         Set_Has_Completion (Anon_Id);
         Check_Generic_Actuals (Pack_Id, False);

         --  Generate a reference to link the visible subprogram instance to
         --  the the generic body, which for navigation purposes is the only
         --  available source for the instance.

         Generate_Reference
           (Related_Instance (Pack_Id),
             Gen_Body_Id, 'b', Set_Ref => False, Force => True);

         --  If it is a child unit, make the parent instance (which is an
         --  instance of the parent of the generic) visible. The parent
         --  instance is the prefix of the name of the generic unit.

         if Ekind (Scope (Gen_Unit)) = E_Generic_Package
           and then Nkind (Gen_Id) = N_Expanded_Name
         then
            Install_Parent (Entity (Prefix (Gen_Id)), In_Body => True);
            Parent_Installed := True;

         elsif Is_Child_Unit (Gen_Unit) then
            Install_Parent (Scope (Gen_Unit), In_Body => True);
            Parent_Installed := True;
         end if;

         --  Inside its body, a reference to the generic unit is a reference
         --  to the instance. The corresponding renaming is the first
         --  declaration in the body.

         Unit_Renaming :=
           Make_Subprogram_Renaming_Declaration (Loc,
             Specification =>
               Copy_Generic_Node (
                 Specification (Original_Node (Gen_Body)),
                 Empty,
                 Instantiating => True),
             Name => New_Occurrence_Of (Anon_Id, Loc));

         --  If there is a formal subprogram with the same name as the
         --  unit itself, do not add this renaming declaration. This is
         --  a temporary fix for one ACVC test. ???

         Prev_Formal := First_Entity (Pack_Id);
         while Present (Prev_Formal) loop
            if Chars (Prev_Formal) = Chars (Gen_Unit)
              and then Is_Overloadable (Prev_Formal)
            then
               exit;
            end if;

            Next_Entity (Prev_Formal);
         end loop;

         if Present (Prev_Formal) then
            Decls :=  New_List (Act_Body);
         else
            Decls :=  New_List (Unit_Renaming, Act_Body);
         end if;

         --  The subprogram body is placed in the body of a dummy package
         --  body, whose spec contains the subprogram declaration as well
         --  as the renaming declarations for the generic parameters.

         Pack_Body := Make_Package_Body (Loc,
           Defining_Unit_Name => New_Copy (Pack_Id),
           Declarations       => Decls);

         Set_Corresponding_Spec (Pack_Body, Pack_Id);

         --  If the instantiation is a library unit, then build resulting
         --  compilation unit nodes for the instance. The declaration of
         --  the enclosing package is the grandparent of the subprogram
         --  declaration. First replace the instantiation node as the unit
         --  of the corresponding compilation.

         if Nkind (Parent (Inst_Node)) = N_Compilation_Unit then
            if Parent (Inst_Node) = Cunit (Main_Unit) then
               Set_Unit (Parent (Inst_Node), Inst_Node);
               Build_Instance_Compilation_Unit_Nodes
                 (Inst_Node, Pack_Body, Parent (Parent (Act_Decl)));
               Analyze (Inst_Node);
            else
               Set_Parent (Pack_Body, Parent (Inst_Node));
               Analyze (Pack_Body);
            end if;

         else
            Insert_Before (Inst_Node, Pack_Body);
            Mark_Rewrite_Insertion (Pack_Body);
            Analyze (Pack_Body);

            if Expander_Active then
               Freeze_Subprogram_Body (Inst_Node, Gen_Body, Pack_Id);
            end if;
         end if;

         if not Generic_Separately_Compiled (Gen_Unit) then
            Inherit_Context (Gen_Body, Inst_Node);
         end if;

         Restore_Private_Views (Pack_Id, False);

         if Parent_Installed then
            Remove_Parent (In_Body => True);
         end if;

         Restore_Env;
         Style_Check := Save_Style_Check;

      --  Body not found. Error was emitted already. If there were no
      --  previous errors, this may be an instance whose scope is a premature
      --  instance. In that case we must insure that the (legal) program does
      --  raise program error if executed. We generate a subprogram body for
      --  this purpose. See DEC ac30vso.

      elsif Serious_Errors_Detected = 0
        and then Nkind (Parent (Inst_Node)) /= N_Compilation_Unit
      then
         if Ekind (Anon_Id) = E_Procedure then
            Act_Body :=
              Make_Subprogram_Body (Loc,
                 Specification              =>
                   Make_Procedure_Specification (Loc,
                     Defining_Unit_Name         =>
                       Make_Defining_Identifier (Loc, Chars (Anon_Id)),
                       Parameter_Specifications =>
                       New_Copy_List
                         (Parameter_Specifications (Parent (Anon_Id)))),

                 Declarations               => Empty_List,
                 Handled_Statement_Sequence =>
                   Make_Handled_Sequence_Of_Statements (Loc,
                     Statements =>
                       New_List (
                         Make_Raise_Program_Error (Loc,
                           Reason =>
                             PE_Access_Before_Elaboration))));

         else
            Ret_Expr :=
              Make_Raise_Program_Error (Loc,
                Reason => PE_Access_Before_Elaboration);

            Set_Etype (Ret_Expr, (Etype (Anon_Id)));
            Set_Analyzed (Ret_Expr);

            Act_Body :=
              Make_Subprogram_Body (Loc,
                Specification =>
                  Make_Function_Specification (Loc,
                     Defining_Unit_Name         =>
                       Make_Defining_Identifier (Loc, Chars (Anon_Id)),
                       Parameter_Specifications =>
                       New_Copy_List
                         (Parameter_Specifications (Parent (Anon_Id))),
                     Result_Definition =>
                       New_Occurrence_Of (Etype (Anon_Id), Loc)),

                  Declarations               => Empty_List,
                  Handled_Statement_Sequence =>
                    Make_Handled_Sequence_Of_Statements (Loc,
                      Statements =>
                        New_List (Make_Return_Statement (Loc, Ret_Expr))));
         end if;

         Pack_Body := Make_Package_Body (Loc,
           Defining_Unit_Name => New_Copy (Pack_Id),
           Declarations       => New_List (Act_Body));

         Insert_After (Inst_Node, Pack_Body);
         Set_Corresponding_Spec (Pack_Body, Pack_Id);
         Analyze (Pack_Body);
      end if;

      Expander_Mode_Restore;
   end Instantiate_Subprogram_Body;

   ----------------------
   -- Instantiate_Type --
   ----------------------

   function Instantiate_Type
     (Formal          : Node_Id;
      Actual          : Node_Id;
      Analyzed_Formal : Node_Id;
      Actual_Decls    : List_Id) return Node_Id
   is
      Gen_T     : constant Entity_Id  := Defining_Identifier (Formal);
      A_Gen_T   : constant Entity_Id  := Defining_Identifier (Analyzed_Formal);
      Ancestor  : Entity_Id := Empty;
      Def       : constant Node_Id    := Formal_Type_Definition (Formal);
      Act_T     : Entity_Id;
      Decl_Node : Node_Id;
      Loc       : Source_Ptr;
      Subt      : Entity_Id;

      procedure Validate_Array_Type_Instance;
      procedure Validate_Access_Subprogram_Instance;
      procedure Validate_Access_Type_Instance;
      procedure Validate_Derived_Type_Instance;
      procedure Validate_Derived_Interface_Type_Instance;
      procedure Validate_Interface_Type_Instance;
      procedure Validate_Private_Type_Instance;
      --  These procedures perform validation tests for the named case

      function Subtypes_Match (Gen_T, Act_T : Entity_Id) return Boolean;
      --  Check that base types are the same and that the subtypes match
      --  statically. Used in several of the above.

      --------------------
      -- Subtypes_Match --
      --------------------

      function Subtypes_Match (Gen_T, Act_T : Entity_Id) return Boolean is
         T : constant Entity_Id := Get_Instance_Of (Gen_T);

      begin
         return (Base_Type (T) = Base_Type (Act_T)
                  and then Subtypes_Statically_Match (T, Act_T))

           or else (Is_Class_Wide_Type (Gen_T)
                     and then Is_Class_Wide_Type (Act_T)
                     and then
                       Subtypes_Match
                        (Get_Instance_Of (Root_Type (Gen_T)),
                         Root_Type (Act_T)))

           or else
             ((Ekind (Gen_T) = E_Anonymous_Access_Subprogram_Type
                 or else Ekind (Gen_T) = E_Anonymous_Access_Type)
               and then Ekind (Act_T) = Ekind (Gen_T)
               and then
                 Subtypes_Statically_Match
                   (Designated_Type (Gen_T), Designated_Type (Act_T)));
      end Subtypes_Match;

      -----------------------------------------
      -- Validate_Access_Subprogram_Instance --
      -----------------------------------------

      procedure Validate_Access_Subprogram_Instance is
      begin
         if not Is_Access_Type (Act_T)
           or else Ekind (Designated_Type (Act_T)) /= E_Subprogram_Type
         then
            Error_Msg_NE
              ("expect access type in instantiation of &", Actual, Gen_T);
            Abandon_Instantiation (Actual);
         end if;

         Check_Mode_Conformant
           (Designated_Type (Act_T),
            Designated_Type (A_Gen_T),
            Actual,
            Get_Inst => True);

         if Ekind (Base_Type (Act_T)) = E_Access_Protected_Subprogram_Type then
            if Ekind (A_Gen_T) = E_Access_Subprogram_Type then
               Error_Msg_NE
                 ("protected access type not allowed for formal &",
                  Actual, Gen_T);
            end if;

         elsif Ekind (A_Gen_T) = E_Access_Protected_Subprogram_Type then
            Error_Msg_NE
              ("expect protected access type for formal &",
               Actual, Gen_T);
         end if;
      end Validate_Access_Subprogram_Instance;

      -----------------------------------
      -- Validate_Access_Type_Instance --
      -----------------------------------

      procedure Validate_Access_Type_Instance is
         Desig_Type : constant Entity_Id :=
                        Find_Actual_Type
                          (Designated_Type (A_Gen_T), Scope (A_Gen_T));

      begin
         if not Is_Access_Type (Act_T) then
            Error_Msg_NE
              ("expect access type in instantiation of &", Actual, Gen_T);
            Abandon_Instantiation (Actual);
         end if;

         if Is_Access_Constant (A_Gen_T) then
            if not Is_Access_Constant (Act_T) then
               Error_Msg_N
                 ("actual type must be access-to-constant type", Actual);
               Abandon_Instantiation (Actual);
            end if;
         else
            if Is_Access_Constant (Act_T) then
               Error_Msg_N
                 ("actual type must be access-to-variable type", Actual);
               Abandon_Instantiation (Actual);

            elsif Ekind (A_Gen_T) = E_General_Access_Type
              and then Ekind (Base_Type (Act_T)) /= E_General_Access_Type
            then
               Error_Msg_N ("actual must be general access type!", Actual);
               Error_Msg_NE ("add ALL to }!", Actual, Act_T);
               Abandon_Instantiation (Actual);
            end if;
         end if;

         --  The designated subtypes, that is to say the subtypes introduced
         --  by an access type declaration (and not by a subtype declaration)
         --  must match.

         if not Subtypes_Match
           (Desig_Type, Designated_Type (Base_Type (Act_T)))
         then
            Error_Msg_NE
              ("designated type of actual does not match that of formal &",
                 Actual, Gen_T);
            Abandon_Instantiation (Actual);

         elsif Is_Access_Type (Designated_Type (Act_T))
           and then Is_Constrained (Designated_Type (Designated_Type (Act_T)))
                      /=
                  Is_Constrained (Designated_Type (Desig_Type))
         then
            Error_Msg_NE
              ("designated type of actual does not match that of formal &",
                 Actual, Gen_T);
            Abandon_Instantiation (Actual);
         end if;
      end Validate_Access_Type_Instance;

      ----------------------------------
      -- Validate_Array_Type_Instance --
      ----------------------------------

      procedure Validate_Array_Type_Instance is
         I1 : Node_Id;
         I2 : Node_Id;
         T2 : Entity_Id;

         function Formal_Dimensions return Int;
         --  Count number of dimensions in array type formal

         -----------------------
         -- Formal_Dimensions --
         -----------------------

         function Formal_Dimensions return Int is
            Num   : Int := 0;
            Index : Node_Id;

         begin
            if Nkind (Def) = N_Constrained_Array_Definition then
               Index := First (Discrete_Subtype_Definitions (Def));
            else
               Index := First (Subtype_Marks (Def));
            end if;

            while Present (Index) loop
               Num := Num + 1;
               Next_Index (Index);
            end loop;

            return Num;
         end Formal_Dimensions;

      --  Start of processing for Validate_Array_Type_Instance

      begin
         if not Is_Array_Type (Act_T) then
            Error_Msg_NE
              ("expect array type in instantiation of &", Actual, Gen_T);
            Abandon_Instantiation (Actual);

         elsif Nkind (Def) = N_Constrained_Array_Definition then
            if not (Is_Constrained (Act_T)) then
               Error_Msg_NE
                 ("expect constrained array in instantiation of &",
                  Actual, Gen_T);
               Abandon_Instantiation (Actual);
            end if;

         else
            if Is_Constrained (Act_T) then
               Error_Msg_NE
                 ("expect unconstrained array in instantiation of &",
                  Actual, Gen_T);
               Abandon_Instantiation (Actual);
            end if;
         end if;

         if Formal_Dimensions /= Number_Dimensions (Act_T) then
            Error_Msg_NE
              ("dimensions of actual do not match formal &", Actual, Gen_T);
            Abandon_Instantiation (Actual);
         end if;

         I1 := First_Index (A_Gen_T);
         I2 := First_Index (Act_T);
         for J in 1 .. Formal_Dimensions loop

            --  If the indices of the actual were given by a subtype_mark,
            --  the index was transformed into a range attribute. Retrieve
            --  the original type mark for checking.

            if Is_Entity_Name (Original_Node (I2)) then
               T2 := Entity (Original_Node (I2));
            else
               T2 := Etype (I2);
            end if;

            if not Subtypes_Match
              (Find_Actual_Type (Etype (I1), Scope (A_Gen_T)), T2)
            then
               Error_Msg_NE
                 ("index types of actual do not match those of formal &",
                  Actual, Gen_T);
               Abandon_Instantiation (Actual);
            end if;

            Next_Index (I1);
            Next_Index (I2);
         end loop;

         if not Subtypes_Match (
            Find_Actual_Type (Component_Type (A_Gen_T), Scope (A_Gen_T)),
            Component_Type (Act_T))
         then
            Error_Msg_NE
              ("component subtype of actual does not match that of formal &",
               Actual, Gen_T);
            Abandon_Instantiation (Actual);
         end if;

         if Has_Aliased_Components (A_Gen_T)
           and then not Has_Aliased_Components (Act_T)
         then
            Error_Msg_NE
              ("actual must have aliased components to match formal type &",
               Actual, Gen_T);
         end if;

      end Validate_Array_Type_Instance;

      -----------------------------------------------
      --  Validate_Derived_Interface_Type_Instance --
      -----------------------------------------------

      procedure Validate_Derived_Interface_Type_Instance is
         Par  : constant Entity_Id := Entity (Subtype_Indication (Def));
         Elmt : Elmt_Id;

      begin
         --  First apply interface instance checks

         Validate_Interface_Type_Instance;

         --  Verify that immediate parent interface is an ancestor of
         --  the actual.

         if Present (Par)
           and then  not Interface_Present_In_Ancestor (Act_T, Par)
         then
            Error_Msg_NE
              ("interface actual must include progenitor&", Actual, Par);
         end if;

         --  Now verify that the actual includes all other ancestors of
         --  the formal.

         Elmt := First_Elmt (Abstract_Interfaces (A_Gen_T));
         while Present (Elmt) loop
            if not Interface_Present_In_Ancestor (Act_T, Node (Elmt)) then
               Error_Msg_NE
                 ("interface actual must include progenitor&",
                    Actual, Node (Elmt));
            end if;

            Next_Elmt (Elmt);
         end loop;
      end Validate_Derived_Interface_Type_Instance;

      ------------------------------------
      -- Validate_Derived_Type_Instance --
      ------------------------------------

      procedure Validate_Derived_Type_Instance is
         Actual_Discr   : Entity_Id;
         Ancestor_Discr : Entity_Id;

      begin
         --  If the parent type in the generic declaration is itself a previous
         --  formal type, then it is local to the generic and absent from the
         --  analyzed generic definition. In that case the ancestor is the
         --  instance of the formal (which must have been instantiated
         --  previously), unless the ancestor is itself a formal derived type.
         --  In this latter case (which is the subject of Corrigendum 8652/0038
         --  (AI-202) the ancestor of the formals is the ancestor of its
         --  parent. Otherwise, the analyzed generic carries the parent type.
         --  If the parent type is defined in a previous formal package, then
         --  the scope of that formal package is that of the generic type
         --  itself, and it has already been mapped into the corresponding type
         --  in the actual package.

         --  Common case: parent type defined outside of the generic

         if Is_Entity_Name (Subtype_Mark (Def))
           and then Present (Entity (Subtype_Mark (Def)))
         then
            Ancestor := Get_Instance_Of (Entity (Subtype_Mark (Def)));

         --  Check whether parent is defined in a previous formal package

         elsif
           Scope (Scope (Base_Type (Etype (A_Gen_T)))) = Scope (A_Gen_T)
         then
            Ancestor :=
              Get_Instance_Of (Base_Type (Etype (A_Gen_T)));

         --  The type may be a local derivation, or a type extension of
         --  a previous formal, or of a formal of a parent package.

         elsif Is_Derived_Type (Get_Instance_Of (A_Gen_T))
          or else
            Ekind (Get_Instance_Of (A_Gen_T)) = E_Record_Type_With_Private
         then
            --  Check whether the parent is another derived formal type
            --  in the same generic unit.

            if Etype (A_Gen_T) /= A_Gen_T
              and then Is_Generic_Type (Etype (A_Gen_T))
              and then Scope (Etype (A_Gen_T)) = Scope (A_Gen_T)
              and then Etype (Etype (A_Gen_T)) /= Etype (A_Gen_T)
            then
               --  Locate ancestor of parent from the subtype declaration
               --  created for the actual.

               declare
                  Decl : Node_Id;

               begin
                  Decl := First (Actual_Decls);
                  while Present (Decl) loop
                     if Nkind (Decl) = N_Subtype_Declaration
                       and then Chars (Defining_Identifier (Decl)) =
                                                    Chars (Etype (A_Gen_T))
                     then
                        Ancestor := Generic_Parent_Type (Decl);
                        exit;
                     else
                        Next (Decl);
                     end if;
                  end loop;
               end;

               pragma Assert (Present (Ancestor));

            else
               Ancestor :=
                 Get_Instance_Of (Base_Type (Get_Instance_Of (A_Gen_T)));
            end if;

         else
            Ancestor := Get_Instance_Of (Etype (Base_Type (A_Gen_T)));
         end if;

         --  Ada 2005 (AI-251)

         if Ada_Version >= Ada_05
           and then Is_Interface (Ancestor)
         then
            if not Interface_Present_In_Ancestor (Act_T, Ancestor) then
               Error_Msg_NE
                 ("(Ada 2005) expected type implementing & in instantiation",
                  Actual, Ancestor);
            end if;

         elsif not Is_Ancestor (Base_Type (Ancestor), Act_T) then
            Error_Msg_NE
              ("expect type derived from & in instantiation",
               Actual, First_Subtype (Ancestor));
            Abandon_Instantiation (Actual);
         end if;

         --  Ada 2005 (AI-443): Synchronized formal derived type ckecks. Note
         --  that the formal type declaration has been rewritten as a private
         --  extension.

         if Ada_Version >= Ada_05
           and then Nkind (Parent (A_Gen_T)) = N_Private_Extension_Declaration
           and then Synchronized_Present (Parent (A_Gen_T))
         then
            --  The actual must be a synchronized tagged type

            if not Is_Tagged_Type (Act_T) then
               Error_Msg_N
                 ("actual of synchronized type must be tagged", Actual);
               Abandon_Instantiation (Actual);

            elsif Nkind (Parent (Act_T)) = N_Full_Type_Declaration
              and then Nkind (Type_Definition (Parent (Act_T))) =
                         N_Derived_Type_Definition
              and then not Synchronized_Present (Type_Definition
                             (Parent (Act_T)))
            then
               Error_Msg_N
                 ("actual of synchronized type must be synchronized", Actual);
               Abandon_Instantiation (Actual);
            end if;
         end if;

         --  Perform atomic/volatile checks (RM C.6(12))

         if Is_Atomic (Act_T) and then not Is_Atomic (Ancestor) then
            Error_Msg_N
              ("cannot have atomic actual type for non-atomic formal type",
               Actual);

         elsif Is_Volatile (Act_T)
           and then not Is_Volatile (Ancestor)
           and then Is_By_Reference_Type (Ancestor)
         then
            Error_Msg_N
              ("cannot have volatile actual type for non-volatile formal type",
               Actual);
         end if;

         --  It should not be necessary to check for unknown discriminants
         --  on Formal, but for some reason Has_Unknown_Discriminants is
         --  false for A_Gen_T, so Is_Indefinite_Subtype incorrectly
         --  returns False. This needs fixing. ???

         if not Is_Indefinite_Subtype (A_Gen_T)
           and then not Unknown_Discriminants_Present (Formal)
           and then Is_Indefinite_Subtype (Act_T)
         then
            Error_Msg_N
              ("actual subtype must be constrained", Actual);
            Abandon_Instantiation (Actual);
         end if;

         if not Unknown_Discriminants_Present (Formal) then
            if Is_Constrained (Ancestor) then
               if not Is_Constrained (Act_T) then
                  Error_Msg_N
                    ("actual subtype must be constrained", Actual);
                  Abandon_Instantiation (Actual);
               end if;

            --  Ancestor is unconstrained, Check if generic formal and
            --  actual agree on constrainedness. The check only applies
            --  to array types and discriminated types.

            elsif Is_Constrained (Act_T) then
               if Ekind (Ancestor) = E_Access_Type
                 or else
                   (not Is_Constrained (A_Gen_T)
                     and then Is_Composite_Type (A_Gen_T))
               then
                  Error_Msg_N
                    ("actual subtype must be unconstrained", Actual);
                  Abandon_Instantiation (Actual);
               end if;

            --  A class-wide type is only allowed if the formal has
            --  unknown discriminants.

            elsif Is_Class_Wide_Type (Act_T)
              and then not Has_Unknown_Discriminants (Ancestor)
            then
               Error_Msg_NE
                 ("actual for & cannot be a class-wide type", Actual, Gen_T);
               Abandon_Instantiation (Actual);

            --  Otherwise, the formal and actual shall have the same
            --  number of discriminants and each discriminant of the
            --  actual must correspond to a discriminant of the formal.

            elsif Has_Discriminants (Act_T)
              and then not Has_Unknown_Discriminants (Act_T)
              and then Has_Discriminants (Ancestor)
            then
               Actual_Discr   := First_Discriminant (Act_T);
               Ancestor_Discr := First_Discriminant (Ancestor);
               while Present (Actual_Discr)
                 and then Present (Ancestor_Discr)
               loop
                  if Base_Type (Act_T) /= Base_Type (Ancestor) and then
                    No (Corresponding_Discriminant (Actual_Discr))
                  then
                     Error_Msg_NE
                       ("discriminant & does not correspond " &
                        "to ancestor discriminant", Actual, Actual_Discr);
                     Abandon_Instantiation (Actual);
                  end if;

                  Next_Discriminant (Actual_Discr);
                  Next_Discriminant (Ancestor_Discr);
               end loop;

               if Present (Actual_Discr) or else Present (Ancestor_Discr) then
                  Error_Msg_NE
                    ("actual for & must have same number of discriminants",
                     Actual, Gen_T);
                  Abandon_Instantiation (Actual);
               end if;

            --  This case should be caught by the earlier check for
            --  for constrainedness, but the check here is added for
            --  completeness.

            elsif Has_Discriminants (Act_T)
              and then not Has_Unknown_Discriminants (Act_T)
            then
               Error_Msg_NE
                 ("actual for & must not have discriminants", Actual, Gen_T);
               Abandon_Instantiation (Actual);

            elsif Has_Discriminants (Ancestor) then
               Error_Msg_NE
                 ("actual for & must have known discriminants", Actual, Gen_T);
               Abandon_Instantiation (Actual);
            end if;

            if not Subtypes_Statically_Compatible (Act_T, Ancestor) then
               Error_Msg_N
                 ("constraint on actual is incompatible with formal", Actual);
               Abandon_Instantiation (Actual);
            end if;
         end if;
      end Validate_Derived_Type_Instance;

      --------------------------------------
      -- Validate_Interface_Type_Instance --
      --------------------------------------

      procedure Validate_Interface_Type_Instance is
      begin
         if not Is_Interface (Act_T) then
            Error_Msg_NE
              ("actual for formal interface type must be an interface",
                Actual, Gen_T);

         elsif Is_Limited_Type (Act_T) /= Is_Limited_Type (A_Gen_T)
           or else
             Is_Task_Interface (A_Gen_T) /= Is_Task_Interface (Act_T)
           or else
             Is_Protected_Interface (A_Gen_T) /=
               Is_Protected_Interface (Act_T)
           or else
             Is_Synchronized_Interface (A_Gen_T) /=
               Is_Synchronized_Interface (Act_T)
         then
            Error_Msg_NE
              ("actual for interface& does not match ('R'M 12.5.5(5))",
                 Actual, Gen_T);
         end if;
      end Validate_Interface_Type_Instance;

      ------------------------------------
      -- Validate_Private_Type_Instance --
      ------------------------------------

      procedure Validate_Private_Type_Instance is
         Formal_Discr : Entity_Id;
         Actual_Discr : Entity_Id;
         Formal_Subt  : Entity_Id;

      begin
         if Is_Limited_Type (Act_T)
           and then not Is_Limited_Type (A_Gen_T)
         then
            Error_Msg_NE
              ("actual for non-limited & cannot be a limited type", Actual,
               Gen_T);
            Explain_Limited_Type (Act_T, Actual);
            Abandon_Instantiation (Actual);

         elsif Known_To_Have_Preelab_Init (A_Gen_T)
           and then not Has_Preelaborable_Initialization (Act_T)
         then
            Error_Msg_NE
              ("actual for & must have preelaborable initialization", Actual,
               Gen_T);

         elsif Is_Indefinite_Subtype (Act_T)
            and then not Is_Indefinite_Subtype (A_Gen_T)
            and then Ada_Version >= Ada_95
         then
            Error_Msg_NE
              ("actual for & must be a definite subtype", Actual, Gen_T);

         elsif not Is_Tagged_Type (Act_T)
           and then Is_Tagged_Type (A_Gen_T)
         then
            Error_Msg_NE
              ("actual for & must be a tagged type", Actual, Gen_T);

         elsif Has_Discriminants (A_Gen_T) then
            if not Has_Discriminants (Act_T) then
               Error_Msg_NE
                 ("actual for & must have discriminants", Actual, Gen_T);
               Abandon_Instantiation (Actual);

            elsif Is_Constrained (Act_T) then
               Error_Msg_NE
                 ("actual for & must be unconstrained", Actual, Gen_T);
               Abandon_Instantiation (Actual);

            else
               Formal_Discr := First_Discriminant (A_Gen_T);
               Actual_Discr := First_Discriminant (Act_T);
               while Formal_Discr /= Empty loop
                  if Actual_Discr = Empty then
                     Error_Msg_NE
                       ("discriminants on actual do not match formal",
                        Actual, Gen_T);
                     Abandon_Instantiation (Actual);
                  end if;

                  Formal_Subt := Get_Instance_Of (Etype (Formal_Discr));

                  --  Access discriminants match if designated types do

                  if Ekind (Base_Type (Formal_Subt)) = E_Anonymous_Access_Type
                    and then (Ekind (Base_Type (Etype (Actual_Discr)))) =
                                E_Anonymous_Access_Type
                    and then
                      Get_Instance_Of
                        (Designated_Type (Base_Type (Formal_Subt))) =
                           Designated_Type (Base_Type (Etype (Actual_Discr)))
                  then
                     null;

                  elsif Base_Type (Formal_Subt) /=
                          Base_Type (Etype (Actual_Discr))
                  then
                     Error_Msg_NE
                       ("types of actual discriminants must match formal",
                        Actual, Gen_T);
                     Abandon_Instantiation (Actual);

                  elsif not Subtypes_Statically_Match
                              (Formal_Subt, Etype (Actual_Discr))
                    and then Ada_Version >= Ada_95
                  then
                     Error_Msg_NE
                       ("subtypes of actual discriminants must match formal",
                        Actual, Gen_T);
                     Abandon_Instantiation (Actual);
                  end if;

                  Next_Discriminant (Formal_Discr);
                  Next_Discriminant (Actual_Discr);
               end loop;

               if Actual_Discr /= Empty then
                  Error_Msg_NE
                    ("discriminants on actual do not match formal",
                     Actual, Gen_T);
                  Abandon_Instantiation (Actual);
               end if;
            end if;

         end if;

         Ancestor := Gen_T;
      end Validate_Private_Type_Instance;

   --  Start of processing for Instantiate_Type

   begin
      if Get_Instance_Of (A_Gen_T) /= A_Gen_T then
         Error_Msg_N ("duplicate instantiation of generic type", Actual);
         return Error;

      elsif not Is_Entity_Name (Actual)
        or else not Is_Type (Entity (Actual))
      then
         Error_Msg_NE
           ("expect valid subtype mark to instantiate &", Actual, Gen_T);
         Abandon_Instantiation (Actual);

      else
         Act_T := Entity (Actual);

         --  Ada 2005 (AI-216): An Unchecked_Union subtype shall only be passed
         --  as a generic actual parameter if the corresponding formal type
         --  does not have a known_discriminant_part, or is a formal derived
         --  type that is an Unchecked_Union type.

         if Is_Unchecked_Union (Base_Type (Act_T)) then
            if not Has_Discriminants (A_Gen_T)
                     or else
                   (Is_Derived_Type (A_Gen_T)
                     and then
                    Is_Unchecked_Union (A_Gen_T))
            then
               null;
            else
               Error_Msg_N ("Unchecked_Union cannot be the actual for a" &
                 " discriminated formal type", Act_T);

            end if;
         end if;

         --  Deal with fixed/floating restrictions

         if Is_Floating_Point_Type (Act_T) then
            Check_Restriction (No_Floating_Point, Actual);
         elsif Is_Fixed_Point_Type (Act_T) then
            Check_Restriction (No_Fixed_Point, Actual);
         end if;

         --  Deal with error of using incomplete type as generic actual

         if Ekind (Act_T) = E_Incomplete_Type
           or else (Is_Class_Wide_Type (Act_T)
                      and then
                         Ekind (Root_Type (Act_T)) = E_Incomplete_Type)
         then
            if Is_Class_Wide_Type (Act_T)
              or else No (Underlying_Type (Act_T))
            then
               Error_Msg_N ("premature use of incomplete type", Actual);
               Abandon_Instantiation (Actual);
            else
               Act_T := Full_View (Act_T);
               Set_Entity (Actual, Act_T);

               if Has_Private_Component (Act_T) then
                  Error_Msg_N
                    ("premature use of type with private component", Actual);
               end if;
            end if;

         --  Deal with error of premature use of private type as generic actual

         elsif Is_Private_Type (Act_T)
           and then Is_Private_Type (Base_Type (Act_T))
           and then not Is_Generic_Type (Act_T)
           and then not Is_Derived_Type (Act_T)
           and then No (Full_View (Root_Type (Act_T)))
         then
            Error_Msg_N ("premature use of private type", Actual);

         elsif Has_Private_Component (Act_T) then
            Error_Msg_N
              ("premature use of type with private component", Actual);
         end if;

         Set_Instance_Of (A_Gen_T, Act_T);

         --  If the type is generic, the class-wide type may also be used

         if Is_Tagged_Type (A_Gen_T)
           and then Is_Tagged_Type (Act_T)
           and then not Is_Class_Wide_Type (A_Gen_T)
         then
            Set_Instance_Of (Class_Wide_Type (A_Gen_T),
              Class_Wide_Type (Act_T));
         end if;

         if not Is_Abstract (A_Gen_T)
           and then Is_Abstract (Act_T)
         then
            Error_Msg_N
              ("actual of non-abstract formal cannot be abstract", Actual);
         end if;

         if Is_Scalar_Type (Gen_T) then
            Set_Instance_Of (Etype (A_Gen_T), Etype (Act_T));
         end if;
      end if;

      case Nkind (Def) is
         when N_Formal_Private_Type_Definition =>
            Validate_Private_Type_Instance;

         when N_Formal_Derived_Type_Definition =>
            Validate_Derived_Type_Instance;

         when N_Formal_Discrete_Type_Definition =>
            if not Is_Discrete_Type (Act_T) then
               Error_Msg_NE
                 ("expect discrete type in instantiation of&", Actual, Gen_T);
               Abandon_Instantiation (Actual);
            end if;

         when N_Formal_Signed_Integer_Type_Definition =>
            if not Is_Signed_Integer_Type (Act_T) then
               Error_Msg_NE
                 ("expect signed integer type in instantiation of&",
                  Actual, Gen_T);
               Abandon_Instantiation (Actual);
            end if;

         when N_Formal_Modular_Type_Definition =>
            if not Is_Modular_Integer_Type (Act_T) then
               Error_Msg_NE
                 ("expect modular type in instantiation of &", Actual, Gen_T);
               Abandon_Instantiation (Actual);
            end if;

         when N_Formal_Floating_Point_Definition =>
            if not Is_Floating_Point_Type (Act_T) then
               Error_Msg_NE
                 ("expect float type in instantiation of &", Actual, Gen_T);
               Abandon_Instantiation (Actual);
            end if;

         when N_Formal_Ordinary_Fixed_Point_Definition =>
            if not Is_Ordinary_Fixed_Point_Type (Act_T) then
               Error_Msg_NE
                 ("expect ordinary fixed point type in instantiation of &",
                  Actual, Gen_T);
               Abandon_Instantiation (Actual);
            end if;

         when N_Formal_Decimal_Fixed_Point_Definition =>
            if not Is_Decimal_Fixed_Point_Type (Act_T) then
               Error_Msg_NE
                 ("expect decimal type in instantiation of &",
                  Actual, Gen_T);
               Abandon_Instantiation (Actual);
            end if;

         when N_Array_Type_Definition =>
            Validate_Array_Type_Instance;

         when N_Access_To_Object_Definition =>
            Validate_Access_Type_Instance;

         when N_Access_Function_Definition |
              N_Access_Procedure_Definition =>
            Validate_Access_Subprogram_Instance;

         when N_Record_Definition           =>
            Validate_Interface_Type_Instance;

         when N_Derived_Type_Definition     =>
            Validate_Derived_Interface_Type_Instance;

         when others =>
            raise Program_Error;

      end case;

      Subt := New_Copy (Gen_T);

      --  Use adjusted sloc of subtype name as the location for other
      --  nodes in the subtype declaration.

      Loc  := Sloc (Subt);

      Decl_Node :=
        Make_Subtype_Declaration (Loc,
          Defining_Identifier => Subt,
          Subtype_Indication  => New_Reference_To (Act_T, Loc));

      if Is_Private_Type (Act_T) then
         Set_Has_Private_View (Subtype_Indication (Decl_Node));

      elsif Is_Access_Type (Act_T)
        and then Is_Private_Type (Designated_Type (Act_T))
      then
         Set_Has_Private_View (Subtype_Indication (Decl_Node));
      end if;

      --  Flag actual derived types so their elaboration produces the
      --  appropriate renamings for the primitive operations of the ancestor.
      --  Flag actual for formal private types as well, to determine whether
      --  operations in the private part may override inherited operations.

      if Nkind (Def) = N_Formal_Derived_Type_Definition
        or else Nkind (Def) = N_Formal_Private_Type_Definition
      then
         Set_Generic_Parent_Type (Decl_Node, Ancestor);
      end if;

      return Decl_Node;
   end Instantiate_Type;

   -----------------------
   -- Is_Generic_Formal --
   -----------------------

   function Is_Generic_Formal (E : Entity_Id) return Boolean is
      Kind : constant Node_Kind := Nkind (Parent (E));
   begin
      return
        Kind = N_Formal_Object_Declaration
          or else Kind = N_Formal_Package_Declaration
          or else Kind in N_Formal_Subprogram_Declaration
          or else Kind = N_Formal_Type_Declaration;
   end Is_Generic_Formal;

   ---------------------
   -- Is_In_Main_Unit --
   ---------------------

   function Is_In_Main_Unit (N : Node_Id) return Boolean is
      Unum         : constant Unit_Number_Type := Get_Source_Unit (N);
      Current_Unit : Node_Id;

   begin
      if Unum = Main_Unit then
         return True;

      --  If the current unit is a subunit then it is either the main unit
      --  or is being compiled as part of the main unit.

      elsif Nkind (N) = N_Compilation_Unit then
         return Nkind (Unit (N)) = N_Subunit;
      end if;

      Current_Unit := Parent (N);
      while Present (Current_Unit)
        and then Nkind (Current_Unit) /= N_Compilation_Unit
      loop
         Current_Unit := Parent (Current_Unit);
      end loop;

      --  The instantiation node is in the main unit, or else the current
      --  node (perhaps as the result of nested instantiations) is in the
      --  main unit, or in the declaration of the main unit, which in this
      --  last case must be a body.

      return Unum = Main_Unit
        or else Current_Unit = Cunit (Main_Unit)
        or else Current_Unit = Library_Unit (Cunit (Main_Unit))
        or else (Present (Library_Unit (Current_Unit))
                  and then Is_In_Main_Unit (Library_Unit (Current_Unit)));
   end Is_In_Main_Unit;

   ----------------------------
   -- Load_Parent_Of_Generic --
   ----------------------------

   procedure Load_Parent_Of_Generic (N : Node_Id; Spec : Node_Id) is
      Comp_Unit        : constant Node_Id := Cunit (Get_Source_Unit (Spec));
      Save_Style_Check : constant Boolean := Style_Check;
      True_Parent      : Node_Id;
      Inst_Node        : Node_Id;
      OK               : Boolean;

   begin
      if not In_Same_Source_Unit (N, Spec)
        or else Nkind (Unit (Comp_Unit)) = N_Package_Declaration
        or else (Nkind (Unit (Comp_Unit)) = N_Package_Body
                   and then not Is_In_Main_Unit (Spec))
      then
         --  Find body of parent of spec, and analyze it. A special case
         --  arises when the parent is an instantiation, that is to say when
         --  we are currently instantiating a nested generic. In that case,
         --  there is no separate file for the body of the enclosing instance.
         --  Instead, the enclosing body must be instantiated as if it were
         --  a pending instantiation, in order to produce the body for the
         --  nested generic we require now. Note that in that case the
         --  generic may be defined in a package body, the instance defined
         --  in the same package body, and the original enclosing body may not
         --  be in the main unit.

         True_Parent := Parent (Spec);
         Inst_Node   := Empty;

         while Present (True_Parent)
           and then Nkind (True_Parent) /= N_Compilation_Unit
         loop
            if Nkind (True_Parent) = N_Package_Declaration
              and then
                Nkind (Original_Node (True_Parent)) = N_Package_Instantiation
            then
               --  Parent is a compilation unit that is an instantiation.
               --  Instantiation node has been replaced with package decl.

               Inst_Node := Original_Node (True_Parent);
               exit;

            elsif Nkind (True_Parent) = N_Package_Declaration
              and then Present (Generic_Parent (Specification (True_Parent)))
              and then Nkind (Parent (True_Parent)) /= N_Compilation_Unit
            then
               --  Parent is an instantiation within another specification.
               --  Declaration for instance has been inserted before original
               --  instantiation node. A direct link would be preferable?

               Inst_Node := Next (True_Parent);

               while Present (Inst_Node)
                 and then Nkind (Inst_Node) /= N_Package_Instantiation
               loop
                  Next (Inst_Node);
               end loop;

               --  If the instance appears within a generic, and the generic
               --  unit is defined within a formal package of the enclosing
               --  generic, there is no generic body available, and none
               --  needed. A more precise test should be used ???

               if No (Inst_Node) then
                  return;
               end if;

               exit;
            else
               True_Parent := Parent (True_Parent);
            end if;
         end loop;

         --  Case where we are currently instantiating a nested generic

         if Present (Inst_Node) then
            if Nkind (Parent (True_Parent)) = N_Compilation_Unit then

               --  Instantiation node and declaration of instantiated package
               --  were exchanged when only the declaration was needed.
               --  Restore instantiation node before proceeding with body.

               Set_Unit (Parent (True_Parent), Inst_Node);
            end if;

            --  Now complete instantiation of enclosing body, if it appears
            --  in some other unit. If it appears in the current unit, the
            --  body will have been instantiated already.

            if No (Corresponding_Body (Instance_Spec (Inst_Node))) then

               --  We need to determine the expander mode to instantiate
               --  the enclosing body. Because the generic body we need
               --  may use global entities declared in the enclosing package
               --  (including aggregates) it is in general necessary to
               --  compile this body with expansion enabled. The exception
               --  is if we are within a generic package, in which case
               --  the usual generic rule applies.

               declare
                  Exp_Status : Boolean := True;
                  Scop       : Entity_Id;

               begin
                  --  Loop through scopes looking for generic package

                  Scop := Scope (Defining_Entity (Instance_Spec (Inst_Node)));
                  while Present (Scop)
                    and then Scop /= Standard_Standard
                  loop
                     if Ekind (Scop) = E_Generic_Package then
                        Exp_Status := False;
                        exit;
                     end if;

                     Scop := Scope (Scop);
                  end loop;

                  Instantiate_Package_Body
                    (Pending_Body_Info'(
                       Inst_Node, True_Parent, Exp_Status,
                         Get_Code_Unit (Sloc (Inst_Node))));
               end;
            end if;

         --  Case where we are not instantiating a nested generic

         else
            Opt.Style_Check := False;
            Expander_Mode_Save_And_Set (True);
            Load_Needed_Body (Comp_Unit, OK);
            Opt.Style_Check := Save_Style_Check;
            Expander_Mode_Restore;

            if not OK
              and then Unit_Requires_Body (Defining_Entity (Spec))
            then
               declare
                  Bname : constant Unit_Name_Type :=
                            Get_Body_Name (Get_Unit_Name (Unit (Comp_Unit)));

               begin
                  Error_Msg_Unit_1 := Bname;
                  Error_Msg_N ("this instantiation requires$!", N);
                  Error_Msg_Name_1 :=
                    Get_File_Name (Bname, Subunit => False);
                  Error_Msg_N ("\but file{ was not found!", N);
                  raise Unrecoverable_Error;
               end;
            end if;
         end if;
      end if;

      --  If loading the parent of the generic caused an instantiation
      --  circularity, we abandon compilation at this point, because
      --  otherwise in some cases we get into trouble with infinite
      --  recursions after this point.

      if Circularity_Detected then
         raise Unrecoverable_Error;
      end if;
   end Load_Parent_Of_Generic;

   -----------------------
   -- Move_Freeze_Nodes --
   -----------------------

   procedure Move_Freeze_Nodes
     (Out_Of : Entity_Id;
      After  : Node_Id;
      L      : List_Id)
   is
      Decl      : Node_Id;
      Next_Decl : Node_Id;
      Next_Node : Node_Id := After;
      Spec      : Node_Id;

      function Is_Outer_Type (T : Entity_Id) return Boolean;
      --  Check whether entity is declared in a scope external to that
      --  of the generic unit.

      -------------------
      -- Is_Outer_Type --
      -------------------

      function Is_Outer_Type (T : Entity_Id) return Boolean is
         Scop : Entity_Id := Scope (T);

      begin
         if Scope_Depth (Scop) < Scope_Depth (Out_Of) then
            return True;

         else
            while Scop /= Standard_Standard loop

               if Scop = Out_Of then
                  return False;
               else
                  Scop := Scope (Scop);
               end if;
            end loop;

            return True;
         end if;
      end Is_Outer_Type;

   --  Start of processing for Move_Freeze_Nodes

   begin
      if No (L) then
         return;
      end if;

      --  First remove the freeze nodes that may appear before all other
      --  declarations.

      Decl := First (L);
      while Present (Decl)
        and then Nkind (Decl) = N_Freeze_Entity
        and then Is_Outer_Type (Entity (Decl))
      loop
         Decl := Remove_Head (L);
         Insert_After (Next_Node, Decl);
         Set_Analyzed (Decl, False);
         Next_Node := Decl;
         Decl := First (L);
      end loop;

      --  Next scan the list of declarations and remove each freeze node that
      --  appears ahead of the current node.

      while Present (Decl) loop
         while Present (Next (Decl))
           and then Nkind (Next (Decl)) = N_Freeze_Entity
           and then Is_Outer_Type (Entity (Next (Decl)))
         loop
            Next_Decl := Remove_Next (Decl);
            Insert_After (Next_Node, Next_Decl);
            Set_Analyzed (Next_Decl, False);
            Next_Node := Next_Decl;
         end loop;

         --  If the declaration is a nested package or concurrent type, then
         --  recurse. Nested generic packages will have been processed from the
         --  inside out.

         if Nkind (Decl) = N_Package_Declaration then
            Spec := Specification (Decl);

         elsif Nkind (Decl) = N_Task_Type_Declaration then
            Spec := Task_Definition (Decl);

         elsif Nkind (Decl) = N_Protected_Type_Declaration then
            Spec := Protected_Definition (Decl);

         else
            Spec := Empty;
         end if;

         if Present (Spec) then
            Move_Freeze_Nodes (Out_Of, Next_Node,
              Visible_Declarations (Spec));
            Move_Freeze_Nodes (Out_Of, Next_Node,
              Private_Declarations (Spec));
         end if;

         Next (Decl);
      end loop;
   end Move_Freeze_Nodes;

   ----------------
   -- Next_Assoc --
   ----------------

   function Next_Assoc (E : Assoc_Ptr) return Assoc_Ptr is
   begin
      return Generic_Renamings.Table (E).Next_In_HTable;
   end Next_Assoc;

   ------------------------
   -- Preanalyze_Actuals --
   ------------------------

   procedure Pre_Analyze_Actuals (N : Node_Id) is
      Assoc : Node_Id;
      Act   : Node_Id;
      Errs  : constant Int := Serious_Errors_Detected;

   begin
      Assoc := First (Generic_Associations (N));
      while Present (Assoc) loop
         if Nkind (Assoc) /= N_Others_Choice then
            Act := Explicit_Generic_Actual_Parameter (Assoc);

            --  Within a nested instantiation, a defaulted actual is an empty
            --  association, so nothing to analyze. If the subprogram actual
            --  isan attribute, analyze prefix only, because actual is not a
            --  complete attribute reference.

            --  If actual is an allocator, analyze expression only. The full
            --  analysis can generate code, and if instance is a compilation
            --  unit we have to wait until the package instance is installed
            --  to have a proper place to insert this code.

            --  String literals may be operators, but at this point we do not
            --  know whether the actual is a formal subprogram or a string.

            if No (Act) then
               null;

            elsif Nkind (Act) = N_Attribute_Reference then
               Analyze (Prefix (Act));

            elsif Nkind (Act) = N_Explicit_Dereference then
               Analyze (Prefix (Act));

            elsif Nkind (Act) = N_Allocator then
               declare
                  Expr : constant Node_Id := Expression (Act);

               begin
                  if Nkind (Expr) = N_Subtype_Indication then
                     Analyze (Subtype_Mark (Expr));
                     Analyze_List (Constraints (Constraint (Expr)));
                  else
                     Analyze (Expr);
                  end if;
               end;

            elsif Nkind (Act) /= N_Operator_Symbol then
               Analyze (Act);
            end if;

            if Errs /= Serious_Errors_Detected then
               Abandon_Instantiation (Act);
            end if;
         end if;

         Next (Assoc);
      end loop;
   end Pre_Analyze_Actuals;

   -------------------
   -- Remove_Parent --
   -------------------

   procedure Remove_Parent (In_Body : Boolean := False) is
      S      : Entity_Id := Current_Scope;
      E      : Entity_Id;
      P      : Entity_Id;
      Hidden : Elmt_Id;

   begin
      --  After child instantiation is complete, remove from scope stack
      --  the extra copy of the current scope, and then remove parent
      --  instances.

      if not In_Body then
         Pop_Scope;

         while Current_Scope /= S loop
            P := Current_Scope;
            End_Package_Scope (Current_Scope);

            if In_Open_Scopes (P) then
               E := First_Entity (P);

               while Present (E) loop
                  Set_Is_Immediately_Visible (E, True);
                  Next_Entity (E);
               end loop;

               if Is_Generic_Instance (Current_Scope)
                 and then P /= Current_Scope
               then
                  --  We are within an instance of some sibling. Retain
                  --  visibility of parent, for proper subsequent cleanup,
                  --  and reinstall private declarations as well.

                  Set_In_Private_Part (P);
                  Install_Private_Declarations (P);
               end if;

            --  If the ultimate parent is a top-level unit recorded in
            --  Instance_Parent_Unit, then reset its visibility to what
            --  it was before instantiation. (It's not clear what the
            --  purpose is of testing whether Scope (P) is In_Open_Scopes,
            --  but that test was present before the ultimate parent test
            --  was added.???)

            elsif not In_Open_Scopes (Scope (P))
              or else (P = Instance_Parent_Unit
                        and then not Parent_Unit_Visible)
            then
               Set_Is_Immediately_Visible (P, False);
            end if;
         end loop;

         --  Reset visibility of entities in the enclosing scope

         Set_Is_Hidden_Open_Scope (Current_Scope, False);
         Hidden := First_Elmt (Hidden_Entities);

         while Present (Hidden) loop
            Set_Is_Immediately_Visible (Node (Hidden), True);
            Next_Elmt (Hidden);
         end loop;

      else
         --  Each body is analyzed separately, and there is no context
         --  that needs preserving from one body instance to the next,
         --  so remove all parent scopes that have been installed.

         while Present (S) loop
            End_Package_Scope (S);
            Set_Is_Immediately_Visible (S, False);
            S := Current_Scope;
            exit when S = Standard_Standard;
         end loop;
      end if;

   end Remove_Parent;

   -----------------
   -- Restore_Env --
   -----------------

   procedure Restore_Env is
      Saved : Instance_Env renames Instance_Envs.Table (Instance_Envs.Last);

   begin
      Ada_Version := Saved.Ada_Version;
      Ada_Version_Explicit := Saved.Ada_Version_Explicit;

      if No (Current_Instantiated_Parent.Act_Id) then

         --  Restore environment after subprogram inlining

         Restore_Private_Views (Empty);
      end if;

      Current_Instantiated_Parent  := Saved.Instantiated_Parent;
      Exchanged_Views              := Saved.Exchanged_Views;
      Hidden_Entities              := Saved.Hidden_Entities;
      Current_Sem_Unit             := Saved.Current_Sem_Unit;
      Parent_Unit_Visible          := Saved.Parent_Unit_Visible;
      Instance_Parent_Unit         := Saved.Instance_Parent_Unit;

      Instance_Envs.Decrement_Last;
   end Restore_Env;

   ---------------------------
   -- Restore_Private_Views --
   ---------------------------

   procedure Restore_Private_Views
     (Pack_Id    : Entity_Id;
      Is_Package : Boolean := True)
   is
      M        : Elmt_Id;
      E        : Entity_Id;
      Typ      : Entity_Id;
      Dep_Elmt : Elmt_Id;
      Dep_Typ  : Node_Id;

      procedure Restore_Nested_Formal (Formal : Entity_Id);
      --  Hide the generic formals of formal packages declared with box
      --  which were reachable in the current instantiation.

      procedure Restore_Nested_Formal (Formal : Entity_Id) is
         Ent : Entity_Id;

      begin
         if Present (Renamed_Object (Formal))
           and then Denotes_Formal_Package (Renamed_Object (Formal), True)
         then
            return;

         elsif Present (Associated_Formal_Package (Formal)) then

            Ent := First_Entity (Formal);
            while Present (Ent) loop
               exit when Ekind (Ent) = E_Package
                 and then Renamed_Entity (Ent) = Renamed_Entity (Formal);

               Set_Is_Hidden (Ent);
               Set_Is_Potentially_Use_Visible (Ent, False);

               --  If package, then recurse

               if Ekind (Ent) = E_Package then
                  Restore_Nested_Formal (Ent);
               end if;

               Next_Entity (Ent);
            end loop;
         end if;
      end Restore_Nested_Formal;

   --  Start of processing for Restore_Private_Views

   begin
      M := First_Elmt (Exchanged_Views);
      while Present (M) loop
         Typ := Node (M);

         --  Subtypes of types whose views have been exchanged, and that
         --  are defined within the instance, were not on the list of
         --  Private_Dependents on entry to the instance, so they have to
         --  be exchanged explicitly now, in order to remain consistent with
         --  the view of the parent type.

         if Ekind (Typ) = E_Private_Type
           or else Ekind (Typ) = E_Limited_Private_Type
           or else Ekind (Typ) = E_Record_Type_With_Private
         then
            Dep_Elmt := First_Elmt (Private_Dependents (Typ));
            while Present (Dep_Elmt) loop
               Dep_Typ := Node (Dep_Elmt);

               if Scope (Dep_Typ) = Pack_Id
                 and then Present (Full_View (Dep_Typ))
               then
                  Replace_Elmt (Dep_Elmt, Full_View (Dep_Typ));
                  Exchange_Declarations (Dep_Typ);
               end if;

               Next_Elmt (Dep_Elmt);
            end loop;
         end if;

         Exchange_Declarations (Node (M));
         Next_Elmt (M);
      end loop;

      if No (Pack_Id) then
         return;
      end if;

      --  Make the generic formal parameters private, and make the formal
      --  types into subtypes of the actuals again.

      E := First_Entity (Pack_Id);
      while Present (E) loop
         Set_Is_Hidden (E, True);

         if Is_Type (E)
           and then Nkind (Parent (E)) = N_Subtype_Declaration
         then
            Set_Is_Generic_Actual_Type (E, False);

            --  An unusual case of aliasing: the actual may also be directly
            --  visible in the generic, and be private there, while it is
            --  fully visible in the context of the instance. The internal
            --  subtype is private in the instance, but has full visibility
            --  like its parent in the enclosing scope. This enforces the
            --  invariant that the privacy status of all private dependents of
            --  a type coincide with that of the parent type. This can only
            --  happen when a generic child unit is instantiated within a
            --  sibling.

            if Is_Private_Type (E)
              and then not Is_Private_Type (Etype (E))
            then
               Exchange_Declarations (E);
            end if;

         elsif Ekind (E) = E_Package then

            --  The end of the renaming list is the renaming of the generic
            --  package itself. If the instance is a subprogram, all entities
            --  in the corresponding package are renamings. If this entity is
            --  a formal package, make its own formals private as well. The
            --  actual in this case is itself the renaming of an instantation.
            --  If the entity is not a package renaming, it is the entity
            --  created to validate formal package actuals: ignore.

            --  If the actual is itself a formal package for the enclosing
            --  generic, or the actual for such a formal package, it remains
            --  visible on exit from the instance, and therefore nothing
            --  needs to be done either, except to keep it accessible.

            if Is_Package
              and then Renamed_Object (E) = Pack_Id
            then
               exit;

            elsif Nkind (Parent (E)) /= N_Package_Renaming_Declaration then
               null;

            elsif Denotes_Formal_Package (Renamed_Object (E), True) then
               Set_Is_Hidden (E, False);

            else
               declare
                  Act_P : constant Entity_Id := Renamed_Object (E);
                  Id    : Entity_Id;

               begin
                  Id := First_Entity (Act_P);
                  while Present (Id)
                    and then Id /= First_Private_Entity (Act_P)
                  loop
                     exit when Ekind (Id) = E_Package
                                 and then Renamed_Object (Id) = Act_P;

                     Set_Is_Hidden (Id, True);
                     Set_Is_Potentially_Use_Visible (Id, In_Use (Act_P));

                     if Ekind (Id) = E_Package then
                        Restore_Nested_Formal (Id);
                     end if;

                     Next_Entity (Id);
                  end loop;
               end;
            end if;
         end if;

         Next_Entity (E);
      end loop;
   end Restore_Private_Views;

   --------------
   -- Save_Env --
   --------------

   procedure Save_Env
     (Gen_Unit : Entity_Id;
      Act_Unit : Entity_Id)
   is
   begin
      Init_Env;
      Set_Instance_Env (Gen_Unit, Act_Unit);
   end Save_Env;

   ----------------------------
   -- Save_Global_References --
   ----------------------------

   procedure Save_Global_References (N : Node_Id) is
      Gen_Scope : Entity_Id;
      E         : Entity_Id;
      N2        : Node_Id;

      function Is_Global (E : Entity_Id) return Boolean;
      --  Check whether entity is defined outside of generic unit.
      --  Examine the scope of an entity, and the scope of the scope,
      --  etc, until we find either Standard, in which case the entity
      --  is global, or the generic unit itself, which indicates that
      --  the entity is local. If the entity is the generic unit itself,
      --  as in the case of a recursive call, or the enclosing generic unit,
      --  if different from the current scope, then it is local as well,
      --  because it will be replaced at the point of instantiation. On
      --  the other hand, if it is a reference to a child unit of a common
      --  ancestor, which appears in an instantiation, it is global because
      --  it is used to denote a specific compilation unit at the time the
      --  instantiations will be analyzed.

      procedure Reset_Entity (N : Node_Id);
      --  Save semantic information on global entity, so that it is not
      --  resolved again at instantiation time.

      procedure Save_Entity_Descendants (N : Node_Id);
      --  Apply Save_Global_References to the two syntactic descendants of
      --  non-terminal nodes that carry an Associated_Node and are processed
      --  through Reset_Entity. Once the global entity (if any) has been
      --  captured together with its type, only two syntactic descendants
      --  need to be traversed to complete the processing of the tree rooted
      --  at N. This applies to Selected_Components, Expanded_Names, and to
      --  Operator nodes. N can also be a character literal, identifier, or
      --  operator symbol node, but the call has no effect in these cases.

      procedure Save_Global_Defaults (N1, N2 : Node_Id);
      --  Default actuals in nested instances must be handled specially
      --  because there is no link to them from the original tree. When an
      --  actual subprogram is given by a default, we add an explicit generic
      --  association for it in the instantiation node. When we save the
      --  global references on the name of the instance, we recover the list
      --  of generic associations, and add an explicit one to the original
      --  generic tree, through which a global actual can be preserved.
      --  Similarly, if a child unit is instantiated within a sibling, in the
      --  context of the parent, we must preserve the identifier of the parent
      --  so that it can be properly resolved in a subsequent instantiation.

      procedure Save_Global_Descendant (D : Union_Id);
      --  Apply Save_Global_References recursively to the descendents of
      --  current node.

      procedure Save_References (N : Node_Id);
      --  This is the recursive procedure that does the work, once the
      --  enclosing generic scope has been established.

      ---------------
      -- Is_Global --
      ---------------

      function Is_Global (E : Entity_Id) return Boolean is
         Se  : Entity_Id := Scope (E);

         function Is_Instance_Node (Decl : Node_Id) return Boolean;
         --  Determine whether the parent node of a reference to a child unit
         --  denotes an instantiation or a formal package, in which case the
         --  reference to the child unit is global, even if it appears within
         --  the current scope (e.g. when the instance appears within the body
         --  of an ancestor).

         ----------------------
         -- Is_Instance_Node --
         ----------------------

         function Is_Instance_Node (Decl : Node_Id) return Boolean is
         begin
            return (Nkind (Decl) in N_Generic_Instantiation
              or else
                Nkind (Original_Node (Decl)) = N_Formal_Package_Declaration);
         end Is_Instance_Node;

      --  Start of processing for Is_Global

      begin
         if E = Gen_Scope then
            return False;

         elsif E = Standard_Standard then
            return True;

         elsif Is_Child_Unit (E)
           and then (Is_Instance_Node (Parent (N2))
             or else (Nkind (Parent (N2)) = N_Expanded_Name
                       and then N2 = Selector_Name (Parent (N2))
                       and then Is_Instance_Node (Parent (Parent (N2)))))
         then
            return True;

         else
            while Se /= Gen_Scope loop
               if Se = Standard_Standard then
                  return True;
               else
                  Se := Scope (Se);
               end if;
            end loop;

            return False;
         end if;
      end Is_Global;

      ------------------
      -- Reset_Entity --
      ------------------

      procedure Reset_Entity (N : Node_Id) is

         procedure Set_Global_Type (N : Node_Id; N2 : Node_Id);
         --  The type of N2 is global to the generic unit. Save the
         --  type in the generic node.

         function Top_Ancestor (E : Entity_Id) return Entity_Id;
         --  Find the ultimate ancestor of the current unit. If it is
         --  not a generic unit, then the name of the current unit
         --  in the prefix of an expanded name must be replaced with
         --  its generic homonym to ensure that it will be properly
         --  resolved in an instance.

         ---------------------
         -- Set_Global_Type --
         ---------------------

         procedure Set_Global_Type (N : Node_Id; N2 : Node_Id) is
            Typ : constant Entity_Id := Etype (N2);

         begin
            Set_Etype (N, Typ);

            if Entity (N) /= N2
              and then Has_Private_View (Entity (N))
            then
               --  If the entity of N is not the associated node, this is
               --  a nested generic and it has an associated node as well,
               --  whose type is already the full view (see below). Indicate
               --  that the original node has a private view.

               Set_Has_Private_View (N);
            end if;

            --  If not a private type, nothing else to do

            if not Is_Private_Type (Typ) then
               if Is_Array_Type (Typ)
                 and then Is_Private_Type (Component_Type (Typ))
               then
                  Set_Has_Private_View (N);
               end if;

            --  If it is a derivation of a private type in a context where
            --  no full view is needed, nothing to do either.

            elsif No (Full_View (Typ)) and then Typ /= Etype (Typ) then
               null;

            --  Otherwise mark the type for flipping and use the full_view
            --  when available.

            else
               Set_Has_Private_View (N);

               if Present (Full_View (Typ)) then
                  Set_Etype (N2, Full_View (Typ));
               end if;
            end if;
         end Set_Global_Type;

         ------------------
         -- Top_Ancestor --
         ------------------

         function Top_Ancestor (E : Entity_Id) return Entity_Id is
            Par : Entity_Id := E;

         begin
            while Is_Child_Unit (Par) loop
               Par := Scope (Par);
            end loop;

            return Par;
         end Top_Ancestor;

      --  Start of processing for Reset_Entity

      begin
         N2 := Get_Associated_Node (N);
         E := Entity (N2);

         if Present (E) then
            if Is_Global (E) then
               Set_Global_Type (N, N2);

            elsif Nkind (N) = N_Op_Concat
              and then Is_Generic_Type (Etype (N2))
              and then
               (Base_Type (Etype (Right_Opnd (N2))) = Etype (N2)
                  or else Base_Type (Etype (Left_Opnd (N2))) = Etype (N2))
              and then Is_Intrinsic_Subprogram (E)
            then
               null;

            else
               --  Entity is local. Mark generic node as unresolved.
               --  Note that now it does not have an entity.

               Set_Associated_Node (N, Empty);
               Set_Etype  (N, Empty);
            end if;

            if Nkind (Parent (N)) in N_Generic_Instantiation
              and then N = Name (Parent (N))
            then
               Save_Global_Defaults (Parent (N), Parent (N2));
            end if;

         elsif Nkind (Parent (N)) = N_Selected_Component
           and then Nkind (Parent (N2)) = N_Expanded_Name
         then
            if Is_Global (Entity (Parent (N2))) then
               Change_Selected_Component_To_Expanded_Name (Parent (N));
               Set_Associated_Node (Parent (N), Parent (N2));
               Set_Global_Type (Parent (N), Parent (N2));
               Save_Entity_Descendants (N);

            --  If this is a reference to the current generic entity,
            --  replace by the name of the generic homonym of the current
            --  package. This is because in an instantiation  Par.P.Q will
            --  not resolve to the name of the instance, whose enclosing
            --  scope is not necessarily Par. We use the generic homonym
            --  rather that the name of the generic itself, because it may
            --  be hidden by a local declaration.

            elsif In_Open_Scopes (Entity (Parent (N2)))
              and then not
                Is_Generic_Unit (Top_Ancestor (Entity (Prefix (Parent (N2)))))
            then
               if Ekind (Entity (Parent (N2))) = E_Generic_Package then
                  Rewrite (Parent (N),
                    Make_Identifier (Sloc (N),
                      Chars =>
                        Chars (Generic_Homonym (Entity (Parent (N2))))));
               else
                  Rewrite (Parent (N),
                    Make_Identifier (Sloc (N),
                      Chars => Chars (Selector_Name (Parent (N2)))));
               end if;
            end if;

            if Nkind (Parent (Parent (N))) in N_Generic_Instantiation
              and then Parent (N) = Name (Parent (Parent (N)))
            then
               Save_Global_Defaults
                 (Parent (Parent (N)), Parent (Parent ((N2))));
            end if;

         --  A selected component may denote a static constant that has
         --  been folded. Make the same replacement in original tree.

         elsif Nkind (Parent (N)) = N_Selected_Component
           and then (Nkind (Parent (N2)) = N_Integer_Literal
                      or else Nkind (Parent (N2)) = N_Real_Literal)
         then
            Rewrite (Parent (N),
              New_Copy (Parent (N2)));
            Set_Analyzed (Parent (N), False);

         --  A selected component may be transformed into a parameterless
         --  function call. If the called entity is global, rewrite the
         --  node appropriately, i.e. as an extended name for the global
         --  entity.

         elsif Nkind (Parent (N)) = N_Selected_Component
           and then Nkind (Parent (N2)) = N_Function_Call
           and then Is_Global (Entity (Name (Parent (N2))))
         then
            Change_Selected_Component_To_Expanded_Name (Parent (N));
            Set_Associated_Node (Parent (N), Name (Parent (N2)));
            Set_Global_Type (Parent (N), Name (Parent (N2)));
            Save_Entity_Descendants (N);

         else
            --  Entity is local. Reset in generic unit, so that node
            --  is resolved anew at the point of instantiation.

            Set_Associated_Node (N, Empty);
            Set_Etype (N, Empty);
         end if;
      end Reset_Entity;

      -----------------------------
      -- Save_Entity_Descendants --
      -----------------------------

      procedure Save_Entity_Descendants (N : Node_Id) is
      begin
         case Nkind (N) is
            when N_Binary_Op =>
               Save_Global_Descendant (Union_Id (Left_Opnd (N)));
               Save_Global_Descendant (Union_Id (Right_Opnd (N)));

            when N_Unary_Op =>
               Save_Global_Descendant (Union_Id (Right_Opnd (N)));

            when N_Expanded_Name | N_Selected_Component =>
               Save_Global_Descendant (Union_Id (Prefix (N)));
               Save_Global_Descendant (Union_Id (Selector_Name (N)));

            when N_Identifier | N_Character_Literal | N_Operator_Symbol =>
               null;

            when others =>
               raise Program_Error;
         end case;
      end Save_Entity_Descendants;

      --------------------------
      -- Save_Global_Defaults --
      --------------------------

      procedure Save_Global_Defaults (N1, N2 : Node_Id) is
         Loc    : constant Source_Ptr := Sloc (N1);
         Assoc2 : constant List_Id    := Generic_Associations (N2);
         Gen_Id : constant Entity_Id  := Get_Generic_Entity (N2);
         Assoc1 : List_Id;
         Act1   : Node_Id;
         Act2   : Node_Id;
         Def    : Node_Id;
         Ndec   : Node_Id;
         Subp   : Entity_Id;
         Actual : Entity_Id;

      begin
         Assoc1 := Generic_Associations (N1);

         if Present (Assoc1) then
            Act1 := First (Assoc1);
         else
            Act1 := Empty;
            Set_Generic_Associations (N1, New_List);
            Assoc1 := Generic_Associations (N1);
         end if;

         if Present (Assoc2) then
            Act2 := First (Assoc2);
         else
            return;
         end if;

         while Present (Act1) and then Present (Act2) loop
            Next (Act1);
            Next (Act2);
         end loop;

         --  Find the associations added for default suprograms

         if Present (Act2) then
            while Nkind (Act2) /= N_Generic_Association
              or else No (Entity (Selector_Name (Act2)))
              or else not Is_Overloadable (Entity (Selector_Name (Act2)))
            loop
               Next (Act2);
            end loop;

            --  Add a similar association if the default is global. The
            --  renaming declaration for the actual has been analyzed, and
            --  its alias is the program it renames. Link the actual in the
            --  original generic tree with the node in the analyzed tree.

            while Present (Act2) loop
               Subp := Entity (Selector_Name (Act2));
               Def  := Explicit_Generic_Actual_Parameter (Act2);

               --  Following test is defence against rubbish errors

               if No (Alias (Subp)) then
                  return;
               end if;

               --  Retrieve the resolved actual from the renaming declaration
               --  created for the instantiated formal.

               Actual := Entity (Name (Parent (Parent (Subp))));
               Set_Entity (Def, Actual);
               Set_Etype (Def, Etype (Actual));

               if Is_Global (Actual) then
                  Ndec :=
                    Make_Generic_Association (Loc,
                      Selector_Name => New_Occurrence_Of (Subp, Loc),
                        Explicit_Generic_Actual_Parameter =>
                          New_Occurrence_Of (Actual, Loc));

                  Set_Associated_Node
                    (Explicit_Generic_Actual_Parameter (Ndec), Def);

                  Append (Ndec, Assoc1);

               --  If there are other defaults, add a dummy association
               --  in case there are other defaulted formals with the same
               --  name.

               elsif Present (Next (Act2)) then
                  Ndec :=
                    Make_Generic_Association (Loc,
                      Selector_Name => New_Occurrence_Of (Subp, Loc),
                        Explicit_Generic_Actual_Parameter => Empty);

                  Append (Ndec, Assoc1);
               end if;

               Next (Act2);
            end loop;
         end if;

         if Nkind (Name (N1)) = N_Identifier
           and then Is_Child_Unit (Gen_Id)
           and then Is_Global (Gen_Id)
           and then Is_Generic_Unit (Scope (Gen_Id))
           and then In_Open_Scopes (Scope (Gen_Id))
         then
            --  This is an instantiation of a child unit within a sibling,
            --  so that the generic parent is in scope. An eventual instance
            --  must occur within the scope of an instance of the parent.
            --  Make name in instance into an expanded name, to preserve the
            --  identifier of the parent, so it can be resolved subsequently.

            Rewrite (Name (N2),
              Make_Expanded_Name (Loc,
                Chars         => Chars (Gen_Id),
                Prefix        => New_Occurrence_Of (Scope (Gen_Id), Loc),
                Selector_Name => New_Occurrence_Of (Gen_Id, Loc)));
            Set_Entity (Name (N2), Gen_Id);

            Rewrite (Name (N1),
               Make_Expanded_Name (Loc,
                Chars         => Chars (Gen_Id),
                Prefix        => New_Occurrence_Of (Scope (Gen_Id), Loc),
                Selector_Name => New_Occurrence_Of (Gen_Id, Loc)));

            Set_Associated_Node (Name (N1), Name (N2));
            Set_Associated_Node (Prefix (Name (N1)), Empty);
            Set_Associated_Node
              (Selector_Name (Name (N1)), Selector_Name (Name (N2)));
            Set_Etype (Name (N1), Etype (Gen_Id));
         end if;

      end Save_Global_Defaults;

      ----------------------------
      -- Save_Global_Descendant --
      ----------------------------

      procedure Save_Global_Descendant (D : Union_Id) is
         N1 : Node_Id;

      begin
         if D in Node_Range then
            if D = Union_Id (Empty) then
               null;

            elsif Nkind (Node_Id (D)) /= N_Compilation_Unit then
               Save_References (Node_Id (D));
            end if;

         elsif D in List_Range then
            if D = Union_Id (No_List)
              or else Is_Empty_List (List_Id (D))
            then
               null;

            else
               N1 := First (List_Id (D));
               while Present (N1) loop
                  Save_References (N1);
                  Next (N1);
               end loop;
            end if;

         --  Element list or other non-node field, nothing to do

         else
            null;
         end if;
      end Save_Global_Descendant;

      ---------------------
      -- Save_References --
      ---------------------

      --  This is the recursive procedure that does the work, once the
      --  enclosing generic scope has been established. We have to treat
      --  specially a number of node rewritings that are required by semantic
      --  processing and which change the kind of nodes in the generic copy:
      --  typically constant-folding, replacing an operator node by a string
      --  literal, or a selected component by an expanded name. In  each of
      --  those cases, the transformation is propagated to the generic unit.

      procedure Save_References (N : Node_Id) is
      begin
         if N = Empty then
            null;

         elsif Nkind (N) = N_Character_Literal
           or else Nkind (N) = N_Operator_Symbol
         then
            if Nkind (N) = Nkind (Get_Associated_Node (N)) then
               Reset_Entity (N);

            elsif Nkind (N) = N_Operator_Symbol
              and then Nkind (Get_Associated_Node (N)) = N_String_Literal
            then
               Change_Operator_Symbol_To_String_Literal (N);
            end if;

         elsif Nkind (N) in N_Op then

            if Nkind (N) = Nkind (Get_Associated_Node (N)) then

               if Nkind (N) = N_Op_Concat then
                  Set_Is_Component_Left_Opnd (N,
                    Is_Component_Left_Opnd (Get_Associated_Node (N)));

                  Set_Is_Component_Right_Opnd (N,
                    Is_Component_Right_Opnd (Get_Associated_Node (N)));
               end if;

               Reset_Entity (N);
            else
               --  Node may be transformed into call to a user-defined operator

               N2 := Get_Associated_Node (N);

               if Nkind (N2) = N_Function_Call then
                  E := Entity (Name (N2));

                  if Present (E)
                    and then Is_Global (E)
                  then
                     Set_Etype (N, Etype (N2));
                  else
                     Set_Associated_Node (N, Empty);
                     Set_Etype (N, Empty);
                  end if;

               elsif Nkind (N2) = N_Integer_Literal
                 or else Nkind (N2) = N_Real_Literal
                 or else Nkind (N2) = N_String_Literal
               then
                  if Present (Original_Node (N2))
                    and then Nkind (Original_Node (N2)) = Nkind (N)
                  then

                     --  Operation was constant-folded. Whenever possible,
                     --  recover semantic information from unfolded node,
                     --  for ASIS use.

                     Set_Associated_Node (N, Original_Node (N2));

                     if Nkind (N) = N_Op_Concat then
                        Set_Is_Component_Left_Opnd (N,
                          Is_Component_Left_Opnd  (Get_Associated_Node (N)));
                        Set_Is_Component_Right_Opnd (N,
                          Is_Component_Right_Opnd (Get_Associated_Node (N)));
                     end if;

                     Reset_Entity (N);

                  else
                     --  If original node is already modified, propagate
                     --  constant-folding to template.

                     Rewrite (N, New_Copy (N2));
                     Set_Analyzed (N, False);
                  end if;

               elsif Nkind (N2) = N_Identifier
                 and then Ekind (Entity (N2)) = E_Enumeration_Literal
               then
                  --  Same if call was folded into a literal, but in this case
                  --  retain the entity to avoid spurious ambiguities if id is
                  --  overloaded at the point of instantiation or inlining.

                  Rewrite (N, New_Copy (N2));
                  Set_Analyzed (N, False);
               end if;
            end if;

            --  Complete the check on operands, if node has not been
            --  constant-folded.

            if Nkind (N) in N_Op then
               Save_Entity_Descendants (N);
            end if;

         elsif Nkind (N) = N_Identifier then
            if Nkind (N) = Nkind (Get_Associated_Node (N)) then

               --  If this is a discriminant reference, always save it. It is
               --  used in the instance to find the corresponding discriminant
               --  positionally rather than by name.

               Set_Original_Discriminant
                 (N, Original_Discriminant (Get_Associated_Node (N)));
               Reset_Entity (N);

            else
               N2 := Get_Associated_Node (N);

               if Nkind (N2) = N_Function_Call then
                  E := Entity (Name (N2));

                  --  Name resolves to a call to parameterless function. If
                  --  original entity is global, mark node as resolved.

                  if Present (E)
                    and then Is_Global (E)
                  then
                     Set_Etype (N, Etype (N2));
                  else
                     Set_Associated_Node (N, Empty);
                     Set_Etype (N, Empty);
                  end if;

               elsif
                 (Nkind (N2) = N_Integer_Literal
                    or else
                  Nkind (N2) = N_Real_Literal)
                 and then Is_Entity_Name (Original_Node (N2))
               then
                  --  Name resolves to named number that is constant-folded,
                  --  We must preserve the original name for ASIS use, and
                  --  undo the constant-folding, which will be repeated in
                  --  each instance.

                  Set_Associated_Node (N, Original_Node (N2));
                  Reset_Entity (N);

               elsif Nkind (N2) = N_String_Literal then

                  --  Name resolves to string literal. Perform the same
                  --  replacement in generic.

                  Rewrite (N, New_Copy (N2));

               elsif Nkind (N2) = N_Explicit_Dereference then

                  --  An identifier is rewritten as a dereference if it is
                  --  the prefix in a selected component, and it denotes an
                  --  access to a composite type, or a parameterless function
                  --  call that returns an access type.

                  --  Check whether corresponding entity in prefix is global

                  if Is_Entity_Name (Prefix (N2))
                    and then Present (Entity (Prefix (N2)))
                    and then Is_Global (Entity (Prefix (N2)))
                  then
                     Rewrite (N,
                       Make_Explicit_Dereference (Sloc (N),
                          Prefix => Make_Identifier (Sloc (N),
                            Chars => Chars (N))));
                     Set_Associated_Node (Prefix (N), Prefix (N2));

                  elsif Nkind (Prefix (N2)) = N_Function_Call
                    and then Is_Global (Entity (Name (Prefix (N2))))
                  then
                     Rewrite (N,
                       Make_Explicit_Dereference (Sloc (N),
                          Prefix => Make_Function_Call (Sloc (N),
                            Name  =>
                              Make_Identifier (Sloc (N),
                              Chars => Chars (N)))));

                     Set_Associated_Node
                      (Name (Prefix (N)), Name (Prefix (N2)));

                  else
                     Set_Associated_Node (N, Empty);
                     Set_Etype (N, Empty);
                  end if;

               --  The subtype mark of a nominally unconstrained object
               --  is rewritten as a subtype indication using the bounds
               --  of the expression. Recover the original subtype mark.

               elsif Nkind (N2) = N_Subtype_Indication
                 and then Is_Entity_Name (Original_Node (N2))
               then
                  Set_Associated_Node (N, Original_Node (N2));
                  Reset_Entity (N);

               else
                  null;
               end if;
            end if;

         elsif Nkind (N) in N_Entity then
            null;

         else
            declare
               Loc  : constant Source_Ptr := Sloc (N);
               Qual : Node_Id := Empty;
               Typ  : Entity_Id := Empty;
               Nam  : Node_Id;

               use Atree.Unchecked_Access;
               --  This code section is part of implementing an untyped tree
               --  traversal, so it needs direct access to node fields.

            begin
               if Nkind (N) = N_Aggregate
                    or else
                  Nkind (N) = N_Extension_Aggregate
               then
                  N2 := Get_Associated_Node (N);

                  if No (N2) then
                     Typ := Empty;
                  else
                     Typ := Etype (N2);

                     --  In an instance within a generic, use the name of
                     --  the actual and not the original generic parameter.
                     --  If the actual is global in the current generic it
                     --  must be preserved for its instantiation.

                     if Nkind (Parent (Typ)) = N_Subtype_Declaration
                       and then
                         Present (Generic_Parent_Type (Parent (Typ)))
                     then
                        Typ := Base_Type (Typ);
                        Set_Etype (N2, Typ);
                     end if;
                  end if;

                  if No (N2)
                    or else No (Typ)
                    or else not Is_Global (Typ)
                  then
                     Set_Associated_Node (N, Empty);

                     --  If the aggregate is an actual in a call, it has been
                     --  resolved in the current context, to some local type.
                     --  The enclosing call may have been disambiguated by
                     --  the aggregate, and this disambiguation might fail at
                     --  instantiation time because the type to which the
                     --  aggregate did resolve is not preserved. In order to
                     --  preserve some of this information, we wrap the
                     --  aggregate in a qualified expression, using the id of
                     --  its type. For further disambiguation we qualify the
                     --  type name with its scope (if visible) because both
                     --  id's will have corresponding entities in an instance.
                     --  This resolves most of the problems with missing type
                     --  information on aggregates in instances.

                     if Nkind (N2) = Nkind (N)
                       and then
                         (Nkind (Parent (N2)) = N_Procedure_Call_Statement
                           or else Nkind (Parent (N2)) = N_Function_Call)
                       and then Comes_From_Source (Typ)
                     then
                        if Is_Immediately_Visible (Scope (Typ)) then
                           Nam := Make_Selected_Component (Loc,
                             Prefix =>
                               Make_Identifier (Loc, Chars (Scope (Typ))),
                             Selector_Name =>
                               Make_Identifier (Loc, Chars (Typ)));
                        else
                           Nam := Make_Identifier (Loc, Chars (Typ));
                        end if;

                        Qual :=
                          Make_Qualified_Expression (Loc,
                            Subtype_Mark => Nam,
                            Expression => Relocate_Node (N));
                     end if;
                  end if;

                  Save_Global_Descendant (Field1 (N));
                  Save_Global_Descendant (Field2 (N));
                  Save_Global_Descendant (Field3 (N));
                  Save_Global_Descendant (Field5 (N));

                  if Present (Qual) then
                     Rewrite (N, Qual);
                  end if;

               --  All other cases than aggregates

               else
                  Save_Global_Descendant (Field1 (N));
                  Save_Global_Descendant (Field2 (N));
                  Save_Global_Descendant (Field3 (N));
                  Save_Global_Descendant (Field4 (N));
                  Save_Global_Descendant (Field5 (N));
               end if;
            end;
         end if;
      end Save_References;

   --  Start of processing for Save_Global_References

   begin
      Gen_Scope := Current_Scope;

      --  If the generic unit is a child unit, references to entities in
      --  the parent are treated as local, because they will be resolved
      --  anew in the context of the instance of the parent.

      while Is_Child_Unit (Gen_Scope)
        and then Ekind (Scope (Gen_Scope)) = E_Generic_Package
      loop
         Gen_Scope := Scope (Gen_Scope);
      end loop;

      Save_References (N);
   end Save_Global_References;

   --------------------------------------
   -- Set_Copied_Sloc_For_Inlined_Body --
   --------------------------------------

   procedure Set_Copied_Sloc_For_Inlined_Body (N : Node_Id; E : Entity_Id) is
   begin
      Create_Instantiation_Source (N, E, True, S_Adjustment);
   end Set_Copied_Sloc_For_Inlined_Body;

   ---------------------
   -- Set_Instance_Of --
   ---------------------

   procedure Set_Instance_Of (A : Entity_Id; B : Entity_Id) is
   begin
      Generic_Renamings.Table (Generic_Renamings.Last) := (A, B, Assoc_Null);
      Generic_Renamings_HTable.Set (Generic_Renamings.Last);
      Generic_Renamings.Increment_Last;
   end Set_Instance_Of;

   --------------------
   -- Set_Next_Assoc --
   --------------------

   procedure Set_Next_Assoc (E : Assoc_Ptr; Next : Assoc_Ptr) is
   begin
      Generic_Renamings.Table (E).Next_In_HTable := Next;
   end Set_Next_Assoc;

   -------------------
   -- Start_Generic --
   -------------------

   procedure Start_Generic is
   begin
      --  ??? I am sure more things could be factored out in this
      --  routine. Should probably be done at a later stage.

      Generic_Flags.Increment_Last;
      Generic_Flags.Table (Generic_Flags.Last) := Inside_A_Generic;
      Inside_A_Generic := True;

      Expander_Mode_Save_And_Set (False);
   end Start_Generic;

   ----------------------
   -- Set_Instance_Env --
   ----------------------

   procedure Set_Instance_Env
     (Gen_Unit : Entity_Id;
      Act_Unit : Entity_Id)
   is
   begin
      --  Regardless of the current mode, predefined units are analyzed in
      --  the most current Ada mode, and earlier version Ada checks do not
      --  apply to predefined units.

      --  Why is this not using the routine Opt.Set_Opt_Config_Switches ???

      if Is_Internal_File_Name
          (Fname => Unit_File_Name (Get_Source_Unit (Gen_Unit)),
           Renamings_Included => True) then
         Ada_Version := Ada_Version_Type'Last;
         Ada_Version_Explicit := Ada_Version_Explicit_Config;
      end if;

      Current_Instantiated_Parent := (Gen_Unit, Act_Unit, Assoc_Null);
   end Set_Instance_Env;

   -----------------
   -- Switch_View --
   -----------------

   procedure Switch_View (T : Entity_Id) is
      BT        : constant Entity_Id := Base_Type (T);
      Priv_Elmt : Elmt_Id := No_Elmt;
      Priv_Sub  : Entity_Id;

   begin
      --  T may be private but its base type may have been exchanged through
      --  some other occurrence, in which case there is nothing to switch
      --  besides T itself. Note that a private dependent subtype of a private
      --  type might not have been switched even if the base type has been,
      --  because of the last branch of Check_Private_View (see comment there).

      if not Is_Private_Type (BT) then
         Prepend_Elmt (Full_View (T), Exchanged_Views);
         Exchange_Declarations (T);
         return;
      end if;

      Priv_Elmt := First_Elmt (Private_Dependents (BT));

      if Present (Full_View (BT)) then
         Prepend_Elmt (Full_View (BT), Exchanged_Views);
         Exchange_Declarations (BT);
      end if;

      while Present (Priv_Elmt) loop
         Priv_Sub := (Node (Priv_Elmt));

         --  We avoid flipping the subtype if the Etype of its full
         --  view is private because this would result in a malformed
         --  subtype. This occurs when the Etype of the subtype full
         --  view is the full view of the base type (and since the
         --  base types were just switched, the subtype is pointing
         --  to the wrong view). This is currently the case for
         --  tagged record types, access types (maybe more?) and
         --  needs to be resolved. ???

         if Present (Full_View (Priv_Sub))
           and then not Is_Private_Type (Etype (Full_View (Priv_Sub)))
         then
            Prepend_Elmt (Full_View (Priv_Sub), Exchanged_Views);
            Exchange_Declarations (Priv_Sub);
         end if;

         Next_Elmt (Priv_Elmt);
      end loop;
   end Switch_View;

   -----------------------------
   -- Valid_Default_Attribute --
   -----------------------------

   procedure Valid_Default_Attribute (Nam : Entity_Id; Def : Node_Id) is
      Attr_Id : constant Attribute_Id :=
                  Get_Attribute_Id (Attribute_Name (Def));
      T       : constant Entity_Id := Entity (Prefix (Def));
      Is_Fun  : constant Boolean := (Ekind (Nam) = E_Function);
      F       : Entity_Id;
      Num_F   : Int;
      OK      : Boolean;

   begin
      if No (T)
        or else T = Any_Id
      then
         return;
      end if;

      Num_F := 0;
      F := First_Formal (Nam);
      while Present (F) loop
         Num_F := Num_F + 1;
         Next_Formal (F);
      end loop;

      case Attr_Id is
         when Attribute_Adjacent |  Attribute_Ceiling   | Attribute_Copy_Sign |
              Attribute_Floor    |  Attribute_Fraction  | Attribute_Machine   |
              Attribute_Model    |  Attribute_Remainder | Attribute_Rounding  |
              Attribute_Unbiased_Rounding  =>
            OK := Is_Fun
                    and then Num_F = 1
                    and then Is_Floating_Point_Type (T);

         when Attribute_Image    | Attribute_Pred       | Attribute_Succ |
              Attribute_Value    | Attribute_Wide_Image |
              Attribute_Wide_Value  =>
            OK := (Is_Fun and then Num_F = 1 and then Is_Scalar_Type (T));

         when Attribute_Max      |  Attribute_Min  =>
            OK := (Is_Fun and then Num_F = 2 and then Is_Scalar_Type (T));

         when Attribute_Input =>
            OK := (Is_Fun and then Num_F = 1);

         when Attribute_Output | Attribute_Read | Attribute_Write =>
            OK := (not Is_Fun and then Num_F = 2);

         when others =>
            OK := False;
      end case;

      if not OK then
         Error_Msg_N ("attribute reference has wrong profile for subprogram",
           Def);
      end if;
   end Valid_Default_Attribute;

end Sem_Ch12;<|MERGE_RESOLUTION|>--- conflicted
+++ resolved
@@ -6,11 +6,7 @@
 --                                                                          --
 --                                 B o d y                                  --
 --                                                                          --
-<<<<<<< HEAD
---          Copyright (C) 1992-2005, Free Software Foundation, Inc.         --
-=======
 --          Copyright (C) 1992-2006, Free Software Foundation, Inc.         --
->>>>>>> c355071f
 --                                                                          --
 -- GNAT is free software;  you can  redistribute it  and/or modify it under --
 -- terms of the  GNU General Public License as published  by the Free Soft- --
@@ -438,10 +434,6 @@
    --  When validating the actual types of a child instance, check whether
    --  the formal is a formal type of the parent unit, and retrieve the current
    --  actual for it. Typ is the entity in the analyzed formal type declaration
-<<<<<<< HEAD
-   --  (component or index type of an array type) and Gen_Scope is the scope of
-   --  the analyzed formal array type.
-=======
    --  (component or index type of an array type, or designated type of an
    --  access formal) and Gen_Scope is the scope of the analyzed formal array
    --  or access type. The desired actual may be a formal of a parent, or may
@@ -450,7 +442,6 @@
    --  Ambiguities may still arise if two homonyms are declared in two formal
    --  packages, and the prefix of the formal type may be needed to resolve
    --  the ambiguity in the instance ???
->>>>>>> c355071f
 
    function In_Same_Declarative_Part
      (F_Node : Node_Id;
@@ -1497,17 +1488,11 @@
    -------------------------------------------
 
    procedure Analyze_Formal_Derived_Interface_Type
-<<<<<<< HEAD
-     (T : Entity_Id;
-      Def : Node_Id)
-   is
-=======
      (T   : Entity_Id;
       Def : Node_Id)
    is
       Ifaces_List : Elist_Id;
 
->>>>>>> c355071f
    begin
       Enter_Name (T);
       Set_Ekind  (T, E_Record_Type);
@@ -1515,11 +1500,6 @@
       Analyze (Subtype_Indication (Def));
       Analyze_Interface_Declaration (T, Def);
       Make_Class_Wide_Type (T);
-<<<<<<< HEAD
-      Set_Primitive_Operations (T, New_Elmt_List);
-      Analyze_List (Interface_List (Def));
-      Collect_Interfaces (Def, T);
-=======
       Analyze_List (Interface_List (Def));
 
       --  Ada 2005 (AI-251): Collect the list of progenitors that are not
@@ -1531,7 +1511,6 @@
          Exclude_Parent_Interfaces => True);
 
       Set_Abstract_Interfaces (T, Ifaces_List);
->>>>>>> c355071f
    end Analyze_Formal_Derived_Interface_Type;
 
    ---------------------------------
@@ -2050,10 +2029,6 @@
          end if;
       end if;
 
-<<<<<<< HEAD
-      --  The formal package is treated like a regular instance, but only
-      --  the specification needs to be instantiated, to make entities visible.
-=======
       if Box_Present (N)
         or else No (Generic_Associations (N))
         or else Nkind (First (Generic_Associations (N))) = N_Others_Choice
@@ -2076,7 +2051,6 @@
 
       Formal := New_Copy (Pack_Id);
       Create_Instantiation_Source (N, Gen_Unit, False, S_Adjustment);
->>>>>>> c355071f
 
       --  Make local generic without formals. The formals will be replaced
       --  with internal declarations..
@@ -2116,22 +2090,9 @@
 
       Analyze (Specification (N));
 
-<<<<<<< HEAD
-         Formal := New_Copy (Pack_Id);
-         Create_Instantiation_Source (N, Gen_Unit, False, S_Adjustment);
-
-         New_N :=
-           Copy_Generic_Node
-             (Original_Node (Gen_Decl), Empty, Instantiating => True);
-         Rewrite (N, New_N);
-         Set_Defining_Unit_Name (Specification (New_N), Formal);
-         Set_Generic_Parent (Specification (N), Gen_Unit);
-         Set_Instance_Env (Gen_Unit, Formal);
-=======
       --  The formals for which associations are provided are not visible
       --  outside of the formal package. The others are still declared by
       --  a formal parameter declaration.
->>>>>>> c355071f
 
       if not No_Associations then
          declare
@@ -2172,28 +2133,10 @@
       --  Add semantic information to the original defining identifier.
       --  for ASIS use.
 
-<<<<<<< HEAD
-         --  Inside the generic unit, the formal package is a regular
-         --  package, but no body is needed for it. Note that after
-         --  instantiation, the defining_unit_name we need is in the
-         --  new tree and not in the original. (see Package_Instantiation).
-         --  A generic formal package is an instance, and can be used as
-         --  an actual for an inner instance.
-
-         Set_Ekind (Formal, E_Package);
-         Set_Has_Completion (Formal, True);
-
-         Set_Ekind (Pack_Id, E_Package);
-         Set_Etype (Pack_Id, Standard_Void_Type);
-         Set_Scope (Pack_Id, Scope (Formal));
-         Set_Has_Completion (Pack_Id, True);
-      end if;
-=======
       Set_Ekind (Pack_Id, E_Package);
       Set_Etype (Pack_Id, Standard_Void_Type);
       Set_Scope (Pack_Id, Scope (Formal));
       Set_Has_Completion (Pack_Id, True);
->>>>>>> c355071f
    end Analyze_Formal_Package;
 
    ---------------------------------
@@ -2276,11 +2219,7 @@
             Ctrl_Type : constant Entity_Id := Find_Dispatching_Type (Nam);
 
          begin
-<<<<<<< HEAD
-            if not Present (Ctrl_Type) then
-=======
             if No (Ctrl_Type) then
->>>>>>> c355071f
                Error_Msg_N
                  ("abstract formal subprogram must have a controlling type",
                   N);
@@ -2757,13 +2696,6 @@
    -- Analyze_Package_Instantiation --
    -----------------------------------
 
-<<<<<<< HEAD
-   --  Note: this procedure is also used for formal package declarations, in
-   --  which case the argument N is an N_Formal_Package_Declaration node.
-   --  This should really be noted in the spec! ???
-
-=======
->>>>>>> c355071f
    procedure Analyze_Package_Instantiation (N : Node_Id) is
       Loc    : constant Source_Ptr := Sloc (N);
       Gen_Id : constant Node_Id    := Name (N);
@@ -3096,18 +3028,6 @@
                end if;
 
                --  If the current scope is itself an instance within a child
-<<<<<<< HEAD
-               --  unit, and that unit itself is not an instance, it is
-               --  duplicated in the scope stack, and the unstacking mechanism
-               --  in Inline_Instance_Body will fail. This loses some rare
-               --  cases of optimization, and might be improved some day ????
-
-               if Is_Generic_Instance (Current_Scope)
-                  and then Is_Child_Unit (Scope (Current_Scope))
-                  and then not Is_Generic_Instance (Scope (Current_Scope))
-               then
-                  Inline_Now := False;
-=======
                --  unit,there will be duplications in the scope stack, and the
                --  unstacking mechanism in Inline_Instance_Body will fail.
                --  This loses some rare cases of optimization, and might be
@@ -3126,7 +3046,6 @@
                         Inline_Now := False;
                      end if;
                   end;
->>>>>>> c355071f
                end if;
             end if;
 
@@ -3324,9 +3243,6 @@
                end if;
             end if;
 
-            --  There is a problem with inlining here
-            --  More comments needed??? what problem
-
             Set_Unit (Parent (N), Act_Decl);
             Set_Parent_Spec (Act_Decl, Parent_Spec (N));
             Set_Package_Instantiation (Act_Decl_Id, N);
@@ -4832,21 +4748,12 @@
          --  We do not inline any call that contains instantiations, except
          --  for instantiations of Unchecked_Conversion, so if we are within
          --  an inlined body the current instance does not require parents.
-<<<<<<< HEAD
 
          if In_Inlined_Body then
             pragma Assert (Chars (Gen_Id) = Name_Unchecked_Conversion);
             return False;
          end if;
 
-=======
-
-         if In_Inlined_Body then
-            pragma Assert (Chars (Gen_Id) = Name_Unchecked_Conversion);
-            return False;
-         end if;
-
->>>>>>> c355071f
          --  Loop to check enclosing scopes
 
          Enclosing_Instance := Current_Scope;
@@ -7188,48 +7095,6 @@
                      --  This is a formal of the original package. Record
                      --  association and recurse.
 
-<<<<<<< HEAD
-                  Gen_Decl : Node_Id;
-                  Formals  : List_Id;
-
-               begin
-                  --  The actual may be a renamed generic package, in which
-                  --  case we want to retrieve the original generic in order
-                  --  to traverse its formal part.
-
-                  if Present (Renamed_Entity (Entity (Name (Orig_Node)))) then
-                     Gen_Decl :=
-                       Unit_Declaration_Node (
-                         Renamed_Entity (Entity (Name (Orig_Node))));
-                  else
-                     Gen_Decl :=
-                        Unit_Declaration_Node (Entity (Name (Orig_Node)));
-                  end if;
-
-                  Formals := Generic_Formal_Declarations (Gen_Decl);
-
-                  if Present (Formals) then
-                     Formal_Node := First_Non_Pragma (Formals);
-                  else
-                     Formal_Node := Empty;
-                  end if;
-
-                  while Present (Actual_Ent)
-                    and then Present (Formal_Node)
-                    and then Actual_Ent /= First_Private_Entity (Act_Pkg)
-                  loop
-                     --  ???  Are the following calls also needed here:
-                     --
-                     --  Set_Is_Hidden (Actual_Ent, False);
-                     --  Set_Is_Potentially_Use_Visible
-                     --    (Actual_Ent, In_Use (Act_Ent));
-
-                     Formal_Ent := Formal_Entity (Formal_Node, Actual_Ent);
-                     if Present (Formal_Ent) then
-                        Set_Instance_Of (Formal_Ent, Actual_Ent);
-                     end if;
-                     Next_Non_Pragma (Formal_Node);
-=======
                      Find_Matching_Actual (F_Node, A_Ent);
                      Match_Formal_Entity (F_Node, F_Ent, A_Ent);
                      Next_Entity (A_Ent);
@@ -7251,7 +7116,6 @@
          case Kind is
             when N_Formal_Object_Declaration     =>
                return Defining_Identifier (N);
->>>>>>> c355071f
 
             when N_Formal_Type_Declaration       =>
                return Defining_Identifier (N);
@@ -7695,15 +7559,12 @@
    begin
       New_Spec := New_Copy_Tree (Specification (Formal));
 
-<<<<<<< HEAD
-=======
       --  The tree copy has created the proper instantiation sloc for the
       --  new specification. Use this location for all other constructed
       --  declarations.
 
       Loc := Sloc (Defining_Unit_Name (New_Spec));
 
->>>>>>> c355071f
       --  Create new entity for the actual (New_Copy_Tree does not)
 
       Set_Defining_Unit_Name
@@ -7932,8 +7793,6 @@
       Subt_Mark   : Node_Id             := Empty;
 
    begin
-<<<<<<< HEAD
-=======
       if Present (Subtype_Mark (Formal)) then
          Subt_Mark := Subtype_Mark (Formal);
       else
@@ -7941,7 +7800,6 @@
          Acc_Def := Access_Definition (Formal);
       end if;
 
->>>>>>> c355071f
       --  Sloc for error message on missing actual
 
       Error_Msg_Sloc := Sloc (Scope (Defining_Identifier (Analyzed_Formal)));
@@ -8162,15 +8020,11 @@
 
             --  Use default to construct declaration
 
-<<<<<<< HEAD
-            --  Use default to construct declaration
-=======
             if Present (Subt_Mark) then
                Def := Subt_Mark;
             else pragma Assert (Present (Acc_Def));
                Def := Acc_Def;
             end if;
->>>>>>> c355071f
 
             Decl_Node :=
               Make_Object_Declaration (Sloc (Formal),
@@ -11230,7 +11084,6 @@
           (Fname => Unit_File_Name (Get_Source_Unit (Gen_Unit)),
            Renamings_Included => True) then
          Ada_Version := Ada_Version_Type'Last;
-         Ada_Version_Explicit := Ada_Version_Explicit_Config;
       end if;
 
       Current_Instantiated_Parent := (Gen_Unit, Act_Unit, Assoc_Null);
