--- conflicted
+++ resolved
@@ -1001,17 +1001,6 @@
       procedure Process_Default (F : Entity_Id)  is
          Loc     : constant Source_Ptr := Sloc (I_Node);
          Default : Node_Id;
-<<<<<<< HEAD
-
-      begin
-         Append (Copy_Generic_Node (F, Empty, True), Assoc);
-
-         if No (Found_Assoc) then
-            Default :=
-               Make_Generic_Association (Loc,
-               Selector_Name                     =>
-                 New_Occurrence_Of (Defining_Identifier (F), Loc),
-=======
          Id      : Entity_Id;
 
       begin
@@ -1030,7 +1019,6 @@
                Make_Generic_Association (Loc,
                Selector_Name                     =>
                  New_Occurrence_Of (Id, Loc),
->>>>>>> 1177f497
                Explicit_Generic_Actual_Parameter => Empty);
             Set_Box_Present (Default);
             Append (Default, Default_Formals);
@@ -1273,24 +1261,12 @@
                   --  If this is a nested generic, preserve default for later
                   --  instantiations.
 
-<<<<<<< HEAD
-                  if No (Match) then
-                     if  Partial_Parametrization then
-                        Process_Default (Formal);
-
-                     elsif Box_Present (Formal) then
-                        Append_Elmt
-                          (Defining_Unit_Name (Specification (Last (Assoc))),
-                            Default_Actuals);
-                     end if;
-=======
                   if No (Match)
                     and then Box_Present (Formal)
                   then
                      Append_Elmt
                        (Defining_Unit_Name (Specification (Last (Assoc))),
                         Default_Actuals);
->>>>>>> 1177f497
                   end if;
 
                when N_Formal_Package_Declaration =>
@@ -1322,17 +1298,10 @@
                         Assoc);
                   end if;
 
-<<<<<<< HEAD
-               --  For use type and use package appearing in the generic
-               --  part, we have already copied them, so we can just
-               --  move them where they belong (we mustn't recopy them
-               --  since this would mess up the Sloc values).
-=======
                --  For use type and use package appearing in the generic part,
                --  we have already copied them, so we can just move them where
                --  they belong (we mustn't recopy them since this would mess up
                --  the Sloc values).
->>>>>>> 1177f497
 
                when N_Use_Package_Clause |
                     N_Use_Type_Clause    =>
@@ -1414,15 +1383,9 @@
          end loop;
       end;
 
-<<<<<<< HEAD
-      --  If this is a formal package. normalize the parameter list by
-      --  adding explicit box asssociations for the formals that are covered
-      --  by an Others_Choice.
-=======
       --  If this is a formal package. normalize the parameter list by adding
       --  explicit box asssociations for the formals that are covered by an
       --  Others_Choice.
->>>>>>> 1177f497
 
       if not Is_Empty_List (Default_Formals) then
          Append_List (Default_Formals, Formals);
@@ -1989,11 +1952,7 @@
                Formal_Decl : Node_Id;
 
             begin
-<<<<<<< HEAD
-               --  TBA : for a formal package, need to recurse
-=======
                --  TBA : for a formal package, need to recurse ???
->>>>>>> 1177f497
 
                Decls := New_List;
                Formal_Decl :=
@@ -2101,19 +2060,11 @@
          No_Associations := True;
       end if;
 
-<<<<<<< HEAD
-      --  If there are no generic associations, the generic parameters
-      --  appear as local entities and are instantiated like them. We copy
-      --  the generic package declaration as if it were an instantiation,
-      --  and analyze it like a regular package, except that we treat the
-      --  formals as additional visible components.
-=======
       --  If there are no generic associations, the generic parameters appear
       --  as local entities and are instantiated like them. We copy the generic
       --  package declaration as if it were an instantiation, and analyze it
       --  like a regular package, except that we treat the formals as
       --  additional visible components.
->>>>>>> 1177f497
 
       Gen_Decl := Unit_Declaration_Node (Gen_Unit);
 
@@ -2125,13 +2076,8 @@
       Formal := New_Copy (Pack_Id);
       Create_Instantiation_Source (N, Gen_Unit, False, S_Adjustment);
 
-<<<<<<< HEAD
-      --  Make local generic without formals. The formals will be replaced
-      --  with internal declarations..
-=======
       --  Make local generic without formals. The formals will be replaced with
       --  internal declarations.
->>>>>>> 1177f497
 
       New_N := Build_Local_Package;
       Rewrite (N, New_N);
@@ -2149,17 +2095,10 @@
       if Is_Child_Unit (Gen_Unit)
         and then Parent_Installed
       then
-<<<<<<< HEAD
-         --  Similarly, we have to make the name of the formal visible in
-         --  the parent instance, to resolve properly fully qualified names
-         --  that may appear in the generic unit. The parent instance has
-         --  been placed on the scope stack ahead of the current scope.
-=======
          --  Similarly, we have to make the name of the formal visible in the
          --  parent instance, to resolve properly fully qualified names that
          --  may appear in the generic unit. The parent instance has been
          --  placed on the scope stack ahead of the current scope.
->>>>>>> 1177f497
 
          Parent_Instance := Scope_Stack.Table (Scope_Stack.Last - 1).Entity;
 
@@ -2176,13 +2115,8 @@
       Analyze (Specification (N));
 
       --  The formals for which associations are provided are not visible
-<<<<<<< HEAD
-      --  outside of the formal package. The others are still declared by
-      --  a formal parameter declaration.
-=======
       --  outside of the formal package. The others are still declared by a
       --  formal parameter declaration.
->>>>>>> 1177f497
 
       if not No_Associations then
          declare
@@ -2211,20 +2145,11 @@
 
       Restore_Env;
 
-<<<<<<< HEAD
-      --  Inside the generic unit, the formal package is a regular
-      --  package, but no body is needed for it. Note that after
-      --  instantiation, the defining_unit_name we need is in the
-      --  new tree and not in the original. (see Package_Instantiation).
-      --  A generic formal package is an instance, and can be used as
-      --  an actual for an inner instance.
-=======
       --  Inside the generic unit, the formal package is a regular package, but
       --  no body is needed for it. Note that after instantiation, the defining
       --  unit name we need is in the new tree and not in the original (see
       --  Package_Instantiation). A generic formal package is an instance, and
       --  can be used as an actual for an inner instance.
->>>>>>> 1177f497
 
       Set_Has_Completion (Formal, True);
 
@@ -2235,8 +2160,6 @@
       Set_Etype (Pack_Id, Standard_Void_Type);
       Set_Scope (Pack_Id, Scope (Formal));
       Set_Has_Completion (Pack_Id, True);
-<<<<<<< HEAD
-=======
 
       --  If there are errors in the parameter list, Analyze_Associations
       --  raises Instantiation_Error. Patch the declaration to prevent
@@ -2252,7 +2175,6 @@
             if Parent_Installed then
                Remove_Parent;
             end if;
->>>>>>> 1177f497
    end Analyze_Formal_Package;
 
    ---------------------------------
@@ -4477,9 +4399,6 @@
             --  If E2 is a formal type declaration, it is a defaulted parameter
             --  and needs no checking.
 
-            --  If E2 is a formal type declaration, it is a defaulted
-            --  parameter and needs no checking.
-
             if not Is_Itype (E1)
               and then not Is_Itype (E2)
             then
@@ -4573,14 +4492,8 @@
 
          elsif Is_Overloadable (E1) then
 
-<<<<<<< HEAD
-            --  Verify that the names of the  entities match.
-            --  Note that actuals that are attributes are rewritten
-            --  as subprograms.
-=======
             --  Verify that the names of the entities match. Note that actuals
             --  that are attributes are rewritten as subprograms.
->>>>>>> 1177f497
 
             Check_Mismatch
               (Ekind (E2) /= Ekind (E1) or else (Alias (E1)) /= Alias (E2));
@@ -7502,19 +7415,11 @@
          --  actual parameter associations for later formals that depend on
          --  actuals declared in the formal package.
 
-<<<<<<< HEAD
-         --  In Ada 2005, partial parametrization requires that we make
-         --  visible the actuals corresponding to formals that were defaulted
-         --  in the formal package. There formals are identified because they
-         --  remain formal generics within the formal package, rather than
-         --  being renamings of the actuals supplied.
-=======
          --  In Ada 2005, partial parametrization requires that we make visible
          --  the actuals corresponding to formals that were defaulted in the
          --  formal package. There formals are identified because they remain
          --  formal generics within the formal package, rather than being
          --  renamings of the actuals supplied.
->>>>>>> 1177f497
 
          declare
             Gen_Decl    : constant Node_Id :=
@@ -7549,18 +7454,6 @@
                          (Present (Formal_Node)
                            and then Is_Generic_Formal (Formal_Ent))
                      then
-<<<<<<< HEAD
-                        --  This may make too many formal entities visible,
-                        --  but it's hard to build an example that exposes
-                        --  this excess visibility. If a reference in the
-                        --  generic resolved to a global variable then the
-                        --  extra visibility in an instance does not affect
-                        --  the captured entity. If the reference resolved
-                        --  to a local entity it will resolve again in the
-                        --  instance. Nevertheless, we should build tests
-                        --  to make sure that hidden entities in the generic
-                        --  remain hidden in the instance.
-=======
                         --  This may make too many formal entities visible, but
                         --  it's hard to build an example that exposes this
                         --  excess visibility. If a reference in the generic
@@ -7571,7 +7464,6 @@
                         --  Nevertheless, we should build tests to make sure
                         --  that hidden entities in the generic remain hidden
                         --  in the instance.
->>>>>>> 1177f497
 
                         Set_Is_Hidden (Actual_Ent, False);
                         Set_Is_Visible_Formal (Actual_Ent);
@@ -7587,15 +7479,9 @@
                   Next_Non_Pragma (Formal_Node);
 
                else
-<<<<<<< HEAD
-                  --  No further formals to match, but the generic
-                  --  part may contain inherited operation that are
-                  --  not hidden in the enclosing instance.
-=======
                   --  No further formals to match, but the generic part may
                   --  contain inherited operation that are not hidden in the
                   --  enclosing instance.
->>>>>>> 1177f497
 
                   Next_Entity (Actual_Ent);
                end if;
@@ -7624,19 +7510,11 @@
             end loop;
          end;
 
-<<<<<<< HEAD
-         --  If the formal is not declared with a box, reanalyze it as
-         --  an abbreviated instantiation, to verify the matching rules
-         --  of 12.7. The actual checks are performed after the generic
-         --  associations have been analyzed, to guarantee the same
-         --  visibility for this instantiation and for the actuals.
-=======
          --  If the formal is not declared with a box, reanalyze it as an
          --  abbreviated instantiation, to verify the matching rules of 12.7.
          --  The actual checks are performed after the generic associations
          --  have been analyzed, to guarantee the same visibility for this
          --  instantiation and for the actuals.
->>>>>>> 1177f497
 
          --  In Ada 2005, the generic associations for the formal can include
          --  defaulted parameters. These are ignored during check. This
@@ -8114,15 +7992,9 @@
 
          elsif Base_Type (Ftyp) /= Base_Type (Etype (Actual)) then
 
-<<<<<<< HEAD
-            --  Ada 2005 (AI-423): For a generic formal object of mode in
-            --  out, the type of the actual shall resolve to a specific
-            --  anonymous access type.
-=======
             --  Ada 2005 (AI-423): For a generic formal object of mode in out,
             --  the type of the actual shall resolve to a specific anonymous
             --  access type.
->>>>>>> 1177f497
 
             if Ada_Version < Ada_05
               or else
@@ -8160,14 +8032,8 @@
       --  OUT not present
 
       else
-<<<<<<< HEAD
-         --  The instantiation of a generic formal in-parameter is a
-         --  constant declaration. The actual is the expression for
-         --  that declaration.
-=======
          --  The instantiation of a generic formal in-parameter is constant
          --  declaration. The actual is the expression for that declaration.
->>>>>>> 1177f497
 
          if Present (Actual) then
             if Present (Subt_Mark) then
@@ -8269,12 +8135,6 @@
             then
                --  Create dummy constant declaration so that instance can be
                --  analyzed, to minimize cascaded visibility errors.
-
-               if Present (Subt_Mark) then
-                  Def := Subt_Mark;
-               else pragma Assert (Present (Acc_Def));
-                  Def := Acc_Def;
-               end if;
 
                if Present (Subt_Mark) then
                   Def := Subt_Mark;
@@ -8305,21 +8165,12 @@
       end if;
 
       --  Ada 2005 (AI-423): For a formal object declaration with a null
-<<<<<<< HEAD
-      --  exclusion or an access definition that has a null exclusion: If
-      --  the actual matching the formal object declaration denotes a generic
-      --  formal object of another generic unit G, and the instantiation
-      --  containing the actual occurs within the body of G or within the
-      --  body of a generic unit declared within the declarative region of G,
-      --  then the declaration of the formal object of G shall have a null
-=======
       --  exclusion or an access definition that has a null exclusion: If the
       --  actual matching the formal object declaration denotes a generic
       --  formal object of another generic unit G, and the instantiation
       --  containing the actual occurs within the body of G or within the body
       --  of a generic unit declared within the declarative region of G, then
       --  the declaration of the formal object of G shall have a null
->>>>>>> 1177f497
       --  exclusion. Otherwise, the subtype of the actual matching the formal
       --  object declaration shall exclude null.
 
@@ -9301,15 +9152,9 @@
                   Abandon_Instantiation (Actual);
                end if;
 
-<<<<<<< HEAD
-            --  Ancestor is unconstrained, Check if generic formal and
-            --  actual agree on constrainedness. The check only applies
-            --  to array types and discriminated types.
-=======
             --  Ancestor is unconstrained, Check if generic formal and actual
             --  agree on constrainedness. The check only applies to array types
             --  and discriminated types.
->>>>>>> 1177f497
 
             elsif Is_Constrained (Act_T) then
                if Ekind (Ancestor) = E_Access_Type
@@ -9707,13 +9552,8 @@
 
       Subt := New_Copy (Gen_T);
 
-<<<<<<< HEAD
-      --  Use adjusted sloc of subtype name as the location for other
-      --  nodes in the subtype declaration.
-=======
       --  Use adjusted sloc of subtype name as the location for other nodes in
       --  the subtype declaration.
->>>>>>> 1177f497
 
       Loc  := Sloc (Subt);
 
