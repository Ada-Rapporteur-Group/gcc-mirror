------------------------------------------------------------------------------
--                                                                          --
--                         GNAT COMPILER COMPONENTS                         --
--                                                                          --
--                             S E M _ C H 1 2                              --
--                                                                          --
--                                 B o d y                                  --
--                                                                          --
--          Copyright (C) 1992-2010, Free Software Foundation, Inc.         --
--                                                                          --
-- GNAT is free software;  you can  redistribute it  and/or modify it under --
-- terms of the  GNU General Public License as published  by the Free Soft- --
-- ware  Foundation;  either version 3,  or (at your option) any later ver- --
-- sion.  GNAT is distributed in the hope that it will be useful, but WITH- --
-- OUT ANY WARRANTY;  without even the  implied warranty of MERCHANTABILITY --
-- or FITNESS FOR A PARTICULAR PURPOSE.  See the GNU General Public License --
-- for  more details.  You should have  received  a copy of the GNU General --
-- Public License  distributed with GNAT; see file COPYING3.  If not, go to --
-- http://www.gnu.org/licenses for a complete copy of the license.          --
--                                                                          --
-- GNAT was originally developed  by the GNAT team at  New York University. --
-- Extensive contributions were provided by Ada Core Technologies Inc.      --
--                                                                          --
------------------------------------------------------------------------------

with Aspects;  use Aspects;
with Atree;    use Atree;
with Einfo;    use Einfo;
with Elists;   use Elists;
with Errout;   use Errout;
with Expander; use Expander;
with Fname;    use Fname;
with Fname.UF; use Fname.UF;
with Freeze;   use Freeze;
with Hostparm;
with Itypes;   use Itypes;
with Lib;      use Lib;
with Lib.Load; use Lib.Load;
with Lib.Xref; use Lib.Xref;
with Nlists;   use Nlists;
with Namet;    use Namet;
with Nmake;    use Nmake;
with Opt;      use Opt;
with Rident;   use Rident;
with Restrict; use Restrict;
with Rtsfind;  use Rtsfind;
with Sem;      use Sem;
with Sem_Aux;  use Sem_Aux;
with Sem_Cat;  use Sem_Cat;
with Sem_Ch3;  use Sem_Ch3;
with Sem_Ch6;  use Sem_Ch6;
with Sem_Ch7;  use Sem_Ch7;
with Sem_Ch8;  use Sem_Ch8;
with Sem_Ch10; use Sem_Ch10;
with Sem_Ch13; use Sem_Ch13;
with Sem_Disp; use Sem_Disp;
with Sem_Elab; use Sem_Elab;
with Sem_Elim; use Sem_Elim;
with Sem_Eval; use Sem_Eval;
with Sem_Res;  use Sem_Res;
with Sem_Type; use Sem_Type;
with Sem_Util; use Sem_Util;
with Sem_Warn; use Sem_Warn;
with Stand;    use Stand;
with Sinfo;    use Sinfo;
with Sinfo.CN; use Sinfo.CN;
with Sinput;   use Sinput;
with Sinput.L; use Sinput.L;
with Snames;   use Snames;
with Stringt;  use Stringt;
with Uname;    use Uname;
with Table;
with Tbuild;   use Tbuild;
with Uintp;    use Uintp;
with Urealp;   use Urealp;

with GNAT.HTable;

package body Sem_Ch12 is

   ----------------------------------------------------------
   -- Implementation of Generic Analysis and Instantiation --
   ----------------------------------------------------------

   --  GNAT implements generics by macro expansion. No attempt is made to share
   --  generic instantiations (for now). Analysis of a generic definition does
   --  not perform any expansion action, but the expander must be called on the
   --  tree for each instantiation, because the expansion may of course depend
   --  on the generic actuals. All of this is best achieved as follows:
   --
   --  a) Semantic analysis of a generic unit is performed on a copy of the
   --  tree for the generic unit. All tree modifications that follow analysis
   --  do not affect the original tree. Links are kept between the original
   --  tree and the copy, in order to recognize non-local references within
   --  the generic, and propagate them to each instance (recall that name
   --  resolution is done on the generic declaration: generics are not really
   --  macros!). This is summarized in the following diagram:

   --              .-----------.               .----------.
   --              |  semantic |<--------------|  generic |
   --              |    copy   |               |    unit  |
   --              |           |==============>|          |
   --              |___________|    global     |__________|
   --                             references     |   |  |
   --                                            |   |  |
   --                                          .-----|--|.
   --                                          |  .-----|---.
   --                                          |  |  .----------.
   --                                          |  |  |  generic |
   --                                          |__|  |          |
   --                                             |__| instance |
   --                                                |__________|

   --  b) Each instantiation copies the original tree, and inserts into it a
   --  series of declarations that describe the mapping between generic formals
   --  and actuals. For example, a generic In OUT parameter is an object
   --  renaming of the corresponding actual, etc. Generic IN parameters are
   --  constant declarations.

   --  c) In order to give the right visibility for these renamings, we use
   --  a different scheme for package and subprogram instantiations. For
   --  packages, the list of renamings is inserted into the package
   --  specification, before the visible declarations of the package. The
   --  renamings are analyzed before any of the text of the instance, and are
   --  thus visible at the right place. Furthermore, outside of the instance,
   --  the generic parameters are visible and denote their corresponding
   --  actuals.

   --  For subprograms, we create a container package to hold the renamings
   --  and the subprogram instance itself. Analysis of the package makes the
   --  renaming declarations visible to the subprogram. After analyzing the
   --  package, the defining entity for the subprogram is touched-up so that
   --  it appears declared in the current scope, and not inside the container
   --  package.

   --  If the instantiation is a compilation unit, the container package is
   --  given the same name as the subprogram instance. This ensures that
   --  the elaboration procedure called by the binder, using the compilation
   --  unit name, calls in fact the elaboration procedure for the package.

   --  Not surprisingly, private types complicate this approach. By saving in
   --  the original generic object the non-local references, we guarantee that
   --  the proper entities are referenced at the point of instantiation.
   --  However, for private types, this by itself does not insure that the
   --  proper VIEW of the entity is used (the full type may be visible at the
   --  point of generic definition, but not at instantiation, or vice-versa).
   --  In  order to reference the proper view, we special-case any reference
   --  to private types in the generic object, by saving both views, one in
   --  the generic and one in the semantic copy. At time of instantiation, we
   --  check whether the two views are consistent, and exchange declarations if
   --  necessary, in order to restore the correct visibility. Similarly, if
   --  the instance view is private when the generic view was not, we perform
   --  the exchange. After completing the instantiation, we restore the
   --  current visibility. The flag Has_Private_View marks identifiers in the
   --  the generic unit that require checking.

   --  Visibility within nested generic units requires special handling.
   --  Consider the following scheme:

   --  type Global is ...         --  outside of generic unit.
   --  generic ...
   --  package Outer is
   --     ...
   --     type Semi_Global is ... --  global to inner.

   --     generic ...                                         -- 1
   --     procedure inner (X1 : Global;  X2 : Semi_Global);

   --     procedure in2 is new inner (...);                   -- 4
   --  end Outer;

   --  package New_Outer is new Outer (...);                  -- 2
   --  procedure New_Inner is new New_Outer.Inner (...);      -- 3

   --  The semantic analysis of Outer captures all occurrences of Global.
   --  The semantic analysis of Inner (at 1) captures both occurrences of
   --  Global and Semi_Global.

   --  At point 2 (instantiation of Outer), we also produce a generic copy
   --  of Inner, even though Inner is, at that point, not being instantiated.
   --  (This is just part of the semantic analysis of New_Outer).

   --  Critically, references to Global within Inner must be preserved, while
   --  references to Semi_Global should not preserved, because they must now
   --  resolve to an entity within New_Outer. To distinguish between these, we
   --  use a global variable, Current_Instantiated_Parent, which is set when
   --  performing a generic copy during instantiation (at 2). This variable is
   --  used when performing a generic copy that is not an instantiation, but
   --  that is nested within one, as the occurrence of 1 within 2. The analysis
   --  of a nested generic only preserves references that are global to the
   --  enclosing Current_Instantiated_Parent. We use the Scope_Depth value to
   --  determine whether a reference is external to the given parent.

   --  The instantiation at point 3 requires no special treatment. The method
   --  works as well for further nestings of generic units, but of course the
   --  variable Current_Instantiated_Parent must be stacked because nested
   --  instantiations can occur, e.g. the occurrence of 4 within 2.

   --  The instantiation of package and subprogram bodies is handled in a
   --  similar manner, except that it is delayed until after semantic
   --  analysis is complete. In this fashion complex cross-dependencies
   --  between several package declarations and bodies containing generics
   --  can be compiled which otherwise would diagnose spurious circularities.

   --  For example, it is possible to compile two packages A and B that
   --  have the following structure:

   --    package A is                         package B is
   --       generic ...                          generic ...
   --       package G_A is                       package G_B is

   --    with B;                              with A;
   --    package body A is                    package body B is
   --       package N_B is new G_B (..)          package N_A is new G_A (..)

   --  The table Pending_Instantiations in package Inline is used to keep
   --  track of body instantiations that are delayed in this manner. Inline
   --  handles the actual calls to do the body instantiations. This activity
   --  is part of Inline, since the processing occurs at the same point, and
   --  for essentially the same reason, as the handling of inlined routines.

   ----------------------------------------------
   -- Detection of Instantiation Circularities --
   ----------------------------------------------

   --  If we have a chain of instantiations that is circular, this is static
   --  error which must be detected at compile time. The detection of these
   --  circularities is carried out at the point that we insert a generic
   --  instance spec or body. If there is a circularity, then the analysis of
   --  the offending spec or body will eventually result in trying to load the
   --  same unit again, and we detect this problem as we analyze the package
   --  instantiation for the second time.

   --  At least in some cases after we have detected the circularity, we get
   --  into trouble if we try to keep going. The following flag is set if a
   --  circularity is detected, and used to abandon compilation after the
   --  messages have been posted.

   Circularity_Detected : Boolean := False;
   --  This should really be reset on encountering a new main unit, but in
   --  practice we are not using multiple main units so it is not critical.

   -------------------------------------------------
   -- Formal packages and partial parametrization --
   -------------------------------------------------

   --  When compiling a generic, a formal package is a local instantiation. If
   --  declared with a box, its generic formals are visible in the enclosing
   --  generic. If declared with a partial list of actuals, those actuals that
   --  are defaulted (covered by an Others clause, or given an explicit box
   --  initialization) are also visible in the enclosing generic, while those
   --  that have a corresponding actual are not.

   --  In our source model of instantiation, the same visibility must be
   --  present in the spec and body of an instance: the names of the formals
   --  that are defaulted must be made visible within the instance, and made
   --  invisible (hidden) after the instantiation is complete, so that they
   --  are not accessible outside of the instance.

   --  In a generic, a formal package is treated like a special instantiation.
   --  Our Ada95 compiler handled formals with and without box in different
   --  ways. With partial parametrization, we use a single model for both.
   --  We create a package declaration that consists of the specification of
   --  the generic package, and a set of declarations that map the actuals
   --  into local renamings, just as we do for bona fide instantiations. For
   --  defaulted parameters and formals with a box, we copy directly the
   --  declarations of the formal into this local package. The result is a
   --  a package whose visible declarations may include generic formals. This
   --  package is only used for type checking and visibility analysis, and
   --  never reaches the back-end, so it can freely violate the placement
   --  rules for generic formal declarations.

   --  The list of declarations (renamings and copies of formals) is built
   --  by Analyze_Associations, just as for regular instantiations.

   --  At the point of instantiation, conformance checking must be applied only
   --  to those parameters that were specified in the formal. We perform this
   --  checking by creating another internal instantiation, this one including
   --  only the renamings and the formals (the rest of the package spec is not
   --  relevant to conformance checking). We can then traverse two lists: the
   --  list of actuals in the instance that corresponds to the formal package,
   --  and the list of actuals produced for this bogus instantiation. We apply
   --  the conformance rules to those actuals that are not defaulted (i.e.
   --  which still appear as generic formals.

   --  When we compile an instance body we must make the right parameters
   --  visible again. The predicate Is_Generic_Formal indicates which of the
   --  formals should have its Is_Hidden flag reset.

   -----------------------
   -- Local subprograms --
   -----------------------

   procedure Abandon_Instantiation (N : Node_Id);
   pragma No_Return (Abandon_Instantiation);
   --  Posts an error message "instantiation abandoned" at the indicated node
   --  and then raises the exception Instantiation_Error to do it.

   procedure Analyze_Formal_Array_Type
     (T   : in out Entity_Id;
      Def : Node_Id);
   --  A formal array type is treated like an array type declaration, and
   --  invokes Array_Type_Declaration (sem_ch3) whose first parameter is
   --  in-out, because in the case of an anonymous type the entity is
   --  actually created in the procedure.

   --  The following procedures treat other kinds of formal parameters

   procedure Analyze_Formal_Derived_Interface_Type
     (N   : Node_Id;
      T   : Entity_Id;
      Def : Node_Id);

   procedure Analyze_Formal_Derived_Type
     (N   : Node_Id;
      T   : Entity_Id;
      Def : Node_Id);

   procedure Analyze_Formal_Interface_Type
     (N   : Node_Id;
      T   : Entity_Id;
      Def : Node_Id);

   --  The following subprograms create abbreviated declarations for formal
   --  scalar types. We introduce an anonymous base of the proper class for
   --  each of them, and define the formals as constrained first subtypes of
   --  their bases. The bounds are expressions that are non-static in the
   --  generic.

   procedure Analyze_Formal_Decimal_Fixed_Point_Type
                                                (T : Entity_Id; Def : Node_Id);
   procedure Analyze_Formal_Discrete_Type       (T : Entity_Id; Def : Node_Id);
   procedure Analyze_Formal_Floating_Type       (T : Entity_Id; Def : Node_Id);
   procedure Analyze_Formal_Signed_Integer_Type (T : Entity_Id; Def : Node_Id);
   procedure Analyze_Formal_Modular_Type        (T : Entity_Id; Def : Node_Id);
   procedure Analyze_Formal_Ordinary_Fixed_Point_Type
                                                (T : Entity_Id; Def : Node_Id);

   procedure Analyze_Formal_Private_Type
     (N   : Node_Id;
      T   : Entity_Id;
      Def : Node_Id);
   --  Creates a new private type, which does not require completion

   procedure Analyze_Generic_Formal_Part (N : Node_Id);

   procedure Analyze_Generic_Access_Type (T : Entity_Id; Def : Node_Id);
   --  Create a new access type with the given designated type

   function Analyze_Associations
     (I_Node  : Node_Id;
      Formals : List_Id;
      F_Copy  : List_Id) return List_Id;
   --  At instantiation time, build the list of associations between formals
   --  and actuals. Each association becomes a renaming declaration for the
   --  formal entity. F_Copy is the analyzed list of formals in the generic
   --  copy. It is used to apply legality checks to the actuals. I_Node is the
   --  instantiation node itself.

   procedure Analyze_Subprogram_Instantiation
     (N : Node_Id;
      K : Entity_Kind);

   procedure Build_Instance_Compilation_Unit_Nodes
     (N        : Node_Id;
      Act_Body : Node_Id;
      Act_Decl : Node_Id);
   --  This procedure is used in the case where the generic instance of a
   --  subprogram body or package body is a library unit. In this case, the
   --  original library unit node for the generic instantiation must be
   --  replaced by the resulting generic body, and a link made to a new
   --  compilation unit node for the generic declaration. The argument N is
   --  the original generic instantiation. Act_Body and Act_Decl are the body
   --  and declaration of the instance (either package body and declaration
   --  nodes or subprogram body and declaration nodes depending on the case).
   --  On return, the node N has been rewritten with the actual body.

   procedure Check_Access_Definition (N : Node_Id);
   --  Subsidiary routine to null exclusion processing. Perform an assertion
   --  check on Ada version and the presence of an access definition in N.

   procedure Check_Formal_Packages (P_Id : Entity_Id);
   --  Apply the following to all formal packages in generic associations

   procedure Check_Formal_Package_Instance
     (Formal_Pack : Entity_Id;
      Actual_Pack : Entity_Id);
   --  Verify that the actuals of the actual instance match the actuals of
   --  the template for a formal package that is not declared with a box.

   procedure Check_Forward_Instantiation (Decl : Node_Id);
   --  If the generic is a local entity and the corresponding body has not
   --  been seen yet, flag enclosing packages to indicate that it will be
   --  elaborated after the generic body. Subprograms declared in the same
   --  package cannot be inlined by the front-end because front-end inlining
   --  requires a strict linear order of elaboration.

   procedure Check_Hidden_Child_Unit
     (N           : Node_Id;
      Gen_Unit    : Entity_Id;
      Act_Decl_Id : Entity_Id);
   --  If the generic unit is an implicit child instance within a parent
   --  instance, we need to make an explicit test that it is not hidden by
   --  a child instance of the same name and parent.

   procedure Check_Generic_Actuals
     (Instance      : Entity_Id;
      Is_Formal_Box : Boolean);
   --  Similar to previous one. Check the actuals in the instantiation,
   --  whose views can change between the point of instantiation and the point
   --  of instantiation of the body. In addition, mark the generic renamings
   --  as generic actuals, so that they are not compatible with other actuals.
   --  Recurse on an actual that is a formal package whose declaration has
   --  a box.

   function Contains_Instance_Of
     (Inner : Entity_Id;
      Outer : Entity_Id;
      N     : Node_Id) return Boolean;
   --  Inner is instantiated within the generic Outer. Check whether Inner
   --  directly or indirectly contains an instance of Outer or of one of its
   --  parents, in the case of a subunit. Each generic unit holds a list of
   --  the entities instantiated within (at any depth). This procedure
   --  determines whether the set of such lists contains a cycle, i.e. an
   --  illegal circular instantiation.

   function Denotes_Formal_Package
     (Pack     : Entity_Id;
      On_Exit  : Boolean := False;
      Instance : Entity_Id := Empty) return Boolean;
   --  Returns True if E is a formal package of an enclosing generic, or
   --  the actual for such a formal in an enclosing instantiation. If such
   --  a package is used as a formal in an nested generic, or as an actual
   --  in a nested instantiation, the visibility of ITS formals should not
   --  be modified. When called from within Restore_Private_Views, the flag
   --  On_Exit is true, to indicate that the search for a possible enclosing
   --  instance should ignore the current one. In that case Instance denotes
   --  the declaration for which this is an actual. This declaration may be
   --  an instantiation in the source, or the internal instantiation that
   --  corresponds to the actual for a formal package.

   function Find_Actual_Type
     (Typ       : Entity_Id;
      Gen_Type  : Entity_Id) return Entity_Id;
   --  When validating the actual types of a child instance, check whether
   --  the formal is a formal type of the parent unit, and retrieve the current
   --  actual for it. Typ is the entity in the analyzed formal type declaration
   --  (component or index type of an array type, or designated type of an
   --  access formal) and Gen_Type is the enclosing analyzed formal array
   --  or access type. The desired actual may be a formal of a parent, or may
   --  be declared in a formal package of a parent. In both cases it is a
   --  generic actual type because it appears within a visible instance.
   --  Finally, it may be declared in a parent unit without being a formal
   --  of that unit, in which case it must be retrieved by visibility.
   --  Ambiguities may still arise if two homonyms are declared in two formal
   --  packages, and the prefix of the formal type may be needed to resolve
   --  the ambiguity in the instance ???

   function In_Same_Declarative_Part
     (F_Node : Node_Id;
      Inst   : Node_Id) return Boolean;
   --  True if the instantiation Inst and the given freeze_node F_Node appear
   --  within the same declarative part, ignoring subunits, but with no inter-
   --  vening subprograms or concurrent units. If true, the freeze node
   --  of the instance can be placed after the freeze node of the parent,
   --  which it itself an instance.

   function In_Main_Context (E : Entity_Id) return Boolean;
   --  Check whether an instantiation is in the context of the main unit.
   --  Used to determine whether its body should be elaborated to allow
   --  front-end inlining.

   procedure Set_Instance_Env
     (Gen_Unit : Entity_Id;
      Act_Unit : Entity_Id);
   --  Save current instance on saved environment, to be used to determine
   --  the global status of entities in nested instances. Part of Save_Env.
   --  called after verifying that the generic unit is legal for the instance,
   --  The procedure also examines whether the generic unit is a predefined
   --  unit, in order to set configuration switches accordingly. As a result
   --  the procedure must be called after analyzing and freezing the actuals.

   procedure Set_Instance_Of (A : Entity_Id; B : Entity_Id);
   --  Associate analyzed generic parameter with corresponding
   --  instance. Used for semantic checks at instantiation time.

   function Has_Been_Exchanged (E : Entity_Id) return Boolean;
   --  Traverse the Exchanged_Views list to see if a type was private
   --  and has already been flipped during this phase of instantiation.

   procedure Hide_Current_Scope;
   --  When instantiating a generic child unit, the parent context must be
   --  present, but the instance and all entities that may be generated
   --  must be inserted in the current scope. We leave the current scope
   --  on the stack, but make its entities invisible to avoid visibility
   --  problems. This is reversed at the end of the instantiation. This is
   --  not done for the instantiation of the bodies, which only require the
   --  instances of the generic parents to be in scope.

   procedure Install_Body
     (Act_Body : Node_Id;
      N        : Node_Id;
      Gen_Body : Node_Id;
      Gen_Decl : Node_Id);
   --  If the instantiation happens textually before the body of the generic,
   --  the instantiation of the body must be analyzed after the generic body,
   --  and not at the point of instantiation. Such early instantiations can
   --  happen if the generic and the instance appear in  a package declaration
   --  because the generic body can only appear in the corresponding package
   --  body. Early instantiations can also appear if generic, instance and
   --  body are all in the declarative part of a subprogram or entry. Entities
   --  of packages that are early instantiations are delayed, and their freeze
   --  node appears after the generic body.

   procedure Insert_After_Last_Decl (N : Node_Id; F_Node : Node_Id);
   --  Insert freeze node at the end of the declarative part that includes the
   --  instance node N. If N is in the visible part of an enclosing package
   --  declaration, the freeze node has to be inserted at the end of the
   --  private declarations, if any.

   procedure Freeze_Subprogram_Body
     (Inst_Node : Node_Id;
      Gen_Body  : Node_Id;
      Pack_Id   : Entity_Id);
   --  The generic body may appear textually after the instance, including
   --  in the proper body of a stub, or within a different package instance.
   --  Given that the instance can only be elaborated after the generic, we
   --  place freeze_nodes for the instance and/or for packages that may enclose
   --  the instance and the generic, so that the back-end can establish the
   --  proper order of elaboration.

   procedure Init_Env;
   --  Establish environment for subsequent instantiation. Separated from
   --  Save_Env because data-structures for visibility handling must be
   --  initialized before call to Check_Generic_Child_Unit.

   procedure Install_Formal_Packages (Par : Entity_Id);
   --  Install the visible part of any formal of the parent that is a formal
   --  package. Note that for the case of a formal package with a box, this
   --  includes the formal part of the formal package (12.7(10/2)).

   procedure Install_Parent (P : Entity_Id; In_Body : Boolean := False);
   --  When compiling an instance of a child unit the parent (which is
   --  itself an instance) is an enclosing scope that must be made
   --  immediately visible. This procedure is also used to install the non-
   --  generic parent of a generic child unit when compiling its body, so
   --  that full views of types in the parent are made visible.

   procedure Remove_Parent (In_Body : Boolean := False);
   --  Reverse effect after instantiation of child is complete

   procedure Inline_Instance_Body
     (N        : Node_Id;
      Gen_Unit : Entity_Id;
      Act_Decl : Node_Id);
   --  If front-end inlining is requested, instantiate the package body,
   --  and preserve the visibility of its compilation unit, to insure
   --  that successive instantiations succeed.

   --  The functions Instantiate_XXX perform various legality checks and build
   --  the declarations for instantiated generic parameters. In all of these
   --  Formal is the entity in the generic unit, Actual is the entity of
   --  expression in the generic associations, and Analyzed_Formal is the
   --  formal in the generic copy, which contains the semantic information to
   --  be used to validate the actual.

   function Instantiate_Object
     (Formal          : Node_Id;
      Actual          : Node_Id;
      Analyzed_Formal : Node_Id) return List_Id;

   function Instantiate_Type
     (Formal          : Node_Id;
      Actual          : Node_Id;
      Analyzed_Formal : Node_Id;
      Actual_Decls    : List_Id) return List_Id;

   function Instantiate_Formal_Subprogram
     (Formal          : Node_Id;
      Actual          : Node_Id;
      Analyzed_Formal : Node_Id) return Node_Id;

   function Instantiate_Formal_Package
     (Formal          : Node_Id;
      Actual          : Node_Id;
      Analyzed_Formal : Node_Id) return List_Id;
   --  If the formal package is declared with a box, special visibility rules
   --  apply to its formals: they are in the visible part of the package. This
   --  is true in the declarative region of the formal package, that is to say
   --  in the enclosing generic or instantiation. For an instantiation, the
   --  parameters of the formal package are made visible in an explicit step.
   --  Furthermore, if the actual has a visible USE clause, these formals must
   --  be made potentially use-visible as well. On exit from the enclosing
   --  instantiation, the reverse must be done.

   --  For a formal package declared without a box, there are conformance rules
   --  that apply to the actuals in the generic declaration and the actuals of
   --  the actual package in the enclosing instantiation. The simplest way to
   --  apply these rules is to repeat the instantiation of the formal package
   --  in the context of the enclosing instance, and compare the generic
   --  associations of this instantiation with those of the actual package.
   --  This internal instantiation only needs to contain the renamings of the
   --  formals: the visible and private declarations themselves need not be
   --  created.

   --  In Ada 2005, the formal package may be only partially parameterized.
   --  In that case the visibility step must make visible those actuals whose
   --  corresponding formals were given with a box. A final complication
   --  involves inherited operations from formal derived types, which must
   --  be visible if the type is.

   function Is_In_Main_Unit (N : Node_Id) return Boolean;
   --  Test if given node is in the main unit

   procedure Load_Parent_Of_Generic
     (N             : Node_Id;
      Spec          : Node_Id;
      Body_Optional : Boolean := False);
   --  If the generic appears in a separate non-generic library unit, load the
   --  corresponding body to retrieve the body of the generic. N is the node
   --  for the generic instantiation, Spec is the generic package declaration.
   --
   --  Body_Optional is a flag that indicates that the body is being loaded to
   --  ensure that temporaries are generated consistently when there are other
   --  instances in the current declarative part that precede the one being
   --  loaded. In that case a missing body is acceptable.

   procedure Inherit_Context (Gen_Decl : Node_Id; Inst : Node_Id);
   --  Add the context clause of the unit containing a generic unit to a
   --  compilation unit that is, or contains, an instantiation.

   function Get_Associated_Node (N : Node_Id) return Node_Id;
   --  In order to propagate semantic information back from the analyzed copy
   --  to the original generic, we maintain links between selected nodes in the
   --  generic and their corresponding copies. At the end of generic analysis,
   --  the routine Save_Global_References traverses the generic tree, examines
   --  the semantic information, and preserves the links to those nodes that
   --  contain global information. At instantiation, the information from the
   --  associated node is placed on the new copy, so that name resolution is
   --  not repeated.
   --
   --  Three kinds of source nodes have associated nodes:
   --
   --    a) those that can reference (denote) entities, that is identifiers,
   --       character literals, expanded_names, operator symbols, operators,
   --       and attribute reference nodes. These nodes have an Entity field
   --       and are the set of nodes that are in N_Has_Entity.
   --
   --    b) aggregates (N_Aggregate and N_Extension_Aggregate)
   --
   --    c) selected components (N_Selected_Component)
   --
   --  For the first class, the associated node preserves the entity if it is
   --  global. If the generic contains nested instantiations, the associated
   --  node itself has been recopied, and a chain of them must be followed.
   --
   --  For aggregates, the associated node allows retrieval of the type, which
   --  may otherwise not appear in the generic. The view of this type may be
   --  different between generic and instantiation, and the full view can be
   --  installed before the instantiation is analyzed. For aggregates of type
   --  extensions, the same view exchange may have to be performed for some of
   --  the ancestor types, if their view is private at the point of
   --  instantiation.
   --
   --  Nodes that are selected components in the parse tree may be rewritten
   --  as expanded names after resolution, and must be treated as potential
   --  entity holders, which is why they also have an Associated_Node.
   --
   --  Nodes that do not come from source, such as freeze nodes, do not appear
   --  in the generic tree, and need not have an associated node.
   --
   --  The associated node is stored in the Associated_Node field. Note that
   --  this field overlaps Entity, which is fine, because the whole point is
   --  that we don't need or want the normal Entity field in this situation.

   procedure Map_Formal_Package_Entities (Form : Entity_Id; Act : Entity_Id);
   --  Within the generic part, entities in the formal package are
   --  visible. To validate subsequent type declarations, indicate
   --  the correspondence between the entities in the analyzed formal,
   --  and the entities in  the actual package. There are three packages
   --  involved in the instantiation of a formal package: the parent
   --  generic P1 which appears in the generic declaration, the fake
   --  instantiation P2 which appears in the analyzed generic, and whose
   --  visible entities may be used in subsequent formals, and the actual
   --  P3 in the instance. To validate subsequent formals, me indicate
   --  that the entities in P2 are mapped into those of P3. The mapping of
   --  entities has to be done recursively for nested packages.

   procedure Move_Freeze_Nodes
     (Out_Of : Entity_Id;
      After  : Node_Id;
      L      : List_Id);
   --  Freeze nodes can be generated in the analysis of a generic unit, but
   --  will not be seen by the back-end. It is necessary to move those nodes
   --  to the enclosing scope if they freeze an outer entity. We place them
   --  at the end of the enclosing generic package, which is semantically
   --  neutral.

   procedure Preanalyze_Actuals (N : Node_Id);
   --  Analyze actuals to perform name resolution. Full resolution is done
   --  later, when the expected types are known, but names have to be captured
   --  before installing parents of generics, that are not visible for the
   --  actuals themselves.

   procedure Valid_Default_Attribute (Nam : Entity_Id; Def : Node_Id);
   --  Verify that an attribute that appears as the default for a formal
   --  subprogram is a function or procedure with the correct profile.

   -------------------------------------------
   -- Data Structures for Generic Renamings --
   -------------------------------------------

   --  The map Generic_Renamings associates generic entities with their
   --  corresponding actuals. Currently used to validate type instances. It
   --  will eventually be used for all generic parameters to eliminate the
   --  need for overload resolution in the instance.

   type Assoc_Ptr is new Int;

   Assoc_Null : constant Assoc_Ptr := -1;

   type Assoc is record
      Gen_Id         : Entity_Id;
      Act_Id         : Entity_Id;
      Next_In_HTable : Assoc_Ptr;
   end record;

   package Generic_Renamings is new Table.Table
     (Table_Component_Type => Assoc,
      Table_Index_Type     => Assoc_Ptr,
      Table_Low_Bound      => 0,
      Table_Initial        => 10,
      Table_Increment      => 100,
      Table_Name           => "Generic_Renamings");

   --  Variable to hold enclosing instantiation. When the environment is
   --  saved for a subprogram inlining, the corresponding Act_Id is empty.

   Current_Instantiated_Parent : Assoc := (Empty, Empty, Assoc_Null);

   --  Hash table for associations

   HTable_Size : constant := 37;
   type HTable_Range is range 0 .. HTable_Size - 1;

   procedure Set_Next_Assoc (E : Assoc_Ptr; Next : Assoc_Ptr);
   function  Next_Assoc     (E : Assoc_Ptr) return Assoc_Ptr;
   function Get_Gen_Id      (E : Assoc_Ptr) return Entity_Id;
   function Hash            (F : Entity_Id) return HTable_Range;

   package Generic_Renamings_HTable is new GNAT.HTable.Static_HTable (
      Header_Num => HTable_Range,
      Element    => Assoc,
      Elmt_Ptr   => Assoc_Ptr,
      Null_Ptr   => Assoc_Null,
      Set_Next   => Set_Next_Assoc,
      Next       => Next_Assoc,
      Key        => Entity_Id,
      Get_Key    => Get_Gen_Id,
      Hash       => Hash,
      Equal      => "=");

   Exchanged_Views : Elist_Id;
   --  This list holds the private views that have been exchanged during
   --  instantiation to restore the visibility of the generic declaration.
   --  (see comments above). After instantiation, the current visibility is
   --  reestablished by means of a traversal of this list.

   Hidden_Entities : Elist_Id;
   --  This list holds the entities of the current scope that are removed
   --  from immediate visibility when instantiating a child unit. Their
   --  visibility is restored in Remove_Parent.

   --  Because instantiations can be recursive, the following must be saved
   --  on entry and restored on exit from an instantiation (spec or body).
   --  This is done by the two procedures Save_Env and Restore_Env. For
   --  package and subprogram instantiations (but not for the body instances)
   --  the action of Save_Env is done in two steps: Init_Env is called before
   --  Check_Generic_Child_Unit, because setting the parent instances requires
   --  that the visibility data structures be properly initialized. Once the
   --  generic is unit is validated, Set_Instance_Env completes Save_Env.

   Parent_Unit_Visible : Boolean := False;
   --  Parent_Unit_Visible is used when the generic is a child unit, and
   --  indicates whether the ultimate parent of the generic is visible in the
   --  instantiation environment. It is used to reset the visibility of the
   --  parent at the end of the instantiation (see Remove_Parent).

   Instance_Parent_Unit : Entity_Id := Empty;
   --  This records the ultimate parent unit of an instance of a generic
   --  child unit and is used in conjunction with Parent_Unit_Visible to
   --  indicate the unit to which the Parent_Unit_Visible flag corresponds.

   type Instance_Env is record
      Instantiated_Parent  : Assoc;
      Exchanged_Views      : Elist_Id;
      Hidden_Entities      : Elist_Id;
      Current_Sem_Unit     : Unit_Number_Type;
      Parent_Unit_Visible  : Boolean   := False;
      Instance_Parent_Unit : Entity_Id := Empty;
      Switches             : Config_Switches_Type;
   end record;

   package Instance_Envs is new Table.Table (
     Table_Component_Type => Instance_Env,
     Table_Index_Type     => Int,
     Table_Low_Bound      => 0,
     Table_Initial        => 32,
     Table_Increment      => 100,
     Table_Name           => "Instance_Envs");

   procedure Restore_Private_Views
     (Pack_Id    : Entity_Id;
      Is_Package : Boolean := True);
   --  Restore the private views of external types, and unmark the generic
   --  renamings of actuals, so that they become compatible subtypes again.
   --  For subprograms, Pack_Id is the package constructed to hold the
   --  renamings.

   procedure Switch_View (T : Entity_Id);
   --  Switch the partial and full views of a type and its private
   --  dependents (i.e. its subtypes and derived types).

   ------------------------------------
   -- Structures for Error Reporting --
   ------------------------------------

   Instantiation_Node : Node_Id;
   --  Used by subprograms that validate instantiation of formal parameters
   --  where there might be no actual on which to place the error message.
   --  Also used to locate the instantiation node for generic subunits.

   Instantiation_Error : exception;
   --  When there is a semantic error in the generic parameter matching,
   --  there is no point in continuing the instantiation, because the
   --  number of cascaded errors is unpredictable. This exception aborts
   --  the instantiation process altogether.

   S_Adjustment : Sloc_Adjustment;
   --  Offset created for each node in an instantiation, in order to keep
   --  track of the source position of the instantiation in each of its nodes.
   --  A subsequent semantic error or warning on a construct of the instance
   --  points to both places: the original generic node, and the point of
   --  instantiation. See Sinput and Sinput.L for additional details.

   ------------------------------------------------------------
   -- Data structure for keeping track when inside a Generic --
   ------------------------------------------------------------

   --  The following table is used to save values of the Inside_A_Generic
   --  flag (see spec of Sem) when they are saved by Start_Generic.

   package Generic_Flags is new Table.Table (
     Table_Component_Type => Boolean,
     Table_Index_Type     => Int,
     Table_Low_Bound      => 0,
     Table_Initial        => 32,
     Table_Increment      => 200,
     Table_Name           => "Generic_Flags");

   ---------------------------
   -- Abandon_Instantiation --
   ---------------------------

   procedure Abandon_Instantiation (N : Node_Id) is
   begin
      Error_Msg_N ("\instantiation abandoned!", N);
      raise Instantiation_Error;
   end Abandon_Instantiation;

   --------------------------
   -- Analyze_Associations --
   --------------------------

   function Analyze_Associations
     (I_Node  : Node_Id;
      Formals : List_Id;
      F_Copy  : List_Id) return List_Id
   is

      Actual_Types    : constant Elist_Id  := New_Elmt_List;
      Assoc           : constant List_Id   := New_List;
      Default_Actuals : constant Elist_Id  := New_Elmt_List;
      Gen_Unit        : constant Entity_Id :=
                          Defining_Entity (Parent (F_Copy));

      Actuals         : List_Id;
      Actual          : Node_Id;
      Formal          : Node_Id;
      Next_Formal     : Node_Id;
      Temp_Formal     : Node_Id;
      Analyzed_Formal : Node_Id;
      Match           : Node_Id;
      Named           : Node_Id;
      First_Named     : Node_Id := Empty;

      Default_Formals : constant List_Id := New_List;
      --  If an Others_Choice is present, some of the formals may be defaulted.
      --  To simplify the treatment of visibility in an instance, we introduce
      --  individual defaults for each such formal. These defaults are
      --  appended to the list of associations and replace the Others_Choice.

      Found_Assoc : Node_Id;
      --  Association for the current formal being match. Empty if there are
      --  no remaining actuals, or if there is no named association with the
      --  name of the formal.

      Is_Named_Assoc : Boolean;
      Num_Matched    : Int := 0;
      Num_Actuals    : Int := 0;

      Others_Present : Boolean := False;
      --  In Ada 2005, indicates partial parametrization of a formal
      --  package. As usual an other association must be last in the list.

      function Matching_Actual
        (F   : Entity_Id;
         A_F : Entity_Id) return Node_Id;
      --  Find actual that corresponds to a given a formal parameter. If the
      --  actuals are positional, return the next one, if any. If the actuals
      --  are named, scan the parameter associations to find the right one.
      --  A_F is the corresponding entity in the analyzed generic,which is
      --  placed on the selector name for ASIS use.

      --  In Ada 2005, a named association may be given with a box, in which
      --  case Matching_Actual sets Found_Assoc to the generic association,
      --  but return Empty for the actual itself. In this case the code below
      --  creates a corresponding declaration for the formal.

      function Partial_Parametrization return Boolean;
      --  Ada 2005: if no match is found for a given formal, check if the
      --  association for it includes a box, or whether the associations
      --  include an Others clause.

      procedure Process_Default (F : Entity_Id);
      --  Add a copy of the declaration of generic formal  F to the list of
      --  associations, and add an explicit box association for F  if there
      --  is none yet, and the default comes from an Others_Choice.

      procedure Set_Analyzed_Formal;
      --  Find the node in the generic copy that corresponds to a given formal.
      --  The semantic information on this node is used to perform legality
      --  checks on the actuals. Because semantic analysis can introduce some
      --  anonymous entities or modify the declaration node itself, the
      --  correspondence between the two lists is not one-one. In addition to
      --  anonymous types, the presence a formal equality will introduce an
      --  implicit declaration for the corresponding inequality.

      ---------------------
      -- Matching_Actual --
      ---------------------

      function Matching_Actual
        (F   : Entity_Id;
         A_F : Entity_Id) return Node_Id
      is
         Prev  : Node_Id;
         Act   : Node_Id;

      begin
         Is_Named_Assoc := False;

         --  End of list of purely positional parameters

         if No (Actual) or else Nkind (Actual) = N_Others_Choice then
            Found_Assoc := Empty;
            Act         := Empty;

         --  Case of positional parameter corresponding to current formal

         elsif No (Selector_Name (Actual)) then
            Found_Assoc := Actual;
            Act :=  Explicit_Generic_Actual_Parameter (Actual);
            Num_Matched := Num_Matched + 1;
            Next (Actual);

         --  Otherwise scan list of named actuals to find the one with the
         --  desired name. All remaining actuals have explicit names.

         else
            Is_Named_Assoc := True;
            Found_Assoc := Empty;
            Act         := Empty;
            Prev        := Empty;

            while Present (Actual) loop
               if Chars (Selector_Name (Actual)) = Chars (F) then
                  Set_Entity (Selector_Name (Actual), A_F);
                  Set_Etype  (Selector_Name (Actual), Etype (A_F));
                  Generate_Reference (A_F, Selector_Name (Actual));
                  Found_Assoc := Actual;
                  Act :=  Explicit_Generic_Actual_Parameter (Actual);
                  Num_Matched := Num_Matched + 1;
                  exit;
               end if;

               Prev := Actual;
               Next (Actual);
            end loop;

            --  Reset for subsequent searches. In most cases the named
            --  associations are in order. If they are not, we reorder them
            --  to avoid scanning twice the same actual. This is not just a
            --  question of efficiency: there may be multiple defaults with
            --  boxes that have the same name. In a nested instantiation we
            --  insert actuals for those defaults, and cannot rely on their
            --  names to disambiguate them.

            if Actual = First_Named  then
               Next (First_Named);

            elsif Present (Actual) then
               Insert_Before (First_Named, Remove_Next (Prev));
            end if;

            Actual := First_Named;
         end if;

         if Is_Entity_Name (Act) and then Present (Entity (Act)) then
            Set_Used_As_Generic_Actual (Entity (Act));
         end if;

         return Act;
      end Matching_Actual;

      -----------------------------
      -- Partial_Parametrization --
      -----------------------------

      function Partial_Parametrization return Boolean is
      begin
         return Others_Present
          or else (Present (Found_Assoc) and then Box_Present (Found_Assoc));
      end Partial_Parametrization;

      ---------------------
      -- Process_Default --
      ---------------------

      procedure Process_Default (F : Entity_Id)  is
         Loc     : constant Source_Ptr := Sloc (I_Node);
         F_Id    : constant Entity_Id  := Defining_Entity (F);
         Decl    : Node_Id;
         Default : Node_Id;
         Id      : Entity_Id;

      begin
         --  Append copy of formal declaration to associations, and create new
         --  defining identifier for it.

         Decl := New_Copy_Tree (F);
         Id := Make_Defining_Identifier (Sloc (F_Id), Chars (F_Id));

         if Nkind (F) in N_Formal_Subprogram_Declaration then
            Set_Defining_Unit_Name (Specification (Decl), Id);

         else
            Set_Defining_Identifier (Decl, Id);
         end if;

         Append (Decl, Assoc);

         if No (Found_Assoc) then
            Default :=
               Make_Generic_Association (Loc,
                 Selector_Name => New_Occurrence_Of (Id, Loc),
                 Explicit_Generic_Actual_Parameter => Empty);
            Set_Box_Present (Default);
            Append (Default, Default_Formals);
         end if;
      end Process_Default;

      -------------------------
      -- Set_Analyzed_Formal --
      -------------------------

      procedure Set_Analyzed_Formal is
         Kind : Node_Kind;

      begin
         while Present (Analyzed_Formal) loop
            Kind := Nkind (Analyzed_Formal);

            case Nkind (Formal) is

               when N_Formal_Subprogram_Declaration =>
                  exit when Kind in N_Formal_Subprogram_Declaration
                    and then
                      Chars
                        (Defining_Unit_Name (Specification (Formal))) =
                      Chars
                        (Defining_Unit_Name (Specification (Analyzed_Formal)));

               when N_Formal_Package_Declaration =>
                  exit when Nkind_In (Kind, N_Formal_Package_Declaration,
                                            N_Generic_Package_Declaration,
                                            N_Package_Declaration);

               when N_Use_Package_Clause | N_Use_Type_Clause => exit;

               when others =>

                  --  Skip freeze nodes, and nodes inserted to replace
                  --  unrecognized pragmas.

                  exit when
                    Kind not in N_Formal_Subprogram_Declaration
                      and then not Nkind_In (Kind, N_Subprogram_Declaration,
                                                   N_Freeze_Entity,
                                                   N_Null_Statement,
                                                   N_Itype_Reference)
                      and then Chars (Defining_Identifier (Formal)) =
                               Chars (Defining_Identifier (Analyzed_Formal));
            end case;

            Next (Analyzed_Formal);
         end loop;
      end Set_Analyzed_Formal;

   --  Start of processing for Analyze_Associations

   begin
      Actuals := Generic_Associations (I_Node);

      if Present (Actuals) then

         --  Check for an Others choice, indicating a partial parametrization
         --  for a formal package.

         Actual := First (Actuals);
         while Present (Actual) loop
            if Nkind (Actual) = N_Others_Choice then
               Others_Present := True;

               if Present (Next (Actual)) then
                  Error_Msg_N ("others must be last association", Actual);
               end if;

               --  This subprogram is used both for formal packages and for
               --  instantiations. For the latter, associations must all be
               --  explicit.

               if Nkind (I_Node) /= N_Formal_Package_Declaration
                 and then Comes_From_Source (I_Node)
               then
                  Error_Msg_N
                    ("others association not allowed in an instance",
                      Actual);
               end if;

               --  In any case, nothing to do after the others association

               exit;

            elsif Box_Present (Actual)
              and then Comes_From_Source (I_Node)
              and then Nkind (I_Node) /= N_Formal_Package_Declaration
            then
               Error_Msg_N
                 ("box association not allowed in an instance", Actual);
            end if;

            Next (Actual);
         end loop;

         --  If named associations are present, save first named association
         --  (it may of course be Empty) to facilitate subsequent name search.

         First_Named := First (Actuals);
         while Present (First_Named)
           and then Nkind (First_Named) /= N_Others_Choice
           and then No (Selector_Name (First_Named))
         loop
            Num_Actuals := Num_Actuals + 1;
            Next (First_Named);
         end loop;
      end if;

      Named := First_Named;
      while Present (Named) loop
         if Nkind (Named) /= N_Others_Choice
           and then  No (Selector_Name (Named))
         then
            Error_Msg_N ("invalid positional actual after named one", Named);
            Abandon_Instantiation (Named);
         end if;

         --  A named association may lack an actual parameter, if it was
         --  introduced for a default subprogram that turns out to be local
         --  to the outer instantiation.

         if Nkind (Named) /= N_Others_Choice
           and then Present (Explicit_Generic_Actual_Parameter (Named))
         then
            Num_Actuals := Num_Actuals + 1;
         end if;

         Next (Named);
      end loop;

      if Present (Formals) then
         Formal := First_Non_Pragma (Formals);
         Analyzed_Formal := First_Non_Pragma (F_Copy);

         if Present (Actuals) then
            Actual := First (Actuals);

         --  All formals should have default values

         else
            Actual := Empty;
         end if;

         while Present (Formal) loop
            Set_Analyzed_Formal;
            Next_Formal := Next_Non_Pragma (Formal);

            case Nkind (Formal) is
               when N_Formal_Object_Declaration =>
                  Match :=
                    Matching_Actual (
                      Defining_Identifier (Formal),
                      Defining_Identifier (Analyzed_Formal));

                  if No (Match) and then Partial_Parametrization then
                     Process_Default (Formal);
                  else
                     Append_List
                       (Instantiate_Object (Formal, Match, Analyzed_Formal),
                        Assoc);
                  end if;

               when N_Formal_Type_Declaration =>
                  Match :=
                    Matching_Actual (
                      Defining_Identifier (Formal),
                      Defining_Identifier (Analyzed_Formal));

                  if No (Match) then
                     if Partial_Parametrization then
                        Process_Default (Formal);

                     else
                        Error_Msg_Sloc := Sloc (Gen_Unit);
                        Error_Msg_NE
                          ("missing actual&",
                            Instantiation_Node,
                              Defining_Identifier (Formal));
                        Error_Msg_NE ("\in instantiation of & declared#",
                            Instantiation_Node, Gen_Unit);
                        Abandon_Instantiation (Instantiation_Node);
                     end if;

                  else
                     Analyze (Match);
                     Append_List
                       (Instantiate_Type
                         (Formal, Match, Analyzed_Formal, Assoc),
                       Assoc);

                     --  An instantiation is a freeze point for the actuals,
                     --  unless this is a rewritten formal package.

                     if Nkind (I_Node) /= N_Formal_Package_Declaration then
                        Append_Elmt (Entity (Match), Actual_Types);
                     end if;
                  end if;

                  --  A remote access-to-class-wide type must not be an
                  --  actual parameter for a generic formal of an access
                  --  type (E.2.2 (17)).

                  if Nkind (Analyzed_Formal) = N_Formal_Type_Declaration
                    and then
                      Nkind (Formal_Type_Definition (Analyzed_Formal)) =
                                            N_Access_To_Object_Definition
                  then
                     Validate_Remote_Access_To_Class_Wide_Type (Match);
                  end if;

               when N_Formal_Subprogram_Declaration =>
                  Match :=
                    Matching_Actual (
                      Defining_Unit_Name (Specification (Formal)),
                      Defining_Unit_Name (Specification (Analyzed_Formal)));

                  --  If the formal subprogram has the same name as another
                  --  formal subprogram of the generic, then a named
                  --  association is illegal (12.3(9)). Exclude named
                  --  associations that are generated for a nested instance.

                  if Present (Match)
                    and then Is_Named_Assoc
                    and then Comes_From_Source (Found_Assoc)
                  then
                     Temp_Formal := First (Formals);
                     while Present (Temp_Formal) loop
                        if Nkind (Temp_Formal) in
                             N_Formal_Subprogram_Declaration
                          and then Temp_Formal /= Formal
                          and then
                            Chars (Selector_Name (Found_Assoc)) =
                              Chars (Defining_Unit_Name
                                       (Specification (Temp_Formal)))
                        then
                           Error_Msg_N
                             ("name not allowed for overloaded formal",
                              Found_Assoc);
                           Abandon_Instantiation (Instantiation_Node);
                        end if;

                        Next (Temp_Formal);
                     end loop;
                  end if;

                  --  If there is no corresponding actual, this may be case of
                  --  partial parametrization, or else the formal has a default
                  --  or a box.

                  if No (Match)
                    and then  Partial_Parametrization
                  then
                     Process_Default (Formal);
                  else
                     Append_To (Assoc,
                       Instantiate_Formal_Subprogram
                         (Formal, Match, Analyzed_Formal));
                  end if;

                  --  If this is a nested generic, preserve default for later
                  --  instantiations.

                  if No (Match)
                    and then Box_Present (Formal)
                  then
                     Append_Elmt
                       (Defining_Unit_Name (Specification (Last (Assoc))),
                        Default_Actuals);
                  end if;

               when N_Formal_Package_Declaration =>
                  Match :=
                    Matching_Actual (
                      Defining_Identifier (Formal),
                      Defining_Identifier (Original_Node (Analyzed_Formal)));

                  if No (Match) then
                     if Partial_Parametrization then
                        Process_Default (Formal);

                     else
                        Error_Msg_Sloc := Sloc (Gen_Unit);
                        Error_Msg_NE
                          ("missing actual&",
                            Instantiation_Node, Defining_Identifier (Formal));
                        Error_Msg_NE ("\in instantiation of & declared#",
                            Instantiation_Node, Gen_Unit);

                        Abandon_Instantiation (Instantiation_Node);
                     end if;

                  else
                     Analyze (Match);
                     Append_List
                       (Instantiate_Formal_Package
                         (Formal, Match, Analyzed_Formal),
                        Assoc);
                  end if;

               --  For use type and use package appearing in the generic part,
               --  we have already copied them, so we can just move them where
               --  they belong (we mustn't recopy them since this would mess up
               --  the Sloc values).

               when N_Use_Package_Clause |
                    N_Use_Type_Clause    =>
                  if Nkind (Original_Node (I_Node)) =
                                     N_Formal_Package_Declaration
                  then
                     Append (New_Copy_Tree (Formal), Assoc);
                  else
                     Remove (Formal);
                     Append (Formal, Assoc);
                  end if;

               when others =>
                  raise Program_Error;

            end case;

            Formal := Next_Formal;
            Next_Non_Pragma (Analyzed_Formal);
         end loop;

         if Num_Actuals > Num_Matched then
            Error_Msg_Sloc := Sloc (Gen_Unit);

            if Present (Selector_Name (Actual)) then
               Error_Msg_NE
                 ("unmatched actual&",
                    Actual, Selector_Name (Actual));
               Error_Msg_NE ("\in instantiation of& declared#",
                    Actual, Gen_Unit);
            else
               Error_Msg_NE
                 ("unmatched actual in instantiation of& declared#",
                   Actual, Gen_Unit);
            end if;
         end if;

      elsif Present (Actuals) then
         Error_Msg_N
           ("too many actuals in generic instantiation", Instantiation_Node);
      end if;

      declare
         Elmt : Elmt_Id := First_Elmt (Actual_Types);
      begin
         while Present (Elmt) loop
            Freeze_Before (I_Node, Node (Elmt));
            Next_Elmt (Elmt);
         end loop;
      end;

      --  If there are default subprograms, normalize the tree by adding
      --  explicit associations for them. This is required if the instance
      --  appears within a generic.

      declare
         Elmt  : Elmt_Id;
         Subp  : Entity_Id;
         New_D : Node_Id;

      begin
         Elmt := First_Elmt (Default_Actuals);
         while Present (Elmt) loop
            if No (Actuals) then
               Actuals := New_List;
               Set_Generic_Associations (I_Node, Actuals);
            end if;

            Subp := Node (Elmt);
            New_D :=
              Make_Generic_Association (Sloc (Subp),
                Selector_Name => New_Occurrence_Of (Subp, Sloc (Subp)),
                  Explicit_Generic_Actual_Parameter =>
                    New_Occurrence_Of (Subp, Sloc (Subp)));
            Mark_Rewrite_Insertion (New_D);
            Append_To (Actuals, New_D);
            Next_Elmt (Elmt);
         end loop;
      end;

      --  If this is a formal package, normalize the parameter list by adding
      --  explicit box associations for the formals that are covered by an
      --  Others_Choice.

      if not Is_Empty_List (Default_Formals) then
         Append_List (Default_Formals, Formals);
      end if;

      return Assoc;
   end Analyze_Associations;

   -------------------------------
   -- Analyze_Formal_Array_Type --
   -------------------------------

   procedure Analyze_Formal_Array_Type
     (T   : in out Entity_Id;
      Def : Node_Id)
   is
      DSS : Node_Id;

   begin
      --  Treated like a non-generic array declaration, with additional
      --  semantic checks.

      Enter_Name (T);

      if Nkind (Def) = N_Constrained_Array_Definition then
         DSS := First (Discrete_Subtype_Definitions (Def));
         while Present (DSS) loop
            if Nkind_In (DSS, N_Subtype_Indication,
                              N_Range,
                              N_Attribute_Reference)
            then
               Error_Msg_N ("only a subtype mark is allowed in a formal", DSS);
            end if;

            Next (DSS);
         end loop;
      end if;

      Array_Type_Declaration (T, Def);
      Set_Is_Generic_Type (Base_Type (T));

      if Ekind (Component_Type (T)) = E_Incomplete_Type
        and then No (Full_View (Component_Type (T)))
      then
         Error_Msg_N ("premature usage of incomplete type", Def);

      --  Check that range constraint is not allowed on the component type
      --  of a generic formal array type (AARM 12.5.3(3))

      elsif Is_Internal (Component_Type (T))
        and then Present (Subtype_Indication (Component_Definition (Def)))
        and then Nkind (Original_Node
                         (Subtype_Indication (Component_Definition (Def)))) =
                                                         N_Subtype_Indication
      then
         Error_Msg_N
           ("in a formal, a subtype indication can only be "
             & "a subtype mark (RM 12.5.3(3))",
             Subtype_Indication (Component_Definition (Def)));
      end if;

   end Analyze_Formal_Array_Type;

   ---------------------------------------------
   -- Analyze_Formal_Decimal_Fixed_Point_Type --
   ---------------------------------------------

   --  As for other generic types, we create a valid type representation with
   --  legal but arbitrary attributes, whose values are never considered
   --  static. For all scalar types we introduce an anonymous base type, with
   --  the same attributes. We choose the corresponding integer type to be
   --  Standard_Integer.

   procedure Analyze_Formal_Decimal_Fixed_Point_Type
     (T   : Entity_Id;
      Def : Node_Id)
   is
      Loc       : constant Source_Ptr := Sloc (Def);
      Base      : constant Entity_Id :=
                    New_Internal_Entity
                      (E_Decimal_Fixed_Point_Type,
                       Current_Scope, Sloc (Def), 'G');
      Int_Base  : constant Entity_Id := Standard_Integer;
      Delta_Val : constant Ureal := Ureal_1;
      Digs_Val  : constant Uint  := Uint_6;

   begin
      Enter_Name (T);

      Set_Etype          (Base, Base);
      Set_Size_Info      (Base, Int_Base);
      Set_RM_Size        (Base, RM_Size (Int_Base));
      Set_First_Rep_Item (Base, First_Rep_Item (Int_Base));
      Set_Digits_Value   (Base, Digs_Val);
      Set_Delta_Value    (Base, Delta_Val);
      Set_Small_Value    (Base, Delta_Val);
      Set_Scalar_Range   (Base,
        Make_Range (Loc,
          Low_Bound  => Make_Real_Literal (Loc, Ureal_1),
          High_Bound => Make_Real_Literal (Loc, Ureal_1)));

      Set_Is_Generic_Type (Base);
      Set_Parent          (Base, Parent (Def));

      Set_Ekind          (T, E_Decimal_Fixed_Point_Subtype);
      Set_Etype          (T, Base);
      Set_Size_Info      (T, Int_Base);
      Set_RM_Size        (T, RM_Size (Int_Base));
      Set_First_Rep_Item (T, First_Rep_Item (Int_Base));
      Set_Digits_Value   (T, Digs_Val);
      Set_Delta_Value    (T, Delta_Val);
      Set_Small_Value    (T, Delta_Val);
      Set_Scalar_Range   (T, Scalar_Range (Base));
      Set_Is_Constrained (T);

      Check_Restriction (No_Fixed_Point, Def);
   end Analyze_Formal_Decimal_Fixed_Point_Type;

   -------------------------------------------
   -- Analyze_Formal_Derived_Interface_Type --
   -------------------------------------------

   procedure Analyze_Formal_Derived_Interface_Type
     (N   : Node_Id;
      T   : Entity_Id;
      Def : Node_Id)
   is
      Loc   : constant Source_Ptr := Sloc (Def);

   begin
      --  Rewrite as a type declaration of a derived type. This ensures that
      --  the interface list and primitive operations are properly captured.

      Rewrite (N,
        Make_Full_Type_Declaration (Loc,
          Defining_Identifier => T,
          Type_Definition     => Def));
      Analyze (N);
      Set_Is_Generic_Type (T);
   end Analyze_Formal_Derived_Interface_Type;

   ---------------------------------
   -- Analyze_Formal_Derived_Type --
   ---------------------------------

   procedure Analyze_Formal_Derived_Type
     (N   : Node_Id;
      T   : Entity_Id;
      Def : Node_Id)
   is
      Loc      : constant Source_Ptr := Sloc (Def);
      Unk_Disc : constant Boolean    := Unknown_Discriminants_Present (N);
      New_N    : Node_Id;

   begin
      Set_Is_Generic_Type (T);

      if Private_Present (Def) then
         New_N :=
           Make_Private_Extension_Declaration (Loc,
             Defining_Identifier           => T,
             Discriminant_Specifications   => Discriminant_Specifications (N),
             Unknown_Discriminants_Present => Unk_Disc,
             Subtype_Indication            => Subtype_Mark (Def),
             Interface_List                => Interface_List (Def));

         Set_Abstract_Present     (New_N, Abstract_Present     (Def));
         Set_Limited_Present      (New_N, Limited_Present      (Def));
         Set_Synchronized_Present (New_N, Synchronized_Present (Def));

      else
         New_N :=
           Make_Full_Type_Declaration (Loc,
             Defining_Identifier => T,
             Discriminant_Specifications =>
               Discriminant_Specifications (Parent (T)),
             Type_Definition =>
               Make_Derived_Type_Definition (Loc,
                 Subtype_Indication => Subtype_Mark (Def)));

         Set_Abstract_Present
           (Type_Definition (New_N), Abstract_Present (Def));
         Set_Limited_Present
           (Type_Definition (New_N), Limited_Present  (Def));
      end if;

      Rewrite (N, New_N);
      Analyze (N);

      if Unk_Disc then
         if not Is_Composite_Type (T) then
            Error_Msg_N
              ("unknown discriminants not allowed for elementary types", N);
         else
            Set_Has_Unknown_Discriminants (T);
            Set_Is_Constrained (T, False);
         end if;
      end if;

      --  If the parent type has a known size, so does the formal, which makes
      --  legal representation clauses that involve the formal.

      Set_Size_Known_At_Compile_Time
        (T, Size_Known_At_Compile_Time (Entity (Subtype_Mark (Def))));
   end Analyze_Formal_Derived_Type;

   ----------------------------------
   -- Analyze_Formal_Discrete_Type --
   ----------------------------------

   --  The operations defined for a discrete types are those of an enumeration
   --  type. The size is set to an arbitrary value, for use in analyzing the
   --  generic unit.

   procedure Analyze_Formal_Discrete_Type (T : Entity_Id; Def : Node_Id) is
      Loc : constant Source_Ptr := Sloc (Def);
      Lo  : Node_Id;
      Hi  : Node_Id;

      Base : constant Entity_Id :=
               New_Internal_Entity
                 (E_Floating_Point_Type, Current_Scope, Sloc (Def), 'G');
   begin
      Enter_Name          (T);
      Set_Ekind           (T, E_Enumeration_Subtype);
      Set_Etype           (T, Base);
      Init_Size           (T, 8);
      Init_Alignment      (T);
      Set_Is_Generic_Type (T);
      Set_Is_Constrained  (T);

      --  For semantic analysis, the bounds of the type must be set to some
      --  non-static value. The simplest is to create attribute nodes for those
      --  bounds, that refer to the type itself. These bounds are never
      --  analyzed but serve as place-holders.

      Lo :=
        Make_Attribute_Reference (Loc,
          Attribute_Name => Name_First,
          Prefix         => New_Reference_To (T, Loc));
      Set_Etype (Lo, T);

      Hi :=
        Make_Attribute_Reference (Loc,
          Attribute_Name => Name_Last,
          Prefix         => New_Reference_To (T, Loc));
      Set_Etype (Hi, T);

      Set_Scalar_Range (T,
        Make_Range (Loc,
          Low_Bound  => Lo,
          High_Bound => Hi));

      Set_Ekind           (Base, E_Enumeration_Type);
      Set_Etype           (Base, Base);
      Init_Size           (Base, 8);
      Init_Alignment      (Base);
      Set_Is_Generic_Type (Base);
      Set_Scalar_Range    (Base, Scalar_Range (T));
      Set_Parent          (Base, Parent (Def));
   end Analyze_Formal_Discrete_Type;

   ----------------------------------
   -- Analyze_Formal_Floating_Type --
   ---------------------------------

   procedure Analyze_Formal_Floating_Type (T : Entity_Id; Def : Node_Id) is
      Base : constant Entity_Id :=
               New_Internal_Entity
                 (E_Floating_Point_Type, Current_Scope, Sloc (Def), 'G');

   begin
      --  The various semantic attributes are taken from the predefined type
      --  Float, just so that all of them are initialized. Their values are
      --  never used because no constant folding or expansion takes place in
      --  the generic itself.

      Enter_Name (T);
      Set_Ekind          (T, E_Floating_Point_Subtype);
      Set_Etype          (T, Base);
      Set_Size_Info      (T,              (Standard_Float));
      Set_RM_Size        (T, RM_Size      (Standard_Float));
      Set_Digits_Value   (T, Digits_Value (Standard_Float));
      Set_Scalar_Range   (T, Scalar_Range (Standard_Float));
      Set_Is_Constrained (T);

      Set_Is_Generic_Type (Base);
      Set_Etype           (Base, Base);
      Set_Size_Info       (Base,              (Standard_Float));
      Set_RM_Size         (Base, RM_Size      (Standard_Float));
      Set_Digits_Value    (Base, Digits_Value (Standard_Float));
      Set_Scalar_Range    (Base, Scalar_Range (Standard_Float));
      Set_Parent          (Base, Parent (Def));

      Check_Restriction (No_Floating_Point, Def);
   end Analyze_Formal_Floating_Type;

   -----------------------------------
   -- Analyze_Formal_Interface_Type;--
   -----------------------------------

   procedure Analyze_Formal_Interface_Type
      (N   : Node_Id;
       T   : Entity_Id;
       Def : Node_Id)
   is
      Loc   : constant Source_Ptr := Sloc (N);
      New_N : Node_Id;

   begin
      New_N :=
        Make_Full_Type_Declaration (Loc,
          Defining_Identifier => T,
          Type_Definition => Def);

      Rewrite (N, New_N);
      Analyze (N);
      Set_Is_Generic_Type (T);
   end Analyze_Formal_Interface_Type;

   ---------------------------------
   -- Analyze_Formal_Modular_Type --
   ---------------------------------

   procedure Analyze_Formal_Modular_Type (T : Entity_Id; Def : Node_Id) is
   begin
      --  Apart from their entity kind, generic modular types are treated like
      --  signed integer types, and have the same attributes.

      Analyze_Formal_Signed_Integer_Type (T, Def);
      Set_Ekind (T, E_Modular_Integer_Subtype);
      Set_Ekind (Etype (T), E_Modular_Integer_Type);

   end Analyze_Formal_Modular_Type;

   ---------------------------------------
   -- Analyze_Formal_Object_Declaration --
   ---------------------------------------

   procedure Analyze_Formal_Object_Declaration (N : Node_Id) is
      E  : constant Node_Id := Default_Expression (N);
      Id : constant Node_Id := Defining_Identifier (N);
      K  : Entity_Kind;
      T  : Node_Id;

   begin
      Enter_Name (Id);

      --  Determine the mode of the formal object

      if Out_Present (N) then
         K := E_Generic_In_Out_Parameter;

         if not In_Present (N) then
            Error_Msg_N ("formal generic objects cannot have mode OUT", N);
         end if;

      else
         K := E_Generic_In_Parameter;
      end if;

      if Present (Subtype_Mark (N)) then
         Find_Type (Subtype_Mark (N));
         T := Entity (Subtype_Mark (N));

         --  Verify that there is no redundant null exclusion

         if Null_Exclusion_Present (N) then
            if not Is_Access_Type (T) then
               Error_Msg_N
                 ("null exclusion can only apply to an access type", N);

            elsif Can_Never_Be_Null (T) then
               Error_Msg_NE
                 ("`NOT NULL` not allowed (& already excludes null)",
                    N, T);
            end if;
         end if;

      --  Ada 2005 (AI-423): Formal object with an access definition

      else
         Check_Access_Definition (N);
         T := Access_Definition
                (Related_Nod => N,
                 N           => Access_Definition (N));
      end if;

      if Ekind (T) = E_Incomplete_Type then
         declare
            Error_Node : Node_Id;

         begin
            if Present (Subtype_Mark (N)) then
               Error_Node := Subtype_Mark (N);
            else
               Check_Access_Definition (N);
               Error_Node := Access_Definition (N);
            end if;

            Error_Msg_N ("premature usage of incomplete type", Error_Node);
         end;
      end if;

      if K = E_Generic_In_Parameter then

         --  Ada 2005 (AI-287): Limited aggregates allowed in generic formals

         if Ada_Version < Ada_2005 and then Is_Limited_Type (T) then
            Error_Msg_N
              ("generic formal of mode IN must not be of limited type", N);
            Explain_Limited_Type (T, N);
         end if;

         if Is_Abstract_Type (T) then
            Error_Msg_N
              ("generic formal of mode IN must not be of abstract type", N);
         end if;

         if Present (E) then
            Preanalyze_Spec_Expression (E, T);

            if Is_Limited_Type (T) and then not OK_For_Limited_Init (T, E) then
               Error_Msg_N
                 ("initialization not allowed for limited types", E);
               Explain_Limited_Type (T, E);
            end if;
         end if;

         Set_Ekind (Id, K);
         Set_Etype (Id, T);

      --  Case of generic IN OUT parameter

      else
         --  If the formal has an unconstrained type, construct its actual
         --  subtype, as is done for subprogram formals. In this fashion, all
         --  its uses can refer to specific bounds.

         Set_Ekind (Id, K);
         Set_Etype (Id, T);

         if (Is_Array_Type (T)
              and then not Is_Constrained (T))
           or else
            (Ekind (T) = E_Record_Type
              and then Has_Discriminants (T))
         then
            declare
               Non_Freezing_Ref : constant Node_Id :=
                                    New_Reference_To (Id, Sloc (Id));
               Decl : Node_Id;

            begin
               --  Make sure the actual subtype doesn't generate bogus freezing

               Set_Must_Not_Freeze (Non_Freezing_Ref);
               Decl := Build_Actual_Subtype (T, Non_Freezing_Ref);
               Insert_Before_And_Analyze (N, Decl);
               Set_Actual_Subtype (Id, Defining_Identifier (Decl));
            end;
         else
            Set_Actual_Subtype (Id, T);
         end if;

         if Present (E) then
            Error_Msg_N
              ("initialization not allowed for `IN OUT` formals", N);
         end if;
      end if;

      Analyze_Aspect_Specifications (N, Id, Aspect_Specifications (N));
   end Analyze_Formal_Object_Declaration;

   ----------------------------------------------
   -- Analyze_Formal_Ordinary_Fixed_Point_Type --
   ----------------------------------------------

   procedure Analyze_Formal_Ordinary_Fixed_Point_Type
     (T   : Entity_Id;
      Def : Node_Id)
   is
      Loc  : constant Source_Ptr := Sloc (Def);
      Base : constant Entity_Id :=
               New_Internal_Entity
                 (E_Ordinary_Fixed_Point_Type, Current_Scope, Sloc (Def), 'G');
   begin
      --  The semantic attributes are set for completeness only, their values
      --  will never be used, since all properties of the type are non-static.

      Enter_Name (T);
      Set_Ekind            (T, E_Ordinary_Fixed_Point_Subtype);
      Set_Etype            (T, Base);
      Set_Size_Info        (T, Standard_Integer);
      Set_RM_Size          (T, RM_Size (Standard_Integer));
      Set_Small_Value      (T, Ureal_1);
      Set_Delta_Value      (T, Ureal_1);
      Set_Scalar_Range     (T,
        Make_Range (Loc,
          Low_Bound  => Make_Real_Literal (Loc, Ureal_1),
          High_Bound => Make_Real_Literal (Loc, Ureal_1)));
      Set_Is_Constrained   (T);

      Set_Is_Generic_Type (Base);
      Set_Etype           (Base, Base);
      Set_Size_Info       (Base, Standard_Integer);
      Set_RM_Size         (Base, RM_Size (Standard_Integer));
      Set_Small_Value     (Base, Ureal_1);
      Set_Delta_Value     (Base, Ureal_1);
      Set_Scalar_Range    (Base, Scalar_Range (T));
      Set_Parent          (Base, Parent (Def));

      Check_Restriction (No_Fixed_Point, Def);
   end Analyze_Formal_Ordinary_Fixed_Point_Type;

   ----------------------------------------
   -- Analyze_Formal_Package_Declaration --
   ----------------------------------------

   procedure Analyze_Formal_Package_Declaration (N : Node_Id) is
      Loc              : constant Source_Ptr := Sloc (N);
      Pack_Id          : constant Entity_Id  := Defining_Identifier (N);
      Formal           : Entity_Id;
      Gen_Id           : constant Node_Id    := Name (N);
      Gen_Decl         : Node_Id;
      Gen_Unit         : Entity_Id;
      New_N            : Node_Id;
      Parent_Installed : Boolean := False;
      Renaming         : Node_Id;
      Parent_Instance  : Entity_Id;
      Renaming_In_Par  : Entity_Id;
      No_Associations  : Boolean := False;

      function Build_Local_Package return Node_Id;
      --  The formal package is rewritten so that its parameters are replaced
      --  with corresponding declarations. For parameters with bona fide
      --  associations these declarations are created by Analyze_Associations
      --  as for a regular instantiation. For boxed parameters, we preserve
      --  the formal declarations and analyze them, in order to introduce
      --  entities of the right kind in the environment of the formal.

      -------------------------
      -- Build_Local_Package --
      -------------------------

      function Build_Local_Package return Node_Id is
         Decls     : List_Id;
         Pack_Decl : Node_Id;

      begin
         --  Within the formal, the name of the generic package is a renaming
         --  of the formal (as for a regular instantiation).

         Pack_Decl :=
           Make_Package_Declaration (Loc,
             Specification =>
               Copy_Generic_Node
                 (Specification (Original_Node (Gen_Decl)),
                    Empty, Instantiating => True));

         Renaming := Make_Package_Renaming_Declaration (Loc,
             Defining_Unit_Name =>
               Make_Defining_Identifier (Loc, Chars (Gen_Unit)),
             Name => New_Occurrence_Of (Formal, Loc));

         if Nkind (Gen_Id) = N_Identifier
           and then Chars (Gen_Id) = Chars (Pack_Id)
         then
            Error_Msg_NE
              ("& is hidden within declaration of instance", Gen_Id, Gen_Unit);
         end if;

         --  If the formal is declared with a box, or with an others choice,
         --  create corresponding declarations for all entities in the formal
         --  part, so that names with the proper types are available in the
         --  specification of the formal package.

         --  On the other hand, if there are no associations, then all the
         --  formals must have defaults, and this will be checked by the
         --  call to Analyze_Associations.

         if Box_Present (N)
           or else Nkind (First (Generic_Associations (N))) = N_Others_Choice
         then
            declare
               Formal_Decl : Node_Id;

            begin
               --  TBA : for a formal package, need to recurse ???

               Decls := New_List;
               Formal_Decl :=
                 First
                   (Generic_Formal_Declarations (Original_Node (Gen_Decl)));
               while Present (Formal_Decl) loop
                  Append_To
                    (Decls, Copy_Generic_Node (Formal_Decl, Empty, True));
                  Next (Formal_Decl);
               end loop;
            end;

         --  If generic associations are present, use Analyze_Associations to
         --  create the proper renaming declarations.

         else
            declare
               Act_Tree : constant Node_Id :=
                            Copy_Generic_Node
                              (Original_Node (Gen_Decl), Empty,
                               Instantiating => True);

            begin
               Generic_Renamings.Set_Last (0);
               Generic_Renamings_HTable.Reset;
               Instantiation_Node := N;

               Decls :=
                 Analyze_Associations
                   (Original_Node (N),
                      Generic_Formal_Declarations (Act_Tree),
                      Generic_Formal_Declarations (Gen_Decl));
            end;
         end if;

         Append (Renaming, To => Decls);

         --  Add generated declarations ahead of local declarations in
         --  the package.

         if No (Visible_Declarations (Specification (Pack_Decl))) then
            Set_Visible_Declarations (Specification (Pack_Decl), Decls);
         else
            Insert_List_Before
              (First (Visible_Declarations (Specification (Pack_Decl))),
                 Decls);
         end if;

         return Pack_Decl;
      end Build_Local_Package;

   --  Start of processing for Analyze_Formal_Package

   begin
      Text_IO_Kludge (Gen_Id);

      Init_Env;
      Check_Generic_Child_Unit (Gen_Id, Parent_Installed);
      Gen_Unit := Entity (Gen_Id);

      --  Check for a formal package that is a package renaming

      if Present (Renamed_Object (Gen_Unit)) then

         --  Indicate that unit is used, before replacing it with renamed
         --  entity for use below.

         if In_Extended_Main_Source_Unit (N) then
            Set_Is_Instantiated (Gen_Unit);
            Generate_Reference  (Gen_Unit, N);
         end if;

         Gen_Unit := Renamed_Object (Gen_Unit);
      end if;

      if Ekind (Gen_Unit) /= E_Generic_Package then
         Error_Msg_N ("expect generic package name", Gen_Id);
         Restore_Env;
         goto Leave;

      elsif  Gen_Unit = Current_Scope then
         Error_Msg_N
           ("generic package cannot be used as a formal package of itself",
             Gen_Id);
         Restore_Env;
         goto Leave;

      elsif In_Open_Scopes (Gen_Unit) then
         if Is_Compilation_Unit (Gen_Unit)
           and then Is_Child_Unit (Current_Scope)
         then
            --  Special-case the error when the formal is a parent, and
            --  continue analysis to minimize cascaded errors.

            Error_Msg_N
              ("generic parent cannot be used as formal package "
                & "of a child unit",
                Gen_Id);

         else
            Error_Msg_N
              ("generic package cannot be used as a formal package "
                & "within itself",
                Gen_Id);
            Restore_Env;
            goto Leave;
         end if;
      end if;

      if Box_Present (N)
        or else No (Generic_Associations (N))
        or else Nkind (First (Generic_Associations (N))) = N_Others_Choice
      then
         No_Associations := True;
      end if;

      --  If there are no generic associations, the generic parameters appear
      --  as local entities and are instantiated like them. We copy the generic
      --  package declaration as if it were an instantiation, and analyze it
      --  like a regular package, except that we treat the formals as
      --  additional visible components.

      Gen_Decl := Unit_Declaration_Node (Gen_Unit);

      if In_Extended_Main_Source_Unit (N) then
         Set_Is_Instantiated (Gen_Unit);
         Generate_Reference  (Gen_Unit, N);
      end if;

      Formal := New_Copy (Pack_Id);
      Create_Instantiation_Source (N, Gen_Unit, False, S_Adjustment);

      begin
         --  Make local generic without formals. The formals will be replaced
         --  with internal declarations.

         New_N := Build_Local_Package;

         --  If there are errors in the parameter list, Analyze_Associations
         --  raises Instantiation_Error. Patch the declaration to prevent
         --  further exception propagation.

      exception
         when Instantiation_Error =>

            Enter_Name (Formal);
            Set_Ekind  (Formal, E_Variable);
            Set_Etype  (Formal, Any_Type);

            if Parent_Installed then
               Remove_Parent;
            end if;

            goto Leave;
      end;

      Rewrite (N, New_N);
      Set_Defining_Unit_Name (Specification (New_N), Formal);
      Set_Generic_Parent (Specification (N), Gen_Unit);
      Set_Instance_Env (Gen_Unit, Formal);
      Set_Is_Generic_Instance (Formal);

      Enter_Name (Formal);
      Set_Ekind  (Formal, E_Package);
      Set_Etype  (Formal, Standard_Void_Type);
      Set_Inner_Instances (Formal, New_Elmt_List);
      Push_Scope  (Formal);

      if Is_Child_Unit (Gen_Unit)
        and then Parent_Installed
      then
         --  Similarly, we have to make the name of the formal visible in the
         --  parent instance, to resolve properly fully qualified names that
         --  may appear in the generic unit. The parent instance has been
         --  placed on the scope stack ahead of the current scope.

         Parent_Instance := Scope_Stack.Table (Scope_Stack.Last - 1).Entity;

         Renaming_In_Par :=
           Make_Defining_Identifier (Loc, Chars (Gen_Unit));
         Set_Ekind (Renaming_In_Par, E_Package);
         Set_Etype (Renaming_In_Par, Standard_Void_Type);
         Set_Scope (Renaming_In_Par, Parent_Instance);
         Set_Parent (Renaming_In_Par, Parent (Formal));
         Set_Renamed_Object (Renaming_In_Par, Formal);
         Append_Entity (Renaming_In_Par, Parent_Instance);
      end if;

      Analyze (Specification (N));

      --  The formals for which associations are provided are not visible
      --  outside of the formal package. The others are still declared by a
      --  formal parameter declaration.

      if not No_Associations then
         declare
            E : Entity_Id;

         begin
            E := First_Entity (Formal);
            while Present (E) loop
               exit when Ekind (E) = E_Package
                 and then Renamed_Entity (E) = Formal;

               if not Is_Generic_Formal (E) then
                  Set_Is_Hidden (E);
               end if;

               Next_Entity (E);
            end loop;
         end;
      end if;

      End_Package_Scope (Formal);

      if Parent_Installed then
         Remove_Parent;
      end if;

      Restore_Env;

      --  Inside the generic unit, the formal package is a regular package, but
      --  no body is needed for it. Note that after instantiation, the defining
      --  unit name we need is in the new tree and not in the original (see
      --  Package_Instantiation). A generic formal package is an instance, and
      --  can be used as an actual for an inner instance.

      Set_Has_Completion (Formal, True);

      --  Add semantic information to the original defining identifier.
      --  for ASIS use.

      Set_Ekind (Pack_Id, E_Package);
      Set_Etype (Pack_Id, Standard_Void_Type);
      Set_Scope (Pack_Id, Scope (Formal));
      Set_Has_Completion (Pack_Id, True);

      <<Leave>>
         Analyze_Aspect_Specifications (N, Pack_Id, Aspect_Specifications (N));
   end Analyze_Formal_Package_Declaration;

   ---------------------------------
   -- Analyze_Formal_Private_Type --
   ---------------------------------

   procedure Analyze_Formal_Private_Type
     (N   : Node_Id;
      T   : Entity_Id;
      Def : Node_Id)
   is
   begin
      New_Private_Type (N, T, Def);

      --  Set the size to an arbitrary but legal value

      Set_Size_Info (T, Standard_Integer);
      Set_RM_Size   (T, RM_Size (Standard_Integer));
   end Analyze_Formal_Private_Type;

   ----------------------------------------
   -- Analyze_Formal_Signed_Integer_Type --
   ----------------------------------------

   procedure Analyze_Formal_Signed_Integer_Type
     (T   : Entity_Id;
      Def : Node_Id)
   is
      Base : constant Entity_Id :=
               New_Internal_Entity
                 (E_Signed_Integer_Type, Current_Scope, Sloc (Def), 'G');

   begin
      Enter_Name (T);

      Set_Ekind          (T, E_Signed_Integer_Subtype);
      Set_Etype          (T, Base);
      Set_Size_Info      (T, Standard_Integer);
      Set_RM_Size        (T, RM_Size (Standard_Integer));
      Set_Scalar_Range   (T, Scalar_Range (Standard_Integer));
      Set_Is_Constrained (T);

      Set_Is_Generic_Type (Base);
      Set_Size_Info       (Base, Standard_Integer);
      Set_RM_Size         (Base, RM_Size (Standard_Integer));
      Set_Etype           (Base, Base);
      Set_Scalar_Range    (Base, Scalar_Range (Standard_Integer));
      Set_Parent          (Base, Parent (Def));
   end Analyze_Formal_Signed_Integer_Type;

   -------------------------------------------
   -- Analyze_Formal_Subprogram_Declaration --
   -------------------------------------------

   procedure Analyze_Formal_Subprogram_Declaration (N : Node_Id) is
      Spec : constant Node_Id   := Specification (N);
      Def  : constant Node_Id   := Default_Name (N);
      Nam  : constant Entity_Id := Defining_Unit_Name (Spec);
      Subp : Entity_Id;

   begin
      if Nam = Error then
         return;
      end if;

      if Nkind (Nam) = N_Defining_Program_Unit_Name then
         Error_Msg_N ("name of formal subprogram must be a direct name", Nam);
         goto Leave;
      end if;

      Analyze_Subprogram_Declaration (N);
      Set_Is_Formal_Subprogram (Nam);
      Set_Has_Completion (Nam);

      if Nkind (N) = N_Formal_Abstract_Subprogram_Declaration then
         Set_Is_Abstract_Subprogram (Nam);
         Set_Is_Dispatching_Operation (Nam);

         declare
            Ctrl_Type : constant Entity_Id := Find_Dispatching_Type (Nam);
         begin
            if No (Ctrl_Type) then
               Error_Msg_N
                 ("abstract formal subprogram must have a controlling type",
                  N);
            else
               Check_Controlling_Formals (Ctrl_Type, Nam);
            end if;
         end;
      end if;

      --  Default name is resolved at the point of instantiation

      if Box_Present (N) then
         null;

      --  Else default is bound at the point of generic declaration

      elsif Present (Def) then
         if Nkind (Def) = N_Operator_Symbol then
            Find_Direct_Name (Def);

         elsif Nkind (Def) /= N_Attribute_Reference then
            Analyze (Def);

         else
            --  For an attribute reference, analyze the prefix and verify
            --  that it has the proper profile for the subprogram.

            Analyze (Prefix (Def));
            Valid_Default_Attribute (Nam, Def);
            goto Leave;
         end if;

         --  Default name may be overloaded, in which case the interpretation
         --  with the correct profile must be  selected, as for a renaming.
         --  If the definition is an indexed component, it must denote a
         --  member of an entry family. If it is a selected component, it
         --  can be a protected operation.

         if Etype (Def) = Any_Type then
            goto Leave;

         elsif Nkind (Def) = N_Selected_Component then
            if not Is_Overloadable (Entity (Selector_Name (Def))) then
               Error_Msg_N ("expect valid subprogram name as default", Def);
            end if;

         elsif Nkind (Def) = N_Indexed_Component then
            if Is_Entity_Name (Prefix (Def)) then
               if Ekind (Entity (Prefix (Def))) /= E_Entry_Family then
                  Error_Msg_N ("expect valid subprogram name as default", Def);
               end if;

            elsif Nkind (Prefix (Def)) = N_Selected_Component then
               if Ekind (Entity (Selector_Name (Prefix (Def)))) /=
                                                          E_Entry_Family
               then
                  Error_Msg_N ("expect valid subprogram name as default", Def);
               end if;

            else
               Error_Msg_N ("expect valid subprogram name as default", Def);
               goto Leave;
            end if;

         elsif Nkind (Def) = N_Character_Literal then

            --  Needs some type checks: subprogram should be parameterless???

            Resolve (Def, (Etype (Nam)));

         elsif not Is_Entity_Name (Def)
           or else not Is_Overloadable (Entity (Def))
         then
            Error_Msg_N ("expect valid subprogram name as default", Def);
            goto Leave;

         elsif not Is_Overloaded (Def) then
            Subp := Entity (Def);

            if Subp = Nam then
               Error_Msg_N ("premature usage of formal subprogram", Def);

            elsif not Entity_Matches_Spec (Subp, Nam) then
               Error_Msg_N ("no visible entity matches specification", Def);
            end if;

         --  More than one interpretation, so disambiguate as for a renaming

         else
            declare
               I   : Interp_Index;
               I1  : Interp_Index := 0;
               It  : Interp;
               It1 : Interp;

            begin
               Subp := Any_Id;
               Get_First_Interp (Def, I, It);
               while Present (It.Nam) loop
                  if Entity_Matches_Spec (It.Nam, Nam) then
                     if Subp /= Any_Id then
                        It1 := Disambiguate (Def, I1, I, Etype (Subp));

                        if It1 = No_Interp then
                           Error_Msg_N ("ambiguous default subprogram", Def);
                        else
                           Subp := It1.Nam;
                        end if;

                        exit;

                     else
                        I1  := I;
                        Subp := It.Nam;
                     end if;
                  end if;

                  Get_Next_Interp (I, It);
               end loop;
            end;

            if Subp /= Any_Id then
               Set_Entity (Def, Subp);

               if Subp = Nam then
                  Error_Msg_N ("premature usage of formal subprogram", Def);

               elsif Ekind (Subp) /= E_Operator then
                  Check_Mode_Conformant (Subp, Nam);
               end if;

            else
               Error_Msg_N ("no visible subprogram matches specification", N);
            end if;
         end if;
      end if;

      <<Leave>>
         Analyze_Aspect_Specifications (N, Nam, Aspect_Specifications (N));
   end Analyze_Formal_Subprogram_Declaration;

   -------------------------------------
   -- Analyze_Formal_Type_Declaration --
   -------------------------------------

   procedure Analyze_Formal_Type_Declaration (N : Node_Id) is
      Def : constant Node_Id := Formal_Type_Definition (N);
      T   : Entity_Id;

   begin
      T := Defining_Identifier (N);

      if Present (Discriminant_Specifications (N))
        and then Nkind (Def) /= N_Formal_Private_Type_Definition
      then
         Error_Msg_N
           ("discriminants not allowed for this formal type", T);
      end if;

      --  Enter the new name, and branch to specific routine

      case Nkind (Def) is
         when N_Formal_Private_Type_Definition         =>
            Analyze_Formal_Private_Type (N, T, Def);

         when N_Formal_Derived_Type_Definition         =>
            Analyze_Formal_Derived_Type (N, T, Def);

         when N_Formal_Discrete_Type_Definition        =>
            Analyze_Formal_Discrete_Type (T, Def);

         when N_Formal_Signed_Integer_Type_Definition  =>
            Analyze_Formal_Signed_Integer_Type (T, Def);

         when N_Formal_Modular_Type_Definition         =>
            Analyze_Formal_Modular_Type (T, Def);

         when N_Formal_Floating_Point_Definition       =>
            Analyze_Formal_Floating_Type (T, Def);

         when N_Formal_Ordinary_Fixed_Point_Definition =>
            Analyze_Formal_Ordinary_Fixed_Point_Type (T, Def);

         when N_Formal_Decimal_Fixed_Point_Definition  =>
            Analyze_Formal_Decimal_Fixed_Point_Type (T, Def);

         when N_Array_Type_Definition =>
            Analyze_Formal_Array_Type (T, Def);

         when N_Access_To_Object_Definition            |
              N_Access_Function_Definition             |
              N_Access_Procedure_Definition            =>
            Analyze_Generic_Access_Type (T, Def);

         --  Ada 2005: a interface declaration is encoded as an abstract
         --  record declaration or a abstract type derivation.

         when N_Record_Definition                      =>
            Analyze_Formal_Interface_Type (N, T, Def);

         when N_Derived_Type_Definition                =>
            Analyze_Formal_Derived_Interface_Type (N, T, Def);

         when N_Error                                  =>
            null;

         when others                                   =>
            raise Program_Error;

      end case;

      Set_Is_Generic_Type (T);
      Analyze_Aspect_Specifications (N, T, Aspect_Specifications (N));
   end Analyze_Formal_Type_Declaration;

   ------------------------------------
   -- Analyze_Function_Instantiation --
   ------------------------------------

   procedure Analyze_Function_Instantiation (N : Node_Id) is
   begin
      Analyze_Subprogram_Instantiation (N, E_Function);
   end Analyze_Function_Instantiation;

   ---------------------------------
   -- Analyze_Generic_Access_Type --
   ---------------------------------

   procedure Analyze_Generic_Access_Type (T : Entity_Id; Def : Node_Id) is
   begin
      Enter_Name (T);

      if Nkind (Def) = N_Access_To_Object_Definition then
         Access_Type_Declaration (T, Def);

         if Is_Incomplete_Or_Private_Type (Designated_Type (T))
           and then No (Full_View (Designated_Type (T)))
           and then not Is_Generic_Type (Designated_Type (T))
         then
            Error_Msg_N ("premature usage of incomplete type", Def);

         elsif not Is_Entity_Name (Subtype_Indication (Def)) then
            Error_Msg_N
              ("only a subtype mark is allowed in a formal", Def);
         end if;

      else
         Access_Subprogram_Declaration (T, Def);
      end if;
   end Analyze_Generic_Access_Type;

   ---------------------------------
   -- Analyze_Generic_Formal_Part --
   ---------------------------------

   procedure Analyze_Generic_Formal_Part (N : Node_Id) is
      Gen_Parm_Decl : Node_Id;

   begin
      --  The generic formals are processed in the scope of the generic unit,
      --  where they are immediately visible. The scope is installed by the
      --  caller.

      Gen_Parm_Decl := First (Generic_Formal_Declarations (N));

      while Present (Gen_Parm_Decl) loop
         Analyze (Gen_Parm_Decl);
         Next (Gen_Parm_Decl);
      end loop;

      Generate_Reference_To_Generic_Formals (Current_Scope);
   end Analyze_Generic_Formal_Part;

   ------------------------------------------
   -- Analyze_Generic_Package_Declaration  --
   ------------------------------------------

   procedure Analyze_Generic_Package_Declaration (N : Node_Id) is
      Loc         : constant Source_Ptr := Sloc (N);
      Id          : Entity_Id;
      New_N       : Node_Id;
      Save_Parent : Node_Id;
      Renaming    : Node_Id;
      Decls       : constant List_Id :=
                      Visible_Declarations (Specification (N));
      Decl        : Node_Id;

   begin
      --  We introduce a renaming of the enclosing package, to have a usable
      --  entity as the prefix of an expanded name for a local entity of the
      --  form Par.P.Q, where P is the generic package. This is because a local
      --  entity named P may hide it, so that the usual visibility rules in
      --  the instance will not resolve properly.

      Renaming :=
        Make_Package_Renaming_Declaration (Loc,
          Defining_Unit_Name =>
            Make_Defining_Identifier (Loc,
             Chars => New_External_Name (Chars (Defining_Entity (N)), "GH")),
          Name => Make_Identifier (Loc, Chars (Defining_Entity (N))));

      if Present (Decls) then
         Decl := First (Decls);
         while Present (Decl)
           and then Nkind (Decl) = N_Pragma
         loop
            Next (Decl);
         end loop;

         if Present (Decl) then
            Insert_Before (Decl, Renaming);
         else
            Append (Renaming, Visible_Declarations (Specification (N)));
         end if;

      else
         Set_Visible_Declarations (Specification (N), New_List (Renaming));
      end if;

      --  Create copy of generic unit, and save for instantiation. If the unit
      --  is a child unit, do not copy the specifications for the parent, which
      --  are not part of the generic tree.

      Save_Parent := Parent_Spec (N);
      Set_Parent_Spec (N, Empty);

      New_N := Copy_Generic_Node (N, Empty, Instantiating => False);
      Set_Parent_Spec (New_N, Save_Parent);
      Rewrite (N, New_N);
      Id := Defining_Entity (N);
      Generate_Definition (Id);

      --  Expansion is not applied to generic units

      Start_Generic;

      Enter_Name (Id);
      Set_Ekind (Id, E_Generic_Package);
      Set_Etype (Id, Standard_Void_Type);
      Push_Scope (Id);
      Enter_Generic_Scope (Id);
      Set_Inner_Instances (Id, New_Elmt_List);

      Set_Categorization_From_Pragmas (N);
      Set_Is_Pure (Id, Is_Pure (Current_Scope));

      --  Link the declaration of the generic homonym in the generic copy to
      --  the package it renames, so that it is always resolved properly.

      Set_Generic_Homonym (Id, Defining_Unit_Name (Renaming));
      Set_Entity (Associated_Node (Name (Renaming)), Id);

      --  For a library unit, we have reconstructed the entity for the unit,
      --  and must reset it in the library tables.

      if Nkind (Parent (N)) = N_Compilation_Unit then
         Set_Cunit_Entity (Current_Sem_Unit, Id);
      end if;

      Analyze_Generic_Formal_Part (N);

      --  After processing the generic formals, analysis proceeds as for a
      --  non-generic package.

      Analyze (Specification (N));

      Validate_Categorization_Dependency (N, Id);

      End_Generic;

      End_Package_Scope (Id);
      Exit_Generic_Scope (Id);

      if Nkind (Parent (N)) /= N_Compilation_Unit then
         Move_Freeze_Nodes (Id, N, Visible_Declarations (Specification (N)));
         Move_Freeze_Nodes (Id, N, Private_Declarations (Specification (N)));
         Move_Freeze_Nodes (Id, N, Generic_Formal_Declarations (N));

      else
         Set_Body_Required (Parent (N), Unit_Requires_Body (Id));
         Validate_RT_RAT_Component (N);

         --  If this is a spec without a body, check that generic parameters
         --  are referenced.

         if not Body_Required (Parent (N)) then
            Check_References (Id);
         end if;
      end if;

      Analyze_Aspect_Specifications (N, Id, Aspect_Specifications (N));
   end Analyze_Generic_Package_Declaration;

   --------------------------------------------
   -- Analyze_Generic_Subprogram_Declaration --
   --------------------------------------------

   procedure Analyze_Generic_Subprogram_Declaration (N : Node_Id) is
      Spec        : Node_Id;
      Id          : Entity_Id;
      Formals     : List_Id;
      New_N       : Node_Id;
      Result_Type : Entity_Id;
      Save_Parent : Node_Id;
      Typ         : Entity_Id;

   begin
      --  Create copy of generic unit, and save for instantiation. If the unit
      --  is a child unit, do not copy the specifications for the parent, which
      --  are not part of the generic tree.

      Save_Parent := Parent_Spec (N);
      Set_Parent_Spec (N, Empty);

      New_N := Copy_Generic_Node (N, Empty, Instantiating => False);
      Set_Parent_Spec (New_N, Save_Parent);
      Rewrite (N, New_N);

      Spec := Specification (N);
      Id := Defining_Entity (Spec);
      Generate_Definition (Id);

      if Nkind (Id) = N_Defining_Operator_Symbol then
         Error_Msg_N
           ("operator symbol not allowed for generic subprogram", Id);
      end if;

      Start_Generic;

      Enter_Name (Id);

      Set_Scope_Depth_Value (Id, Scope_Depth (Current_Scope) + 1);
      Push_Scope (Id);
      Enter_Generic_Scope (Id);
      Set_Inner_Instances (Id, New_Elmt_List);
      Set_Is_Pure (Id, Is_Pure (Current_Scope));

      Analyze_Generic_Formal_Part (N);

      Formals := Parameter_Specifications (Spec);

      if Present (Formals) then
         Process_Formals (Formals, Spec);
      end if;

      if Nkind (Spec) = N_Function_Specification then
         Set_Ekind (Id, E_Generic_Function);

         if Nkind (Result_Definition (Spec)) = N_Access_Definition then
            Result_Type := Access_Definition (Spec, Result_Definition (Spec));
            Set_Etype (Id, Result_Type);

            --  Check restriction imposed by AI05-073: a generic function
            --  cannot return an abstract type or an access to such.

            --  This is a binding interpretation should it apply to earlier
            --  versions of Ada as well as Ada 2012???

            if Is_Abstract_Type (Designated_Type (Result_Type))
              and then Ada_Version >= Ada_2012
            then
               Error_Msg_N ("generic function cannot have an access result"
                 & " that designates an abstract type", Spec);
            end if;

         else
            Find_Type (Result_Definition (Spec));
            Typ := Entity (Result_Definition (Spec));

            if Is_Abstract_Type (Typ)
              and then Ada_Version >= Ada_2012
            then
               Error_Msg_N
                 ("generic function cannot have abstract result type", Spec);
            end if;

            --  If a null exclusion is imposed on the result type, then create
            --  a null-excluding itype (an access subtype) and use it as the
            --  function's Etype.

            if Is_Access_Type (Typ)
              and then Null_Exclusion_Present (Spec)
            then
               Set_Etype  (Id,
                 Create_Null_Excluding_Itype
                   (T           => Typ,
                    Related_Nod => Spec,
                    Scope_Id    => Defining_Unit_Name (Spec)));
            else
               Set_Etype (Id, Typ);
            end if;
         end if;

      else
         Set_Ekind (Id, E_Generic_Procedure);
         Set_Etype (Id, Standard_Void_Type);
      end if;

      --  For a library unit, we have reconstructed the entity for the unit,
      --  and must reset it in the library tables. We also make sure that
      --  Body_Required is set properly in the original compilation unit node.

      if Nkind (Parent (N)) = N_Compilation_Unit then
         Set_Cunit_Entity (Current_Sem_Unit, Id);
         Set_Body_Required (Parent (N), Unit_Requires_Body (Id));
      end if;

      Set_Categorization_From_Pragmas (N);
      Validate_Categorization_Dependency (N, Id);

      Save_Global_References (Original_Node (N));

      End_Generic;
      End_Scope;
      Exit_Generic_Scope (Id);
      Generate_Reference_To_Formals (Id);

      List_Inherited_Pre_Post_Aspects (Id);
      Analyze_Aspect_Specifications (N, Id, Aspect_Specifications (N));
   end Analyze_Generic_Subprogram_Declaration;

   -----------------------------------
   -- Analyze_Package_Instantiation --
   -----------------------------------

   procedure Analyze_Package_Instantiation (N : Node_Id) is
      Loc    : constant Source_Ptr := Sloc (N);
      Gen_Id : constant Node_Id    := Name (N);

      Act_Decl      : Node_Id;
      Act_Decl_Name : Node_Id;
      Act_Decl_Id   : Entity_Id;
      Act_Spec      : Node_Id;
      Act_Tree      : Node_Id;

      Gen_Decl : Node_Id;
      Gen_Unit : Entity_Id;

      Is_Actual_Pack : constant Boolean :=
                         Is_Internal (Defining_Entity (N));

      Env_Installed    : Boolean := False;
      Parent_Installed : Boolean := False;
      Renaming_List    : List_Id;
      Unit_Renaming    : Node_Id;
      Needs_Body       : Boolean;
      Inline_Now       : Boolean := False;

      procedure Delay_Descriptors (E : Entity_Id);
      --  Delay generation of subprogram descriptors for given entity

      function Might_Inline_Subp return Boolean;
      --  If inlining is active and the generic contains inlined subprograms,
      --  we instantiate the body. This may cause superfluous instantiations,
      --  but it is simpler than detecting the need for the body at the point
      --  of inlining, when the context of the instance is not available.

      -----------------------
      -- Delay_Descriptors --
      -----------------------

      procedure Delay_Descriptors (E : Entity_Id) is
      begin
         if not Delay_Subprogram_Descriptors (E) then
            Set_Delay_Subprogram_Descriptors (E);
            Pending_Descriptor.Append (E);
         end if;
      end Delay_Descriptors;

      -----------------------
      -- Might_Inline_Subp --
      -----------------------

      function Might_Inline_Subp return Boolean is
         E : Entity_Id;

      begin
         if not Inline_Processing_Required then
            return False;

         else
            E := First_Entity (Gen_Unit);
            while Present (E) loop
               if Is_Subprogram (E)
                 and then Is_Inlined (E)
               then
                  return True;
               end if;

               Next_Entity (E);
            end loop;
         end if;

         return False;
      end Might_Inline_Subp;

   --  Start of processing for Analyze_Package_Instantiation

   begin
      --  Very first thing: apply the special kludge for Text_IO processing
      --  in case we are instantiating one of the children of [Wide_]Text_IO.

      Text_IO_Kludge (Name (N));

      --  Make node global for error reporting

      Instantiation_Node := N;

      --  Case of instantiation of a generic package

      if Nkind (N) = N_Package_Instantiation then
         Act_Decl_Id := New_Copy (Defining_Entity (N));
         Set_Comes_From_Source (Act_Decl_Id, True);

         if Nkind (Defining_Unit_Name (N)) = N_Defining_Program_Unit_Name then
            Act_Decl_Name :=
              Make_Defining_Program_Unit_Name (Loc,
                Name => New_Copy_Tree (Name (Defining_Unit_Name (N))),
                Defining_Identifier => Act_Decl_Id);
         else
            Act_Decl_Name :=  Act_Decl_Id;
         end if;

      --  Case of instantiation of a formal package

      else
         Act_Decl_Id   := Defining_Identifier (N);
         Act_Decl_Name := Act_Decl_Id;
      end if;

      Generate_Definition (Act_Decl_Id);
      Preanalyze_Actuals (N);

      Init_Env;
      Env_Installed := True;

      --  Reset renaming map for formal types. The mapping is established
      --  when analyzing the generic associations, but some mappings are
      --  inherited from formal packages of parent units, and these are
      --  constructed when the parents are installed.

      Generic_Renamings.Set_Last (0);
      Generic_Renamings_HTable.Reset;

      Check_Generic_Child_Unit (Gen_Id, Parent_Installed);
      Gen_Unit := Entity (Gen_Id);

      --  Verify that it is the name of a generic package

      --  A visibility glitch: if the instance is a child unit and the generic
      --  is the generic unit of a parent instance (i.e. both the parent and
      --  the child units are instances of the same package) the name now
      --  denotes the renaming within the parent, not the intended generic
      --  unit. See if there is a homonym that is the desired generic. The
      --  renaming declaration must be visible inside the instance of the
      --  child, but not when analyzing the name in the instantiation itself.

      if Ekind (Gen_Unit) = E_Package
        and then Present (Renamed_Entity (Gen_Unit))
        and then In_Open_Scopes (Renamed_Entity (Gen_Unit))
        and then Is_Generic_Instance (Renamed_Entity (Gen_Unit))
        and then Present (Homonym (Gen_Unit))
      then
         Gen_Unit := Homonym (Gen_Unit);
      end if;

      if Etype (Gen_Unit) = Any_Type then
         Restore_Env;
         goto Leave;

      elsif Ekind (Gen_Unit) /= E_Generic_Package then

         --  Ada 2005 (AI-50217): Cannot use instance in limited with_clause

         if From_With_Type (Gen_Unit) then
            Error_Msg_N
              ("cannot instantiate a limited withed package", Gen_Id);
         else
            Error_Msg_N
              ("expect name of generic package in instantiation", Gen_Id);
         end if;

         Restore_Env;
         goto Leave;
      end if;

      if In_Extended_Main_Source_Unit (N) then
         Set_Is_Instantiated (Gen_Unit);
         Generate_Reference  (Gen_Unit, N);

         if Present (Renamed_Object (Gen_Unit)) then
            Set_Is_Instantiated (Renamed_Object (Gen_Unit));
            Generate_Reference  (Renamed_Object (Gen_Unit), N);
         end if;
      end if;

      if Nkind (Gen_Id) = N_Identifier
        and then Chars (Gen_Unit) = Chars (Defining_Entity (N))
      then
         Error_Msg_NE
           ("& is hidden within declaration of instance", Gen_Id, Gen_Unit);

      elsif Nkind (Gen_Id) = N_Expanded_Name
        and then Is_Child_Unit (Gen_Unit)
        and then Nkind (Prefix (Gen_Id)) = N_Identifier
        and then Chars (Act_Decl_Id) = Chars (Prefix (Gen_Id))
      then
         Error_Msg_N
           ("& is hidden within declaration of instance ", Prefix (Gen_Id));
      end if;

      Set_Entity (Gen_Id, Gen_Unit);

      --  If generic is a renaming, get original generic unit

      if Present (Renamed_Object (Gen_Unit))
        and then Ekind (Renamed_Object (Gen_Unit)) = E_Generic_Package
      then
         Gen_Unit := Renamed_Object (Gen_Unit);
      end if;

      --  Verify that there are no circular instantiations

      if In_Open_Scopes (Gen_Unit) then
         Error_Msg_NE ("instantiation of & within itself", N, Gen_Unit);
         Restore_Env;
         goto Leave;

      elsif Contains_Instance_Of (Gen_Unit, Current_Scope, Gen_Id) then
         Error_Msg_Node_2 := Current_Scope;
         Error_Msg_NE
           ("circular Instantiation: & instantiated in &!", N, Gen_Unit);
         Circularity_Detected := True;
         Restore_Env;
         goto Leave;

      else
         Gen_Decl := Unit_Declaration_Node (Gen_Unit);

         --  Initialize renamings map, for error checking, and the list that
         --  holds private entities whose views have changed between generic
         --  definition and instantiation. If this is the instance created to
         --  validate an actual package, the instantiation environment is that
         --  of the enclosing instance.

         Create_Instantiation_Source (N, Gen_Unit, False, S_Adjustment);

         --  Copy original generic tree, to produce text for instantiation

         Act_Tree :=
           Copy_Generic_Node
             (Original_Node (Gen_Decl), Empty, Instantiating => True);

         Act_Spec := Specification (Act_Tree);

         --  If this is the instance created to validate an actual package,
         --  only the formals matter, do not examine the package spec itself.

         if Is_Actual_Pack then
            Set_Visible_Declarations (Act_Spec, New_List);
            Set_Private_Declarations (Act_Spec, New_List);
         end if;

         Renaming_List :=
           Analyze_Associations
             (N,
              Generic_Formal_Declarations (Act_Tree),
              Generic_Formal_Declarations (Gen_Decl));

         Set_Instance_Env (Gen_Unit, Act_Decl_Id);
         Set_Defining_Unit_Name (Act_Spec, Act_Decl_Name);
         Set_Is_Generic_Instance (Act_Decl_Id);

         Set_Generic_Parent (Act_Spec, Gen_Unit);

         --  References to the generic in its own declaration or its body are
         --  references to the instance. Add a renaming declaration for the
         --  generic unit itself. This declaration, as well as the renaming
         --  declarations for the generic formals, must remain private to the
         --  unit: the formals, because this is the language semantics, and
         --  the unit because its use is an artifact of the implementation.

         Unit_Renaming :=
           Make_Package_Renaming_Declaration (Loc,
             Defining_Unit_Name =>
               Make_Defining_Identifier (Loc, Chars (Gen_Unit)),
             Name => New_Reference_To (Act_Decl_Id, Loc));

         Append (Unit_Renaming, Renaming_List);

         --  The renaming declarations are the first local declarations of
         --  the new unit.

         if Is_Non_Empty_List (Visible_Declarations (Act_Spec)) then
            Insert_List_Before
              (First (Visible_Declarations (Act_Spec)), Renaming_List);
         else
            Set_Visible_Declarations (Act_Spec, Renaming_List);
         end if;

         Act_Decl :=
           Make_Package_Declaration (Loc,
             Specification => Act_Spec);

         --  Save the instantiation node, for subsequent instantiation of the
         --  body, if there is one and we are generating code for the current
         --  unit. Mark the unit as having a body, to avoid a premature error
         --  message.

         --  We instantiate the body if we are generating code, if we are
         --  generating cross-reference information, or if we are building
         --  trees for ASIS use.

         declare
            Enclosing_Body_Present : Boolean := False;
            --  If the generic unit is not a compilation unit, then a body may
            --  be present in its parent even if none is required. We create a
            --  tentative pending instantiation for the body, which will be
            --  discarded if none is actually present.

            Scop : Entity_Id;

         begin
            if Scope (Gen_Unit) /= Standard_Standard
              and then not Is_Child_Unit (Gen_Unit)
            then
               Scop := Scope (Gen_Unit);

               while Present (Scop)
                 and then Scop /= Standard_Standard
               loop
                  if Unit_Requires_Body (Scop) then
                     Enclosing_Body_Present := True;
                     exit;

                  elsif In_Open_Scopes (Scop)
                    and then In_Package_Body (Scop)
                  then
                     Enclosing_Body_Present := True;
                     exit;
                  end if;

                  exit when Is_Compilation_Unit (Scop);
                  Scop := Scope (Scop);
               end loop;
            end if;

            --  If front-end inlining is enabled, and this is a unit for which
            --  code will be generated, we instantiate the body at once.

            --  This is done if the instance is not the main unit, and if the
            --  generic is not a child unit of another generic, to avoid scope
            --  problems and the reinstallation of parent instances.

            if Expander_Active
              and then (not Is_Child_Unit (Gen_Unit)
                         or else not Is_Generic_Unit (Scope (Gen_Unit)))
              and then Might_Inline_Subp
              and then not Is_Actual_Pack
            then
               if Front_End_Inlining
                 and then (Is_In_Main_Unit (N)
                            or else In_Main_Context (Current_Scope))
                 and then Nkind (Parent (N)) /= N_Compilation_Unit
               then
                  Inline_Now := True;

               --  In configurable_run_time mode we force the inlining of
               --  predefined subprograms marked Inline_Always, to minimize
               --  the use of the run-time library.

               elsif Is_Predefined_File_Name
                       (Unit_File_Name (Get_Source_Unit (Gen_Decl)))
                 and then Configurable_Run_Time_Mode
                 and then Nkind (Parent (N)) /= N_Compilation_Unit
               then
                  Inline_Now := True;
               end if;

               --  If the current scope is itself an instance within a child
               --  unit, there will be duplications in the scope stack, and the
               --  unstacking mechanism in Inline_Instance_Body will fail.
               --  This loses some rare cases of optimization, and might be
               --  improved some day, if we can find a proper abstraction for
               --  "the complete compilation context" that can be saved and
               --  restored. ???

               if Is_Generic_Instance (Current_Scope) then
                  declare
                     Curr_Unit : constant Entity_Id :=
                                   Cunit_Entity (Current_Sem_Unit);
                  begin
                     if Curr_Unit /= Current_Scope
                       and then Is_Child_Unit (Curr_Unit)
                     then
                        Inline_Now := False;
                     end if;
                  end;
               end if;
            end if;

            Needs_Body :=
              (Unit_Requires_Body (Gen_Unit)
                  or else Enclosing_Body_Present
                  or else Present (Corresponding_Body (Gen_Decl)))
                and then (Is_In_Main_Unit (N)
                           or else Might_Inline_Subp)
                and then not Is_Actual_Pack
                and then not Inline_Now
                and then (Operating_Mode = Generate_Code
                            or else (Operating_Mode = Check_Semantics
                                      and then ASIS_Mode));

            --  If front_end_inlining is enabled, do not instantiate body if
            --  within a generic context.

            if (Front_End_Inlining
                  and then not Expander_Active)
              or else Is_Generic_Unit (Cunit_Entity (Main_Unit))
            then
               Needs_Body := False;
            end if;

            --  If the current context is generic, and the package being
            --  instantiated is declared within a formal package, there is no
            --  body to instantiate until the enclosing generic is instantiated
            --  and there is an actual for the formal package. If the formal
            --  package has parameters, we build a regular package instance for
            --  it, that precedes the original formal package declaration.

            if In_Open_Scopes (Scope (Scope (Gen_Unit))) then
               declare
                  Decl : constant Node_Id :=
                           Original_Node
                             (Unit_Declaration_Node (Scope (Gen_Unit)));
               begin
                  if Nkind (Decl) = N_Formal_Package_Declaration
                    or else (Nkind (Decl) = N_Package_Declaration
                               and then Is_List_Member (Decl)
                               and then Present (Next (Decl))
                               and then
                                 Nkind (Next (Decl)) =
                                                N_Formal_Package_Declaration)
                  then
                     Needs_Body := False;
                  end if;
               end;
            end if;
         end;

         --  If we are generating calling stubs, we never need a body for an
         --  instantiation from source. However normal processing occurs for
         --  any generic instantiation appearing in generated code, since we
         --  do not generate stubs in that case.

         if Distribution_Stub_Mode = Generate_Caller_Stub_Body
              and then Comes_From_Source (N)
         then
            Needs_Body := False;
         end if;

         if Needs_Body then

            --  Here is a defence against a ludicrous number of instantiations
            --  caused by a circular set of instantiation attempts.

            if Pending_Instantiations.Last >
                 Hostparm.Max_Instantiations
            then
               Error_Msg_N ("too many instantiations", N);
               raise Unrecoverable_Error;
            end if;

            --  Indicate that the enclosing scopes contain an instantiation,
            --  and that cleanup actions should be delayed until after the
            --  instance body is expanded.

            Check_Forward_Instantiation (Gen_Decl);
            if Nkind (N) = N_Package_Instantiation then
               declare
                  Enclosing_Master : Entity_Id;

               begin
                  --  Loop to search enclosing masters

                  Enclosing_Master := Current_Scope;
                  Scope_Loop : while Enclosing_Master /= Standard_Standard loop
                     if Ekind (Enclosing_Master) = E_Package then
                        if Is_Compilation_Unit (Enclosing_Master) then
                           if In_Package_Body (Enclosing_Master) then
                              Delay_Descriptors
                                (Body_Entity (Enclosing_Master));
                           else
                              Delay_Descriptors
                                (Enclosing_Master);
                           end if;

                           exit Scope_Loop;

                        else
                           Enclosing_Master := Scope (Enclosing_Master);
                        end if;

                     elsif Ekind (Enclosing_Master) = E_Generic_Package then
                        Enclosing_Master := Scope (Enclosing_Master);

                     elsif Is_Generic_Subprogram (Enclosing_Master)
                       or else Ekind (Enclosing_Master) = E_Void
                     then
                        --  Cleanup actions will eventually be performed on the
                        --  enclosing instance, if any. Enclosing scope is void
                        --  in the formal part of a generic subprogram.

                        exit Scope_Loop;

                     else
                        if Ekind (Enclosing_Master) = E_Entry
                          and then
                            Ekind (Scope (Enclosing_Master)) = E_Protected_Type
                        then
                           if not Expander_Active then
                              exit Scope_Loop;
                           else
                              Enclosing_Master :=
                                Protected_Body_Subprogram (Enclosing_Master);
                           end if;
                        end if;

                        Set_Delay_Cleanups (Enclosing_Master);

                        while Ekind (Enclosing_Master) = E_Block loop
                           Enclosing_Master := Scope (Enclosing_Master);
                        end loop;

                        if Is_Subprogram (Enclosing_Master) then
                           Delay_Descriptors (Enclosing_Master);

                        elsif Is_Task_Type (Enclosing_Master) then
                           declare
                              TBP : constant Node_Id :=
                                      Get_Task_Body_Procedure
                                        (Enclosing_Master);
                           begin
                              if Present (TBP) then
                                 Delay_Descriptors  (TBP);
                                 Set_Delay_Cleanups (TBP);
                              end if;
                           end;
                        end if;

                        exit Scope_Loop;
                     end if;
                  end loop Scope_Loop;
               end;

               --  Make entry in table

               Pending_Instantiations.Append
                 ((Inst_Node                => N,
                   Act_Decl                 => Act_Decl,
                   Expander_Status          => Expander_Active,
                   Current_Sem_Unit         => Current_Sem_Unit,
                   Scope_Suppress           => Scope_Suppress,
                   Local_Suppress_Stack_Top => Local_Suppress_Stack_Top,
                   Version                  => Ada_Version));
            end if;
         end if;

         Set_Categorization_From_Pragmas (Act_Decl);

         if Parent_Installed then
            Hide_Current_Scope;
         end if;

         Set_Instance_Spec (N, Act_Decl);

         --  If not a compilation unit, insert the package declaration before
         --  the original instantiation node.

         if Nkind (Parent (N)) /= N_Compilation_Unit then
            Mark_Rewrite_Insertion (Act_Decl);
            Insert_Before (N, Act_Decl);
            Analyze (Act_Decl);

         --  For an instantiation that is a compilation unit, place declaration
         --  on current node so context is complete for analysis (including
         --  nested instantiations). If this is the main unit, the declaration
         --  eventually replaces the instantiation node. If the instance body
         --  is created later, it replaces the instance node, and the
         --  declaration is attached to it (see
         --  Build_Instance_Compilation_Unit_Nodes).

         else
            if Cunit_Entity (Current_Sem_Unit) = Defining_Entity (N) then

               --  The entity for the current unit is the newly created one,
               --  and all semantic information is attached to it.

               Set_Cunit_Entity (Current_Sem_Unit, Act_Decl_Id);

               --  If this is the main unit, replace the main entity as well

               if Current_Sem_Unit = Main_Unit then
                  Main_Unit_Entity := Act_Decl_Id;
               end if;
            end if;

            Set_Unit (Parent (N), Act_Decl);
            Set_Parent_Spec (Act_Decl, Parent_Spec (N));
            Set_Package_Instantiation (Act_Decl_Id, N);
            Analyze (Act_Decl);
            Set_Unit (Parent (N), N);
            Set_Body_Required (Parent (N), False);

            --  We never need elaboration checks on instantiations, since by
            --  definition, the body instantiation is elaborated at the same
            --  time as the spec instantiation.

            Set_Suppress_Elaboration_Warnings (Act_Decl_Id);
            Set_Kill_Elaboration_Checks       (Act_Decl_Id);
         end if;

         Check_Elab_Instantiation (N);

         if ABE_Is_Certain (N) and then Needs_Body then
            Pending_Instantiations.Decrement_Last;
         end if;

         Check_Hidden_Child_Unit (N, Gen_Unit, Act_Decl_Id);

         Set_First_Private_Entity (Defining_Unit_Name (Unit_Renaming),
           First_Private_Entity (Act_Decl_Id));

         --  If the instantiation will receive a body, the unit will be
         --  transformed into a package body, and receive its own elaboration
         --  entity. Otherwise, the nature of the unit is now a package
         --  declaration.

         if Nkind (Parent (N)) = N_Compilation_Unit
           and then not Needs_Body
         then
            Rewrite (N, Act_Decl);
         end if;

         if Present (Corresponding_Body (Gen_Decl))
           or else Unit_Requires_Body (Gen_Unit)
         then
            Set_Has_Completion (Act_Decl_Id);
         end if;

         Check_Formal_Packages (Act_Decl_Id);

         Restore_Private_Views (Act_Decl_Id);

         Inherit_Context (Gen_Decl, N);

         if Parent_Installed then
            Remove_Parent;
         end if;

         Restore_Env;
         Env_Installed := False;
      end if;

      Validate_Categorization_Dependency (N, Act_Decl_Id);

      --  There used to be a check here to prevent instantiations in local
      --  contexts if the No_Local_Allocators restriction was active. This
      --  check was removed by a binding interpretation in AI-95-00130/07,
      --  but we retain the code for documentation purposes.

      --  if Ekind (Act_Decl_Id) /= E_Void
      --    and then not Is_Library_Level_Entity (Act_Decl_Id)
      --  then
      --     Check_Restriction (No_Local_Allocators, N);
      --  end if;

      if Inline_Now then
         Inline_Instance_Body (N, Gen_Unit, Act_Decl);
      end if;

      --  The following is a tree patch for ASIS: ASIS needs separate nodes to
      --  be used as defining identifiers for a formal package and for the
      --  corresponding expanded package.

      if Nkind (N) = N_Formal_Package_Declaration then
         Act_Decl_Id := New_Copy (Defining_Entity (N));
         Set_Comes_From_Source (Act_Decl_Id, True);
         Set_Is_Generic_Instance (Act_Decl_Id, False);
         Set_Defining_Identifier (N, Act_Decl_Id);
      end if;

      <<Leave>>
         Analyze_Aspect_Specifications
           (N, Act_Decl_Id, Aspect_Specifications (N));

   exception
      when Instantiation_Error =>
         if Parent_Installed then
            Remove_Parent;
         end if;

         if Env_Installed then
            Restore_Env;
         end if;
   end Analyze_Package_Instantiation;

   --------------------------
   -- Inline_Instance_Body --
   --------------------------

   procedure Inline_Instance_Body
     (N        : Node_Id;
      Gen_Unit : Entity_Id;
      Act_Decl : Node_Id)
   is
      Vis          : Boolean;
      Gen_Comp     : constant Entity_Id :=
                      Cunit_Entity (Get_Source_Unit (Gen_Unit));
      Curr_Comp    : constant Node_Id := Cunit (Current_Sem_Unit);
      Curr_Scope   : Entity_Id := Empty;
      Curr_Unit    : constant Entity_Id := Cunit_Entity (Current_Sem_Unit);
      Removed      : Boolean := False;
      Num_Scopes   : Int := 0;

      Scope_Stack_Depth : constant Int :=
                            Scope_Stack.Last - Scope_Stack.First + 1;

      Use_Clauses  : array (1 .. Scope_Stack_Depth) of Node_Id;
      Instances    : array (1 .. Scope_Stack_Depth) of Entity_Id;
      Inner_Scopes : array (1 .. Scope_Stack_Depth) of Entity_Id;
      Num_Inner    : Int := 0;
      N_Instances  : Int := 0;
      S            : Entity_Id;

   begin
      --  Case of generic unit defined in another unit. We must remove the
      --  complete context of the current unit to install that of the generic.

      if Gen_Comp /= Cunit_Entity (Current_Sem_Unit) then

         --  Add some comments for the following two loops ???

         S := Current_Scope;
         while Present (S) and then S /= Standard_Standard loop
            loop
               Num_Scopes := Num_Scopes + 1;

               Use_Clauses (Num_Scopes) :=
                 (Scope_Stack.Table
                    (Scope_Stack.Last - Num_Scopes + 1).
                       First_Use_Clause);
               End_Use_Clauses (Use_Clauses (Num_Scopes));

               exit when Scope_Stack.Last - Num_Scopes + 1 = Scope_Stack.First
                 or else Scope_Stack.Table
                           (Scope_Stack.Last - Num_Scopes).Entity
                             = Scope (S);
            end loop;

            exit when Is_Generic_Instance (S)
              and then (In_Package_Body (S)
                          or else Ekind (S) = E_Procedure
                          or else Ekind (S) = E_Function);
            S := Scope (S);
         end loop;

         Vis := Is_Immediately_Visible (Gen_Comp);

         --  Find and save all enclosing instances

         S := Current_Scope;

         while Present (S)
           and then S /= Standard_Standard
         loop
            if Is_Generic_Instance (S) then
               N_Instances := N_Instances + 1;
               Instances (N_Instances) := S;

               exit when In_Package_Body (S);
            end if;

            S := Scope (S);
         end loop;

         --  Remove context of current compilation unit, unless we are within a
         --  nested package instantiation, in which case the context has been
         --  removed previously.

         --  If current scope is the body of a child unit, remove context of
         --  spec as well. If an enclosing scope is an instance body, the
         --  context has already been removed, but the entities in the body
         --  must be made invisible as well.

         S := Current_Scope;

         while Present (S)
           and then S /= Standard_Standard
         loop
            if Is_Generic_Instance (S)
              and then (In_Package_Body (S)
                          or else Ekind (S) = E_Procedure
                            or else Ekind (S) = E_Function)
            then
               --  We still have to remove the entities of the enclosing
               --  instance from direct visibility.

               declare
                  E : Entity_Id;
               begin
                  E := First_Entity (S);
                  while Present (E) loop
                     Set_Is_Immediately_Visible (E, False);
                     Next_Entity (E);
                  end loop;
               end;

               exit;
            end if;

            if S = Curr_Unit
              or else (Ekind (Curr_Unit) = E_Package_Body
                        and then S = Spec_Entity (Curr_Unit))
              or else (Ekind (Curr_Unit) = E_Subprogram_Body
                        and then S =
                          Corresponding_Spec
                            (Unit_Declaration_Node (Curr_Unit)))
            then
               Removed := True;

               --  Remove entities in current scopes from visibility, so that
               --  instance body is compiled in a clean environment.

               Save_Scope_Stack (Handle_Use => False);

               if Is_Child_Unit (S) then

                  --  Remove child unit from stack, as well as inner scopes.
                  --  Removing the context of a child unit removes parent units
                  --  as well.

                  while Current_Scope /= S loop
                     Num_Inner := Num_Inner + 1;
                     Inner_Scopes (Num_Inner) := Current_Scope;
                     Pop_Scope;
                  end loop;

                  Pop_Scope;
                  Remove_Context (Curr_Comp);
                  Curr_Scope := S;

               else
                  Remove_Context (Curr_Comp);
               end if;

               if Ekind (Curr_Unit) = E_Package_Body then
                  Remove_Context (Library_Unit (Curr_Comp));
               end if;
            end if;

            S := Scope (S);
         end loop;
         pragma Assert (Num_Inner < Num_Scopes);

         Push_Scope (Standard_Standard);
         Scope_Stack.Table (Scope_Stack.Last).Is_Active_Stack_Base := True;
         Instantiate_Package_Body
           (Body_Info =>
             ((Inst_Node                => N,
               Act_Decl                 => Act_Decl,
               Expander_Status          => Expander_Active,
               Current_Sem_Unit         => Current_Sem_Unit,
               Scope_Suppress           => Scope_Suppress,
               Local_Suppress_Stack_Top => Local_Suppress_Stack_Top,
               Version                  => Ada_Version)),
            Inlined_Body => True);

         Pop_Scope;

         --  Restore context

         Set_Is_Immediately_Visible (Gen_Comp, Vis);

         --  Reset Generic_Instance flag so that use clauses can be installed
         --  in the proper order. (See Use_One_Package for effect of enclosing
         --  instances on processing of use clauses).

         for J in 1 .. N_Instances loop
            Set_Is_Generic_Instance (Instances (J), False);
         end loop;

         if Removed then
            Install_Context (Curr_Comp);

            if Present (Curr_Scope)
              and then Is_Child_Unit (Curr_Scope)
            then
               Push_Scope (Curr_Scope);
               Set_Is_Immediately_Visible (Curr_Scope);

               --  Finally, restore inner scopes as well

               for J in reverse 1 .. Num_Inner loop
                  Push_Scope (Inner_Scopes (J));
               end loop;
            end if;

            Restore_Scope_Stack (Handle_Use => False);

            if Present (Curr_Scope)
              and then
                (In_Private_Part (Curr_Scope)
                  or else In_Package_Body (Curr_Scope))
            then
               --  Install private declaration of ancestor units, which are
               --  currently available. Restore_Scope_Stack and Install_Context
               --  only install the visible part of parents.

               declare
                  Par : Entity_Id;
               begin
                  Par := Scope (Curr_Scope);
                  while (Present (Par))
                    and then Par /= Standard_Standard
                  loop
                     Install_Private_Declarations (Par);
                     Par := Scope (Par);
                  end loop;
               end;
            end if;
         end if;

         --  Restore use clauses. For a child unit, use clauses in the parents
         --  are restored when installing the context, so only those in inner
         --  scopes (and those local to the child unit itself) need to be
         --  installed explicitly.

         if Is_Child_Unit (Curr_Unit)
           and then Removed
         then
            for J in reverse 1 .. Num_Inner + 1 loop
               Scope_Stack.Table (Scope_Stack.Last - J + 1).First_Use_Clause :=
                 Use_Clauses (J);
               Install_Use_Clauses (Use_Clauses (J));
            end  loop;

         else
            for J in reverse 1 .. Num_Scopes loop
               Scope_Stack.Table (Scope_Stack.Last - J + 1).First_Use_Clause :=
                 Use_Clauses (J);
               Install_Use_Clauses (Use_Clauses (J));
            end  loop;
         end if;

         --  Restore status of instances. If one of them is a body, make
         --  its local entities visible again.

         declare
            E    : Entity_Id;
            Inst : Entity_Id;

         begin
            for J in 1 .. N_Instances loop
               Inst := Instances (J);
               Set_Is_Generic_Instance (Inst, True);

               if In_Package_Body (Inst)
                 or else Ekind (S) = E_Procedure
                 or else Ekind (S) = E_Function
               then
                  E := First_Entity (Instances (J));
                  while Present (E) loop
                     Set_Is_Immediately_Visible (E);
                     Next_Entity (E);
                  end loop;
               end if;
            end loop;
         end;

      --  If generic unit is in current unit, current context is correct

      else
         Instantiate_Package_Body
           (Body_Info =>
             ((Inst_Node                => N,
               Act_Decl                 => Act_Decl,
               Expander_Status          => Expander_Active,
               Current_Sem_Unit         => Current_Sem_Unit,
               Scope_Suppress           => Scope_Suppress,
               Local_Suppress_Stack_Top => Local_Suppress_Stack_Top,
               Version                  => Ada_Version)),
            Inlined_Body => True);
      end if;
   end Inline_Instance_Body;

   -------------------------------------
   -- Analyze_Procedure_Instantiation --
   -------------------------------------

   procedure Analyze_Procedure_Instantiation (N : Node_Id) is
   begin
      Analyze_Subprogram_Instantiation (N, E_Procedure);
   end Analyze_Procedure_Instantiation;

   -----------------------------------
   -- Need_Subprogram_Instance_Body --
   -----------------------------------

   function Need_Subprogram_Instance_Body
     (N    : Node_Id;
      Subp : Entity_Id) return Boolean
   is
   begin
      if (Is_In_Main_Unit (N)
            or else Is_Inlined (Subp)
            or else Is_Inlined (Alias (Subp)))
        and then (Operating_Mode = Generate_Code
                    or else (Operating_Mode = Check_Semantics
                               and then ASIS_Mode))
        and then (Expander_Active or else ASIS_Mode)
        and then not ABE_Is_Certain (N)
        and then not Is_Eliminated (Subp)
      then
         Pending_Instantiations.Append
           ((Inst_Node                => N,
             Act_Decl                 => Unit_Declaration_Node (Subp),
             Expander_Status          => Expander_Active,
             Current_Sem_Unit         => Current_Sem_Unit,
             Scope_Suppress           => Scope_Suppress,
             Local_Suppress_Stack_Top => Local_Suppress_Stack_Top,
             Version                  => Ada_Version));
         return True;
      else
         return False;
      end if;
   end Need_Subprogram_Instance_Body;

   --------------------------------------
   -- Analyze_Subprogram_Instantiation --
   --------------------------------------

   procedure Analyze_Subprogram_Instantiation
     (N : Node_Id;
      K : Entity_Kind)
   is
      Loc    : constant Source_Ptr := Sloc (N);
      Gen_Id : constant Node_Id    := Name (N);

      Anon_Id : constant Entity_Id :=
                  Make_Defining_Identifier (Sloc (Defining_Entity (N)),
                    Chars => New_External_Name
                               (Chars (Defining_Entity (N)), 'R'));

      Act_Decl_Id : Entity_Id;
      Act_Decl    : Node_Id;
      Act_Spec    : Node_Id;
      Act_Tree    : Node_Id;

      Env_Installed    : Boolean := False;
      Gen_Unit         : Entity_Id;
      Gen_Decl         : Node_Id;
      Pack_Id          : Entity_Id;
      Parent_Installed : Boolean := False;
      Renaming_List    : List_Id;

      procedure Analyze_Instance_And_Renamings;
      --  The instance must be analyzed in a context that includes the mappings
      --  of generic parameters into actuals. We create a package declaration
      --  for this purpose, and a subprogram with an internal name within the
      --  package. The subprogram instance is simply an alias for the internal
      --  subprogram, declared in the current scope.

      ------------------------------------
      -- Analyze_Instance_And_Renamings --
      ------------------------------------

      procedure Analyze_Instance_And_Renamings is
         Def_Ent   : constant Entity_Id := Defining_Entity (N);
         Pack_Decl : Node_Id;

      begin
         if Nkind (Parent (N)) = N_Compilation_Unit then

            --  For the case of a compilation unit, the container package has
            --  the same name as the instantiation, to insure that the binder
            --  calls the elaboration procedure with the right name. Copy the
            --  entity of the instance, which may have compilation level flags
            --  (e.g. Is_Child_Unit) set.

            Pack_Id := New_Copy (Def_Ent);

         else
            --  Otherwise we use the name of the instantiation concatenated
            --  with its source position to ensure uniqueness if there are
            --  several instantiations with the same name.

            Pack_Id :=
              Make_Defining_Identifier (Loc,
                Chars => New_External_Name
                           (Related_Id   => Chars (Def_Ent),
                            Suffix       => "GP",
                            Suffix_Index => Source_Offset (Sloc (Def_Ent))));
         end if;

         Pack_Decl := Make_Package_Declaration (Loc,
           Specification => Make_Package_Specification (Loc,
             Defining_Unit_Name   => Pack_Id,
             Visible_Declarations => Renaming_List,
             End_Label            => Empty));

         Set_Instance_Spec (N, Pack_Decl);
         Set_Is_Generic_Instance (Pack_Id);
         Set_Debug_Info_Needed (Pack_Id);

         --  Case of not a compilation unit

         if Nkind (Parent (N)) /= N_Compilation_Unit then
            Mark_Rewrite_Insertion (Pack_Decl);
            Insert_Before (N, Pack_Decl);
            Set_Has_Completion (Pack_Id);

         --  Case of an instantiation that is a compilation unit

         --  Place declaration on current node so context is complete for
         --  analysis (including nested instantiations), and for use in a
         --  context_clause (see Analyze_With_Clause).

         else
            Set_Unit (Parent (N), Pack_Decl);
            Set_Parent_Spec (Pack_Decl, Parent_Spec (N));
         end if;

         Analyze (Pack_Decl);
         Check_Formal_Packages (Pack_Id);
         Set_Is_Generic_Instance (Pack_Id, False);

         --  Why do we clear Is_Generic_Instance??? We set it 20 lines
         --  above???

         --  Body of the enclosing package is supplied when instantiating the
         --  subprogram body, after semantic analysis is completed.

         if Nkind (Parent (N)) = N_Compilation_Unit then

            --  Remove package itself from visibility, so it does not
            --  conflict with subprogram.

            Set_Name_Entity_Id (Chars (Pack_Id), Homonym (Pack_Id));

            --  Set name and scope of internal subprogram so that the proper
            --  external name will be generated. The proper scope is the scope
            --  of the wrapper package. We need to generate debugging info for
            --  the internal subprogram, so set flag accordingly.

            Set_Chars (Anon_Id, Chars (Defining_Entity (N)));
            Set_Scope (Anon_Id, Scope (Pack_Id));

            --  Mark wrapper package as referenced, to avoid spurious warnings
            --  if the instantiation appears in various with_ clauses of
            --  subunits of the main unit.

            Set_Referenced (Pack_Id);
         end if;

         Set_Is_Generic_Instance (Anon_Id);
         Set_Debug_Info_Needed   (Anon_Id);
         Act_Decl_Id := New_Copy (Anon_Id);

         Set_Parent            (Act_Decl_Id, Parent (Anon_Id));
         Set_Chars             (Act_Decl_Id, Chars (Defining_Entity (N)));
         Set_Sloc              (Act_Decl_Id, Sloc (Defining_Entity (N)));
         Set_Comes_From_Source (Act_Decl_Id, True);

         --  The signature may involve types that are not frozen yet, but the
         --  subprogram will be frozen at the point the wrapper package is
         --  frozen, so it does not need its own freeze node. In fact, if one
         --  is created, it might conflict with the freezing actions from the
         --  wrapper package.

         Set_Has_Delayed_Freeze (Anon_Id, False);

         --  If the instance is a child unit, mark the Id accordingly. Mark
         --  the anonymous entity as well, which is the real subprogram and
         --  which is used when the instance appears in a context clause.
         --  Similarly, propagate the Is_Eliminated flag to handle properly
         --  nested eliminated subprograms.

         Set_Is_Child_Unit (Act_Decl_Id, Is_Child_Unit (Defining_Entity (N)));
         Set_Is_Child_Unit (Anon_Id, Is_Child_Unit (Defining_Entity (N)));
         New_Overloaded_Entity (Act_Decl_Id);
         Check_Eliminated  (Act_Decl_Id);
         Set_Is_Eliminated (Anon_Id, Is_Eliminated (Act_Decl_Id));

         --  In compilation unit case, kill elaboration checks on the
         --  instantiation, since they are never needed -- the body is
         --  instantiated at the same point as the spec.

         if Nkind (Parent (N)) = N_Compilation_Unit then
            Set_Suppress_Elaboration_Warnings (Act_Decl_Id);
            Set_Kill_Elaboration_Checks       (Act_Decl_Id);
            Set_Is_Compilation_Unit (Anon_Id);

            Set_Cunit_Entity (Current_Sem_Unit, Pack_Id);
         end if;

         --  The instance is not a freezing point for the new subprogram

         Set_Is_Frozen (Act_Decl_Id, False);

         if Nkind (Defining_Entity (N)) = N_Defining_Operator_Symbol then
            Valid_Operator_Definition (Act_Decl_Id);
         end if;

         Set_Alias  (Act_Decl_Id, Anon_Id);
         Set_Parent (Act_Decl_Id, Parent (Anon_Id));
         Set_Has_Completion (Act_Decl_Id);
         Set_Related_Instance (Pack_Id, Act_Decl_Id);

         if Nkind (Parent (N)) = N_Compilation_Unit then
            Set_Body_Required (Parent (N), False);
         end if;
      end Analyze_Instance_And_Renamings;

   --  Start of processing for Analyze_Subprogram_Instantiation

   begin
      --  Very first thing: apply the special kludge for Text_IO processing
      --  in case we are instantiating one of the children of [Wide_]Text_IO.
      --  Of course such an instantiation is bogus (these are packages, not
      --  subprograms), but we get a better error message if we do this.

      Text_IO_Kludge (Gen_Id);

      --  Make node global for error reporting

      Instantiation_Node := N;
      Preanalyze_Actuals (N);

      Init_Env;
      Env_Installed := True;
      Check_Generic_Child_Unit (Gen_Id, Parent_Installed);
      Gen_Unit := Entity (Gen_Id);

      Generate_Reference (Gen_Unit, Gen_Id);

      if Nkind (Gen_Id) = N_Identifier
        and then Chars (Gen_Unit) = Chars (Defining_Entity (N))
      then
         Error_Msg_NE
           ("& is hidden within declaration of instance", Gen_Id, Gen_Unit);
      end if;

      if Etype (Gen_Unit) = Any_Type then
         Restore_Env;
         return;
      end if;

      --  Verify that it is a generic subprogram of the right kind, and that
      --  it does not lead to a circular instantiation.

      if not Ekind_In (Gen_Unit, E_Generic_Procedure, E_Generic_Function) then
         Error_Msg_N ("expect generic subprogram in instantiation", Gen_Id);

      elsif In_Open_Scopes (Gen_Unit) then
         Error_Msg_NE ("instantiation of & within itself", N, Gen_Unit);

      elsif K = E_Procedure
        and then Ekind (Gen_Unit) /= E_Generic_Procedure
      then
         if Ekind (Gen_Unit) = E_Generic_Function then
            Error_Msg_N
              ("cannot instantiate generic function as procedure", Gen_Id);
         else
            Error_Msg_N
              ("expect name of generic procedure in instantiation", Gen_Id);
         end if;

      elsif K = E_Function
        and then Ekind (Gen_Unit) /= E_Generic_Function
      then
         if Ekind (Gen_Unit) = E_Generic_Procedure then
            Error_Msg_N
              ("cannot instantiate generic procedure as function", Gen_Id);
         else
            Error_Msg_N
              ("expect name of generic function in instantiation", Gen_Id);
         end if;

      else
         Set_Entity (Gen_Id, Gen_Unit);
         Set_Is_Instantiated (Gen_Unit);

         if In_Extended_Main_Source_Unit (N) then
            Generate_Reference (Gen_Unit, N);
         end if;

         --  If renaming, get original unit

         if Present (Renamed_Object (Gen_Unit))
           and then (Ekind (Renamed_Object (Gen_Unit)) = E_Generic_Procedure
                       or else
                     Ekind (Renamed_Object (Gen_Unit)) = E_Generic_Function)
         then
            Gen_Unit := Renamed_Object (Gen_Unit);
            Set_Is_Instantiated (Gen_Unit);
            Generate_Reference  (Gen_Unit, N);
         end if;

         if Contains_Instance_Of (Gen_Unit, Current_Scope, Gen_Id) then
            Error_Msg_Node_2 := Current_Scope;
            Error_Msg_NE
              ("circular Instantiation: & instantiated in &!", N, Gen_Unit);
            Circularity_Detected := True;
            goto Leave;
         end if;

         Gen_Decl := Unit_Declaration_Node (Gen_Unit);

         --  Initialize renamings map, for error checking

         Generic_Renamings.Set_Last (0);
         Generic_Renamings_HTable.Reset;

         Create_Instantiation_Source (N, Gen_Unit, False, S_Adjustment);

         --  Copy original generic tree, to produce text for instantiation

         Act_Tree :=
           Copy_Generic_Node
             (Original_Node (Gen_Decl), Empty, Instantiating => True);

         --  Inherit overriding indicator from instance node

         Act_Spec := Specification (Act_Tree);
         Set_Must_Override     (Act_Spec, Must_Override (N));
         Set_Must_Not_Override (Act_Spec, Must_Not_Override (N));

         Renaming_List :=
           Analyze_Associations
             (N,
              Generic_Formal_Declarations (Act_Tree),
              Generic_Formal_Declarations (Gen_Decl));

         --  The subprogram itself cannot contain a nested instance, so the
         --  current parent is left empty.

         Set_Instance_Env (Gen_Unit, Empty);

         --  Build the subprogram declaration, which does not appear in the
         --  generic template, and give it a sloc consistent with that of the
         --  template.

         Set_Defining_Unit_Name (Act_Spec, Anon_Id);
         Set_Generic_Parent (Act_Spec, Gen_Unit);
         Act_Decl :=
           Make_Subprogram_Declaration (Sloc (Act_Spec),
             Specification => Act_Spec);

         Set_Categorization_From_Pragmas (Act_Decl);

         if Parent_Installed then
            Hide_Current_Scope;
         end if;

         Append (Act_Decl, Renaming_List);
         Analyze_Instance_And_Renamings;

         --  If the generic is marked Import (Intrinsic), then so is the
         --  instance. This indicates that there is no body to instantiate. If
         --  generic is marked inline, so it the instance, and the anonymous
         --  subprogram it renames. If inlined, or else if inlining is enabled
         --  for the compilation, we generate the instance body even if it is
         --  not within the main unit.

         --  Any other  pragmas might also be inherited ???

         if Is_Intrinsic_Subprogram (Gen_Unit) then
            Set_Is_Intrinsic_Subprogram (Anon_Id);
            Set_Is_Intrinsic_Subprogram (Act_Decl_Id);

            if Chars (Gen_Unit) = Name_Unchecked_Conversion then
               Validate_Unchecked_Conversion (N, Act_Decl_Id);
            end if;
         end if;

         Generate_Definition (Act_Decl_Id);

         Set_Is_Inlined (Act_Decl_Id, Is_Inlined (Gen_Unit));
         Set_Is_Inlined (Anon_Id,     Is_Inlined (Gen_Unit));

         if not Is_Intrinsic_Subprogram (Gen_Unit) then
            Check_Elab_Instantiation (N);
         end if;

         if Is_Dispatching_Operation (Act_Decl_Id)
           and then Ada_Version >= Ada_2005
         then
            declare
               Formal : Entity_Id;

            begin
               Formal := First_Formal (Act_Decl_Id);
               while Present (Formal) loop
                  if Ekind (Etype (Formal)) = E_Anonymous_Access_Type
                    and then Is_Controlling_Formal (Formal)
                    and then not Can_Never_Be_Null (Formal)
                  then
                     Error_Msg_NE ("access parameter& is controlling,",
                       N, Formal);
                     Error_Msg_NE
                       ("\corresponding parameter of & must be"
                       & " explicitly null-excluding", N, Gen_Id);
                  end if;

                  Next_Formal (Formal);
               end loop;
            end;
         end if;

         Check_Hidden_Child_Unit (N, Gen_Unit, Act_Decl_Id);

         --  Subject to change, pending on if other pragmas are inherited ???

         Validate_Categorization_Dependency (N, Act_Decl_Id);

         if not Is_Intrinsic_Subprogram (Act_Decl_Id) then
            Inherit_Context (Gen_Decl, N);

            Restore_Private_Views (Pack_Id, False);

            --  If the context requires a full instantiation, mark node for
            --  subsequent construction of the body.

            if Need_Subprogram_Instance_Body (N, Act_Decl_Id) then

               Check_Forward_Instantiation (Gen_Decl);

               --  The wrapper package is always delayed, because it does not
               --  constitute a freeze point, but to insure that the freeze
               --  node is placed properly, it is created directly when
               --  instantiating the body (otherwise the freeze node might
               --  appear to early for nested instantiations).

            elsif Nkind (Parent (N)) = N_Compilation_Unit then

               --  For ASIS purposes, indicate that the wrapper package has
               --  replaced the instantiation node.

               Rewrite (N, Unit (Parent (N)));
               Set_Unit (Parent (N), N);
            end if;

         elsif Nkind (Parent (N)) = N_Compilation_Unit then

               --  Replace instance node for library-level instantiations of
               --  intrinsic subprograms, for ASIS use.

               Rewrite (N, Unit (Parent (N)));
               Set_Unit (Parent (N), N);
         end if;

         if Parent_Installed then
            Remove_Parent;
         end if;

         Restore_Env;
         Env_Installed := False;
         Generic_Renamings.Set_Last (0);
         Generic_Renamings_HTable.Reset;
      end if;

      <<Leave>>
         Analyze_Aspect_Specifications
           (N, Act_Decl_Id, Aspect_Specifications (N));

   exception
      when Instantiation_Error =>
         if Parent_Installed then
            Remove_Parent;
         end if;

         if Env_Installed then
            Restore_Env;
         end if;
   end Analyze_Subprogram_Instantiation;

   -------------------------
   -- Get_Associated_Node --
   -------------------------

   function Get_Associated_Node (N : Node_Id) return Node_Id is
      Assoc : Node_Id;

   begin
      Assoc := Associated_Node (N);

      if Nkind (Assoc) /= Nkind (N) then
         return Assoc;

      elsif Nkind_In (Assoc, N_Aggregate, N_Extension_Aggregate) then
         return Assoc;

      else
         --  If the node is part of an inner generic, it may itself have been
         --  remapped into a further generic copy. Associated_Node is otherwise
         --  used for the entity of the node, and will be of a different node
         --  kind, or else N has been rewritten as a literal or function call.

         while Present (Associated_Node (Assoc))
           and then Nkind (Associated_Node (Assoc)) = Nkind (Assoc)
         loop
            Assoc := Associated_Node (Assoc);
         end loop;

         --  Follow and additional link in case the final node was rewritten.
         --  This can only happen with nested generic units.

         if (Nkind (Assoc) = N_Identifier or else Nkind (Assoc) in N_Op)
           and then Present (Associated_Node (Assoc))
           and then (Nkind_In (Associated_Node (Assoc), N_Function_Call,
                                                        N_Explicit_Dereference,
                                                        N_Integer_Literal,
                                                        N_Real_Literal,
                                                        N_String_Literal))
         then
            Assoc := Associated_Node (Assoc);
         end if;

         return Assoc;
      end if;
   end Get_Associated_Node;

   -------------------------------------------
   -- Build_Instance_Compilation_Unit_Nodes --
   -------------------------------------------

   procedure Build_Instance_Compilation_Unit_Nodes
     (N        : Node_Id;
      Act_Body : Node_Id;
      Act_Decl : Node_Id)
   is
      Decl_Cunit : Node_Id;
      Body_Cunit : Node_Id;
      Citem      : Node_Id;
      New_Main   : constant Entity_Id := Defining_Entity (Act_Decl);
      Old_Main   : constant Entity_Id := Cunit_Entity (Main_Unit);

   begin
      --  A new compilation unit node is built for the instance declaration

      Decl_Cunit :=
        Make_Compilation_Unit (Sloc (N),
          Context_Items  => Empty_List,
          Unit           => Act_Decl,
          Aux_Decls_Node =>
            Make_Compilation_Unit_Aux (Sloc (N)));

      Set_Parent_Spec   (Act_Decl, Parent_Spec (N));

      --  The new compilation unit is linked to its body, but both share the
      --  same file, so we do not set Body_Required on the new unit so as not
      --  to create a spurious dependency on a non-existent body in the ali.
      --  This simplifies CodePeer unit traversal.

      --  We use the original instantiation compilation unit as the resulting
      --  compilation unit of the instance, since this is the main unit.

      Rewrite (N, Act_Body);
      Body_Cunit := Parent (N);

      --  The two compilation unit nodes are linked by the Library_Unit field

      Set_Library_Unit  (Decl_Cunit, Body_Cunit);
      Set_Library_Unit  (Body_Cunit, Decl_Cunit);

      --  Preserve the private nature of the package if needed

      Set_Private_Present (Decl_Cunit, Private_Present (Body_Cunit));

      --  If the instance is not the main unit, its context, categorization
      --  and elaboration entity are not relevant to the compilation.

      if Body_Cunit /= Cunit (Main_Unit) then
         Make_Instance_Unit (Body_Cunit, In_Main => False);
         return;
      end if;

      --  The context clause items on the instantiation, which are now attached
      --  to the body compilation unit (since the body overwrote the original
      --  instantiation node), semantically belong on the spec, so copy them
      --  there. It's harmless to leave them on the body as well. In fact one
      --  could argue that they belong in both places.

      Citem := First (Context_Items (Body_Cunit));
      while Present (Citem) loop
         Append (New_Copy (Citem), Context_Items (Decl_Cunit));
         Next (Citem);
      end loop;

      --  Propagate categorization flags on packages, so that they appear in
      --  the ali file for the spec of the unit.

      if Ekind (New_Main) = E_Package then
         Set_Is_Pure           (Old_Main, Is_Pure (New_Main));
         Set_Is_Preelaborated  (Old_Main, Is_Preelaborated (New_Main));
         Set_Is_Remote_Types   (Old_Main, Is_Remote_Types (New_Main));
         Set_Is_Shared_Passive (Old_Main, Is_Shared_Passive (New_Main));
         Set_Is_Remote_Call_Interface
           (Old_Main, Is_Remote_Call_Interface (New_Main));
      end if;

      --  Make entry in Units table, so that binder can generate call to
      --  elaboration procedure for body, if any.

      Make_Instance_Unit (Body_Cunit, In_Main => True);
      Main_Unit_Entity := New_Main;
      Set_Cunit_Entity (Main_Unit, Main_Unit_Entity);

      --  Build elaboration entity, since the instance may certainly generate
      --  elaboration code requiring a flag for protection.

      Build_Elaboration_Entity (Decl_Cunit, New_Main);
   end Build_Instance_Compilation_Unit_Nodes;

   -----------------------------
   -- Check_Access_Definition --
   -----------------------------

   procedure Check_Access_Definition (N : Node_Id) is
   begin
      pragma Assert
        (Ada_Version >= Ada_2005
           and then Present (Access_Definition (N)));
      null;
   end Check_Access_Definition;

   -----------------------------------
   -- Check_Formal_Package_Instance --
   -----------------------------------

   --  If the formal has specific parameters, they must match those of the
   --  actual. Both of them are instances, and the renaming declarations for
   --  their formal parameters appear in the same order in both. The analyzed
   --  formal has been analyzed in the context of the current instance.

   procedure Check_Formal_Package_Instance
     (Formal_Pack : Entity_Id;
      Actual_Pack : Entity_Id)
   is
      E1 : Entity_Id := First_Entity (Actual_Pack);
      E2 : Entity_Id := First_Entity (Formal_Pack);

      Expr1 : Node_Id;
      Expr2 : Node_Id;

      procedure Check_Mismatch (B : Boolean);
      --  Common error routine for mismatch between the parameters of the
      --  actual instance and those of the formal package.

      function Same_Instantiated_Constant (E1, E2 : Entity_Id) return Boolean;
      --  The formal may come from a nested formal package, and the actual may
      --  have been constant-folded. To determine whether the two denote the
      --  same entity we may have to traverse several definitions to recover
      --  the ultimate entity that they refer to.

      function Same_Instantiated_Variable (E1, E2 : Entity_Id) return Boolean;
      --  Similarly, if the formal comes from a nested formal package, the
      --  actual may designate the formal through multiple renamings, which
      --  have to be followed to determine the original variable in question.

      --------------------
      -- Check_Mismatch --
      --------------------

      procedure Check_Mismatch (B : Boolean) is
         Kind : constant Node_Kind := Nkind (Parent (E2));

      begin
         if Kind = N_Formal_Type_Declaration then
            return;

         elsif Nkind_In (Kind, N_Formal_Object_Declaration,
                               N_Formal_Package_Declaration)
           or else Kind in N_Formal_Subprogram_Declaration
         then
            null;

         elsif B then
            Error_Msg_NE
              ("actual for & in actual instance does not match formal",
               Parent (Actual_Pack), E1);
         end if;
      end Check_Mismatch;

      --------------------------------
      -- Same_Instantiated_Constant --
      --------------------------------

      function Same_Instantiated_Constant
        (E1, E2 : Entity_Id) return Boolean
      is
         Ent : Entity_Id;

      begin
         Ent := E2;
         while Present (Ent) loop
            if E1 = Ent then
               return True;

            elsif Ekind (Ent) /= E_Constant then
               return False;

            elsif Is_Entity_Name (Constant_Value (Ent)) then
               if  Entity (Constant_Value (Ent)) = E1 then
                  return True;
               else
                  Ent := Entity (Constant_Value (Ent));
               end if;

            --  The actual may be a constant that has been folded. Recover
            --  original name.

            elsif Is_Entity_Name (Original_Node (Constant_Value (Ent))) then
                  Ent := Entity (Original_Node (Constant_Value (Ent)));
            else
               return False;
            end if;
         end loop;

         return False;
      end Same_Instantiated_Constant;

      --------------------------------
      -- Same_Instantiated_Variable --
      --------------------------------

      function Same_Instantiated_Variable
        (E1, E2 : Entity_Id) return Boolean
      is
         function Original_Entity (E : Entity_Id) return Entity_Id;
         --  Follow chain of renamings to the ultimate ancestor

         ---------------------
         -- Original_Entity --
         ---------------------

         function Original_Entity (E : Entity_Id) return Entity_Id is
            Orig : Entity_Id;

         begin
            Orig := E;
            while Nkind (Parent (Orig)) = N_Object_Renaming_Declaration
              and then Present (Renamed_Object (Orig))
              and then Is_Entity_Name (Renamed_Object (Orig))
            loop
               Orig := Entity (Renamed_Object (Orig));
            end loop;

            return Orig;
         end Original_Entity;

      --  Start of processing for Same_Instantiated_Variable

      begin
         return Ekind (E1) = Ekind (E2)
           and then Original_Entity (E1) = Original_Entity (E2);
      end Same_Instantiated_Variable;

   --  Start of processing for Check_Formal_Package_Instance

   begin
      while Present (E1)
        and then Present (E2)
      loop
         exit when Ekind (E1) = E_Package
           and then Renamed_Entity (E1) = Renamed_Entity (Actual_Pack);

         --  If the formal is the renaming of the formal package, this
         --  is the end of its formal part, which may occur before the
         --  end of the formal part in the actual in the presence of
         --  defaulted parameters in the formal package.

         exit when Nkind (Parent (E2)) = N_Package_Renaming_Declaration
           and then Renamed_Entity (E2) = Scope (E2);

         --  The analysis of the actual may generate additional internal
         --  entities. If the formal is defaulted, there is no corresponding
         --  analysis and the internal entities must be skipped, until we
         --  find corresponding entities again.

         if Comes_From_Source (E2)
           and then not Comes_From_Source (E1)
           and then Chars (E1) /= Chars (E2)
         then
            while Present (E1)
              and then  Chars (E1) /= Chars (E2)
            loop
               Next_Entity (E1);
            end loop;
         end if;

         if No (E1) then
            return;

         --  If the formal entity comes from a formal declaration, it was
         --  defaulted in the formal package, and no check is needed on it.

         elsif Nkind (Parent (E2)) =  N_Formal_Object_Declaration then
            goto Next_E;

         elsif Is_Type (E1) then

            --  Subtypes must statically match. E1, E2 are the local entities
            --  that are subtypes of the actuals. Itypes generated for other
            --  parameters need not be checked, the check will be performed
            --  on the parameters themselves.

            --  If E2 is a formal type declaration, it is a defaulted parameter
            --  and needs no checking.

            if not Is_Itype (E1)
              and then not Is_Itype (E2)
            then
               Check_Mismatch
                 (not Is_Type (E2)
                   or else Etype (E1) /= Etype (E2)
                   or else not Subtypes_Statically_Match (E1, E2));
            end if;

         elsif Ekind (E1) = E_Constant then

            --  IN parameters must denote the same static value, or the same
            --  constant, or the literal null.

            Expr1 := Expression (Parent (E1));

            if Ekind (E2) /= E_Constant then
               Check_Mismatch (True);
               goto Next_E;
            else
               Expr2 := Expression (Parent (E2));
            end if;

            if Is_Static_Expression (Expr1) then

               if not Is_Static_Expression (Expr2) then
                  Check_Mismatch (True);

               elsif Is_Discrete_Type (Etype (E1)) then
                  declare
                     V1 : constant Uint := Expr_Value (Expr1);
                     V2 : constant Uint := Expr_Value (Expr2);
                  begin
                     Check_Mismatch (V1 /= V2);
                  end;

               elsif Is_Real_Type (Etype (E1)) then
                  declare
                     V1 : constant Ureal := Expr_Value_R (Expr1);
                     V2 : constant Ureal := Expr_Value_R (Expr2);
                  begin
                     Check_Mismatch (V1 /= V2);
                  end;

               elsif Is_String_Type (Etype (E1))
                 and then Nkind (Expr1) = N_String_Literal
               then
                  if Nkind (Expr2) /= N_String_Literal then
                     Check_Mismatch (True);
                  else
                     Check_Mismatch
                       (not String_Equal (Strval (Expr1), Strval (Expr2)));
                  end if;
               end if;

            elsif Is_Entity_Name (Expr1) then
               if Is_Entity_Name (Expr2) then
                  if Entity (Expr1) = Entity (Expr2) then
                     null;
                  else
                     Check_Mismatch
                       (not Same_Instantiated_Constant
                         (Entity (Expr1), Entity (Expr2)));
                  end if;
               else
                  Check_Mismatch (True);
               end if;

            elsif Is_Entity_Name (Original_Node (Expr1))
              and then Is_Entity_Name (Expr2)
            and then
              Same_Instantiated_Constant
                (Entity (Original_Node (Expr1)), Entity (Expr2))
            then
               null;

            elsif Nkind (Expr1) = N_Null then
               Check_Mismatch (Nkind (Expr1) /= N_Null);

            else
               Check_Mismatch (True);
            end if;

         elsif Ekind (E1) = E_Variable then
            Check_Mismatch (not Same_Instantiated_Variable (E1, E2));

         elsif Ekind (E1) = E_Package then
            Check_Mismatch
              (Ekind (E1) /= Ekind (E2)
                or else Renamed_Object (E1) /= Renamed_Object (E2));

         elsif Is_Overloadable (E1) then

            --  Verify that the actual subprograms match. Note that actuals
            --  that are attributes are rewritten as subprograms. If the
            --  subprogram in the formal package is defaulted, no check is
            --  needed. Note that this can only happen in Ada 2005 when the
            --  formal package can be partially parameterized.

            if Nkind (Unit_Declaration_Node (E1)) =
                                           N_Subprogram_Renaming_Declaration
              and then From_Default (Unit_Declaration_Node (E1))
            then
               null;

            else
               Check_Mismatch
                 (Ekind (E2) /= Ekind (E1) or else (Alias (E1)) /= Alias (E2));
            end if;

         else
            raise Program_Error;
         end if;

         <<Next_E>>
            Next_Entity (E1);
            Next_Entity (E2);
      end loop;
   end Check_Formal_Package_Instance;

   ---------------------------
   -- Check_Formal_Packages --
   ---------------------------

   procedure Check_Formal_Packages (P_Id : Entity_Id) is
      E        : Entity_Id;
      Formal_P : Entity_Id;

   begin
      --  Iterate through the declarations in the instance, looking for package
      --  renaming declarations that denote instances of formal packages. Stop
      --  when we find the renaming of the current package itself. The
      --  declaration for a formal package without a box is followed by an
      --  internal entity that repeats the instantiation.

      E := First_Entity (P_Id);
      while Present (E) loop
         if Ekind (E) = E_Package then
            if Renamed_Object (E) = P_Id then
               exit;

            elsif Nkind (Parent (E)) /= N_Package_Renaming_Declaration then
               null;

            elsif not Box_Present (Parent (Associated_Formal_Package (E))) then
               Formal_P := Next_Entity (E);
               Check_Formal_Package_Instance (Formal_P, E);

               --  After checking, remove the internal validating package. It
               --  is only needed for semantic checks, and as it may contain
               --  generic formal declarations it should not reach gigi.

               Remove (Unit_Declaration_Node (Formal_P));
            end if;
         end if;

         Next_Entity (E);
      end loop;
   end Check_Formal_Packages;

   ---------------------------------
   -- Check_Forward_Instantiation --
   ---------------------------------

   procedure Check_Forward_Instantiation (Decl : Node_Id) is
      S        : Entity_Id;
      Gen_Comp : Entity_Id := Cunit_Entity (Get_Source_Unit (Decl));

   begin
      --  The instantiation appears before the generic body if we are in the
      --  scope of the unit containing the generic, either in its spec or in
      --  the package body, and before the generic body.

      if Ekind (Gen_Comp) = E_Package_Body then
         Gen_Comp := Spec_Entity (Gen_Comp);
      end if;

      if In_Open_Scopes (Gen_Comp)
        and then No (Corresponding_Body (Decl))
      then
         S := Current_Scope;

         while Present (S)
           and then not Is_Compilation_Unit (S)
           and then not Is_Child_Unit (S)
         loop
            if Ekind (S) = E_Package then
               Set_Has_Forward_Instantiation (S);
            end if;

            S := Scope (S);
         end loop;
      end if;
   end Check_Forward_Instantiation;

   ---------------------------
   -- Check_Generic_Actuals --
   ---------------------------

   --  The visibility of the actuals may be different between the point of
   --  generic instantiation and the instantiation of the body.

   procedure Check_Generic_Actuals
     (Instance      : Entity_Id;
      Is_Formal_Box : Boolean)
   is
      E      : Entity_Id;
      Astype : Entity_Id;

      function Denotes_Previous_Actual (Typ : Entity_Id) return Boolean;
      --  For a formal that is an array type, the component type is often a
      --  previous formal in the same unit. The privacy status of the component
      --  type will have been examined earlier in the traversal of the
      --  corresponding actuals, and this status should not be modified for the
      --  array type itself.
      --
      --  To detect this case we have to rescan the list of formals, which
      --  is usually short enough to ignore the resulting inefficiency.

      -----------------------------
      -- Denotes_Previous_Actual --
      -----------------------------

      function Denotes_Previous_Actual (Typ : Entity_Id) return Boolean is
         Prev : Entity_Id;

      begin
         Prev := First_Entity (Instance);
         while Present (Prev) loop
            if Is_Type (Prev)
              and then Nkind (Parent (Prev)) = N_Subtype_Declaration
              and then Is_Entity_Name (Subtype_Indication (Parent (Prev)))
              and then Entity (Subtype_Indication (Parent (Prev))) = Typ
            then
               return True;

            elsif Prev = E then
               return False;

            else
               Next_Entity (Prev);
            end if;
         end loop;

         return False;
      end Denotes_Previous_Actual;

   --  Start of processing for Check_Generic_Actuals

   begin
      E := First_Entity (Instance);
      while Present (E) loop
         if Is_Type (E)
           and then Nkind (Parent (E)) = N_Subtype_Declaration
           and then Scope (Etype (E)) /= Instance
           and then Is_Entity_Name (Subtype_Indication (Parent (E)))
         then
            if Is_Array_Type (E)
              and then Denotes_Previous_Actual (Component_Type (E))
            then
               null;
            else
               Check_Private_View (Subtype_Indication (Parent (E)));
            end if;
            Set_Is_Generic_Actual_Type (E, True);
            Set_Is_Hidden (E, False);
            Set_Is_Potentially_Use_Visible (E,
              In_Use (Instance));

            --  We constructed the generic actual type as a subtype of the
            --  supplied type. This means that it normally would not inherit
            --  subtype specific attributes of the actual, which is wrong for
            --  the generic case.

            Astype := Ancestor_Subtype (E);

            if No (Astype) then

               --  This can happen when E is an itype that is the full view of
               --  a private type completed, e.g. with a constrained array. In
               --  that case, use the first subtype, which will carry size
               --  information. The base type itself is unconstrained and will
               --  not carry it.

               Astype := First_Subtype (E);
            end if;

            Set_Size_Info      (E,                (Astype));
            Set_RM_Size        (E, RM_Size        (Astype));
            Set_First_Rep_Item (E, First_Rep_Item (Astype));

            if Is_Discrete_Or_Fixed_Point_Type (E) then
               Set_RM_Size (E, RM_Size (Astype));

            --  In  nested instances, the base type of an access actual
            --  may itself be private, and need to be exchanged.

            elsif Is_Access_Type (E)
              and then Is_Private_Type (Etype (E))
            then
               Check_Private_View
                 (New_Occurrence_Of (Etype (E), Sloc (Instance)));
            end if;

         elsif Ekind (E) = E_Package then

            --  If this is the renaming for the current instance, we're done.
            --  Otherwise it is a formal package. If the corresponding formal
            --  was declared with a box, the (instantiations of the) generic
            --  formal part are also visible. Otherwise, ignore the entity
            --  created to validate the actuals.

            if Renamed_Object (E) = Instance then
               exit;

            elsif Nkind (Parent (E)) /= N_Package_Renaming_Declaration then
               null;

            --  The visibility of a formal of an enclosing generic is already
            --  correct.

            elsif Denotes_Formal_Package (E) then
               null;

            elsif Present (Associated_Formal_Package (E))
              and then not Is_Generic_Formal (E)
            then
               if Box_Present (Parent (Associated_Formal_Package (E))) then
                  Check_Generic_Actuals (Renamed_Object (E), True);

               else
                  Check_Generic_Actuals (Renamed_Object (E), False);
               end if;

               Set_Is_Hidden (E, False);
            end if;

         --  If this is a subprogram instance (in a wrapper package) the
         --  actual is fully visible.

         elsif Is_Wrapper_Package (Instance) then
            Set_Is_Hidden (E, False);

         --  If the formal package is declared with a box, or if the formal
         --  parameter is defaulted, it is visible in the body.

         elsif Is_Formal_Box
           or else Is_Visible_Formal (E)
         then
            Set_Is_Hidden (E, False);
         end if;

         Next_Entity (E);
      end loop;
   end Check_Generic_Actuals;

   ------------------------------
   -- Check_Generic_Child_Unit --
   ------------------------------

   procedure Check_Generic_Child_Unit
     (Gen_Id           : Node_Id;
      Parent_Installed : in out Boolean)
   is
      Loc      : constant Source_Ptr := Sloc (Gen_Id);
      Gen_Par  : Entity_Id := Empty;
      E        : Entity_Id;
      Inst_Par : Entity_Id;
      S        : Node_Id;

      function Find_Generic_Child
        (Scop : Entity_Id;
         Id   : Node_Id) return Entity_Id;
      --  Search generic parent for possible child unit with the given name

      function In_Enclosing_Instance return Boolean;
      --  Within an instance of the parent, the child unit may be denoted
      --  by a simple name, or an abbreviated expanded name. Examine enclosing
      --  scopes to locate a possible parent instantiation.

      ------------------------
      -- Find_Generic_Child --
      ------------------------

      function Find_Generic_Child
        (Scop : Entity_Id;
         Id   : Node_Id) return Entity_Id
      is
         E : Entity_Id;

      begin
         --  If entity of name is already set, instance has already been
         --  resolved, e.g. in an enclosing instantiation.

         if Present (Entity (Id)) then
            if Scope (Entity (Id)) = Scop then
               return Entity (Id);
            else
               return Empty;
            end if;

         else
            E := First_Entity (Scop);
            while Present (E) loop
               if Chars (E) = Chars (Id)
                 and then Is_Child_Unit (E)
               then
                  if Is_Child_Unit (E)
                    and then not Is_Visible_Child_Unit (E)
                  then
                     Error_Msg_NE
                       ("generic child unit& is not visible", Gen_Id, E);
                  end if;

                  Set_Entity (Id, E);
                  return E;
               end if;

               Next_Entity (E);
            end loop;

            return Empty;
         end if;
      end Find_Generic_Child;

      ---------------------------
      -- In_Enclosing_Instance --
      ---------------------------

      function In_Enclosing_Instance return Boolean is
         Enclosing_Instance : Node_Id;
         Instance_Decl      : Node_Id;

      begin
         --  We do not inline any call that contains instantiations, except
         --  for instantiations of Unchecked_Conversion, so if we are within
         --  an inlined body the current instance does not require parents.

         if In_Inlined_Body then
            pragma Assert (Chars (Gen_Id) = Name_Unchecked_Conversion);
            return False;
         end if;

         --  Loop to check enclosing scopes

         Enclosing_Instance := Current_Scope;
         while Present (Enclosing_Instance) loop
            Instance_Decl := Unit_Declaration_Node (Enclosing_Instance);

            if Ekind (Enclosing_Instance) = E_Package
              and then Is_Generic_Instance (Enclosing_Instance)
              and then Present
                (Generic_Parent (Specification (Instance_Decl)))
            then
               --  Check whether the generic we are looking for is a child of
               --  this instance.

               E := Find_Generic_Child
                      (Generic_Parent (Specification (Instance_Decl)), Gen_Id);
               exit when Present (E);

            else
               E := Empty;
            end if;

            Enclosing_Instance := Scope (Enclosing_Instance);
         end loop;

         if No (E) then

            --  Not a child unit

            Analyze (Gen_Id);
            return False;

         else
            Rewrite (Gen_Id,
              Make_Expanded_Name (Loc,
                Chars         => Chars (E),
                Prefix        => New_Occurrence_Of (Enclosing_Instance, Loc),
                Selector_Name => New_Occurrence_Of (E, Loc)));

            Set_Entity (Gen_Id, E);
            Set_Etype  (Gen_Id, Etype (E));
            Parent_Installed := False;      -- Already in scope.
            return True;
         end if;
      end In_Enclosing_Instance;

   --  Start of processing for Check_Generic_Child_Unit

   begin
      --  If the name of the generic is given by a selected component, it may
      --  be the name of a generic child unit, and the prefix is the name of an
      --  instance of the parent, in which case the child unit must be visible.
      --  If this instance is not in scope, it must be placed there and removed
      --  after instantiation, because what is being instantiated is not the
      --  original child, but the corresponding child present in the instance
      --  of the parent.

      --  If the child is instantiated within the parent, it can be given by
      --  a simple name. In this case the instance is already in scope, but
      --  the child generic must be recovered from the generic parent as well.

      if Nkind (Gen_Id) = N_Selected_Component then
         S := Selector_Name (Gen_Id);
         Analyze (Prefix (Gen_Id));
         Inst_Par := Entity (Prefix (Gen_Id));

         if Ekind (Inst_Par) = E_Package
           and then Present (Renamed_Object (Inst_Par))
         then
            Inst_Par := Renamed_Object (Inst_Par);
         end if;

         if Ekind (Inst_Par) = E_Package then
            if Nkind (Parent (Inst_Par)) = N_Package_Specification then
               Gen_Par := Generic_Parent (Parent (Inst_Par));

            elsif Nkind (Parent (Inst_Par)) = N_Defining_Program_Unit_Name
              and then
                Nkind (Parent (Parent (Inst_Par))) = N_Package_Specification
            then
               Gen_Par := Generic_Parent (Parent (Parent (Inst_Par)));
            end if;

         elsif Ekind (Inst_Par) = E_Generic_Package
           and then Nkind (Parent (Gen_Id)) = N_Formal_Package_Declaration
         then
            --  A formal package may be a real child package, and not the
            --  implicit instance within a parent. In this case the child is
            --  not visible and has to be retrieved explicitly as well.

            Gen_Par := Inst_Par;
         end if;

         if Present (Gen_Par) then

            --  The prefix denotes an instantiation. The entity itself may be a
            --  nested generic, or a child unit.

            E := Find_Generic_Child (Gen_Par, S);

            if Present (E) then
               Change_Selected_Component_To_Expanded_Name (Gen_Id);
               Set_Entity (Gen_Id, E);
               Set_Etype (Gen_Id, Etype (E));
               Set_Entity (S, E);
               Set_Etype (S, Etype (E));

               --  Indicate that this is a reference to the parent

               if In_Extended_Main_Source_Unit (Gen_Id) then
                  Set_Is_Instantiated (Inst_Par);
               end if;

               --  A common mistake is to replicate the naming scheme of a
               --  hierarchy by instantiating a generic child directly, rather
               --  than the implicit child in a parent instance:

               --  generic .. package Gpar is ..
               --  generic .. package Gpar.Child is ..
               --  package Par is new Gpar ();

               --  with Gpar.Child;
               --  package Par.Child is new Gpar.Child ();
               --                           rather than Par.Child

               --  In this case the instantiation is within Par, which is an
               --  instance, but Gpar does not denote Par because we are not IN
               --  the instance of Gpar, so this is illegal. The test below
               --  recognizes this particular case.

               if Is_Child_Unit (E)
                 and then not Comes_From_Source (Entity (Prefix (Gen_Id)))
                 and then (not In_Instance
                             or else Nkind (Parent (Parent (Gen_Id))) =
                                                         N_Compilation_Unit)
               then
                  Error_Msg_N
                    ("prefix of generic child unit must be instance of parent",
                      Gen_Id);
               end if;

               if not In_Open_Scopes (Inst_Par)
                 and then Nkind (Parent (Gen_Id)) not in
                                           N_Generic_Renaming_Declaration
               then
                  Install_Parent (Inst_Par);
                  Parent_Installed := True;

               elsif In_Open_Scopes (Inst_Par) then

                  --  If the parent is already installed, install the actuals
                  --  for its formal packages. This is necessary when the
                  --  child instance is a child of the parent instance:
                  --  in this case, the parent is placed on the scope stack
                  --  but the formal packages are not made visible.

                  Install_Formal_Packages (Inst_Par);
               end if;

            else
               --  If the generic parent does not contain an entity that
               --  corresponds to the selector, the instance doesn't either.
               --  Analyzing the node will yield the appropriate error message.
               --  If the entity is not a child unit, then it is an inner
               --  generic in the parent.

               Analyze (Gen_Id);
            end if;

         else
            Analyze (Gen_Id);

            if Is_Child_Unit (Entity (Gen_Id))
              and then
                Nkind (Parent (Gen_Id)) not in N_Generic_Renaming_Declaration
              and then not In_Open_Scopes (Inst_Par)
            then
               Install_Parent (Inst_Par);
               Parent_Installed := True;

            --  The generic unit may be the renaming of the implicit child
            --  present in an instance. In that case the parent instance is
            --  obtained from the name of the renamed entity.

            elsif Ekind (Entity (Gen_Id)) = E_Generic_Package
              and then Present (Renamed_Entity (Entity (Gen_Id)))
              and then Is_Child_Unit (Renamed_Entity (Entity (Gen_Id)))
            then
               declare
                  Renamed_Package : constant Node_Id :=
                                      Name (Parent (Entity (Gen_Id)));
               begin
                  if Nkind (Renamed_Package) = N_Expanded_Name then
                     Inst_Par := Entity (Prefix (Renamed_Package));
                     Install_Parent (Inst_Par);
                     Parent_Installed := True;
                  end if;
               end;
            end if;
         end if;

      elsif Nkind (Gen_Id) = N_Expanded_Name then

         --  Entity already present, analyze prefix, whose meaning may be
         --  an instance in the current context. If it is an instance of
         --  a relative within another, the proper parent may still have
         --  to be installed, if they are not of the same generation.

         Analyze (Prefix (Gen_Id));

         --  In the unlikely case that a local declaration hides the name
         --  of the parent package, locate it on the homonym chain. If the
         --  context is an instance of the parent, the renaming entity is
         --  flagged as such.

         Inst_Par := Entity (Prefix (Gen_Id));
         while Present (Inst_Par)
           and then not Is_Package_Or_Generic_Package (Inst_Par)
         loop
            Inst_Par := Homonym (Inst_Par);
         end loop;

         pragma Assert (Present (Inst_Par));
         Set_Entity (Prefix (Gen_Id), Inst_Par);

         if In_Enclosing_Instance then
            null;

         elsif Present (Entity (Gen_Id))
           and then Is_Child_Unit (Entity (Gen_Id))
           and then not In_Open_Scopes (Inst_Par)
         then
            Install_Parent (Inst_Par);
            Parent_Installed := True;
         end if;

      elsif In_Enclosing_Instance then

         --  The child unit is found in some enclosing scope

         null;

      else
         Analyze (Gen_Id);

         --  If this is the renaming of the implicit child in a parent
         --  instance, recover the parent name and install it.

         if Is_Entity_Name (Gen_Id) then
            E := Entity (Gen_Id);

            if Is_Generic_Unit (E)
              and then Nkind (Parent (E)) in N_Generic_Renaming_Declaration
              and then Is_Child_Unit (Renamed_Object (E))
              and then Is_Generic_Unit (Scope (Renamed_Object (E)))
              and then Nkind (Name (Parent (E))) = N_Expanded_Name
            then
               Rewrite (Gen_Id,
                 New_Copy_Tree (Name (Parent (E))));
               Inst_Par := Entity (Prefix (Gen_Id));

               if not In_Open_Scopes (Inst_Par) then
                  Install_Parent (Inst_Par);
                  Parent_Installed := True;
               end if;

            --  If it is a child unit of a non-generic parent, it may be
            --  use-visible and given by a direct name. Install parent as
            --  for other cases.

            elsif Is_Generic_Unit (E)
              and then Is_Child_Unit (E)
              and then
                Nkind (Parent (Gen_Id)) not in N_Generic_Renaming_Declaration
              and then not Is_Generic_Unit (Scope (E))
            then
               if not In_Open_Scopes (Scope (E)) then
                  Install_Parent (Scope (E));
                  Parent_Installed := True;
               end if;
            end if;
         end if;
      end if;
   end Check_Generic_Child_Unit;

   -----------------------------
   -- Check_Hidden_Child_Unit --
   -----------------------------

   procedure Check_Hidden_Child_Unit
     (N           : Node_Id;
      Gen_Unit    : Entity_Id;
      Act_Decl_Id : Entity_Id)
   is
      Gen_Id : constant Node_Id := Name (N);

   begin
      if Is_Child_Unit (Gen_Unit)
        and then Is_Child_Unit (Act_Decl_Id)
        and then Nkind (Gen_Id) = N_Expanded_Name
        and then Entity (Prefix (Gen_Id)) = Scope (Act_Decl_Id)
        and then Chars (Gen_Unit) = Chars (Act_Decl_Id)
      then
         Error_Msg_Node_2 := Scope (Act_Decl_Id);
         Error_Msg_NE
           ("generic unit & is implicitly declared in &",
             Defining_Unit_Name (N), Gen_Unit);
         Error_Msg_N ("\instance must have different name",
           Defining_Unit_Name (N));
      end if;
   end Check_Hidden_Child_Unit;

   ------------------------
   -- Check_Private_View --
   ------------------------

   procedure Check_Private_View (N : Node_Id) is
      T : constant Entity_Id := Etype (N);
      BT : Entity_Id;

   begin
      --  Exchange views if the type was not private in the generic but is
      --  private at the point of instantiation. Do not exchange views if
      --  the scope of the type is in scope. This can happen if both generic
      --  and instance are sibling units, or if type is defined in a parent.
      --  In this case the visibility of the type will be correct for all
      --  semantic checks.

      if Present (T) then
         BT := Base_Type (T);

         if Is_Private_Type (T)
           and then not Has_Private_View (N)
           and then Present (Full_View (T))
           and then not In_Open_Scopes (Scope (T))
         then
            --  In the generic, the full type was visible. Save the private
            --  entity, for subsequent exchange.

            Switch_View (T);

         elsif Has_Private_View (N)
           and then not Is_Private_Type (T)
           and then not Has_Been_Exchanged (T)
           and then Etype (Get_Associated_Node (N)) /= T
         then
            --  Only the private declaration was visible in the generic. If
            --  the type appears in a subtype declaration, the subtype in the
            --  instance must have a view compatible with that of its parent,
            --  which must be exchanged (see corresponding code in Restore_
            --  Private_Views). Otherwise, if the type is defined in a parent
            --  unit, leave full visibility within instance, which is safe.

            if In_Open_Scopes (Scope (Base_Type (T)))
              and then not Is_Private_Type (Base_Type (T))
              and then Comes_From_Source (Base_Type (T))
            then
               null;

            elsif Nkind (Parent (N)) = N_Subtype_Declaration
              or else not In_Private_Part (Scope (Base_Type (T)))
            then
               Prepend_Elmt (T, Exchanged_Views);
               Exchange_Declarations (Etype (Get_Associated_Node (N)));
            end if;

         --  For composite types with inconsistent representation exchange
         --  component types accordingly.

         elsif Is_Access_Type (T)
           and then Is_Private_Type (Designated_Type (T))
           and then not Has_Private_View (N)
           and then Present (Full_View (Designated_Type (T)))
           and then Used_As_Generic_Actual (T)
         then
            Switch_View (Designated_Type (T));

         elsif Is_Array_Type (T) then
            if Is_Private_Type (Component_Type (T))
              and then not Has_Private_View (N)
              and then Present (Full_View (Component_Type (T)))
            then
               Switch_View (Component_Type (T));
            end if;

            --  The normal exchange mechanism relies on the setting of a
            --  flag on the reference in the generic. However, an additional
            --  mechanism is needed for types that are not explicitly mentioned
            --  in the generic, but may be needed in expanded code in the
            --  instance. This includes component types of arrays and
            --  designated types of access types. This processing must also
            --  include the index types of arrays which we take care of here.

            declare
               Indx : Node_Id;
               Typ  : Entity_Id;

            begin
               Indx := First_Index (T);
               Typ  := Base_Type (Etype (Indx));
               while Present (Indx) loop
                  if Is_Private_Type (Typ)
                    and then Present (Full_View (Typ))
                  then
                     Switch_View (Typ);
                  end if;

                  Next_Index (Indx);
               end loop;
            end;

         elsif Is_Private_Type (T)
           and then Present (Full_View (T))
           and then Is_Array_Type (Full_View (T))
           and then Is_Private_Type (Component_Type (Full_View (T)))
         then
            Switch_View (T);

         --  Finally, a non-private subtype may have a private base type, which
         --  must be exchanged for consistency. This can happen when a package
         --  body is instantiated, when the scope stack is empty but in fact
         --  the subtype and the base type are declared in an enclosing scope.

         --  Note that in this case we introduce an inconsistency in the view
         --  set, because we switch the base type BT, but there could be some
         --  private dependent subtypes of BT which remain unswitched. Such
         --  subtypes might need to be switched at a later point (see specific
         --  provision for that case in Switch_View).

         elsif not Is_Private_Type (T)
           and then not Has_Private_View (N)
           and then Is_Private_Type (BT)
           and then Present (Full_View (BT))
           and then not Is_Generic_Type (BT)
           and then not In_Open_Scopes (BT)
         then
            Prepend_Elmt (Full_View (BT), Exchanged_Views);
            Exchange_Declarations (BT);
         end if;
      end if;
   end Check_Private_View;

   --------------------------
   -- Contains_Instance_Of --
   --------------------------

   function Contains_Instance_Of
     (Inner : Entity_Id;
      Outer : Entity_Id;
      N     : Node_Id) return Boolean
   is
      Elmt : Elmt_Id;
      Scop : Entity_Id;

   begin
      Scop := Outer;

      --  Verify that there are no circular instantiations. We check whether
      --  the unit contains an instance of the current scope or some enclosing
      --  scope (in case one of the instances appears in a subunit). Longer
      --  circularities involving subunits might seem too pathological to
      --  consider, but they were not too pathological for the authors of
      --  DEC bc30vsq, so we loop over all enclosing scopes, and mark all
      --  enclosing generic scopes as containing an instance.

      loop
         --  Within a generic subprogram body, the scope is not generic, to
         --  allow for recursive subprograms. Use the declaration to determine
         --  whether this is a generic unit.

         if Ekind (Scop) = E_Generic_Package
           or else (Is_Subprogram (Scop)
                      and then Nkind (Unit_Declaration_Node (Scop)) =
                                        N_Generic_Subprogram_Declaration)
         then
            Elmt := First_Elmt (Inner_Instances (Inner));

            while Present (Elmt) loop
               if Node (Elmt) = Scop then
                  Error_Msg_Node_2 := Inner;
                  Error_Msg_NE
                    ("circular Instantiation: & instantiated within &!",
                       N, Scop);
                  return True;

               elsif Node (Elmt) = Inner then
                  return True;

               elsif Contains_Instance_Of (Node (Elmt), Scop, N) then
                  Error_Msg_Node_2 := Inner;
                  Error_Msg_NE
                    ("circular Instantiation: & instantiated within &!",
                      N, Node (Elmt));
                  return True;
               end if;

               Next_Elmt (Elmt);
            end loop;

            --  Indicate that Inner is being instantiated within Scop

            Append_Elmt (Inner, Inner_Instances (Scop));
         end if;

         if Scop = Standard_Standard then
            exit;
         else
            Scop := Scope (Scop);
         end if;
      end loop;

      return False;
   end Contains_Instance_Of;

   -----------------------
   -- Copy_Generic_Node --
   -----------------------

   function Copy_Generic_Node
     (N             : Node_Id;
      Parent_Id     : Node_Id;
      Instantiating : Boolean) return Node_Id
   is
      Ent   : Entity_Id;
      New_N : Node_Id;

      function Copy_Generic_Descendant (D : Union_Id) return Union_Id;
      --  Check the given value of one of the Fields referenced by the
      --  current node to determine whether to copy it recursively. The
      --  field may hold a Node_Id, a List_Id, or an Elist_Id, or a plain
      --  value (Sloc, Uint, Char) in which case it need not be copied.

      procedure Copy_Descendants;
      --  Common utility for various nodes

      function Copy_Generic_Elist (E : Elist_Id) return Elist_Id;
      --  Make copy of element list

      function Copy_Generic_List
        (L         : List_Id;
         Parent_Id : Node_Id) return List_Id;
      --  Apply Copy_Node recursively to the members of a node list

      function In_Defining_Unit_Name (Nam : Node_Id) return Boolean;
      --  True if an identifier is part of the defining program unit name
      --  of a child unit. The entity of such an identifier must be kept
      --  (for ASIS use) even though as the name of an enclosing generic
      --   it would otherwise not be preserved in the generic tree.

      ----------------------
      -- Copy_Descendants --
      ----------------------

      procedure Copy_Descendants is

         use Atree.Unchecked_Access;
         --  This code section is part of the implementation of an untyped
         --  tree traversal, so it needs direct access to node fields.

      begin
         Set_Field1 (New_N, Copy_Generic_Descendant (Field1 (N)));
         Set_Field2 (New_N, Copy_Generic_Descendant (Field2 (N)));
         Set_Field3 (New_N, Copy_Generic_Descendant (Field3 (N)));
         Set_Field4 (New_N, Copy_Generic_Descendant (Field4 (N)));
         Set_Field5 (New_N, Copy_Generic_Descendant (Field5 (N)));
      end Copy_Descendants;

      -----------------------------
      -- Copy_Generic_Descendant --
      -----------------------------

      function Copy_Generic_Descendant (D : Union_Id) return Union_Id is
      begin
         if D = Union_Id (Empty) then
            return D;

         elsif D in Node_Range then
            return Union_Id
              (Copy_Generic_Node (Node_Id (D), New_N, Instantiating));

         elsif D in List_Range then
            return Union_Id (Copy_Generic_List (List_Id (D), New_N));

         elsif D in Elist_Range then
            return Union_Id (Copy_Generic_Elist (Elist_Id (D)));

         --  Nothing else is copyable (e.g. Uint values), return as is

         else
            return D;
         end if;
      end Copy_Generic_Descendant;

      ------------------------
      -- Copy_Generic_Elist --
      ------------------------

      function Copy_Generic_Elist (E : Elist_Id) return Elist_Id is
         M : Elmt_Id;
         L : Elist_Id;

      begin
         if Present (E) then
            L := New_Elmt_List;
            M := First_Elmt (E);
            while Present (M) loop
               Append_Elmt
                 (Copy_Generic_Node (Node (M), Empty, Instantiating), L);
               Next_Elmt (M);
            end loop;

            return L;

         else
            return No_Elist;
         end if;
      end Copy_Generic_Elist;

      -----------------------
      -- Copy_Generic_List --
      -----------------------

      function Copy_Generic_List
        (L         : List_Id;
         Parent_Id : Node_Id) return List_Id
      is
         N     : Node_Id;
         New_L : List_Id;

      begin
         if Present (L) then
            New_L := New_List;
            Set_Parent (New_L, Parent_Id);

            N := First (L);
            while Present (N) loop
               Append (Copy_Generic_Node (N, Empty, Instantiating), New_L);
               Next (N);
            end loop;

            return New_L;

         else
            return No_List;
         end if;
      end Copy_Generic_List;

      ---------------------------
      -- In_Defining_Unit_Name --
      ---------------------------

      function In_Defining_Unit_Name (Nam : Node_Id) return Boolean is
      begin
         return Present (Parent (Nam))
           and then (Nkind (Parent (Nam)) = N_Defining_Program_Unit_Name
                      or else
                        (Nkind (Parent (Nam)) = N_Expanded_Name
                          and then In_Defining_Unit_Name (Parent (Nam))));
      end In_Defining_Unit_Name;

   --  Start of processing for Copy_Generic_Node

   begin
      if N = Empty then
         return N;
      end if;

      New_N := New_Copy (N);

      --  Copy aspects if present

      if Has_Aspects (N) then
         Set_Has_Aspects (New_N, False);
         Set_Aspect_Specifications
           (New_N, Copy_Generic_List (Aspect_Specifications (N), Parent_Id));
      end if;

      if Instantiating then
         Adjust_Instantiation_Sloc (New_N, S_Adjustment);
      end if;

      if not Is_List_Member (N) then
         Set_Parent (New_N, Parent_Id);
      end if;

      --  If defining identifier, then all fields have been copied already

      if Nkind (New_N) in N_Entity then
         null;

      --  Special casing for identifiers and other entity names and operators

      elsif Nkind_In (New_N, N_Identifier,
                             N_Character_Literal,
                             N_Expanded_Name,
                             N_Operator_Symbol)
        or else Nkind (New_N) in N_Op
      then
         if not Instantiating then

            --  Link both nodes in order to assign subsequently the entity of
            --  the copy to the original node, in case this is a global
            --  reference.

            Set_Associated_Node (N, New_N);

            --  If we are within an instantiation, this is a nested generic
            --  that has already been analyzed at the point of definition. We
            --  must preserve references that were global to the enclosing
            --  parent at that point. Other occurrences, whether global or
            --  local to the current generic, must be resolved anew, so we
            --  reset the entity in the generic copy. A global reference has a
            --  smaller depth than the parent, or else the same depth in case
            --  both are distinct compilation units.
            --  A child unit is implicitly declared within the enclosing parent
            --  but is in fact global to it, and must be preserved.

            --  It is also possible for Current_Instantiated_Parent to be
            --  defined, and for this not to be a nested generic, namely if the
            --  unit is loaded through Rtsfind. In that case, the entity of
            --  New_N is only a link to the associated node, and not a defining
            --  occurrence.

            --  The entities for parent units in the defining_program_unit of a
            --  generic child unit are established when the context of the unit
            --  is first analyzed, before the generic copy is made. They are
            --  preserved in the copy for use in ASIS queries.

            Ent := Entity (New_N);

            if No (Current_Instantiated_Parent.Gen_Id) then
               if No (Ent)
                 or else Nkind (Ent) /= N_Defining_Identifier
                 or else not In_Defining_Unit_Name (N)
               then
                  Set_Associated_Node (New_N, Empty);
               end if;

            elsif No (Ent)
              or else
                not Nkind_In (Ent, N_Defining_Identifier,
                                   N_Defining_Character_Literal,
                                   N_Defining_Operator_Symbol)
              or else No (Scope (Ent))
              or else
                (Scope (Ent) = Current_Instantiated_Parent.Gen_Id
                  and then not Is_Child_Unit (Ent))
              or else
                (Scope_Depth (Scope (Ent)) >
                             Scope_Depth (Current_Instantiated_Parent.Gen_Id)
                  and then
                    Get_Source_Unit (Ent) =
                    Get_Source_Unit (Current_Instantiated_Parent.Gen_Id))
            then
               Set_Associated_Node (New_N, Empty);
            end if;

         --  Case of instantiating identifier or some other name or operator

         else
            --  If the associated node is still defined, the entity in it is
            --  global, and must be copied to the instance. If this copy is
            --  being made for a body to inline, it is applied to an
            --  instantiated tree, and the entity is already present and must
            --  be also preserved.

            declare
               Assoc : constant Node_Id := Get_Associated_Node (N);

            begin
               if Present (Assoc) then
                  if Nkind (Assoc) = Nkind (N) then
                     Set_Entity (New_N, Entity (Assoc));
                     Check_Private_View (N);

                  elsif Nkind (Assoc) = N_Function_Call then
                     Set_Entity (New_N, Entity (Name (Assoc)));

                  elsif Nkind_In (Assoc, N_Defining_Identifier,
                                         N_Defining_Character_Literal,
                                         N_Defining_Operator_Symbol)
                    and then Expander_Active
                  then
                     --  Inlining case: we are copying a tree that contains
                     --  global entities, which are preserved in the copy to be
                     --  used for subsequent inlining.

                     null;

                  else
                     Set_Entity (New_N, Empty);
                  end if;
               end if;
            end;
         end if;

         --  For expanded name, we must copy the Prefix and Selector_Name

         if Nkind (N) = N_Expanded_Name then
            Set_Prefix
              (New_N, Copy_Generic_Node (Prefix (N), New_N, Instantiating));

            Set_Selector_Name (New_N,
              Copy_Generic_Node (Selector_Name (N), New_N, Instantiating));

         --  For operators, we must copy the right operand

         elsif Nkind (N) in N_Op then
            Set_Right_Opnd (New_N,
              Copy_Generic_Node (Right_Opnd (N), New_N, Instantiating));

            --  And for binary operators, the left operand as well

            if Nkind (N) in N_Binary_Op then
               Set_Left_Opnd (New_N,
                 Copy_Generic_Node (Left_Opnd (N), New_N, Instantiating));
            end if;
         end if;

      --  Special casing for stubs

      elsif Nkind (N) in N_Body_Stub then

         --  In any case, we must copy the specification or defining
         --  identifier as appropriate.

         if Nkind (N) = N_Subprogram_Body_Stub then
            Set_Specification (New_N,
              Copy_Generic_Node (Specification (N), New_N, Instantiating));

         else
            Set_Defining_Identifier (New_N,
              Copy_Generic_Node
                (Defining_Identifier (N), New_N, Instantiating));
         end if;

         --  If we are not instantiating, then this is where we load and
         --  analyze subunits, i.e. at the point where the stub occurs. A
         --  more permissive system might defer this analysis to the point
         --  of instantiation, but this seems to complicated for now.

         if not Instantiating then
            declare
               Subunit_Name : constant Unit_Name_Type := Get_Unit_Name (N);
               Subunit      : Node_Id;
               Unum         : Unit_Number_Type;
               New_Body     : Node_Id;

            begin
               --  Make sure that, if it is a subunit of the main unit that is
               --  preprocessed and if -gnateG is specified, the preprocessed
               --  file will be written.

               Lib.Analysing_Subunit_Of_Main :=
                 Lib.In_Extended_Main_Source_Unit (N);
               Unum :=
                 Load_Unit
                   (Load_Name  => Subunit_Name,
                    Required   => False,
                    Subunit    => True,
                    Error_Node => N);
               Lib.Analysing_Subunit_Of_Main := False;

               --  If the proper body is not found, a warning message will be
               --  emitted when analyzing the stub, or later at the point
               --  of instantiation. Here we just leave the stub as is.

               if Unum = No_Unit then
                  Subunits_Missing := True;
                  goto Subunit_Not_Found;
               end if;

               Subunit := Cunit (Unum);

               if Nkind (Unit (Subunit)) /= N_Subunit then
                  Error_Msg_N
                    ("found child unit instead of expected SEPARATE subunit",
                     Subunit);
                  Error_Msg_Sloc := Sloc (N);
                  Error_Msg_N ("\to complete stub #", Subunit);
                  goto Subunit_Not_Found;
               end if;

               --  We must create a generic copy of the subunit, in order to
               --  perform semantic analysis on it, and we must replace the
               --  stub in the original generic unit with the subunit, in order
               --  to preserve non-local references within.

               --  Only the proper body needs to be copied. Library_Unit and
               --  context clause are simply inherited by the generic copy.
               --  Note that the copy (which may be recursive if there are
               --  nested subunits) must be done first, before attaching it to
               --  the enclosing generic.

               New_Body :=
                 Copy_Generic_Node
                   (Proper_Body (Unit (Subunit)),
                    Empty, Instantiating => False);

               --  Now place the original proper body in the original generic
               --  unit. This is a body, not a compilation unit.

               Rewrite (N, Proper_Body (Unit (Subunit)));
               Set_Is_Compilation_Unit (Defining_Entity (N), False);
               Set_Was_Originally_Stub (N);

               --  Finally replace the body of the subunit with its copy, and
               --  make this new subunit into the library unit of the generic
               --  copy, which does not have stubs any longer.

               Set_Proper_Body (Unit (Subunit), New_Body);
               Set_Library_Unit (New_N, Subunit);
               Inherit_Context (Unit (Subunit), N);
            end;

         --  If we are instantiating, this must be an error case, since
         --  otherwise we would have replaced the stub node by the proper body
         --  that corresponds. So just ignore it in the copy (i.e. we have
         --  copied it, and that is good enough).

         else
            null;
         end if;

         <<Subunit_Not_Found>> null;

      --  If the node is a compilation unit, it is the subunit of a stub, which
      --  has been loaded already (see code below). In this case, the library
      --  unit field of N points to the parent unit (which is a compilation
      --  unit) and need not (and cannot!) be copied.

      --  When the proper body of the stub is analyzed, the library_unit link
      --  is used to establish the proper context (see sem_ch10).

      --  The other fields of a compilation unit are copied as usual

      elsif Nkind (N) = N_Compilation_Unit then

         --  This code can only be executed when not instantiating, because in
         --  the copy made for an instantiation, the compilation unit node has
         --  disappeared at the point that a stub is replaced by its proper
         --  body.

         pragma Assert (not Instantiating);

         Set_Context_Items (New_N,
           Copy_Generic_List (Context_Items (N), New_N));

         Set_Unit (New_N,
           Copy_Generic_Node (Unit (N), New_N, False));

         Set_First_Inlined_Subprogram (New_N,
           Copy_Generic_Node
             (First_Inlined_Subprogram (N), New_N, False));

         Set_Aux_Decls_Node (New_N,
           Copy_Generic_Node (Aux_Decls_Node (N), New_N, False));

      --  For an assignment node, the assignment is known to be semantically
      --  legal if we are instantiating the template. This avoids incorrect
      --  diagnostics in generated code.

      elsif Nkind (N) = N_Assignment_Statement then

         --  Copy name and expression fields in usual manner

         Set_Name (New_N,
           Copy_Generic_Node (Name (N), New_N, Instantiating));

         Set_Expression (New_N,
           Copy_Generic_Node (Expression (N), New_N, Instantiating));

         if Instantiating then
            Set_Assignment_OK (Name (New_N), True);
         end if;

      elsif Nkind_In (N, N_Aggregate, N_Extension_Aggregate) then
         if not Instantiating then
            Set_Associated_Node (N, New_N);

         else
            if Present (Get_Associated_Node (N))
              and then Nkind (Get_Associated_Node (N)) = Nkind (N)
            then
               --  In the generic the aggregate has some composite type. If at
               --  the point of instantiation the type has a private view,
               --  install the full view (and that of its ancestors, if any).

               declare
                  T   : Entity_Id := (Etype (Get_Associated_Node (New_N)));
                  Rt  : Entity_Id;

               begin
                  if Present (T)
                    and then Is_Private_Type (T)
                  then
                     Switch_View (T);
                  end if;

                  if Present (T)
                    and then Is_Tagged_Type (T)
                    and then Is_Derived_Type (T)
                  then
                     Rt := Root_Type (T);

                     loop
                        T := Etype (T);

                        if Is_Private_Type (T) then
                           Switch_View (T);
                        end if;

                        exit when T = Rt;
                     end loop;
                  end if;
               end;
            end if;
         end if;

         --  Do not copy the associated node, which points to
         --  the generic copy of the aggregate.

         declare
            use Atree.Unchecked_Access;
            --  This code section is part of the implementation of an untyped
            --  tree traversal, so it needs direct access to node fields.

         begin
            Set_Field1 (New_N, Copy_Generic_Descendant (Field1 (N)));
            Set_Field2 (New_N, Copy_Generic_Descendant (Field2 (N)));
            Set_Field3 (New_N, Copy_Generic_Descendant (Field3 (N)));
            Set_Field5 (New_N, Copy_Generic_Descendant (Field5 (N)));
         end;

      --  Allocators do not have an identifier denoting the access type,
      --  so we must locate it through the expression to check whether
      --  the views are consistent.

      elsif Nkind (N) = N_Allocator
        and then Nkind (Expression (N)) = N_Qualified_Expression
        and then Is_Entity_Name (Subtype_Mark (Expression (N)))
        and then Instantiating
      then
         declare
            T     : constant Node_Id :=
                      Get_Associated_Node (Subtype_Mark (Expression (N)));
            Acc_T : Entity_Id;

         begin
            if Present (T) then

               --  Retrieve the allocator node in the generic copy

               Acc_T := Etype (Parent (Parent (T)));
               if Present (Acc_T)
                 and then Is_Private_Type (Acc_T)
               then
                  Switch_View (Acc_T);
               end if;
            end if;

            Copy_Descendants;
         end;

      --  For a proper body, we must catch the case of a proper body that
      --  replaces a stub. This represents the point at which a separate
      --  compilation unit, and hence template file, may be referenced, so we
      --  must make a new source instantiation entry for the template of the
      --  subunit, and ensure that all nodes in the subunit are adjusted using
      --  this new source instantiation entry.

      elsif Nkind (N) in N_Proper_Body then
         declare
            Save_Adjustment : constant Sloc_Adjustment := S_Adjustment;

         begin
            if Instantiating and then Was_Originally_Stub (N) then
               Create_Instantiation_Source
                 (Instantiation_Node,
                  Defining_Entity (N),
                  False,
                  S_Adjustment);
            end if;

            --  Now copy the fields of the proper body, using the new
            --  adjustment factor if one was needed as per test above.

            Copy_Descendants;

            --  Restore the original adjustment factor in case changed

            S_Adjustment := Save_Adjustment;
         end;

      --  Don't copy Ident or Comment pragmas, since the comment belongs to the
      --  generic unit, not to the instantiating unit.

      elsif Nkind (N) = N_Pragma
        and then Instantiating
      then
         declare
            Prag_Id : constant Pragma_Id := Get_Pragma_Id (N);
         begin
            if Prag_Id = Pragma_Ident
              or else Prag_Id = Pragma_Comment
            then
               New_N := Make_Null_Statement (Sloc (N));
            else
               Copy_Descendants;
            end if;
         end;

      elsif Nkind_In (N, N_Integer_Literal, N_Real_Literal) then

         --  No descendant fields need traversing

         null;

      elsif Nkind (N) = N_String_Literal
        and then Present (Etype (N))
        and then Instantiating
      then
         --  If the string is declared in an outer scope, the string_literal
         --  subtype created for it may have the wrong scope. We force the
         --  reanalysis of the constant to generate a new itype in the proper
         --  context.

         Set_Etype (New_N, Empty);
         Set_Analyzed (New_N, False);

      --  For the remaining nodes, copy their descendants recursively

      else
         Copy_Descendants;

         if Instantiating
           and then Nkind (N) = N_Subprogram_Body
         then
            Set_Generic_Parent (Specification (New_N), N);
         end if;
      end if;

      return New_N;
   end Copy_Generic_Node;

   ----------------------------
   -- Denotes_Formal_Package --
   ----------------------------

   function Denotes_Formal_Package
     (Pack     : Entity_Id;
      On_Exit  : Boolean := False;
      Instance : Entity_Id := Empty) return Boolean
   is
      Par  : Entity_Id;
      Scop : constant Entity_Id := Scope (Pack);
      E    : Entity_Id;

      function Is_Actual_Of_Previous_Formal (P : Entity_Id) return Boolean;
      --  The package in question may be an actual for a previous formal
      --  package P of the current instance, so examine its actuals as well.
      --  This must be recursive over other formal packages.

      ----------------------------------
      -- Is_Actual_Of_Previous_Formal --
      ----------------------------------

      function Is_Actual_Of_Previous_Formal (P : Entity_Id) return Boolean is
         E1 : Entity_Id;

      begin
         E1 := First_Entity (P);
         while Present (E1) and then  E1 /= Instance loop
            if Ekind (E1) = E_Package
              and then Nkind (Parent (E1)) = N_Package_Renaming_Declaration
            then
               if Renamed_Object (E1) = Pack then
                  return True;

               elsif E1 = P
                 or else  Renamed_Object (E1) = P
               then
                  return False;

               elsif Is_Actual_Of_Previous_Formal (E1) then
                  return True;
               end if;
            end if;

            Next_Entity (E1);
         end loop;

         return False;
      end Is_Actual_Of_Previous_Formal;

   --  Start of processing for Denotes_Formal_Package

   begin
      if On_Exit then
         Par :=
           Instance_Envs.Table
             (Instance_Envs.Last).Instantiated_Parent.Act_Id;
      else
         Par  := Current_Instantiated_Parent.Act_Id;
      end if;

      if Ekind (Scop) = E_Generic_Package
        or else Nkind (Unit_Declaration_Node (Scop)) =
                                         N_Generic_Subprogram_Declaration
      then
         return True;

      elsif Nkind (Original_Node (Unit_Declaration_Node (Pack))) =
        N_Formal_Package_Declaration
      then
         return True;

      elsif No (Par) then
         return False;

      else
         --  Check whether this package is associated with a formal package of
         --  the enclosing instantiation. Iterate over the list of renamings.

         E := First_Entity (Par);
         while Present (E) loop
            if Ekind (E) /= E_Package
              or else Nkind (Parent (E)) /= N_Package_Renaming_Declaration
            then
               null;

            elsif Renamed_Object (E) = Par then
               return False;

            elsif Renamed_Object (E) = Pack then
               return True;

            elsif Is_Actual_Of_Previous_Formal (E) then
               return True;

            end if;

            Next_Entity (E);
         end loop;

         return False;
      end if;
   end Denotes_Formal_Package;

   -----------------
   -- End_Generic --
   -----------------

   procedure End_Generic is
   begin
      --  ??? More things could be factored out in this routine. Should
      --  probably be done at a later stage.

      Inside_A_Generic := Generic_Flags.Table (Generic_Flags.Last);
      Generic_Flags.Decrement_Last;

      Expander_Mode_Restore;
   end End_Generic;

   ----------------------
   -- Find_Actual_Type --
   ----------------------

   function Find_Actual_Type
     (Typ      : Entity_Id;
      Gen_Type : Entity_Id) return Entity_Id
   is
      Gen_Scope : constant Entity_Id := Scope (Gen_Type);
      T         : Entity_Id;

   begin
      --  Special processing only applies to child units

      if not Is_Child_Unit (Gen_Scope) then
         return Get_Instance_Of (Typ);

      --  If designated or component type is itself a formal of the child unit,
      --  its instance is available.

      elsif Scope (Typ) = Gen_Scope then
         return Get_Instance_Of (Typ);

      --  If the array or access type is not declared in the parent unit,
      --  no special processing needed.

      elsif not Is_Generic_Type (Typ)
        and then Scope (Gen_Scope) /= Scope (Typ)
      then
         return Get_Instance_Of (Typ);

      --  Otherwise, retrieve designated or component type by visibility

      else
         T := Current_Entity (Typ);
         while Present (T) loop
            if In_Open_Scopes (Scope (T)) then
               return T;

            elsif Is_Generic_Actual_Type (T) then
               return T;
            end if;

            T := Homonym (T);
         end loop;

         return Typ;
      end if;
   end Find_Actual_Type;

   ----------------------------
   -- Freeze_Subprogram_Body --
   ----------------------------

   procedure Freeze_Subprogram_Body
     (Inst_Node : Node_Id;
      Gen_Body  : Node_Id;
      Pack_Id   : Entity_Id)
  is
      F_Node   : Node_Id;
      Gen_Unit : constant Entity_Id := Get_Generic_Entity (Inst_Node);
      Par      : constant Entity_Id := Scope (Gen_Unit);
      Enc_G    : Entity_Id;
      Enc_I    : Node_Id;
      E_G_Id   : Entity_Id;

      function Earlier (N1, N2 : Node_Id) return Boolean;
      --  Yields True if N1 and N2 appear in the same compilation unit,
      --  ignoring subunits, and if N1 is to the left of N2 in a left-to-right
      --  traversal of the tree for the unit.

      function Enclosing_Body (N : Node_Id) return Node_Id;
      --  Find innermost package body that encloses the given node, and which
      --  is not a compilation unit. Freeze nodes for the instance, or for its
      --  enclosing body, may be inserted after the enclosing_body of the
      --  generic unit.

      function Package_Freeze_Node (B : Node_Id) return Node_Id;
      --  Find entity for given package body, and locate or create a freeze
      --  node for it.

      function True_Parent (N : Node_Id) return Node_Id;
      --  For a subunit, return parent of corresponding stub

      -------------
      -- Earlier --
      -------------

      function Earlier (N1, N2 : Node_Id) return Boolean is
         D1 : Integer := 0;
         D2 : Integer := 0;
         P1 : Node_Id := N1;
         P2 : Node_Id := N2;

         procedure Find_Depth (P : in out Node_Id; D : in out Integer);
         --  Find distance from given node to enclosing compilation unit

         ----------------
         -- Find_Depth --
         ----------------

         procedure Find_Depth (P : in out Node_Id; D : in out Integer) is
         begin
            while Present (P)
              and then Nkind (P) /= N_Compilation_Unit
            loop
               P := True_Parent (P);
               D := D + 1;
            end loop;
         end Find_Depth;

      --  Start of processing for Earlier

      begin
         Find_Depth (P1, D1);
         Find_Depth (P2, D2);

         if P1 /= P2 then
            return False;
         else
            P1 := N1;
            P2 := N2;
         end if;

         while D1 > D2 loop
            P1 := True_Parent (P1);
            D1 := D1 - 1;
         end loop;

         while D2 > D1 loop
            P2 := True_Parent (P2);
            D2 := D2 - 1;
         end loop;

         --  At this point P1 and P2 are at the same distance from the root.
         --  We examine their parents until we find a common declarative
         --  list, at which point we can establish their relative placement
         --  by comparing their ultimate slocs. If we reach the root,
         --  N1 and N2 do not descend from the same declarative list (e.g.
         --  one is nested in the declarative part and the other is in a block
         --  in the statement part) and the earlier one is already frozen.

         while not Is_List_Member (P1)
           or else not Is_List_Member (P2)
           or else List_Containing (P1) /= List_Containing (P2)
         loop
            P1 := True_Parent (P1);
            P2 := True_Parent (P2);

            if Nkind (Parent (P1)) = N_Subunit then
               P1 := Corresponding_Stub (Parent (P1));
            end if;

            if Nkind (Parent (P2)) = N_Subunit then
               P2 := Corresponding_Stub (Parent (P2));
            end if;

            if P1 = P2 then
               return False;
            end if;
         end loop;

         return
           Top_Level_Location (Sloc (P1)) < Top_Level_Location (Sloc (P2));
      end Earlier;

      --------------------
      -- Enclosing_Body --
      --------------------

      function Enclosing_Body (N : Node_Id) return Node_Id is
         P : Node_Id := Parent (N);

      begin
         while Present (P)
           and then Nkind (Parent (P)) /= N_Compilation_Unit
         loop
            if Nkind (P) = N_Package_Body then

               if Nkind (Parent (P)) = N_Subunit then
                  return Corresponding_Stub (Parent (P));
               else
                  return P;
               end if;
            end if;

            P := True_Parent (P);
         end loop;

         return Empty;
      end Enclosing_Body;

      -------------------------
      -- Package_Freeze_Node --
      -------------------------

      function Package_Freeze_Node (B : Node_Id) return Node_Id is
         Id : Entity_Id;

      begin
         if Nkind (B) = N_Package_Body then
            Id := Corresponding_Spec (B);

         else pragma Assert (Nkind (B) = N_Package_Body_Stub);
            Id := Corresponding_Spec (Proper_Body (Unit (Library_Unit (B))));
         end if;

         Ensure_Freeze_Node (Id);
         return Freeze_Node (Id);
      end Package_Freeze_Node;

      -----------------
      -- True_Parent --
      -----------------

      function True_Parent (N : Node_Id) return Node_Id is
      begin
         if Nkind (Parent (N)) = N_Subunit then
            return Parent (Corresponding_Stub (Parent (N)));
         else
            return Parent (N);
         end if;
      end True_Parent;

   --  Start of processing of Freeze_Subprogram_Body

   begin
      --  If the instance and the generic body appear within the same unit, and
      --  the instance precedes the generic, the freeze node for the instance
      --  must appear after that of the generic. If the generic is nested
      --  within another instance I2, then current instance must be frozen
      --  after I2. In both cases, the freeze nodes are those of enclosing
      --  packages. Otherwise, the freeze node is placed at the end of the
      --  current declarative part.

      Enc_G  := Enclosing_Body (Gen_Body);
      Enc_I  := Enclosing_Body (Inst_Node);
      Ensure_Freeze_Node (Pack_Id);
      F_Node := Freeze_Node (Pack_Id);

      if Is_Generic_Instance (Par)
        and then Present (Freeze_Node (Par))
        and then
          In_Same_Declarative_Part (Freeze_Node (Par), Inst_Node)
      then
         if ABE_Is_Certain (Get_Package_Instantiation_Node (Par)) then

            --  The parent was a premature instantiation. Insert freeze node at
            --  the end the current declarative part.

            Insert_After_Last_Decl (Inst_Node, F_Node);

         else
            Insert_After (Freeze_Node (Par), F_Node);
         end if;

      --  The body enclosing the instance should be frozen after the body that
      --  includes the generic, because the body of the instance may make
      --  references to entities therein. If the two are not in the same
      --  declarative part, or if the one enclosing the instance is frozen
      --  already, freeze the instance at the end of the current declarative
      --  part.

      elsif Is_Generic_Instance (Par)
        and then Present (Freeze_Node (Par))
        and then Present (Enc_I)
      then
         if In_Same_Declarative_Part (Freeze_Node (Par), Enc_I)
           or else
             (Nkind (Enc_I) = N_Package_Body
               and then
                 In_Same_Declarative_Part (Freeze_Node (Par), Parent (Enc_I)))
         then
            --  The enclosing package may contain several instances. Rather
            --  than computing the earliest point at which to insert its
            --  freeze node, we place it at the end of the declarative part
            --  of the parent of the generic.

            Insert_After_Last_Decl
              (Freeze_Node (Par), Package_Freeze_Node (Enc_I));
         end if;

         Insert_After_Last_Decl (Inst_Node, F_Node);

      elsif Present (Enc_G)
        and then Present (Enc_I)
        and then Enc_G /= Enc_I
        and then Earlier (Inst_Node, Gen_Body)
      then
         if Nkind (Enc_G) = N_Package_Body then
            E_G_Id := Corresponding_Spec (Enc_G);
         else pragma Assert (Nkind (Enc_G) = N_Package_Body_Stub);
            E_G_Id :=
              Corresponding_Spec (Proper_Body (Unit (Library_Unit (Enc_G))));
         end if;

         --  Freeze package that encloses instance, and place node after
         --  package that encloses generic. If enclosing package is already
         --  frozen we have to assume it is at the proper place. This may be
         --  a potential ABE that requires dynamic checking. Do not add a
         --  freeze node if the package that encloses the generic is inside
         --  the body that encloses the instance, because the freeze node
         --  would be in the wrong scope. Additional contortions needed if
         --  the bodies are within a subunit.

         declare
            Enclosing_Body : Node_Id;

         begin
            if Nkind (Enc_I) = N_Package_Body_Stub then
               Enclosing_Body := Proper_Body (Unit (Library_Unit (Enc_I)));
            else
               Enclosing_Body := Enc_I;
            end if;

            if Parent (List_Containing (Enc_G)) /= Enclosing_Body then
               Insert_After_Last_Decl (Enc_G, Package_Freeze_Node (Enc_I));
            end if;
         end;

         --  Freeze enclosing subunit before instance

         Ensure_Freeze_Node (E_G_Id);

         if not Is_List_Member (Freeze_Node (E_G_Id)) then
            Insert_After (Enc_G, Freeze_Node (E_G_Id));
         end if;

         Insert_After_Last_Decl (Inst_Node, F_Node);

      else
         --  If none of the above, insert freeze node at the end of the current
         --  declarative part.

         Insert_After_Last_Decl (Inst_Node, F_Node);
      end if;
   end Freeze_Subprogram_Body;

   ----------------
   -- Get_Gen_Id --
   ----------------

   function Get_Gen_Id (E : Assoc_Ptr) return Entity_Id is
   begin
      return Generic_Renamings.Table (E).Gen_Id;
   end Get_Gen_Id;

   ---------------------
   -- Get_Instance_Of --
   ---------------------

   function Get_Instance_Of (A : Entity_Id) return Entity_Id is
      Res : constant Assoc_Ptr := Generic_Renamings_HTable.Get (A);

   begin
      if Res /= Assoc_Null then
         return Generic_Renamings.Table (Res).Act_Id;
      else
         --  On exit, entity is not instantiated: not a generic parameter, or
         --  else parameter of an inner generic unit.

         return A;
      end if;
   end Get_Instance_Of;

   ------------------------------------
   -- Get_Package_Instantiation_Node --
   ------------------------------------

   function Get_Package_Instantiation_Node (A : Entity_Id) return Node_Id is
      Decl : Node_Id := Unit_Declaration_Node (A);
      Inst : Node_Id;

   begin
      --  If the Package_Instantiation attribute has been set on the package
      --  entity, then use it directly when it (or its Original_Node) refers
      --  to an N_Package_Instantiation node. In principle it should be
      --  possible to have this field set in all cases, which should be
      --  investigated, and would allow this function to be significantly
      --  simplified. ???

      if Present (Package_Instantiation (A)) then
         if Nkind (Package_Instantiation (A)) = N_Package_Instantiation then
            return Package_Instantiation (A);

         elsif Nkind (Original_Node (Package_Instantiation (A))) =
                                                   N_Package_Instantiation
         then
            return Original_Node (Package_Instantiation (A));
         end if;
      end if;

      --  If the instantiation is a compilation unit that does not need body
      --  then the instantiation node has been rewritten as a package
      --  declaration for the instance, and we return the original node.

      --  If it is a compilation unit and the instance node has not been
      --  rewritten, then it is still the unit of the compilation. Finally, if
      --  a body is present, this is a parent of the main unit whose body has
      --  been compiled for inlining purposes, and the instantiation node has
      --  been rewritten with the instance body.

      --  Otherwise the instantiation node appears after the declaration. If
      --  the entity is a formal package, the declaration may have been
      --  rewritten as a generic declaration (in the case of a formal with box)
      --  or left as a formal package declaration if it has actuals, and is
      --  found with a forward search.

      if Nkind (Parent (Decl)) = N_Compilation_Unit then
         if Nkind (Decl) = N_Package_Declaration
           and then Present (Corresponding_Body (Decl))
         then
            Decl := Unit_Declaration_Node (Corresponding_Body (Decl));
         end if;

         if Nkind (Original_Node (Decl)) = N_Package_Instantiation then
            return Original_Node (Decl);
         else
            return Unit (Parent (Decl));
         end if;

      elsif Nkind (Decl) = N_Package_Declaration
        and then Nkind (Original_Node (Decl)) = N_Formal_Package_Declaration
      then
         return Original_Node (Decl);

      else
         Inst := Next (Decl);
         while not Nkind_In (Inst, N_Package_Instantiation,
                                   N_Formal_Package_Declaration)
         loop
            Next (Inst);
         end loop;

         return Inst;
      end if;
   end Get_Package_Instantiation_Node;

   ------------------------
   -- Has_Been_Exchanged --
   ------------------------

   function Has_Been_Exchanged (E : Entity_Id) return Boolean is
      Next : Elmt_Id;

   begin
      Next := First_Elmt (Exchanged_Views);
      while Present (Next) loop
         if Full_View (Node (Next)) = E then
            return True;
         end if;

         Next_Elmt (Next);
      end loop;

      return False;
   end Has_Been_Exchanged;

   ----------
   -- Hash --
   ----------

   function Hash (F : Entity_Id) return HTable_Range is
   begin
      return HTable_Range (F mod HTable_Size);
   end Hash;

   ------------------------
   -- Hide_Current_Scope --
   ------------------------

   procedure Hide_Current_Scope is
      C : constant Entity_Id := Current_Scope;
      E : Entity_Id;

   begin
      Set_Is_Hidden_Open_Scope (C);

      E := First_Entity (C);
      while Present (E) loop
         if Is_Immediately_Visible (E) then
            Set_Is_Immediately_Visible (E, False);
            Append_Elmt (E, Hidden_Entities);
         end if;

         Next_Entity (E);
      end loop;

      --  Make the scope name invisible as well. This is necessary, but might
      --  conflict with calls to Rtsfind later on, in case the scope is a
      --  predefined one. There is no clean solution to this problem, so for
      --  now we depend on the user not redefining Standard itself in one of
      --  the parent units.

      if Is_Immediately_Visible (C)
        and then C /= Standard_Standard
      then
         Set_Is_Immediately_Visible (C, False);
         Append_Elmt (C, Hidden_Entities);
      end if;

   end Hide_Current_Scope;

   --------------
   -- Init_Env --
   --------------

   procedure Init_Env is
      Saved : Instance_Env;

   begin
      Saved.Instantiated_Parent  := Current_Instantiated_Parent;
      Saved.Exchanged_Views      := Exchanged_Views;
      Saved.Hidden_Entities      := Hidden_Entities;
      Saved.Current_Sem_Unit     := Current_Sem_Unit;
      Saved.Parent_Unit_Visible  := Parent_Unit_Visible;
      Saved.Instance_Parent_Unit := Instance_Parent_Unit;

      --  Save configuration switches. These may be reset if the unit is a
      --  predefined unit, and the current mode is not Ada 2005.

      Save_Opt_Config_Switches (Saved.Switches);

      Instance_Envs.Append (Saved);

      Exchanged_Views := New_Elmt_List;
      Hidden_Entities := New_Elmt_List;

      --  Make dummy entry for Instantiated parent. If generic unit is legal,
      --  this is set properly in Set_Instance_Env.

      Current_Instantiated_Parent :=
        (Current_Scope, Current_Scope, Assoc_Null);
   end Init_Env;

   ------------------------------
   -- In_Same_Declarative_Part --
   ------------------------------

   function In_Same_Declarative_Part
     (F_Node : Node_Id;
      Inst   : Node_Id) return Boolean
   is
      Decls : constant Node_Id := Parent (F_Node);
      Nod   : Node_Id := Parent (Inst);

   begin
      while Present (Nod) loop
         if Nod = Decls then
            return True;

         elsif Nkind_In (Nod, N_Subprogram_Body,
                              N_Package_Body,
                              N_Task_Body,
                              N_Protected_Body,
                              N_Block_Statement)
         then
            return False;

         elsif Nkind (Nod) = N_Subunit then
            Nod :=  Corresponding_Stub (Nod);

         elsif Nkind (Nod) = N_Compilation_Unit then
            return False;

         else
            Nod := Parent (Nod);
         end if;
      end loop;

      return False;
   end In_Same_Declarative_Part;

   ---------------------
   -- In_Main_Context --
   ---------------------

   function In_Main_Context (E : Entity_Id) return Boolean is
      Context : List_Id;
      Clause  : Node_Id;
      Nam     : Node_Id;

   begin
      if not Is_Compilation_Unit (E)
        or else Ekind (E) /= E_Package
        or else In_Private_Part (E)
      then
         return False;
      end if;

      Context := Context_Items (Cunit (Main_Unit));

      Clause  := First (Context);
      while Present (Clause) loop
         if Nkind (Clause) = N_With_Clause then
            Nam := Name (Clause);

            --  If the current scope is part of the context of the main unit,
            --  analysis of the corresponding with_clause is not complete, and
            --  the entity is not set. We use the Chars field directly, which
            --  might produce false positives in rare cases, but guarantees
            --  that we produce all the instance bodies we will need.

            if (Is_Entity_Name (Nam)
                 and then Chars (Nam) = Chars (E))
              or else (Nkind (Nam) = N_Selected_Component
                        and then Chars (Selector_Name (Nam)) = Chars (E))
            then
               return True;
            end if;
         end if;

         Next (Clause);
      end loop;

      return False;
   end In_Main_Context;

   ---------------------
   -- Inherit_Context --
   ---------------------

   procedure Inherit_Context (Gen_Decl : Node_Id; Inst : Node_Id) is
      Current_Context : List_Id;
      Current_Unit    : Node_Id;
      Item            : Node_Id;
      New_I           : Node_Id;

   begin
      if Nkind (Parent (Gen_Decl)) = N_Compilation_Unit then

         --  The inherited context is attached to the enclosing compilation
         --  unit. This is either the main unit, or the declaration for the
         --  main unit (in case the instantiation appears within the package
         --  declaration and the main unit is its body).

         Current_Unit := Parent (Inst);
         while Present (Current_Unit)
           and then Nkind (Current_Unit) /= N_Compilation_Unit
         loop
            Current_Unit := Parent (Current_Unit);
         end loop;

         Current_Context := Context_Items (Current_Unit);

         Item := First (Context_Items (Parent (Gen_Decl)));
         while Present (Item) loop
            if Nkind (Item) = N_With_Clause then

               --  Take care to prevent direct cyclic with's, which can happen
               --  if the generic body with's the current unit. Such a case
               --  would result in binder errors (or run-time errors if the
               --  -gnatE switch is in effect), but we want to prevent it here,
               --  because Sem.Walk_Library_Items doesn't like cycles. Note
               --  that we don't bother to detect indirect cycles.

               if Library_Unit (Item) /= Current_Unit then
                  New_I := New_Copy (Item);
                  Set_Implicit_With (New_I, True);
                  Append (New_I, Current_Context);
               end if;
            end if;

            Next (Item);
         end loop;
      end if;
   end Inherit_Context;

   ----------------
   -- Initialize --
   ----------------

   procedure Initialize is
   begin
      Generic_Renamings.Init;
      Instance_Envs.Init;
      Generic_Flags.Init;
      Generic_Renamings_HTable.Reset;
      Circularity_Detected := False;
      Exchanged_Views      := No_Elist;
      Hidden_Entities      := No_Elist;
   end Initialize;

   ----------------------------
   -- Insert_After_Last_Decl --
   ----------------------------

   procedure Insert_After_Last_Decl (N : Node_Id; F_Node : Node_Id) is
      L : List_Id          := List_Containing (N);
      P : constant Node_Id := Parent (L);

   begin
      if not Is_List_Member (F_Node) then
         if Nkind (P) = N_Package_Specification
           and then L = Visible_Declarations (P)
           and then Present (Private_Declarations (P))
           and then not Is_Empty_List (Private_Declarations (P))
         then
            L := Private_Declarations (P);
         end if;

         Insert_After (Last (L), F_Node);
      end if;
   end Insert_After_Last_Decl;

   ------------------
   -- Install_Body --
   ------------------

   procedure Install_Body
     (Act_Body : Node_Id;
      N        : Node_Id;
      Gen_Body : Node_Id;
      Gen_Decl : Node_Id)
   is
      Act_Id    : constant Entity_Id := Corresponding_Spec (Act_Body);
      Act_Unit  : constant Node_Id   := Unit (Cunit (Get_Source_Unit (N)));
      Gen_Id    : constant Entity_Id := Corresponding_Spec (Gen_Body);
      Par       : constant Entity_Id := Scope (Gen_Id);
      Gen_Unit  : constant Node_Id   :=
                    Unit (Cunit (Get_Source_Unit (Gen_Decl)));
      Orig_Body : Node_Id := Gen_Body;
      F_Node    : Node_Id;
      Body_Unit : Node_Id;

      Must_Delay : Boolean;

      function Enclosing_Subp (Id : Entity_Id) return Entity_Id;
      --  Find subprogram (if any) that encloses instance and/or generic body

      function True_Sloc (N : Node_Id) return Source_Ptr;
      --  If the instance is nested inside a generic unit, the Sloc of the
      --  instance indicates the place of the original definition, not the
      --  point of the current enclosing instance. Pending a better usage of
      --  Slocs to indicate instantiation places, we determine the place of
      --  origin of a node by finding the maximum sloc of any ancestor node.
      --  Why is this not equivalent to Top_Level_Location ???

      --------------------
      -- Enclosing_Subp --
      --------------------

      function Enclosing_Subp (Id : Entity_Id) return Entity_Id is
         Scop : Entity_Id := Scope (Id);

      begin
         while Scop /= Standard_Standard
           and then not Is_Overloadable (Scop)
         loop
            Scop := Scope (Scop);
         end loop;

         return Scop;
      end Enclosing_Subp;

      ---------------
      -- True_Sloc --
      ---------------

      function True_Sloc (N : Node_Id) return Source_Ptr is
         Res : Source_Ptr;
         N1  : Node_Id;

      begin
         Res := Sloc (N);
         N1 := N;
         while Present (N1) and then N1 /= Act_Unit loop
            if Sloc (N1) > Res then
               Res := Sloc (N1);
            end if;

            N1 := Parent (N1);
         end loop;

         return Res;
      end True_Sloc;

   --  Start of processing for Install_Body

   begin

      --  If the body is a subunit, the freeze point is the corresponding
      --  stub in the current compilation, not the subunit itself.

      if Nkind (Parent (Gen_Body)) = N_Subunit then
         Orig_Body := Corresponding_Stub (Parent (Gen_Body));
      else
         Orig_Body := Gen_Body;
      end if;

      Body_Unit := Unit (Cunit (Get_Source_Unit (Orig_Body)));

      --  If the instantiation and the generic definition appear in the same
      --  package declaration, this is an early instantiation. If they appear
      --  in the same declarative part, it is an early instantiation only if
      --  the generic body appears textually later, and the generic body is
      --  also in the main unit.

      --  If instance is nested within a subprogram, and the generic body is
      --  not, the instance is delayed because the enclosing body is. If
      --  instance and body are within the same scope, or the same sub-
      --  program body, indicate explicitly that the instance is delayed.

      Must_Delay :=
        (Gen_Unit = Act_Unit
          and then (Nkind_In (Gen_Unit, N_Package_Declaration,
                                        N_Generic_Package_Declaration)
                      or else (Gen_Unit = Body_Unit
                                and then True_Sloc (N) < Sloc (Orig_Body)))
          and then Is_In_Main_Unit (Gen_Unit)
          and then (Scope (Act_Id) = Scope (Gen_Id)
                      or else
                    Enclosing_Subp (Act_Id) = Enclosing_Subp (Gen_Id)));

      --  If this is an early instantiation, the freeze node is placed after
      --  the generic body. Otherwise, if the generic appears in an instance,
      --  we cannot freeze the current instance until the outer one is frozen.
      --  This is only relevant if the current instance is nested within some
      --  inner scope not itself within the outer instance. If this scope is
      --  a package body in the same declarative part as the outer instance,
      --  then that body needs to be frozen after the outer instance. Finally,
      --  if no delay is needed, we place the freeze node at the end of the
      --  current declarative part.

      if Expander_Active then
         Ensure_Freeze_Node (Act_Id);
         F_Node := Freeze_Node (Act_Id);

         if Must_Delay then
            Insert_After (Orig_Body, F_Node);

         elsif Is_Generic_Instance (Par)
           and then Present (Freeze_Node (Par))
           and then Scope (Act_Id) /= Par
         then
            --  Freeze instance of inner generic after instance of enclosing
            --  generic.

            if In_Same_Declarative_Part (Freeze_Node (Par), N) then
               Insert_After (Freeze_Node (Par), F_Node);

            --  Freeze package enclosing instance of inner generic after
            --  instance of enclosing generic.

            elsif Nkind (Parent (N)) = N_Package_Body
              and then In_Same_Declarative_Part (Freeze_Node (Par), Parent (N))
            then

               declare
                  Enclosing : constant Entity_Id :=
                                Corresponding_Spec (Parent (N));

               begin
                  Insert_After_Last_Decl (N, F_Node);
                  Ensure_Freeze_Node (Enclosing);

                  if not Is_List_Member (Freeze_Node (Enclosing)) then
                     Insert_After (Freeze_Node (Par), Freeze_Node (Enclosing));
                  end if;
               end;

            else
               Insert_After_Last_Decl (N, F_Node);
            end if;

         else
            Insert_After_Last_Decl (N, F_Node);
         end if;
      end if;

      Set_Is_Frozen (Act_Id);
      Insert_Before (N, Act_Body);
      Mark_Rewrite_Insertion (Act_Body);
   end Install_Body;

   -----------------------------
   -- Install_Formal_Packages --
   -----------------------------

   procedure Install_Formal_Packages (Par : Entity_Id) is
      E     : Entity_Id;
      Gen   : Entity_Id;
      Gen_E : Entity_Id := Empty;

   begin
      E := First_Entity (Par);

      --  In we are installing an instance parent, locate the formal packages
      --  of its generic parent.

      if Is_Generic_Instance (Par) then
         Gen   := Generic_Parent (Specification (Unit_Declaration_Node (Par)));
         Gen_E := First_Entity (Gen);
      end if;

      while Present (E) loop
         if Ekind (E) = E_Package
           and then Nkind (Parent (E)) = N_Package_Renaming_Declaration
         then
            --  If this is the renaming for the parent instance, done

            if Renamed_Object (E) = Par then
               exit;

            --  The visibility of a formal of an enclosing generic is already
            --  correct.

            elsif Denotes_Formal_Package (E) then
               null;

            elsif Present (Associated_Formal_Package (E)) then
               Check_Generic_Actuals (Renamed_Object (E), True);
               Set_Is_Hidden (E, False);

               --  Find formal package in generic unit that corresponds to
               --  (instance of) formal package in instance.

               while Present (Gen_E) and then Chars (Gen_E) /= Chars (E) loop
                  Next_Entity (Gen_E);
               end loop;

               if Present (Gen_E) then
                  Map_Formal_Package_Entities (Gen_E, E);
               end if;
            end if;
         end if;

         Next_Entity (E);
         if Present (Gen_E) then
            Next_Entity (Gen_E);
         end if;
      end loop;
   end Install_Formal_Packages;

   --------------------
   -- Install_Parent --
   --------------------

   procedure Install_Parent (P : Entity_Id; In_Body : Boolean := False) is
      Ancestors : constant Elist_Id  := New_Elmt_List;
      S         : constant Entity_Id := Current_Scope;
      Inst_Par  : Entity_Id;
      First_Par : Entity_Id;
      Inst_Node : Node_Id;
      Gen_Par   : Entity_Id;
      First_Gen : Entity_Id;
      Elmt      : Elmt_Id;

      procedure Install_Noninstance_Specs (Par : Entity_Id);
      --  Install the scopes of noninstance parent units ending with Par

      procedure Install_Spec (Par : Entity_Id);
      --  The child unit is within the declarative part of the parent, so
      --  the declarations within the parent are immediately visible.

      -------------------------------
      -- Install_Noninstance_Specs --
      -------------------------------

      procedure Install_Noninstance_Specs (Par : Entity_Id) is
      begin
         if Present (Par)
           and then Par /= Standard_Standard
           and then not In_Open_Scopes (Par)
         then
            Install_Noninstance_Specs (Scope (Par));
            Install_Spec (Par);
         end if;
      end Install_Noninstance_Specs;

      ------------------
      -- Install_Spec --
      ------------------

      procedure Install_Spec (Par : Entity_Id) is
         Spec : constant Node_Id :=
                  Specification (Unit_Declaration_Node (Par));

      begin
         --  If this parent of the child instance is a top-level unit,
         --  then record the unit and its visibility for later resetting
         --  in Remove_Parent. We exclude units that are generic instances,
         --  as we only want to record this information for the ultimate
         --  top-level noninstance parent (is that always correct???).

         if Scope (Par) = Standard_Standard
           and then not Is_Generic_Instance (Par)
         then
            Parent_Unit_Visible := Is_Immediately_Visible (Par);
            Instance_Parent_Unit := Par;
         end if;

         --  Open the parent scope and make it and its declarations visible.
         --  If this point is not within a body, then only the visible
         --  declarations should be made visible, and installation of the
         --  private declarations is deferred until the appropriate point
         --  within analysis of the spec being instantiated (see the handling
         --  of parent visibility in Analyze_Package_Specification). This is
         --  relaxed in the case where the parent unit is Ada.Tags, to avoid
         --  private view problems that occur when compiling instantiations of
         --  a generic child of that package (Generic_Dispatching_Constructor).
         --  If the instance freezes a tagged type, inlinings of operations
         --  from Ada.Tags may need the full view of type Tag. If inlining took
         --  proper account of establishing visibility of inlined subprograms'
         --  parents then it should be possible to remove this
         --  special check. ???

         Push_Scope (Par);
         Set_Is_Immediately_Visible   (Par);
         Install_Visible_Declarations (Par);
         Set_Use (Visible_Declarations (Spec));

         if In_Body or else Is_RTU (Par, Ada_Tags) then
            Install_Private_Declarations (Par);
            Set_Use (Private_Declarations (Spec));
         end if;
      end Install_Spec;

   --  Start of processing for Install_Parent

   begin
      --  We need to install the parent instance to compile the instantiation
      --  of the child, but the child instance must appear in the current
      --  scope. Given that we cannot place the parent above the current scope
      --  in the scope stack, we duplicate the current scope and unstack both
      --  after the instantiation is complete.

      --  If the parent is itself the instantiation of a child unit, we must
      --  also stack the instantiation of its parent, and so on. Each such
      --  ancestor is the prefix of the name in a prior instantiation.

      --  If this is a nested instance, the parent unit itself resolves to
      --  a renaming of the parent instance, whose declaration we need.

      --  Finally, the parent may be a generic (not an instance) when the
      --  child unit appears as a formal package.

      Inst_Par := P;

      if Present (Renamed_Entity (Inst_Par)) then
         Inst_Par := Renamed_Entity (Inst_Par);
      end if;

      First_Par := Inst_Par;

      Gen_Par :=
        Generic_Parent (Specification (Unit_Declaration_Node (Inst_Par)));

      First_Gen := Gen_Par;

      while Present (Gen_Par)
        and then Is_Child_Unit (Gen_Par)
      loop
         --  Load grandparent instance as well

         Inst_Node := Get_Package_Instantiation_Node (Inst_Par);

         if Nkind (Name (Inst_Node)) = N_Expanded_Name then
            Inst_Par := Entity (Prefix (Name (Inst_Node)));

            if Present (Renamed_Entity (Inst_Par)) then
               Inst_Par := Renamed_Entity (Inst_Par);
            end if;

            Gen_Par :=
              Generic_Parent
                (Specification (Unit_Declaration_Node (Inst_Par)));

            if Present (Gen_Par) then
               Prepend_Elmt (Inst_Par, Ancestors);

            else
               --  Parent is not the name of an instantiation

               Install_Noninstance_Specs (Inst_Par);

               exit;
            end if;

         else
            --  Previous error

            exit;
         end if;
      end loop;

      if Present (First_Gen) then
         Append_Elmt (First_Par, Ancestors);

      else
         Install_Noninstance_Specs (First_Par);
      end if;

      if not Is_Empty_Elmt_List (Ancestors) then
         Elmt := First_Elmt (Ancestors);

         while Present (Elmt) loop
            Install_Spec (Node (Elmt));
            Install_Formal_Packages (Node (Elmt));

            Next_Elmt (Elmt);
         end loop;
      end if;

      if not In_Body then
         Push_Scope (S);
      end if;
   end Install_Parent;

   --------------------------------
   -- Instantiate_Formal_Package --
   --------------------------------

   function Instantiate_Formal_Package
     (Formal          : Node_Id;
      Actual          : Node_Id;
      Analyzed_Formal : Node_Id) return List_Id
   is
      Loc         : constant Source_Ptr := Sloc (Actual);
      Actual_Pack : Entity_Id;
      Formal_Pack : Entity_Id;
      Gen_Parent  : Entity_Id;
      Decls       : List_Id;
      Nod         : Node_Id;
      Parent_Spec : Node_Id;

      procedure Find_Matching_Actual
       (F    : Node_Id;
        Act  : in out Entity_Id);
      --  We need to associate each formal entity in the formal package
      --  with the corresponding entity in the actual package. The actual
      --  package has been analyzed and possibly expanded, and as a result
      --  there is no one-to-one correspondence between the two lists (for
      --  example, the actual may include subtypes, itypes, and inherited
      --  primitive operations, interspersed among the renaming declarations
      --  for the actuals) . We retrieve the corresponding actual by name
      --  because each actual has the same name as the formal, and they do
      --  appear in the same order.

      function Get_Formal_Entity (N : Node_Id) return Entity_Id;
      --  Retrieve entity of defining entity of  generic formal parameter.
      --  Only the declarations of formals need to be considered when
      --  linking them to actuals, but the declarative list may include
      --  internal entities generated during analysis, and those are ignored.

      procedure Match_Formal_Entity
        (Formal_Node : Node_Id;
         Formal_Ent  : Entity_Id;
         Actual_Ent  : Entity_Id);
      --  Associates the formal entity with the actual. In the case
      --  where Formal_Ent is a formal package, this procedure iterates
      --  through all of its formals and enters associations between the
      --  actuals occurring in the formal package's corresponding actual
      --  package (given by Actual_Ent) and the formal package's formal
      --  parameters. This procedure recurses if any of the parameters is
      --  itself a package.

      function Is_Instance_Of
        (Act_Spec : Entity_Id;
         Gen_Anc  : Entity_Id) return Boolean;
      --  The actual can be an instantiation of a generic within another
      --  instance, in which case there is no direct link from it to the
      --  original generic ancestor. In that case, we recognize that the
      --  ultimate ancestor is the same by examining names and scopes.

      procedure Process_Nested_Formal (Formal : Entity_Id);
      --  If the current formal is declared with a box, its own formals are
      --  visible in the instance, as they were in the generic, and their
      --  Hidden flag must be reset. If some of these formals are themselves
      --  packages declared with a box, the processing must be recursive.

      --------------------------
      -- Find_Matching_Actual --
      --------------------------

      procedure Find_Matching_Actual
        (F   : Node_Id;
         Act : in out Entity_Id)
     is
         Formal_Ent : Entity_Id;

      begin
         case Nkind (Original_Node (F)) is
            when N_Formal_Object_Declaration |
                 N_Formal_Type_Declaration   =>
               Formal_Ent := Defining_Identifier (F);

               while Chars (Act) /= Chars (Formal_Ent) loop
                  Next_Entity (Act);
               end loop;

            when N_Formal_Subprogram_Declaration |
                 N_Formal_Package_Declaration    |
                 N_Package_Declaration           |
                 N_Generic_Package_Declaration   =>
               Formal_Ent := Defining_Entity (F);

               while Chars (Act) /= Chars (Formal_Ent) loop
                  Next_Entity (Act);
               end loop;

            when others =>
               raise Program_Error;
         end case;
      end Find_Matching_Actual;

      -------------------------
      -- Match_Formal_Entity --
      -------------------------

      procedure Match_Formal_Entity
        (Formal_Node : Node_Id;
         Formal_Ent  : Entity_Id;
         Actual_Ent  : Entity_Id)
      is
         Act_Pkg   : Entity_Id;

      begin
         Set_Instance_Of (Formal_Ent, Actual_Ent);

         if Ekind (Actual_Ent) = E_Package then

            --  Record associations for each parameter

            Act_Pkg := Actual_Ent;

            declare
               A_Ent  : Entity_Id := First_Entity (Act_Pkg);
               F_Ent  : Entity_Id;
               F_Node : Node_Id;

               Gen_Decl : Node_Id;
               Formals  : List_Id;
               Actual   : Entity_Id;

            begin
               --  Retrieve the actual given in the formal package declaration

               Actual := Entity (Name (Original_Node (Formal_Node)));

               --  The actual in the formal package declaration  may be a
               --  renamed generic package, in which case we want to retrieve
               --  the original generic in order to traverse its formal part.

               if Present (Renamed_Entity (Actual)) then
                  Gen_Decl := Unit_Declaration_Node (Renamed_Entity (Actual));
               else
                  Gen_Decl := Unit_Declaration_Node (Actual);
               end if;

               Formals := Generic_Formal_Declarations (Gen_Decl);

               if Present (Formals) then
                  F_Node := First_Non_Pragma (Formals);
               else
                  F_Node := Empty;
               end if;

               while Present (A_Ent)
                 and then Present (F_Node)
                 and then A_Ent /= First_Private_Entity (Act_Pkg)
               loop
                  F_Ent := Get_Formal_Entity (F_Node);

                  if Present (F_Ent) then

                     --  This is a formal of the original package. Record
                     --  association and recurse.

                     Find_Matching_Actual (F_Node, A_Ent);
                     Match_Formal_Entity (F_Node, F_Ent, A_Ent);
                     Next_Entity (A_Ent);
                  end if;

                  Next_Non_Pragma (F_Node);
               end loop;
            end;
         end if;
      end Match_Formal_Entity;

      -----------------------
      -- Get_Formal_Entity --
      -----------------------

      function Get_Formal_Entity (N : Node_Id) return Entity_Id is
         Kind : constant Node_Kind := Nkind (Original_Node (N));
      begin
         case Kind is
            when N_Formal_Object_Declaration     =>
               return Defining_Identifier (N);

            when N_Formal_Type_Declaration       =>
               return Defining_Identifier (N);

            when N_Formal_Subprogram_Declaration =>
               return Defining_Unit_Name (Specification (N));

            when N_Formal_Package_Declaration    =>
               return Defining_Identifier (Original_Node (N));

            when N_Generic_Package_Declaration   =>
               return Defining_Identifier (Original_Node (N));

            --  All other declarations are introduced by semantic analysis and
            --  have no match in the actual.

            when others =>
               return Empty;
         end case;
      end Get_Formal_Entity;

      --------------------
      -- Is_Instance_Of --
      --------------------

      function Is_Instance_Of
        (Act_Spec : Entity_Id;
         Gen_Anc  : Entity_Id) return Boolean
      is
         Gen_Par : constant Entity_Id := Generic_Parent (Act_Spec);

      begin
         if No (Gen_Par) then
            return False;

         --  Simplest case: the generic parent of the actual is the formal

         elsif Gen_Par = Gen_Anc then
            return True;

         elsif Chars (Gen_Par) /= Chars (Gen_Anc) then
            return False;

         --  The actual may be obtained through several instantiations. Its
         --  scope must itself be an instance of a generic declared in the
         --  same scope as the formal. Any other case is detected above.

         elsif not Is_Generic_Instance (Scope (Gen_Par)) then
            return False;

         else
            return Generic_Parent (Parent (Scope (Gen_Par))) = Scope (Gen_Anc);
         end if;
      end Is_Instance_Of;

      ---------------------------
      -- Process_Nested_Formal --
      ---------------------------

      procedure Process_Nested_Formal (Formal : Entity_Id) is
         Ent : Entity_Id;

      begin
         if Present (Associated_Formal_Package (Formal))
           and then Box_Present (Parent (Associated_Formal_Package (Formal)))
         then
            Ent := First_Entity (Formal);
            while Present (Ent) loop
               Set_Is_Hidden (Ent, False);
               Set_Is_Visible_Formal (Ent);
               Set_Is_Potentially_Use_Visible
                 (Ent, Is_Potentially_Use_Visible (Formal));

               if Ekind (Ent) = E_Package then
                  exit when Renamed_Entity (Ent) = Renamed_Entity (Formal);
                  Process_Nested_Formal (Ent);
               end if;

               Next_Entity (Ent);
            end loop;
         end if;
      end Process_Nested_Formal;

   --  Start of processing for Instantiate_Formal_Package

   begin
      Analyze (Actual);

      if not Is_Entity_Name (Actual)
        or else  Ekind (Entity (Actual)) /= E_Package
      then
         Error_Msg_N
           ("expect package instance to instantiate formal", Actual);
         Abandon_Instantiation (Actual);
         raise Program_Error;

      else
         Actual_Pack := Entity (Actual);
         Set_Is_Instantiated (Actual_Pack);

         --  The actual may be a renamed package, or an outer generic formal
         --  package whose instantiation is converted into a renaming.

         if Present (Renamed_Object (Actual_Pack)) then
            Actual_Pack := Renamed_Object (Actual_Pack);
         end if;

         if Nkind (Analyzed_Formal) = N_Formal_Package_Declaration then
            Gen_Parent  := Get_Instance_Of (Entity (Name (Analyzed_Formal)));
            Formal_Pack := Defining_Identifier (Analyzed_Formal);
         else
            Gen_Parent :=
              Generic_Parent (Specification (Analyzed_Formal));
            Formal_Pack :=
              Defining_Unit_Name (Specification (Analyzed_Formal));
         end if;

         if Nkind (Parent (Actual_Pack)) = N_Defining_Program_Unit_Name then
            Parent_Spec := Specification (Unit_Declaration_Node (Actual_Pack));
         else
            Parent_Spec := Parent (Actual_Pack);
         end if;

         if Gen_Parent = Any_Id then
            Error_Msg_N
              ("previous error in declaration of formal package", Actual);
            Abandon_Instantiation (Actual);

         elsif
           Is_Instance_Of (Parent_Spec, Get_Instance_Of (Gen_Parent))
         then
            null;

         else
            Error_Msg_NE
              ("actual parameter must be instance of&", Actual, Gen_Parent);
            Abandon_Instantiation (Actual);
         end if;

         Set_Instance_Of (Defining_Identifier (Formal), Actual_Pack);
         Map_Formal_Package_Entities (Formal_Pack, Actual_Pack);

         Nod :=
           Make_Package_Renaming_Declaration (Loc,
             Defining_Unit_Name => New_Copy (Defining_Identifier (Formal)),
             Name               => New_Reference_To (Actual_Pack, Loc));

         Set_Associated_Formal_Package (Defining_Unit_Name (Nod),
           Defining_Identifier (Formal));
         Decls := New_List (Nod);

         --  If the formal F has a box, then the generic declarations are
         --  visible in the generic G. In an instance of G, the corresponding
         --  entities in the actual for F (which are the actuals for the
         --  instantiation of the generic that F denotes) must also be made
         --  visible for analysis of the current instance. On exit from the
         --  current instance, those entities are made private again. If the
         --  actual is currently in use, these entities are also use-visible.

         --  The loop through the actual entities also steps through the formal
         --  entities and enters associations from formals to actuals into the
         --  renaming map. This is necessary to properly handle checking of
         --  actual parameter associations for later formals that depend on
         --  actuals declared in the formal package.

         --  In Ada 2005, partial parametrization requires that we make visible
         --  the actuals corresponding to formals that were defaulted in the
         --  formal package. There formals are identified because they remain
         --  formal generics within the formal package, rather than being
         --  renamings of the actuals supplied.

         declare
            Gen_Decl : constant Node_Id :=
                         Unit_Declaration_Node (Gen_Parent);
            Formals  : constant List_Id :=
                         Generic_Formal_Declarations (Gen_Decl);

            Actual_Ent       : Entity_Id;
            Actual_Of_Formal : Node_Id;
            Formal_Node      : Node_Id;
            Formal_Ent       : Entity_Id;

         begin
            if Present (Formals) then
               Formal_Node := First_Non_Pragma (Formals);
            else
               Formal_Node := Empty;
            end if;

            Actual_Ent := First_Entity (Actual_Pack);
            Actual_Of_Formal :=
               First (Visible_Declarations (Specification (Analyzed_Formal)));
            while Present (Actual_Ent)
              and then Actual_Ent /= First_Private_Entity (Actual_Pack)
            loop
               if Present (Formal_Node) then
                  Formal_Ent := Get_Formal_Entity (Formal_Node);

                  if Present (Formal_Ent) then
                     Find_Matching_Actual (Formal_Node, Actual_Ent);
                     Match_Formal_Entity
                       (Formal_Node, Formal_Ent, Actual_Ent);

                     --  We iterate at the same time over the actuals of the
                     --  local package created for the formal, to determine
                     --  which one of the formals of the original generic were
                     --  defaulted in the formal. The corresponding actual
                     --  entities are visible in the enclosing instance.

                     if Box_Present (Formal)
                       or else
                         (Present (Actual_Of_Formal)
                           and then
                             Is_Generic_Formal
                               (Get_Formal_Entity (Actual_Of_Formal)))
                     then
                        Set_Is_Hidden (Actual_Ent, False);
                        Set_Is_Visible_Formal (Actual_Ent);
                        Set_Is_Potentially_Use_Visible
                          (Actual_Ent, In_Use (Actual_Pack));

                        if Ekind (Actual_Ent) = E_Package then
                           Process_Nested_Formal (Actual_Ent);
                        end if;

                     else
                        Set_Is_Hidden (Actual_Ent);
                        Set_Is_Potentially_Use_Visible (Actual_Ent, False);
                     end if;
                  end if;

                  Next_Non_Pragma (Formal_Node);
                  Next (Actual_Of_Formal);

               else
                  --  No further formals to match, but the generic part may
                  --  contain inherited operation that are not hidden in the
                  --  enclosing instance.

                  Next_Entity (Actual_Ent);
               end if;
            end loop;

            --  Inherited subprograms generated by formal derived types are
            --  also visible if the types are.

            Actual_Ent := First_Entity (Actual_Pack);
            while Present (Actual_Ent)
              and then Actual_Ent /= First_Private_Entity (Actual_Pack)
            loop
               if Is_Overloadable (Actual_Ent)
                 and then
                   Nkind (Parent (Actual_Ent)) = N_Subtype_Declaration
                 and then
                   not Is_Hidden (Defining_Identifier (Parent (Actual_Ent)))
               then
                  Set_Is_Hidden (Actual_Ent, False);
                  Set_Is_Potentially_Use_Visible
                    (Actual_Ent, In_Use (Actual_Pack));
               end if;

               Next_Entity (Actual_Ent);
            end loop;
         end;

         --  If the formal is not declared with a box, reanalyze it as an
         --  abbreviated instantiation, to verify the matching rules of 12.7.
         --  The actual checks are performed after the generic associations
         --  have been analyzed, to guarantee the same visibility for this
         --  instantiation and for the actuals.

         --  In Ada 2005, the generic associations for the formal can include
         --  defaulted parameters. These are ignored during check. This
         --  internal instantiation is removed from the tree after conformance
         --  checking, because it contains formal declarations for those
         --  defaulted parameters, and those should not reach the back-end.

         if not Box_Present (Formal) then
            declare
               I_Pack : constant Entity_Id :=
                          Make_Temporary (Sloc (Actual), 'P');

            begin
               Set_Is_Internal (I_Pack);

               Append_To (Decls,
                 Make_Package_Instantiation (Sloc (Actual),
                   Defining_Unit_Name => I_Pack,
                   Name =>
                     New_Occurrence_Of
                       (Get_Instance_Of (Gen_Parent), Sloc (Actual)),
                   Generic_Associations =>
                     Generic_Associations (Formal)));
            end;
         end if;

         return Decls;
      end if;
   end Instantiate_Formal_Package;

   -----------------------------------
   -- Instantiate_Formal_Subprogram --
   -----------------------------------

   function Instantiate_Formal_Subprogram
     (Formal          : Node_Id;
      Actual          : Node_Id;
      Analyzed_Formal : Node_Id) return Node_Id
   is
      Loc        : Source_Ptr;
      Formal_Sub : constant Entity_Id :=
                     Defining_Unit_Name (Specification (Formal));
      Analyzed_S : constant Entity_Id :=
                     Defining_Unit_Name (Specification (Analyzed_Formal));
      Decl_Node  : Node_Id;
      Nam        : Node_Id;
      New_Spec   : Node_Id;

      function From_Parent_Scope (Subp : Entity_Id) return Boolean;
      --  If the generic is a child unit, the parent has been installed on the
      --  scope stack, but a default subprogram cannot resolve to something on
      --  the parent because that parent is not really part of the visible
      --  context (it is there to resolve explicit local entities). If the
      --  default has resolved in this way, we remove the entity from
      --  immediate visibility and analyze the node again to emit an error
      --  message or find another visible candidate.

      procedure Valid_Actual_Subprogram (Act : Node_Id);
      --  Perform legality check and raise exception on failure

      -----------------------
      -- From_Parent_Scope --
      -----------------------

      function From_Parent_Scope (Subp : Entity_Id) return Boolean is
         Gen_Scope : Node_Id;

      begin
         Gen_Scope := Scope (Analyzed_S);
         while Present (Gen_Scope)
           and then  Is_Child_Unit (Gen_Scope)
         loop
            if Scope (Subp) = Scope (Gen_Scope) then
               return True;
            end if;

            Gen_Scope := Scope (Gen_Scope);
         end loop;

         return False;
      end From_Parent_Scope;

      -----------------------------
      -- Valid_Actual_Subprogram --
      -----------------------------

      procedure Valid_Actual_Subprogram (Act : Node_Id) is
         Act_E : Entity_Id;

      begin
         if Is_Entity_Name (Act) then
            Act_E := Entity (Act);

         elsif Nkind (Act) = N_Selected_Component
           and then Is_Entity_Name (Selector_Name (Act))
         then
            Act_E := Entity (Selector_Name (Act));

         else
            Act_E := Empty;
         end if;

         if (Present (Act_E) and then Is_Overloadable (Act_E))
           or else Nkind_In (Act, N_Attribute_Reference,
                                  N_Indexed_Component,
                                  N_Character_Literal,
                                  N_Explicit_Dereference)
         then
            return;
         end if;

         Error_Msg_NE
           ("expect subprogram or entry name in instantiation of&",
            Instantiation_Node, Formal_Sub);
         Abandon_Instantiation (Instantiation_Node);

      end Valid_Actual_Subprogram;

   --  Start of processing for Instantiate_Formal_Subprogram

   begin
      New_Spec := New_Copy_Tree (Specification (Formal));

      --  The tree copy has created the proper instantiation sloc for the
      --  new specification. Use this location for all other constructed
      --  declarations.

      Loc := Sloc (Defining_Unit_Name (New_Spec));

      --  Create new entity for the actual (New_Copy_Tree does not)

      Set_Defining_Unit_Name
        (New_Spec, Make_Defining_Identifier (Loc, Chars (Formal_Sub)));

      --  Create new entities for the each of the formals in the
      --  specification of the renaming declaration built for the actual.

      if Present (Parameter_Specifications (New_Spec)) then
         declare
            F : Node_Id;
         begin
            F := First (Parameter_Specifications (New_Spec));
            while Present (F) loop
               Set_Defining_Identifier (F,
                  Make_Defining_Identifier (Sloc (F),
                    Chars => Chars (Defining_Identifier (F))));
               Next (F);
            end loop;
         end;
      end if;

      --  Find entity of actual. If the actual is an attribute reference, it
      --  cannot be resolved here (its formal is missing) but is handled
      --  instead in Attribute_Renaming. If the actual is overloaded, it is
      --  fully resolved subsequently, when the renaming declaration for the
      --  formal is analyzed. If it is an explicit dereference, resolve the
      --  prefix but not the actual itself, to prevent interpretation as call.

      if Present (Actual) then
         Loc := Sloc (Actual);
         Set_Sloc (New_Spec, Loc);

         if Nkind (Actual) = N_Operator_Symbol then
            Find_Direct_Name (Actual);

         elsif Nkind (Actual) = N_Explicit_Dereference then
            Analyze (Prefix (Actual));

         elsif Nkind (Actual) /= N_Attribute_Reference then
            Analyze (Actual);
         end if;

         Valid_Actual_Subprogram (Actual);
         Nam := Actual;

      elsif Present (Default_Name (Formal)) then
         if not Nkind_In (Default_Name (Formal), N_Attribute_Reference,
                                                 N_Selected_Component,
                                                 N_Indexed_Component,
                                                 N_Character_Literal)
           and then Present (Entity (Default_Name (Formal)))
         then
            Nam := New_Occurrence_Of (Entity (Default_Name (Formal)), Loc);
         else
            Nam := New_Copy (Default_Name (Formal));
            Set_Sloc (Nam, Loc);
         end if;

      elsif Box_Present (Formal) then

         --  Actual is resolved at the point of instantiation. Create an
         --  identifier or operator with the same name as the formal.

         if Nkind (Formal_Sub) = N_Defining_Operator_Symbol then
            Nam := Make_Operator_Symbol (Loc,
              Chars =>  Chars (Formal_Sub),
              Strval => No_String);
         else
            Nam := Make_Identifier (Loc, Chars (Formal_Sub));
         end if;

      elsif Nkind (Specification (Formal)) = N_Procedure_Specification
        and then Null_Present (Specification (Formal))
      then
         --  Generate null body for procedure, for use in the instance

         Decl_Node :=
           Make_Subprogram_Body (Loc,
             Specification              => New_Spec,
             Declarations               => New_List,
             Handled_Statement_Sequence =>
               Make_Handled_Sequence_Of_Statements (Loc,
                 Statements => New_List (Make_Null_Statement (Loc))));

         Set_Is_Intrinsic_Subprogram (Defining_Unit_Name (New_Spec));
         return Decl_Node;

      else
         Error_Msg_Sloc := Sloc (Scope (Analyzed_S));
         Error_Msg_NE
           ("missing actual&", Instantiation_Node, Formal_Sub);
         Error_Msg_NE
           ("\in instantiation of & declared#",
              Instantiation_Node, Scope (Analyzed_S));
         Abandon_Instantiation (Instantiation_Node);
      end if;

      Decl_Node :=
        Make_Subprogram_Renaming_Declaration (Loc,
          Specification => New_Spec,
          Name          => Nam);

      --  If we do not have an actual and the formal specified <> then set to
      --  get proper default.

      if No (Actual) and then Box_Present (Formal) then
         Set_From_Default (Decl_Node);
      end if;

      --  Gather possible interpretations for the actual before analyzing the
      --  instance. If overloaded, it will be resolved when analyzing the
      --  renaming declaration.

      if Box_Present (Formal)
        and then No (Actual)
      then
         Analyze (Nam);

         if Is_Child_Unit (Scope (Analyzed_S))
           and then Present (Entity (Nam))
         then
            if not Is_Overloaded (Nam) then

               if From_Parent_Scope (Entity (Nam)) then
                  Set_Is_Immediately_Visible (Entity (Nam), False);
                  Set_Entity (Nam, Empty);
                  Set_Etype (Nam, Empty);

                  Analyze (Nam);

                  Set_Is_Immediately_Visible (Entity (Nam));
               end if;

            else
               declare
                  I  : Interp_Index;
                  It : Interp;

               begin
                  Get_First_Interp (Nam, I, It);

                  while Present (It.Nam) loop
                     if From_Parent_Scope (It.Nam) then
                        Remove_Interp (I);
                     end if;

                     Get_Next_Interp (I, It);
                  end loop;
               end;
            end if;
         end if;
      end if;

      --  The generic instantiation freezes the actual. This can only be done
      --  once the actual is resolved, in the analysis of the renaming
      --  declaration. To make the formal subprogram entity available, we set
      --  Corresponding_Formal_Spec to point to the formal subprogram entity.
      --  This is also needed in Analyze_Subprogram_Renaming for the processing
      --  of formal abstract subprograms.

      Set_Corresponding_Formal_Spec (Decl_Node, Analyzed_S);

      --  We cannot analyze the renaming declaration, and thus find the actual,
      --  until all the actuals are assembled in the instance. For subsequent
      --  checks of other actuals, indicate the node that will hold the
      --  instance of this formal.

      Set_Instance_Of (Analyzed_S, Nam);

      if Nkind (Actual) = N_Selected_Component
        and then Is_Task_Type (Etype (Prefix (Actual)))
        and then not Is_Frozen (Etype (Prefix (Actual)))
      then
         --  The renaming declaration will create a body, which must appear
         --  outside of the instantiation, We move the renaming declaration
         --  out of the instance, and create an additional renaming inside,
         --  to prevent freezing anomalies.

         declare
            Anon_Id : constant Entity_Id := Make_Temporary (Loc, 'E');

         begin
            Set_Defining_Unit_Name (New_Spec, Anon_Id);
            Insert_Before (Instantiation_Node, Decl_Node);
            Analyze (Decl_Node);

            --  Now create renaming within the instance

            Decl_Node :=
              Make_Subprogram_Renaming_Declaration (Loc,
                Specification => New_Copy_Tree (New_Spec),
                Name => New_Occurrence_Of (Anon_Id, Loc));

            Set_Defining_Unit_Name (Specification (Decl_Node),
              Make_Defining_Identifier (Loc, Chars (Formal_Sub)));
         end;
      end if;

      return Decl_Node;
   end Instantiate_Formal_Subprogram;

   ------------------------
   -- Instantiate_Object --
   ------------------------

   function Instantiate_Object
     (Formal          : Node_Id;
      Actual          : Node_Id;
      Analyzed_Formal : Node_Id) return List_Id
   is
      Gen_Obj     : constant Entity_Id  := Defining_Identifier (Formal);
      A_Gen_Obj   : constant Entity_Id  :=
                      Defining_Identifier (Analyzed_Formal);
      Acc_Def     : Node_Id             := Empty;
      Act_Assoc   : constant Node_Id    := Parent (Actual);
      Actual_Decl : Node_Id             := Empty;
      Decl_Node   : Node_Id;
      Def         : Node_Id;
      Ftyp        : Entity_Id;
      List        : constant List_Id    := New_List;
      Loc         : constant Source_Ptr := Sloc (Actual);
      Orig_Ftyp   : constant Entity_Id  := Etype (A_Gen_Obj);
      Subt_Decl   : Node_Id             := Empty;
      Subt_Mark   : Node_Id             := Empty;

   begin
      if Present (Subtype_Mark (Formal)) then
         Subt_Mark := Subtype_Mark (Formal);
      else
         Check_Access_Definition (Formal);
         Acc_Def := Access_Definition (Formal);
      end if;

      --  Sloc for error message on missing actual

      Error_Msg_Sloc := Sloc (Scope (A_Gen_Obj));

      if Get_Instance_Of (Gen_Obj) /= Gen_Obj then
         Error_Msg_N ("duplicate instantiation of generic parameter", Actual);
      end if;

      Set_Parent (List, Parent (Actual));

      --  OUT present

      if Out_Present (Formal) then

         --  An IN OUT generic actual must be a name. The instantiation is a
         --  renaming declaration. The actual is the name being renamed. We
         --  use the actual directly, rather than a copy, because it is not
         --  used further in the list of actuals, and because a copy or a use
         --  of relocate_node is incorrect if the instance is nested within a
         --  generic. In order to simplify ASIS searches, the Generic_Parent
         --  field links the declaration to the generic association.

         if No (Actual) then
            Error_Msg_NE
              ("missing actual&",
               Instantiation_Node, Gen_Obj);
            Error_Msg_NE
              ("\in instantiation of & declared#",
                 Instantiation_Node, Scope (A_Gen_Obj));
            Abandon_Instantiation (Instantiation_Node);
         end if;

         if Present (Subt_Mark) then
            Decl_Node :=
              Make_Object_Renaming_Declaration (Loc,
                Defining_Identifier => New_Copy (Gen_Obj),
                Subtype_Mark        => New_Copy_Tree (Subt_Mark),
                Name                => Actual);

         else pragma Assert (Present (Acc_Def));
            Decl_Node :=
              Make_Object_Renaming_Declaration (Loc,
                Defining_Identifier => New_Copy (Gen_Obj),
                Access_Definition   => New_Copy_Tree (Acc_Def),
                Name                => Actual);
         end if;

         Set_Corresponding_Generic_Association (Decl_Node, Act_Assoc);

         --  The analysis of the actual may produce insert_action nodes, so
         --  the declaration must have a context in which to attach them.

         Append (Decl_Node, List);
         Analyze (Actual);

         --  Return if the analysis of the actual reported some error

         if Etype (Actual) = Any_Type then
            return List;
         end if;

         --  This check is performed here because Analyze_Object_Renaming will
         --  not check it when Comes_From_Source is False. Note though that the
         --  check for the actual being the name of an object will be performed
         --  in Analyze_Object_Renaming.

         if Is_Object_Reference (Actual)
           and then Is_Dependent_Component_Of_Mutable_Object (Actual)
         then
            Error_Msg_N
              ("illegal discriminant-dependent component for in out parameter",
               Actual);
         end if;

         --  The actual has to be resolved in order to check that it is a
         --  variable (due to cases such as F (1), where F returns access to an
         --  array, and for overloaded prefixes).

         Ftyp := Get_Instance_Of (Etype (A_Gen_Obj));

         --  If the type of the formal is not itself a formal, and the
         --  current unit is a child unit, the formal type must be declared
         --  in a parent, and must be retrieved by visibility.

         if Ftyp = Orig_Ftyp
           and then Is_Generic_Unit (Scope (Ftyp))
           and then Is_Child_Unit (Scope (A_Gen_Obj))
         then
            declare
               Temp : constant Node_Id :=
                        New_Copy_Tree (Subtype_Mark (Analyzed_Formal));
            begin
               Set_Entity (Temp, Empty);
               Find_Type (Temp);
               Ftyp := Entity (Temp);
            end;
         end if;

         if Is_Private_Type (Ftyp)
           and then not Is_Private_Type (Etype (Actual))
           and then (Base_Type (Full_View (Ftyp)) = Base_Type (Etype (Actual))
                      or else Base_Type (Etype (Actual)) = Ftyp)
         then
            --  If the actual has the type of the full view of the formal, or
            --  else a non-private subtype of the formal, then the visibility
            --  of the formal type has changed. Add to the actuals a subtype
            --  declaration that will force the exchange of views in the body
            --  of the instance as well.

            Subt_Decl :=
              Make_Subtype_Declaration (Loc,
                 Defining_Identifier => Make_Temporary (Loc, 'P'),
                 Subtype_Indication  => New_Occurrence_Of (Ftyp, Loc));

            Prepend (Subt_Decl, List);

            Prepend_Elmt (Full_View (Ftyp), Exchanged_Views);
            Exchange_Declarations (Ftyp);
         end if;

         Resolve (Actual, Ftyp);

         if not Denotes_Variable (Actual) then
            Error_Msg_NE
              ("actual for& must be a variable", Actual, Gen_Obj);

         elsif Base_Type (Ftyp) /= Base_Type (Etype (Actual)) then

            --  Ada 2005 (AI-423): For a generic formal object of mode in out,
            --  the type of the actual shall resolve to a specific anonymous
            --  access type.

            if Ada_Version < Ada_2005
              or else
                Ekind (Base_Type (Ftyp)) /=
                  E_Anonymous_Access_Type
              or else
                Ekind (Base_Type (Etype (Actual))) /=
                  E_Anonymous_Access_Type
            then
               Error_Msg_NE ("type of actual does not match type of&",
                             Actual, Gen_Obj);
            end if;
         end if;

         Note_Possible_Modification (Actual, Sure => True);

         --  Check for instantiation of atomic/volatile actual for
         --  non-atomic/volatile formal (RM C.6 (12)).

         if Is_Atomic_Object (Actual)
           and then not Is_Atomic (Orig_Ftyp)
         then
            Error_Msg_N
              ("cannot instantiate non-atomic formal object " &
               "with atomic actual", Actual);

         elsif Is_Volatile_Object (Actual)
           and then not Is_Volatile (Orig_Ftyp)
         then
            Error_Msg_N
              ("cannot instantiate non-volatile formal object " &
               "with volatile actual", Actual);
         end if;

      --  Formal in-parameter

      else
         --  The instantiation of a generic formal in-parameter is constant
         --  declaration. The actual is the expression for that declaration.

         if Present (Actual) then
            if Present (Subt_Mark) then
               Def := Subt_Mark;
            else pragma Assert (Present (Acc_Def));
               Def := Acc_Def;
            end if;

            Decl_Node :=
              Make_Object_Declaration (Loc,
                Defining_Identifier    => New_Copy (Gen_Obj),
                Constant_Present       => True,
                Null_Exclusion_Present => Null_Exclusion_Present (Formal),
                Object_Definition      => New_Copy_Tree (Def),
                Expression             => Actual);

            Set_Corresponding_Generic_Association (Decl_Node, Act_Assoc);

            --  A generic formal object of a tagged type is defined to be
            --  aliased so the new constant must also be treated as aliased.

            if Is_Tagged_Type (Etype (A_Gen_Obj)) then
               Set_Aliased_Present (Decl_Node);
            end if;

            Append (Decl_Node, List);

            --  No need to repeat (pre-)analysis of some expression nodes
            --  already handled in Preanalyze_Actuals.

            if Nkind (Actual) /= N_Allocator then
               Analyze (Actual);

               --  Return if the analysis of the actual reported some error

               if Etype (Actual) = Any_Type then
                  return List;
               end if;
            end if;

            declare
               Formal_Type : constant Entity_Id := Etype (A_Gen_Obj);
               Typ         : Entity_Id;

            begin
               Typ := Get_Instance_Of (Formal_Type);

               Freeze_Before (Instantiation_Node, Typ);

               --  If the actual is an aggregate, perform name resolution on
               --  its components (the analysis of an aggregate does not do it)
               --  to capture local names that may be hidden if the generic is
               --  a child unit.

               if Nkind (Actual) = N_Aggregate then
                  Preanalyze_And_Resolve (Actual, Typ);
               end if;

               if Is_Limited_Type (Typ)
                 and then not OK_For_Limited_Init (Typ, Actual)
               then
                  Error_Msg_N
                    ("initialization not allowed for limited types", Actual);
                  Explain_Limited_Type (Typ, Actual);
               end if;
            end;

         elsif Present (Default_Expression (Formal)) then

            --  Use default to construct declaration

            if Present (Subt_Mark) then
               Def := Subt_Mark;
            else pragma Assert (Present (Acc_Def));
               Def := Acc_Def;
            end if;

            Decl_Node :=
              Make_Object_Declaration (Sloc (Formal),
                Defining_Identifier    => New_Copy (Gen_Obj),
                Constant_Present       => True,
                Null_Exclusion_Present => Null_Exclusion_Present (Formal),
                Object_Definition      => New_Copy (Def),
                Expression             => New_Copy_Tree
                                            (Default_Expression (Formal)));

            Append (Decl_Node, List);
            Set_Analyzed (Expression (Decl_Node), False);

         else
            Error_Msg_NE
              ("missing actual&",
                Instantiation_Node, Gen_Obj);
            Error_Msg_NE ("\in instantiation of & declared#",
              Instantiation_Node, Scope (A_Gen_Obj));

            if Is_Scalar_Type (Etype (A_Gen_Obj)) then

               --  Create dummy constant declaration so that instance can be
               --  analyzed, to minimize cascaded visibility errors.

               if Present (Subt_Mark) then
                  Def := Subt_Mark;
               else pragma Assert (Present (Acc_Def));
                  Def := Acc_Def;
               end if;

               Decl_Node :=
                 Make_Object_Declaration (Loc,
                   Defining_Identifier    => New_Copy (Gen_Obj),
                   Constant_Present       => True,
                   Null_Exclusion_Present => Null_Exclusion_Present (Formal),
                   Object_Definition      => New_Copy (Def),
                   Expression             =>
                     Make_Attribute_Reference (Sloc (Gen_Obj),
                       Attribute_Name => Name_First,
                       Prefix         => New_Copy (Def)));

               Append (Decl_Node, List);

            else
               Abandon_Instantiation (Instantiation_Node);
            end if;
         end if;
      end if;

      if Nkind (Actual) in N_Has_Entity then
         Actual_Decl := Parent (Entity (Actual));
      end if;

      --  Ada 2005 (AI-423): For a formal object declaration with a null
      --  exclusion or an access definition that has a null exclusion: If the
      --  actual matching the formal object declaration denotes a generic
      --  formal object of another generic unit G, and the instantiation
      --  containing the actual occurs within the body of G or within the body
      --  of a generic unit declared within the declarative region of G, then
      --  the declaration of the formal object of G must have a null exclusion.
      --  Otherwise, the subtype of the actual matching the formal object
      --  declaration shall exclude null.

      if Ada_Version >= Ada_2005
        and then Present (Actual_Decl)
        and then
          Nkind_In (Actual_Decl, N_Formal_Object_Declaration,
                                 N_Object_Declaration)
        and then Nkind (Analyzed_Formal) = N_Formal_Object_Declaration
        and then not Has_Null_Exclusion (Actual_Decl)
        and then Has_Null_Exclusion (Analyzed_Formal)
      then
         Error_Msg_Sloc := Sloc (Analyzed_Formal);
         Error_Msg_N
           ("actual must exclude null to match generic formal#", Actual);
      end if;

      return List;
   end Instantiate_Object;

   ------------------------------
   -- Instantiate_Package_Body --
   ------------------------------

   procedure Instantiate_Package_Body
     (Body_Info     : Pending_Body_Info;
      Inlined_Body  : Boolean := False;
      Body_Optional : Boolean := False)
   is
      Act_Decl    : constant Node_Id    := Body_Info.Act_Decl;
      Inst_Node   : constant Node_Id    := Body_Info.Inst_Node;
      Loc         : constant Source_Ptr := Sloc (Inst_Node);

      Gen_Id      : constant Node_Id    := Name (Inst_Node);
      Gen_Unit    : constant Entity_Id  := Get_Generic_Entity (Inst_Node);
      Gen_Decl    : constant Node_Id    := Unit_Declaration_Node (Gen_Unit);
      Act_Spec    : constant Node_Id    := Specification (Act_Decl);
      Act_Decl_Id : constant Entity_Id  := Defining_Entity (Act_Spec);

      Act_Body_Name : Node_Id;
      Gen_Body      : Node_Id;
      Gen_Body_Id   : Node_Id;
      Act_Body      : Node_Id;
      Act_Body_Id   : Entity_Id;

      Parent_Installed : Boolean := False;
      Save_Style_Check : constant Boolean := Style_Check;

      Par_Ent : Entity_Id := Empty;
      Par_Vis : Boolean   := False;

   begin
      Gen_Body_Id := Corresponding_Body (Gen_Decl);

      --  The instance body may already have been processed, as the parent of
      --  another instance that is inlined (Load_Parent_Of_Generic).

      if Present (Corresponding_Body (Instance_Spec (Inst_Node))) then
         return;
      end if;

      Expander_Mode_Save_And_Set (Body_Info.Expander_Status);

      --  Re-establish the state of information on which checks are suppressed.
      --  This information was set in Body_Info at the point of instantiation,
      --  and now we restore it so that the instance is compiled using the
      --  check status at the instantiation (RM 11.5 (7.2/2), AI95-00224-01).

      Local_Suppress_Stack_Top := Body_Info.Local_Suppress_Stack_Top;
      Scope_Suppress           := Body_Info.Scope_Suppress;
      Opt.Ada_Version          := Body_Info.Version;

      if No (Gen_Body_Id) then
         Load_Parent_Of_Generic
           (Inst_Node, Specification (Gen_Decl), Body_Optional);
         Gen_Body_Id := Corresponding_Body (Gen_Decl);
      end if;

      --  Establish global variable for sloc adjustment and for error recovery

      Instantiation_Node := Inst_Node;

      if Present (Gen_Body_Id) then
         Save_Env (Gen_Unit, Act_Decl_Id);
         Style_Check := False;
         Current_Sem_Unit := Body_Info.Current_Sem_Unit;

         Gen_Body := Unit_Declaration_Node (Gen_Body_Id);

         Create_Instantiation_Source
           (Inst_Node, Gen_Body_Id, False, S_Adjustment);

         Act_Body :=
           Copy_Generic_Node
             (Original_Node (Gen_Body), Empty, Instantiating => True);

         --  Build new name (possibly qualified) for body declaration

         Act_Body_Id := New_Copy (Act_Decl_Id);

         --  Some attributes of spec entity are not inherited by body entity

         Set_Handler_Records (Act_Body_Id, No_List);

         if Nkind (Defining_Unit_Name (Act_Spec)) =
                                           N_Defining_Program_Unit_Name
         then
            Act_Body_Name :=
              Make_Defining_Program_Unit_Name (Loc,
                Name => New_Copy_Tree (Name (Defining_Unit_Name (Act_Spec))),
                Defining_Identifier => Act_Body_Id);
         else
            Act_Body_Name :=  Act_Body_Id;
         end if;

         Set_Defining_Unit_Name (Act_Body, Act_Body_Name);

         Set_Corresponding_Spec (Act_Body, Act_Decl_Id);
         Check_Generic_Actuals (Act_Decl_Id, False);

         --  If it is a child unit, make the parent instance (which is an
         --  instance of the parent of the generic) visible. The parent
         --  instance is the prefix of the name of the generic unit.

         if Ekind (Scope (Gen_Unit)) = E_Generic_Package
           and then Nkind (Gen_Id) = N_Expanded_Name
         then
            Par_Ent := Entity (Prefix (Gen_Id));
            Par_Vis := Is_Immediately_Visible (Par_Ent);
            Install_Parent (Par_Ent, In_Body => True);
            Parent_Installed := True;

         elsif Is_Child_Unit (Gen_Unit) then
            Par_Ent := Scope (Gen_Unit);
            Par_Vis := Is_Immediately_Visible (Par_Ent);
            Install_Parent (Par_Ent, In_Body => True);
            Parent_Installed := True;
         end if;

         --  If the instantiation is a library unit, and this is the main unit,
         --  then build the resulting compilation unit nodes for the instance.
         --  If this is a compilation unit but it is not the main unit, then it
         --  is the body of a unit in the context, that is being compiled
         --  because it is encloses some inlined unit or another generic unit
         --  being instantiated. In that case, this body is not part of the
         --  current compilation, and is not attached to the tree, but its
         --  parent must be set for analysis.

         if Nkind (Parent (Inst_Node)) = N_Compilation_Unit then

            --  Replace instance node with body of instance, and create new
            --  node for corresponding instance declaration.

            Build_Instance_Compilation_Unit_Nodes
              (Inst_Node, Act_Body, Act_Decl);
            Analyze (Inst_Node);

            if Parent (Inst_Node) = Cunit (Main_Unit) then

               --  If the instance is a child unit itself, then set the scope
               --  of the expanded body to be the parent of the instantiation
               --  (ensuring that the fully qualified name will be generated
               --  for the elaboration subprogram).

               if Nkind (Defining_Unit_Name (Act_Spec)) =
                                              N_Defining_Program_Unit_Name
               then
                  Set_Scope
                    (Defining_Entity (Inst_Node), Scope (Act_Decl_Id));
               end if;
            end if;

         --  Case where instantiation is not a library unit

         else
            --  If this is an early instantiation, i.e. appears textually
            --  before the corresponding body and must be elaborated first,
            --  indicate that the body instance is to be delayed.

            Install_Body (Act_Body, Inst_Node, Gen_Body, Gen_Decl);

            --  Now analyze the body. We turn off all checks if this is an
            --  internal unit, since there is no reason to have checks on for
            --  any predefined run-time library code. All such code is designed
            --  to be compiled with checks off.

            --  Note that we do NOT apply this criterion to children of GNAT
            --  (or on VMS, children of DEC). The latter units must suppress
            --  checks explicitly if this is needed.

            if Is_Predefined_File_Name
                 (Unit_File_Name (Get_Source_Unit (Gen_Decl)))
            then
               Analyze (Act_Body, Suppress => All_Checks);
            else
               Analyze (Act_Body);
            end if;
         end if;

         Inherit_Context (Gen_Body, Inst_Node);

         --  Remove the parent instances if they have been placed on the scope
         --  stack to compile the body.

         if Parent_Installed then
            Remove_Parent (In_Body => True);

            --  Restore the previous visibility of the parent

            Set_Is_Immediately_Visible (Par_Ent, Par_Vis);
         end if;

         Restore_Private_Views (Act_Decl_Id);

         --  Remove the current unit from visibility if this is an instance
         --  that is not elaborated on the fly for inlining purposes.

         if not Inlined_Body then
            Set_Is_Immediately_Visible (Act_Decl_Id, False);
         end if;

         Restore_Env;
         Style_Check := Save_Style_Check;

      --  If we have no body, and the unit requires a body, then complain. This
      --  complaint is suppressed if we have detected other errors (since a
      --  common reason for missing the body is that it had errors).
      --  In CodePeer mode, a warning has been emitted already, no need for
      --  further messages.

      elsif Unit_Requires_Body (Gen_Unit)
        and then not Body_Optional
      then
         if CodePeer_Mode then
            null;

         elsif Serious_Errors_Detected = 0 then
            Error_Msg_NE
              ("cannot find body of generic package &", Inst_Node, Gen_Unit);

         --  Don't attempt to perform any cleanup actions if some other error
         --  was already detected, since this can cause blowups.

         else
            return;
         end if;

      --  Case of package that does not need a body

      else
         --  If the instantiation of the declaration is a library unit, rewrite
         --  the original package instantiation as a package declaration in the
         --  compilation unit node.

         if Nkind (Parent (Inst_Node)) = N_Compilation_Unit then
            Set_Parent_Spec (Act_Decl, Parent_Spec (Inst_Node));
            Rewrite (Inst_Node, Act_Decl);

            --  Generate elaboration entity, in case spec has elaboration code.
            --  This cannot be done when the instance is analyzed, because it
            --  is not known yet whether the body exists.

            Set_Elaboration_Entity_Required (Act_Decl_Id, False);
            Build_Elaboration_Entity (Parent (Inst_Node), Act_Decl_Id);

         --  If the instantiation is not a library unit, then append the
         --  declaration to the list of implicitly generated entities, unless
         --  it is already a list member which means that it was already
         --  processed

         elsif not Is_List_Member (Act_Decl) then
            Mark_Rewrite_Insertion (Act_Decl);
            Insert_Before (Inst_Node, Act_Decl);
         end if;
      end if;

      Expander_Mode_Restore;
   end Instantiate_Package_Body;

   ---------------------------------
   -- Instantiate_Subprogram_Body --
   ---------------------------------

   procedure Instantiate_Subprogram_Body
     (Body_Info     : Pending_Body_Info;
      Body_Optional : Boolean := False)
   is
      Act_Decl      : constant Node_Id    := Body_Info.Act_Decl;
      Inst_Node     : constant Node_Id    := Body_Info.Inst_Node;
      Loc           : constant Source_Ptr := Sloc (Inst_Node);
      Gen_Id        : constant Node_Id    := Name (Inst_Node);
      Gen_Unit      : constant Entity_Id  := Get_Generic_Entity (Inst_Node);
      Gen_Decl      : constant Node_Id    := Unit_Declaration_Node (Gen_Unit);
      Anon_Id       : constant Entity_Id  :=
                        Defining_Unit_Name (Specification (Act_Decl));
      Pack_Id       : constant Entity_Id  :=
                        Defining_Unit_Name (Parent (Act_Decl));
      Decls         : List_Id;
      Gen_Body      : Node_Id;
      Gen_Body_Id   : Node_Id;
      Act_Body      : Node_Id;
      Pack_Body     : Node_Id;
      Prev_Formal   : Entity_Id;
      Ret_Expr      : Node_Id;
      Unit_Renaming : Node_Id;

      Parent_Installed : Boolean := False;
      Save_Style_Check : constant Boolean := Style_Check;

      Par_Ent : Entity_Id := Empty;
      Par_Vis : Boolean   := False;

   begin
      Gen_Body_Id := Corresponding_Body (Gen_Decl);

      --  Subprogram body may have been created already because of an inline
      --  pragma, or because of multiple elaborations of the enclosing package
      --  when several instances of the subprogram appear in the main unit.

      if Present (Corresponding_Body (Act_Decl)) then
         return;
      end if;

      Expander_Mode_Save_And_Set (Body_Info.Expander_Status);

      --  Re-establish the state of information on which checks are suppressed.
      --  This information was set in Body_Info at the point of instantiation,
      --  and now we restore it so that the instance is compiled using the
      --  check status at the instantiation (RM 11.5 (7.2/2), AI95-00224-01).

      Local_Suppress_Stack_Top := Body_Info.Local_Suppress_Stack_Top;
      Scope_Suppress           := Body_Info.Scope_Suppress;
      Opt.Ada_Version          := Body_Info.Version;

      if No (Gen_Body_Id) then

         --  For imported generic subprogram, no body to compile, complete
         --  the spec entity appropriately.

         if Is_Imported (Gen_Unit) then
            Set_Is_Imported (Anon_Id);
            Set_First_Rep_Item (Anon_Id, First_Rep_Item (Gen_Unit));
            Set_Interface_Name (Anon_Id, Interface_Name (Gen_Unit));
            Set_Convention     (Anon_Id, Convention     (Gen_Unit));
            Set_Has_Completion (Anon_Id);
            return;

         --  For other cases, compile the body

         else
            Load_Parent_Of_Generic
              (Inst_Node, Specification (Gen_Decl), Body_Optional);
            Gen_Body_Id := Corresponding_Body (Gen_Decl);
         end if;
      end if;

      Instantiation_Node := Inst_Node;

      if Present (Gen_Body_Id) then
         Gen_Body := Unit_Declaration_Node (Gen_Body_Id);

         if Nkind (Gen_Body) = N_Subprogram_Body_Stub then

            --  Either body is not present, or context is non-expanding, as
            --  when compiling a subunit. Mark the instance as completed, and
            --  diagnose a missing body when needed.

            if Expander_Active
              and then Operating_Mode = Generate_Code
            then
               Error_Msg_N
                 ("missing proper body for instantiation", Gen_Body);
            end if;

            Set_Has_Completion (Anon_Id);
            return;
         end if;

         Save_Env (Gen_Unit, Anon_Id);
         Style_Check := False;
         Current_Sem_Unit := Body_Info.Current_Sem_Unit;
         Create_Instantiation_Source
           (Inst_Node,
            Gen_Body_Id,
            False,
            S_Adjustment);

         Act_Body :=
           Copy_Generic_Node
             (Original_Node (Gen_Body), Empty, Instantiating => True);

         --  Create proper defining name for the body, to correspond to
         --  the one in the spec.

         Set_Defining_Unit_Name (Specification (Act_Body),
           Make_Defining_Identifier
             (Sloc (Defining_Entity (Inst_Node)), Chars (Anon_Id)));
         Set_Corresponding_Spec (Act_Body, Anon_Id);
         Set_Has_Completion (Anon_Id);
         Check_Generic_Actuals (Pack_Id, False);

         --  Generate a reference to link the visible subprogram instance to
         --  the generic body, which for navigation purposes is the only
         --  available source for the instance.

         Generate_Reference
           (Related_Instance (Pack_Id),
             Gen_Body_Id, 'b', Set_Ref => False, Force => True);

         --  If it is a child unit, make the parent instance (which is an
         --  instance of the parent of the generic) visible. The parent
         --  instance is the prefix of the name of the generic unit.

         if Ekind (Scope (Gen_Unit)) = E_Generic_Package
           and then Nkind (Gen_Id) = N_Expanded_Name
         then
            Par_Ent := Entity (Prefix (Gen_Id));
            Par_Vis := Is_Immediately_Visible (Par_Ent);
            Install_Parent (Par_Ent, In_Body => True);
            Parent_Installed := True;

         elsif Is_Child_Unit (Gen_Unit) then
            Par_Ent := Scope (Gen_Unit);
            Par_Vis := Is_Immediately_Visible (Par_Ent);
            Install_Parent (Par_Ent, In_Body => True);
            Parent_Installed := True;
         end if;

         --  Inside its body, a reference to the generic unit is a reference
         --  to the instance. The corresponding renaming is the first
         --  declaration in the body.

         Unit_Renaming :=
           Make_Subprogram_Renaming_Declaration (Loc,
             Specification =>
               Copy_Generic_Node (
                 Specification (Original_Node (Gen_Body)),
                 Empty,
                 Instantiating => True),
             Name => New_Occurrence_Of (Anon_Id, Loc));

         --  If there is a formal subprogram with the same name as the unit
         --  itself, do not add this renaming declaration. This is a temporary
         --  fix for one ACVC test. ???

         Prev_Formal := First_Entity (Pack_Id);
         while Present (Prev_Formal) loop
            if Chars (Prev_Formal) = Chars (Gen_Unit)
              and then Is_Overloadable (Prev_Formal)
            then
               exit;
            end if;

            Next_Entity (Prev_Formal);
         end loop;

         if Present (Prev_Formal) then
            Decls :=  New_List (Act_Body);
         else
            Decls :=  New_List (Unit_Renaming, Act_Body);
         end if;

         --  The subprogram body is placed in the body of a dummy package body,
         --  whose spec contains the subprogram declaration as well as the
         --  renaming declarations for the generic parameters.

         Pack_Body := Make_Package_Body (Loc,
           Defining_Unit_Name => New_Copy (Pack_Id),
           Declarations       => Decls);

         Set_Corresponding_Spec (Pack_Body, Pack_Id);

         --  If the instantiation is a library unit, then build resulting
         --  compilation unit nodes for the instance. The declaration of
         --  the enclosing package is the grandparent of the subprogram
         --  declaration. First replace the instantiation node as the unit
         --  of the corresponding compilation.

         if Nkind (Parent (Inst_Node)) = N_Compilation_Unit then
            if Parent (Inst_Node) = Cunit (Main_Unit) then
               Set_Unit (Parent (Inst_Node), Inst_Node);
               Build_Instance_Compilation_Unit_Nodes
                 (Inst_Node, Pack_Body, Parent (Parent (Act_Decl)));
               Analyze (Inst_Node);
            else
               Set_Parent (Pack_Body, Parent (Inst_Node));
               Analyze (Pack_Body);
            end if;

         else
            Insert_Before (Inst_Node, Pack_Body);
            Mark_Rewrite_Insertion (Pack_Body);
            Analyze (Pack_Body);

            if Expander_Active then
               Freeze_Subprogram_Body (Inst_Node, Gen_Body, Pack_Id);
            end if;
         end if;

         Inherit_Context (Gen_Body, Inst_Node);

         Restore_Private_Views (Pack_Id, False);

         if Parent_Installed then
            Remove_Parent (In_Body => True);

            --  Restore the previous visibility of the parent

            Set_Is_Immediately_Visible (Par_Ent, Par_Vis);
         end if;

         Restore_Env;
         Style_Check := Save_Style_Check;

      --  Body not found. Error was emitted already. If there were no previous
      --  errors, this may be an instance whose scope is a premature instance.
      --  In that case we must insure that the (legal) program does raise
      --  program error if executed. We generate a subprogram body for this
      --  purpose. See DEC ac30vso.

      --  Should not reference proprietary DEC tests in comments ???

      elsif Serious_Errors_Detected = 0
        and then Nkind (Parent (Inst_Node)) /= N_Compilation_Unit
      then
         if Body_Optional then
            return;

         elsif Ekind (Anon_Id) = E_Procedure then
            Act_Body :=
              Make_Subprogram_Body (Loc,
                 Specification              =>
                   Make_Procedure_Specification (Loc,
                     Defining_Unit_Name         =>
                       Make_Defining_Identifier (Loc, Chars (Anon_Id)),
                       Parameter_Specifications =>
                       New_Copy_List
                         (Parameter_Specifications (Parent (Anon_Id)))),

                 Declarations               => Empty_List,
                 Handled_Statement_Sequence =>
                   Make_Handled_Sequence_Of_Statements (Loc,
                     Statements =>
                       New_List (
                         Make_Raise_Program_Error (Loc,
                           Reason =>
                             PE_Access_Before_Elaboration))));

         else
            Ret_Expr :=
              Make_Raise_Program_Error (Loc,
                Reason => PE_Access_Before_Elaboration);

            Set_Etype (Ret_Expr, (Etype (Anon_Id)));
            Set_Analyzed (Ret_Expr);

            Act_Body :=
              Make_Subprogram_Body (Loc,
                Specification =>
                  Make_Function_Specification (Loc,
                     Defining_Unit_Name         =>
                       Make_Defining_Identifier (Loc, Chars (Anon_Id)),
                       Parameter_Specifications =>
                       New_Copy_List
                         (Parameter_Specifications (Parent (Anon_Id))),
                     Result_Definition =>
                       New_Occurrence_Of (Etype (Anon_Id), Loc)),

                  Declarations               => Empty_List,
                  Handled_Statement_Sequence =>
                    Make_Handled_Sequence_Of_Statements (Loc,
                      Statements =>
                        New_List
                          (Make_Simple_Return_Statement (Loc, Ret_Expr))));
         end if;

         Pack_Body := Make_Package_Body (Loc,
           Defining_Unit_Name => New_Copy (Pack_Id),
           Declarations       => New_List (Act_Body));

         Insert_After (Inst_Node, Pack_Body);
         Set_Corresponding_Spec (Pack_Body, Pack_Id);
         Analyze (Pack_Body);
      end if;

      Expander_Mode_Restore;
   end Instantiate_Subprogram_Body;

   ----------------------
   -- Instantiate_Type --
   ----------------------

   function Instantiate_Type
     (Formal          : Node_Id;
      Actual          : Node_Id;
      Analyzed_Formal : Node_Id;
      Actual_Decls    : List_Id) return List_Id
   is
      Gen_T      : constant Entity_Id  := Defining_Identifier (Formal);
      A_Gen_T    : constant Entity_Id  :=
                     Defining_Identifier (Analyzed_Formal);
      Ancestor   : Entity_Id := Empty;
      Def        : constant Node_Id    := Formal_Type_Definition (Formal);
      Act_T      : Entity_Id;
      Decl_Node  : Node_Id;
      Decl_Nodes : List_Id;
      Loc        : Source_Ptr;
      Subt       : Entity_Id;

      procedure Validate_Array_Type_Instance;
      procedure Validate_Access_Subprogram_Instance;
      procedure Validate_Access_Type_Instance;
      procedure Validate_Derived_Type_Instance;
      procedure Validate_Derived_Interface_Type_Instance;
      procedure Validate_Interface_Type_Instance;
      procedure Validate_Private_Type_Instance;
      --  These procedures perform validation tests for the named case

      function Subtypes_Match (Gen_T, Act_T : Entity_Id) return Boolean;
      --  Check that base types are the same and that the subtypes match
      --  statically. Used in several of the above.

      --------------------
      -- Subtypes_Match --
      --------------------

      function Subtypes_Match (Gen_T, Act_T : Entity_Id) return Boolean is
         T : constant Entity_Id := Get_Instance_Of (Gen_T);

      begin
         return (Base_Type (T) = Base_Type (Act_T)
                  and then Subtypes_Statically_Match (T, Act_T))

           or else (Is_Class_Wide_Type (Gen_T)
                     and then Is_Class_Wide_Type (Act_T)
                     and then
                       Subtypes_Match
                        (Get_Instance_Of (Root_Type (Gen_T)),
                         Root_Type (Act_T)))

           or else
             ((Ekind (Gen_T) = E_Anonymous_Access_Subprogram_Type
                 or else Ekind (Gen_T) = E_Anonymous_Access_Type)
               and then Ekind (Act_T) = Ekind (Gen_T)
               and then
                 Subtypes_Statically_Match
                   (Designated_Type (Gen_T), Designated_Type (Act_T)));
      end Subtypes_Match;

      -----------------------------------------
      -- Validate_Access_Subprogram_Instance --
      -----------------------------------------

      procedure Validate_Access_Subprogram_Instance is
      begin
         if not Is_Access_Type (Act_T)
           or else Ekind (Designated_Type (Act_T)) /= E_Subprogram_Type
         then
            Error_Msg_NE
              ("expect access type in instantiation of &", Actual, Gen_T);
            Abandon_Instantiation (Actual);
         end if;

         Check_Mode_Conformant
           (Designated_Type (Act_T),
            Designated_Type (A_Gen_T),
            Actual,
            Get_Inst => True);

         if Ekind (Base_Type (Act_T)) = E_Access_Protected_Subprogram_Type then
            if Ekind (A_Gen_T) = E_Access_Subprogram_Type then
               Error_Msg_NE
                 ("protected access type not allowed for formal &",
                  Actual, Gen_T);
            end if;

         elsif Ekind (A_Gen_T) = E_Access_Protected_Subprogram_Type then
            Error_Msg_NE
              ("expect protected access type for formal &",
               Actual, Gen_T);
         end if;
      end Validate_Access_Subprogram_Instance;

      -----------------------------------
      -- Validate_Access_Type_Instance --
      -----------------------------------

      procedure Validate_Access_Type_Instance is
         Desig_Type : constant Entity_Id :=
                        Find_Actual_Type (Designated_Type (A_Gen_T), A_Gen_T);
         Desig_Act  : Entity_Id;

      begin
         if not Is_Access_Type (Act_T) then
            Error_Msg_NE
              ("expect access type in instantiation of &", Actual, Gen_T);
            Abandon_Instantiation (Actual);
         end if;

         if Is_Access_Constant (A_Gen_T) then
            if not Is_Access_Constant (Act_T) then
               Error_Msg_N
                 ("actual type must be access-to-constant type", Actual);
               Abandon_Instantiation (Actual);
            end if;
         else
            if Is_Access_Constant (Act_T) then
               Error_Msg_N
                 ("actual type must be access-to-variable type", Actual);
               Abandon_Instantiation (Actual);

            elsif Ekind (A_Gen_T) = E_General_Access_Type
              and then Ekind (Base_Type (Act_T)) /= E_General_Access_Type
            then
               Error_Msg_N -- CODEFIX
                 ("actual must be general access type!", Actual);
               Error_Msg_NE -- CODEFIX
                 ("add ALL to }!", Actual, Act_T);
               Abandon_Instantiation (Actual);
            end if;
         end if;

         --  The designated subtypes, that is to say the subtypes introduced
         --  by an access type declaration (and not by a subtype declaration)
         --  must match.

         Desig_Act := Designated_Type (Base_Type (Act_T));

         --  The designated type may have been introduced through a limited_
         --  with clause, in which case retrieve the non-limited view. This
         --  applies to incomplete types as well as to class-wide types.

         if From_With_Type (Desig_Act) then
            Desig_Act := Available_View (Desig_Act);
         end if;

         if not Subtypes_Match
           (Desig_Type, Desig_Act) then
            Error_Msg_NE
              ("designated type of actual does not match that of formal &",
                 Actual, Gen_T);
            Abandon_Instantiation (Actual);

         elsif Is_Access_Type (Designated_Type (Act_T))
           and then Is_Constrained (Designated_Type (Designated_Type (Act_T)))
                      /=
                  Is_Constrained (Designated_Type (Desig_Type))
         then
            Error_Msg_NE
              ("designated type of actual does not match that of formal &",
                 Actual, Gen_T);
            Abandon_Instantiation (Actual);
         end if;

         --  Ada 2005: null-exclusion indicators of the two types must agree

         if Can_Never_Be_Null (A_Gen_T) /=  Can_Never_Be_Null (Act_T) then
            Error_Msg_NE
              ("non null exclusion of actual and formal & do not match",
                 Actual, Gen_T);
         end if;
      end Validate_Access_Type_Instance;

      ----------------------------------
      -- Validate_Array_Type_Instance --
      ----------------------------------

      procedure Validate_Array_Type_Instance is
         I1 : Node_Id;
         I2 : Node_Id;
         T2 : Entity_Id;

         function Formal_Dimensions return Int;
         --  Count number of dimensions in array type formal

         -----------------------
         -- Formal_Dimensions --
         -----------------------

         function Formal_Dimensions return Int is
            Num   : Int := 0;
            Index : Node_Id;

         begin
            if Nkind (Def) = N_Constrained_Array_Definition then
               Index := First (Discrete_Subtype_Definitions (Def));
            else
               Index := First (Subtype_Marks (Def));
            end if;

            while Present (Index) loop
               Num := Num + 1;
               Next_Index (Index);
            end loop;

            return Num;
         end Formal_Dimensions;

      --  Start of processing for Validate_Array_Type_Instance

      begin
         if not Is_Array_Type (Act_T) then
            Error_Msg_NE
              ("expect array type in instantiation of &", Actual, Gen_T);
            Abandon_Instantiation (Actual);

         elsif Nkind (Def) = N_Constrained_Array_Definition then
            if not (Is_Constrained (Act_T)) then
               Error_Msg_NE
                 ("expect constrained array in instantiation of &",
                  Actual, Gen_T);
               Abandon_Instantiation (Actual);
            end if;

         else
            if Is_Constrained (Act_T) then
               Error_Msg_NE
                 ("expect unconstrained array in instantiation of &",
                  Actual, Gen_T);
               Abandon_Instantiation (Actual);
            end if;
         end if;

         if Formal_Dimensions /= Number_Dimensions (Act_T) then
            Error_Msg_NE
              ("dimensions of actual do not match formal &", Actual, Gen_T);
            Abandon_Instantiation (Actual);
         end if;

         I1 := First_Index (A_Gen_T);
         I2 := First_Index (Act_T);
         for J in 1 .. Formal_Dimensions loop

            --  If the indexes of the actual were given by a subtype_mark,
            --  the index was transformed into a range attribute. Retrieve
            --  the original type mark for checking.

            if Is_Entity_Name (Original_Node (I2)) then
               T2 := Entity (Original_Node (I2));
            else
               T2 := Etype (I2);
            end if;

            if not Subtypes_Match
                     (Find_Actual_Type (Etype (I1), A_Gen_T), T2)
            then
               Error_Msg_NE
                 ("index types of actual do not match those of formal &",
                  Actual, Gen_T);
               Abandon_Instantiation (Actual);
            end if;

            Next_Index (I1);
            Next_Index (I2);
         end loop;

         --  Check matching subtypes. Note that there are complex visibility
         --  issues when the generic is a child unit and some aspect of the
         --  generic type is declared in a parent unit of the generic. We do
         --  the test to handle this special case only after a direct check
         --  for static matching has failed.

         if Subtypes_Match
           (Component_Type (A_Gen_T), Component_Type (Act_T))
             or else Subtypes_Match
                      (Find_Actual_Type (Component_Type (A_Gen_T), A_Gen_T),
                       Component_Type (Act_T))
         then
            null;
         else
            Error_Msg_NE
              ("component subtype of actual does not match that of formal &",
               Actual, Gen_T);
            Abandon_Instantiation (Actual);
         end if;

         if Has_Aliased_Components (A_Gen_T)
           and then not Has_Aliased_Components (Act_T)
         then
            Error_Msg_NE
              ("actual must have aliased components to match formal type &",
               Actual, Gen_T);
         end if;
      end Validate_Array_Type_Instance;

      -----------------------------------------------
      --  Validate_Derived_Interface_Type_Instance --
      -----------------------------------------------

      procedure Validate_Derived_Interface_Type_Instance is
         Par  : constant Entity_Id := Entity (Subtype_Indication (Def));
         Elmt : Elmt_Id;

      begin
         --  First apply interface instance checks

         Validate_Interface_Type_Instance;

         --  Verify that immediate parent interface is an ancestor of
         --  the actual.

         if Present (Par)
           and then not Interface_Present_In_Ancestor (Act_T, Par)
         then
            Error_Msg_NE
              ("interface actual must include progenitor&", Actual, Par);
         end if;

         --  Now verify that the actual includes all other ancestors of
         --  the formal.

         Elmt := First_Elmt (Interfaces (A_Gen_T));
         while Present (Elmt) loop
            if not Interface_Present_In_Ancestor
                     (Act_T, Get_Instance_Of (Node (Elmt)))
            then
               Error_Msg_NE
                 ("interface actual must include progenitor&",
                    Actual, Node (Elmt));
            end if;

            Next_Elmt (Elmt);
         end loop;
      end Validate_Derived_Interface_Type_Instance;

      ------------------------------------
      -- Validate_Derived_Type_Instance --
      ------------------------------------

      procedure Validate_Derived_Type_Instance is
         Actual_Discr   : Entity_Id;
         Ancestor_Discr : Entity_Id;

      begin
         --  If the parent type in the generic declaration is itself a previous
         --  formal type, then it is local to the generic and absent from the
         --  analyzed generic definition. In that case the ancestor is the
         --  instance of the formal (which must have been instantiated
         --  previously), unless the ancestor is itself a formal derived type.
         --  In this latter case (which is the subject of Corrigendum 8652/0038
         --  (AI-202) the ancestor of the formals is the ancestor of its
         --  parent. Otherwise, the analyzed generic carries the parent type.
         --  If the parent type is defined in a previous formal package, then
         --  the scope of that formal package is that of the generic type
         --  itself, and it has already been mapped into the corresponding type
         --  in the actual package.

         --  Common case: parent type defined outside of the generic

         if Is_Entity_Name (Subtype_Mark (Def))
           and then Present (Entity (Subtype_Mark (Def)))
         then
            Ancestor := Get_Instance_Of (Entity (Subtype_Mark (Def)));

         --  Check whether parent is defined in a previous formal package

         elsif
           Scope (Scope (Base_Type (Etype (A_Gen_T)))) = Scope (A_Gen_T)
         then
            Ancestor :=
              Get_Instance_Of (Base_Type (Etype (A_Gen_T)));

         --  The type may be a local derivation, or a type extension of a
         --  previous formal, or of a formal of a parent package.

         elsif Is_Derived_Type (Get_Instance_Of (A_Gen_T))
          or else
            Ekind (Get_Instance_Of (A_Gen_T)) = E_Record_Type_With_Private
         then
            --  Check whether the parent is another derived formal type in the
            --  same generic unit.

            if Etype (A_Gen_T) /= A_Gen_T
              and then Is_Generic_Type (Etype (A_Gen_T))
              and then Scope (Etype (A_Gen_T)) = Scope (A_Gen_T)
              and then Etype (Etype (A_Gen_T)) /= Etype (A_Gen_T)
            then
               --  Locate ancestor of parent from the subtype declaration
               --  created for the actual.

               declare
                  Decl : Node_Id;

               begin
                  Decl := First (Actual_Decls);
                  while Present (Decl) loop
                     if Nkind (Decl) = N_Subtype_Declaration
                       and then Chars (Defining_Identifier (Decl)) =
                                                    Chars (Etype (A_Gen_T))
                     then
                        Ancestor := Generic_Parent_Type (Decl);
                        exit;
                     else
                        Next (Decl);
                     end if;
                  end loop;
               end;

               pragma Assert (Present (Ancestor));

            else
               Ancestor :=
                 Get_Instance_Of (Base_Type (Get_Instance_Of (A_Gen_T)));
            end if;

         else
            Ancestor := Get_Instance_Of (Etype (Base_Type (A_Gen_T)));
         end if;

         --  If the formal derived type has pragma Preelaborable_Initialization
         --  then the actual type must have preelaborable initialization.

         if Known_To_Have_Preelab_Init (A_Gen_T)
           and then not Has_Preelaborable_Initialization (Act_T)
         then
            Error_Msg_NE
              ("actual for & must have preelaborable initialization",
               Actual, Gen_T);
         end if;

         --  Ada 2005 (AI-251)

         if Ada_Version >= Ada_2005
           and then Is_Interface (Ancestor)
         then
            if not Interface_Present_In_Ancestor (Act_T, Ancestor) then
               Error_Msg_NE
                 ("(Ada 2005) expected type implementing & in instantiation",
                  Actual, Ancestor);
            end if;

         elsif not Is_Ancestor (Base_Type (Ancestor), Act_T) then
            Error_Msg_NE
              ("expect type derived from & in instantiation",
               Actual, First_Subtype (Ancestor));
            Abandon_Instantiation (Actual);
         end if;

         --  Ada 2005 (AI-443): Synchronized formal derived type checks. Note
         --  that the formal type declaration has been rewritten as a private
         --  extension.

         if Ada_Version >= Ada_2005
           and then Nkind (Parent (A_Gen_T)) = N_Private_Extension_Declaration
           and then Synchronized_Present (Parent (A_Gen_T))
         then
            --  The actual must be a synchronized tagged type

            if not Is_Tagged_Type (Act_T) then
               Error_Msg_N
                 ("actual of synchronized type must be tagged", Actual);
               Abandon_Instantiation (Actual);

            elsif Nkind (Parent (Act_T)) = N_Full_Type_Declaration
              and then Nkind (Type_Definition (Parent (Act_T))) =
                         N_Derived_Type_Definition
              and then not Synchronized_Present (Type_Definition
                             (Parent (Act_T)))
            then
               Error_Msg_N
                 ("actual of synchronized type must be synchronized", Actual);
               Abandon_Instantiation (Actual);
            end if;
         end if;

         --  Perform atomic/volatile checks (RM C.6(12))

         if Is_Atomic (Act_T) and then not Is_Atomic (Ancestor) then
            Error_Msg_N
              ("cannot have atomic actual type for non-atomic formal type",
               Actual);

         elsif Is_Volatile (Act_T)
           and then not Is_Volatile (Ancestor)
           and then Is_By_Reference_Type (Ancestor)
         then
            Error_Msg_N
              ("cannot have volatile actual type for non-volatile formal type",
               Actual);
         end if;

         --  It should not be necessary to check for unknown discriminants on
         --  Formal, but for some reason Has_Unknown_Discriminants is false for
         --  A_Gen_T, so Is_Indefinite_Subtype incorrectly returns False. This
         --  needs fixing. ???

         if not Is_Indefinite_Subtype (A_Gen_T)
           and then not Unknown_Discriminants_Present (Formal)
           and then Is_Indefinite_Subtype (Act_T)
         then
            Error_Msg_N
              ("actual subtype must be constrained", Actual);
            Abandon_Instantiation (Actual);
         end if;

         if not Unknown_Discriminants_Present (Formal) then
            if Is_Constrained (Ancestor) then
               if not Is_Constrained (Act_T) then
                  Error_Msg_N
                    ("actual subtype must be constrained", Actual);
                  Abandon_Instantiation (Actual);
               end if;

            --  Ancestor is unconstrained, Check if generic formal and actual
            --  agree on constrainedness. The check only applies to array types
            --  and discriminated types.

            elsif Is_Constrained (Act_T) then
               if Ekind (Ancestor) = E_Access_Type
                 or else
                   (not Is_Constrained (A_Gen_T)
                     and then Is_Composite_Type (A_Gen_T))
               then
                  Error_Msg_N
                    ("actual subtype must be unconstrained", Actual);
                  Abandon_Instantiation (Actual);
               end if;

            --  A class-wide type is only allowed if the formal has unknown
            --  discriminants.

            elsif Is_Class_Wide_Type (Act_T)
              and then not Has_Unknown_Discriminants (Ancestor)
            then
               Error_Msg_NE
                 ("actual for & cannot be a class-wide type", Actual, Gen_T);
               Abandon_Instantiation (Actual);

            --  Otherwise, the formal and actual shall have the same number
            --  of discriminants and each discriminant of the actual must
            --  correspond to a discriminant of the formal.

            elsif Has_Discriminants (Act_T)
              and then not Has_Unknown_Discriminants (Act_T)
              and then Has_Discriminants (Ancestor)
            then
               Actual_Discr   := First_Discriminant (Act_T);
               Ancestor_Discr := First_Discriminant (Ancestor);
               while Present (Actual_Discr)
                 and then Present (Ancestor_Discr)
               loop
                  if Base_Type (Act_T) /= Base_Type (Ancestor) and then
                    No (Corresponding_Discriminant (Actual_Discr))
                  then
                     Error_Msg_NE
                       ("discriminant & does not correspond " &
                        "to ancestor discriminant", Actual, Actual_Discr);
                     Abandon_Instantiation (Actual);
                  end if;

                  Next_Discriminant (Actual_Discr);
                  Next_Discriminant (Ancestor_Discr);
               end loop;

               if Present (Actual_Discr) or else Present (Ancestor_Discr) then
                  Error_Msg_NE
                    ("actual for & must have same number of discriminants",
                     Actual, Gen_T);
                  Abandon_Instantiation (Actual);
               end if;

            --  This case should be caught by the earlier check for
            --  constrainedness, but the check here is added for completeness.

            elsif Has_Discriminants (Act_T)
              and then not Has_Unknown_Discriminants (Act_T)
            then
               Error_Msg_NE
                 ("actual for & must not have discriminants", Actual, Gen_T);
               Abandon_Instantiation (Actual);

            elsif Has_Discriminants (Ancestor) then
               Error_Msg_NE
                 ("actual for & must have known discriminants", Actual, Gen_T);
               Abandon_Instantiation (Actual);
            end if;

            if not Subtypes_Statically_Compatible (Act_T, Ancestor) then
               Error_Msg_N
                 ("constraint on actual is incompatible with formal", Actual);
               Abandon_Instantiation (Actual);
            end if;
         end if;

         --  If the formal and actual types are abstract, check that there
         --  are no abstract primitives of the actual type that correspond to
         --  nonabstract primitives of the formal type (second sentence of
         --  RM95-3.9.3(9)).

         if Is_Abstract_Type (A_Gen_T) and then Is_Abstract_Type (Act_T) then
            Check_Abstract_Primitives : declare
               Gen_Prims  : constant Elist_Id :=
                             Primitive_Operations (A_Gen_T);
               Gen_Elmt   : Elmt_Id;
               Gen_Subp   : Entity_Id;
               Anc_Subp   : Entity_Id;
               Anc_Formal : Entity_Id;
               Anc_F_Type : Entity_Id;

               Act_Prims  : constant Elist_Id  := Primitive_Operations (Act_T);
               Act_Elmt   : Elmt_Id;
               Act_Subp   : Entity_Id;
               Act_Formal : Entity_Id;
               Act_F_Type : Entity_Id;

               Subprograms_Correspond : Boolean;

               function Is_Tagged_Ancestor (T1, T2 : Entity_Id) return Boolean;
               --  Returns true if T2 is derived directly or indirectly from
               --  T1, including derivations from interfaces. T1 and T2 are
               --  required to be specific tagged base types.

               ------------------------
               -- Is_Tagged_Ancestor --
               ------------------------

               function Is_Tagged_Ancestor (T1, T2 : Entity_Id) return Boolean
               is
                  Intfc_Elmt : Elmt_Id;

               begin
                  --  The predicate is satisfied if the types are the same

                  if T1 = T2 then
                     return True;

                  --  If we've reached the top of the derivation chain then
                  --  we know that T1 is not an ancestor of T2.

                  elsif Etype (T2) = T2 then
                     return False;

                  --  Proceed to check T2's immediate parent

                  elsif Is_Ancestor (T1, Base_Type (Etype (T2))) then
                     return True;

                  --  Finally, check to see if T1 is an ancestor of any of T2's
                  --  progenitors.

                  else
                     Intfc_Elmt := First_Elmt (Interfaces (T2));
                     while Present (Intfc_Elmt) loop
                        if Is_Ancestor (T1, Node (Intfc_Elmt)) then
                           return True;
                        end if;

                        Next_Elmt (Intfc_Elmt);
                     end loop;
                  end if;

                  return False;
               end Is_Tagged_Ancestor;

            --  Start of processing for Check_Abstract_Primitives

            begin
               --  Loop over all of the formal derived type's primitives

               Gen_Elmt := First_Elmt (Gen_Prims);
               while Present (Gen_Elmt) loop
                  Gen_Subp := Node (Gen_Elmt);

                  --  If the primitive of the formal is not abstract, then
                  --  determine whether there is a corresponding primitive of
                  --  the actual type that's abstract.

                  if not Is_Abstract_Subprogram (Gen_Subp) then
                     Act_Elmt := First_Elmt (Act_Prims);
                     while Present (Act_Elmt) loop
                        Act_Subp := Node (Act_Elmt);

                        --  If we find an abstract primitive of the actual,
                        --  then we need to test whether it corresponds to the
                        --  subprogram from which the generic formal primitive
                        --  is inherited.

                        if Is_Abstract_Subprogram (Act_Subp) then
                           Anc_Subp := Alias (Gen_Subp);

                           --  Test whether we have a corresponding primitive
                           --  by comparing names, kinds, formal types, and
                           --  result types.

                           if Chars (Anc_Subp) = Chars (Act_Subp)
                             and then Ekind (Anc_Subp) = Ekind (Act_Subp)
                           then
                              Anc_Formal := First_Formal (Anc_Subp);
                              Act_Formal := First_Formal (Act_Subp);
                              while Present (Anc_Formal)
                                and then Present (Act_Formal)
                              loop
                                 Anc_F_Type := Etype (Anc_Formal);
                                 Act_F_Type := Etype (Act_Formal);

                                 if Ekind (Anc_F_Type)
                                      = E_Anonymous_Access_Type
                                 then
                                    Anc_F_Type := Designated_Type (Anc_F_Type);

                                    if Ekind (Act_F_Type)
                                         = E_Anonymous_Access_Type
                                    then
                                       Act_F_Type :=
                                         Designated_Type (Act_F_Type);
                                    else
                                       exit;
                                    end if;

                                 elsif
                                   Ekind (Act_F_Type) = E_Anonymous_Access_Type
                                 then
                                    exit;
                                 end if;

                                 Anc_F_Type := Base_Type (Anc_F_Type);
                                 Act_F_Type := Base_Type (Act_F_Type);

                                 --  If the formal is controlling, then the
                                 --  the type of the actual primitive's formal
                                 --  must be derived directly or indirectly
                                 --  from the type of the ancestor primitive's
                                 --  formal.

                                 if Is_Controlling_Formal (Anc_Formal) then
                                    if not Is_Tagged_Ancestor
                                             (Anc_F_Type, Act_F_Type)
                                    then
                                       exit;
                                    end if;

                                 --  Otherwise the types of the formals must
                                 --  be the same.

                                 elsif Anc_F_Type /= Act_F_Type then
                                    exit;
                                 end if;

                                 Next_Entity (Anc_Formal);
                                 Next_Entity (Act_Formal);
                              end loop;

                              --  If we traversed through all of the formals
                              --  then so far the subprograms correspond, so
                              --  now check that any result types correspond.

                              if No (Anc_Formal) and then No (Act_Formal) then
                                 Subprograms_Correspond := True;

                                 if Ekind (Act_Subp) = E_Function then
                                    Anc_F_Type := Etype (Anc_Subp);
                                    Act_F_Type := Etype (Act_Subp);

                                    if Ekind (Anc_F_Type)
                                         = E_Anonymous_Access_Type
                                    then
                                       Anc_F_Type :=
                                         Designated_Type (Anc_F_Type);

                                       if Ekind (Act_F_Type)
                                            = E_Anonymous_Access_Type
                                       then
                                          Act_F_Type :=
                                            Designated_Type (Act_F_Type);
                                       else
                                          Subprograms_Correspond := False;
                                       end if;

                                    elsif
                                      Ekind (Act_F_Type)
                                        = E_Anonymous_Access_Type
                                    then
                                       Subprograms_Correspond := False;
                                    end if;

                                    Anc_F_Type := Base_Type (Anc_F_Type);
                                    Act_F_Type := Base_Type (Act_F_Type);

                                    --  Now either the result types must be
                                    --  the same or, if the result type is
                                    --  controlling, the result type of the
                                    --  actual primitive must descend from the
                                    --  result type of the ancestor primitive.

                                    if Subprograms_Correspond
                                      and then Anc_F_Type /= Act_F_Type
                                      and then
                                        Has_Controlling_Result (Anc_Subp)
                                      and then
                                        not Is_Tagged_Ancestor
                                              (Anc_F_Type, Act_F_Type)
                                    then
                                       Subprograms_Correspond := False;
                                    end if;
                                 end if;

                                 --  Found a matching subprogram belonging to
                                 --  formal ancestor type, so actual subprogram
                                 --  corresponds and this violates 3.9.3(9).

                                 if Subprograms_Correspond then
                                    Error_Msg_NE
                                      ("abstract subprogram & overrides " &
                                       "nonabstract subprogram of ancestor",
                                       Actual,
                                       Act_Subp);
                                 end if;
                              end if;
                           end if;
                        end if;

                        Next_Elmt (Act_Elmt);
                     end loop;
                  end if;

                  Next_Elmt (Gen_Elmt);
               end loop;
            end Check_Abstract_Primitives;
         end if;

         --  Verify that limitedness matches. If parent is a limited
         --  interface then  the generic formal is not unless declared
         --  explicitly so. If not declared limited, the actual cannot be
         --  limited (see AI05-0087).

         --  Even though this AI is a binding interpretation, we enable the
         --  check only in Ada 2012 mode, because this improper construct
         --  shows up in user code and in existing B-tests.

         if Is_Limited_Type (Act_T)
           and then not Is_Limited_Type (A_Gen_T)
           and then Ada_Version >= Ada_2012
         then
            Error_Msg_NE
              ("actual for non-limited & cannot be a limited type", Actual,
               Gen_T);
            Explain_Limited_Type (Act_T, Actual);
            Abandon_Instantiation (Actual);
         end if;
      end Validate_Derived_Type_Instance;

      --------------------------------------
      -- Validate_Interface_Type_Instance --
      --------------------------------------

      procedure Validate_Interface_Type_Instance is
      begin
         if not Is_Interface (Act_T) then
            Error_Msg_NE
              ("actual for formal interface type must be an interface",
                Actual, Gen_T);

         elsif Is_Limited_Type (Act_T) /= Is_Limited_Type (A_Gen_T)
           or else
             Is_Task_Interface (A_Gen_T) /= Is_Task_Interface (Act_T)
           or else
             Is_Protected_Interface (A_Gen_T) /=
               Is_Protected_Interface (Act_T)
           or else
             Is_Synchronized_Interface (A_Gen_T) /=
               Is_Synchronized_Interface (Act_T)
         then
            Error_Msg_NE
              ("actual for interface& does not match (RM 12.5.5(4))",
               Actual, Gen_T);
         end if;
      end Validate_Interface_Type_Instance;

      ------------------------------------
      -- Validate_Private_Type_Instance --
      ------------------------------------

      procedure Validate_Private_Type_Instance is
         Formal_Discr : Entity_Id;
         Actual_Discr : Entity_Id;
         Formal_Subt  : Entity_Id;

      begin
         if Is_Limited_Type (Act_T)
           and then not Is_Limited_Type (A_Gen_T)
         then
            Error_Msg_NE
              ("actual for non-limited & cannot be a limited type", Actual,
               Gen_T);
            Explain_Limited_Type (Act_T, Actual);
            Abandon_Instantiation (Actual);

         elsif Known_To_Have_Preelab_Init (A_Gen_T)
           and then not Has_Preelaborable_Initialization (Act_T)
         then
            Error_Msg_NE
              ("actual for & must have preelaborable initialization", Actual,
               Gen_T);

         elsif Is_Indefinite_Subtype (Act_T)
            and then not Is_Indefinite_Subtype (A_Gen_T)
            and then Ada_Version >= Ada_95
         then
            Error_Msg_NE
              ("actual for & must be a definite subtype", Actual, Gen_T);

         elsif not Is_Tagged_Type (Act_T)
           and then Is_Tagged_Type (A_Gen_T)
         then
            Error_Msg_NE
              ("actual for & must be a tagged type", Actual, Gen_T);

         elsif Has_Discriminants (A_Gen_T) then
            if not Has_Discriminants (Act_T) then
               Error_Msg_NE
                 ("actual for & must have discriminants", Actual, Gen_T);
               Abandon_Instantiation (Actual);

            elsif Is_Constrained (Act_T) then
               Error_Msg_NE
                 ("actual for & must be unconstrained", Actual, Gen_T);
               Abandon_Instantiation (Actual);

            else
               Formal_Discr := First_Discriminant (A_Gen_T);
               Actual_Discr := First_Discriminant (Act_T);
               while Formal_Discr /= Empty loop
                  if Actual_Discr = Empty then
                     Error_Msg_NE
                       ("discriminants on actual do not match formal",
                        Actual, Gen_T);
                     Abandon_Instantiation (Actual);
                  end if;

                  Formal_Subt := Get_Instance_Of (Etype (Formal_Discr));

                  --  Access discriminants match if designated types do

                  if Ekind (Base_Type (Formal_Subt)) = E_Anonymous_Access_Type
                    and then (Ekind (Base_Type (Etype (Actual_Discr)))) =
                                E_Anonymous_Access_Type
                    and then
                      Get_Instance_Of
                        (Designated_Type (Base_Type (Formal_Subt))) =
                           Designated_Type (Base_Type (Etype (Actual_Discr)))
                  then
                     null;

                  elsif Base_Type (Formal_Subt) /=
                          Base_Type (Etype (Actual_Discr))
                  then
                     Error_Msg_NE
                       ("types of actual discriminants must match formal",
                        Actual, Gen_T);
                     Abandon_Instantiation (Actual);

                  elsif not Subtypes_Statically_Match
                              (Formal_Subt, Etype (Actual_Discr))
                    and then Ada_Version >= Ada_95
                  then
                     Error_Msg_NE
                       ("subtypes of actual discriminants must match formal",
                        Actual, Gen_T);
                     Abandon_Instantiation (Actual);
                  end if;

                  Next_Discriminant (Formal_Discr);
                  Next_Discriminant (Actual_Discr);
               end loop;

               if Actual_Discr /= Empty then
                  Error_Msg_NE
                    ("discriminants on actual do not match formal",
                     Actual, Gen_T);
                  Abandon_Instantiation (Actual);
               end if;
            end if;

         end if;

         Ancestor := Gen_T;
      end Validate_Private_Type_Instance;

   --  Start of processing for Instantiate_Type

   begin
      if Get_Instance_Of (A_Gen_T) /= A_Gen_T then
         Error_Msg_N ("duplicate instantiation of generic type", Actual);
         return New_List (Error);

      elsif not Is_Entity_Name (Actual)
        or else not Is_Type (Entity (Actual))
      then
         Error_Msg_NE
           ("expect valid subtype mark to instantiate &", Actual, Gen_T);
         Abandon_Instantiation (Actual);

      else
         Act_T := Entity (Actual);

         --  Ada 2005 (AI-216): An Unchecked_Union subtype shall only be passed
         --  as a generic actual parameter if the corresponding formal type
         --  does not have a known_discriminant_part, or is a formal derived
         --  type that is an Unchecked_Union type.

         if Is_Unchecked_Union (Base_Type (Act_T)) then
            if not Has_Discriminants (A_Gen_T)
                     or else
                   (Is_Derived_Type (A_Gen_T)
                     and then
                    Is_Unchecked_Union (A_Gen_T))
            then
               null;
            else
               Error_Msg_N ("Unchecked_Union cannot be the actual for a" &
                 " discriminated formal type", Act_T);

            end if;
         end if;

         --  Deal with fixed/floating restrictions

         if Is_Floating_Point_Type (Act_T) then
            Check_Restriction (No_Floating_Point, Actual);
         elsif Is_Fixed_Point_Type (Act_T) then
            Check_Restriction (No_Fixed_Point, Actual);
         end if;

         --  Deal with error of using incomplete type as generic actual.
         --  This includes limited views of a type, even if the non-limited
         --  view may be available.

         if Ekind (Act_T) = E_Incomplete_Type
           or else (Is_Class_Wide_Type (Act_T)
                      and then
                         Ekind (Root_Type (Act_T)) = E_Incomplete_Type)
         then
            if Is_Class_Wide_Type (Act_T)
              or else No (Full_View (Act_T))
            then
               Error_Msg_N ("premature use of incomplete type", Actual);
               Abandon_Instantiation (Actual);
            else
               Act_T := Full_View (Act_T);
               Set_Entity (Actual, Act_T);

               if Has_Private_Component (Act_T) then
                  Error_Msg_N
                    ("premature use of type with private component", Actual);
               end if;
            end if;

         --  Deal with error of premature use of private type as generic actual

         elsif Is_Private_Type (Act_T)
           and then Is_Private_Type (Base_Type (Act_T))
           and then not Is_Generic_Type (Act_T)
           and then not Is_Derived_Type (Act_T)
           and then No (Full_View (Root_Type (Act_T)))
         then
            Error_Msg_N ("premature use of private type", Actual);

         elsif Has_Private_Component (Act_T) then
            Error_Msg_N
              ("premature use of type with private component", Actual);
         end if;

         Set_Instance_Of (A_Gen_T, Act_T);

         --  If the type is generic, the class-wide type may also be used

         if Is_Tagged_Type (A_Gen_T)
           and then Is_Tagged_Type (Act_T)
           and then not Is_Class_Wide_Type (A_Gen_T)
         then
            Set_Instance_Of (Class_Wide_Type (A_Gen_T),
              Class_Wide_Type (Act_T));
         end if;

         if not Is_Abstract_Type (A_Gen_T)
           and then Is_Abstract_Type (Act_T)
         then
            Error_Msg_N
              ("actual of non-abstract formal cannot be abstract", Actual);
         end if;

         --  A generic scalar type is a first subtype for which we generate
         --  an anonymous base type. Indicate that the instance of this base
         --  is the base type of the actual.

         if Is_Scalar_Type (A_Gen_T) then
            Set_Instance_Of (Etype (A_Gen_T), Etype (Act_T));
         end if;
      end if;

      if Error_Posted (Act_T) then
         null;
      else
         case Nkind (Def) is
            when N_Formal_Private_Type_Definition =>
               Validate_Private_Type_Instance;

            when N_Formal_Derived_Type_Definition =>
               Validate_Derived_Type_Instance;

            when N_Formal_Discrete_Type_Definition =>
               if not Is_Discrete_Type (Act_T) then
                  Error_Msg_NE
                    ("expect discrete type in instantiation of&",
                       Actual, Gen_T);
                  Abandon_Instantiation (Actual);
               end if;

            when N_Formal_Signed_Integer_Type_Definition =>
               if not Is_Signed_Integer_Type (Act_T) then
                  Error_Msg_NE
                    ("expect signed integer type in instantiation of&",
                     Actual, Gen_T);
                  Abandon_Instantiation (Actual);
               end if;

            when N_Formal_Modular_Type_Definition =>
               if not Is_Modular_Integer_Type (Act_T) then
                  Error_Msg_NE
                    ("expect modular type in instantiation of &",
                       Actual, Gen_T);
                  Abandon_Instantiation (Actual);
               end if;

            when N_Formal_Floating_Point_Definition =>
               if not Is_Floating_Point_Type (Act_T) then
                  Error_Msg_NE
                    ("expect float type in instantiation of &", Actual, Gen_T);
                  Abandon_Instantiation (Actual);
               end if;

            when N_Formal_Ordinary_Fixed_Point_Definition =>
               if not Is_Ordinary_Fixed_Point_Type (Act_T) then
                  Error_Msg_NE
                    ("expect ordinary fixed point type in instantiation of &",
                     Actual, Gen_T);
                  Abandon_Instantiation (Actual);
               end if;

            when N_Formal_Decimal_Fixed_Point_Definition =>
               if not Is_Decimal_Fixed_Point_Type (Act_T) then
                  Error_Msg_NE
                    ("expect decimal type in instantiation of &",
                     Actual, Gen_T);
                  Abandon_Instantiation (Actual);
               end if;

            when N_Array_Type_Definition =>
               Validate_Array_Type_Instance;

            when N_Access_To_Object_Definition =>
               Validate_Access_Type_Instance;

            when N_Access_Function_Definition |
                 N_Access_Procedure_Definition =>
               Validate_Access_Subprogram_Instance;

            when N_Record_Definition           =>
               Validate_Interface_Type_Instance;

            when N_Derived_Type_Definition     =>
               Validate_Derived_Interface_Type_Instance;

            when others =>
               raise Program_Error;

         end case;
      end if;

      Subt := New_Copy (Gen_T);

      --  Use adjusted sloc of subtype name as the location for other nodes in
      --  the subtype declaration.

      Loc  := Sloc (Subt);

      Decl_Node :=
        Make_Subtype_Declaration (Loc,
          Defining_Identifier => Subt,
          Subtype_Indication  => New_Reference_To (Act_T, Loc));

      if Is_Private_Type (Act_T) then
         Set_Has_Private_View (Subtype_Indication (Decl_Node));

      elsif Is_Access_Type (Act_T)
        and then Is_Private_Type (Designated_Type (Act_T))
      then
         Set_Has_Private_View (Subtype_Indication (Decl_Node));
      end if;

      Decl_Nodes := New_List (Decl_Node);

      --  Flag actual derived types so their elaboration produces the
      --  appropriate renamings for the primitive operations of the ancestor.
      --  Flag actual for formal private types as well, to determine whether
      --  operations in the private part may override inherited operations.
      --  If the formal has an interface list, the ancestor is not the
      --  parent, but the analyzed formal that includes the interface
      --  operations of all its progenitors.

      --  Same treatment for formal private types, so we can check whether the
      --  type is tagged limited when validating derivations in the private
      --  part. (See AI05-096).

      if Nkind (Def) = N_Formal_Derived_Type_Definition then
         if Present (Interface_List (Def)) then
            Set_Generic_Parent_Type (Decl_Node, A_Gen_T);
         else
            Set_Generic_Parent_Type (Decl_Node, Ancestor);
         end if;

      elsif Nkind (Def) = N_Formal_Private_Type_Definition then
         Set_Generic_Parent_Type (Decl_Node, A_Gen_T);
      end if;

      --  If the actual is a synchronized type that implements an interface,
      --  the primitive operations are attached to the corresponding record,
      --  and we have to treat it as an additional generic actual, so that its
      --  primitive operations become visible in the instance. The task or
      --  protected type itself does not carry primitive operations.

      if Is_Concurrent_Type (Act_T)
        and then Is_Tagged_Type (Act_T)
        and then Present (Corresponding_Record_Type (Act_T))
        and then Present (Ancestor)
        and then Is_Interface (Ancestor)
      then
         declare
            Corr_Rec  : constant Entity_Id :=
                          Corresponding_Record_Type (Act_T);
            New_Corr  : Entity_Id;
            Corr_Decl : Node_Id;

         begin
            New_Corr := Make_Temporary (Loc, 'S');
            Corr_Decl :=
              Make_Subtype_Declaration (Loc,
                Defining_Identifier => New_Corr,
                Subtype_Indication  =>
                  New_Reference_To (Corr_Rec, Loc));
            Append_To (Decl_Nodes, Corr_Decl);

            if Ekind (Act_T) = E_Task_Type then
               Set_Ekind (Subt, E_Task_Subtype);
            else
               Set_Ekind (Subt, E_Protected_Subtype);
            end if;

            Set_Corresponding_Record_Type (Subt, Corr_Rec);
            Set_Generic_Parent_Type (Corr_Decl, Ancestor);
            Set_Generic_Parent_Type (Decl_Node, Empty);
         end;
      end if;

      return Decl_Nodes;
   end Instantiate_Type;

   ---------------------
   -- Is_In_Main_Unit --
   ---------------------

   function Is_In_Main_Unit (N : Node_Id) return Boolean is
      Unum         : constant Unit_Number_Type := Get_Source_Unit (N);
      Current_Unit : Node_Id;

   begin
      if Unum = Main_Unit then
         return True;

      --  If the current unit is a subunit then it is either the main unit or
      --  is being compiled as part of the main unit.

      elsif Nkind (N) = N_Compilation_Unit then
         return Nkind (Unit (N)) = N_Subunit;
      end if;

      Current_Unit := Parent (N);
      while Present (Current_Unit)
        and then Nkind (Current_Unit) /= N_Compilation_Unit
      loop
         Current_Unit := Parent (Current_Unit);
      end loop;

      --  The instantiation node is in the main unit, or else the current node
      --  (perhaps as the result of nested instantiations) is in the main unit,
      --  or in the declaration of the main unit, which in this last case must
      --  be a body.

      return Unum = Main_Unit
        or else Current_Unit = Cunit (Main_Unit)
        or else Current_Unit = Library_Unit (Cunit (Main_Unit))
        or else (Present (Library_Unit (Current_Unit))
                  and then Is_In_Main_Unit (Library_Unit (Current_Unit)));
   end Is_In_Main_Unit;

   ----------------------------
   -- Load_Parent_Of_Generic --
   ----------------------------

   procedure Load_Parent_Of_Generic
     (N             : Node_Id;
      Spec          : Node_Id;
      Body_Optional : Boolean := False)
   is
      Comp_Unit          : constant Node_Id := Cunit (Get_Source_Unit (Spec));
      Save_Style_Check   : constant Boolean := Style_Check;
      True_Parent        : Node_Id;
      Inst_Node          : Node_Id;
      OK                 : Boolean;
      Previous_Instances : constant Elist_Id := New_Elmt_List;

      procedure Collect_Previous_Instances (Decls : List_Id);
      --  Collect all instantiations in the given list of declarations, that
      --  precede the generic that we need to load. If the bodies of these
      --  instantiations are available, we must analyze them, to ensure that
      --  the public symbols generated are the same when the unit is compiled
      --  to generate code, and when it is compiled in the context of a unit
      --  that needs a particular nested instance. This process is applied to
      --  both package and subprogram instances.

      --------------------------------
      -- Collect_Previous_Instances --
      --------------------------------

      procedure Collect_Previous_Instances (Decls : List_Id) is
         Decl : Node_Id;

      begin
         Decl := First (Decls);
         while Present (Decl) loop
            if Sloc (Decl) >= Sloc (Inst_Node) then
               return;

            --  If Decl is an instantiation, then record it as requiring
            --  instantiation of the corresponding body, except if it is an
            --  abbreviated instantiation generated internally for conformance
            --  checking purposes only for the case of a formal package
            --  declared without a box (see Instantiate_Formal_Package). Such
            --  an instantiation does not generate any code (the actual code
            --  comes from actual) and thus does not need to be analyzed here.
            --  If the instantiation appears with a generic package body it is
            --  not analyzed here either.

            elsif Nkind (Decl) = N_Package_Instantiation
              and then not Is_Internal (Defining_Entity (Decl))
            then
               Append_Elmt (Decl, Previous_Instances);

            --  For a subprogram instantiation, omit instantiations intrinsic
            --  operations (Unchecked_Conversions, etc.) that have no bodies.

            elsif Nkind_In (Decl, N_Function_Instantiation,
                                  N_Procedure_Instantiation)
              and then not Is_Intrinsic_Subprogram (Entity (Name (Decl)))
            then
               Append_Elmt (Decl, Previous_Instances);

            elsif Nkind (Decl) = N_Package_Declaration then
               Collect_Previous_Instances
                 (Visible_Declarations (Specification (Decl)));
               Collect_Previous_Instances
                 (Private_Declarations (Specification (Decl)));

<<<<<<< HEAD
            elsif Nkind (Decl) = N_Package_Body
              and then Ekind (Corresponding_Spec (Decl)) /= E_Generic_Package
            then
=======
            --  Previous non-generic bodies may contain instances as well

            elsif Nkind (Decl) = N_Package_Body
              and then Ekind (Corresponding_Spec (Decl)) /= E_Generic_Package
            then
               Collect_Previous_Instances (Declarations (Decl));

            elsif Nkind (Decl) = N_Subprogram_Body
              and then not Acts_As_Spec (Decl)
              and then not Is_Generic_Subprogram (Corresponding_Spec (Decl))
            then
>>>>>>> b56a5220
               Collect_Previous_Instances (Declarations (Decl));
            end if;

            Next (Decl);
         end loop;
      end Collect_Previous_Instances;

   --  Start of processing for Load_Parent_Of_Generic

   begin
      if not In_Same_Source_Unit (N, Spec)
        or else Nkind (Unit (Comp_Unit)) = N_Package_Declaration
        or else (Nkind (Unit (Comp_Unit)) = N_Package_Body
                   and then not Is_In_Main_Unit (Spec))
      then
         --  Find body of parent of spec, and analyze it. A special case arises
         --  when the parent is an instantiation, that is to say when we are
         --  currently instantiating a nested generic. In that case, there is
         --  no separate file for the body of the enclosing instance. Instead,
         --  the enclosing body must be instantiated as if it were a pending
         --  instantiation, in order to produce the body for the nested generic
         --  we require now. Note that in that case the generic may be defined
         --  in a package body, the instance defined in the same package body,
         --  and the original enclosing body may not be in the main unit.

         Inst_Node := Empty;

         True_Parent := Parent (Spec);
         while Present (True_Parent)
           and then Nkind (True_Parent) /= N_Compilation_Unit
         loop
            if Nkind (True_Parent) = N_Package_Declaration
                 and then
               Nkind (Original_Node (True_Parent)) = N_Package_Instantiation
            then
               --  Parent is a compilation unit that is an instantiation.
               --  Instantiation node has been replaced with package decl.

               Inst_Node := Original_Node (True_Parent);
               exit;

            elsif Nkind (True_Parent) = N_Package_Declaration
              and then Present (Generic_Parent (Specification (True_Parent)))
              and then Nkind (Parent (True_Parent)) /= N_Compilation_Unit
            then
               --  Parent is an instantiation within another specification.
               --  Declaration for instance has been inserted before original
               --  instantiation node. A direct link would be preferable?

               Inst_Node := Next (True_Parent);
               while Present (Inst_Node)
                 and then Nkind (Inst_Node) /= N_Package_Instantiation
               loop
                  Next (Inst_Node);
               end loop;

               --  If the instance appears within a generic, and the generic
               --  unit is defined within a formal package of the enclosing
               --  generic, there is no generic body available, and none
               --  needed. A more precise test should be used ???

               if No (Inst_Node) then
                  return;
               end if;

               exit;

            else
               True_Parent := Parent (True_Parent);
            end if;
         end loop;

         --  Case where we are currently instantiating a nested generic

         if Present (Inst_Node) then
            if Nkind (Parent (True_Parent)) = N_Compilation_Unit then

               --  Instantiation node and declaration of instantiated package
               --  were exchanged when only the declaration was needed.
               --  Restore instantiation node before proceeding with body.

               Set_Unit (Parent (True_Parent), Inst_Node);
            end if;

            --  Now complete instantiation of enclosing body, if it appears in
            --  some other unit. If it appears in the current unit, the body
            --  will have been instantiated already.

            if No (Corresponding_Body (Instance_Spec (Inst_Node))) then

               --  We need to determine the expander mode to instantiate the
               --  enclosing body. Because the generic body we need may use
               --  global entities declared in the enclosing package (including
               --  aggregates) it is in general necessary to compile this body
               --  with expansion enabled, except if we are within a generic
               --  package, in which case the usual generic rule applies.

               declare
                  Exp_Status         : Boolean := True;
                  Scop               : Entity_Id;

               begin
                  --  Loop through scopes looking for generic package

                  Scop := Scope (Defining_Entity (Instance_Spec (Inst_Node)));
                  while Present (Scop)
                    and then Scop /= Standard_Standard
                  loop
                     if Ekind (Scop) = E_Generic_Package then
                        Exp_Status := False;
                        exit;
                     end if;

                     Scop := Scope (Scop);
                  end loop;

                  --  Collect previous instantiations in the unit that contains
                  --  the desired generic.

                  if Nkind (Parent (True_Parent)) /= N_Compilation_Unit
                    and then not Body_Optional
                  then
                     declare
                        Decl : Elmt_Id;
                        Info : Pending_Body_Info;
                        Par  : Node_Id;

                     begin
                        Par := Parent (Inst_Node);
                        while Present (Par) loop
                           exit when Nkind (Parent (Par)) = N_Compilation_Unit;
                           Par := Parent (Par);
                        end loop;

                        pragma Assert (Present (Par));

                        if Nkind (Par) = N_Package_Body then
                           Collect_Previous_Instances (Declarations (Par));

                        elsif Nkind (Par) = N_Package_Declaration then
                           Collect_Previous_Instances
                             (Visible_Declarations (Specification (Par)));
                           Collect_Previous_Instances
                             (Private_Declarations (Specification (Par)));

                        else
                           --  Enclosing unit is a subprogram body. In this
                           --  case all instance bodies are processed in order
                           --  and there is no need to collect them separately.

                           null;
                        end if;

                        Decl := First_Elmt (Previous_Instances);
                        while Present (Decl) loop
                           Info :=
                             (Inst_Node                => Node (Decl),
                              Act_Decl                 =>
                                Instance_Spec (Node (Decl)),
                              Expander_Status          => Exp_Status,
                              Current_Sem_Unit         =>
                                Get_Code_Unit (Sloc (Node (Decl))),
                              Scope_Suppress           => Scope_Suppress,
                              Local_Suppress_Stack_Top =>
                                Local_Suppress_Stack_Top,
                              Version                  => Ada_Version);

                           --  Package instance

                           if
                             Nkind (Node (Decl)) = N_Package_Instantiation
                           then
                              Instantiate_Package_Body
                                (Info, Body_Optional => True);

                           --  Subprogram instance

                           else
                              --  The instance_spec is the wrapper package,
                              --  and the subprogram declaration is the last
                              --  declaration in the wrapper.

                              Info.Act_Decl :=
                                Last
                                  (Visible_Declarations
                                    (Specification (Info.Act_Decl)));

                              Instantiate_Subprogram_Body
                                (Info, Body_Optional => True);
                           end if;

                           Next_Elmt (Decl);
                        end loop;
                     end;
                  end if;

                  Instantiate_Package_Body
                    (Body_Info =>
                       ((Inst_Node                => Inst_Node,
                         Act_Decl                 => True_Parent,
                         Expander_Status          => Exp_Status,
                         Current_Sem_Unit         =>
                           Get_Code_Unit (Sloc (Inst_Node)),
                         Scope_Suppress           => Scope_Suppress,
                         Local_Suppress_Stack_Top =>
                           Local_Suppress_Stack_Top,
                           Version                => Ada_Version)),
                     Body_Optional => Body_Optional);
               end;
            end if;

         --  Case where we are not instantiating a nested generic

         else
            Opt.Style_Check := False;
            Expander_Mode_Save_And_Set (True);
            Load_Needed_Body (Comp_Unit, OK);
            Opt.Style_Check := Save_Style_Check;
            Expander_Mode_Restore;

            if not OK
              and then Unit_Requires_Body (Defining_Entity (Spec))
              and then not Body_Optional
            then
               declare
                  Bname : constant Unit_Name_Type :=
                            Get_Body_Name (Get_Unit_Name (Unit (Comp_Unit)));

               begin
                  --  In CodePeer mode, the missing body may make the analysis
                  --  incomplete, but we do not treat it as fatal.

                  if CodePeer_Mode then
                     return;

                  else
                     Error_Msg_Unit_1 := Bname;
                     Error_Msg_N ("this instantiation requires$!", N);
                     Error_Msg_File_1 :=
                       Get_File_Name (Bname, Subunit => False);
                     Error_Msg_N ("\but file{ was not found!", N);
                     raise Unrecoverable_Error;
                  end if;
               end;
            end if;
         end if;
      end if;

      --  If loading parent of the generic caused an instantiation circularity,
      --  we abandon compilation at this point, because otherwise in some cases
      --  we get into trouble with infinite recursions after this point.

      if Circularity_Detected then
         raise Unrecoverable_Error;
      end if;
   end Load_Parent_Of_Generic;

   ---------------------------------
   -- Map_Formal_Package_Entities --
   ---------------------------------

   procedure Map_Formal_Package_Entities (Form : Entity_Id; Act : Entity_Id) is
      E1 : Entity_Id;
      E2 : Entity_Id;

   begin
      Set_Instance_Of (Form, Act);

      --  Traverse formal and actual package to map the corresponding entities.
      --  We skip over internal entities that may be generated during semantic
      --  analysis, and find the matching entities by name, given that they
      --  must appear in the same order.

      E1 := First_Entity (Form);
      E2 := First_Entity (Act);
      while Present (E1) and then E1 /= First_Private_Entity (Form) loop
         --  Could this test be a single condition???
         --  Seems like it could, and isn't FPE (Form) a constant anyway???

         if not Is_Internal (E1)
           and then Present (Parent (E1))
           and then not Is_Class_Wide_Type (E1)
           and then not Is_Internal_Name (Chars (E1))
         then
            while Present (E2) and then Chars (E2) /= Chars (E1) loop
               Next_Entity (E2);
            end loop;

            if No (E2) then
               exit;
            else
               Set_Instance_Of (E1, E2);

               if Is_Type (E1) and then Is_Tagged_Type (E2) then
                  Set_Instance_Of (Class_Wide_Type (E1), Class_Wide_Type (E2));
               end if;

               if Is_Constrained (E1) then
                  Set_Instance_Of (Base_Type (E1), Base_Type (E2));
               end if;

               if Ekind (E1) = E_Package and then No (Renamed_Object (E1)) then
                  Map_Formal_Package_Entities (E1, E2);
               end if;
            end if;
         end if;

         Next_Entity (E1);
      end loop;
   end Map_Formal_Package_Entities;

   -----------------------
   -- Move_Freeze_Nodes --
   -----------------------

   procedure Move_Freeze_Nodes
     (Out_Of : Entity_Id;
      After  : Node_Id;
      L      : List_Id)
   is
      Decl      : Node_Id;
      Next_Decl : Node_Id;
      Next_Node : Node_Id := After;
      Spec      : Node_Id;

      function Is_Outer_Type (T : Entity_Id) return Boolean;
      --  Check whether entity is declared in a scope external to that of the
      --  generic unit.

      -------------------
      -- Is_Outer_Type --
      -------------------

      function Is_Outer_Type (T : Entity_Id) return Boolean is
         Scop : Entity_Id := Scope (T);

      begin
         if Scope_Depth (Scop) < Scope_Depth (Out_Of) then
            return True;

         else
            while Scop /= Standard_Standard loop
               if Scop = Out_Of then
                  return False;
               else
                  Scop := Scope (Scop);
               end if;
            end loop;

            return True;
         end if;
      end Is_Outer_Type;

   --  Start of processing for Move_Freeze_Nodes

   begin
      if No (L) then
         return;
      end if;

      --  First remove the freeze nodes that may appear before all other
      --  declarations.

      Decl := First (L);
      while Present (Decl)
        and then Nkind (Decl) = N_Freeze_Entity
        and then Is_Outer_Type (Entity (Decl))
      loop
         Decl := Remove_Head (L);
         Insert_After (Next_Node, Decl);
         Set_Analyzed (Decl, False);
         Next_Node := Decl;
         Decl := First (L);
      end loop;

      --  Next scan the list of declarations and remove each freeze node that
      --  appears ahead of the current node.

      while Present (Decl) loop
         while Present (Next (Decl))
           and then Nkind (Next (Decl)) = N_Freeze_Entity
           and then Is_Outer_Type (Entity (Next (Decl)))
         loop
            Next_Decl := Remove_Next (Decl);
            Insert_After (Next_Node, Next_Decl);
            Set_Analyzed (Next_Decl, False);
            Next_Node := Next_Decl;
         end loop;

         --  If the declaration is a nested package or concurrent type, then
         --  recurse. Nested generic packages will have been processed from the
         --  inside out.

         case Nkind (Decl) is
            when N_Package_Declaration =>
               Spec := Specification (Decl);

            when N_Task_Type_Declaration =>
               Spec := Task_Definition (Decl);

            when N_Protected_Type_Declaration =>
               Spec := Protected_Definition (Decl);

            when others =>
               Spec := Empty;
         end case;

         if Present (Spec) then
            Move_Freeze_Nodes (Out_Of, Next_Node, Visible_Declarations (Spec));
            Move_Freeze_Nodes (Out_Of, Next_Node, Private_Declarations (Spec));
         end if;

         Next (Decl);
      end loop;
   end Move_Freeze_Nodes;

   ----------------
   -- Next_Assoc --
   ----------------

   function Next_Assoc (E : Assoc_Ptr) return Assoc_Ptr is
   begin
      return Generic_Renamings.Table (E).Next_In_HTable;
   end Next_Assoc;

   ------------------------
   -- Preanalyze_Actuals --
   ------------------------

   procedure Preanalyze_Actuals (N : Node_Id) is
      Assoc : Node_Id;
      Act   : Node_Id;
      Errs  : constant Int := Serious_Errors_Detected;

      Cur : Entity_Id := Empty;
      --  Current homograph of the instance name

      Vis : Boolean;
      --  Saved visibility status of the current homograph

   begin
      Assoc := First (Generic_Associations (N));

      --  If the instance is a child unit, its name may hide an outer homonym,
      --  so make it invisible to perform name resolution on the actuals.

      if Nkind (Defining_Unit_Name (N)) = N_Defining_Program_Unit_Name
        and then Present
          (Current_Entity (Defining_Identifier (Defining_Unit_Name (N))))
      then
         Cur := Current_Entity (Defining_Identifier (Defining_Unit_Name (N)));

         if Is_Compilation_Unit (Cur) then
            Vis := Is_Immediately_Visible (Cur);
            Set_Is_Immediately_Visible (Cur, False);
         else
            Cur := Empty;
         end if;
      end if;

      while Present (Assoc) loop
         if Nkind (Assoc) /= N_Others_Choice then
            Act := Explicit_Generic_Actual_Parameter (Assoc);

            --  Within a nested instantiation, a defaulted actual is an empty
            --  association, so nothing to analyze. If the subprogram actual
            --  is an attribute, analyze prefix only, because actual is not a
            --  complete attribute reference.

            --  If actual is an allocator, analyze expression only. The full
            --  analysis can generate code, and if instance is a compilation
            --  unit we have to wait until the package instance is installed
            --  to have a proper place to insert this code.

            --  String literals may be operators, but at this point we do not
            --  know whether the actual is a formal subprogram or a string.

            if No (Act) then
               null;

            elsif Nkind (Act) = N_Attribute_Reference then
               Analyze (Prefix (Act));

            elsif Nkind (Act) = N_Explicit_Dereference then
               Analyze (Prefix (Act));

            elsif Nkind (Act) = N_Allocator then
               declare
                  Expr : constant Node_Id := Expression (Act);

               begin
                  if Nkind (Expr) = N_Subtype_Indication then
                     Analyze (Subtype_Mark (Expr));

                     --  Analyze separately each discriminant constraint, when
                     --  given with a named association.

                     declare
                        Constr : Node_Id;

                     begin
                        Constr := First (Constraints (Constraint (Expr)));
                        while Present (Constr) loop
                           if Nkind (Constr) = N_Discriminant_Association then
                              Analyze (Expression (Constr));
                           else
                              Analyze (Constr);
                           end if;

                           Next (Constr);
                        end loop;
                     end;

                  else
                     Analyze (Expr);
                  end if;
               end;

            elsif Nkind (Act) /= N_Operator_Symbol then
               Analyze (Act);
            end if;

            if Errs /= Serious_Errors_Detected then

               --  Do a minimal analysis of the generic, to prevent spurious
               --  warnings complaining about the generic being unreferenced,
               --  before abandoning the instantiation.

               Analyze (Name (N));

               if Is_Entity_Name (Name (N))
                 and then Etype (Name (N)) /= Any_Type
               then
                  Generate_Reference  (Entity (Name (N)), Name (N));
                  Set_Is_Instantiated (Entity (Name (N)));
               end if;

               if Present (Cur) then

                  --  For the case of a child instance hiding an outer homonym,
                  --  provide additional warning which might explain the error.

                  Set_Is_Immediately_Visible (Cur, Vis);
                  Error_Msg_NE ("& hides outer unit with the same name?",
                    N, Defining_Unit_Name (N));
               end if;

               Abandon_Instantiation (Act);
            end if;
         end if;

         Next (Assoc);
      end loop;

      if Present (Cur) then
         Set_Is_Immediately_Visible (Cur, Vis);
      end if;
   end Preanalyze_Actuals;

   -------------------
   -- Remove_Parent --
   -------------------

   procedure Remove_Parent (In_Body : Boolean := False) is
      S : Entity_Id := Current_Scope;
      --  S is the scope containing the instantiation just completed. The scope
      --  stack contains the parent instances of the instantiation, followed by
      --  the original S.

      Cur_P  : Entity_Id;
      E      : Entity_Id;
      P      : Entity_Id;
      Hidden : Elmt_Id;

   begin
      --  After child instantiation is complete, remove from scope stack the
      --  extra copy of the current scope, and then remove parent instances.

      if not In_Body then
         Pop_Scope;

         while Current_Scope /= S loop
            P := Current_Scope;
            End_Package_Scope (Current_Scope);

            if In_Open_Scopes (P) then
               E := First_Entity (P);
               while Present (E) loop
                  Set_Is_Immediately_Visible (E, True);
                  Next_Entity (E);
               end loop;

               --  If instantiation is declared in a block, it is the enclosing
               --  scope that might be a parent instance. Note that only one
               --  block can be involved, because the parent instances have
               --  been installed within it.

               if Ekind (P) = E_Block then
                  Cur_P := Scope (P);
               else
                  Cur_P := P;
               end if;

               if Is_Generic_Instance (Cur_P) and then P /= Current_Scope then
                  --  We are within an instance of some sibling. Retain
                  --  visibility of parent, for proper subsequent cleanup, and
                  --  reinstall private declarations as well.

                  Set_In_Private_Part (P);
                  Install_Private_Declarations (P);
               end if;

            --  If the ultimate parent is a top-level unit recorded in
<<<<<<< HEAD
            --  Instance_Parent_Unit, then reset its visibility to what is was
=======
            --  Instance_Parent_Unit, then reset its visibility to what it was
>>>>>>> b56a5220
            --  before instantiation. (It's not clear what the purpose is of
            --  testing whether Scope (P) is In_Open_Scopes, but that test was
            --  present before the ultimate parent test was added.???)

            elsif not In_Open_Scopes (Scope (P))
              or else (P = Instance_Parent_Unit
                        and then not Parent_Unit_Visible)
            then
               Set_Is_Immediately_Visible (P, False);

            --  If the current scope is itself an instantiation of a generic
            --  nested within P, and we are in the private part of body of this
            --  instantiation, restore the full views of P, that were removed
            --  in End_Package_Scope above. This obscure case can occur when a
            --  subunit of a generic contains an instance of a child unit of
            --  its generic parent unit.

            elsif S = Current_Scope and then Is_Generic_Instance (S) then
               declare
                  Par : constant Entity_Id :=
                          Generic_Parent
                            (Specification (Unit_Declaration_Node (S)));
               begin
                  if Present (Par)
                    and then P = Scope (Par)
                    and then (In_Package_Body (S) or else In_Private_Part (S))
                  then
                     Set_In_Private_Part (P);
                     Install_Private_Declarations (P);
                  end if;
               end;
            end if;
         end loop;

         --  Reset visibility of entities in the enclosing scope

         Set_Is_Hidden_Open_Scope (Current_Scope, False);

         Hidden := First_Elmt (Hidden_Entities);
         while Present (Hidden) loop
            Set_Is_Immediately_Visible (Node (Hidden), True);
            Next_Elmt (Hidden);
         end loop;

      else
         --  Each body is analyzed separately, and there is no context that
         --  needs preserving from one body instance to the next, so remove all
         --  parent scopes that have been installed.

         while Present (S) loop
            End_Package_Scope (S);
            Set_Is_Immediately_Visible (S, False);
            S := Current_Scope;
            exit when S = Standard_Standard;
         end loop;
      end if;
   end Remove_Parent;

   -----------------
   -- Restore_Env --
   -----------------

   procedure Restore_Env is
      Saved : Instance_Env renames Instance_Envs.Table (Instance_Envs.Last);

   begin
      if No (Current_Instantiated_Parent.Act_Id) then
         --  Restore environment after subprogram inlining

         Restore_Private_Views (Empty);
      end if;

      Current_Instantiated_Parent := Saved.Instantiated_Parent;
      Exchanged_Views             := Saved.Exchanged_Views;
      Hidden_Entities             := Saved.Hidden_Entities;
      Current_Sem_Unit            := Saved.Current_Sem_Unit;
      Parent_Unit_Visible         := Saved.Parent_Unit_Visible;
      Instance_Parent_Unit        := Saved.Instance_Parent_Unit;

      Restore_Opt_Config_Switches (Saved.Switches);

      Instance_Envs.Decrement_Last;
   end Restore_Env;

   ---------------------------
   -- Restore_Private_Views --
   ---------------------------

   procedure Restore_Private_Views
     (Pack_Id    : Entity_Id;
      Is_Package : Boolean := True)
   is
      M        : Elmt_Id;
      E        : Entity_Id;
      Typ      : Entity_Id;
      Dep_Elmt : Elmt_Id;
      Dep_Typ  : Node_Id;

      procedure Restore_Nested_Formal (Formal : Entity_Id);
      --  Hide the generic formals of formal packages declared with box which
      --  were reachable in the current instantiation.

      ---------------------------
      -- Restore_Nested_Formal --
      ---------------------------

      procedure Restore_Nested_Formal (Formal : Entity_Id) is
         Ent : Entity_Id;

      begin
         if Present (Renamed_Object (Formal))
           and then Denotes_Formal_Package (Renamed_Object (Formal), True)
         then
            return;

         elsif Present (Associated_Formal_Package (Formal)) then
            Ent := First_Entity (Formal);
            while Present (Ent) loop
               exit when Ekind (Ent) = E_Package
                 and then Renamed_Entity (Ent) = Renamed_Entity (Formal);

               Set_Is_Hidden (Ent);
               Set_Is_Potentially_Use_Visible (Ent, False);

               --  If package, then recurse

               if Ekind (Ent) = E_Package then
                  Restore_Nested_Formal (Ent);
               end if;

               Next_Entity (Ent);
            end loop;
         end if;
      end Restore_Nested_Formal;

   --  Start of processing for Restore_Private_Views

   begin
      M := First_Elmt (Exchanged_Views);
      while Present (M) loop
         Typ := Node (M);

<<<<<<< HEAD
         --  Subtypes of types whose views have been exchanged, and that
         --  are defined within the instance, were not on the list of
         --  Private_Dependents on entry to the instance, so they have to be
         --  exchanged explicitly now, in order to remain consistent with the
         --  view of the parent type.
=======
         --  Subtypes of types whose views have been exchanged, and that are
         --  defined within the instance, were not on the Private_Dependents
         --  list on entry to the instance, so they have to be exchanged
         --  explicitly now, in order to remain consistent with the view of the
         --  parent type.
>>>>>>> b56a5220

         if Ekind_In (Typ, E_Private_Type,
                           E_Limited_Private_Type,
                           E_Record_Type_With_Private)
         then
            Dep_Elmt := First_Elmt (Private_Dependents (Typ));
            while Present (Dep_Elmt) loop
               Dep_Typ := Node (Dep_Elmt);

               if Scope (Dep_Typ) = Pack_Id
                 and then Present (Full_View (Dep_Typ))
               then
                  Replace_Elmt (Dep_Elmt, Full_View (Dep_Typ));
                  Exchange_Declarations (Dep_Typ);
               end if;

               Next_Elmt (Dep_Elmt);
            end loop;
         end if;

         Exchange_Declarations (Node (M));
         Next_Elmt (M);
      end loop;

      if No (Pack_Id) then
         return;
      end if;

      --  Make the generic formal parameters private, and make the formal types
      --  into subtypes of the actuals again.

      E := First_Entity (Pack_Id);
      while Present (E) loop
         Set_Is_Hidden (E, True);

         if Is_Type (E)
           and then Nkind (Parent (E)) = N_Subtype_Declaration
         then
            Set_Is_Generic_Actual_Type (E, False);

            --  An unusual case of aliasing: the actual may also be directly
            --  visible in the generic, and be private there, while it is fully
            --  visible in the context of the instance. The internal subtype
            --  is private in the instance but has full visibility like its
            --  parent in the enclosing scope. This enforces the invariant that
            --  the privacy status of all private dependents of a type coincide
            --  with that of the parent type. This can only happen when a
            --  generic child unit is instantiated within a sibling.

            if Is_Private_Type (E)
              and then not Is_Private_Type (Etype (E))
            then
               Exchange_Declarations (E);
            end if;

         elsif Ekind (E) = E_Package then

            --  The end of the renaming list is the renaming of the generic
            --  package itself. If the instance is a subprogram, all entities
            --  in the corresponding package are renamings. If this entity is
            --  a formal package, make its own formals private as well. The
            --  actual in this case is itself the renaming of an instantiation.
            --  If the entity is not a package renaming, it is the entity
            --  created to validate formal package actuals: ignore it.

            --  If the actual is itself a formal package for the enclosing
            --  generic, or the actual for such a formal package, it remains
            --  visible on exit from the instance, and therefore nothing needs
            --  to be done either, except to keep it accessible.

            if Is_Package and then Renamed_Object (E) = Pack_Id then
               exit;

            elsif Nkind (Parent (E)) /= N_Package_Renaming_Declaration then
               null;

            elsif
              Denotes_Formal_Package (Renamed_Object (E), True, Pack_Id)
            then
               Set_Is_Hidden (E, False);

            else
               declare
                  Act_P : constant Entity_Id := Renamed_Object (E);
                  Id    : Entity_Id;

               begin
                  Id := First_Entity (Act_P);
                  while Present (Id)
                    and then Id /= First_Private_Entity (Act_P)
                  loop
                     exit when Ekind (Id) = E_Package
                                 and then Renamed_Object (Id) = Act_P;

                     Set_Is_Hidden (Id, True);
                     Set_Is_Potentially_Use_Visible (Id, In_Use (Act_P));

                     if Ekind (Id) = E_Package then
                        Restore_Nested_Formal (Id);
                     end if;

                     Next_Entity (Id);
                  end loop;
               end;
            end if;
         end if;

         Next_Entity (E);
      end loop;
   end Restore_Private_Views;

   --------------
   -- Save_Env --
   --------------

   procedure Save_Env
     (Gen_Unit : Entity_Id;
      Act_Unit : Entity_Id)
   is
   begin
      Init_Env;
      Set_Instance_Env (Gen_Unit, Act_Unit);
   end Save_Env;

   ----------------------------
   -- Save_Global_References --
   ----------------------------

   procedure Save_Global_References (N : Node_Id) is
      Gen_Scope : Entity_Id;
      E         : Entity_Id;
      N2        : Node_Id;

      function Is_Global (E : Entity_Id) return Boolean;
      --  Check whether entity is defined outside of generic unit. Examine the
      --  scope of an entity, and the scope of the scope, etc, until we find
      --  either Standard, in which case the entity is global, or the generic
      --  unit itself, which indicates that the entity is local. If the entity
      --  is the generic unit itself, as in the case of a recursive call, or
      --  the enclosing generic unit, if different from the current scope, then
      --  it is local as well, because it will be replaced at the point of
      --  instantiation. On the other hand, if it is a reference to a child
      --  unit of a common ancestor, which appears in an instantiation, it is
      --  global because it is used to denote a specific compilation unit at
      --  the time the instantiations will be analyzed.

      procedure Reset_Entity (N : Node_Id);
      --  Save semantic information on global entity so that it is not resolved
      --  again at instantiation time.

      procedure Save_Entity_Descendants (N : Node_Id);
      --  Apply Save_Global_References to the two syntactic descendants of
      --  non-terminal nodes that carry an Associated_Node and are processed
      --  through Reset_Entity. Once the global entity (if any) has been
      --  captured together with its type, only two syntactic descendants need
      --  to be traversed to complete the processing of the tree rooted at N.
      --  This applies to Selected_Components, Expanded_Names, and to Operator
      --  nodes. N can also be a character literal, identifier, or operator
      --  symbol node, but the call has no effect in these cases.

      procedure Save_Global_Defaults (N1, N2 : Node_Id);
      --  Default actuals in nested instances must be handled specially
      --  because there is no link to them from the original tree. When an
      --  actual subprogram is given by a default, we add an explicit generic
      --  association for it in the instantiation node. When we save the
      --  global references on the name of the instance, we recover the list
      --  of generic associations, and add an explicit one to the original
      --  generic tree, through which a global actual can be preserved.
      --  Similarly, if a child unit is instantiated within a sibling, in the
      --  context of the parent, we must preserve the identifier of the parent
      --  so that it can be properly resolved in a subsequent instantiation.

      procedure Save_Global_Descendant (D : Union_Id);
      --  Apply Save_Global_References recursively to the descendents of the
      --  current node.

      procedure Save_References (N : Node_Id);
      --  This is the recursive procedure that does the work, once the
      --  enclosing generic scope has been established.

      ---------------
      -- Is_Global --
      ---------------

      function Is_Global (E : Entity_Id) return Boolean is
         Se : Entity_Id;

         function Is_Instance_Node (Decl : Node_Id) return Boolean;
         --  Determine whether the parent node of a reference to a child unit
         --  denotes an instantiation or a formal package, in which case the
         --  reference to the child unit is global, even if it appears within
         --  the current scope (e.g. when the instance appears within the body
         --  of an ancestor).

         ----------------------
         -- Is_Instance_Node --
         ----------------------

         function Is_Instance_Node (Decl : Node_Id) return Boolean is
         begin
            return Nkind (Decl) in N_Generic_Instantiation
                     or else
                   Nkind (Original_Node (Decl)) = N_Formal_Package_Declaration;
         end Is_Instance_Node;

      --  Start of processing for Is_Global

      begin
         if E = Gen_Scope then
            return False;

         elsif E = Standard_Standard then
            return True;

         elsif Is_Child_Unit (E)
           and then (Is_Instance_Node (Parent (N2))
                      or else (Nkind (Parent (N2)) = N_Expanded_Name
                                and then N2 = Selector_Name (Parent (N2))
                                and then
                                  Is_Instance_Node (Parent (Parent (N2)))))
         then
            return True;

         else
            Se := Scope (E);
            while Se /= Gen_Scope loop
               if Se = Standard_Standard then
                  return True;
               else
                  Se := Scope (Se);
               end if;
            end loop;

            return False;
         end if;
      end Is_Global;

      ------------------
      -- Reset_Entity --
      ------------------

      procedure Reset_Entity (N : Node_Id) is

         procedure Set_Global_Type (N : Node_Id; N2 : Node_Id);
         --  If the type of N2 is global to the generic unit. Save the type in
         --  the generic node.
         --  What does this comment mean???

         function Top_Ancestor (E : Entity_Id) return Entity_Id;
         --  Find the ultimate ancestor of the current unit. If it is not a
         --  generic unit, then the name of the current unit in the prefix of
         --  an expanded name must be replaced with its generic homonym to
         --  ensure that it will be properly resolved in an instance.

         ---------------------
         -- Set_Global_Type --
         ---------------------

         procedure Set_Global_Type (N : Node_Id; N2 : Node_Id) is
            Typ : constant Entity_Id := Etype (N2);

         begin
            Set_Etype (N, Typ);

            if Entity (N) /= N2
              and then Has_Private_View (Entity (N))
            then
               --  If the entity of N is not the associated node, this is a
               --  nested generic and it has an associated node as well, whose
               --  type is already the full view (see below). Indicate that the
               --  original node has a private view.

               Set_Has_Private_View (N);
            end if;

            --  If not a private type, nothing else to do

            if not Is_Private_Type (Typ) then
               if Is_Array_Type (Typ)
                 and then Is_Private_Type (Component_Type (Typ))
               then
                  Set_Has_Private_View (N);
               end if;

            --  If it is a derivation of a private type in a context where no
            --  full view is needed, nothing to do either.

            elsif No (Full_View (Typ)) and then Typ /= Etype (Typ) then
               null;

            --  Otherwise mark the type for flipping and use the full view when
            --  available.

            else
               Set_Has_Private_View (N);

               if Present (Full_View (Typ)) then
                  Set_Etype (N2, Full_View (Typ));
               end if;
            end if;
         end Set_Global_Type;

         ------------------
         -- Top_Ancestor --
         ------------------

         function Top_Ancestor (E : Entity_Id) return Entity_Id is
            Par : Entity_Id;

         begin
            Par := E;
            while Is_Child_Unit (Par) loop
               Par := Scope (Par);
            end loop;

            return Par;
         end Top_Ancestor;

      --  Start of processing for Reset_Entity

      begin
         N2 := Get_Associated_Node (N);
         E := Entity (N2);

         --  If the entity is an itype created as a subtype of an access type
         --  with a null exclusion restore source entity for proper visibility.
         --  The itype will be created anew in the instance.

         if Present (E) then
            if Is_Itype (E)
              and then Ekind (E) = E_Access_Subtype
              and then Is_Entity_Name (N)
              and then Chars (Etype (E)) = Chars (N)
            then
               E := Etype (E);
               Set_Entity (N2, E);
               Set_Etype  (N2, E);
            end if;

            if Is_Global (E) then
               Set_Global_Type (N, N2);

            elsif Nkind (N) = N_Op_Concat
              and then Is_Generic_Type (Etype (N2))
              and then (Base_Type (Etype (Right_Opnd (N2))) = Etype (N2)
                         or else
                        Base_Type (Etype (Left_Opnd (N2)))  = Etype (N2))
              and then Is_Intrinsic_Subprogram (E)
            then
               null;

            else
               --  Entity is local. Mark generic node as unresolved.
               --  Note that now it does not have an entity.

               Set_Associated_Node (N, Empty);
               Set_Etype  (N, Empty);
            end if;

            if Nkind (Parent (N)) in N_Generic_Instantiation
              and then N = Name (Parent (N))
            then
               Save_Global_Defaults (Parent (N), Parent (N2));
            end if;

         elsif Nkind (Parent (N)) = N_Selected_Component
           and then Nkind (Parent (N2)) = N_Expanded_Name
         then
            if Is_Global (Entity (Parent (N2))) then
               Change_Selected_Component_To_Expanded_Name (Parent (N));
               Set_Associated_Node (Parent (N), Parent (N2));
               Set_Global_Type (Parent (N), Parent (N2));
               Save_Entity_Descendants (N);

            --  If this is a reference to the current generic entity, replace
            --  by the name of the generic homonym of the current package. This
            --  is because in an instantiation Par.P.Q will not resolve to the
            --  name of the instance, whose enclosing scope is not necessarily
            --  Par. We use the generic homonym rather that the name of the
            --  generic itself because it may be hidden by a local declaration.

            elsif In_Open_Scopes (Entity (Parent (N2)))
              and then not
                Is_Generic_Unit (Top_Ancestor (Entity (Prefix (Parent (N2)))))
            then
               if Ekind (Entity (Parent (N2))) = E_Generic_Package then
                  Rewrite (Parent (N),
                    Make_Identifier (Sloc (N),
                      Chars =>
                        Chars (Generic_Homonym (Entity (Parent (N2))))));
               else
                  Rewrite (Parent (N),
                    Make_Identifier (Sloc (N),
                      Chars => Chars (Selector_Name (Parent (N2)))));
               end if;
            end if;

            if Nkind (Parent (Parent (N))) in N_Generic_Instantiation
              and then Parent (N) = Name (Parent (Parent (N)))
            then
               Save_Global_Defaults
                 (Parent (Parent (N)), Parent (Parent ((N2))));
            end if;

         --  A selected component may denote a static constant that has been
         --  folded. If the static constant is global to the generic, capture
         --  its value. Otherwise the folding will happen in any instantiation.

         elsif Nkind (Parent (N)) = N_Selected_Component
           and then Nkind_In (Parent (N2), N_Integer_Literal, N_Real_Literal)
         then
            if Present (Entity (Original_Node (Parent (N2))))
              and then Is_Global (Entity (Original_Node (Parent (N2))))
            then
               Rewrite (Parent (N), New_Copy (Parent (N2)));
               Set_Analyzed (Parent (N), False);

            else
               null;
            end if;

         --  A selected component may be transformed into a parameterless
         --  function call. If the called entity is global, rewrite the node
         --  appropriately, i.e. as an extended name for the global entity.

         elsif Nkind (Parent (N)) = N_Selected_Component
           and then Nkind (Parent (N2)) = N_Function_Call
           and then N = Selector_Name (Parent (N))
         then
            if No (Parameter_Associations (Parent (N2))) then
               if Is_Global (Entity (Name (Parent (N2)))) then
                  Change_Selected_Component_To_Expanded_Name (Parent (N));
                  Set_Associated_Node (Parent (N), Name (Parent (N2)));
                  Set_Global_Type (Parent (N), Name (Parent (N2)));
                  Save_Entity_Descendants (N);

               else
                  Set_Associated_Node (N, Empty);
                  Set_Etype (N, Empty);
               end if;

            --  In Ada 2005, X.F may be a call to a primitive operation,
            --  rewritten as F (X). This rewriting will be done again in an
            --  instance, so keep the original node. Global entities will be
            --  captured as for other constructs.

            else
               null;
            end if;

         --  Entity is local. Reset in generic unit, so that node is resolved
         --  anew at the point of instantiation.

         else
            Set_Associated_Node (N, Empty);
            Set_Etype (N, Empty);
         end if;
      end Reset_Entity;

      -----------------------------
      -- Save_Entity_Descendants --
      -----------------------------

      procedure Save_Entity_Descendants (N : Node_Id) is
      begin
         case Nkind (N) is
            when N_Binary_Op =>
               Save_Global_Descendant (Union_Id (Left_Opnd (N)));
               Save_Global_Descendant (Union_Id (Right_Opnd (N)));

            when N_Unary_Op =>
               Save_Global_Descendant (Union_Id (Right_Opnd (N)));

            when N_Expanded_Name | N_Selected_Component =>
               Save_Global_Descendant (Union_Id (Prefix (N)));
               Save_Global_Descendant (Union_Id (Selector_Name (N)));

            when N_Identifier | N_Character_Literal | N_Operator_Symbol =>
               null;

            when others =>
               raise Program_Error;
         end case;
      end Save_Entity_Descendants;

      --------------------------
      -- Save_Global_Defaults --
      --------------------------

      procedure Save_Global_Defaults (N1, N2 : Node_Id) is
         Loc    : constant Source_Ptr := Sloc (N1);
         Assoc2 : constant List_Id    := Generic_Associations (N2);
         Gen_Id : constant Entity_Id  := Get_Generic_Entity (N2);
         Assoc1 : List_Id;
         Act1   : Node_Id;
         Act2   : Node_Id;
         Def    : Node_Id;
         Ndec   : Node_Id;
         Subp   : Entity_Id;
         Actual : Entity_Id;

      begin
         Assoc1 := Generic_Associations (N1);

         if Present (Assoc1) then
            Act1 := First (Assoc1);
         else
            Act1 := Empty;
            Set_Generic_Associations (N1, New_List);
            Assoc1 := Generic_Associations (N1);
         end if;

         if Present (Assoc2) then
            Act2 := First (Assoc2);
         else
            return;
         end if;

         while Present (Act1) and then Present (Act2) loop
            Next (Act1);
            Next (Act2);
         end loop;

         --  Find the associations added for default subprograms

         if Present (Act2) then
            while Nkind (Act2) /= N_Generic_Association
              or else No (Entity (Selector_Name (Act2)))
              or else not Is_Overloadable (Entity (Selector_Name (Act2)))
            loop
               Next (Act2);
            end loop;

            --  Add a similar association if the default is global. The
            --  renaming declaration for the actual has been analyzed, and
            --  its alias is the program it renames. Link the actual in the
            --  original generic tree with the node in the analyzed tree.

            while Present (Act2) loop
               Subp := Entity (Selector_Name (Act2));
               Def  := Explicit_Generic_Actual_Parameter (Act2);

               --  Following test is defence against rubbish errors

               if No (Alias (Subp)) then
                  return;
               end if;

               --  Retrieve the resolved actual from the renaming declaration
               --  created for the instantiated formal.

               Actual := Entity (Name (Parent (Parent (Subp))));
               Set_Entity (Def, Actual);
               Set_Etype (Def, Etype (Actual));

               if Is_Global (Actual) then
                  Ndec :=
                    Make_Generic_Association (Loc,
                      Selector_Name => New_Occurrence_Of (Subp, Loc),
                        Explicit_Generic_Actual_Parameter =>
                          New_Occurrence_Of (Actual, Loc));

                  Set_Associated_Node
                    (Explicit_Generic_Actual_Parameter (Ndec), Def);

                  Append (Ndec, Assoc1);

               --  If there are other defaults, add a dummy association in case
               --  there are other defaulted formals with the same name.

               elsif Present (Next (Act2)) then
                  Ndec :=
                    Make_Generic_Association (Loc,
                      Selector_Name => New_Occurrence_Of (Subp, Loc),
                        Explicit_Generic_Actual_Parameter => Empty);

                  Append (Ndec, Assoc1);
               end if;

               Next (Act2);
            end loop;
         end if;

         if Nkind (Name (N1)) = N_Identifier
           and then Is_Child_Unit (Gen_Id)
           and then Is_Global (Gen_Id)
           and then Is_Generic_Unit (Scope (Gen_Id))
           and then In_Open_Scopes (Scope (Gen_Id))
         then
            --  This is an instantiation of a child unit within a sibling, so
            --  that the generic parent is in scope. An eventual instance must
            --  occur within the scope of an instance of the parent. Make name
            --  in instance into an expanded name, to preserve the identifier
            --  of the parent, so it can be resolved subsequently.

            Rewrite (Name (N2),
              Make_Expanded_Name (Loc,
                Chars         => Chars (Gen_Id),
                Prefix        => New_Occurrence_Of (Scope (Gen_Id), Loc),
                Selector_Name => New_Occurrence_Of (Gen_Id, Loc)));
            Set_Entity (Name (N2), Gen_Id);

            Rewrite (Name (N1),
               Make_Expanded_Name (Loc,
                Chars         => Chars (Gen_Id),
                Prefix        => New_Occurrence_Of (Scope (Gen_Id), Loc),
                Selector_Name => New_Occurrence_Of (Gen_Id, Loc)));

            Set_Associated_Node (Name (N1), Name (N2));
            Set_Associated_Node (Prefix (Name (N1)), Empty);
            Set_Associated_Node
              (Selector_Name (Name (N1)), Selector_Name (Name (N2)));
            Set_Etype (Name (N1), Etype (Gen_Id));
         end if;

      end Save_Global_Defaults;

      ----------------------------
      -- Save_Global_Descendant --
      ----------------------------

      procedure Save_Global_Descendant (D : Union_Id) is
         N1 : Node_Id;

      begin
         if D in Node_Range then
            if D = Union_Id (Empty) then
               null;

            elsif Nkind (Node_Id (D)) /= N_Compilation_Unit then
               Save_References (Node_Id (D));
            end if;

         elsif D in List_Range then
            if D = Union_Id (No_List)
              or else Is_Empty_List (List_Id (D))
            then
               null;

            else
               N1 := First (List_Id (D));
               while Present (N1) loop
                  Save_References (N1);
                  Next (N1);
               end loop;
            end if;

         --  Element list or other non-node field, nothing to do

         else
            null;
         end if;
      end Save_Global_Descendant;

      ---------------------
      -- Save_References --
      ---------------------

      --  This is the recursive procedure that does the work once the enclosing
      --  generic scope has been established. We have to treat specially a
      --  number of node rewritings that are required by semantic processing
      --  and which change the kind of nodes in the generic copy: typically
      --  constant-folding, replacing an operator node by a string literal, or
      --  a selected component by an expanded name. In each of those cases, the
      --  transformation is propagated to the generic unit.

      procedure Save_References (N : Node_Id) is
         Loc : constant Source_Ptr := Sloc (N);

      begin
         if N = Empty then
            null;

         elsif Nkind_In (N, N_Character_Literal, N_Operator_Symbol) then
            if Nkind (N) = Nkind (Get_Associated_Node (N)) then
               Reset_Entity (N);

            elsif Nkind (N) = N_Operator_Symbol
              and then Nkind (Get_Associated_Node (N)) = N_String_Literal
            then
               Change_Operator_Symbol_To_String_Literal (N);
            end if;

         elsif Nkind (N) in N_Op then
            if Nkind (N) = Nkind (Get_Associated_Node (N)) then
               if Nkind (N) = N_Op_Concat then
                  Set_Is_Component_Left_Opnd (N,
                    Is_Component_Left_Opnd (Get_Associated_Node (N)));

                  Set_Is_Component_Right_Opnd (N,
                    Is_Component_Right_Opnd (Get_Associated_Node (N)));
               end if;

               Reset_Entity (N);

            else
               --  Node may be transformed into call to a user-defined operator

               N2 := Get_Associated_Node (N);

               if Nkind (N2) = N_Function_Call then
                  E := Entity (Name (N2));

                  if Present (E)
                    and then Is_Global (E)
                  then
                     Set_Etype (N, Etype (N2));
                  else
                     Set_Associated_Node (N, Empty);
                     Set_Etype (N, Empty);
                  end if;

               elsif Nkind_In (N2, N_Integer_Literal,
                                   N_Real_Literal,
                                   N_String_Literal)
               then
                  if Present (Original_Node (N2))
                    and then Nkind (Original_Node (N2)) = Nkind (N)
                  then

                     --  Operation was constant-folded. Whenever possible,
                     --  recover semantic information from unfolded node,
                     --  for ASIS use.

                     Set_Associated_Node (N, Original_Node (N2));

                     if Nkind (N) = N_Op_Concat then
                        Set_Is_Component_Left_Opnd (N,
                          Is_Component_Left_Opnd  (Get_Associated_Node (N)));
                        Set_Is_Component_Right_Opnd (N,
                          Is_Component_Right_Opnd (Get_Associated_Node (N)));
                     end if;

                     Reset_Entity (N);

                  else
                     --  If original node is already modified, propagate
                     --  constant-folding to template.

                     Rewrite (N, New_Copy (N2));
                     Set_Analyzed (N, False);
                  end if;

               elsif Nkind (N2) = N_Identifier
                 and then Ekind (Entity (N2)) = E_Enumeration_Literal
               then
                  --  Same if call was folded into a literal, but in this case
                  --  retain the entity to avoid spurious ambiguities if it is
                  --  overloaded at the point of instantiation or inlining.

                  Rewrite (N, New_Copy (N2));
                  Set_Analyzed (N, False);
               end if;
            end if;

            --  Complete operands check if node has not been constant-folded

            if Nkind (N) in N_Op then
               Save_Entity_Descendants (N);
            end if;

         elsif Nkind (N) = N_Identifier then
            if Nkind (N) = Nkind (Get_Associated_Node (N)) then

               --  If this is a discriminant reference, always save it. It is
               --  used in the instance to find the corresponding discriminant
               --  positionally rather than by name.

               Set_Original_Discriminant
                 (N, Original_Discriminant (Get_Associated_Node (N)));
               Reset_Entity (N);

            else
               N2 := Get_Associated_Node (N);

               if Nkind (N2) = N_Function_Call then
                  E := Entity (Name (N2));

                  --  Name resolves to a call to parameterless function. If
                  --  original entity is global, mark node as resolved.

                  if Present (E)
                    and then Is_Global (E)
                  then
                     Set_Etype (N, Etype (N2));
                  else
                     Set_Associated_Node (N, Empty);
                     Set_Etype (N, Empty);
                  end if;

               elsif Nkind_In (N2, N_Integer_Literal, N_Real_Literal)
                 and then Is_Entity_Name (Original_Node (N2))
               then
                  --  Name resolves to named number that is constant-folded,
                  --  We must preserve the original name for ASIS use, and
                  --  undo the constant-folding, which will be repeated in
                  --  each instance.

                  Set_Associated_Node (N, Original_Node (N2));
                  Reset_Entity (N);

               elsif Nkind (N2) = N_String_Literal then

                  --  Name resolves to string literal. Perform the same
                  --  replacement in generic.

                  Rewrite (N, New_Copy (N2));

               elsif Nkind (N2) = N_Explicit_Dereference then

                  --  An identifier is rewritten as a dereference if it is the
<<<<<<< HEAD
                  --  prefix in an implicit dereference.

                  --  Check whether corresponding entity in prefix is global
=======
                  --  prefix in an implicit dereference (call or attribute).
                  --  The analysis of an instantiation will expand the node
                  --  again, so we preserve the original tree but link it to
                  --  the resolved entity in case it is global.
>>>>>>> b56a5220

                  if Is_Entity_Name (Prefix (N2))
                    and then Present (Entity (Prefix (N2)))
                    and then Is_Global (Entity (Prefix (N2)))
                  then
<<<<<<< HEAD
                     Rewrite (N,
                       Make_Explicit_Dereference (Loc,
                          Prefix =>
                            New_Occurrence_Of (Entity (Prefix (N2)), Loc)));
=======
                     Set_Associated_Node (N, Prefix (N2));

>>>>>>> b56a5220
                  elsif Nkind (Prefix (N2)) = N_Function_Call
                    and then Is_Global (Entity (Name (Prefix (N2))))
                  then
                     Rewrite (N,
                       Make_Explicit_Dereference (Loc,
                          Prefix => Make_Function_Call (Loc,
                            Name =>
                              New_Occurrence_Of (Entity (Name (Prefix (N2))),
                                                 Loc))));

                  else
                     Set_Associated_Node (N, Empty);
                     Set_Etype (N, Empty);
                  end if;

               --  The subtype mark of a nominally unconstrained object is
               --  rewritten as a subtype indication using the bounds of the
               --  expression. Recover the original subtype mark.

               elsif Nkind (N2) = N_Subtype_Indication
                 and then Is_Entity_Name (Original_Node (N2))
               then
                  Set_Associated_Node (N, Original_Node (N2));
                  Reset_Entity (N);

               else
                  null;
               end if;
            end if;

         elsif Nkind (N) in N_Entity then
            null;

         else
            declare
               Qual : Node_Id := Empty;
               Typ  : Entity_Id := Empty;
               Nam  : Node_Id;

               use Atree.Unchecked_Access;
               --  This code section is part of implementing an untyped tree
               --  traversal, so it needs direct access to node fields.

            begin
               if Nkind_In (N, N_Aggregate, N_Extension_Aggregate) then
                  N2 := Get_Associated_Node (N);

                  if No (N2) then
                     Typ := Empty;
                  else
                     Typ := Etype (N2);

                     --  In an instance within a generic, use the name of the
                     --  actual and not the original generic parameter. If the
                     --  actual is global in the current generic it must be
                     --  preserved for its instantiation.

                     if Nkind (Parent (Typ)) = N_Subtype_Declaration
                       and then
                         Present (Generic_Parent_Type (Parent (Typ)))
                     then
                        Typ := Base_Type (Typ);
                        Set_Etype (N2, Typ);
                     end if;
                  end if;

                  if No (N2)
                    or else No (Typ)
                    or else not Is_Global (Typ)
                  then
                     Set_Associated_Node (N, Empty);

                     --  If the aggregate is an actual in a call, it has been
                     --  resolved in the current context, to some local type.
                     --  The enclosing call may have been disambiguated by the
                     --  aggregate, and this disambiguation might fail at
                     --  instantiation time because the type to which the
                     --  aggregate did resolve is not preserved. In order to
                     --  preserve some of this information, we wrap the
                     --  aggregate in a qualified expression, using the id of
                     --  its type. For further disambiguation we qualify the
                     --  type name with its scope (if visible) because both
                     --  id's will have corresponding entities in an instance.
                     --  This resolves most of the problems with missing type
                     --  information on aggregates in instances.

                     if Nkind (N2) = Nkind (N)
                       and then
                         Nkind_In (Parent (N2), N_Procedure_Call_Statement,
                                                N_Function_Call)
                       and then Comes_From_Source (Typ)
                     then
                        if Is_Immediately_Visible (Scope (Typ)) then
                           Nam := Make_Selected_Component (Loc,
                             Prefix =>
                               Make_Identifier (Loc, Chars (Scope (Typ))),
                             Selector_Name =>
                               Make_Identifier (Loc, Chars (Typ)));
                        else
                           Nam := Make_Identifier (Loc, Chars (Typ));
                        end if;

                        Qual :=
                          Make_Qualified_Expression (Loc,
                            Subtype_Mark => Nam,
                            Expression => Relocate_Node (N));
                     end if;
                  end if;

                  Save_Global_Descendant (Field1 (N));
                  Save_Global_Descendant (Field2 (N));
                  Save_Global_Descendant (Field3 (N));
                  Save_Global_Descendant (Field5 (N));

                  if Present (Qual) then
                     Rewrite (N, Qual);
                  end if;

               --  All other cases than aggregates

               else
                  --  For pragmas, we propagate the Enabled status for the
                  --  relevant pragmas to the original generic tree. This was
                  --  originally needed for SCO generation. It is no longer
                  --  needed there (since we use the Sloc value in calls to
                  --  Set_SCO_Pragma_Enabled), but it seems a generally good
                  --  idea to have this flag set properly.

                  if Nkind (N) = N_Pragma
                    and then
                      (Pragma_Name (N) = Name_Assert       or else
                       Pragma_Name (N) = Name_Check        or else
                       Pragma_Name (N) = Name_Precondition or else
                       Pragma_Name (N) = Name_Postcondition)
                    and then Present (Associated_Node (Pragma_Identifier (N)))
                  then
                     Set_Pragma_Enabled (N,
                       Pragma_Enabled
                         (Parent (Associated_Node (Pragma_Identifier (N)))));
                  end if;

                  Save_Global_Descendant (Field1 (N));
                  Save_Global_Descendant (Field2 (N));
                  Save_Global_Descendant (Field3 (N));
                  Save_Global_Descendant (Field4 (N));
                  Save_Global_Descendant (Field5 (N));
               end if;
            end;
         end if;
      end Save_References;

   --  Start of processing for Save_Global_References

   begin
      Gen_Scope := Current_Scope;

      --  If the generic unit is a child unit, references to entities in the
      --  parent are treated as local, because they will be resolved anew in
      --  the context of the instance of the parent.

      while Is_Child_Unit (Gen_Scope)
        and then Ekind (Scope (Gen_Scope)) = E_Generic_Package
      loop
         Gen_Scope := Scope (Gen_Scope);
      end loop;

      Save_References (N);
   end Save_Global_References;

   --------------------------------------
   -- Set_Copied_Sloc_For_Inlined_Body --
   --------------------------------------

   procedure Set_Copied_Sloc_For_Inlined_Body (N : Node_Id; E : Entity_Id) is
   begin
      Create_Instantiation_Source (N, E, True, S_Adjustment);
   end Set_Copied_Sloc_For_Inlined_Body;

   ---------------------
   -- Set_Instance_Of --
   ---------------------

   procedure Set_Instance_Of (A : Entity_Id; B : Entity_Id) is
   begin
      Generic_Renamings.Table (Generic_Renamings.Last) := (A, B, Assoc_Null);
      Generic_Renamings_HTable.Set (Generic_Renamings.Last);
      Generic_Renamings.Increment_Last;
   end Set_Instance_Of;

   --------------------
   -- Set_Next_Assoc --
   --------------------

   procedure Set_Next_Assoc (E : Assoc_Ptr; Next : Assoc_Ptr) is
   begin
      Generic_Renamings.Table (E).Next_In_HTable := Next;
   end Set_Next_Assoc;

   -------------------
   -- Start_Generic --
   -------------------

   procedure Start_Generic is
   begin
      --  ??? More things could be factored out in this routine.
      --  Should probably be done at a later stage.

      Generic_Flags.Append (Inside_A_Generic);
      Inside_A_Generic := True;

      Expander_Mode_Save_And_Set (False);
   end Start_Generic;

   ----------------------
   -- Set_Instance_Env --
   ----------------------

   procedure Set_Instance_Env
     (Gen_Unit : Entity_Id;
      Act_Unit : Entity_Id)
   is
   begin
      --  Regardless of the current mode, predefined units are analyzed in the
      --  most current Ada mode, and earlier version Ada checks do not apply
      --  to predefined units. Nothing needs to be done for non-internal units.
      --  These are always analyzed in the current mode.

      if Is_Internal_File_Name
           (Fname              => Unit_File_Name (Get_Source_Unit (Gen_Unit)),
            Renamings_Included => True)
      then
         Set_Opt_Config_Switches (True, Current_Sem_Unit = Main_Unit);
      end if;

      Current_Instantiated_Parent :=
        (Gen_Id         => Gen_Unit,
         Act_Id         => Act_Unit,
         Next_In_HTable => Assoc_Null);
   end Set_Instance_Env;

   -----------------
   -- Switch_View --
   -----------------

   procedure Switch_View (T : Entity_Id) is
      BT        : constant Entity_Id := Base_Type (T);
      Priv_Elmt : Elmt_Id := No_Elmt;
      Priv_Sub  : Entity_Id;

   begin
      --  T may be private but its base type may have been exchanged through
      --  some other occurrence, in which case there is nothing to switch
      --  besides T itself. Note that a private dependent subtype of a private
      --  type might not have been switched even if the base type has been,
      --  because of the last branch of Check_Private_View (see comment there).

      if not Is_Private_Type (BT) then
         Prepend_Elmt (Full_View (T), Exchanged_Views);
         Exchange_Declarations (T);
         return;
      end if;

      Priv_Elmt := First_Elmt (Private_Dependents (BT));

      if Present (Full_View (BT)) then
         Prepend_Elmt (Full_View (BT), Exchanged_Views);
         Exchange_Declarations (BT);
      end if;

      while Present (Priv_Elmt) loop
         Priv_Sub := (Node (Priv_Elmt));

         --  We avoid flipping the subtype if the Etype of its full view is
         --  private because this would result in a malformed subtype. This
         --  occurs when the Etype of the subtype full view is the full view of
         --  the base type (and since the base types were just switched, the
         --  subtype is pointing to the wrong view). This is currently the case
         --  for tagged record types, access types (maybe more?) and needs to
         --  be resolved. ???

         if Present (Full_View (Priv_Sub))
           and then not Is_Private_Type (Etype (Full_View (Priv_Sub)))
         then
            Prepend_Elmt (Full_View (Priv_Sub), Exchanged_Views);
            Exchange_Declarations (Priv_Sub);
         end if;

         Next_Elmt (Priv_Elmt);
      end loop;
   end Switch_View;

   -----------------------------
   -- Valid_Default_Attribute --
   -----------------------------

   procedure Valid_Default_Attribute (Nam : Entity_Id; Def : Node_Id) is
      Attr_Id : constant Attribute_Id :=
                  Get_Attribute_Id (Attribute_Name (Def));
      T       : constant Entity_Id := Entity (Prefix (Def));
      Is_Fun  : constant Boolean := (Ekind (Nam) = E_Function);
      F       : Entity_Id;
      Num_F   : Int;
      OK      : Boolean;

   begin
      if No (T)
        or else T = Any_Id
      then
         return;
      end if;

      Num_F := 0;
      F := First_Formal (Nam);
      while Present (F) loop
         Num_F := Num_F + 1;
         Next_Formal (F);
      end loop;

      case Attr_Id is
         when Attribute_Adjacent |  Attribute_Ceiling   | Attribute_Copy_Sign |
              Attribute_Floor    |  Attribute_Fraction  | Attribute_Machine   |
              Attribute_Model    |  Attribute_Remainder | Attribute_Rounding  |
              Attribute_Unbiased_Rounding  =>
            OK := Is_Fun
                    and then Num_F = 1
                    and then Is_Floating_Point_Type (T);

         when Attribute_Image    | Attribute_Pred       | Attribute_Succ |
              Attribute_Value    | Attribute_Wide_Image |
              Attribute_Wide_Value  =>
            OK := (Is_Fun and then Num_F = 1 and then Is_Scalar_Type (T));

         when Attribute_Max      |  Attribute_Min  =>
            OK := (Is_Fun and then Num_F = 2 and then Is_Scalar_Type (T));

         when Attribute_Input =>
            OK := (Is_Fun and then Num_F = 1);

         when Attribute_Output | Attribute_Read | Attribute_Write =>
            OK := (not Is_Fun and then Num_F = 2);

         when others =>
            OK := False;
      end case;

      if not OK then
         Error_Msg_N ("attribute reference has wrong profile for subprogram",
           Def);
      end if;
   end Valid_Default_Attribute;

end Sem_Ch12;<|MERGE_RESOLUTION|>--- conflicted
+++ resolved
@@ -10585,11 +10585,6 @@
                Collect_Previous_Instances
                  (Private_Declarations (Specification (Decl)));
 
-<<<<<<< HEAD
-            elsif Nkind (Decl) = N_Package_Body
-              and then Ekind (Corresponding_Spec (Decl)) /= E_Generic_Package
-            then
-=======
             --  Previous non-generic bodies may contain instances as well
 
             elsif Nkind (Decl) = N_Package_Body
@@ -10601,7 +10596,6 @@
               and then not Acts_As_Spec (Decl)
               and then not Is_Generic_Subprogram (Corresponding_Spec (Decl))
             then
->>>>>>> b56a5220
                Collect_Previous_Instances (Declarations (Decl));
             end if;
 
@@ -11215,11 +11209,7 @@
                end if;
 
             --  If the ultimate parent is a top-level unit recorded in
-<<<<<<< HEAD
-            --  Instance_Parent_Unit, then reset its visibility to what is was
-=======
             --  Instance_Parent_Unit, then reset its visibility to what it was
->>>>>>> b56a5220
             --  before instantiation. (It's not clear what the purpose is of
             --  testing whether Scope (P) is In_Open_Scopes, but that test was
             --  present before the ultimate parent test was added.???)
@@ -11362,19 +11352,11 @@
       while Present (M) loop
          Typ := Node (M);
 
-<<<<<<< HEAD
-         --  Subtypes of types whose views have been exchanged, and that
-         --  are defined within the instance, were not on the list of
-         --  Private_Dependents on entry to the instance, so they have to be
-         --  exchanged explicitly now, in order to remain consistent with the
-         --  view of the parent type.
-=======
          --  Subtypes of types whose views have been exchanged, and that are
          --  defined within the instance, were not on the Private_Dependents
          --  list on entry to the instance, so they have to be exchanged
          --  explicitly now, in order to remain consistent with the view of the
          --  parent type.
->>>>>>> b56a5220
 
          if Ekind_In (Typ, E_Private_Type,
                            E_Limited_Private_Type,
@@ -12186,30 +12168,17 @@
                elsif Nkind (N2) = N_Explicit_Dereference then
 
                   --  An identifier is rewritten as a dereference if it is the
-<<<<<<< HEAD
-                  --  prefix in an implicit dereference.
-
-                  --  Check whether corresponding entity in prefix is global
-=======
                   --  prefix in an implicit dereference (call or attribute).
                   --  The analysis of an instantiation will expand the node
                   --  again, so we preserve the original tree but link it to
                   --  the resolved entity in case it is global.
->>>>>>> b56a5220
 
                   if Is_Entity_Name (Prefix (N2))
                     and then Present (Entity (Prefix (N2)))
                     and then Is_Global (Entity (Prefix (N2)))
                   then
-<<<<<<< HEAD
-                     Rewrite (N,
-                       Make_Explicit_Dereference (Loc,
-                          Prefix =>
-                            New_Occurrence_Of (Entity (Prefix (N2)), Loc)));
-=======
                      Set_Associated_Node (N, Prefix (N2));
 
->>>>>>> b56a5220
                   elsif Nkind (Prefix (N2)) = N_Function_Call
                     and then Is_Global (Entity (Name (Prefix (N2))))
                   then
