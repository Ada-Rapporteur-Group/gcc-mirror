--- conflicted
+++ resolved
@@ -6,11 +6,7 @@
 --                                                                          --
 --                                 S p e c                                  --
 --                                                                          --
-<<<<<<< HEAD
---          Copyright (C) 1992-2005 Free Software Foundation, Inc.          --
-=======
 --          Copyright (C) 1992-2007, Free Software Foundation, Inc.         --
->>>>>>> 751ff693
 --                                                                          --
 -- GNAT is free software;  you can  redistribute it  and/or modify it under --
 -- terms of the  GNU General Public License as published  by the Free Soft- --
@@ -40,13 +36,10 @@
 --  This unit may be used directly from an application program by providing
 --  an appropriate WITH, and the interface can be expected to remain stable.
 
-<<<<<<< HEAD
-=======
 pragma Warnings (Off);
 pragma Compiler_Unit;
 pragma Warnings (On);
 
->>>>>>> 751ff693
 package System.Assertions is
 
    Assert_Failure : exception;
