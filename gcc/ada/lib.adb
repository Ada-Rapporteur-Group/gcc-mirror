------------------------------------------------------------------------------
--                                                                          --
--                         GNAT COMPILER COMPONENTS                         --
--                                                                          --
--                                  L I B                                   --
--                                                                          --
--                                 B o d y                                  --
--                                                                          --
<<<<<<< HEAD
--          Copyright (C) 1992-2006, Free Software Foundation, Inc.         --
=======
--          Copyright (C) 1992-2007, Free Software Foundation, Inc.         --
>>>>>>> 751ff693
--                                                                          --
-- GNAT is free software;  you can  redistribute it  and/or modify it under --
-- terms of the  GNU General Public License as published  by the Free Soft- --
-- ware  Foundation;  either version 2,  or (at your option) any later ver- --
-- sion.  GNAT is distributed in the hope that it will be useful, but WITH- --
-- OUT ANY WARRANTY;  without even the  implied warranty of MERCHANTABILITY --
-- or FITNESS FOR A PARTICULAR PURPOSE.  See the GNU General Public License --
-- for  more details.  You should have  received  a copy of the GNU General --
-- Public License  distributed with GNAT;  see file COPYING.  If not, write --
-- to  the  Free Software Foundation,  51  Franklin  Street,  Fifth  Floor, --
-- Boston, MA 02110-1301, USA.                                              --
--                                                                          --
-- As a special exception,  if other files  instantiate  generics from this --
-- unit, or you link  this unit with other files  to produce an executable, --
-- this  unit  does not  by itself cause  the resulting  executable  to  be --
-- covered  by the  GNU  General  Public  License.  This exception does not --
-- however invalidate  any other reasons why  the executable file  might be --
-- covered by the  GNU Public License.                                      --
--                                                                          --
-- GNAT was originally developed  by the GNAT team at  New York University. --
-- Extensive contributions were provided by Ada Core Technologies Inc.      --
--                                                                          --
------------------------------------------------------------------------------

pragma Style_Checks (All_Checks);
--  Subprogram ordering not enforced in this unit
--  (because of some logical groupings).

with Atree;   use Atree;
with Einfo;   use Einfo;
with Fname;   use Fname;
<<<<<<< HEAD
with Namet;   use Namet;
=======
>>>>>>> 751ff693
with Output;  use Output;
with Sinfo;   use Sinfo;
with Sinput;  use Sinput;
with Stand;   use Stand;
with Stringt; use Stringt;
with Tree_IO; use Tree_IO;
with Uname;   use Uname;

package body Lib is

   Switch_Storing_Enabled : Boolean := True;
   --  Set to False by Disable_Switch_Storing

   -----------------------
   -- Local Subprograms --
   -----------------------

   type SEU_Result is (
      Yes_Before, -- S1 is in same extended unit as S2 and appears before it
      Yes_Same,   -- S1 is in same extended unit as S2, Slocs are the same
      Yes_After,  -- S1 is in same extended unit as S2, and appears after it
      No);        -- S2 is not in same extended unit as S2

   function Check_Same_Extended_Unit (S1, S2 : Source_Ptr) return SEU_Result;
   --  Used by In_Same_Extended_Unit and Earlier_In_Extended_Unit. Returns
   --  value as described above.

   function Get_Code_Or_Source_Unit
     (S                : Source_Ptr;
      Unwind_Instances : Boolean) return Unit_Number_Type;
   --  Common code for Get_Code_Unit (get unit of instantiation for location)
   --  and Get_Source_Unit (get unit of template for location).

   --------------------------------------------
   -- Access Functions for Unit Table Fields --
   --------------------------------------------

   function Cunit (U : Unit_Number_Type) return Node_Id is
   begin
      return Units.Table (U).Cunit;
   end Cunit;

   function Cunit_Entity (U : Unit_Number_Type) return Entity_Id is
   begin
      return Units.Table (U).Cunit_Entity;
   end Cunit_Entity;

   function Dependency_Num (U : Unit_Number_Type) return Nat is
   begin
      return Units.Table (U).Dependency_Num;
   end Dependency_Num;

   function Dynamic_Elab (U : Unit_Number_Type) return Boolean is
   begin
      return Units.Table (U).Dynamic_Elab;
   end Dynamic_Elab;

   function Error_Location (U : Unit_Number_Type) return Source_Ptr is
   begin
      return Units.Table (U).Error_Location;
   end Error_Location;

   function Expected_Unit (U : Unit_Number_Type) return Unit_Name_Type is
   begin
      return Units.Table (U).Expected_Unit;
   end Expected_Unit;

   function Fatal_Error (U : Unit_Number_Type) return Boolean is
   begin
      return Units.Table (U).Fatal_Error;
   end Fatal_Error;

   function Generate_Code (U : Unit_Number_Type) return Boolean is
   begin
      return Units.Table (U).Generate_Code;
   end Generate_Code;

   function Has_RACW (U : Unit_Number_Type) return Boolean is
   begin
      return Units.Table (U).Has_RACW;
   end Has_RACW;

   function Is_Compiler_Unit (U : Unit_Number_Type) return Boolean is
   begin
      return Units.Table (U).Is_Compiler_Unit;
   end Is_Compiler_Unit;

   function Ident_String (U : Unit_Number_Type) return Node_Id is
   begin
      return Units.Table (U).Ident_String;
   end Ident_String;

   function Loading (U : Unit_Number_Type) return Boolean is
   begin
      return Units.Table (U).Loading;
   end Loading;

   function Main_Priority (U : Unit_Number_Type) return Int is
   begin
      return Units.Table (U).Main_Priority;
   end Main_Priority;

   function Munit_Index (U : Unit_Number_Type) return Nat is
   begin
      return Units.Table (U).Munit_Index;
   end Munit_Index;

   function Source_Index (U : Unit_Number_Type) return Source_File_Index is
   begin
      return Units.Table (U).Source_Index;
   end Source_Index;

   function Unit_File_Name (U : Unit_Number_Type) return File_Name_Type is
   begin
      return Units.Table (U).Unit_File_Name;
   end Unit_File_Name;

   function Unit_Name (U : Unit_Number_Type) return Unit_Name_Type is
   begin
      return Units.Table (U).Unit_Name;
   end Unit_Name;

   ------------------------------------------
   -- Subprograms to Set Unit Table Fields --
   ------------------------------------------

   procedure Set_Cunit (U : Unit_Number_Type; N : Node_Id) is
   begin
      Units.Table (U).Cunit := N;
   end Set_Cunit;

   procedure Set_Cunit_Entity (U : Unit_Number_Type; E : Entity_Id) is
   begin
      Units.Table (U).Cunit_Entity := E;
      Set_Is_Compilation_Unit (E);
   end Set_Cunit_Entity;

   procedure Set_Dynamic_Elab (U : Unit_Number_Type; B : Boolean := True) is
   begin
      Units.Table (U).Dynamic_Elab := B;
   end Set_Dynamic_Elab;

   procedure Set_Error_Location (U : Unit_Number_Type; W : Source_Ptr) is
   begin
      Units.Table (U).Error_Location := W;
   end Set_Error_Location;

   procedure Set_Fatal_Error (U : Unit_Number_Type; B : Boolean := True) is
   begin
      Units.Table (U).Fatal_Error := B;
   end Set_Fatal_Error;

   procedure Set_Generate_Code (U : Unit_Number_Type; B : Boolean := True) is
   begin
      Units.Table (U).Generate_Code := B;
   end Set_Generate_Code;

   procedure Set_Has_RACW (U : Unit_Number_Type; B : Boolean := True) is
   begin
      Units.Table (U).Has_RACW := B;
   end Set_Has_RACW;

   procedure Set_Is_Compiler_Unit
     (U : Unit_Number_Type;
      B : Boolean := True)
   is
   begin
      Units.Table (U).Is_Compiler_Unit := B;
   end Set_Is_Compiler_Unit;

   procedure Set_Ident_String (U : Unit_Number_Type; N : Node_Id) is
   begin
      Units.Table (U).Ident_String := N;
   end Set_Ident_String;

   procedure Set_Loading (U : Unit_Number_Type; B : Boolean := True) is
   begin
      Units.Table (U).Loading := B;
   end Set_Loading;

   procedure Set_Main_Priority (U : Unit_Number_Type; P : Int) is
   begin
      Units.Table (U).Main_Priority := P;
   end Set_Main_Priority;

   procedure Set_Unit_Name (U : Unit_Number_Type; N : Unit_Name_Type) is
   begin
      Units.Table (U).Unit_Name := N;
   end Set_Unit_Name;

   ------------------------------
   -- Check_Same_Extended_Unit --
   ------------------------------

   function Check_Same_Extended_Unit (S1, S2 : Source_Ptr) return SEU_Result is
      Sloc1  : Source_Ptr;
      Sloc2  : Source_Ptr;
      Sind1  : Source_File_Index;
      Sind2  : Source_File_Index;
      Inst1  : Source_Ptr;
      Inst2  : Source_Ptr;
      Unum1  : Unit_Number_Type;
      Unum2  : Unit_Number_Type;
      Unit1  : Node_Id;
      Unit2  : Node_Id;
      Depth1 : Nat;
      Depth2 : Nat;

   begin
      if S1 = No_Location or else S2 = No_Location then
         return No;

      elsif S1 = Standard_Location then
         if S2 = Standard_Location then
            return Yes_Same;
         else
            return No;
         end if;

      elsif S2 = Standard_Location then
         return No;
      end if;

      Sloc1 := S1;
      Sloc2 := S2;
      Unum1 := Get_Code_Unit (Sloc1);
      Unum2 := Get_Code_Unit (Sloc2);

      loop
         Sind1 := Get_Source_File_Index (Sloc1);
         Sind2 := Get_Source_File_Index (Sloc2);

         if Sind1 = Sind2 then
            if Sloc1 < Sloc2 then
               return Yes_Before;
            elsif Sloc1 > Sloc2 then
               return Yes_After;
            else
               return Yes_Same;
            end if;
         end if;

         --  OK, the two nodes are in separate source elements, but this is not
         --  decisive, because of the issue of subunits and instantiations.

         --  First we deal with subunits, since if the subunit is in an
         --  instantiation, we know that the parent is in the corresponding
         --  instantiation, since that is the only way we can have a subunit
         --  that is part of an instantiation.

         Unit1 := Unit (Cunit (Unum1));
         Unit2 := Unit (Cunit (Unum2));

         if Nkind (Unit1) = N_Subunit
           and then Present (Corresponding_Stub (Unit1))
         then
            --  Both in subunits. They could have a common ancestor. If they
            --  do, then the deeper one must have a longer unit name. Replace
            --  the deeper one with its corresponding stub, in order to find
            --  nearest common ancestor, if any.

            if Nkind (Unit2) = N_Subunit
              and then Present (Corresponding_Stub (Unit2))
            then
               if Length_Of_Name (Unit_Name (Unum1)) <
                  Length_Of_Name (Unit_Name (Unum2))
               then
                  Sloc2 := Sloc (Corresponding_Stub (Unit2));
                  Unum2 := Get_Source_Unit (Sloc2);
                  goto Continue;

               else
                  Sloc1 := Sloc (Corresponding_Stub (Unit1));
                  Unum1 := Get_Source_Unit (Sloc1);
                  goto Continue;
               end if;

            --  Nod1 in subunit, Nod2 not

            else
               Sloc1 := Sloc (Corresponding_Stub (Unit1));
               Unum1 := Get_Source_Unit (Sloc1);
               goto Continue;
            end if;

         --  Nod2 in subunit, Nod1 not

         elsif Nkind (Unit2) = N_Subunit
           and then Present (Corresponding_Stub (Unit2))
         then
            Sloc2 := Sloc (Corresponding_Stub (Unit2));
            Unum2 := Get_Source_Unit (Sloc2);
            goto Continue;
         end if;

         --  At this stage we know that neither is a subunit, so we deal
         --  with instantiations, since we culd have a common ancestor

         Inst1 := Instantiation (Sind1);
         Inst2 := Instantiation (Sind2);

         if Inst1 /= No_Location then

            --  Both are instantiations

            if Inst2 /= No_Location then

               Depth1 := Instantiation_Depth (Sloc1);
               Depth2 := Instantiation_Depth (Sloc2);

               if Depth1 < Depth2 then
                  Sloc2 := Inst2;
                  Unum2 := Get_Source_Unit (Sloc2);
                  goto Continue;

               elsif Depth1 > Depth2 then
                  Sloc1 := Inst1;
                  Unum1 := Get_Source_Unit (Sloc1);
                  goto Continue;

               else
                  Sloc1 := Inst1;
                  Sloc2 := Inst2;
                  Unum1 := Get_Source_Unit (Sloc1);
                  Unum2 := Get_Source_Unit (Sloc2);
                  goto Continue;
               end if;

            --  Only first node is in instantiation

            else
               Sloc1 := Inst1;
               Unum1 := Get_Source_Unit (Sloc1);
               goto Continue;
            end if;

         --  Only second node is instantiation

         elsif Inst2 /= No_Location then
            Sloc2 := Inst2;
            Unum2 := Get_Source_Unit (Sloc2);
            goto Continue;
         end if;

         --  No instantiations involved, so we are not in the same unit
         --  However, there is one case still to check, namely the case
         --  where one location is in the spec, and the other in the
         --  corresponding body (the spec location is earlier).

         if Nkind (Unit1) = N_Subprogram_Body
              or else
            Nkind (Unit1) = N_Package_Body
         then
            if Library_Unit (Cunit (Unum1)) = Cunit (Unum2) then
               return Yes_After;
            end if;

         elsif Nkind (Unit2) = N_Subprogram_Body
                 or else
               Nkind (Unit2) = N_Package_Body
         then
            if Library_Unit (Cunit (Unum2)) = Cunit (Unum1) then
               return Yes_Before;
            end if;
         end if;

         --  If that special case does not occur, then we are certain that
         --  the two locations are really in separate units.

         return No;

         <<Continue>>
            null;
      end loop;
   end Check_Same_Extended_Unit;

   -------------------------------
   -- Compilation_Switches_Last --
   -------------------------------

   function Compilation_Switches_Last return Nat is
   begin
      return Compilation_Switches.Last;
   end Compilation_Switches_Last;

   procedure Disable_Switch_Storing is
   begin
      Switch_Storing_Enabled := False;
   end Disable_Switch_Storing;

   ------------------------------
   -- Earlier_In_Extended_Unit --
   ------------------------------

   function Earlier_In_Extended_Unit (S1, S2 : Source_Ptr) return Boolean is
   begin
      return Check_Same_Extended_Unit (S1, S2) = Yes_Before;
   end Earlier_In_Extended_Unit;

   ----------------------------
   -- Entity_Is_In_Main_Unit --
   ----------------------------

   function Entity_Is_In_Main_Unit (E : Entity_Id) return Boolean is
      S : Entity_Id;

   begin
      S := Scope (E);

      while S /= Standard_Standard loop
         if S = Main_Unit_Entity then
            return True;
         elsif Ekind (S) = E_Package and then Is_Child_Unit (S) then
            return False;
         else
            S := Scope (S);
         end if;
      end loop;

      return False;
   end Entity_Is_In_Main_Unit;

   --------------------------
   -- Generic_May_Lack_ALI --
   --------------------------

   function Generic_May_Lack_ALI (Sfile : File_Name_Type) return Boolean is
   begin
      --  We allow internal generic units to be used without having a
      --  corresponding ALI files to help bootstrapping with older compilers
      --  that did not support generating ALIs for such generics. It is safe
      --  to do so because the only thing the generated code would contain
      --  is the elaboration boolean, and we are careful to elaborate all
      --  predefined units first anyway.

      return Is_Internal_File_Name
               (Fname              => Sfile,
                Renamings_Included => True);
   end Generic_May_Lack_ALI;

   -----------------------------
   -- Get_Code_Or_Source_Unit --
   -----------------------------

   function Get_Code_Or_Source_Unit
     (S                : Source_Ptr;
      Unwind_Instances : Boolean) return Unit_Number_Type
   is
   begin
      --  Search table unless we have No_Location, which can happen if the
      --  relevant location has not been set yet. Happens for example when
      --  we obtain Sloc (Cunit (Main_Unit)) before it is set.

      if S /= No_Location then
         declare
            Source_File : Source_File_Index;
            Source_Unit : Unit_Number_Type;

         begin
            Source_File := Get_Source_File_Index (S);

            if Unwind_Instances then
               while Template (Source_File) /= No_Source_File loop
                  Source_File := Template (Source_File);
               end loop;
            end if;

            Source_Unit := Unit (Source_File);

            if Source_Unit /= No_Unit then
               return Source_Unit;
            end if;
         end;
      end if;

      --  If S was No_Location, or was not in the table, we must be in the main
      --  source unit (and the value has not been placed in the table yet),
      --  or in one of the configuration pragma files.

      return Main_Unit;
   end Get_Code_Or_Source_Unit;

   function Generic_Separately_Compiled
     (Sfile : File_Name_Type) return Boolean
   is
   begin
      --  Exactly the same as previous function, but works directly on a file
      --  name.

<<<<<<< HEAD
      if Is_Internal_File_Name
          (Fname              => Sfile,
           Renamings_Included => True)
      then
         return False;

      --  All other generic units do generate object files

      else
         return True;
      end if;
   end Generic_Separately_Compiled;

   -----------------------------
   -- Get_Code_Or_Source_Unit --
   -----------------------------

   function Get_Code_Or_Source_Unit
     (S                : Source_Ptr;
      Unwind_Instances : Boolean) return Unit_Number_Type
   is
   begin
      --  Search table unless we have No_Location, which can happen if the
      --  relevant location has not been set yet. Happens for example when
      --  we obtain Sloc (Cunit (Main_Unit)) before it is set.

      if S /= No_Location then
         declare
            Source_File : Source_File_Index;
            Source_Unit : Unit_Number_Type;

         begin
            Source_File := Get_Source_File_Index (S);

            if Unwind_Instances then
               while Template (Source_File) /= No_Source_File loop
                  Source_File := Template (Source_File);
               end loop;
            end if;

            Source_Unit := Unit (Source_File);

            if Source_Unit /= No_Unit then
               return Source_Unit;
            end if;
         end;
      end if;

      --  If S was No_Location, or was not in the table, we must be in the main
      --  source unit (and the value has not been placed in the table yet),
      --  or in one of the configuration pragma files.

      return Main_Unit;
   end Get_Code_Or_Source_Unit;

   -------------------
   -- Get_Code_Unit --
   -------------------

   function Get_Code_Unit (S : Source_Ptr) return Unit_Number_Type is
   begin
=======
   function Get_Code_Unit (S : Source_Ptr) return Unit_Number_Type is
   begin
>>>>>>> 751ff693
      return Get_Code_Or_Source_Unit (Top_Level_Location (S),
        Unwind_Instances => False);
   end Get_Code_Unit;

   function Get_Code_Unit (N : Node_Or_Entity_Id) return Unit_Number_Type is
   begin
      return Get_Code_Unit (Sloc (N));
   end Get_Code_Unit;

   ----------------------------
   -- Get_Compilation_Switch --
   ----------------------------

   function Get_Compilation_Switch (N : Pos) return String_Ptr is
   begin
      if N <= Compilation_Switches.Last then
         return Compilation_Switches.Table (N);

      else
         return null;
      end if;
   end Get_Compilation_Switch;

   ----------------------------------
   -- Get_Cunit_Entity_Unit_Number --
   ----------------------------------

   function Get_Cunit_Entity_Unit_Number
     (E : Entity_Id) return Unit_Number_Type
   is
   begin
      for U in Units.First .. Units.Last loop
         if Cunit_Entity (U) = E then
            return U;
         end if;
      end loop;

      --  If not in the table, must be the main source unit, and we just
      --  have not got it put into the table yet.

      return Main_Unit;
   end Get_Cunit_Entity_Unit_Number;

   ---------------------------
   -- Get_Cunit_Unit_Number --
   ---------------------------

   function Get_Cunit_Unit_Number (N : Node_Id) return Unit_Number_Type is
   begin
      for U in Units.First .. Units.Last loop
         if Cunit (U) = N then
            return U;
         end if;
      end loop;

      --  If not in the table, must be the main source unit, and we just
      --  have not got it put into the table yet.

      return Main_Unit;
   end Get_Cunit_Unit_Number;

   ---------------------
   -- Get_Source_Unit --
   ---------------------

   function Get_Source_Unit (S : Source_Ptr) return Unit_Number_Type is
   begin
      return Get_Code_Or_Source_Unit (S, Unwind_Instances => True);
   end Get_Source_Unit;

   function Get_Source_Unit (N : Node_Or_Entity_Id) return Unit_Number_Type is
   begin
      return Get_Source_Unit (Sloc (N));
   end Get_Source_Unit;

   --------------------------------
   -- In_Extended_Main_Code_Unit --
   --------------------------------

   function In_Extended_Main_Code_Unit
     (N : Node_Or_Entity_Id) return Boolean
   is
   begin
      if Sloc (N) = Standard_Location then
         return True;

      elsif Sloc (N) = No_Location then
         return False;

      --  Special case Itypes to test the Sloc of the associated node. The
      --  reason we do this is for possible calls from gigi after -gnatD
      --  processing is complete in sprint. This processing updates the
      --  sloc fields of all nodes in the tree, but itypes are not in the
      --  tree so their slocs do not get updated.

      elsif Nkind (N) = N_Defining_Identifier
        and then Is_Itype (N)
      then
         return In_Extended_Main_Code_Unit (Associated_Node_For_Itype (N));

      --  Otherwise see if we are in the main unit

      elsif Get_Code_Unit (Sloc (N)) = Get_Code_Unit (Cunit (Main_Unit)) then
         return True;

      --  Node may be in spec (or subunit etc) of main unit

      else
         return
           In_Same_Extended_Unit (N, Cunit (Main_Unit));
      end if;
   end In_Extended_Main_Code_Unit;

   function In_Extended_Main_Code_Unit (Loc : Source_Ptr) return Boolean is
   begin
      if Loc = Standard_Location then
         return True;

      elsif Loc = No_Location then
         return False;

      --  Otherwise see if we are in the main unit

      elsif Get_Code_Unit (Loc) = Get_Code_Unit (Cunit (Main_Unit)) then
         return True;

      --  Location may be in spec (or subunit etc) of main unit

      else
         return
           In_Same_Extended_Unit (Loc, Sloc (Cunit (Main_Unit)));
      end if;
   end In_Extended_Main_Code_Unit;

   ----------------------------------
   -- In_Extended_Main_Source_Unit --
   ----------------------------------

   function In_Extended_Main_Source_Unit
     (N : Node_Or_Entity_Id) return Boolean
   is
      Nloc : constant Source_Ptr := Sloc (N);
      Mloc : constant Source_Ptr := Sloc (Cunit (Main_Unit));

   begin
      --  If Mloc is not set, it means we are still parsing the main unit,
      --  so everything so far is in the extended main source unit.

      if Mloc = No_Location then
         return True;

      --  Special value cases

      elsif Nloc = Standard_Location then
         return True;

      elsif Nloc = No_Location then
         return False;

      --  Special case Itypes to test the Sloc of the associated node. The
      --  reason we do this is for possible calls from gigi after -gnatD
      --  processing is complete in sprint. This processing updates the
      --  sloc fields of all nodes in the tree, but itypes are not in the
      --  tree so their slocs do not get updated.

      elsif Nkind (N) = N_Defining_Identifier
        and then Is_Itype (N)
      then
         return In_Extended_Main_Source_Unit (Associated_Node_For_Itype (N));

      --  Otherwise compare original locations to see if in same unit

<<<<<<< HEAD
      else
         return
           In_Same_Extended_Unit
             (Original_Location (Nloc), Original_Location (Mloc));
      end if;
   end In_Extended_Main_Source_Unit;

   function In_Extended_Main_Source_Unit
     (Loc : Source_Ptr) return Boolean
   is
      Mloc : constant Source_Ptr := Sloc (Cunit (Main_Unit));

   begin
      --  If Mloc is not set, it means we are still parsing the main unit,
      --  so everything so far is in the extended main source unit.

      if Mloc = No_Location then
         return True;

      --  Special value cases

      elsif Loc = Standard_Location then
         return True;

      elsif Loc = No_Location then
         return False;

      --  Otherwise compare original locations to see if in same unit

      else
         return
           In_Same_Extended_Unit
             (Original_Location (Loc), Original_Location (Mloc));
      end if;
   end In_Extended_Main_Source_Unit;

=======
      else
         return
           In_Same_Extended_Unit
             (Original_Location (Nloc), Original_Location (Mloc));
      end if;
   end In_Extended_Main_Source_Unit;

   function In_Extended_Main_Source_Unit
     (Loc : Source_Ptr) return Boolean
   is
      Mloc : constant Source_Ptr := Sloc (Cunit (Main_Unit));

   begin
      --  If Mloc is not set, it means we are still parsing the main unit,
      --  so everything so far is in the extended main source unit.

      if Mloc = No_Location then
         return True;

      --  Special value cases

      elsif Loc = Standard_Location then
         return True;

      elsif Loc = No_Location then
         return False;

      --  Otherwise compare original locations to see if in same unit

      else
         return
           In_Same_Extended_Unit
             (Original_Location (Loc), Original_Location (Mloc));
      end if;
   end In_Extended_Main_Source_Unit;

>>>>>>> 751ff693
   ------------------------
   -- In_Predefined_Unit --
   ------------------------

   function In_Predefined_Unit (N : Node_Or_Entity_Id) return Boolean is
   begin
      return In_Predefined_Unit (Sloc (N));
   end In_Predefined_Unit;

   function In_Predefined_Unit (S : Source_Ptr) return Boolean is
      Unit : constant Unit_Number_Type := Get_Source_Unit (S);
      File : constant File_Name_Type   := Unit_File_Name (Unit);
   begin
      return Is_Predefined_File_Name (File);
   end In_Predefined_Unit;

   -----------------------
   -- In_Same_Code_Unit --
   -----------------------

   function In_Same_Code_Unit (N1, N2 : Node_Or_Entity_Id) return Boolean is
      S1 : constant Source_Ptr := Sloc (N1);
      S2 : constant Source_Ptr := Sloc (N2);

   begin
      if S1 = No_Location or else S2 = No_Location then
         return False;

      elsif S1 = Standard_Location then
         return S2 = Standard_Location;

      elsif S2 = Standard_Location then
         return False;
      end if;

      return Get_Code_Unit (N1) = Get_Code_Unit (N2);
   end In_Same_Code_Unit;

   ---------------------------
   -- In_Same_Extended_Unit --
   ---------------------------

   function In_Same_Extended_Unit
     (N1, N2 : Node_Or_Entity_Id) return Boolean
   is
   begin
      return Check_Same_Extended_Unit (Sloc (N1), Sloc (N2)) /= No;
   end In_Same_Extended_Unit;

   function In_Same_Extended_Unit (S1, S2 : Source_Ptr) return Boolean is
   begin
      return Check_Same_Extended_Unit (S1, S2) /= No;
   end In_Same_Extended_Unit;

   -------------------------
   -- In_Same_Source_Unit --
   -------------------------

   function In_Same_Source_Unit (N1, N2 : Node_Or_Entity_Id) return Boolean is
      S1 : constant Source_Ptr := Sloc (N1);
      S2 : constant Source_Ptr := Sloc (N2);

   begin
      if S1 = No_Location or else S2 = No_Location then
         return False;

      elsif S1 = Standard_Location then
         return S2 = Standard_Location;

      elsif S2 = Standard_Location then
         return False;
      end if;

      return Get_Source_Unit (N1) = Get_Source_Unit (N2);
   end In_Same_Source_Unit;

   -----------------------------
   -- Increment_Serial_Number --
   -----------------------------

   function Increment_Serial_Number return Nat is
      TSN : Int renames Units.Table (Current_Sem_Unit).Serial_Number;
   begin
      TSN := TSN + 1;
      return TSN;
   end Increment_Serial_Number;

   ----------------
   -- Initialize --
   ----------------

   procedure Initialize is
   begin
      Linker_Option_Lines.Init;
      Load_Stack.Init;
      Units.Init;
      Compilation_Switches.Init;
   end Initialize;

   ---------------
   -- Is_Loaded --
   ---------------

   function Is_Loaded (Uname : Unit_Name_Type) return Boolean is
   begin
      for Unum in Units.First .. Units.Last loop
         if Uname = Unit_Name (Unum) then
            return True;
         end if;
      end loop;

      return False;
   end Is_Loaded;

   ---------------
   -- Last_Unit --
   ---------------

   function Last_Unit return Unit_Number_Type is
   begin
      return Units.Last;
   end Last_Unit;

   ----------
   -- List --
   ----------

   procedure List (File_Names_Only : Boolean := False) is separate;

   ----------
   -- Lock --
   ----------

   procedure Lock is
   begin
      Linker_Option_Lines.Locked := True;
      Load_Stack.Locked := True;
      Units.Locked := True;
      Linker_Option_Lines.Release;
      Load_Stack.Release;
      Units.Release;
   end Lock;

   ---------------
   -- Num_Units --
   ---------------

   function Num_Units return Nat is
   begin
      return Int (Units.Last) - Int (Main_Unit) + 1;
   end Num_Units;

   -----------------
   -- Remove_Unit --
   -----------------

   procedure Remove_Unit (U : Unit_Number_Type) is
   begin
      if U = Units.Last then
         Units.Decrement_Last;
      end if;
   end Remove_Unit;

   ----------------------------------
   -- Replace_Linker_Option_String --
   ----------------------------------

   procedure Replace_Linker_Option_String
     (S : String_Id; Match_String : String)
   is
   begin
      if Match_String'Length > 0 then
         for J in 1 .. Linker_Option_Lines.Last loop
            String_To_Name_Buffer (Linker_Option_Lines.Table (J).Option);

            if Match_String = Name_Buffer (1 .. Match_String'Length) then
               Linker_Option_Lines.Table (J).Option := S;
               return;
            end if;
         end loop;
      end if;

      Store_Linker_Option_String (S);
   end Replace_Linker_Option_String;

   ----------
   -- Sort --
   ----------

   procedure Sort (Tbl : in out Unit_Ref_Table) is separate;

   ------------------------------
   -- Store_Compilation_Switch --
   ------------------------------

   procedure Store_Compilation_Switch (Switch : String) is
   begin
      if Switch_Storing_Enabled then
         Compilation_Switches.Increment_Last;
         Compilation_Switches.Table (Compilation_Switches.Last) :=
           new String'(Switch);

         --  Fix up --RTS flag which has been transformed by the gcc driver
         --  into -fRTS

         if Switch'Last >= Switch'First + 4
           and then Switch (Switch'First .. Switch'First + 4) = "-fRTS"
         then
            Compilation_Switches.Table
              (Compilation_Switches.Last) (Switch'First + 1) := '-';
         end if;
      end if;
   end Store_Compilation_Switch;

   --------------------------------
   -- Store_Linker_Option_String --
   --------------------------------

   procedure Store_Linker_Option_String (S : String_Id) is
   begin
      Linker_Option_Lines.Increment_Last;
      Linker_Option_Lines.Table (Linker_Option_Lines.Last) :=
        (Option => S, Unit => Current_Sem_Unit);
   end Store_Linker_Option_String;

   -------------------------------
   -- Synchronize_Serial_Number --
   -------------------------------

   procedure Synchronize_Serial_Number is
      TSN : Int renames Units.Table (Current_Sem_Unit).Serial_Number;
   begin
      TSN := TSN + 1;
   end Synchronize_Serial_Number;

   ---------------
   -- Tree_Read --
   ---------------

   procedure Tree_Read is
      N : Nat;
      S : String_Ptr;

   begin
      Units.Tree_Read;

      --  Read Compilation_Switches table. First release the memory occupied
      --  by the previously loaded switches.

      for J in Compilation_Switches.First .. Compilation_Switches.Last loop
         Free (Compilation_Switches.Table (J));
      end loop;

      Tree_Read_Int (N);
      Compilation_Switches.Set_Last (N);

      for J in 1 .. N loop
         Tree_Read_Str (S);
         Compilation_Switches.Table (J) := S;
      end loop;
   end Tree_Read;

   ----------------
   -- Tree_Write --
   ----------------

   procedure Tree_Write is
   begin
      Units.Tree_Write;

      --  Write Compilation_Switches table

      Tree_Write_Int (Compilation_Switches.Last);

      for J in 1 .. Compilation_Switches.Last loop
         Tree_Write_Str (Compilation_Switches.Table (J));
      end loop;
   end Tree_Write;

   ------------
   -- Unlock --
   ------------

   procedure Unlock is
   begin
      Linker_Option_Lines.Locked := False;
      Load_Stack.Locked := False;
      Units.Locked := False;
   end Unlock;

   -----------------
   -- Version_Get --
   -----------------

   function Version_Get (U : Unit_Number_Type) return Word_Hex_String is
   begin
      return Get_Hex_String (Units.Table (U).Version);
   end Version_Get;

   ------------------------
   -- Version_Referenced --
   ------------------------

   procedure Version_Referenced (S : String_Id) is
   begin
      Version_Ref.Append (S);
   end Version_Referenced;

end Lib;<|MERGE_RESOLUTION|>--- conflicted
+++ resolved
@@ -6,11 +6,7 @@
 --                                                                          --
 --                                 B o d y                                  --
 --                                                                          --
-<<<<<<< HEAD
---          Copyright (C) 1992-2006, Free Software Foundation, Inc.         --
-=======
 --          Copyright (C) 1992-2007, Free Software Foundation, Inc.         --
->>>>>>> 751ff693
 --                                                                          --
 -- GNAT is free software;  you can  redistribute it  and/or modify it under --
 -- terms of the  GNU General Public License as published  by the Free Soft- --
@@ -42,10 +38,6 @@
 with Atree;   use Atree;
 with Einfo;   use Einfo;
 with Fname;   use Fname;
-<<<<<<< HEAD
-with Namet;   use Namet;
-=======
->>>>>>> 751ff693
 with Output;  use Output;
 with Sinfo;   use Sinfo;
 with Sinput;  use Sinput;
@@ -528,79 +520,12 @@
       return Main_Unit;
    end Get_Code_Or_Source_Unit;
 
-   function Generic_Separately_Compiled
-     (Sfile : File_Name_Type) return Boolean
-   is
-   begin
-      --  Exactly the same as previous function, but works directly on a file
-      --  name.
-
-<<<<<<< HEAD
-      if Is_Internal_File_Name
-          (Fname              => Sfile,
-           Renamings_Included => True)
-      then
-         return False;
-
-      --  All other generic units do generate object files
-
-      else
-         return True;
-      end if;
-   end Generic_Separately_Compiled;
-
-   -----------------------------
-   -- Get_Code_Or_Source_Unit --
-   -----------------------------
-
-   function Get_Code_Or_Source_Unit
-     (S                : Source_Ptr;
-      Unwind_Instances : Boolean) return Unit_Number_Type
-   is
-   begin
-      --  Search table unless we have No_Location, which can happen if the
-      --  relevant location has not been set yet. Happens for example when
-      --  we obtain Sloc (Cunit (Main_Unit)) before it is set.
-
-      if S /= No_Location then
-         declare
-            Source_File : Source_File_Index;
-            Source_Unit : Unit_Number_Type;
-
-         begin
-            Source_File := Get_Source_File_Index (S);
-
-            if Unwind_Instances then
-               while Template (Source_File) /= No_Source_File loop
-                  Source_File := Template (Source_File);
-               end loop;
-            end if;
-
-            Source_Unit := Unit (Source_File);
-
-            if Source_Unit /= No_Unit then
-               return Source_Unit;
-            end if;
-         end;
-      end if;
-
-      --  If S was No_Location, or was not in the table, we must be in the main
-      --  source unit (and the value has not been placed in the table yet),
-      --  or in one of the configuration pragma files.
-
-      return Main_Unit;
-   end Get_Code_Or_Source_Unit;
-
    -------------------
    -- Get_Code_Unit --
    -------------------
 
    function Get_Code_Unit (S : Source_Ptr) return Unit_Number_Type is
    begin
-=======
-   function Get_Code_Unit (S : Source_Ptr) return Unit_Number_Type is
-   begin
->>>>>>> 751ff693
       return Get_Code_Or_Source_Unit (Top_Level_Location (S),
         Unwind_Instances => False);
    end Get_Code_Unit;
@@ -773,7 +698,6 @@
 
       --  Otherwise compare original locations to see if in same unit
 
-<<<<<<< HEAD
       else
          return
            In_Same_Extended_Unit
@@ -810,44 +734,6 @@
       end if;
    end In_Extended_Main_Source_Unit;
 
-=======
-      else
-         return
-           In_Same_Extended_Unit
-             (Original_Location (Nloc), Original_Location (Mloc));
-      end if;
-   end In_Extended_Main_Source_Unit;
-
-   function In_Extended_Main_Source_Unit
-     (Loc : Source_Ptr) return Boolean
-   is
-      Mloc : constant Source_Ptr := Sloc (Cunit (Main_Unit));
-
-   begin
-      --  If Mloc is not set, it means we are still parsing the main unit,
-      --  so everything so far is in the extended main source unit.
-
-      if Mloc = No_Location then
-         return True;
-
-      --  Special value cases
-
-      elsif Loc = Standard_Location then
-         return True;
-
-      elsif Loc = No_Location then
-         return False;
-
-      --  Otherwise compare original locations to see if in same unit
-
-      else
-         return
-           In_Same_Extended_Unit
-             (Original_Location (Loc), Original_Location (Mloc));
-      end if;
-   end In_Extended_Main_Source_Unit;
-
->>>>>>> 751ff693
    ------------------------
    -- In_Predefined_Unit --
    ------------------------
