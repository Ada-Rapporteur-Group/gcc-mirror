------------------------------------------------------------------------------
--                                                                          --
--                         GNAT COMPILER COMPONENTS                         --
--                                                                          --
--                             P R J . P A R S                              --
--                                                                          --
--                                 B o d y                                  --
--                                                                          --
<<<<<<< HEAD
--          Copyright (C) 2001-2006, Free Software Foundation, Inc.         --
=======
--          Copyright (C) 2001-2007, Free Software Foundation, Inc.         --
>>>>>>> 751ff693
--                                                                          --
-- GNAT is free software;  you can  redistribute it  and/or modify it under --
-- terms of the  GNU General Public License as published  by the Free Soft- --
-- ware  Foundation;  either version 3,  or (at your option) any later ver- --
-- sion.  GNAT is distributed in the hope that it will be useful, but WITH- --
-- OUT ANY WARRANTY;  without even the  implied warranty of MERCHANTABILITY --
-- or FITNESS FOR A PARTICULAR PURPOSE.  See the GNU General Public License --
-- for  more details.  You should have  received  a copy of the GNU General --
<<<<<<< HEAD
-- Public License  distributed with GNAT;  see file COPYING.  If not, write --
-- to  the  Free Software Foundation,  51  Franklin  Street,  Fifth  Floor, --
-- Boston, MA 02110-1301, USA.                                              --
=======
-- Public License  distributed with GNAT; see file COPYING3.  If not, go to --
-- http://www.gnu.org/licenses for a complete copy of the license.          --
>>>>>>> 751ff693
--                                                                          --
-- GNAT was originally developed  by the GNAT team at  New York University. --
-- Extensive contributions were provided by Ada Core Technologies Inc.      --
--                                                                          --
------------------------------------------------------------------------------

with Ada.Exceptions; use Ada.Exceptions;
with GNAT.Directory_Operations; use GNAT.Directory_Operations;

<<<<<<< HEAD
with Opt;
=======
>>>>>>> 751ff693
with Output;   use Output;
with Prj.Err;  use Prj.Err;
with Prj.Part;
with Prj.Proc;
with Prj.Tree; use Prj.Tree;
with Sinput.P;

package body Prj.Pars is

   -----------
   -- Parse --
   -----------

   procedure Parse
     (In_Tree           : Project_Tree_Ref;
      Project           : out Project_Id;
      Project_File_Name : String;
      Packages_To_Check : String_List_Access := All_Packages;
<<<<<<< HEAD
      When_No_Sources   : Error_Warning := Error)
=======
      When_No_Sources   : Error_Warning := Error;
      Reset_Tree        : Boolean := True)
>>>>>>> 751ff693
   is
      Project_Node_Tree : constant Project_Node_Tree_Ref :=
                            new Project_Node_Tree_Data;
      Project_Node      : Project_Node_Id := Empty_Node;
      The_Project       : Project_Id      := No_Project;
      Success           : Boolean         := True;
<<<<<<< HEAD
=======
      Current_Dir       : constant String := Get_Current_Dir;
>>>>>>> 751ff693

   begin
      Prj.Tree.Initialize (Project_Node_Tree);

      --  Parse the main project file into a tree

      Sinput.P.Reset_First;
      Prj.Part.Parse
        (In_Tree                => Project_Node_Tree,
         Project                => Project_Node,
         Project_File_Name      => Project_File_Name,
         Always_Errout_Finalize => False,
<<<<<<< HEAD
         Packages_To_Check      => Packages_To_Check);
=======
         Packages_To_Check      => Packages_To_Check,
         Current_Directory      => Current_Dir);
>>>>>>> 751ff693

      --  If there were no error, process the tree

      if Project_Node /= Empty_Node then
         Prj.Proc.Process
           (In_Tree                => In_Tree,
            Project                => The_Project,
            Success                => Success,
            From_Project_Node      => Project_Node,
            From_Project_Node_Tree => Project_Node_Tree,
            Report_Error           => null,
<<<<<<< HEAD
            Follow_Links           => Opt.Follow_Links,
            When_No_Sources        => When_No_Sources);
=======
            When_No_Sources        => When_No_Sources,
            Reset_Tree             => Reset_Tree,
            Current_Dir            => Current_Dir);
>>>>>>> 751ff693
         Prj.Err.Finalize;

         if not Success then
            The_Project := No_Project;
         end if;
      end if;

      Project := The_Project;

   exception
      when X : others =>

         --  Internal error

         Write_Line (Exception_Information (X));
         Write_Str  ("Exception ");
         Write_Str  (Exception_Name (X));
         Write_Line (" raised, while processing project file");
         Project := No_Project;
   end Parse;

   -------------------
   -- Set_Verbosity --
   -------------------

   procedure Set_Verbosity (To : Verbosity) is
   begin
      Current_Verbosity := To;
   end Set_Verbosity;

end Prj.Pars;<|MERGE_RESOLUTION|>--- conflicted
+++ resolved
@@ -6,11 +6,7 @@
 --                                                                          --
 --                                 B o d y                                  --
 --                                                                          --
-<<<<<<< HEAD
---          Copyright (C) 2001-2006, Free Software Foundation, Inc.         --
-=======
 --          Copyright (C) 2001-2007, Free Software Foundation, Inc.         --
->>>>>>> 751ff693
 --                                                                          --
 -- GNAT is free software;  you can  redistribute it  and/or modify it under --
 -- terms of the  GNU General Public License as published  by the Free Soft- --
@@ -19,14 +15,8 @@
 -- OUT ANY WARRANTY;  without even the  implied warranty of MERCHANTABILITY --
 -- or FITNESS FOR A PARTICULAR PURPOSE.  See the GNU General Public License --
 -- for  more details.  You should have  received  a copy of the GNU General --
-<<<<<<< HEAD
--- Public License  distributed with GNAT;  see file COPYING.  If not, write --
--- to  the  Free Software Foundation,  51  Franklin  Street,  Fifth  Floor, --
--- Boston, MA 02110-1301, USA.                                              --
-=======
 -- Public License  distributed with GNAT; see file COPYING3.  If not, go to --
 -- http://www.gnu.org/licenses for a complete copy of the license.          --
->>>>>>> 751ff693
 --                                                                          --
 -- GNAT was originally developed  by the GNAT team at  New York University. --
 -- Extensive contributions were provided by Ada Core Technologies Inc.      --
@@ -36,10 +26,6 @@
 with Ada.Exceptions; use Ada.Exceptions;
 with GNAT.Directory_Operations; use GNAT.Directory_Operations;
 
-<<<<<<< HEAD
-with Opt;
-=======
->>>>>>> 751ff693
 with Output;   use Output;
 with Prj.Err;  use Prj.Err;
 with Prj.Part;
@@ -58,22 +44,15 @@
       Project           : out Project_Id;
       Project_File_Name : String;
       Packages_To_Check : String_List_Access := All_Packages;
-<<<<<<< HEAD
-      When_No_Sources   : Error_Warning := Error)
-=======
       When_No_Sources   : Error_Warning := Error;
       Reset_Tree        : Boolean := True)
->>>>>>> 751ff693
    is
       Project_Node_Tree : constant Project_Node_Tree_Ref :=
                             new Project_Node_Tree_Data;
       Project_Node      : Project_Node_Id := Empty_Node;
       The_Project       : Project_Id      := No_Project;
       Success           : Boolean         := True;
-<<<<<<< HEAD
-=======
       Current_Dir       : constant String := Get_Current_Dir;
->>>>>>> 751ff693
 
    begin
       Prj.Tree.Initialize (Project_Node_Tree);
@@ -86,12 +65,8 @@
          Project                => Project_Node,
          Project_File_Name      => Project_File_Name,
          Always_Errout_Finalize => False,
-<<<<<<< HEAD
-         Packages_To_Check      => Packages_To_Check);
-=======
          Packages_To_Check      => Packages_To_Check,
          Current_Directory      => Current_Dir);
->>>>>>> 751ff693
 
       --  If there were no error, process the tree
 
@@ -103,14 +78,9 @@
             From_Project_Node      => Project_Node,
             From_Project_Node_Tree => Project_Node_Tree,
             Report_Error           => null,
-<<<<<<< HEAD
-            Follow_Links           => Opt.Follow_Links,
-            When_No_Sources        => When_No_Sources);
-=======
             When_No_Sources        => When_No_Sources,
             Reset_Tree             => Reset_Tree,
             Current_Dir            => Current_Dir);
->>>>>>> 751ff693
          Prj.Err.Finalize;
 
          if not Success then
