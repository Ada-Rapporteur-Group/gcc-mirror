--- conflicted
+++ resolved
@@ -8,11 +8,7 @@
 --                                  B o d y                                 --
 --                                                                          --
 --             Copyright (C) 1991-1994, Florida State University            --
-<<<<<<< HEAD
---                     Copyright (C) 1995-2005, AdaCore                     --
-=======
 --                     Copyright (C) 1995-2006, AdaCore                     --
->>>>>>> c355071f
 --                                                                          --
 -- GNARL is free software; you can  redistribute it  and/or modify it under --
 -- terms of the  GNU General Public License as published  by the Free Soft- --
@@ -108,11 +104,7 @@
    ------------------------
 
    procedure Set_Interrupt_Mask (Mask : access Interrupt_Mask) is
-<<<<<<< HEAD
-      Result   : Interfaces.C.int;
-=======
-      Result : Interfaces.C.int;
->>>>>>> c355071f
+      Result : Interfaces.C.int;
    begin
       Result := pthread_sigmask (SIG_SETMASK, Mask, null);
       pragma Assert (Result = 0);
@@ -273,7 +265,6 @@
    --------------------------
    -- Setup_Interrupt_Mask --
    --------------------------
-<<<<<<< HEAD
 
    procedure Setup_Interrupt_Mask is
    begin
@@ -281,15 +272,6 @@
       --  will be recovered by Interrupt_Manager task during the elaboration
       --  of s-interr.adb.
 
-=======
-
-   procedure Setup_Interrupt_Mask is
-   begin
-      --  Mask task for all signals. The original mask of the Environment task
-      --  will be recovered by Interrupt_Manager task during the elaboration
-      --  of s-interr.adb.
-
->>>>>>> c355071f
       Set_Interrupt_Mask (All_Tasks_Mask'Access);
    end Setup_Interrupt_Mask;
 
