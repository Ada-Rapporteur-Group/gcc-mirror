------------------------------------------------------------------------------
--                                                                          --
--                         GNAT COMPILER COMPONENTS                         --
--                                                                          --
--                             G N A T 1 D R V                              --
--                                                                          --
--                                 B o d y                                  --
--                                                                          --
--          Copyright (C) 1992-2009, Free Software Foundation, Inc.         --
--                                                                          --
-- GNAT is free software;  you can  redistribute it  and/or modify it under --
-- terms of the  GNU General Public License as published  by the Free Soft- --
-- ware  Foundation;  either version 3,  or (at your option) any later ver- --
-- sion.  GNAT is distributed in the hope that it will be useful, but WITH- --
-- OUT ANY WARRANTY;  without even the  implied warranty of MERCHANTABILITY --
-- or FITNESS FOR A PARTICULAR PURPOSE.  See the GNU General Public License --
-- for  more details.  You should have  received  a copy of the GNU General --
-- Public License  distributed with GNAT; see file COPYING3.  If not, go to --
-- http://www.gnu.org/licenses for a complete copy of the license.          --
--                                                                          --
-- GNAT was originally developed  by the GNAT team at  New York University. --
-- Extensive contributions were provided by Ada Core Technologies Inc.      --
--                                                                          --
------------------------------------------------------------------------------

with Atree;    use Atree;
with Back_End; use Back_End;
with Comperr;
with Csets;    use Csets;
with Debug;    use Debug;
with Elists;
with Errout;   use Errout;
with Fmap;
with Fname;    use Fname;
with Fname.UF; use Fname.UF;
with Frontend;
with Gnatvsn;  use Gnatvsn;
with Hostparm;
with Inline;
with Lib;      use Lib;
with Lib.Writ; use Lib.Writ;
with Lib.Xref;
with Namet;    use Namet;
with Nlists;
with Opt;      use Opt;
with Osint;    use Osint;
with Output;   use Output;
with Par_SCO;
with Prepcomp;
with Repinfo;  use Repinfo;
with Restrict;
with Rtsfind;
with SCOs;
with Sem;
with Sem_Ch8;
with Sem_Ch12;
with Sem_Ch13;
with Sem_Elim;
with Sem_Eval;
with Sem_Type;
with Sinfo;    use Sinfo;
with Sinput.L; use Sinput.L;
with Snames;
with Sprint;   use Sprint;
with Stringt;
with Stylesw;  use Stylesw;
with Targparm; use Targparm;
with Tree_Gen;
with Treepr;   use Treepr;
with Ttypes;
with Types;    use Types;
with Uintp;    use Uintp;
with Uname;    use Uname;
with Urealp;
with Usage;
with Validsw;  use Validsw;

with System.Assertions;

procedure Gnat1drv is
   Main_Unit_Node : Node_Id;
   --  Compilation unit node for main unit

   Main_Kind : Node_Kind;
   --  Kind of main compilation unit node

   Back_End_Mode : Back_End.Back_End_Mode_Type;
   --  Record back end mode

   procedure Adjust_Global_Switches;
   --  There are various interactions between front end switch settings,
   --  including debug switch settings and target dependent parameters.
   --  This procedure takes care of properly handling these interactions.
   --  We do it after scanning out all the switches, so that we are not
   --  depending on the order in which switches appear.

   procedure Check_Bad_Body;
   --  Called to check if the unit we are compiling has a bad body

   procedure Check_Rep_Info;
   --  Called when we are not generating code, to check if -gnatR was requested
   --  and if so, explain that we will not be honoring the request.

   procedure Check_Library_Items;
   --  For debugging -- checks the behavior of Walk_Library_Items
   pragma Warnings (Off, Check_Library_Items);
   --  In case the call below is commented out

<<<<<<< HEAD
=======
   ----------------------------
   -- Adjust_Global_Switches --
   ----------------------------

   procedure Adjust_Global_Switches is
   begin
      --  Debug flag -gnatd.I is a synonym for Generate_SCIL and requires code
      --  generation.

      if Debug_Flag_Dot_II
        and then Operating_Mode = Generate_Code
      then
         Generate_SCIL := True;
      end if;

      --  Set ASIS mode if -gnatt and -gnatc are set

      if Operating_Mode = Check_Semantics and then Tree_Output then
         ASIS_Mode := True;

         --  Turn off inlining in ASIS mode, since ASIS cannot handle the extra
         --  information in the trees caused by inlining being active.

         --  More specifically, the tree seems to be malformed from the ASIS
         --  point of view if -gnatc and -gnatn appear together???

         Inline_Active := False;

         --  Turn off SCIL generation in ASIS mode, since SCIL requires front-
         --  end expansion.

         Generate_SCIL := False;
      end if;

      --  SCIL mode needs to disable front-end inlining since the generated
      --  trees (in particular order and consistency between specs compiled
      --  as part of a main unit or as part of a with-clause) are causing
      --  troubles.

      if Generate_SCIL then
         Front_End_Inlining := False;
      end if;

      --  Tune settings for optimal SCIL generation in CodePeer_Mode

      if CodePeer_Mode then

         --  Turn off inlining, confuses CodePeer output and gains nothing

         Front_End_Inlining := False;
         Inline_Active      := False;

         --  Turn off ASIS mode: incompatible with front-end expansion.

         ASIS_Mode := False;

         --  Suppress overflow, division by zero and access checks since they
         --  are handled implicitly by CodePeer.

         --  Turn off dynamic elaboration checks: generates inconsistencies in
         --  trees between specs compiled as part of a main unit or as part of
         --  a with-clause.

         --  Turn off alignment checks: these cannot be proved statically by
         --  CodePeer and generate false positives.

         --  Enable all other language checks

         Suppress_Options :=
           (Access_Check      => True,
            Alignment_Check   => True,
            Division_Check    => True,
            Elaboration_Check => True,
            Overflow_Check    => True,
            others            => False);
         Enable_Overflow_Checks := False;
         Dynamic_Elaboration_Checks := False;

         --  Kill debug of generated code, since it messes up sloc values

         Debug_Generated_Code := False;

         --  Turn cross-referencing on in case it was disabled (by e.g. -gnatD)
         --  Do we really need to spend time generating xref in CodePeer
         --  mode??? Consider setting Xref_Active to False.

         Xref_Active := True;

         --  Polling mode forced off, since it generates confusing junk

         Polling_Required := False;

         --  Set operating mode to Generate_Code to benefit from full
         --  front-end expansion (e.g. generics).

         Operating_Mode := Generate_Code;

         --  We need SCIL generation of course

         Generate_SCIL := True;

         --  Enable assertions and debug pragmas, since they give CodePeer
         --  valuable extra information.

         Assertions_Enabled     := True;
         Debug_Pragmas_Enabled  := True;

         --  Suppress compiler warnings, since what we are interested in here
         --  is what CodePeer can find out. Also disable all simple value
         --  propagation. This is an optimization which is valuable for code
         --  optimization, and also for generation of compiler warnings, but
         --  these are being turned off anyway, and CodePeer understands
         --  things more clearly if references are not optimized in this way.

         Warning_Mode  := Suppress;
         Debug_Flag_MM := True;

         --  Set normal RM validity checking, and checking of IN OUT parameters
         --  (this might give CodePeer more useful checks to analyze, to be
         --  confirmed???). All other validity checking is turned off, since
         --  this can generate very complex trees that only confuse CodePeer
         --  and do not bring enough useful info.

         Reset_Validity_Check_Options;
         Validity_Check_Default       := True;
         Validity_Check_In_Out_Params := True;
         Validity_Check_In_Params     := True;

         --  Turn off style check options since we are not interested in any
         --  front-end warnings when we are getting CodePeer output.

         Reset_Style_Check_Options;
      end if;

      --  Set Configurable_Run_Time mode if system.ads flag set

      if Targparm.Configurable_Run_Time_On_Target or Debug_Flag_YY then
         Configurable_Run_Time_Mode := True;
      end if;

      --  Set -gnatR3m mode if debug flag A set

      if Debug_Flag_AA then
         Back_Annotate_Rep_Info := True;
         List_Representation_Info := 1;
         List_Representation_Info_Mechanisms := True;
      end if;

      --  Force Target_Strict_Alignment true if debug flag -gnatd.a is set

      if Debug_Flag_Dot_A then
         Ttypes.Target_Strict_Alignment := True;
      end if;

      --  Disable static allocation of dispatch tables if -gnatd.t or if layout
      --  is enabled. The front end's layout phase currently treats types that
      --  have discriminant-dependent arrays as not being static even when a
      --  discriminant constraint on the type is static, and this leads to
      --  problems with subtypes of type Ada.Tags.Dispatch_Table_Wrapper. ???

      if Debug_Flag_Dot_T or else Frontend_Layout_On_Target then
         Static_Dispatch_Tables := False;
      end if;

      --  Flip endian mode if -gnatd8 set

      if Debug_Flag_8 then
         Ttypes.Bytes_Big_Endian := not Ttypes.Bytes_Big_Endian;
      end if;

      --  Deal with forcing OpenVMS switches True if debug flag M is set, but
      --  record the setting of Targparm.Open_VMS_On_Target in True_VMS_Target
      --  before doing this, so we know if we are in real OpenVMS or not!

      Opt.True_VMS_Target := Targparm.OpenVMS_On_Target;

      if Debug_Flag_M then
         Targparm.OpenVMS_On_Target := True;
         Hostparm.OpenVMS := True;
      end if;

      --  Activate front end layout if debug flag -gnatdF is set

      if Debug_Flag_FF then
         Targparm.Frontend_Layout_On_Target := True;
      end if;

      --  Set and check exception mechnism

      if Targparm.ZCX_By_Default_On_Target then
         if Targparm.GCC_ZCX_Support_On_Target then
            Exception_Mechanism := Back_End_Exceptions;
         else
            Osint.Fail ("Zero Cost Exceptions not supported on this target");
         end if;
      end if;

      --  Set proper status for overflow checks. We turn on overflow checks
      --  if -gnatp was not specified, and either -gnato is set or the back
      --  end takes care of overflow checks. Otherwise we suppress overflow
      --  checks by default (since front end checks are expensive).

      if not Opt.Suppress_Checks
        and then (Opt.Enable_Overflow_Checks
                    or else
                      (Targparm.Backend_Divide_Checks_On_Target
                        and
                       Targparm.Backend_Overflow_Checks_On_Target))
      then
         Suppress_Options (Overflow_Check) := False;
      else
         Suppress_Options (Overflow_Check) := True;
      end if;
   end Adjust_Global_Switches;

>>>>>>> 42a9ba1d
   --------------------
   -- Check_Bad_Body --
   --------------------

   procedure Check_Bad_Body is
      Sname   : Unit_Name_Type;
      Src_Ind : Source_File_Index;
      Fname   : File_Name_Type;

      procedure Bad_Body_Error (Msg : String);
      --  Issue message for bad body found

      --------------------
      -- Bad_Body_Error --
      --------------------

      procedure Bad_Body_Error (Msg : String) is
      begin
         Error_Msg_N (Msg, Main_Unit_Node);
         Error_Msg_File_1 := Fname;
         Error_Msg_N ("remove incorrect body in file{!", Main_Unit_Node);
      end Bad_Body_Error;

      --  Start of processing for Check_Bad_Body

   begin
      --  Nothing to do if we are only checking syntax, because we don't know
      --  enough to know if we require or forbid a body in this case.

      if Operating_Mode = Check_Syntax then
         return;
      end if;

      --  Check for body not allowed

      if (Main_Kind = N_Package_Declaration
           and then not Body_Required (Main_Unit_Node))
        or else (Main_Kind = N_Generic_Package_Declaration
                  and then not Body_Required (Main_Unit_Node))
        or else Main_Kind = N_Package_Renaming_Declaration
        or else Main_Kind = N_Subprogram_Renaming_Declaration
        or else Nkind (Original_Node (Unit (Main_Unit_Node)))
                         in N_Generic_Instantiation
      then
         Sname := Unit_Name (Main_Unit);

         --  If we do not already have a body name, then get the body name
         --  (but how can we have a body name here ???)

         if not Is_Body_Name (Sname) then
            Sname := Get_Body_Name (Sname);
         end if;

         Fname := Get_File_Name (Sname, Subunit => False);
         Src_Ind := Load_Source_File (Fname);

         --  Case where body is present and it is not a subunit. Exclude
         --  the subunit case, because it has nothing to do with the
         --  package we are compiling. It is illegal for a child unit and a
         --  subunit with the same expanded name (RM 10.2(9)) to appear
         --  together in a partition, but there is nothing to stop a
         --  compilation environment from having both, and the test here
         --  simply allows that. If there is an attempt to include both in
         --  a partition, this is diagnosed at bind time. In Ada 83 mode
         --  this is not a warning case.

         --  Note: if weird file names are being used, we can have
         --  situation where the file name that supposedly contains body,
         --  in fact contains a spec, or we can't tell what it contains.
         --  Skip the error message in these cases.

         --  Also ignore body that is nothing but pragma No_Body; (that's the
         --  whole point of this pragma, to be used this way and to cause the
         --  body file to be ignored in this context).

         if Src_Ind /= No_Source_File
           and then Get_Expected_Unit_Type (Fname) = Expect_Body
           and then not Source_File_Is_Subunit (Src_Ind)
           and then not Source_File_Is_No_Body (Src_Ind)
         then
            Errout.Finalize (Last_Call => False);

            Error_Msg_Unit_1 := Sname;

            --  Ada 83 case of a package body being ignored. This is not an
            --  error as far as the Ada 83 RM is concerned, but it is almost
            --  certainly not what is wanted so output a warning. Give this
            --  message only if there were no errors, since otherwise it may
            --  be incorrect (we may have misinterpreted a junk spec as not
            --  needing a body when it really does).

            if Main_Kind = N_Package_Declaration
              and then Ada_Version = Ada_83
              and then Operating_Mode = Generate_Code
              and then Distribution_Stub_Mode /= Generate_Caller_Stub_Body
              and then not Compilation_Errors
            then
               Error_Msg_N
                 ("package $$ does not require a body?", Main_Unit_Node);
               Error_Msg_File_1 := Fname;
               Error_Msg_N ("body in file{? will be ignored", Main_Unit_Node);

               --  Ada 95 cases of a body file present when no body is
               --  permitted. This we consider to be an error.

            else
               --  For generic instantiations, we never allow a body

               if Nkind (Original_Node (Unit (Main_Unit_Node)))
               in N_Generic_Instantiation
               then
                  Bad_Body_Error
                    ("generic instantiation for $$ does not allow a body");

                  --  A library unit that is a renaming never allows a body

               elsif Main_Kind in N_Renaming_Declaration then
                  Bad_Body_Error
                    ("renaming declaration for $$ does not allow a body!");

                  --  Remaining cases are packages and generic packages. Here
                  --  we only do the test if there are no previous errors,
                  --  because if there are errors, they may lead us to
                  --  incorrectly believe that a package does not allow a body
                  --  when in fact it does.

               elsif not Compilation_Errors then
                  if Main_Kind = N_Package_Declaration then
                     Bad_Body_Error
                       ("package $$ does not allow a body!");

                  elsif Main_Kind = N_Generic_Package_Declaration then
                     Bad_Body_Error
                       ("generic package $$ does not allow a body!");
                  end if;
               end if;

            end if;
         end if;
      end if;
   end Check_Bad_Body;

   -------------------------
   -- Check_Library_Items --
   -------------------------

   --  Walk_Library_Items has plenty of assertions, so all we need to do is
   --  call it, just for these assertions, not actually doing anything else.

   procedure Check_Library_Items is

      procedure Action (Item : Node_Id);
      --  Action passed to Walk_Library_Items to do nothing

      ------------
      -- Action --
      ------------

      procedure Action (Item : Node_Id) is
      begin
         null;
      end Action;

      procedure Walk is new Sem.Walk_Library_Items (Action);

   --  Start of processing for Check_Library_Items

   begin
      Walk;
   end Check_Library_Items;

   --------------------
   -- Check_Rep_Info --
   --------------------

   procedure Check_Rep_Info is
   begin
      if List_Representation_Info /= 0
        or else List_Representation_Info_Mechanisms
      then
         Set_Standard_Error;
         Write_Eol;
         Write_Str
           ("cannot generate representation information, no code generated");
         Write_Eol;
         Write_Eol;
         Set_Standard_Output;
      end if;
   end Check_Rep_Info;

   -------------------------
   -- Check_Library_Items --
   -------------------------

   --  Walk_Library_Items has plenty of assertions, so all we need to do is
   --  call it, just for these assertions, not actually doing anything else.

   procedure Check_Library_Items is

      procedure Action (Item : Node_Id);
      --  Action passed to Walk_Library_Items to do nothing

      ------------
      -- Action --
      ------------

      procedure Action (Item : Node_Id) is
      begin
         null;
      end Action;

      procedure Walk is new Sem.Walk_Library_Items (Action);

   --  Start of processing for Check_Library_Items

   begin
      Walk;
   end Check_Library_Items;

--  Start of processing for Gnat1drv

begin
   --  This inner block is set up to catch assertion errors and constraint
   --  errors. Since the code for handling these errors can cause another
   --  exception to be raised (namely Unrecoverable_Error), we need two
   --  nested blocks, so that the outer one handles unrecoverable error.

   begin
      --  Initialize all packages. For the most part, these initialization
      --  calls can be made in any order. Exceptions are as follows:

      --  Lib.Initialize need to be called before Scan_Compiler_Arguments,
      --  because it initializes a table filled by Scan_Compiler_Arguments.

      Osint.Initialize;
      Fmap.Reset_Tables;
      Lib.Initialize;
      Lib.Xref.Initialize;
      Scan_Compiler_Arguments;
      Osint.Add_Default_Search_Dirs;

      Nlists.Initialize;
      Sinput.Initialize;
      Sem.Initialize;
      Csets.Initialize;
      Uintp.Initialize;
      Urealp.Initialize;
      Errout.Initialize;
      Namet.Initialize;
      SCOs.Initialize;
      Snames.Initialize;
      Stringt.Initialize;
      Inline.Initialize;
      Par_SCO.Initialize;
      Sem_Ch8.Initialize;
      Sem_Ch12.Initialize;
      Sem_Ch13.Initialize;
      Sem_Elim.Initialize;
      Sem_Eval.Initialize;
      Sem_Type.Init_Interp_Tables;

      --  Acquire target parameters from system.ads (source of package System)

      declare
         use Sinput;

         S : Source_File_Index;
         N : File_Name_Type;

      begin
         Name_Buffer (1 .. 10) := "system.ads";
         Name_Len := 10;
         N := Name_Find;
         S := Load_Source_File (N);

         if S = No_Source_File then
            Write_Line
              ("fatal error, run-time library not installed correctly");
            Write_Line
              ("cannot locate file system.ads");
            raise Unrecoverable_Error;

         --  Remember source index of system.ads (which was read successfully)

         else
            System_Source_File_Index := S;
         end if;

         Targparm.Get_Target_Parameters
           (System_Text  => Source_Text  (S),
            Source_First => Source_First (S),
            Source_Last  => Source_Last  (S));

         --  Acquire configuration pragma information from Targparm

         Restrict.Restrictions := Targparm.Restrictions_On_Target;
      end;

<<<<<<< HEAD
      --  Set Configurable_Run_Time mode if system.ads flag set

      if Targparm.Configurable_Run_Time_On_Target or Debug_Flag_YY then
         Configurable_Run_Time_Mode := True;
      end if;

      --  Set -gnatR3m mode if debug flag A set

      if Debug_Flag_AA then
         Back_Annotate_Rep_Info := True;
         List_Representation_Info := 1;
         List_Representation_Info_Mechanisms := True;
      end if;

      --  Force Target_Strict_Alignment true if debug flag -gnatd.a is set

      if Debug_Flag_Dot_A then
         Ttypes.Target_Strict_Alignment := True;
      end if;

      --  Disable static allocation of dispatch tables if -gnatd.t or if layout
      --  is enabled. The front end's layout phase currently treats types that
      --  have discriminant-dependent arrays as not being static even when a
      --  discriminant constraint on the type is static, and this leads to
      --  problems with subtypes of type Ada.Tags.Dispatch_Table_Wrapper. ???

      if Debug_Flag_Dot_T or else Frontend_Layout_On_Target then
         Static_Dispatch_Tables := False;
      end if;
=======
      Adjust_Global_Switches;
>>>>>>> 42a9ba1d

      --  Output copyright notice if full list mode unless we have a list
      --  file, in which case we defer this so that it is output in the file

      if (Verbose_Mode or else (Full_List and then Full_List_File_Name = null))
        and then not Debug_Flag_7
      then
         Write_Eol;
         Write_Str ("GNAT ");
         Write_Str (Gnat_Version_String);
         Write_Eol;
         Write_Str ("Copyright 1992-" &
                    Current_Year &
                    ", Free Software Foundation, Inc.");
         Write_Eol;
      end if;

<<<<<<< HEAD
      --  Before we do anything else, adjust certain global values for
      --  debug switches which modify their normal natural settings.

      if Debug_Flag_8 then
         Ttypes.Bytes_Big_Endian := not Ttypes.Bytes_Big_Endian;
      end if;

      --  Deal with forcing OpenVMS switches Ture if debug flag M is set, but
      --  record the setting of Targparm.Open_VMS_On_Target in True_VMS_Target
      --  before doing this.

      Opt.True_VMS_Target := Targparm.OpenVMS_On_Target;

      if Debug_Flag_M then
         Targparm.OpenVMS_On_Target := True;
         Hostparm.OpenVMS := True;
      end if;

      if Debug_Flag_FF then
         Targparm.Frontend_Layout_On_Target := True;
      end if;

      --  We take the default exception mechanism into account

      if Targparm.ZCX_By_Default_On_Target then
         if Targparm.GCC_ZCX_Support_On_Target then
            Exception_Mechanism := Back_End_Exceptions;
         else
            Osint.Fail ("Zero Cost Exceptions not supported on this target");
         end if;
      end if;

      --  Set proper status for overflow checks. We turn on overflow checks
      --  if -gnatp was not specified, and either -gnato is set or the back
      --  end takes care of overflow checks. Otherwise we suppress overflow
      --  checks by default (since front end checks are expensive).

      if not Opt.Suppress_Checks
        and then (Opt.Enable_Overflow_Checks
                    or else
                      (Targparm.Backend_Divide_Checks_On_Target
                        and
                       Targparm.Backend_Overflow_Checks_On_Target))
      then
         Suppress_Options (Overflow_Check) := False;
      else
         Suppress_Options (Overflow_Check) := True;
      end if;

=======
>>>>>>> 42a9ba1d
      --  Check we do not have more than one source file, this happens only in
      --  the case where the driver is called directly, it cannot happen when
      --  gnat1 is invoked from gcc in the normal case.

      if Osint.Number_Of_Files /= 1 then
         Usage;
         Write_Eol;
         Osint.Fail ("you must provide one source file");

      elsif Usage_Requested then
         Usage;
      end if;

      Original_Operating_Mode := Operating_Mode;
      Frontend;

      --  Exit with errors if the main source could not be parsed

      if Sinput.Main_Source_File = No_Source_File then
         Errout.Finalize (Last_Call => True);
         Errout.Output_Messages;
         Exit_Program (E_Errors);
      end if;

      Main_Unit_Node := Cunit (Main_Unit);
      Main_Kind := Nkind (Unit (Main_Unit_Node));
      Check_Bad_Body;

      --  Exit if compilation errors detected

      Errout.Finalize (Last_Call => False);

      if Compilation_Errors then
         Treepr.Tree_Dump;
         Sem_Ch13.Validate_Unchecked_Conversions;
         Sem_Ch13.Validate_Address_Clauses;
         Errout.Output_Messages;
         Namet.Finalize;

         --  Generate ALI file if specially requested

         if Opt.Force_ALI_Tree_File then
            Write_ALI (Object => False);
            Tree_Gen;
         end if;

         Errout.Finalize (Last_Call => True);
         Exit_Program (E_Errors);
      end if;

      --  Set Generate_Code on main unit and its spec. We do this even if are
      --  not generating code, since Lib-Writ uses this to determine which
      --  units get written in the ali file.

      Set_Generate_Code (Main_Unit);

      --  If we have a corresponding spec, and it comes from source
      --  or it is not a generated spec for a child subprogram body,
      --  then we need object code for the spec unit as well.

      if Nkind (Unit (Main_Unit_Node)) in N_Unit_Body
        and then not Acts_As_Spec (Main_Unit_Node)
      then
         if Nkind (Unit (Main_Unit_Node)) = N_Subprogram_Body
           and then not Comes_From_Source (Library_Unit (Main_Unit_Node))
         then
            null;
         else
            Set_Generate_Code
              (Get_Cunit_Unit_Number (Library_Unit (Main_Unit_Node)));
         end if;
      end if;

      --  Case of no code required to be generated, exit indicating no error

      if Original_Operating_Mode = Check_Syntax then
         Treepr.Tree_Dump;
         Errout.Finalize (Last_Call => True);
         Errout.Output_Messages;
         Tree_Gen;
         Namet.Finalize;
         Check_Rep_Info;

         --  Use a goto instead of calling Exit_Program so that finalization
         --  occurs normally.

         goto End_Of_Program;

      elsif Original_Operating_Mode = Check_Semantics then
         Back_End_Mode := Declarations_Only;

      --  All remaining cases are cases in which the user requested that code
      --  be generated (i.e. no -gnatc or -gnats switch was used). Check if
      --  we can in fact satisfy this request.

      --  Cannot generate code if someone has turned off code generation for
      --  any reason at all. We will try to figure out a reason below.

      elsif Operating_Mode /= Generate_Code then
         Back_End_Mode := Skip;

      --  We can generate code for a subprogram body unless there were missing
      --  subunits. Note that we always generate code for all generic units (a
      --  change from some previous versions of GNAT).

      elsif Main_Kind = N_Subprogram_Body
        and then not Subunits_Missing
      then
         Back_End_Mode := Generate_Object;

      --  We can generate code for a package body unless there are subunits
      --  missing (note that we always generate code for generic units, which
      --  is a change from some earlier versions of GNAT).

      elsif Main_Kind = N_Package_Body
        and then not Subunits_Missing
      then
         Back_End_Mode := Generate_Object;

      --  We can generate code for a package declaration or a subprogram
      --  declaration only if it does not required a body.

      elsif (Main_Kind = N_Package_Declaration
               or else
             Main_Kind = N_Subprogram_Declaration)
        and then
          (not Body_Required (Main_Unit_Node)
             or else
           Distribution_Stub_Mode = Generate_Caller_Stub_Body)
      then
         Back_End_Mode := Generate_Object;

      --  We can generate code for a generic package declaration of a generic
      --  subprogram declaration only if does not require a body.

      elsif (Main_Kind = N_Generic_Package_Declaration
               or else
             Main_Kind = N_Generic_Subprogram_Declaration)
        and then not Body_Required (Main_Unit_Node)
      then
         Back_End_Mode := Generate_Object;

      --  Compilation units that are renamings do not require bodies,
      --  so we can generate code for them.

      elsif Main_Kind = N_Package_Renaming_Declaration
        or else Main_Kind = N_Subprogram_Renaming_Declaration
      then
         Back_End_Mode := Generate_Object;

      --  Compilation units that are generic renamings do not require bodies
      --  so we can generate code for them.

      elsif Main_Kind in N_Generic_Renaming_Declaration then
         Back_End_Mode := Generate_Object;

      --  It's not an error to generate SCIL for e.g. a spec which has a body

      elsif CodePeer_Mode then
         Back_End_Mode := Generate_Object;

      --  In all other cases (specs which have bodies, generics, and bodies
      --  where subunits are missing), we cannot generate code and we generate
      --  a warning message. Note that generic instantiations are gone at this
      --  stage since they have been replaced by their instances.

      else
         Back_End_Mode := Skip;
      end if;

      --  At this stage Back_End_Mode is set to indicate if the backend should
      --  be called to generate code. If it is Skip, then code generation has
      --  been turned off, even though code was requested by the original
      --  command. This is not an error from the user point of view, but it is
      --  an error from the point of view of the gcc driver, so we must exit
      --  with an error status.

      --  We generate an informative message (from the gcc point of view, it
      --  is an error message, but from the users point of view this is not an
      --  error, just a consequence of compiling something that cannot
      --  generate code).

      if Back_End_Mode = Skip then
         Set_Standard_Error;
         Write_Str ("cannot generate code for ");
         Write_Str ("file ");
         Write_Name (Unit_File_Name (Main_Unit));

         if Subunits_Missing then
            Write_Str (" (missing subunits)");
            Write_Eol;
            Write_Str ("to check parent unit");

         elsif Main_Kind = N_Subunit then
            Write_Str (" (subunit)");
            Write_Eol;
            Write_Str ("to check subunit");

         elsif Main_Kind = N_Subprogram_Declaration then
            Write_Str (" (subprogram spec)");
            Write_Eol;
            Write_Str ("to check subprogram spec");

         --  Generic package body in GNAT implementation mode

         elsif Main_Kind = N_Package_Body and then GNAT_Mode then
            Write_Str (" (predefined generic)");
            Write_Eol;
            Write_Str ("to check predefined generic");

         --  Only other case is a package spec

         else
            Write_Str (" (package spec)");
            Write_Eol;
            Write_Str ("to check package spec");
         end if;

         Write_Str (" for errors, use ");

         if Hostparm.OpenVMS then
            Write_Str ("/NOLOAD");
         else
            Write_Str ("-gnatc");
         end if;

         Write_Eol;
         Set_Standard_Output;

         Sem_Ch13.Validate_Unchecked_Conversions;
         Sem_Ch13.Validate_Address_Clauses;
         Errout.Finalize (Last_Call => True);
         Errout.Output_Messages;
         Treepr.Tree_Dump;
         Tree_Gen;
         Write_ALI (Object => False);
         Namet.Finalize;
         Check_Rep_Info;

         --  Exit program with error indication, to kill object file

         Exit_Program (E_No_Code);
      end if;

      --  In -gnatc mode, we only do annotation if -gnatt or -gnatR is also
      --  set as indicated by Back_Annotate_Rep_Info being set to True.

      --  We don't call for annotations on a subunit, because to process those
      --  the back-end requires that the parent(s) be properly compiled.

      --  Annotation is suppressed for targets where front-end layout is
      --  enabled, because the front end determines representations.

      --  Annotation is also suppressed in the case of compiling for
      --  a VM, since representations are largely symbolic there.

      if Back_End_Mode = Declarations_Only
        and then (not (Back_Annotate_Rep_Info or Generate_SCIL)
                   or else Main_Kind = N_Subunit
                   or else Targparm.Frontend_Layout_On_Target
                   or else Targparm.VM_Target /= No_VM)
      then
         Sem_Ch13.Validate_Unchecked_Conversions;
         Sem_Ch13.Validate_Address_Clauses;
         Errout.Finalize (Last_Call => True);
         Errout.Output_Messages;
         Write_ALI (Object => False);
         Tree_Dump;
         Tree_Gen;
         Namet.Finalize;
         Check_Rep_Info;
         return;
      end if;

      --  Ensure that we properly register a dependency on system.ads, since
      --  even if we do not semantically depend on this, Targparm has read
      --  system parameters from the system.ads file.

      Lib.Writ.Ensure_System_Dependency;

      --  Add dependencies, if any, on preprocessing data file and on
      --  preprocessing definition file(s).

      Prepcomp.Add_Dependencies;

      --  Back end needs to explicitly unlock tables it needs to touch

      Atree.Lock;
      Elists.Lock;
      Fname.UF.Lock;
      Inline.Lock;
      Lib.Lock;
      Nlists.Lock;
      Sem.Lock;
      Sinput.Lock;
      Namet.Lock;
      Stringt.Lock;

      --  ???Check_Library_Items under control of a debug flag, because it
      --  currently does not work if the -gnatn switch (back end inlining) is
      --  used.

      if Debug_Flag_Dot_WW then
         Check_Library_Items;
      end if;

      --  Here we call the back end to generate the output code

      Generating_Code := True;
      Back_End.Call_Back_End (Back_End_Mode);

      --  Once the backend is complete, we unlock the names table. This call
      --  allows a few extra entries, needed for example for the file name for
      --  the library file output.

      Namet.Unlock;

      --  Validate unchecked conversions (using the values for size and
      --  alignment annotated by the backend where possible).

      Sem_Ch13.Validate_Unchecked_Conversions;

      --  Validate address clauses (again using alignment values annotated
      --  by the backend where possible).

      Sem_Ch13.Validate_Address_Clauses;

      --  Now we complete output of errors, rep info and the tree info. These
      --  are delayed till now, since it is perfectly possible for gigi to
      --  generate errors, modify the tree (in particular by setting flags
      --  indicating that elaboration is required, and also to back annotate
      --  representation information for List_Rep_Info.

      Errout.Finalize (Last_Call => True);
      Errout.Output_Messages;
      List_Rep_Info;

      --  Only write the library if the backend did not generate any error
      --  messages. Otherwise signal errors to the driver program so that
      --  there will be no attempt to generate an object file.

      if Compilation_Errors then
         Treepr.Tree_Dump;
         Exit_Program (E_Errors);
      end if;

      Write_ALI (Object => (Back_End_Mode = Generate_Object));

      --  Generate the ASIS tree after writing the ALI file, since in ASIS
      --  mode, Write_ALI may in fact result in further tree decoration from
      --  the original tree file. Note that we dump the tree just before
      --  generating it, so that the dump will exactly reflect what is written
      --  out.

      Treepr.Tree_Dump;
      Tree_Gen;

      --  Finalize name table and we are all done

      Namet.Finalize;

   exception
      --  Handle fatal internal compiler errors

      when Rtsfind.RE_Not_Available =>
         Comperr.Compiler_Abort ("RE_Not_Available");

      when System.Assertions.Assert_Failure =>
         Comperr.Compiler_Abort ("Assert_Failure");

      when Constraint_Error =>
         Comperr.Compiler_Abort ("Constraint_Error");

      when Program_Error =>
         Comperr.Compiler_Abort ("Program_Error");

      when Storage_Error =>

         --  Assume this is a bug. If it is real, the message will in any case
         --  say Storage_Error, giving a strong hint!

         Comperr.Compiler_Abort ("Storage_Error");
   end;

   <<End_Of_Program>>
   null;

   --  The outer exception handles an unrecoverable error

exception
   when Unrecoverable_Error =>
      Errout.Finalize (Last_Call => True);
      Errout.Output_Messages;

      Set_Standard_Error;
      Write_Str ("compilation abandoned");
      Write_Eol;

      Set_Standard_Output;
      Source_Dump;
      Tree_Dump;
      Exit_Program (E_Errors);

end Gnat1drv;<|MERGE_RESOLUTION|>--- conflicted
+++ resolved
@@ -106,8 +106,6 @@
    pragma Warnings (Off, Check_Library_Items);
    --  In case the call below is commented out
 
-<<<<<<< HEAD
-=======
    ----------------------------
    -- Adjust_Global_Switches --
    ----------------------------
@@ -323,7 +321,6 @@
       end if;
    end Adjust_Global_Switches;
 
->>>>>>> 42a9ba1d
    --------------------
    -- Check_Bad_Body --
    --------------------
@@ -513,35 +510,6 @@
          Set_Standard_Output;
       end if;
    end Check_Rep_Info;
-
-   -------------------------
-   -- Check_Library_Items --
-   -------------------------
-
-   --  Walk_Library_Items has plenty of assertions, so all we need to do is
-   --  call it, just for these assertions, not actually doing anything else.
-
-   procedure Check_Library_Items is
-
-      procedure Action (Item : Node_Id);
-      --  Action passed to Walk_Library_Items to do nothing
-
-      ------------
-      -- Action --
-      ------------
-
-      procedure Action (Item : Node_Id) is
-      begin
-         null;
-      end Action;
-
-      procedure Walk is new Sem.Walk_Library_Items (Action);
-
-   --  Start of processing for Check_Library_Items
-
-   begin
-      Walk;
-   end Check_Library_Items;
 
 --  Start of processing for Gnat1drv
 
@@ -622,39 +590,7 @@
          Restrict.Restrictions := Targparm.Restrictions_On_Target;
       end;
 
-<<<<<<< HEAD
-      --  Set Configurable_Run_Time mode if system.ads flag set
-
-      if Targparm.Configurable_Run_Time_On_Target or Debug_Flag_YY then
-         Configurable_Run_Time_Mode := True;
-      end if;
-
-      --  Set -gnatR3m mode if debug flag A set
-
-      if Debug_Flag_AA then
-         Back_Annotate_Rep_Info := True;
-         List_Representation_Info := 1;
-         List_Representation_Info_Mechanisms := True;
-      end if;
-
-      --  Force Target_Strict_Alignment true if debug flag -gnatd.a is set
-
-      if Debug_Flag_Dot_A then
-         Ttypes.Target_Strict_Alignment := True;
-      end if;
-
-      --  Disable static allocation of dispatch tables if -gnatd.t or if layout
-      --  is enabled. The front end's layout phase currently treats types that
-      --  have discriminant-dependent arrays as not being static even when a
-      --  discriminant constraint on the type is static, and this leads to
-      --  problems with subtypes of type Ada.Tags.Dispatch_Table_Wrapper. ???
-
-      if Debug_Flag_Dot_T or else Frontend_Layout_On_Target then
-         Static_Dispatch_Tables := False;
-      end if;
-=======
       Adjust_Global_Switches;
->>>>>>> 42a9ba1d
 
       --  Output copyright notice if full list mode unless we have a list
       --  file, in which case we defer this so that it is output in the file
@@ -672,58 +608,6 @@
          Write_Eol;
       end if;
 
-<<<<<<< HEAD
-      --  Before we do anything else, adjust certain global values for
-      --  debug switches which modify their normal natural settings.
-
-      if Debug_Flag_8 then
-         Ttypes.Bytes_Big_Endian := not Ttypes.Bytes_Big_Endian;
-      end if;
-
-      --  Deal with forcing OpenVMS switches Ture if debug flag M is set, but
-      --  record the setting of Targparm.Open_VMS_On_Target in True_VMS_Target
-      --  before doing this.
-
-      Opt.True_VMS_Target := Targparm.OpenVMS_On_Target;
-
-      if Debug_Flag_M then
-         Targparm.OpenVMS_On_Target := True;
-         Hostparm.OpenVMS := True;
-      end if;
-
-      if Debug_Flag_FF then
-         Targparm.Frontend_Layout_On_Target := True;
-      end if;
-
-      --  We take the default exception mechanism into account
-
-      if Targparm.ZCX_By_Default_On_Target then
-         if Targparm.GCC_ZCX_Support_On_Target then
-            Exception_Mechanism := Back_End_Exceptions;
-         else
-            Osint.Fail ("Zero Cost Exceptions not supported on this target");
-         end if;
-      end if;
-
-      --  Set proper status for overflow checks. We turn on overflow checks
-      --  if -gnatp was not specified, and either -gnato is set or the back
-      --  end takes care of overflow checks. Otherwise we suppress overflow
-      --  checks by default (since front end checks are expensive).
-
-      if not Opt.Suppress_Checks
-        and then (Opt.Enable_Overflow_Checks
-                    or else
-                      (Targparm.Backend_Divide_Checks_On_Target
-                        and
-                       Targparm.Backend_Overflow_Checks_On_Target))
-      then
-         Suppress_Options (Overflow_Check) := False;
-      else
-         Suppress_Options (Overflow_Check) := True;
-      end if;
-
-=======
->>>>>>> 42a9ba1d
       --  Check we do not have more than one source file, this happens only in
       --  the case where the driver is called directly, it cannot happen when
       --  gnat1 is invoked from gcc in the normal case.
