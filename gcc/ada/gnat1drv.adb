--- conflicted
+++ resolved
@@ -6,11 +6,7 @@
 --                                                                          --
 --                                 B o d y                                  --
 --                                                                          --
-<<<<<<< HEAD
---          Copyright (C) 1992-2006 Free Software Foundation, Inc.          --
-=======
 --          Copyright (C) 1992-2007, Free Software Foundation, Inc.         --
->>>>>>> 60a98cce
 --                                                                          --
 -- GNAT is free software;  you can  redistribute it  and/or modify it under --
 -- terms of the  GNU General Public License as published  by the Free Soft- --
@@ -342,12 +338,6 @@
          List_Representation_Info_Mechanisms := True;
       end if;
 
-<<<<<<< HEAD
-      --  Output copyright notice if full list mode unless we have a list
-      --  file, in which case we defer this so that it is output in the file
-
-      if (Verbose_Mode or else (Full_List and Full_List_File_Name = null))
-=======
       --  Disable static allocation of dispatch tables if -gnatd.t or if layout
       --  is enabled. The front end's layout phase currently treats types that
       --  have discriminant-dependent arrays as not being static even when a
@@ -362,7 +352,6 @@
       --  file, in which case we defer this so that it is output in the file
 
       if (Verbose_Mode or else (Full_List and then Full_List_File_Name = null))
->>>>>>> 60a98cce
         and then not Debug_Flag_7
       then
          Write_Eol;
@@ -434,104 +423,6 @@
 
       Original_Operating_Mode := Operating_Mode;
       Frontend;
-<<<<<<< HEAD
-      Main_Unit_Node := Cunit (Main_Unit);
-      Main_Kind := Nkind (Unit (Main_Unit_Node));
-
-      --  Check for suspicious or incorrect body present if we are doing
-      --  semantic checking. We omit this check in syntax only mode, because
-      --  in that case we do not know if we need a body or not.
-
-      if Operating_Mode /= Check_Syntax
-        and then
-          ((Main_Kind = N_Package_Declaration
-             and then not Body_Required (Main_Unit_Node))
-           or else (Main_Kind = N_Generic_Package_Declaration
-                     and then not Body_Required (Main_Unit_Node))
-           or else Main_Kind = N_Package_Renaming_Declaration
-           or else Main_Kind = N_Subprogram_Renaming_Declaration
-           or else Nkind (Original_Node (Unit (Main_Unit_Node)))
-                           in N_Generic_Instantiation)
-      then
-         Bad_Body : declare
-            Sname   : Unit_Name_Type := Unit_Name (Main_Unit);
-            Src_Ind : Source_File_Index;
-            Fname   : File_Name_Type;
-
-            procedure Bad_Body_Error (Msg : String);
-            --  Issue message for bad body found
-
-            --------------------
-            -- Bad_Body_Error --
-            --------------------
-
-            procedure Bad_Body_Error (Msg : String) is
-            begin
-               Error_Msg_N (Msg, Main_Unit_Node);
-               Error_Msg_Name_1 := Fname;
-               Error_Msg_N
-                 ("remove incorrect body in file{!", Main_Unit_Node);
-            end Bad_Body_Error;
-
-         --  Start of processing for Bad_Body
-
-         begin
-            Sname := Unit_Name (Main_Unit);
-
-            --  If we do not already have a body name, then get the body name
-            --  (but how can we have a body name here ???)
-
-            if not Is_Body_Name (Sname) then
-               Sname := Get_Body_Name (Sname);
-            end if;
-
-            Fname := Get_File_Name (Sname, Subunit => False);
-            Src_Ind := Load_Source_File (Fname);
-
-            --  Case where body is present and it is not a subunit. Exclude
-            --  the subunit case, because it has nothing to do with the
-            --  package we are compiling. It is illegal for a child unit and a
-            --  subunit with the same expanded name (RM 10.2(9)) to appear
-            --  together in a partition, but there is nothing to stop a
-            --  compilation environment from having both, and the test here
-            --  simply allows that. If there is an attempt to include both in
-            --  a partition, this is diagnosed at bind time. In Ada 83 mode
-            --  this is not a warning case.
-
-            --  Note: if weird file names are being used, we can have
-            --  situation where the file name that supposedly contains body,
-            --  in fact contains a spec, or we can't tell what it contains.
-            --  Skip the error message in these cases.
-
-            if Src_Ind /= No_Source_File
-              and then Get_Expected_Unit_Type (Fname) = Expect_Body
-              and then not Source_File_Is_Subunit (Src_Ind)
-            then
-               Error_Msg_Name_1 := Sname;
-
-               --  Ada 83 case of a package body being ignored. This is not an
-               --  error as far as the Ada 83 RM is concerned, but it is
-               --  almost certainly not what is wanted so output a warning.
-               --  Give this message only if there were no errors, since
-               --  otherwise it may be incorrect (we may have misinterpreted a
-               --  junk spec as not needing a body when it really does).
-
-               if Main_Kind = N_Package_Declaration
-                 and then Ada_Version = Ada_83
-                 and then Operating_Mode = Generate_Code
-                 and then Distribution_Stub_Mode /= Generate_Caller_Stub_Body
-                 and then not Compilation_Errors
-               then
-                  Error_Msg_N
-                    ("package % does not require a body?", Main_Unit_Node);
-                  Error_Msg_Name_1 := Fname;
-                  Error_Msg_N
-                    ("body in file{? will be ignored", Main_Unit_Node);
-
-               --  Ada 95 cases of a body file present when no body is
-               --  permitted. This we consider to be an error.
-=======
->>>>>>> 60a98cce
 
       --  Exit with errors if the main source could not be parsed
 
@@ -590,10 +481,7 @@
          Errout.Output_Messages;
          Tree_Gen;
          Namet.Finalize;
-<<<<<<< HEAD
-=======
          Check_Rep_Info;
->>>>>>> 60a98cce
 
          --  Use a goto instead of calling Exit_Program so that finalization
          --  occurs normally.
