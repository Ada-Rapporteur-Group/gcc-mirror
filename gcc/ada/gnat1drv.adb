------------------------------------------------------------------------------
--                                                                          --
--                         GNAT COMPILER COMPONENTS                         --
--                                                                          --
--                             G N A T 1 D R V                              --
--                                                                          --
--                                 B o d y                                  --
--                                                                          --
<<<<<<< HEAD
--          Copyright (C) 1992-2005 Free Software Foundation, Inc.          --
=======
--          Copyright (C) 1992-2006 Free Software Foundation, Inc.          --
>>>>>>> c355071f
--                                                                          --
-- GNAT is free software;  you can  redistribute it  and/or modify it under --
-- terms of the  GNU General Public License as published  by the Free Soft- --
-- ware  Foundation;  either version 2,  or (at your option) any later ver- --
-- sion.  GNAT is distributed in the hope that it will be useful, but WITH- --
-- OUT ANY WARRANTY;  without even the  implied warranty of MERCHANTABILITY --
-- or FITNESS FOR A PARTICULAR PURPOSE.  See the GNU General Public License --
-- for  more details.  You should have  received  a copy of the GNU General --
-- Public License  distributed with GNAT;  see file COPYING.  If not, write --
-- to  the  Free Software Foundation,  51  Franklin  Street,  Fifth  Floor, --
-- Boston, MA 02110-1301, USA.                                              --
--                                                                          --
-- GNAT was originally developed  by the GNAT team at  New York University. --
-- Extensive contributions were provided by Ada Core Technologies Inc.      --
--                                                                          --
------------------------------------------------------------------------------

with Atree;    use Atree;
with Back_End; use Back_End;
with Comperr;
with Csets;    use Csets;
with Debug;    use Debug;
with Elists;
with Errout;   use Errout;
with Fmap;
with Fname;    use Fname;
with Fname.UF; use Fname.UF;
with Frontend;
with Gnatvsn;  use Gnatvsn;
with Hostparm;
with Inline;
with Lib;      use Lib;
with Lib.Writ; use Lib.Writ;
with Lib.Xref;
with Namet;    use Namet;
with Nlists;
with Opt;      use Opt;
with Osint;    use Osint;
with Output;   use Output;
with Prepcomp;
with Repinfo;  use Repinfo;
with Restrict;
with Sem;
with Sem_Ch8;
with Sem_Ch12;
with Sem_Ch13;
with Sem_Elim;
with Sem_Eval;
with Sem_Type;
with Sinfo;    use Sinfo;
with Sinput.L; use Sinput.L;
with Snames;
with Sprint;   use Sprint;
with Stringt;
with Targparm;
with Tree_Gen;
with Treepr;   use Treepr;
with Ttypes;
with Types;    use Types;
with Uintp;    use Uintp;
with Uname;    use Uname;
with Urealp;
with Usage;

with System.Assertions;

procedure Gnat1drv is
   Main_Unit_Node : Node_Id;
   --  Compilation unit node for main unit

   Main_Kind : Node_Kind;
   --  Kind of main compilation unit node

   Back_End_Mode : Back_End.Back_End_Mode_Type;
   --  Record back end mode

begin
   --  This inner block is set up to catch assertion errors and constraint
   --  errors. Since the code for handling these errors can cause another
   --  exception to be raised (namely Unrecoverable_Error), we need two
   --  nested blocks, so that the outer one handles unrecoverable error.

   begin
      --  Lib.Initialize need to be called before Scan_Compiler_Arguments,
      --  because it initialize a table that is filled by
      --  Scan_Compiler_Arguments.

      Osint.Initialize;
      Fmap.Reset_Tables;
      Lib.Initialize;
      Lib.Xref.Initialize;
      Scan_Compiler_Arguments;
      Osint.Add_Default_Search_Dirs;

      Nlists.Initialize;
      Sinput.Initialize;
      Sem.Initialize;
      Csets.Initialize;
      Uintp.Initialize;
      Urealp.Initialize;
      Errout.Initialize;
      Namet.Initialize;
      Snames.Initialize;
      Stringt.Initialize;
      Inline.Initialize;
      Sem_Ch8.Initialize;
      Sem_Ch12.Initialize;
      Sem_Ch13.Initialize;
      Sem_Elim.Initialize;
      Sem_Eval.Initialize;
      Sem_Type.Init_Interp_Tables;

      --  Acquire target parameters from system.ads (source of package System)

      declare
         use Sinput;

         S : Source_File_Index;
         N : Name_Id;

      begin
         Name_Buffer (1 .. 10) := "system.ads";
         Name_Len := 10;
         N := Name_Find;
         S := Load_Source_File (N);

         if S = No_Source_File then
            Write_Line
              ("fatal error, run-time library not installed correctly");
            Write_Line
              ("cannot locate file system.ads");
            raise Unrecoverable_Error;

         --  Remember source index of system.ads (which was read successfully)

         else
            System_Source_File_Index := S;
         end if;

         Targparm.Get_Target_Parameters
           (System_Text  => Source_Text (S),
            Source_First => Source_First (S),
            Source_Last  => Source_Last (S));

         --  Acquire configuration pragma information from Targparm

         Restrict.Restrictions := Targparm.Restrictions_On_Target;
      end;

      --  Set Configurable_Run_Time mode if system.ads flag set

      if Targparm.Configurable_Run_Time_On_Target or Debug_Flag_YY then
         Configurable_Run_Time_Mode := True;
      end if;

      --  Set -gnatR3m mode if debug flag A set
<<<<<<< HEAD

      if Debug_Flag_AA then
         Back_Annotate_Rep_Info := True;
         List_Representation_Info := 1;
         List_Representation_Info_Mechanisms := True;
      end if;

      --  Output copyright notice if full list mode
=======
>>>>>>> c355071f

      if Debug_Flag_AA then
         Back_Annotate_Rep_Info := True;
         List_Representation_Info := 1;
         List_Representation_Info_Mechanisms := True;
      end if;

      --  Output copyright notice if full list mode unless we have a list
      --  file, in which case we defer this so that it is output in the file

      if (Verbose_Mode or else (Full_List and Full_List_File_Name = null))
        and then not Debug_Flag_7
      then
         Write_Eol;
         Write_Str ("GNAT ");
         Write_Str (Gnat_Version_String);
         Write_Eol;
<<<<<<< HEAD
         Write_Str ("Copyright 1992-2005 Free Software Foundation, Inc.");
=======
         Write_Str ("Copyright 1992-" &
                    Current_Year &
                    ", Free Software Foundation, Inc.");
>>>>>>> c355071f
         Write_Eol;
      end if;

      --  Before we do anything else, adjust certain global values for
      --  debug switches which modify their normal natural settings.

      if Debug_Flag_8 then
         Ttypes.Bytes_Big_Endian := not Ttypes.Bytes_Big_Endian;
      end if;

      if Debug_Flag_M then
         Targparm.OpenVMS_On_Target := True;
         Hostparm.OpenVMS := True;
      end if;

      if Debug_Flag_FF then
         Targparm.Frontend_Layout_On_Target := True;
      end if;

      --  We take the default exception mechanism into account

      if Targparm.ZCX_By_Default_On_Target then
         if Targparm.GCC_ZCX_Support_On_Target then
            Exception_Mechanism := Back_End_Exceptions;
         else
            Osint.Fail
              ("Zero Cost Exceptions not supported on this target");
         end if;
      end if;

      --  Set proper status for overflow checks. We turn on overflow checks
      --  if -gnatp was not specified, and either -gnato is set or the back
      --  end takes care of overflow checks. Otherwise we suppress overflow
      --  checks by default (since front end checks are expensive).

      if not Opt.Suppress_Checks
        and then (Opt.Enable_Overflow_Checks
                    or else
                      (Targparm.Backend_Divide_Checks_On_Target
                        and
                       Targparm.Backend_Overflow_Checks_On_Target))
      then
         Suppress_Options (Overflow_Check) := False;
      else
         Suppress_Options (Overflow_Check) := True;
      end if;

      --  Check we have exactly one source file, this happens only in the case
      --  where the driver is called directly, it cannot happen when gnat1 is
      --  invoked from gcc in the normal case.

      if Osint.Number_Of_Files /= 1 then
         Usage;
         Write_Eol;
         Osint.Fail ("you must provide one source file");

      elsif Usage_Requested then
         Usage;
      end if;

      Original_Operating_Mode := Operating_Mode;
      Frontend;
      Main_Unit_Node := Cunit (Main_Unit);
      Main_Kind := Nkind (Unit (Main_Unit_Node));

      --  Check for suspicious or incorrect body present if we are doing
      --  semantic checking. We omit this check in syntax only mode, because
      --  in that case we do not know if we need a body or not.

      if Operating_Mode /= Check_Syntax
        and then
          ((Main_Kind = N_Package_Declaration
             and then not Body_Required (Main_Unit_Node))
           or else (Main_Kind = N_Generic_Package_Declaration
                     and then not Body_Required (Main_Unit_Node))
           or else Main_Kind = N_Package_Renaming_Declaration
           or else Main_Kind = N_Subprogram_Renaming_Declaration
           or else Nkind (Original_Node (Unit (Main_Unit_Node)))
                           in N_Generic_Instantiation)
      then
         Bad_Body : declare
            Sname   : Unit_Name_Type := Unit_Name (Main_Unit);
            Src_Ind : Source_File_Index;
            Fname   : File_Name_Type;

            procedure Bad_Body_Error (Msg : String);
            --  Issue message for bad body found

            --------------------
            -- Bad_Body_Error --
            --------------------

            procedure Bad_Body_Error (Msg : String) is
            begin
               Error_Msg_N (Msg, Main_Unit_Node);
               Error_Msg_Name_1 := Fname;
               Error_Msg_N
                 ("remove incorrect body in file{!", Main_Unit_Node);
            end Bad_Body_Error;

         --  Start of processing for Bad_Body

         begin
            Sname := Unit_Name (Main_Unit);

            --  If we do not already have a body name, then get the body name
            --  (but how can we have a body name here ???)

            if not Is_Body_Name (Sname) then
               Sname := Get_Body_Name (Sname);
            end if;

            Fname := Get_File_Name (Sname, Subunit => False);
            Src_Ind := Load_Source_File (Fname);

            --  Case where body is present and it is not a subunit. Exclude
            --  the subunit case, because it has nothing to do with the
            --  package we are compiling. It is illegal for a child unit and a
            --  subunit with the same expanded name (RM 10.2(9)) to appear
            --  together in a partition, but there is nothing to stop a
            --  compilation environment from having both, and the test here
            --  simply allows that. If there is an attempt to include both in
            --  a partition, this is diagnosed at bind time. In Ada 83 mode
            --  this is not a warning case.

            --  Note: if weird file names are being used, we can have
            --  situation where the file name that supposedly contains body,
            --  in fact contains a spec, or we can't tell what it contains.
            --  Skip the error message in these cases.

            if Src_Ind /= No_Source_File
              and then Get_Expected_Unit_Type (Fname) = Expect_Body
              and then not Source_File_Is_Subunit (Src_Ind)
            then
               Error_Msg_Name_1 := Sname;

               --  Ada 83 case of a package body being ignored. This is not an
               --  error as far as the Ada 83 RM is concerned, but it is
               --  almost certainly not what is wanted so output a warning.
               --  Give this message only if there were no errors, since
               --  otherwise it may be incorrect (we may have misinterpreted a
               --  junk spec as not needing a body when it really does).

               if Main_Kind = N_Package_Declaration
                 and then Ada_Version = Ada_83
                 and then Operating_Mode = Generate_Code
                 and then Distribution_Stub_Mode /= Generate_Caller_Stub_Body
                 and then not Compilation_Errors
               then
                  Error_Msg_N
                    ("package % does not require a body?", Main_Unit_Node);
                  Error_Msg_Name_1 := Fname;
                  Error_Msg_N
                    ("body in file{? will be ignored", Main_Unit_Node);

               --  Ada 95 cases of a body file present when no body is
               --  permitted. This we consider to be an error.

               else
                  --  For generic instantiations, we never allow a body

                  if Nkind (Original_Node (Unit (Main_Unit_Node)))
                      in N_Generic_Instantiation
                  then
                     Bad_Body_Error
                       ("generic instantiation for % does not allow a body");

                  --  A library unit that is a renaming never allows a body

                  elsif Main_Kind in N_Renaming_Declaration then
                     Bad_Body_Error
                       ("renaming declaration for % does not allow a body!");

                  --  Remaining cases are packages and generic packages. Here
                  --  we only do the test if there are no previous errors,
                  --  because if there are errors, they may lead us to
                  --  incorrectly believe that a package does not allow a body
                  --  when in fact it does.

                  elsif not Compilation_Errors then
                     if Main_Kind = N_Package_Declaration then
                        Bad_Body_Error
                          ("package % does not allow a body!");

                     elsif Main_Kind = N_Generic_Package_Declaration then
                        Bad_Body_Error
                          ("generic package % does not allow a body!");
                     end if;
                  end if;

               end if;
            end if;
         end Bad_Body;
      end if;

      --  Exit if compilation errors detected

      if Compilation_Errors then
         Treepr.Tree_Dump;
         Sem_Ch13.Validate_Unchecked_Conversions;
         Errout.Finalize;
         Namet.Finalize;

         --  Generate ALI file if specially requested

         if Opt.Force_ALI_Tree_File then
            Write_ALI (Object => False);
            Tree_Gen;
         end if;

         Exit_Program (E_Errors);
      end if;

      --  Set Generate_Code on main unit and its spec. We do this even if are
      --  not generating code, since Lib-Writ uses this to determine which
      --  units get written in the ali file.

      Set_Generate_Code (Main_Unit);

      --  If we have a corresponding spec, then we need object
      --  code for the spec unit as well

      if Nkind (Unit (Main_Unit_Node)) in N_Unit_Body
        and then not Acts_As_Spec (Main_Unit_Node)
      then
         Set_Generate_Code
           (Get_Cunit_Unit_Number (Library_Unit (Main_Unit_Node)));
      end if;

      --  Case of no code required to be generated, exit indicating no error

      if Original_Operating_Mode = Check_Syntax then
         Treepr.Tree_Dump;
         Errout.Finalize;
         Tree_Gen;
         Namet.Finalize;

         --  Use a goto instead of calling Exit_Program so that finalization
         --  occurs normally.

         goto End_Of_Program;

      elsif Original_Operating_Mode = Check_Semantics then
         Back_End_Mode := Declarations_Only;

      --  All remaining cases are cases in which the user requested that code
      --  be generated (i.e. no -gnatc or -gnats switch was used). Check if
      --  we can in fact satisfy this request.

      --  Cannot generate code if someone has turned off code generation for
      --  any reason at all. We will try to figure out a reason below.

      elsif Operating_Mode /= Generate_Code then
         Back_End_Mode := Skip;

      --  We can generate code for a subprogram body unless there were missing
      --  subunits. Note that we always generate code for all generic units (a
      --  change from some previous versions of GNAT).

      elsif Main_Kind = N_Subprogram_Body
        and then not Subunits_Missing
      then
         Back_End_Mode := Generate_Object;

      --  We can generate code for a package body unless there are subunits
      --  missing (note that we always generate code for generic units, which
      --  is a change from some earlier versions of GNAT).

      elsif Main_Kind = N_Package_Body
        and then not Subunits_Missing
      then
         Back_End_Mode := Generate_Object;

      --  We can generate code for a package declaration or a subprogram
      --  declaration only if it does not required a body.

      elsif (Main_Kind = N_Package_Declaration
               or else
             Main_Kind = N_Subprogram_Declaration)
        and then
          (not Body_Required (Main_Unit_Node)
             or else
           Distribution_Stub_Mode = Generate_Caller_Stub_Body)
      then
         Back_End_Mode := Generate_Object;

      --  We can generate code for a generic package declaration of a generic
      --  subprogram declaration only if does not require a body.

      elsif (Main_Kind = N_Generic_Package_Declaration
               or else
             Main_Kind = N_Generic_Subprogram_Declaration)
        and then not Body_Required (Main_Unit_Node)
      then
         Back_End_Mode := Generate_Object;

      --  Compilation units that are renamings do not require bodies,
      --  so we can generate code for them.

      elsif Main_Kind = N_Package_Renaming_Declaration
        or else Main_Kind = N_Subprogram_Renaming_Declaration
      then
         Back_End_Mode := Generate_Object;

      --  Compilation units that are generic renamings do not require bodies
      --  so we can generate code for them.

      elsif Main_Kind in N_Generic_Renaming_Declaration then
         Back_End_Mode := Generate_Object;

      --  In all other cases (specs which have bodies, generics, and bodies
      --  where subunits are missing), we cannot generate code and we generate
      --  a warning message. Note that generic instantiations are gone at this
      --  stage since they have been replaced by their instances.

      else
         Back_End_Mode := Skip;
      end if;

      --  At this stage Call_Back_End is set to indicate if the backend should
      --  be called to generate code. If it is not set, then code generation
      --  has been turned off, even though code was requested by the original
      --  command. This is not an error from the user point of view, but it is
      --  an error from the point of view of the gcc driver, so we must exit
      --  with an error status.

      --  We generate an informative message (from the gcc point of view, it
      --  is an error message, but from the users point of view this is not an
      --  error, just a consequence of compiling something that cannot
      --  generate code).

      if Back_End_Mode = Skip then
         Write_Str ("cannot generate code for ");
         Write_Str ("file ");
         Write_Name (Unit_File_Name (Main_Unit));

         if Subunits_Missing then
            Write_Str (" (missing subunits)");
            Write_Eol;
            Write_Str ("to check parent unit");

         elsif Main_Kind = N_Subunit then
            Write_Str (" (subunit)");
            Write_Eol;
            Write_Str ("to check subunit");

         elsif Main_Kind = N_Subprogram_Declaration then
            Write_Str (" (subprogram spec)");
            Write_Eol;
            Write_Str ("to check subprogram spec");

         --  Generic package body in GNAT implementation mode

         elsif Main_Kind = N_Package_Body and then GNAT_Mode then
            Write_Str (" (predefined generic)");
            Write_Eol;
            Write_Str ("to check predefined generic");

         --  Only other case is a package spec

         else
            Write_Str (" (package spec)");
            Write_Eol;
            Write_Str ("to check package spec");
         end if;

         Write_Str (" for errors, use ");

         if Hostparm.OpenVMS then
            Write_Str ("/NOLOAD");
         else
            Write_Str ("-gnatc");
         end if;

         Write_Eol;

         Sem_Ch13.Validate_Unchecked_Conversions;
         Errout.Finalize;
         Treepr.Tree_Dump;
         Tree_Gen;
         Write_ALI (Object => False);
         Namet.Finalize;

         --  Exit program with error indication, to kill object file

         Exit_Program (E_No_Code);
      end if;

      --  In -gnatc mode, we only do annotation if -gnatt or -gnatR is also
      --  set as indicated by Back_Annotate_Rep_Info being set to True.

      --  We don't call for annotations on a subunit, because to process those
      --  the back-end requires that the parent(s) be properly compiled.

      --  Annotation is suppressed for targets where front-end layout is
      --  enabled, because the front end determines representations.

      --  Annotation is also suppressed in the case of compiling for
      --  the Java VM, since representations are largely symbolic there.

      if Back_End_Mode = Declarations_Only
        and then (not Back_Annotate_Rep_Info
                    or else Main_Kind = N_Subunit
                    or else Targparm.Frontend_Layout_On_Target
                    or else Hostparm.Java_VM)
      then
         Sem_Ch13.Validate_Unchecked_Conversions;
         Errout.Finalize;
         Write_ALI (Object => False);
         Tree_Dump;
         Tree_Gen;
         Namet.Finalize;
         return;
      end if;

      --  Ensure that we properly register a dependency on system.ads, since
      --  even if we do not semantically depend on this, Targparm has read
      --  system parameters from the system.ads file.

      Lib.Writ.Ensure_System_Dependency;

      --  Add dependencies, if any, on preprocessing data file and on
      --  preprocessing definition file(s).

      Prepcomp.Add_Dependencies;

      --  Back end needs to explicitly unlock tables it needs to touch

      Atree.Lock;
      Elists.Lock;
      Fname.UF.Lock;
      Inline.Lock;
      Lib.Lock;
      Nlists.Lock;
      Sem.Lock;
      Sinput.Lock;
      Namet.Lock;
      Stringt.Lock;

      --  Here we call the back end to generate the output code

      Back_End.Call_Back_End (Back_End_Mode);

      --  Once the backend is complete, we unlock the names table. This call
      --  allows a few extra entries, needed for example for the file name for
      --  the library file output.

      Namet.Unlock;

      --  Validate unchecked conversions (using the values for size and
      --  alignment annotated by the backend where possible).

      Sem_Ch13.Validate_Unchecked_Conversions;

      --  Now we complete output of errors, rep info and the tree info. These
      --  are delayed till now, since it is perfectly possible for gigi to
      --  generate errors, modify the tree (in particular by setting flags
      --  indicating that elaboration is required, and also to back annotate
      --  representation information for List_Rep_Info.

      Errout.Finalize;
      List_Rep_Info;

      --  Only write the library if the backend did not generate any error
      --  messages. Otherwise signal errors to the driver program so that
      --  there will be no attempt to generate an object file.

      if Compilation_Errors then
         Treepr.Tree_Dump;
         Exit_Program (E_Errors);
      end if;

      Write_ALI (Object => (Back_End_Mode = Generate_Object));

      --  Generate the ASIS tree after writing the ALI file, since in ASIS
      --  mode, Write_ALI may in fact result in further tree decoration from
      --  the original tree file. Note that we dump the tree just before
      --  generating it, so that the dump will exactly reflect what is written
      --  out.

      Treepr.Tree_Dump;
      Tree_Gen;

      --  Finalize name table and we are all done

      Namet.Finalize;

   exception
      --  Handle fatal internal compiler errors

      when System.Assertions.Assert_Failure =>
         Comperr.Compiler_Abort ("Assert_Failure");

      when Constraint_Error =>
         Comperr.Compiler_Abort ("Constraint_Error");

      when Program_Error =>
         Comperr.Compiler_Abort ("Program_Error");

      when Storage_Error =>

         --  Assume this is a bug. If it is real, the message will in any case
         --  say Storage_Error, giving a strong hint!

         Comperr.Compiler_Abort ("Storage_Error");
   end;

   <<End_Of_Program>>
   null;

   --  The outer exception handles an unrecoverable error

exception
   when Unrecoverable_Error =>
      Errout.Finalize;

      Set_Standard_Error;
      Write_Str ("compilation abandoned");
      Write_Eol;

      Set_Standard_Output;
      Source_Dump;
      Tree_Dump;
      Exit_Program (E_Errors);

end Gnat1drv;<|MERGE_RESOLUTION|>--- conflicted
+++ resolved
@@ -6,11 +6,7 @@
 --                                                                          --
 --                                 B o d y                                  --
 --                                                                          --
-<<<<<<< HEAD
---          Copyright (C) 1992-2005 Free Software Foundation, Inc.          --
-=======
 --          Copyright (C) 1992-2006 Free Software Foundation, Inc.          --
->>>>>>> c355071f
 --                                                                          --
 -- GNAT is free software;  you can  redistribute it  and/or modify it under --
 -- terms of the  GNU General Public License as published  by the Free Soft- --
@@ -167,7 +163,6 @@
       end if;
 
       --  Set -gnatR3m mode if debug flag A set
-<<<<<<< HEAD
 
       if Debug_Flag_AA then
          Back_Annotate_Rep_Info := True;
@@ -175,16 +170,6 @@
          List_Representation_Info_Mechanisms := True;
       end if;
 
-      --  Output copyright notice if full list mode
-=======
->>>>>>> c355071f
-
-      if Debug_Flag_AA then
-         Back_Annotate_Rep_Info := True;
-         List_Representation_Info := 1;
-         List_Representation_Info_Mechanisms := True;
-      end if;
-
       --  Output copyright notice if full list mode unless we have a list
       --  file, in which case we defer this so that it is output in the file
 
@@ -195,13 +180,9 @@
          Write_Str ("GNAT ");
          Write_Str (Gnat_Version_String);
          Write_Eol;
-<<<<<<< HEAD
-         Write_Str ("Copyright 1992-2005 Free Software Foundation, Inc.");
-=======
          Write_Str ("Copyright 1992-" &
                     Current_Year &
                     ", Free Software Foundation, Inc.");
->>>>>>> c355071f
          Write_Eol;
       end if;
 
