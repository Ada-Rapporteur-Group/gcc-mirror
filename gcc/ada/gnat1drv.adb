--- conflicted
+++ resolved
@@ -6,11 +6,7 @@
 --                                                                          --
 --                                 B o d y                                  --
 --                                                                          --
-<<<<<<< HEAD
---          Copyright (C) 1992-2006 Free Software Foundation, Inc.          --
-=======
 --          Copyright (C) 1992-2007, Free Software Foundation, Inc.         --
->>>>>>> 751ff693
 --                                                                          --
 -- GNAT is free software;  you can  redistribute it  and/or modify it under --
 -- terms of the  GNU General Public License as published  by the Free Soft- --
@@ -19,14 +15,8 @@
 -- OUT ANY WARRANTY;  without even the  implied warranty of MERCHANTABILITY --
 -- or FITNESS FOR A PARTICULAR PURPOSE.  See the GNU General Public License --
 -- for  more details.  You should have  received  a copy of the GNU General --
-<<<<<<< HEAD
--- Public License  distributed with GNAT;  see file COPYING.  If not, write --
--- to  the  Free Software Foundation,  51  Franklin  Street,  Fifth  Floor, --
--- Boston, MA 02110-1301, USA.                                              --
-=======
 -- Public License  distributed with GNAT; see file COPYING3.  If not, go to --
 -- http://www.gnu.org/licenses for a complete copy of the license.          --
->>>>>>> 751ff693
 --                                                                          --
 -- GNAT was originally developed  by the GNAT team at  New York University. --
 -- Extensive contributions were provided by Ada Core Technologies Inc.      --
@@ -58,10 +48,7 @@
 with Prepcomp;
 with Repinfo;  use Repinfo;
 with Restrict;
-<<<<<<< HEAD
-=======
 with Rtsfind;
->>>>>>> 751ff693
 with Sem;
 with Sem_Ch8;
 with Sem_Ch12;
@@ -305,11 +292,7 @@
          use Sinput;
 
          S : Source_File_Index;
-<<<<<<< HEAD
-         N : Name_Id;
-=======
          N : File_Name_Type;
->>>>>>> 751ff693
 
       begin
          Name_Buffer (1 .. 10) := "system.ads";
@@ -331,29 +314,6 @@
          end if;
 
          Targparm.Get_Target_Parameters
-<<<<<<< HEAD
-           (System_Text  => Source_Text (S),
-            Source_First => Source_First (S),
-            Source_Last  => Source_Last (S));
-
-         --  Acquire configuration pragma information from Targparm
-
-         Restrict.Restrictions := Targparm.Restrictions_On_Target;
-      end;
-
-      --  Set Configurable_Run_Time mode if system.ads flag set
-
-      if Targparm.Configurable_Run_Time_On_Target or Debug_Flag_YY then
-         Configurable_Run_Time_Mode := True;
-      end if;
-
-      --  Set -gnatR3m mode if debug flag A set
-
-      if Debug_Flag_AA then
-         Back_Annotate_Rep_Info := True;
-         List_Representation_Info := 1;
-         List_Representation_Info_Mechanisms := True;
-=======
            (System_Text  => Source_Text  (S),
             Source_First => Source_First (S),
             Source_Last  => Source_Last  (S));
@@ -385,17 +345,12 @@
 
       if Debug_Flag_Dot_T or else Frontend_Layout_On_Target then
          Static_Dispatch_Tables := False;
->>>>>>> 751ff693
       end if;
 
       --  Output copyright notice if full list mode unless we have a list
       --  file, in which case we defer this so that it is output in the file
 
-<<<<<<< HEAD
-      if (Verbose_Mode or else (Full_List and Full_List_File_Name = null))
-=======
       if (Verbose_Mode or else (Full_List and then Full_List_File_Name = null))
->>>>>>> 751ff693
         and then not Debug_Flag_7
       then
          Write_Eol;
@@ -458,15 +413,9 @@
          Suppress_Options (Overflow_Check) := True;
       end if;
 
-<<<<<<< HEAD
-      --  Check we have exactly one source file, this happens only in the case
-      --  where the driver is called directly, it cannot happen when gnat1 is
-      --  invoked from gcc in the normal case.
-=======
       --  Check we do not have more than one source file, this happens only in
       --  the case where the driver is called directly, it cannot happen when
       --  gnat1 is invoked from gcc in the normal case.
->>>>>>> 751ff693
 
       if Osint.Number_Of_Files /= 1 then
          Usage;
@@ -479,139 +428,6 @@
 
       Original_Operating_Mode := Operating_Mode;
       Frontend;
-<<<<<<< HEAD
-      Main_Unit_Node := Cunit (Main_Unit);
-      Main_Kind := Nkind (Unit (Main_Unit_Node));
-
-      --  Check for suspicious or incorrect body present if we are doing
-      --  semantic checking. We omit this check in syntax only mode, because
-      --  in that case we do not know if we need a body or not.
-
-      if Operating_Mode /= Check_Syntax
-        and then
-          ((Main_Kind = N_Package_Declaration
-             and then not Body_Required (Main_Unit_Node))
-           or else (Main_Kind = N_Generic_Package_Declaration
-                     and then not Body_Required (Main_Unit_Node))
-           or else Main_Kind = N_Package_Renaming_Declaration
-           or else Main_Kind = N_Subprogram_Renaming_Declaration
-           or else Nkind (Original_Node (Unit (Main_Unit_Node)))
-                           in N_Generic_Instantiation)
-      then
-         Bad_Body : declare
-            Sname   : Unit_Name_Type := Unit_Name (Main_Unit);
-            Src_Ind : Source_File_Index;
-            Fname   : File_Name_Type;
-
-            procedure Bad_Body_Error (Msg : String);
-            --  Issue message for bad body found
-
-            --------------------
-            -- Bad_Body_Error --
-            --------------------
-
-            procedure Bad_Body_Error (Msg : String) is
-            begin
-               Error_Msg_N (Msg, Main_Unit_Node);
-               Error_Msg_Name_1 := Fname;
-               Error_Msg_N
-                 ("remove incorrect body in file{!", Main_Unit_Node);
-            end Bad_Body_Error;
-
-         --  Start of processing for Bad_Body
-
-         begin
-            Sname := Unit_Name (Main_Unit);
-
-            --  If we do not already have a body name, then get the body name
-            --  (but how can we have a body name here ???)
-
-            if not Is_Body_Name (Sname) then
-               Sname := Get_Body_Name (Sname);
-            end if;
-
-            Fname := Get_File_Name (Sname, Subunit => False);
-            Src_Ind := Load_Source_File (Fname);
-
-            --  Case where body is present and it is not a subunit. Exclude
-            --  the subunit case, because it has nothing to do with the
-            --  package we are compiling. It is illegal for a child unit and a
-            --  subunit with the same expanded name (RM 10.2(9)) to appear
-            --  together in a partition, but there is nothing to stop a
-            --  compilation environment from having both, and the test here
-            --  simply allows that. If there is an attempt to include both in
-            --  a partition, this is diagnosed at bind time. In Ada 83 mode
-            --  this is not a warning case.
-
-            --  Note: if weird file names are being used, we can have
-            --  situation where the file name that supposedly contains body,
-            --  in fact contains a spec, or we can't tell what it contains.
-            --  Skip the error message in these cases.
-
-            if Src_Ind /= No_Source_File
-              and then Get_Expected_Unit_Type (Fname) = Expect_Body
-              and then not Source_File_Is_Subunit (Src_Ind)
-            then
-               Error_Msg_Name_1 := Sname;
-
-               --  Ada 83 case of a package body being ignored. This is not an
-               --  error as far as the Ada 83 RM is concerned, but it is
-               --  almost certainly not what is wanted so output a warning.
-               --  Give this message only if there were no errors, since
-               --  otherwise it may be incorrect (we may have misinterpreted a
-               --  junk spec as not needing a body when it really does).
-
-               if Main_Kind = N_Package_Declaration
-                 and then Ada_Version = Ada_83
-                 and then Operating_Mode = Generate_Code
-                 and then Distribution_Stub_Mode /= Generate_Caller_Stub_Body
-                 and then not Compilation_Errors
-               then
-                  Error_Msg_N
-                    ("package % does not require a body?", Main_Unit_Node);
-                  Error_Msg_Name_1 := Fname;
-                  Error_Msg_N
-                    ("body in file{? will be ignored", Main_Unit_Node);
-
-               --  Ada 95 cases of a body file present when no body is
-               --  permitted. This we consider to be an error.
-
-               else
-                  --  For generic instantiations, we never allow a body
-
-                  if Nkind (Original_Node (Unit (Main_Unit_Node)))
-                      in N_Generic_Instantiation
-                  then
-                     Bad_Body_Error
-                       ("generic instantiation for % does not allow a body");
-
-                  --  A library unit that is a renaming never allows a body
-
-                  elsif Main_Kind in N_Renaming_Declaration then
-                     Bad_Body_Error
-                       ("renaming declaration for % does not allow a body!");
-
-                  --  Remaining cases are packages and generic packages. Here
-                  --  we only do the test if there are no previous errors,
-                  --  because if there are errors, they may lead us to
-                  --  incorrectly believe that a package does not allow a body
-                  --  when in fact it does.
-
-                  elsif not Compilation_Errors then
-                     if Main_Kind = N_Package_Declaration then
-                        Bad_Body_Error
-                          ("package % does not allow a body!");
-
-                     elsif Main_Kind = N_Generic_Package_Declaration then
-                        Bad_Body_Error
-                          ("generic package % does not allow a body!");
-                     end if;
-                  end if;
-
-               end if;
-            end if;
-         end Bad_Body;
-=======
 
       --  Exit with errors if the main source could not be parsed
 
@@ -619,7 +435,6 @@
          Errout.Finalize (Last_Call => True);
          Errout.Output_Messages;
          Exit_Program (E_Errors);
->>>>>>> 751ff693
       end if;
 
       Main_Unit_Node := Cunit (Main_Unit);
@@ -672,10 +487,7 @@
          Errout.Output_Messages;
          Tree_Gen;
          Namet.Finalize;
-<<<<<<< HEAD
-=======
          Check_Rep_Info;
->>>>>>> 751ff693
 
          --  Use a goto instead of calling Exit_Program so that finalization
          --  occurs normally.
@@ -845,15 +657,9 @@
 
       if Back_End_Mode = Declarations_Only
         and then (not Back_Annotate_Rep_Info
-<<<<<<< HEAD
-                    or else Main_Kind = N_Subunit
-                    or else Targparm.Frontend_Layout_On_Target
-                    or else Hostparm.Java_VM)
-=======
                    or else Main_Kind = N_Subunit
                    or else Targparm.Frontend_Layout_On_Target
                    or else Targparm.VM_Target /= No_VM)
->>>>>>> 751ff693
       then
          Sem_Ch13.Validate_Unchecked_Conversions;
          Sem_Ch13.Validate_Address_Clauses;
@@ -907,29 +713,19 @@
 
       Sem_Ch13.Validate_Unchecked_Conversions;
 
-<<<<<<< HEAD
+      --  Validate address clauses (again using alignment values annotated
+      --  by the backend where possible).
+
+      Sem_Ch13.Validate_Address_Clauses;
+
       --  Now we complete output of errors, rep info and the tree info. These
       --  are delayed till now, since it is perfectly possible for gigi to
       --  generate errors, modify the tree (in particular by setting flags
       --  indicating that elaboration is required, and also to back annotate
       --  representation information for List_Rep_Info.
 
-      Errout.Finalize;
-=======
-      --  Validate address clauses (again using alignment values annotated
-      --  by the backend where possible).
-
-      Sem_Ch13.Validate_Address_Clauses;
-
-      --  Now we complete output of errors, rep info and the tree info. These
-      --  are delayed till now, since it is perfectly possible for gigi to
-      --  generate errors, modify the tree (in particular by setting flags
-      --  indicating that elaboration is required, and also to back annotate
-      --  representation information for List_Rep_Info.
-
       Errout.Finalize (Last_Call => True);
       Errout.Output_Messages;
->>>>>>> 751ff693
       List_Rep_Info;
 
       --  Only write the library if the backend did not generate any error
