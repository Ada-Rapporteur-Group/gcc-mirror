--- conflicted
+++ resolved
@@ -7,11 +7,7 @@
 --                                 B o d y                                  --
 --                                                                          --
 --             Copyright (C) 1991-1994, Florida State University            --
-<<<<<<< HEAD
---                     Copyright (C) 1995-2005, AdaCore                     --
-=======
 --                     Copyright (C) 1995-2006, AdaCore                     --
->>>>>>> c355071f
 --                                                                          --
 -- GNARL is free software; you can  redistribute it  and/or modify it under --
 -- terms of the  GNU General Public License as published  by the Free Soft- --
@@ -224,14 +220,6 @@
 --  procedure. These needed to be "passed" in via access discriminants. GNAT
 --  was having trouble with access discriminants, so all this work was moved
 --  to the package body.
-<<<<<<< HEAD
-
-with Ada.Task_Identification;
---  Used for Task_Id
---           Null_Task_Id
---           Current_Task
-=======
->>>>>>> c355071f
 
 with System.Error_Reporting;
 --  Used for Shutdown;
