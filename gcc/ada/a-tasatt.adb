--- conflicted
+++ resolved
@@ -7,11 +7,7 @@
 --                                 B o d y                                  --
 --                                                                          --
 --             Copyright (C) 1991-1994, Florida State University            --
-<<<<<<< HEAD
---                     Copyright (C) 1995-2006, AdaCore                     --
-=======
 --                     Copyright (C) 1995-2007, AdaCore                     --
->>>>>>> 60a98cce
 --                                                                          --
 -- GNARL is free software; you can  redistribute it  and/or modify it under --
 -- terms of the  GNU General Public License as published  by the Free Soft- --
@@ -212,17 +208,6 @@
 --       Value      : aliased Attribute;  --  the generic formal type
 --    end record;
 
-<<<<<<< HEAD
---  Another interesting problem is with the initialization of the
---  instantiation descriptors. Originally, we did this all via the Initialize
---  procedure of the descriptor type and code in the package body. It turned
---  out that the Initialize procedure needed quite a bit of information,
---  including the size of the attribute type, the initial value of the
---  attribute (if it fits in the TCB), and a pointer to the deallocator
---  procedure. These needed to be "passed" in via access discriminants. GNAT
---  was having trouble with access discriminants, so all this work was moved
---  to the package body.
-=======
 --  Another interesting problem is with the initialization of the instantiation
 --  descriptors. Originally, we did this all via the Initialize procedure of
 --  the descriptor type and code in the package body. It turned out that the
@@ -231,7 +216,6 @@
 --  the TCB), and a pointer to the deallocator procedure. These needed to be
 --  "passed" in via access discriminants. GNAT was having trouble with access
 --  discriminants, so all this work was moved to the package body.
->>>>>>> 60a98cce
 
 with System.Error_Reporting;
 --  Used for Shutdown;
