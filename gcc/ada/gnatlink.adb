------------------------------------------------------------------------------
--                                                                          --
--                         GNAT COMPILER COMPONENTS                         --
--                                                                          --
--                             G N A T L I N K                              --
--                                                                          --
--                                 B o d y                                  --
--                                                                          --
<<<<<<< HEAD
--          Copyright (C) 1996-2005 Free Software Foundation, Inc.          --
=======
--          Copyright (C) 1996-2006, Free Software Foundation, Inc.         --
>>>>>>> c355071f
--                                                                          --
-- GNAT is free software;  you can  redistribute it  and/or modify it under --
-- terms of the  GNU General Public License as published  by the Free Soft- --
-- ware  Foundation;  either version 2,  or (at your option) any later ver- --
-- sion.  GNAT is distributed in the hope that it will be useful, but WITH- --
-- OUT ANY WARRANTY;  without even the  implied warranty of MERCHANTABILITY --
-- or FITNESS FOR A PARTICULAR PURPOSE.  See the GNU General Public License --
-- for  more details.  You should have  received  a copy of the GNU General --
-- Public License  distributed with GNAT;  see file COPYING.  If not, write --
-- to  the  Free Software Foundation,  51  Franklin  Street,  Fifth  Floor, --
-- Boston, MA 02110-1301, USA.                                              --
--                                                                          --
-- GNAT was originally developed  by the GNAT team at  New York University. --
-- Extensive contributions were provided by Ada Core Technologies Inc.      --
--                                                                          --
------------------------------------------------------------------------------

--  Gnatlink usage: please consult the gnat documentation

with ALI;      use ALI;
with Csets;
with Gnatvsn;  use Gnatvsn;
with Hostparm;
with Indepsw;  use Indepsw;
with Namet;    use Namet;
with Opt;
with Osint;    use Osint;
with Output;   use Output;
with Snames;
with Switch;   use Switch;
with System;   use System;
with Table;
with Targparm; use Targparm;
with Types;

with Ada.Command_Line;     use Ada.Command_Line;
with Ada.Exceptions;       use Ada.Exceptions;
with GNAT.OS_Lib;          use GNAT.OS_Lib;
with Interfaces.C_Streams; use Interfaces.C_Streams;
with Interfaces.C.Strings; use Interfaces.C.Strings;
with System.CRTL;

procedure Gnatlink is
   pragma Ident (Gnatvsn.Gnat_Static_Version_String);

   Shared_Libgcc_String : constant String := "-shared-libgcc";
   Shared_Libgcc        : constant String_Access :=
                            new String'(Shared_Libgcc_String);
   --  Used to invoke gcc when the binder is invoked with -shared

   Static_Libgcc_String : constant String := "-static-libgcc";
   Static_Libgcc        : constant String_Access :=
                            new String'(Static_Libgcc_String);
   --  Used to invoke gcc when shared libs are not used

   package Gcc_Linker_Options is new Table.Table (
     Table_Component_Type => String_Access,
     Table_Index_Type     => Integer,
     Table_Low_Bound      => 1,
     Table_Initial        => 20,
     Table_Increment      => 100,
     Table_Name           => "Gnatlink.Gcc_Linker_Options");
   --  Comments needed ???

   package Libpath is new Table.Table (
     Table_Component_Type => Character,
     Table_Index_Type     => Integer,
     Table_Low_Bound      => 1,
     Table_Initial        => 4096,
     Table_Increment      => 100,
     Table_Name           => "Gnatlink.Libpath");
   --  Comments needed ???

   package Linker_Options is new Table.Table (
     Table_Component_Type => String_Access,
     Table_Index_Type     => Integer,
     Table_Low_Bound      => 1,
     Table_Initial        => 20,
     Table_Increment      => 100,
     Table_Name           => "Gnatlink.Linker_Options");
   --  Comments needed ???

   package Linker_Objects is new Table.Table (
     Table_Component_Type => String_Access,
     Table_Index_Type     => Integer,
     Table_Low_Bound      => 1,
     Table_Initial        => 20,
     Table_Increment      => 100,
     Table_Name           => "Gnatlink.Linker_Objects");
   --  This table collects the objects file to be passed to the linker. In the
   --  case where the linker command line is too long then programs objects
   --  are put on the Response_File_Objects table. Note that the binder object
   --  file and the user's objects remain in this table. This is very
   --  important because on the GNU linker command line the -L switch is not
   --  used to look for objects files but -L switch is used to look for
   --  objects listed in the response file. This is not a problem with the
   --  applications objects as they are specified with a fullname.

   package Response_File_Objects is new Table.Table (
     Table_Component_Type => String_Access,
     Table_Index_Type     => Integer,
     Table_Low_Bound      => 1,
     Table_Initial        => 20,
     Table_Increment      => 100,
     Table_Name           => "Gnatlink.Response_File_Objects");
   --  This table collects the objects file that are to be put in the response
   --  file. Only application objects are collected there (see details in
   --  Linker_Objects table comments)

   package Binder_Options_From_ALI is new Table.Table (
     Table_Component_Type => String_Access,
     Table_Index_Type     => Integer,
     Table_Low_Bound      => 1, -- equals low bound of Argument_List for Spawn
     Table_Initial        => 20,
     Table_Increment      => 100,
     Table_Name           => "Gnatlink.Binder_Options_From_ALI");
   --  This table collects the switches from the ALI file of the main
   --  subprogram.

   package Binder_Options is new Table.Table (
     Table_Component_Type => String_Access,
     Table_Index_Type     => Integer,
     Table_Low_Bound      => 1, -- equals low bound of Argument_List for Spawn
     Table_Initial        => 20,
     Table_Increment      => 100,
     Table_Name           => "Gnatlink.Binder_Options");
   --  This table collects the arguments to be passed to compile the binder
   --  generated file.

   Gcc : String_Access := Program_Name ("gcc");

   Read_Mode  : constant String := "r" & ASCII.Nul;

   Begin_Info : String := "--  BEGIN Object file/option list";
   End_Info   : String := "--  END Object file/option list   ";
   --  Note: above lines are modified in C mode, see option processing

   Gcc_Path             : String_Access;
   Linker_Path          : String_Access;

   Output_File_Name     : String_Access;
   Ali_File_Name        : String_Access;
   Binder_Spec_Src_File : String_Access;
   Binder_Body_Src_File : String_Access;
   Binder_Ali_File      : String_Access;
   Binder_Obj_File      : String_Access;

   Tname    : Temp_File_Name;
   Tname_FD : File_Descriptor := Invalid_FD;
   --  Temporary file used by linker to pass list of object files on
   --  certain systems with limitations on size of arguments.

   Debug_Flag_Present : Boolean := False;
   Verbose_Mode       : Boolean := False;
   Very_Verbose_Mode  : Boolean := False;

   Ada_Bind_File : Boolean := True;
   --  Set to True if bind file is generated in Ada

   Standard_Gcc  : Boolean := True;

   Compile_Bind_File : Boolean := True;
   --  Set to False if bind file is not to be compiled

   Create_Map_File : Boolean := False;
   --  Set to True by switch -M. The map file name is derived from
   --  the ALI file name (mainprog.ali => mainprog.map).

   Object_List_File_Supported : Boolean;
   pragma Import
     (C, Object_List_File_Supported, "__gnat_objlist_file_supported");
   --  Predicate indicating whether the linker has an option whereby the
   --  names of object files can be passed to the linker in a file.

   Object_List_File_Required : Boolean := False;
   --  Set to True to force generation of a response file

<<<<<<< HEAD
   function Base_Name (File_Name : in String) return String;
   --  Return just the file name part without the extension (if present)

   procedure Delete (Name : in String);
=======
   function Base_Name (File_Name : String) return String;
   --  Return just the file name part without the extension (if present)

   procedure Delete (Name : String);
>>>>>>> c355071f
   --  Wrapper to unlink as status is ignored by this application

   procedure Error_Msg (Message : String);
   --  Output the error or warning Message

<<<<<<< HEAD
   procedure Exit_With_Error (Error : in String);
=======
   procedure Exit_With_Error (Error : String);
>>>>>>> c355071f
   --  Output Error and exit program with a fatal condition

   procedure Process_Args;
   --  Go through all the arguments and build option tables

<<<<<<< HEAD
   procedure Process_Binder_File (Name : in String);
=======
   procedure Process_Binder_File (Name : String);
>>>>>>> c355071f
   --  Reads the binder file and extracts linker arguments

   procedure Write_Header;
   --  Show user the program name, version and copyright

   procedure Write_Usage;
   --  Show user the program options

   ---------------
   -- Base_Name --
   ---------------

   function Base_Name (File_Name : String) return String is
      Findex1 : Natural;
      Findex2 : Natural;

   begin
      Findex1 := File_Name'First;

      --  The file might be specified by a full path name. However,
      --  we want the path to be stripped away.

      for J in reverse File_Name'Range loop
         if Is_Directory_Separator (File_Name (J)) then
            Findex1 := J + 1;
            exit;
         end if;
      end loop;

      Findex2 := File_Name'Last;
      while Findex2 > Findex1
        and then File_Name (Findex2) /=  '.'
      loop
         Findex2 := Findex2 - 1;
      end loop;

      if Findex2 = Findex1 then
         Findex2 := File_Name'Last + 1;
      end if;

      return File_Name (Findex1 .. Findex2 - 1);
   end Base_Name;

   ------------
   -- Delete --
   ------------

   procedure Delete (Name : String) is
      Status : int;
      pragma Unreferenced (Status);
   begin
      Status := unlink (Name'Address);
      --  Is it really right to ignore an error here ???
   end Delete;

   ---------------
   -- Error_Msg --
   ---------------

   procedure Error_Msg (Message : String) is
   begin
      Write_Str (Base_Name (Command_Name));
      Write_Str (": ");
      Write_Str (Message);
      Write_Eol;
   end Error_Msg;

   ---------------------
   -- Exit_With_Error --
   ---------------------

   procedure Exit_With_Error (Error : String) is
   begin
      Error_Msg (Error);
      Exit_Program (E_Fatal);
   end Exit_With_Error;

   ------------------
   -- Process_Args --
   ------------------

   procedure Process_Args is
      Next_Arg  : Integer;
      Skip_Next : Boolean := False;
      --  Set to true if the next argument is to be added into the list of
      --  linker's argument without parsing it.

   begin
      --  Loop through arguments of gnatlink command

      Next_Arg := 1;
      loop
         exit when Next_Arg > Argument_Count;

         Process_One_Arg : declare
            Arg : constant String := Argument (Next_Arg);

         begin
            --  Case of argument which is a switch

            --  We definitely need section by section comments here ???

            if Skip_Next then

               --  This argument must not be parsed, just add it to the
               --  list of linker's options.

               Skip_Next := False;

               Linker_Options.Increment_Last;
               Linker_Options.Table (Linker_Options.Last) :=
                 new String'(Arg);

            elsif Arg'Length /= 0 and then Arg (1) = '-' then
               if Arg'Length > 4 and then Arg (2 .. 5) =  "gnat" then
                  Exit_With_Error
                    ("invalid switch: """ & Arg & """ (gnat not needed here)");
               end if;

               if Arg = "-Xlinker" then

                  --  Next argument should be sent directly to the linker.
                  --  We do not want to parse it here.

                  Skip_Next := True;

                  Linker_Options.Increment_Last;
                  Linker_Options.Table (Linker_Options.Last) :=
                    new String'(Arg);

               elsif Arg (2) = 'g'
                 and then (Arg'Length < 5 or else Arg (2 .. 5) /= "gnat")
               then
                  Debug_Flag_Present := True;

                  Linker_Options.Increment_Last;
                  Linker_Options.Table (Linker_Options.Last) :=
                   new String'(Arg);

                  Binder_Options.Increment_Last;
                  Binder_Options.Table (Binder_Options.Last) :=
                    Linker_Options.Table (Linker_Options.Last);

               elsif Arg'Length >= 3 and then Arg (2) = 'M' then
                  declare
                     Switches : String_List_Access;

                  begin
                     Convert (Map_File, Arg (3 .. Arg'Last), Switches);

                     if Switches /= null then
                        for J in Switches'Range loop
                           Linker_Options.Increment_Last;
                           Linker_Options.Table (Linker_Options.Last) :=
                             Switches (J);
                        end loop;
                     end if;
                  end;

               elsif Arg'Length = 2 then
                  case Arg (2) is
                     when 'A' =>
                        Ada_Bind_File := True;
                        Begin_Info := "--  BEGIN Object file/option list";
                        End_Info   := "--  END Object file/option list   ";

                     when 'b' =>
                        Linker_Options.Increment_Last;
                        Linker_Options.Table (Linker_Options.Last) :=
                          new String'(Arg);

                        Binder_Options.Increment_Last;
                        Binder_Options.Table (Binder_Options.Last) :=
                          Linker_Options.Table (Linker_Options.Last);

                        Next_Arg := Next_Arg + 1;

                        if Next_Arg > Argument_Count then
                           Exit_With_Error ("Missing argument for -b");
                        end if;

                        Get_Machine_Name : declare
                           Name_Arg : constant String_Access :=
                                        new String'(Argument (Next_Arg));

                        begin
                           Linker_Options.Increment_Last;
                           Linker_Options.Table (Linker_Options.Last) :=
                             Name_Arg;

                           Binder_Options.Increment_Last;
                           Binder_Options.Table (Binder_Options.Last) :=
                             Name_Arg;

                        end Get_Machine_Name;

                     when 'C' =>
                        Ada_Bind_File := False;
                        Begin_Info := "/*  BEGIN Object file/option list";
                        End_Info   := "    END Object file/option list */";

                     when 'f' =>
                        if Object_List_File_Supported then
                           Object_List_File_Required := True;
                        else
                           Exit_With_Error
                             ("Object list file not supported on this target");
                        end if;

                     when 'M' =>
                        Create_Map_File := True;

                     when 'n' =>
                        Compile_Bind_File := False;

                     when 'o' =>
                        Linker_Options.Increment_Last;
                        Linker_Options.Table (Linker_Options.Last) :=
                         new String'(Arg);

                        Next_Arg := Next_Arg + 1;

                        if Next_Arg > Argument_Count then
                           Exit_With_Error ("Missing argument for -o");
                        end if;

                        Output_File_Name := new String'(Argument (Next_Arg));

                        Linker_Options.Increment_Last;
                        Linker_Options.Table (Linker_Options.Last) :=
                          Output_File_Name;

                     when 'R' =>
                        Opt.Run_Path_Option := False;

                     when 'v' =>

                        --  Support "double" verbose mode.  Second -v
                        --  gets sent to the linker and binder phases.

                        if Verbose_Mode then
                           Very_Verbose_Mode := True;

                           Linker_Options.Increment_Last;
                           Linker_Options.Table (Linker_Options.Last) :=
                            new String'(Arg);

                           Binder_Options.Increment_Last;
                           Binder_Options.Table (Binder_Options.Last) :=
                             Linker_Options.Table (Linker_Options.Last);

                        else
                           Verbose_Mode := True;

                        end if;

                     when others =>
                        Linker_Options.Increment_Last;
                        Linker_Options.Table (Linker_Options.Last) :=
                         new String'(Arg);

                  end case;

               elsif Arg (2) = 'B' then
                  Linker_Options.Increment_Last;
                  Linker_Options.Table (Linker_Options.Last) :=
                    new String'(Arg);

                  Binder_Options.Increment_Last;
                  Binder_Options.Table (Binder_Options.Last) :=
                    Linker_Options.Table (Linker_Options.Last);

               elsif Arg'Length >= 7 and then Arg (1 .. 7) = "--LINK=" then
                  if Arg'Length = 7 then
                     Exit_With_Error ("Missing argument for --LINK=");
                  end if;

                  Linker_Path :=
                    GNAT.OS_Lib.Locate_Exec_On_Path (Arg (8 .. Arg'Last));

                  if Linker_Path = null then
                     Exit_With_Error
                       ("Could not locate linker: " & Arg (8 .. Arg'Last));
                  end if;

               elsif Arg'Length > 6 and then Arg (1 .. 6) = "--GCC=" then
                  declare
                     Program_Args : constant Argument_List_Access :=
                                      Argument_String_To_List
                                                 (Arg (7 .. Arg'Last));

                  begin
                     Gcc := new String'(Program_Args.all (1).all);
                     Standard_Gcc := False;

                     --  Set appropriate flags for switches passed

                     for J in 2 .. Program_Args.all'Last loop
                        declare
                           Arg : constant String := Program_Args.all (J).all;
                           AF  : constant Integer := Arg'First;

                        begin
                           if Arg'Length /= 0 and then Arg (AF) = '-' then
                              if Arg (AF + 1) = 'g'
                                and then (Arg'Length = 2
                                  or else Arg (AF + 2) in '0' .. '3'
                                  or else Arg (AF + 2 .. Arg'Last) = "coff")
                              then
                                 Debug_Flag_Present := True;
                              end if;
                           end if;

                           --  Add directory to source search dirs so that
                           --  Get_Target_Parameters can find system.ads

                           if Arg (AF .. AF + 1) = "-I"
                             and then Arg'Length > 2
                           then
                              Add_Src_Search_Dir (Arg (AF + 2 .. Arg'Last));
                           end if;

                           --  Pass to gcc for compiling binder generated file
                           --  No use passing libraries, it will just generate
                           --  a warning

                           if not (Arg (AF .. AF + 1) = "-l"
                             or else Arg (AF .. AF + 1) = "-L")
                           then
                              Binder_Options.Increment_Last;
                              Binder_Options.Table (Binder_Options.Last) :=
                                new String'(Arg);
                           end if;

                           --  Pass to gcc for linking program

                           Gcc_Linker_Options.Increment_Last;
                           Gcc_Linker_Options.Table
                             (Gcc_Linker_Options.Last) := new String'(Arg);
                        end;
                     end loop;
                  end;

               --  Send all multi-character switches not recognized as
               --  a special case by gnatlink to the linker/loader stage.

               else
                  Linker_Options.Increment_Last;
                  Linker_Options.Table (Linker_Options.Last) :=
                    new String'(Arg);
               end if;

            --  Here if argument is a file name rather than a switch

            else
               --  If explicit ali file, capture it

               if Arg'Length > 4
                 and then Arg (Arg'Last - 3 .. Arg'Last) = ".ali"
               then
                  if Ali_File_Name = null then
                     Ali_File_Name := new String'(Arg);
                  else
                     Exit_With_Error ("cannot handle more than one ALI file");
                  end if;

               --  If target object file, record object file

               elsif Arg'Length > Get_Target_Object_Suffix.all'Length
                 and then Arg
                   (Arg'Last -
                    Get_Target_Object_Suffix.all'Length + 1 .. Arg'Last)
                   = Get_Target_Object_Suffix.all
               then
                  Linker_Objects.Increment_Last;
                  Linker_Objects.Table (Linker_Objects.Last) :=
                    new String'(Arg);

               --  If host object file, record object file
               --  e.g. accept foo.o as well as foo.obj on VMS target

               elsif Arg'Length > Get_Object_Suffix.all'Length
                 and then Arg
                   (Arg'Last - Get_Object_Suffix.all'Length + 1 .. Arg'Last)
                                                = Get_Object_Suffix.all
               then
                  Linker_Objects.Increment_Last;
                  Linker_Objects.Table (Linker_Objects.Last) :=
                    new String'(Arg);

               --  If corresponding ali file exists, capture it

               elsif Ali_File_Name = null
                 and then Is_Regular_File (Arg & ".ali")
               then
                  Ali_File_Name := new String'(Arg & ".ali");

               --  Otherwise assume this is a linker options entry, but
               --  see below for interesting adjustment to this assumption.

               else
                  Linker_Options.Increment_Last;
                  Linker_Options.Table (Linker_Options.Last) :=
                    new String'(Arg);
               end if;
            end if;
         end Process_One_Arg;

         Next_Arg := Next_Arg + 1;
      end loop;

      --  If Ada bind file, then compile it with warnings suppressed, because
      --  otherwise the with of the main program may cause junk warnings.

      if Ada_Bind_File then
         Binder_Options.Increment_Last;
         Binder_Options.Table (Binder_Options.Last) := new String'("-gnatws");
      end if;

      --  If we did not get an ali file at all, and we had at least one
      --  linker option, then assume that was the intended ali file after
      --  all, so that we get a nicer message later on.

      if Ali_File_Name = null
        and then Linker_Options.Last >= Linker_Options.First
      then
         Ali_File_Name :=
           new String'(Linker_Options.Table (Linker_Options.First).all &
                                                                   ".ali");
      end if;
   end Process_Args;

   -------------------------
   -- Process_Binder_File --
   -------------------------

   procedure Process_Binder_File (Name : String) is
      Fd : FILEs;
      --  Binder file's descriptor

      Link_Bytes : Integer := 0;
      --  Projected number of bytes for the linker command line

      Link_Max : Integer;
      pragma Import (C, Link_Max, "__gnat_link_max");
      --  Maximum number of bytes on the command line supported by the OS
      --  linker. Passed this limit the response file mechanism must be used
      --  if supported.

      Next_Line : String (1 .. 1000);
      --  Current line value

      Nlast  : Integer;
      Nfirst : Integer;
      --  Current line slice (the slice does not contain line terminator)

      Last : Integer;
      --  Current line last character for shared libraries (without version)

      Objs_Begin : Integer := 0;
      --  First object file index in Linker_Objects table

      Objs_End : Integer := 0;
      --  Last object file index in Linker_Objects table

      Status : int;
      pragma Warnings (Off, Status);
      --  Used for various Interfaces.C_Streams calls

      Closing_Status : Boolean;
      --  For call to Close

      GNAT_Static : Boolean := False;
      --  Save state of -static option

      GNAT_Shared : Boolean := False;
      --  Save state of -shared option

      Xlinker_Was_Previous : Boolean := False;
      --  Indicate that "-Xlinker" was the option preceding the current
      --  option. If True, then the current option is never suppressed.

      --  Rollback data

      --  These data items are used to store current binder file context.
      --  The context is composed of the file descriptor position and the
      --  current line together with the slice indexes (first and last
      --  position) for this line. The rollback data are used by the
      --  Store_File_Context and Rollback_File_Context routines below.
      --  The file context mechanism interact only with the Get_Next_Line
      --  call. For example:

      --     Store_File_Context;
      --     Get_Next_Line;
      --     Rollback_File_Context;
      --     Get_Next_Line;

      --  Both Get_Next_Line calls above will read the exact same data from
      --  the file. In other words, Next_Line, Nfirst and Nlast variables
      --  will be set with the exact same values.

      RB_File_Pos  : long;                -- File position
      RB_Next_Line : String (1 .. 1000);  -- Current line content
      RB_Nlast     : Integer;             -- Slice last index
      RB_Nfirst    : Integer;             -- Slice first index

      Run_Path_Option_Ptr : Interfaces.C.Strings.chars_ptr;
      pragma Import (C, Run_Path_Option_Ptr, "__gnat_run_path_option");
      --  Pointer to string representing the native linker option which
      --  specifies the path where the dynamic loader should find shared
      --  libraries. Equal to null string if this system doesn't support it.

      Object_Library_Ext_Ptr : Interfaces.C.Strings.chars_ptr;
      pragma Import
        (C, Object_Library_Ext_Ptr, "__gnat_object_library_extension");
      --  Pointer to string specifying the default extension for
      --  object libraries, e.g. Unix uses ".a", VMS uses ".olb".

      Object_File_Option_Ptr : Interfaces.C.Strings.chars_ptr;
      pragma Import (C, Object_File_Option_Ptr, "__gnat_object_file_option");
      --  Pointer to a string representing the linker option which specifies
      --  the response file.

      Using_GNU_Linker : Boolean;
      pragma Import (C, Using_GNU_Linker, "__gnat_using_gnu_linker");
      --  Predicate indicating whether this target uses the GNU linker. In
      --  this case we must output a GNU linker compatible response file.

      Opening : aliased constant String := """";
      Closing : aliased constant String := '"' & ASCII.LF;
      --  Needed to quote object paths in object list files when GNU linker
      --  is used.

      procedure Get_Next_Line;
      --  Read the next line from the binder file without the line
      --  terminator.

      function Index (S, Pattern : String) return Natural;
      --  Return the last occurrence of Pattern in S, or 0 if none

      function Is_Option_Present (Opt : String) return Boolean;
      --  Return true if the option Opt is already present in
      --  Linker_Options table.

      procedure Store_File_Context;
      --  Store current file context, Fd position and current line data.
      --  The file context is stored into the rollback data above (RB_*).
      --  Store_File_Context can be called at any time, only the last call
      --  will be used (i.e. this routine overwrites the file context).

      procedure Rollback_File_Context;
      --  Restore file context from rollback data. This routine must be called
      --  after Store_File_Context. The binder file context will be restored
      --  with the data stored by the last Store_File_Context call.

      -------------------
      -- Get_Next_Line --
      -------------------

      procedure Get_Next_Line is
         Fchars : chars;

      begin
         Fchars := fgets (Next_Line'Address, Next_Line'Length, Fd);

         if Fchars = System.Null_Address then
            Exit_With_Error ("Error reading binder output");
         end if;

         Nfirst := Next_Line'First;
         Nlast := Nfirst;
         while Nlast <= Next_Line'Last
           and then Next_Line (Nlast) /= ASCII.LF
           and then Next_Line (Nlast) /= ASCII.CR
         loop
            Nlast := Nlast + 1;
         end loop;

         Nlast := Nlast - 1;
      end Get_Next_Line;

      -----------
      -- Index --
      -----------

      function Index (S, Pattern : String) return Natural is
         Len : constant Natural := Pattern'Length;

      begin
         for J in reverse S'First .. S'Last - Len + 1 loop
            if Pattern = S (J .. J + Len - 1) then
               return J;
            end if;
         end loop;

         return 0;
      end Index;

      -----------------------
      -- Is_Option_Present --
      -----------------------

      function Is_Option_Present (Opt : String) return Boolean is
      begin
         for I in 1 .. Linker_Options.Last loop

            if Linker_Options.Table (I).all = Opt then
               return True;
            end if;

         end loop;

         return False;
      end Is_Option_Present;

      ---------------------------
      -- Rollback_File_Context --
      ---------------------------

      procedure Rollback_File_Context is
      begin
         Next_Line := RB_Next_Line;
         Nfirst    := RB_Nfirst;
         Nlast     := RB_Nlast;
         Status    := fseek (Fd, RB_File_Pos, Interfaces.C_Streams.SEEK_SET);

         if Status = -1 then
            Exit_With_Error ("Error setting file position");
         end if;
      end Rollback_File_Context;

      ------------------------
      -- Store_File_Context --
      ------------------------

      procedure Store_File_Context is
         use type System.CRTL.long;
      begin
         RB_Next_Line := Next_Line;
         RB_Nfirst    := Nfirst;
         RB_Nlast     := Nlast;
         RB_File_Pos  := ftell (Fd);

         if RB_File_Pos = -1 then
            Exit_With_Error ("Error getting file position");
         end if;
      end Store_File_Context;

   --  Start of processing for Process_Binder_File

   begin
      Fd := fopen (Name'Address, Read_Mode'Address);

      if Fd = NULL_Stream then
         Exit_With_Error ("Failed to open binder output");
      end if;

      --  Skip up to the Begin Info line

      loop
         Get_Next_Line;
         exit when Next_Line (Nfirst .. Nlast) = Begin_Info;
      end loop;

      loop
         Get_Next_Line;

         --  Go to end when end line is reached (this will happen in
         --  High_Integrity_Mode where no -L switches are generated)

         exit when Next_Line (Nfirst .. Nlast) = End_Info;

         if Ada_Bind_File then
            Next_Line (Nfirst .. Nlast - 8) :=
              Next_Line (Nfirst + 8 .. Nlast);
            Nlast := Nlast - 8;
         end if;

         --  Go to next section when switches are reached

         exit when Next_Line (1) = '-';

         --  Otherwise we have another object file to collect

         Linker_Objects.Increment_Last;

         --  Mark the positions of first and last object files in case
         --  they need to be placed with a named file on systems having
         --  linker line limitations.

         if Objs_Begin = 0 then
            Objs_Begin := Linker_Objects.Last;
         end if;

         Linker_Objects.Table (Linker_Objects.Last) :=
           new String'(Next_Line (Nfirst .. Nlast));

         Link_Bytes := Link_Bytes + Nlast - Nfirst + 2;
         --  Nlast - Nfirst + 1, for the size, plus one for the space between
         --  each arguments.
      end loop;

      Objs_End := Linker_Objects.Last;

      --  Let's continue to compute the Link_Bytes, the linker options are
      --  part of command line length.

      Store_File_Context;

      while Next_Line (Nfirst .. Nlast) /= End_Info loop
         Link_Bytes := Link_Bytes + Nlast - Nfirst + 2;
         --  See comment above
         Get_Next_Line;
      end loop;

      Rollback_File_Context;

      --  On systems that have limitations on handling very long linker lines
      --  we make use of the system linker option which takes a list of object
      --  file names from a file instead of the command line itself. What we do
      --  is to replace the list of object files by the special linker option
      --  which then reads the object file list from a file instead. The option
      --  to read from a file instead of the command line is only triggered if
      --  a conservative threshold is passed.

      if Object_List_File_Required
        or else (Object_List_File_Supported
                   and then Link_Bytes > Link_Max)
      then
         --  Create a temporary file containing the Ada user object files
         --  needed by the link. This list is taken from the bind file
         --  and is output one object per line for maximal compatibility with
         --  linkers supporting this option.

         Create_Temp_File (Tname_FD, Tname);

         --  ??? File descriptor should be checked to not be Invalid_FD.
         --  ??? Status of Write and Close operations should be checked, and
         --  failure should occur if a status is wrong.

         --  If target is using the GNU linker we must add a special header
         --  and footer in the response file.

         --  The syntax is : INPUT (object1.o object2.o ... )

         --  Because the GNU linker does not like name with characters such
         --  as '!', we must put the object paths between double quotes.

         if Using_GNU_Linker then
            declare
               GNU_Header : aliased constant String := "INPUT (";

            begin
               Status := Write (Tname_FD, GNU_Header'Address,
                 GNU_Header'Length);
            end;
         end if;

         for J in Objs_Begin .. Objs_End loop

            --  Opening quote for GNU linker

            if Using_GNU_Linker then
               Status := Write (Tname_FD, Opening'Address, 1);
            end if;

            Status := Write (Tname_FD, Linker_Objects.Table (J).all'Address,
                             Linker_Objects.Table (J).all'Length);

            --  Closing quote for GNU linker

            if Using_GNU_Linker then
               Status := Write (Tname_FD, Closing'Address, 2);

            else
               Status := Write (Tname_FD, ASCII.LF'Address, 1);
            end if;

            Response_File_Objects.Increment_Last;
            Response_File_Objects.Table (Response_File_Objects.Last) :=
              Linker_Objects.Table (J);
         end loop;

         --  Handle GNU linker response file footer

         if Using_GNU_Linker then
            declare
               GNU_Footer : aliased constant String := ")";

            begin
               Status := Write (Tname_FD, GNU_Footer'Address,
                 GNU_Footer'Length);
            end;
         end if;

         Close (Tname_FD, Closing_Status);

         --  Add the special objects list file option together with the name
         --  of the temporary file (removing the null character) to the objects
         --  file table.

         Linker_Objects.Table (Objs_Begin) :=
           new String'(Value (Object_File_Option_Ptr) &
                       Tname (Tname'First .. Tname'Last - 1));

         --  The slots containing these object file names are then removed
         --  from the objects table so they do not appear in the link. They
         --  are removed by moving up the linker options and non-Ada object
         --  files appearing after the Ada object list in the table.

         declare
            N : Integer;

         begin
            N := Objs_End - Objs_Begin + 1;

            for J in Objs_End + 1 .. Linker_Objects.Last loop
               Linker_Objects.Table (J - N + 1) := Linker_Objects.Table (J);
            end loop;

            Linker_Objects.Set_Last (Linker_Objects.Last - N + 1);
         end;
      end if;

      --  Process switches and options

      if Next_Line (Nfirst .. Nlast) /= End_Info then
         Xlinker_Was_Previous := False;

         loop
            if Xlinker_Was_Previous
              or else Next_Line (Nfirst .. Nlast) = "-Xlinker"
            then
               Linker_Options.Increment_Last;
               Linker_Options.Table (Linker_Options.Last) :=
                 new String'(Next_Line (Nfirst .. Nlast));

            elsif Next_Line (Nfirst .. Nlast) = "-static" then
               GNAT_Static := True;

            elsif Next_Line (Nfirst .. Nlast) = "-shared" then
               GNAT_Shared := True;

            --  Add binder options only if not already set on the command
            --  line. This rule is a way to control the linker options order.

            --  The following test needs comments, why is it VMS specific.
            --  The above comment looks out of date ???

            elsif not (OpenVMS_On_Target
                         and then
                       Is_Option_Present (Next_Line (Nfirst .. Nlast)))
            then
               if Nlast > Nfirst + 2 and then
                 Next_Line (Nfirst .. Nfirst + 1) = "-L"
               then
                  --  Construct a library search path for use later
                  --  to locate static gnatlib libraries.

                  if Libpath.Last > 1 then
                     Libpath.Increment_Last;
                     Libpath.Table (Libpath.Last) := Path_Separator;
                  end if;

                  for I in Nfirst + 2 .. Nlast loop
                     Libpath.Increment_Last;
                     Libpath.Table (Libpath.Last) := Next_Line (I);
                  end loop;

                  Linker_Options.Increment_Last;

                  Linker_Options.Table (Linker_Options.Last) :=
                    new String'(Next_Line (Nfirst .. Nlast));

               elsif Next_Line (Nfirst .. Nlast) = "-ldecgnat"
                 or else Next_Line (Nfirst .. Nlast) = "-lgnarl"
                 or else Next_Line (Nfirst .. Nlast) = "-lgnat"
                 or else Next_Line
                     (1 .. Natural'Min (Nlast, 8 + Library_Version'Length)) =
                       Shared_Lib ("gnarl")
                 or else Next_Line
                     (1 .. Natural'Min (Nlast, 7 + Library_Version'Length)) =
                       Shared_Lib ("gnat")
               then
                  --  If it is a shared library, remove the library version.
                  --  We will be looking for the static version of the library
                  --  as it is in the same directory as the shared version.

                  if Next_Line (Nlast - Library_Version'Length + 1 .. Nlast)
                       = Library_Version
                  then
                     --  Set Last to point to last character before the
                     --  library version.

                     Last := Nlast - Library_Version'Length - 1;
                  else
                     Last := Nlast;
                  end if;

                  --  Given a Gnat standard library, search the
                  --  library path to find the library location

                  declare
                     File_Path : String_Access;

                     Object_Lib_Extension : constant String :=
                                              Value (Object_Library_Ext_Ptr);

                     File_Name : constant String := "lib" &
                                   Next_Line (Nfirst + 2 .. Last) &
                                   Object_Lib_Extension;

                     Run_Path_Opt : constant String :=
                       Value (Run_Path_Option_Ptr);

                     GCC_Index          : Natural;
                     Run_Path_Opt_Index : Natural := 0;

                  begin
                     File_Path :=
                       Locate_Regular_File (File_Name,
                         String (Libpath.Table (1 .. Libpath.Last)));

                     if File_Path /= null then
                        if GNAT_Static then

                           --  If static gnatlib found, explicitly
                           --  specify to overcome possible linker
                           --  default usage of shared version.

                           Linker_Options.Increment_Last;

                           Linker_Options.Table (Linker_Options.Last) :=
                             new String'(File_Path.all);

                        elsif GNAT_Shared then
                           if Opt.Run_Path_Option then
                              --  If shared gnatlib desired, add the
                              --  appropriate system specific switch
                              --  so that it can be located at runtime.

                              if Run_Path_Opt'Length /= 0 then
                                 --  Output the system specific linker command
                                 --  that allows the image activator to find
                                 --  the shared library at runtime.
                                 --  Also add path to find libgcc_s.so, if
                                 --  relevant.

                                 --  To find the location of the shared version
                                 --  of libgcc, we look for "gcc-lib" in the
                                 --  path of the library. However, this
                                 --  subdirectory is no longer present in
                                 --  in recent version of GCC. So, we look for
                                 --  the last subdirectory "lib" in the path.

                                 GCC_Index :=
                                   Index (File_Path.all, "gcc-lib");

                                 if GCC_Index /= 0 then
                                    --  The shared version of libgcc is
                                    --  located in the parent directory.

                                    GCC_Index := GCC_Index - 1;

                                 else
                                    GCC_Index :=
                                      Index (File_Path.all, "/lib/");

                                    if GCC_Index = 0 then
                                       GCC_Index :=
                                         Index (File_Path.all,
                                                Directory_Separator &
                                                "lib" &
                                                Directory_Separator);
                                    end if;

                                    --  We have found a subdirectory "lib",
                                    --  this is where the shared version of
                                    --  libgcc should be located.

                                    if GCC_Index /= 0 then
                                       GCC_Index := GCC_Index + 3;
                                    end if;
                                 end if;

                                 --  Look for an eventual run_path_option in
                                 --  the linker switches.

                                 for J in reverse 1 .. Linker_Options.Last loop
                                    if Linker_Options.Table (J) /= null
                                      and then
                                        Linker_Options.Table (J)'Length
                                                  > Run_Path_Opt'Length
                                      and then
                                        Linker_Options.Table (J)
                                          (1 .. Run_Path_Opt'Length) =
                                                                Run_Path_Opt
                                    then
                                       --  We have found a already specified
                                       --  run_path_option: we will add to this
                                       --  switch, because only one
                                       --  run_path_option should be specified.

                                       Run_Path_Opt_Index := J;
                                       exit;
                                    end if;
                                 end loop;

                                 --  If there is no run_path_option, we need
                                 --  to add one.

                                 if Run_Path_Opt_Index = 0 then
                                    Linker_Options.Increment_Last;
                                 end if;

                                 if GCC_Index = 0 then
                                    if Run_Path_Opt_Index = 0 then
                                       Linker_Options.Table
                                         (Linker_Options.Last) :=
                                           new String'
                                              (Run_Path_Opt
                                                & File_Path
                                                  (1 .. File_Path'Length
                                                         - File_Name'Length));

                                    else
                                       Linker_Options.Table
                                         (Run_Path_Opt_Index) :=
                                           new String'
                                             (Linker_Options.Table
                                                 (Run_Path_Opt_Index).all
                                              & Path_Separator
                                              & File_Path
                                                 (1 .. File_Path'Length
                                                       - File_Name'Length));
                                    end if;

                                 else
                                    if Run_Path_Opt_Index = 0 then
                                       Linker_Options.Table
                                         (Linker_Options.Last) :=
                                           new String'(Run_Path_Opt
                                             & File_Path
                                                 (1 .. File_Path'Length
                                                       - File_Name'Length)
                                             & Path_Separator
                                             & File_Path (1 .. GCC_Index));

                                    else
                                       Linker_Options.Table
                                         (Run_Path_Opt_Index) :=
                                           new String'
                                            (Linker_Options.Table
                                                (Run_Path_Opt_Index).all
                                             & Path_Separator
                                             & File_Path
                                                 (1 .. File_Path'Length
                                                       - File_Name'Length)
                                             & Path_Separator
                                             & File_Path (1 .. GCC_Index));
                                    end if;
                                 end if;
                              end if;
                           end if;

                           --  Then we add the appropriate -l switch

                           Linker_Options.Increment_Last;
                           Linker_Options.Table (Linker_Options.Last) :=
                             new String'(Next_Line (Nfirst .. Nlast));
                        end if;

                     else
                        --  If gnatlib library not found, then
                        --  add it anyway in case some other
                        --  mechanimsm may find it.

                        Linker_Options.Increment_Last;
                        Linker_Options.Table (Linker_Options.Last) :=
                          new String'(Next_Line (Nfirst .. Nlast));
                     end if;
                  end;
               else
                  Linker_Options.Increment_Last;
                  Linker_Options.Table (Linker_Options.Last) :=
                    new String'(Next_Line (Nfirst .. Nlast));
               end if;
            end if;

            Xlinker_Was_Previous := Next_Line (Nfirst .. Nlast) = "-Xlinker";

            Get_Next_Line;
            exit when Next_Line (Nfirst .. Nlast) = End_Info;

            if Ada_Bind_File then
               Next_Line (Nfirst .. Nlast - 8) :=
                 Next_Line (Nfirst + 8 .. Nlast);
               Nlast := Nlast - 8;
            end if;
         end loop;
      end if;

      --  If -shared was specified, invoke gcc with -shared-libgcc

      if GNAT_Shared then
         Linker_Options.Increment_Last;
         Linker_Options.Table (Linker_Options.Last) := Shared_Libgcc;
      end if;

      Status := fclose (Fd);
   end Process_Binder_File;

   ------------------
   -- Write_Header --
   ------------------

   procedure Write_Header is
   begin
      if Verbose_Mode then
         Write_Eol;
         Write_Str ("GNATLINK ");
         Write_Str (Gnat_Version_String);
         Write_Eol;
<<<<<<< HEAD
         Write_Str ("Copyright 1995-2005 Free Software Foundation, Inc");
=======
         Write_Str ("Copyright 1995-" &
                    Current_Year &
                    ", Free Software Foundation, Inc");
>>>>>>> c355071f
         Write_Eol;
      end if;
   end Write_Header;

   -----------------
   -- Write_Usage --
   -----------------

   procedure Write_Usage is
   begin
      Write_Header;

      Write_Str ("Usage: ");
      Write_Str (Base_Name (Command_Name));
      Write_Str (" switches mainprog.ali [non-Ada-objects] [linker-options]");
      Write_Eol;
      Write_Eol;
      Write_Line ("  mainprog.ali   the ALI file of the main program");
      Write_Eol;
      Write_Line ("  -A    Binder generated source file is in Ada (default)");
      Write_Line ("  -C    Binder generated source file is in C");
      Write_Line ("  -f    force object file list to be generated");
      Write_Line ("  -g    Compile binder source file with debug information");
      Write_Line ("  -n    Do not compile the binder source file");
      Write_Line ("  -R    Do not use a run_path_option");
      Write_Line ("  -v    verbose mode");
      Write_Line ("  -v -v very verbose mode");
      Write_Eol;
      Write_Line ("  -o nam     Use 'nam' as the name of the executable");
      Write_Line ("  -b target  Compile the binder source to run on target");
      Write_Line ("  -Bdir      Load compiler executables from dir");

      if Is_Supported (Map_File) then
         Write_Line ("  -Mmap      Create map file map");
         Write_Line ("  -M         Create map file mainprog.map");
      end if;

      Write_Line ("  --GCC=comp Use comp as the compiler");
      Write_Line ("  --LINK=nam Use 'nam' for the linking rather than 'gcc'");
      Write_Eol;
      Write_Line ("  [non-Ada-objects]  list of non Ada object files");
      Write_Line ("  [linker-options]   other options for the linker");
   end Write_Usage;

--  Start of processing for Gnatlink

begin
   --  Add the directory where gnatlink is invoked in front of the
   --  path, if gnatlink is invoked with directory information.
   --  Only do this if the platform is not VMS, where the notion of path
   --  does not really exist.

   if not Hostparm.OpenVMS then
      declare
         Command : constant String := Command_Name;

      begin
         for Index in reverse Command'Range loop
            if Command (Index) = Directory_Separator then
               declare
                  Absolute_Dir : constant String :=
                                   Normalize_Pathname
                                     (Command (Command'First .. Index));

                  PATH         : constant String :=
                                   Absolute_Dir &
                  Path_Separator &
                  Getenv ("PATH").all;

               begin
                  Setenv ("PATH", PATH);
               end;

               exit;
            end if;
         end loop;
      end;
   end if;

   Process_Args;

   if Argument_Count = 0
     or else
     (Verbose_Mode and then Argument_Count = 1)
   then
      Write_Usage;
      Exit_Program (E_Fatal);
   end if;

   if Hostparm.Java_VM then
      Gcc := new String'("jgnat");
      Ada_Bind_File := True;
      Begin_Info := "--  BEGIN Object file/option list";
      End_Info   := "--  END Object file/option list   ";
   end if;

   --  We always compile with -c

   Binder_Options_From_ALI.Increment_Last;
   Binder_Options_From_ALI.Table (Binder_Options_From_ALI.Last) :=
     new String'("-c");

   --  If the main program is in Ada it is compiled with the following
   --  switches:

   --    -gnatA   stops reading gnat.adc, since we don't know what
   --             pagmas would work, and we do not need it anyway.

   --    -gnatWb  allows brackets coding for wide characters

   --    -gnatiw  allows wide characters in identifiers. This is needed
   --             because bindgen uses brackets encoding for all upper
   --             half and wide characters in identifier names.

   if Ada_Bind_File then
      Binder_Options_From_ALI.Increment_Last;
      Binder_Options_From_ALI.Table (Binder_Options_From_ALI.Last) :=
        new String'("-gnatA");
      Binder_Options_From_ALI.Increment_Last;
      Binder_Options_From_ALI.Table (Binder_Options_From_ALI.Last) :=
        new String'("-gnatWb");
      Binder_Options_From_ALI.Increment_Last;
      Binder_Options_From_ALI.Table (Binder_Options_From_ALI.Last) :=
        new String'("-gnatiw");
   end if;

   --  Locate all the necessary programs and verify required files are present

   Gcc_Path := GNAT.OS_Lib.Locate_Exec_On_Path (Gcc.all);

   if Gcc_Path = null then
      Exit_With_Error ("Couldn't locate " & Gcc.all);
   end if;

   if Linker_Path = null then
      Linker_Path := Gcc_Path;
   end if;

   if Ali_File_Name = null then
      Exit_With_Error ("no ali file given for link");
   end if;

   if not Is_Regular_File (Ali_File_Name.all) then
      Exit_With_Error (Ali_File_Name.all & " not found");
   end if;

   --  Get target parameters

   Namet.Initialize;
   Csets.Initialize;
   Snames.Initialize;
   Osint.Add_Default_Search_Dirs;
   Targparm.Get_Target_Parameters;

   --  Read the ALI file of the main subprogram if the binder generated
   --  file needs to be compiled and no --GCC= switch has been specified.
   --  Fetch the back end switches from this ALI file and use these switches
   --  to compile the binder generated file

   if Compile_Bind_File and then Standard_Gcc then

      Initialize_ALI;
      Name_Len := Ali_File_Name'Length;
      Name_Buffer (1 .. Name_Len) := Ali_File_Name.all;

      declare
         use Types;
         F : constant File_Name_Type := Name_Find;
         T : Text_Buffer_Ptr;
         A : ALI_Id;

      begin
         --  Load the ALI file

         T := Read_Library_Info (F, True);

         --  Read it. Note that we ignore errors, since we only want very
         --  limited information from the ali file, and likely a slightly
         --  wrong version will be just fine, though in normal operation
         --  we don't expect this to happen!

         A := Scan_ALI
               (F,
                T,
                Ignore_ED     => False,
                Err           => False,
                Ignore_Errors => True);

         if A /= No_ALI_Id then
            for
              Index in Units.Table (ALIs.Table (A).First_Unit).First_Arg ..
                       Units.Table (ALIs.Table (A).First_Unit).Last_Arg
            loop
               --  Do not compile with the front end switches except for --RTS
               --  if the binder generated file is in Ada.

               declare
                  Arg : String_Ptr renames Args.Table (Index);
               begin
                  if not Is_Front_End_Switch (Arg.all)
                    or else
                      (Ada_Bind_File
                        and then Arg'Length > 5
                        and then Arg (Arg'First + 2 .. Arg'First + 5) = "RTS=")
                  then
                     Binder_Options_From_ALI.Increment_Last;
                     Binder_Options_From_ALI.Table
                       (Binder_Options_From_ALI.Last) := String_Access (Arg);
                  end if;
               end;
            end loop;
         end if;
      end;
   end if;

   Write_Header;

   --  If no output name specified, then use the base name of .ali file name

   if Output_File_Name = null then
      Output_File_Name :=
        new String'(Base_Name (Ali_File_Name.all)
                       & Get_Target_Debuggable_Suffix.all);

      Linker_Options.Increment_Last;
      Linker_Options.Table (Linker_Options.Last) :=
        new String'("-o");

      Linker_Options.Increment_Last;
      Linker_Options.Table (Linker_Options.Last) :=
        new String'(Output_File_Name.all);
   end if;

   --  Warn if main program is called "test", as that may be a built-in command
   --  on Unix. On non-Unix systems executables have a suffix, so the warning
   --  will not appear. However, do not warn in the case of a cross compiler.

   --  Assume this is a cross tool if the executable name is not gnatlink

   if Base_Name (Command_Name) = "gnatlink"
     and then Output_File_Name.all = "test"
   then
      Error_Msg ("warning: executable name """ & Output_File_Name.all
                   & """ may conflict with shell command");
   end if;

   --  If -M switch was specified, add the switches to create the map file

   if Create_Map_File then
      declare
         Map_Name : constant String := Base_Name (Ali_File_Name.all) & ".map";
         Switches : String_List_Access;

      begin
         Convert (Map_File, Map_Name, Switches);

         if Switches /= null then
            for J in Switches'Range loop
               Linker_Options.Increment_Last;
               Linker_Options.Table (Linker_Options.Last) := Switches (J);
            end loop;
         end if;
      end;
   end if;

   --  Perform consistency checks

   --  Transform the .ali file name into the binder output file name

   Make_Binder_File_Names : declare
      Fname     : constant String  := Base_Name (Ali_File_Name.all);
      Fname_Len : Integer := Fname'Length;

      function Get_Maximum_File_Name_Length return Integer;
      pragma Import (C, Get_Maximum_File_Name_Length,
                        "__gnat_get_maximum_file_name_length");

      Maximum_File_Name_Length : constant Integer :=
                                   Get_Maximum_File_Name_Length;

      Bind_File_Prefix : Types.String_Ptr;
      --  Contains prefix used for bind files

   begin
      --  Set prefix

      if not Ada_Bind_File then
         Bind_File_Prefix := new String'("b_");
      elsif OpenVMS_On_Target then
         Bind_File_Prefix := new String'("b__");
      else
         Bind_File_Prefix := new String'("b~");
      end if;

      --  If the length of the binder file becomes too long due to
      --  the addition of the "b?" prefix, then truncate it.

      if Maximum_File_Name_Length > 0 then
         while Fname_Len >
                 Maximum_File_Name_Length - Bind_File_Prefix.all'Length
         loop
            Fname_Len := Fname_Len - 1;
         end loop;
      end if;

      declare
         Fnam : constant String :=
                  Bind_File_Prefix.all &
                    Fname (Fname'First .. Fname'First + Fname_Len - 1);

      begin
         if Ada_Bind_File then
            Binder_Spec_Src_File := new String'(Fnam & ".ads");
            Binder_Body_Src_File := new String'(Fnam & ".adb");
            Binder_Ali_File      := new String'(Fnam & ".ali");
         else
            Binder_Body_Src_File := new String'(Fnam & ".c");
         end if;

         Binder_Obj_File := new String'(Fnam & Get_Target_Object_Suffix.all);
      end;

      if Fname_Len /= Fname'Length then
         Binder_Options.Increment_Last;
         Binder_Options.Table (Binder_Options.Last) := new String'("-o");
         Binder_Options.Increment_Last;
         Binder_Options.Table (Binder_Options.Last) := Binder_Obj_File;
      end if;
   end Make_Binder_File_Names;

   Process_Binder_File (Binder_Body_Src_File.all & ASCII.NUL);

   --  Compile the binder file. This is fast, so we always do it, unless
   --  specifically told not to by the -n switch

   if Compile_Bind_File then
      Bind_Step : declare
         Success : Boolean;
         Args    : Argument_List
           (1 .. Binder_Options_From_ALI.Last + Binder_Options.Last + 1);

      begin
         for J in 1 .. Binder_Options_From_ALI.Last loop
            Args (J) := Binder_Options_From_ALI.Table (J);
         end loop;

         for J in 1 .. Binder_Options.Last loop
            Args (Binder_Options_From_ALI.Last + J) :=
              Binder_Options.Table (J);
         end loop;

         Args (Args'Last) := Binder_Body_Src_File;

         if Verbose_Mode then
            Write_Str (Base_Name (Gcc_Path.all));

            for J in Args'Range loop
               Write_Str (" ");
               Write_Str (Args (J).all);
            end loop;

            Write_Eol;
         end if;

         GNAT.OS_Lib.Spawn (Gcc_Path.all, Args, Success);

         if not Success then
            Exit_Program (E_Fatal);
         end if;
      end Bind_Step;
   end if;

   --  Now, actually link the program

   --  Skip this step for now on the JVM since the Java interpreter will do
   --  the actual link at run time. We might consider packing all class files
   --  in a .zip file during this step.

   if not Hostparm.Java_VM then
      Link_Step : declare
         Num_Args : Natural :=
                     (Linker_Options.Last - Linker_Options.First + 1) +
                     (Gcc_Linker_Options.Last - Gcc_Linker_Options.First + 1) +
                     (Linker_Objects.Last - Linker_Objects.First + 1);
         Stack_Op : Boolean := False;
         IDENT_Op : Boolean := False;

      begin
         --  Remove duplicate stack size setting from the Linker_Options
         --  table. The stack setting option "-Xlinker --stack=R,C" can be
         --  found in one line when set by a pragma Linker_Options or in two
         --  lines ("-Xlinker" then "--stack=R,C") when set on the command
         --  line. We also check for the "-Wl,--stack=R" style option.

         --  We must remove the second stack setting option instance
         --  because the one on the command line will always be the first
         --  one. And any subsequent stack setting option will overwrite the
         --  previous one. This is done especially for GNAT/NT where we set
         --  the stack size for tasking programs by a pragma in the NT
         --  specific tasking package System.Task_Primitives.Oparations.

         --  Note: This is not a FOR loop that runs from Linker_Options.First
         --  to Linker_Options.Last, since operations within the loop can
         --  modify the length of the table.

         Clean_Link_Option_Set : declare
            J : Natural := Linker_Options.First;
            Shared_Libgcc_Seen : Boolean := False;

         begin
            while J <= Linker_Options.Last loop

               if Linker_Options.Table (J).all = "-Xlinker"
                 and then J < Linker_Options.Last
                 and then Linker_Options.Table (J + 1)'Length > 8
                 and then Linker_Options.Table (J + 1) (1 .. 8) = "--stack="
               then
                  if Stack_Op then
                     Linker_Options.Table (J .. Linker_Options.Last - 2) :=
                       Linker_Options.Table (J + 2 .. Linker_Options.Last);
                     Linker_Options.Decrement_Last;
                     Linker_Options.Decrement_Last;
                     Num_Args := Num_Args - 2;

                  else
                     Stack_Op := True;
                  end if;
               end if;

               --  Remove duplicate -shared-libgcc switch

               if Linker_Options.Table (J).all = Shared_Libgcc_String then
                  if Shared_Libgcc_Seen then
                     Linker_Options.Table (J .. Linker_Options.Last - 1) :=
                       Linker_Options.Table (J + 1 .. Linker_Options.Last);
                     Linker_Options.Decrement_Last;
                     Num_Args := Num_Args - 1;

                  else
                     Shared_Libgcc_Seen := True;
                  end if;
               end if;

               --  Here we just check for a canonical form that matches the
               --  pragma Linker_Options set in the NT runtime.

               if (Linker_Options.Table (J)'Length > 17
                   and then Linker_Options.Table (J) (1 .. 17)
                           = "-Xlinker --stack=")
                 or else
                  (Linker_Options.Table (J)'Length > 12
                   and then Linker_Options.Table (J) (1 .. 12)
                            = "-Wl,--stack=")
               then
                  if Stack_Op then
                     Linker_Options.Table (J .. Linker_Options.Last - 1) :=
                       Linker_Options.Table (J + 1 .. Linker_Options.Last);
                     Linker_Options.Decrement_Last;
                     Num_Args := Num_Args - 1;

                  else
                     Stack_Op := True;
                  end if;
               end if;

               --  Remove duplicate IDENTIFICATION directives (VMS)

               if Linker_Options.Table (J)'Length > 27
                 and then Linker_Options.Table (J) (1 .. 28)
                          = "--for-linker=IDENTIFICATION="
               then
                  if IDENT_Op then
                     Linker_Options.Table (J .. Linker_Options.Last - 1) :=
                       Linker_Options.Table (J + 1 .. Linker_Options.Last);
                     Linker_Options.Decrement_Last;
                     Num_Args := Num_Args - 1;
                  else
                     IDENT_Op := True;
                  end if;
               end if;

               J := J + 1;
            end loop;

            --  If gcc is not called with -shared-libgcc, call it with
            --  -static-libgcc, as there are some platforms where one of these
            --  two switches is compulsory to link.

            if not Shared_Libgcc_Seen then
               Linker_Options.Increment_Last;
               Linker_Options.Table (Linker_Options.Last) := Static_Libgcc;
               Num_Args := Num_Args + 1;
            end if;

         end Clean_Link_Option_Set;

         --  Prepare arguments for call to linker

         Call_Linker : declare
            Success  : Boolean;
            Args     : Argument_List (1 .. Num_Args + 1);
            Index    : Integer := Args'First;

         begin
            Args (Index) := Binder_Obj_File;

            --  Add the object files and any -largs libraries

            for J in Linker_Objects.First .. Linker_Objects.Last loop
               Index := Index + 1;
               Args (Index) := Linker_Objects.Table (J);
            end loop;

            --  Add the linker options from the binder file

            for J in Linker_Options.First .. Linker_Options.Last loop
               Index := Index + 1;
               Args (Index) := Linker_Options.Table (J);
            end loop;

            --  Finally add the libraries from the --GCC= switch

            for J in Gcc_Linker_Options.First .. Gcc_Linker_Options.Last loop
               Index := Index + 1;
               Args (Index) := Gcc_Linker_Options.Table (J);
            end loop;

            if Verbose_Mode then
               Write_Str (Linker_Path.all);

               for J in Args'Range loop
                  Write_Str (" ");
                  Write_Str (Args (J).all);
               end loop;

               Write_Eol;

               --  If we are on very verbose mode (-v -v) and a response file
               --  is used we display its content.

               if Very_Verbose_Mode and then Tname_FD /= Invalid_FD then
                  Write_Eol;
                  Write_Str ("Response file (" &
                             Tname (Tname'First .. Tname'Last - 1) &
                             ") content : ");
                  Write_Eol;

                  for J in
                    Response_File_Objects.First ..
                    Response_File_Objects.Last
                  loop
                     Write_Str (Response_File_Objects.Table (J).all);
                     Write_Eol;
                  end loop;

                  Write_Eol;
               end if;
            end if;

            GNAT.OS_Lib.Spawn (Linker_Path.all, Args, Success);

            --  Delete the temporary file used in conjuction with linking if
            --  one was created. See Process_Bind_File for details.

            if Tname_FD /= Invalid_FD then
               Delete (Tname);
            end if;

            if not Success then
               Error_Msg ("cannot call " & Linker_Path.all);
               Exit_Program (E_Fatal);
            end if;
         end Call_Linker;
      end Link_Step;
   end if;

   --  Only keep the binder output file and it's associated object
   --  file if compiling with the -g option.  These files are only
   --  useful if debugging.

   if not Debug_Flag_Present then
      if Binder_Ali_File /= null then
         Delete (Binder_Ali_File.all & ASCII.NUL);
      end if;

      if Binder_Spec_Src_File /= null then
         Delete (Binder_Spec_Src_File.all & ASCII.NUL);
      end if;

      Delete (Binder_Body_Src_File.all & ASCII.NUL);

      if not Hostparm.Java_VM then
         Delete (Binder_Obj_File.all & ASCII.NUL);
      end if;
   end if;

   Exit_Program (E_Success);

exception
   when X : others =>
      Write_Line (Exception_Information (X));
      Exit_With_Error ("INTERNAL ERROR. Please report");
end Gnatlink;<|MERGE_RESOLUTION|>--- conflicted
+++ resolved
@@ -6,11 +6,7 @@
 --                                                                          --
 --                                 B o d y                                  --
 --                                                                          --
-<<<<<<< HEAD
---          Copyright (C) 1996-2005 Free Software Foundation, Inc.          --
-=======
 --          Copyright (C) 1996-2006, Free Software Foundation, Inc.         --
->>>>>>> c355071f
 --                                                                          --
 -- GNAT is free software;  you can  redistribute it  and/or modify it under --
 -- terms of the  GNU General Public License as published  by the Free Soft- --
@@ -188,37 +184,22 @@
    Object_List_File_Required : Boolean := False;
    --  Set to True to force generation of a response file
 
-<<<<<<< HEAD
-   function Base_Name (File_Name : in String) return String;
-   --  Return just the file name part without the extension (if present)
-
-   procedure Delete (Name : in String);
-=======
    function Base_Name (File_Name : String) return String;
    --  Return just the file name part without the extension (if present)
 
    procedure Delete (Name : String);
->>>>>>> c355071f
    --  Wrapper to unlink as status is ignored by this application
 
    procedure Error_Msg (Message : String);
    --  Output the error or warning Message
 
-<<<<<<< HEAD
-   procedure Exit_With_Error (Error : in String);
-=======
    procedure Exit_With_Error (Error : String);
->>>>>>> c355071f
    --  Output Error and exit program with a fatal condition
 
    procedure Process_Args;
    --  Go through all the arguments and build option tables
 
-<<<<<<< HEAD
-   procedure Process_Binder_File (Name : in String);
-=======
    procedure Process_Binder_File (Name : String);
->>>>>>> c355071f
    --  Reads the binder file and extracts linker arguments
 
    procedure Write_Header;
@@ -1342,13 +1323,9 @@
          Write_Str ("GNATLINK ");
          Write_Str (Gnat_Version_String);
          Write_Eol;
-<<<<<<< HEAD
-         Write_Str ("Copyright 1995-2005 Free Software Foundation, Inc");
-=======
          Write_Str ("Copyright 1995-" &
                     Current_Year &
                     ", Free Software Foundation, Inc");
->>>>>>> c355071f
          Write_Eol;
       end if;
    end Write_Header;
