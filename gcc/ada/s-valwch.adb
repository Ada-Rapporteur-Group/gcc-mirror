--- conflicted
+++ resolved
@@ -41,17 +41,6 @@
    --------------------------
 
    function Value_Wide_Character
-<<<<<<< HEAD
-      (Str : String;
-       EM  : WC_Encoding_Method) return Wide_Character
-   is
-      WWC : constant Wide_Wide_Character :=
-              Value_Wide_Wide_Character (Str, EM);
-      WWV : constant Unsigned_32 := Wide_Wide_Character'Pos (WWC);
-   begin
-      if WWV > 16#FFFF# then
-         raise Constraint_Error;
-=======
       (Str : String) return Wide_Character
    is
       WWC : constant Wide_Wide_Character := Value_Wide_Wide_Character (Str);
@@ -60,7 +49,6 @@
       if WWV > 16#FFFF# then
          raise Constraint_Error
            with "out of range character for Value attribute";
->>>>>>> 8c044a9c
       else
          return Wide_Character'Val (WWV);
       end if;
@@ -71,12 +59,7 @@
    -------------------------------
 
    function Value_Wide_Wide_Character
-<<<<<<< HEAD
-      (Str : String;
-       EM  : System.WCh_Con.WC_Encoding_Method) return Wide_Wide_Character
-=======
       (Str : String) return Wide_Wide_Character
->>>>>>> 8c044a9c
    is
       F : Natural;
       L : Natural;
@@ -94,40 +77,14 @@
          if L - F = 2 then
             return Wide_Wide_Character'Val (Character'Pos (S (F + 1)));
 
-<<<<<<< HEAD
-         --  Otherwise must be a wide character in quotes. The easiest
-         --  thing is to convert the string to a wide wide string and then
-         --  pick up the single character that it should contain.
-
-         else
-            declare
-               WS : constant Wide_Wide_String :=
-                      String_To_Wide_Wide_String (S (F + 1 .. L - 1), EM);
-
-            begin
-               if WS'Length /= 1 then
-                  raise Constraint_Error;
-               else
-                  return WS (WS'First);
-               end if;
-            end;
-=======
             --  Otherwise something is very wrong
 
          else
             raise Constraint_Error with "invalid string for Value attribute";
->>>>>>> 8c044a9c
          end if;
 
       --  Deal with Hex_hhhhhhhh cases for wide_[wide_]character cases
 
-<<<<<<< HEAD
-      elsif S = "FFFE" then
-         return Wide_Wide_Character'Val (16#FFFE#);
-
-      elsif S = "FFFF" then
-         return Wide_Wide_Character'Val (16#FFFF#);
-=======
       elsif Str'Length = 12 and then Str (1 .. 4) = "Hex_" then
          declare
             W : Unsigned_32 := 0;
@@ -135,7 +92,6 @@
          begin
             for J in 5 .. 12 loop
                W := W * 16 + Character'Pos (Str (J));
->>>>>>> 8c044a9c
 
                if Str (J) in '0' .. '9' then
                   W := W - Character'Pos ('0');
@@ -149,30 +105,15 @@
                end if;
             end loop;
 
-<<<<<<< HEAD
-      else
-         for C in Character'Val (16#00#) .. Character'Val (16#1F#) loop
-            if S (F .. L) = Character'Image (C) then
-               return Wide_Wide_Character'Val (Character'Pos (C));
-=======
             if W > 16#7FFF_FFFF# then
                raise Constraint_Error
                  with "out of range value for Value attribute";
             else
                return Wide_Wide_Character'Val (W);
->>>>>>> 8c044a9c
             end if;
          end;
 
-<<<<<<< HEAD
-         for C in Character'Val (16#7F#) .. Character'Val (16#9F#) loop
-            if S (F .. L) = Character'Image (C) then
-               return Wide_Wide_Character'Val (Character'Pos (C));
-            end if;
-         end loop;
-=======
       --  Otherwise must be one of the special names for Character
->>>>>>> 8c044a9c
 
       else
          return
