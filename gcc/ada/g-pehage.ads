--- conflicted
+++ resolved
@@ -131,13 +131,6 @@
    --  Raise Too_Many_Tries if the algorithm does not succeed within Tries
    --  attempts (see Initialize).
 
-<<<<<<< HEAD
-   procedure Produce (Pkg_Name : String := Default_Pkg_Name);
-   --  Generate the hash function package Pkg_Name. This package includes the
-   --  minimal perfect Hash function. The output is placed in the current
-   --  directory, in files X.ads and X.adb, where X is the standard GNAT file
-   --  name for a package named Pkg_Name.
-=======
    procedure Produce
      (Pkg_Name   : String  := Default_Pkg_Name;
       Use_Stdout : Boolean := False);
@@ -146,7 +139,6 @@
    --  current directory, in files X.ads and X.adb, where X is the standard
    --  GNAT file name for a package named Pkg_Name. If Use_Stdout is True, the
    --  output goes to standard output, and no files are written.
->>>>>>> 155d23aa
 
    ----------------------------------------------------------------
 
