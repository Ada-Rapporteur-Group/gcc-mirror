--- conflicted
+++ resolved
@@ -6,11 +6,7 @@
 --                                                                          --
 --                                 S p e c                                  --
 --                                                                          --
-<<<<<<< HEAD
---          Copyright (C) 1992-2006, Free Software Foundation, Inc.         --
-=======
 --          Copyright (C) 1992-2007, Free Software Foundation, Inc.         --
->>>>>>> 751ff693
 --                                                                          --
 -- GNAT is free software;  you can  redistribute it  and/or modify it under --
 -- terms of the  GNU General Public License as published  by the Free Soft- --
@@ -46,20 +42,10 @@
 --  WARNING: There is a C version of this package. Any changes to this source
 --  file must be properly reflected in the C header file types.h declarations.
 
-<<<<<<< HEAD
---  WARNING: There is a C version of this package. Any changes to this
---  source file must be properly reflected in the C header file types.h
-=======
 --  Note: the declarations in this package reflect an expectation that the host
 --  machine has an efficient integer base type with a range at least 32 bits
 --  2s-complement. If there are any machines for which this is not a correct
 --  assumption, a significant number of changes will be required!
->>>>>>> 751ff693
-
-with Unchecked_Deallocation;
-
-package Types is
-   pragma Preelaborate;
 
 with Unchecked_Deallocation;
 
@@ -122,15 +108,9 @@
    --  Line terminator characters (LF, VT, FF, CR)
    --
    --  This definition is dubious now that we have two more wide character
-<<<<<<< HEAD
-   --  sequences that constitute a line terminator. Every reference to
-   --  this subtype needs checking to make sure the wide character case
-   --  is handled appropriately. ???
-=======
    --  sequences that constitute a line terminator. Every reference to this
    --  subtype needs checking to make sure the wide character case is handled
    --  appropriately. ???
->>>>>>> 751ff693
 
    subtype Upper_Half_Character is
      Character range Character'Val (16#80#) .. Character'Val (16#FF#);
@@ -229,14 +209,10 @@
    --  Value used to indicate no source position set in a node. A test for
    --  a Source_Ptr value being > No_Location is the approved way to test
    --  for a standard value that does not include No_Location or any of the
-<<<<<<< HEAD
-   --  following special definitions.
-=======
    --  following special definitions. One important use of No_Location is to
    --  label generated nodes that we don't want the debugger to see in normal
    --  mode (very often we conditionalize so that we set No_Location in normal
    --  mode and the corresponding source line in -gnatD mode).
->>>>>>> 751ff693
 
    Standard_Location : constant Source_Ptr := -2;
    --  Used for all nodes in the representation of package Standard other than
@@ -385,40 +361,6 @@
    subtype Ureal_Range     is Union_Id
      range Ureal_Low_Bound    .. Ureal_High_Bound;
 
-<<<<<<< HEAD
-   -----------------------------
-   -- Types for Namet Package --
-   -----------------------------
-
-   --  Name_Id values are used to identify entries in the names table. Except
-   --  for the special values No_Name, and Error_Name, they are subscript
-   --  values for the Names table defined in package Namet.
-
-   --  Note that with only a few exceptions, which are clearly documented, the
-   --  type Name_Id should be regarded as a private type. In particular it is
-   --  never appropriate to perform arithmetic operations using this type.
-
-   type Name_Id is range Names_Low_Bound .. Names_High_Bound;
-   for Name_Id'Size use 32;
-   --  Type used to identify entries in the names table
-
-   No_Name : constant Name_Id := Names_Low_Bound;
-   --  The special Name_Id value No_Name is used in the parser to indicate
-   --  a situation where no name is present (e.g. on a loop or block).
-
-   Error_Name : constant Name_Id := Names_Low_Bound +  1;
-   --  The special Name_Id value Error_Name is used in the parser to
-   --  indicate that some kind of error was encountered in scanning out
-   --  the relevant name, so it does not have a representable label.
-
-   subtype Error_Name_Or_No_Name is Name_Id range No_Name .. Error_Name;
-   --  Used to test for either error name or no name
-
-   First_Name_Id : constant Name_Id := Names_Low_Bound + 2;
-   --  Subscript of first entry in names table
-
-=======
->>>>>>> 751ff693
    ----------------------------
    -- Types for Atree Package --
    ----------------------------
@@ -550,17 +492,6 @@
    -- Character Code Type --
    -------------------------
 
-<<<<<<< HEAD
-   --  The type Char is used for character data internally in the compiler,
-   --  but character codes in the source are represented by the Char_Code
-   --  type. Each character literal in the source is interpreted as being one
-   --  of the 16#8000_0000 possible Wide_Wide_Character codes, and a unique
-   --  Integer Value is assigned, corresponding to the UTF_32 value, which
-   --  also correspondds to the POS value in the Wide_Wide_Character type,
-   --  and also corresponds to the POS value in the Wide_Character and
-   --  Character types for values that are in appropriate range. String
-   --  literals are similarly interpreted as a sequence of such codes.
-=======
    --  The type Char is used for character data internally in the compiler, but
    --  character codes in the source are represented by the Char_Code type.
    --  Each character literal in the source is interpreted as being one of the
@@ -570,7 +501,6 @@
    --  corresponds to the POS value in the Wide_Character and Character types
    --  for values that are in appropriate range. String literals are similarly
    --  interpreted as a sequence of such codes.
->>>>>>> 751ff693
 
    type Char_Code_Base is mod 2 ** 32;
    for Char_Code_Base'Size use 32;
@@ -600,11 +530,7 @@
    pragma Inline (Get_Character);
    --  For a character C that is in Character range (see above function), this
    --  function returns the corresponding Character value. It is an error to
-<<<<<<< HEAD
-   --  call Get_Character if C is not in C haracter range
-=======
    --  call Get_Character if C is not in Character range.
->>>>>>> 751ff693
 
    function Get_Wide_Character (C : Char_Code) return Wide_Character;
    --  For a character C that is in Wide_Character range (see above function),
@@ -637,21 +563,6 @@
    No_Source_File : constant Source_File_Index := 0;
    --  Value used to indicate no source file present
 
-<<<<<<< HEAD
-   subtype File_Name_Type is Name_Id;
-   --  File names are stored in the names table and this synonym is used to
-   --  indicate that a Name_Id value is being used to hold a simple file
-   --  name (which does not include any directory information).
-
-   No_File : constant File_Name_Type := File_Name_Type (No_Name);
-   --  Constant used to indicate no file found
-
-   subtype Unit_Name_Type is Name_Id;
-   --  Unit names are stored in the names table and this synonym is used to
-   --  indicate that a Name_Id value is being used to hold a unit name.
-
-=======
->>>>>>> 751ff693
    -----------------------------------
    -- Representation of Time Stamps --
    -----------------------------------
@@ -733,23 +644,6 @@
    -- Types used for Pragma Suppress Management --
    -----------------------------------------------
 
-<<<<<<< HEAD
-   type Check_Id is
-     (Access_Check,
-      Accessibility_Check,
-      Alignment_Check,
-      Discriminant_Check,
-      Division_Check,
-      Elaboration_Check,
-      Index_Check,
-      Length_Check,
-      Overflow_Check,
-      Range_Check,
-      Storage_Check,
-      Tag_Check,
-      Validity_Check,
-      All_Checks);
-=======
    type Check_Id is new Nat;
    --  Type used to represent a check id
 
@@ -776,7 +670,6 @@
 
    subtype Predefined_Check_Id is Check_Id range 1 .. All_Checks;
    --  Subtype for predefined checks, including All_Checks
->>>>>>> 751ff693
 
    --  The following array contains an entry for each recognized check name
    --  for pragma Suppress. It is used to represent current settings of scope
@@ -790,11 +683,7 @@
    --  We recognize only an explicit suppress of Elaboration_Check as a signal
    --  that the static elaboration checking should skip a compile time check.
 
-<<<<<<< HEAD
-   type Suppress_Array is array (Check_Id) of Boolean;
-=======
    type Suppress_Array is array (Predefined_Check_Id) of Boolean;
->>>>>>> 751ff693
    pragma Pack (Suppress_Array);
 
    --  To add a new check type to GNAT, the following steps are required:
@@ -826,14 +715,6 @@
    --  the last statement of the program. If needed, procedure Set_Exit_Status
    --  is called with the appropriate exit status before raising
    --  Terminate_Program.
-
-   Terminate_Program : exception;
-   --  This exception is raised to immediately terminate the tool being
-   --  executed. Each tool where this exception may be raised must have
-   --  a single exception handler that contains only a null statement and
-   --  that is the last statement of the program. If needed, procedure
-   --  Set_Exit_Status is called with the appropriate exit status before
-   --  raising Terminate_Program.
 
    ---------------------------------
    -- Parameter Mechanism Control --
@@ -908,11 +789,7 @@
       PE_Potentially_Blocking_Operation, -- 25
       PE_Stubbed_Subprogram_Called,      -- 26
       PE_Unchecked_Union_Restriction,    -- 27
-<<<<<<< HEAD
-      PE_Illegal_RACW_E_4_18,            -- 28
-=======
       PE_Non_Transportable_Actual,       -- 28
->>>>>>> 751ff693
 
       SE_Empty_Storage_Pool,             -- 29
       SE_Explicit_Raise,                 -- 30
@@ -925,11 +802,7 @@
 
    subtype RT_PE_Exceptions is RT_Exception_Code range
      PE_Access_Before_Elaboration ..
-<<<<<<< HEAD
-     PE_Illegal_RACW_E_4_18;
-=======
      PE_Non_Transportable_Actual;
->>>>>>> 751ff693
 
    subtype RT_SE_Exceptions is RT_Exception_Code range
      SE_Empty_Storage_Pool ..
