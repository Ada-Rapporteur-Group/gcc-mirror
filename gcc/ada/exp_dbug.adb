------------------------------------------------------------------------------
--                                                                          --
--                         GNAT COMPILER COMPONENTS                         --
--                                                                          --
--                             E X P _ D B U G                              --
--                                                                          --
--                                 B o d y                                  --
--                                                                          --
--          Copyright (C) 1996-2006, Free Software Foundation, Inc.         --
--                                                                          --
-- GNAT is free software;  you can  redistribute it  and/or modify it under --
-- terms of the  GNU General Public License as published  by the Free Soft- --
-- ware  Foundation;  either version 2,  or (at your option) any later ver- --
-- sion.  GNAT is distributed in the hope that it will be useful, but WITH- --
-- OUT ANY WARRANTY;  without even the  implied warranty of MERCHANTABILITY --
-- or FITNESS FOR A PARTICULAR PURPOSE.  See the GNU General Public License --
-- for  more details.  You should have  received  a copy of the GNU General --
-- Public License  distributed with GNAT;  see file COPYING.  If not, write --
-- to  the  Free Software Foundation,  51  Franklin  Street,  Fifth  Floor, --
-- Boston, MA 02110-1301, USA.                                              --
--                                                                          --
-- GNAT was originally developed  by the GNAT team at  New York University. --
-- Extensive contributions were provided by Ada Core Technologies Inc.      --
--                                                                          --
------------------------------------------------------------------------------

with Alloc;    use Alloc;
with Atree;    use Atree;
with Debug;    use Debug;
with Einfo;    use Einfo;
with Namet;    use Namet;
with Nlists;   use Nlists;
with Nmake;    use Nmake;
with Opt;      use Opt;
with Output;   use Output;
with Sem_Eval; use Sem_Eval;
with Sem_Util; use Sem_Util;
with Sinfo;    use Sinfo;
with Stand;    use Stand;
with Stringt;  use Stringt;
with Table;
with Urealp;   use Urealp;

package body Exp_Dbug is

   --  The following table is used to queue up the entities passed as
   --  arguments to Qualify_Entity_Names for later processing when
   --  Qualify_All_Entity_Names is called.

   package Name_Qualify_Units is new Table.Table (
     Table_Component_Type => Node_Id,
     Table_Index_Type     => Nat,
     Table_Low_Bound      => 1,
     Table_Initial        => Alloc.Name_Qualify_Units_Initial,
     Table_Increment      => Alloc.Name_Qualify_Units_Increment,
     Table_Name           => "Name_Qualify_Units");

   --------------------------------
   -- Use of Qualification Flags --
   --------------------------------

   --  There are two flags used to keep track of qualification of entities

   --    Has_Fully_Qualified_Name
   --    Has_Qualified_Name

   --  The difference between these is as follows. Has_Qualified_Name is
   --  set to indicate that the name has been qualified as required by the
   --  spec of this package. As described there, this may involve the full
   --  qualification for the name, but for some entities, notably procedure
   --  local variables, this full qualification is not required.

   --  The flag Has_Fully_Qualified_Name is set if indeed the name has been
   --  fully qualified in the Ada sense. If Has_Fully_Qualified_Name is set,
   --  then Has_Qualified_Name is also set, but the other way round is not
   --  the case.

   --  Consider the following example:

   --     with ...
   --     procedure X is
   --       B : Ddd.Ttt;
   --       procedure Y is ..

   --  Here B is a procedure local variable, so it does not need fully
   --  qualification. The flag Has_Qualified_Name will be set on the
   --  first attempt to qualify B, to indicate that the job is done
   --  and need not be redone.

   --  But Y is qualified as x__y, since procedures are always fully
   --  qualified, so the first time that an attempt is made to qualify
   --  the name y, it will be replaced by x__y, and both flags are set.

   --  Why the two flags? Well there are cases where we derive type names
   --  from object names. As noted in the spec, type names are always
   --  fully qualified. Suppose for example that the backend has to build
   --  a padded type for variable B. then it will construct the PAD name
   --  from B, but it requires full qualification, so the fully qualified
   --  type name will be x__b___PAD. The two flags allow the circuit for
   --  building this name to realize efficiently that b needs further
   --  qualification.

   --------------------
   -- Homonym_Suffix --
   --------------------

   --  The string defined here (and its associated length) is used to
   --  gather the homonym string that will be appended to Name_Buffer
   --  when the name is complete. Strip_Suffixes appends to this string
   --  as does Append_Homonym_Number, and Output_Homonym_Numbers_Suffix
   --  appends the string to the end of Name_Buffer.

   Homonym_Numbers : String (1 .. 256);
   Homonym_Len     : Natural := 0;

   ----------------------
   -- Local Procedures --
   ----------------------

   procedure Add_Uint_To_Buffer (U : Uint);
   --  Add image of universal integer to Name_Buffer, updating Name_Len

   procedure Add_Real_To_Buffer (U : Ureal);
   --  Add nnn_ddd to Name_Buffer, where nnn and ddd are integer values of
   --  the normalized numerator and denominator of the given real value.

   procedure Append_Homonym_Number (E : Entity_Id);
   --  If the entity E has homonyms in the same scope, then make an entry
   --  in the Homonym_Numbers array, bumping Homonym_Count accordingly.

   function Bounds_Match_Size (E : Entity_Id) return  Boolean;
   --  Determine whether the bounds of E match the size of the type. This is
   --  used to determine whether encoding is required for a discrete type.

   procedure Output_Homonym_Numbers_Suffix;
   --  If homonym numbers are stored, then output them into Name_Buffer

   procedure Prepend_String_To_Buffer (S : String);
   --  Prepend given string to the contents of the string buffer, updating
   --  the value in Name_Len (i.e. string is added at start of buffer).

   procedure Prepend_Uint_To_Buffer (U : Uint);
   --  Prepend image of universal integer to Name_Buffer, updating Name_Len

   procedure Qualify_Entity_Name (Ent : Entity_Id);
   --  If not already done, replaces the Chars field of the given entity
   --  with the appropriate fully qualified name.

   procedure Strip_Suffixes (BNPE_Suffix_Found : in out Boolean);
   --  Given an qualified entity name in Name_Buffer, remove any plain X or
   --  X{nb} qualification suffix. The contents of Name_Buffer is not changed
   --  but Name_Len may be adjusted on return to remove the suffix. If a
   --  BNPE suffix is found and stripped, then BNPE_Suffix_Found is set to
   --  True. If no suffix is found, then BNPE_Suffix_Found is not modified.
   --  This routine also searches for a homonym suffix, and if one is found
   --  it is also stripped, and the entries are added to the global homonym
   --  list (Homonym_Numbers) so that they can later be put back.

   ------------------------
   -- Add_Real_To_Buffer --
   ------------------------

   procedure Add_Real_To_Buffer (U : Ureal) is
   begin
      Add_Uint_To_Buffer (Norm_Num (U));
      Add_Str_To_Name_Buffer ("_");
      Add_Uint_To_Buffer (Norm_Den (U));
   end Add_Real_To_Buffer;

   ------------------------
   -- Add_Uint_To_Buffer --
   ------------------------

   procedure Add_Uint_To_Buffer (U : Uint) is
   begin
      if U < 0 then
         Add_Uint_To_Buffer (-U);
         Add_Char_To_Name_Buffer ('m');
      else
         UI_Image (U, Decimal);
         Add_Str_To_Name_Buffer (UI_Image_Buffer (1 .. UI_Image_Length));
      end if;
   end Add_Uint_To_Buffer;

   ---------------------------
   -- Append_Homonym_Number --
   ---------------------------

   procedure Append_Homonym_Number (E : Entity_Id) is

      procedure Add_Nat_To_H (Nr : Nat);
      --  Little procedure to append Nr to Homonym_Numbers

      ------------------
      -- Add_Nat_To_H --
      ------------------

      procedure Add_Nat_To_H (Nr : Nat) is
      begin
         if Nr >= 10 then
            Add_Nat_To_H (Nr / 10);
         end if;

         Homonym_Len := Homonym_Len + 1;
         Homonym_Numbers (Homonym_Len) :=
           Character'Val (Nr mod 10 + Character'Pos ('0'));
      end Add_Nat_To_H;

   --  Start of processing for Append_Homonym_Number

   begin
      if Has_Homonym (E) then
         declare
            H  : Entity_Id := Homonym (E);
            Nr : Nat := 1;

         begin
            while Present (H) loop
               if Scope (H) = Scope (E) then
                  Nr := Nr + 1;
               end if;

               H := Homonym (H);
            end loop;

            if Homonym_Len > 0 then
               Homonym_Len := Homonym_Len + 1;
               Homonym_Numbers (Homonym_Len) := '_';
            end if;

            Add_Nat_To_H (Nr);
         end;
      end if;
   end Append_Homonym_Number;

   -----------------------
   -- Bounds_Match_Size --
   -----------------------

   function Bounds_Match_Size (E : Entity_Id) return Boolean is
      Siz : Uint;

   begin
      if not Is_OK_Static_Subtype (E) then
         return False;

      elsif Is_Integer_Type (E)
        and then Subtypes_Statically_Match (E, Base_Type (E))
      then
         return True;

      --  Here we check if the static bounds match the natural size, which is
      --  the size passed through with the debugging information. This is the
      --  Esize rounded up to 8, 16, 32 or 64 as appropriate.

      else
         declare
            Umark  : constant Uintp.Save_Mark := Uintp.Mark;
            Result : Boolean;

         begin
            if Esize (E) <= 8 then
               Siz := Uint_8;
            elsif Esize (E) <= 16 then
               Siz := Uint_16;
            elsif Esize (E) <= 32 then
               Siz := Uint_32;
            else
               Siz := Uint_64;
            end if;

            if Is_Modular_Integer_Type (E) or else Is_Enumeration_Type (E) then
               Result :=
                 Expr_Rep_Value (Type_Low_Bound (E)) = 0
                   and then
                 2 ** Siz - Expr_Rep_Value (Type_High_Bound (E)) = 1;

            else
               Result :=
                 Expr_Rep_Value (Type_Low_Bound (E)) + 2 ** (Siz - 1) = 0
                   and then
                 2 ** (Siz - 1) - Expr_Rep_Value (Type_High_Bound (E)) = 1;
            end if;

            Release (Umark);
            return Result;
         end;
      end if;
   end Bounds_Match_Size;

   --------------------------------
   -- Debug_Renaming_Declaration --
   --------------------------------

   function Debug_Renaming_Declaration (N : Node_Id) return Node_Id is
      Loc : constant Source_Ptr := Sloc (N);
      Ent : constant Node_Id    := Defining_Entity (N);
      Nam : constant Node_Id    := Name (N);
      Rnm : Name_Id;
      Ren : Node_Id;
      Lit : Entity_Id;
      Typ : Entity_Id;
      Res : Node_Id;
      Def : Entity_Id;

      function Output_Subscript (N : Node_Id; S : String) return Boolean;
      --  Outputs a single subscript value as ?nnn (subscript is compile time
      --  known value with value nnn) or as ?e (subscript is local constant
      --  with name e), where S supplies the proper string to use for ?.
      --  Returns False if the subscript is not of an appropriate type to
      --  output in one of these two forms. The result is prepended to the
      --  name stored in Name_Buffer.

      ----------------------
      -- Output_Subscript --
      ----------------------

      function Output_Subscript (N : Node_Id; S : String) return Boolean is
      begin
         if Compile_Time_Known_Value (N) then
            Prepend_Uint_To_Buffer (Expr_Value (N));

         elsif Nkind (N) = N_Identifier
           and then Scope (Entity (N)) = Scope (Ent)
           and then Ekind (Entity (N)) = E_Constant
         then
            Prepend_String_To_Buffer (Get_Name_String (Chars (Entity (N))));

         else
            return False;
         end if;

         Prepend_String_To_Buffer (S);
         return True;
      end Output_Subscript;

   --  Start of processing for Debug_Renaming_Declaration

   begin
      if not Comes_From_Source (N)
        and then not Needs_Debug_Info (Ent)
      then
         return Empty;
      end if;

      --  Prepare entity name for type declaration

      Get_Name_String (Chars (Ent));

      case Nkind (N) is
         when N_Object_Renaming_Declaration =>
            Add_Str_To_Name_Buffer ("___XR");

         when N_Exception_Renaming_Declaration =>
            Add_Str_To_Name_Buffer ("___XRE");

         when N_Package_Renaming_Declaration =>
            Add_Str_To_Name_Buffer ("___XRP");

            --  If it is a child unit create a fully qualified name, to
            --  disambiguate multiple child units with the same name and
            --  different parents.

            if Is_Child_Unit (Ent) then
               Prepend_String_To_Buffer ("__");
               Prepend_String_To_Buffer
                 (Get_Name_String (Chars (Scope (Ent))));
            end if;

         when others =>
            return Empty;
      end case;

      Rnm := Name_Find;

      --  Get renamed entity and compute suffix

      Name_Len := 0;
      Ren := Nam;
      loop
         case Nkind (Ren) is

            when N_Identifier =>
               exit;

            when N_Expanded_Name =>

               --  The entity field for an N_Expanded_Name is on the expanded
               --  name node itself, so we are done here too.

               exit;

            when N_Selected_Component =>
               Prepend_String_To_Buffer
                 (Get_Name_String (Chars (Selector_Name (Ren))));
               Prepend_String_To_Buffer ("XR");
               Ren := Prefix (Ren);

            when N_Indexed_Component =>
               declare
                  X : Node_Id := Last (Expressions (Ren));

               begin
                  while Present (X) loop
                     if not Output_Subscript (X, "XS") then
                        Set_Materialize_Entity (Ent);
                        return Empty;
                     end if;

                     Prev (X);
                  end loop;
               end;

               Ren := Prefix (Ren);

            when N_Slice =>

               Typ := Etype (First_Index (Etype (Nam)));

               if not Output_Subscript (Type_High_Bound (Typ), "XS") then
                  Set_Materialize_Entity (Ent);
                  return Empty;
               end if;

               if not Output_Subscript (Type_Low_Bound  (Typ), "XL") then
                  Set_Materialize_Entity (Ent);
                  return Empty;
               end if;

               Ren := Prefix (Ren);

            when N_Explicit_Dereference =>
               Set_Materialize_Entity (Ent);
               Prepend_String_To_Buffer ("XA");
               Ren := Prefix (Ren);

            --  For now, anything else simply results in no translation

            when others =>
               Set_Materialize_Entity (Ent);
               return Empty;
         end case;
      end loop;

      Prepend_String_To_Buffer ("___XE");

      --  For now, the literal name contains only the suffix. The Entity_Id
      --  value for the name is used to create a link from this literal name
      --  to the renamed entity using the Debug_Renaming_Link field. Then the
      --  Qualify_Entity_Name procedure uses this link to create the proper
      --  fully qualified name.

      --  The reason we do things this way is that we really need to copy the
      --  qualification of the renamed entity, and it is really much easier to
      --  do this after the renamed entity has itself been fully qualified.

      Lit := Make_Defining_Identifier (Loc, Chars => Name_Enter);
      Set_Debug_Renaming_Link (Lit, Entity (Ren));

      --  Return the appropriate enumeration type

      Def := Make_Defining_Identifier (Loc, Chars => Rnm);
      Res :=
        Make_Full_Type_Declaration (Loc,
          Defining_Identifier => Def,
          Type_Definition =>
            Make_Enumeration_Type_Definition (Loc,
              Literals => New_List (Lit)));

      Set_Needs_Debug_Info (Def);
      Set_Needs_Debug_Info (Lit);

      Set_Discard_Names (Defining_Identifier (Res));
      return Res;

   --  If we get an exception, just figure it is a case that we cannot
   --  successfully handle using our current approach, since this is
   --  only for debugging, no need to take the compilation with us!

   exception
      when others =>
         return Make_Null_Statement (Loc);
   end Debug_Renaming_Declaration;

   ----------------------
   -- Get_Encoded_Name --
   ----------------------

   --  Note: see spec for details on encodings

   procedure Get_Encoded_Name (E : Entity_Id) is
      Has_Suffix : Boolean;

   begin
      --  If not generating code, there is no need to create encoded
      --  names, and problems when the back-end is called to annotate
      --  types without full code generation. See comments at beginning
      --  of Get_External_Name_With_Suffix for additional details.

      if Operating_Mode /= Generate_Code then
         return;
      end if;

      Get_Name_String (Chars (E));

      --  Nothing to do if we do not have a type

      if not Is_Type (E)

      --  Or if this is an enumeration base type

        or else (Is_Enumeration_Type (E)
                   and then E = Base_Type (E))

      --  Or if this is a dummy type for a renaming

        or else (Name_Len >= 3 and then
                   Name_Buffer (Name_Len - 2 .. Name_Len) = "_XR")

        or else (Name_Len >= 4 and then
                   (Name_Buffer (Name_Len - 3 .. Name_Len) = "_XRE"
                      or else
                    Name_Buffer (Name_Len - 3 .. Name_Len) = "_XRP"))

      --  For all these cases, just return the name unchanged

      then
         Name_Buffer (Name_Len + 1) := ASCII.Nul;
         return;
      end if;

      Has_Suffix := True;

      --  Fixed-point case

      if Is_Fixed_Point_Type (E) then
         Get_External_Name_With_Suffix (E, "XF_");
         Add_Real_To_Buffer (Delta_Value (E));

         if Small_Value (E) /= Delta_Value (E) then
            Add_Str_To_Name_Buffer ("_");
            Add_Real_To_Buffer (Small_Value (E));
         end if;

      --  Vax floating-point case

      elsif Vax_Float (E) then
         if Digits_Value (Base_Type (E)) = 6 then
            Get_External_Name_With_Suffix (E, "XFF");

         elsif Digits_Value (Base_Type (E)) = 9 then
            Get_External_Name_With_Suffix (E, "XFF");

         else
            pragma Assert (Digits_Value (Base_Type (E)) = 15);
            Get_External_Name_With_Suffix (E, "XFG");
         end if;

      --  Discrete case where bounds do not match size

      elsif Is_Discrete_Type (E)
        and then not Bounds_Match_Size (E)
      then
         declare
            Lo : constant Node_Id := Type_Low_Bound (E);
            Hi : constant Node_Id := Type_High_Bound (E);

            Lo_Con : constant Boolean := Compile_Time_Known_Value (Lo);
            Hi_Con : constant Boolean := Compile_Time_Known_Value (Hi);

            Lo_Discr : constant Boolean :=
                         Nkind (Lo) = N_Identifier
                           and then
                         Ekind (Entity (Lo)) = E_Discriminant;

            Hi_Discr : constant Boolean :=
                         Nkind (Hi) = N_Identifier
                           and then
                         Ekind (Entity (Hi)) = E_Discriminant;

            Lo_Encode : constant Boolean := Lo_Con or Lo_Discr;
            Hi_Encode : constant Boolean := Hi_Con or Hi_Discr;

            Biased : constant Boolean := Has_Biased_Representation (E);

         begin
            if Biased then
               Get_External_Name_With_Suffix (E, "XB");
            else
               Get_External_Name_With_Suffix (E, "XD");
            end if;

            if Lo_Encode or Hi_Encode then
               if Biased then
                  Add_Str_To_Name_Buffer ("_");
               else
                  if Lo_Encode then
                     if Hi_Encode then
                        Add_Str_To_Name_Buffer ("LU_");
                     else
                        Add_Str_To_Name_Buffer ("L_");
                     end if;
                  else
                     Add_Str_To_Name_Buffer ("U_");
                  end if;
               end if;

               if Lo_Con then
                  Add_Uint_To_Buffer (Expr_Rep_Value (Lo));
               elsif Lo_Discr then
                  Get_Name_String_And_Append (Chars (Entity (Lo)));
               end if;

               if Lo_Encode and Hi_Encode then
                  Add_Str_To_Name_Buffer ("__");
               end if;

               if Hi_Con then
                  Add_Uint_To_Buffer (Expr_Rep_Value (Hi));
               elsif Hi_Discr then
                  Get_Name_String_And_Append (Chars (Entity (Hi)));
               end if;
            end if;
         end;

      --  For all other cases, the encoded name is the normal type name

      else
         Has_Suffix := False;
         Get_External_Name (E, Has_Suffix);
      end if;

      if Debug_Flag_B and then Has_Suffix then
         Write_Str ("**** type ");
         Write_Name (Chars (E));
         Write_Str (" is encoded as ");
         Write_Str (Name_Buffer (1 .. Name_Len));
         Write_Eol;
      end if;

      Name_Buffer (Name_Len + 1) := ASCII.NUL;
   end Get_Encoded_Name;

   -----------------------
   -- Get_External_Name --
   -----------------------

   procedure Get_External_Name (Entity : Entity_Id; Has_Suffix : Boolean) is
      E    : Entity_Id := Entity;
      Kind : Entity_Kind;

      procedure Get_Qualified_Name_And_Append (Entity : Entity_Id);
      --  Appends fully qualified name of given entity to Name_Buffer

      -----------------------------------
      -- Get_Qualified_Name_And_Append --
      -----------------------------------

      procedure Get_Qualified_Name_And_Append (Entity : Entity_Id) is
      begin
         --  If the entity is a compilation unit, its scope is Standard,
         --  there is no outer scope, and the no further qualification
         --  is required.

         --  If the front end has already computed a fully qualified name,
         --  then it is also the case that no further qualification is
         --  required

         if Present (Scope (Scope (Entity)))
           and then not Has_Fully_Qualified_Name (Entity)
         then
            Get_Qualified_Name_And_Append (Scope (Entity));
            Add_Str_To_Name_Buffer ("__");
            Get_Name_String_And_Append (Chars (Entity));
            Append_Homonym_Number (Entity);

         else
            Get_Name_String_And_Append (Chars (Entity));
         end if;
      end Get_Qualified_Name_And_Append;

   --  Start of processing for Get_External_Name

   begin
      Name_Len    := 0;
      Homonym_Len := 0;

      --  If this is a child unit, we want the child

      if Nkind (E) = N_Defining_Program_Unit_Name then
         E := Defining_Identifier (Entity);
      end if;

      Kind := Ekind (E);

      --  Case of interface name being used

      if (Kind = E_Procedure or else
          Kind = E_Function  or else
          Kind = E_Constant  or else
          Kind = E_Variable  or else
          Kind = E_Exception)
        and then Present (Interface_Name (E))
        and then No (Address_Clause (E))
        and then not Has_Suffix
      then
         Add_String_To_Name_Buffer (Strval (Interface_Name (E)));

      --  All other cases besides the interface name case

      else
         --  If this is a library level subprogram (i.e. a subprogram that is a
         --  compilation unit other than a subunit), then we prepend _ada_ to
         --  ensure distinctions required as described in the spec.

         --  Check explicitly for child units, because those are not flagged
         --  as Compilation_Units by lib. Should they be ???

         if Is_Subprogram (E)
           and then (Is_Compilation_Unit (E) or Is_Child_Unit (E))
           and then not Has_Suffix
         then
            Add_Str_To_Name_Buffer ("_ada_");
         end if;

         --  If the entity is a subprogram instance that is not a compilation
         --  unit, generate the name of the original Ada entity, which is the
         --  one gdb needs.

         if Is_Generic_Instance (E)
           and then Is_Subprogram (E)
           and then not Is_Compilation_Unit (Scope (E))
           and then (Ekind (Scope (E)) = E_Package
                      or else
                     Ekind (Scope (E)) = E_Package_Body)
           and then Present (Related_Instance (Scope (E)))
         then
            E := Related_Instance (Scope (E));
         end if;

         Get_Qualified_Name_And_Append (E);
      end if;

      Name_Buffer (Name_Len + 1) := ASCII.Nul;
   end Get_External_Name;

   -----------------------------------
   -- Get_External_Name_With_Suffix --
   -----------------------------------

   procedure Get_External_Name_With_Suffix
     (Entity : Entity_Id;
      Suffix : String)
   is
      Has_Suffix : constant Boolean := (Suffix /= "");

   begin
      --  If we are not in code generation mode, this procedure may still be
      --  called from Back_End (more specifically - from gigi for doing type
      --  representation annotation or some representation-specific checks).
      --  But in this mode there is no need to mess with external names.

      --  Furthermore, the call causes difficulties in this case because the
      --  string representing the homonym number is not correctly reset as a
      --  part of the call to Output_Homonym_Numbers_Suffix (which is not
      --  called in gigi).

      if Operating_Mode /= Generate_Code then
         return;
      end if;

      Get_External_Name (Entity, Has_Suffix);

      if Has_Suffix then
         Add_Str_To_Name_Buffer ("___");
         Add_Str_To_Name_Buffer (Suffix);
         Name_Buffer (Name_Len + 1) := ASCII.Nul;
      end if;
   end Get_External_Name_With_Suffix;

   --------------------------
   -- Get_Variant_Encoding --
   --------------------------

   procedure Get_Variant_Encoding (V : Node_Id) is
      Choice : Node_Id;

      procedure Choice_Val (Typ : Character; Choice : Node_Id);
      --  Output encoded value for a single choice value. Typ is the key
      --  character ('S', 'F', or 'T') that precedes the choice value.

      ----------------
      -- Choice_Val --
      ----------------

      procedure Choice_Val (Typ : Character; Choice : Node_Id) is
      begin
         if Nkind (Choice) = N_Integer_Literal then
            Add_Char_To_Name_Buffer (Typ);
            Add_Uint_To_Buffer (Intval (Choice));

         --  Character literal with no entity present (this is the case
         --  Standard.Character or Standard.Wide_Character as root type)

         elsif Nkind (Choice) = N_Character_Literal
           and then No (Entity (Choice))
         then
            Add_Char_To_Name_Buffer (Typ);
            Add_Uint_To_Buffer (Char_Literal_Value (Choice));

         else
            declare
               Ent : constant Entity_Id := Entity (Choice);

            begin
               if Ekind (Ent) = E_Enumeration_Literal then
                  Add_Char_To_Name_Buffer (Typ);
                  Add_Uint_To_Buffer (Enumeration_Rep (Ent));

               else
                  pragma Assert (Ekind (Ent) = E_Constant);
                  Choice_Val (Typ, Constant_Value (Ent));
               end if;
            end;
         end if;
      end Choice_Val;

   --  Start of processing for Get_Variant_Encoding

   begin
      Name_Len := 0;

      Choice := First (Discrete_Choices (V));
      while Present (Choice) loop
         if Nkind (Choice) = N_Others_Choice then
            Add_Char_To_Name_Buffer ('O');

         elsif Nkind (Choice) = N_Range then
            Choice_Val ('R', Low_Bound (Choice));
            Choice_Val ('T', High_Bound (Choice));

         elsif Is_Entity_Name (Choice)
           and then Is_Type (Entity (Choice))
         then
            Choice_Val ('R', Type_Low_Bound (Entity (Choice)));
            Choice_Val ('T', Type_High_Bound (Entity (Choice)));

         elsif Nkind (Choice) = N_Subtype_Indication then
            declare
               Rang : constant Node_Id :=
                        Range_Expression (Constraint (Choice));
            begin
               Choice_Val ('R', Low_Bound (Rang));
               Choice_Val ('T', High_Bound (Rang));
            end;

         else
            Choice_Val ('S', Choice);
         end if;

         Next (Choice);
      end loop;

      Name_Buffer (Name_Len + 1) := ASCII.NUL;

      if Debug_Flag_B then
         declare
            VP : constant Node_Id := Parent (V);    -- Variant_Part
            CL : constant Node_Id := Parent (VP);   -- Component_List
            RD : constant Node_Id := Parent (CL);   -- Record_Definition
            FT : constant Node_Id := Parent (RD);   -- Full_Type_Declaration

         begin
            Write_Str ("**** variant for type ");
            Write_Name (Chars (Defining_Identifier (FT)));
            Write_Str (" is encoded as ");
            Write_Str (Name_Buffer (1 .. Name_Len));
            Write_Eol;
         end;
      end if;
   end Get_Variant_Encoding;

   ------------------------------------
   -- Get_Secondary_DT_External_Name --
   ------------------------------------

   procedure Get_Secondary_DT_External_Name
<<<<<<< HEAD
     (Typ             : Entity_Id;
      Ancestor_Typ    : Entity_Id;
      Suffix_Index    : Int) is
=======
     (Typ          : Entity_Id;
      Ancestor_Typ : Entity_Id;
      Suffix_Index : Int)
   is
>>>>>>> f8383f28
   begin
      Get_External_Name (Typ, Has_Suffix => False);

      if Ancestor_Typ /= Typ then
         declare
            Len      : constant Natural := Name_Len;
            Save_Str : constant String (1 .. Name_Len)
                         := Name_Buffer (1 .. Name_Len);
         begin
            Get_External_Name (Ancestor_Typ, Has_Suffix => False);

            --  Append the extended name of the ancestor to the
            --  extended name of Typ

            Name_Buffer (Len + 2 .. Len + Name_Len + 1) :=
              Name_Buffer (1 .. Name_Len);
            Name_Buffer (1 .. Len) := Save_Str;
            Name_Buffer (Len + 1) := '_';
            Name_Len := Len + Name_Len + 1;
         end;
      end if;

      Add_Nat_To_Name_Buffer (Suffix_Index);
   end Get_Secondary_DT_External_Name;

   ---------------------------------
   -- Make_Packed_Array_Type_Name --
   ---------------------------------

   function Make_Packed_Array_Type_Name
     (Typ   : Entity_Id;
      Csize : Uint)
      return  Name_Id
   is
   begin
      Get_Name_String (Chars (Typ));
      Add_Str_To_Name_Buffer ("___XP");
      Add_Uint_To_Buffer (Csize);
      return Name_Find;
   end Make_Packed_Array_Type_Name;

   -----------------------------------
   -- Output_Homonym_Numbers_Suffix --
   -----------------------------------

   procedure Output_Homonym_Numbers_Suffix is
      J : Natural;

   begin
      if Homonym_Len > 0 then

         --  Check for all 1's, in which case we do not output

         J := 1;
         loop
            exit when Homonym_Numbers (J) /= '1';

            --  If we reached end of string we do not output

            if J = Homonym_Len then
               Homonym_Len := 0;
               return;
            end if;

            exit when Homonym_Numbers (J + 1) /= '_';
            J := J + 2;
         end loop;

         --  If we exit the loop then suffix must be output

         Add_Str_To_Name_Buffer ("__");
         Add_Str_To_Name_Buffer (Homonym_Numbers (1 .. Homonym_Len));
         Homonym_Len := 0;
      end if;
   end Output_Homonym_Numbers_Suffix;

   ------------------------------
   -- Prepend_String_To_Buffer --
   ------------------------------

   procedure Prepend_String_To_Buffer (S : String) is
      N : constant Integer := S'Length;
   begin
      Name_Buffer (1 + N .. Name_Len + N) := Name_Buffer (1 .. Name_Len);
      Name_Buffer (1 .. N) := S;
      Name_Len := Name_Len + N;
   end Prepend_String_To_Buffer;

   ----------------------------
   -- Prepend_Uint_To_Buffer --
   ----------------------------

   procedure Prepend_Uint_To_Buffer (U : Uint) is
   begin
      if U < 0 then
         Prepend_String_To_Buffer ("m");
         Prepend_Uint_To_Buffer (-U);
      else
         UI_Image (U, Decimal);
         Prepend_String_To_Buffer (UI_Image_Buffer (1 .. UI_Image_Length));
      end if;
   end Prepend_Uint_To_Buffer;

   ------------------------------
   -- Qualify_All_Entity_Names --
   ------------------------------

   procedure Qualify_All_Entity_Names is
      E   : Entity_Id;
      Ent : Entity_Id;

   begin
      for J in Name_Qualify_Units.First .. Name_Qualify_Units.Last loop
         E := Defining_Entity (Name_Qualify_Units.Table (J));
         Qualify_Entity_Name (E);

         Ent := First_Entity (E);
         while Present (Ent) loop
            Qualify_Entity_Name (Ent);
            Next_Entity (Ent);

            --  There are odd cases where Last_Entity (E) = E. This happens
            --  in the case of renaming of packages. This test avoids getting
            --  stuck in such cases.

            exit when Ent = E;
         end loop;
      end loop;
   end Qualify_All_Entity_Names;

   -------------------------
   -- Qualify_Entity_Name --
   -------------------------

   procedure Qualify_Entity_Name (Ent : Entity_Id) is

      Full_Qualify_Name : String (1 .. Name_Buffer'Length);
      Full_Qualify_Len  : Natural := 0;
      --  Used to accumulate fully qualified name of subprogram

      procedure Fully_Qualify_Name (E : Entity_Id);
      --  Used to qualify a subprogram or type name, where full
      --  qualification up to Standard is always used. Name is set
      --  in Full_Qualify_Name with the length in Full_Qualify_Len.
      --  Note that this routine does not prepend the _ada_ string
      --  required for library subprograms (this is done in the back end).

      function Is_BNPE (S : Entity_Id) return Boolean;
      --  Determines if S is a BNPE, i.e. Body-Nested Package Entity, which
      --  is defined to be a package which is immediately nested within a
      --  package body.

      function Qualify_Needed (S : Entity_Id) return Boolean;
      --  Given a scope, determines if the scope is to be included in the
      --  fully qualified name, True if so, False if not.

      procedure Set_BNPE_Suffix (E : Entity_Id);
      --  Recursive routine to append the BNPE qualification suffix. Works
      --  from right to left with E being the current entity in the list.
      --  The result does NOT have the trailing n's and trailing b stripped.
      --  The caller must do this required stripping.

      procedure Set_Entity_Name (E : Entity_Id);
      --  Internal recursive routine that does most of the work. This routine
      --  leaves the result sitting in Name_Buffer and Name_Len.

      BNPE_Suffix_Needed : Boolean := False;
      --  Set true if a body-nested package entity suffix is required

      Save_Chars : constant Name_Id := Chars (Ent);
      --  Save original name

      ------------------------
      -- Fully_Qualify_Name --
      ------------------------

      procedure Fully_Qualify_Name (E : Entity_Id) is
         Discard : Boolean := False;

      begin
         --  Ignore empty entry (can happen in error cases)

         if No (E) then
            return;

         --  If this we are qualifying entities local to a generic
         --  instance, use the name of the original instantiation,
         --  not that of the anonymous subprogram in the wrapper
         --  package, so that gdb doesn't have to know about these.

         elsif Is_Generic_Instance (E)
           and then Is_Subprogram (E)
           and then not Comes_From_Source (E)
           and then not Is_Compilation_Unit (Scope (E))
         then
            Fully_Qualify_Name (Related_Instance (Scope (E)));
            return;
         end if;

         --  If we reached fully qualified name, then just copy it

         if Has_Fully_Qualified_Name (E) then
            Get_Name_String (Chars (E));
            Strip_Suffixes (Discard);
            Full_Qualify_Name (1 .. Name_Len) := Name_Buffer (1 .. Name_Len);
            Full_Qualify_Len := Name_Len;
            Set_Has_Fully_Qualified_Name (Ent);

         --  Case of non-fully qualified name

         else
            if Scope (E) = Standard_Standard then
               Set_Has_Fully_Qualified_Name (Ent);
            else
               Fully_Qualify_Name (Scope (E));
               Full_Qualify_Name (Full_Qualify_Len + 1) := '_';
               Full_Qualify_Name (Full_Qualify_Len + 2) := '_';
               Full_Qualify_Len := Full_Qualify_Len + 2;
            end if;

            if Has_Qualified_Name (E) then
               Get_Unqualified_Name_String (Chars (E));
            else
               Get_Name_String (Chars (E));
            end if;

            --  Here we do one step of the qualification

            Full_Qualify_Name
              (Full_Qualify_Len + 1 .. Full_Qualify_Len + Name_Len) :=
                 Name_Buffer (1 .. Name_Len);
            Full_Qualify_Len := Full_Qualify_Len + Name_Len;
            Append_Homonym_Number (E);
         end if;

         if Is_BNPE (E) then
            BNPE_Suffix_Needed := True;
         end if;
      end Fully_Qualify_Name;

      -------------
      -- Is_BNPE --
      -------------

      function Is_BNPE (S : Entity_Id) return Boolean is
      begin
         return
           Ekind (S) = E_Package
             and then Is_Package_Body_Entity (S);
      end Is_BNPE;

      --------------------
      -- Qualify_Needed --
      --------------------

      function Qualify_Needed (S : Entity_Id) return Boolean is
      begin
         --  If we got all the way to Standard, then we have certainly
         --  fully qualified the name, so set the flag appropriately,
         --  and then return False, since we are most certainly done!

         if S = Standard_Standard then
            Set_Has_Fully_Qualified_Name (Ent, True);
            return False;

         --  Otherwise figure out if further qualification is required

         else
            return
              Is_Subprogram (Ent)
                or else
              Ekind (Ent) = E_Subprogram_Body
                or else
                  (Ekind (S) /= E_Block
                    and then not Is_Dynamic_Scope (S));
         end if;
      end Qualify_Needed;

      ---------------------
      -- Set_BNPE_Suffix --
      ---------------------

      procedure Set_BNPE_Suffix (E : Entity_Id) is
         S : constant Entity_Id := Scope (E);

      begin
         if Qualify_Needed (S) then
            Set_BNPE_Suffix (S);

            if Is_BNPE (E) then
               Add_Char_To_Name_Buffer ('b');
            else
               Add_Char_To_Name_Buffer ('n');
            end if;

         else
            Add_Char_To_Name_Buffer ('X');
         end if;
      end Set_BNPE_Suffix;

      ---------------------
      -- Set_Entity_Name --
      ---------------------

      procedure Set_Entity_Name (E : Entity_Id) is
         S : constant Entity_Id := Scope (E);

      begin
         --  If we reach an already qualified name, just take the encoding
         --  except that we strip the package body suffixes, since these
         --  will be separately put on later.

         if Has_Qualified_Name (E) then
            Get_Name_String_And_Append (Chars (E));
            Strip_Suffixes (BNPE_Suffix_Needed);

            --  If the top level name we are adding is itself fully
            --  qualified, then that means that the name that we are
            --  preparing for the Fully_Qualify_Name call will also
            --  generate a fully qualified name.

            if Has_Fully_Qualified_Name (E) then
               Set_Has_Fully_Qualified_Name (Ent);
            end if;

         --  Case where upper level name is not encoded yet

         else
            --  Recurse if further qualification required

            if Qualify_Needed (S) then
               Set_Entity_Name (S);
               Add_Str_To_Name_Buffer ("__");
            end if;

            --  Otherwise get name and note if it is a NPBE

            Get_Name_String_And_Append (Chars (E));

            if Is_BNPE (E) then
               BNPE_Suffix_Needed := True;
            end if;

            Append_Homonym_Number (E);
         end if;
      end Set_Entity_Name;

   --  Start of processing for Qualify_Entity_Name

   begin
      if Has_Qualified_Name (Ent) then
         return;

      --  Here is where we create the proper link for renaming

      elsif Ekind (Ent) = E_Enumeration_Literal
        and then Present (Debug_Renaming_Link (Ent))
      then
         Name_Len := 0;
         Qualify_Entity_Name (Debug_Renaming_Link (Ent));
         Get_Name_String (Chars (Ent));
         Prepend_String_To_Buffer
           (Get_Name_String (Chars (Debug_Renaming_Link (Ent))));
         Set_Chars (Ent, Name_Enter);
         Set_Has_Qualified_Name (Ent);
         return;

      elsif Is_Subprogram (Ent)
        or else Ekind (Ent) = E_Subprogram_Body
        or else Is_Type (Ent)
      then
         Fully_Qualify_Name (Ent);
         Name_Len := Full_Qualify_Len;
         Name_Buffer (1 .. Name_Len) := Full_Qualify_Name (1 .. Name_Len);

      elsif Qualify_Needed (Scope (Ent)) then
         Name_Len := 0;
         Set_Entity_Name (Ent);

      else
         Set_Has_Qualified_Name (Ent);
         return;
      end if;

      --  Fall through with a fully qualified name in Name_Buffer/Name_Len

      Output_Homonym_Numbers_Suffix;

      --  Add body-nested package suffix if required

      if BNPE_Suffix_Needed
        and then Ekind (Ent) /= E_Enumeration_Literal
      then
         Set_BNPE_Suffix (Ent);

         --  Strip trailing n's and last trailing b as required. note that
         --  we know there is at least one b, or no suffix would be generated.

         while Name_Buffer (Name_Len) = 'n' loop
            Name_Len := Name_Len - 1;
         end loop;

         Name_Len := Name_Len - 1;
      end if;

      Set_Chars (Ent, Name_Enter);
      Set_Has_Qualified_Name (Ent);

      if Debug_Flag_BB then
         Write_Str ("*** ");
         Write_Name (Save_Chars);
         Write_Str (" qualified as ");
         Write_Name (Chars (Ent));
         Write_Eol;
      end if;
   end Qualify_Entity_Name;

   --------------------------
   -- Qualify_Entity_Names --
   --------------------------

   procedure Qualify_Entity_Names (N : Node_Id) is
   begin
      Name_Qualify_Units.Append (N);
   end Qualify_Entity_Names;

   --------------------
   -- Strip_Suffixes --
   --------------------

   procedure Strip_Suffixes (BNPE_Suffix_Found : in out Boolean) is
      SL : Natural;

   begin
      --  Search for and strip BNPE suffix

      for J in reverse 2 .. Name_Len loop
         if Name_Buffer (J) = 'X' then
            Name_Len := J - 1;
            BNPE_Suffix_Found := True;
            exit;
         end if;

         exit when Name_Buffer (J) /= 'b' and then Name_Buffer (J) /= 'n';
      end loop;

      --  Search for and strip homonym numbers suffix

      for J in reverse 2 .. Name_Len - 2 loop
         if Name_Buffer (J) = '_'
           and then Name_Buffer (J + 1) = '_'
         then
            if Name_Buffer (J + 2) in '0' .. '9' then
               if Homonym_Len > 0 then
                  Homonym_Len := Homonym_Len + 1;
                  Homonym_Numbers (Homonym_Len) := '-';
               end if;

               SL := Name_Len - (J + 1);

               Homonym_Numbers (Homonym_Len + 1 .. Homonym_Len + SL) :=
                 Name_Buffer (J + 2 .. Name_Len);
               Name_Len := J - 1;
               Homonym_Len := Homonym_Len + SL;
            end if;

            exit;
         end if;
      end loop;
   end Strip_Suffixes;

end Exp_Dbug;<|MERGE_RESOLUTION|>--- conflicted
+++ resolved
@@ -885,16 +885,10 @@
    ------------------------------------
 
    procedure Get_Secondary_DT_External_Name
-<<<<<<< HEAD
-     (Typ             : Entity_Id;
-      Ancestor_Typ    : Entity_Id;
-      Suffix_Index    : Int) is
-=======
      (Typ          : Entity_Id;
       Ancestor_Typ : Entity_Id;
       Suffix_Index : Int)
    is
->>>>>>> f8383f28
    begin
       Get_External_Name (Typ, Has_Suffix => False);
 
