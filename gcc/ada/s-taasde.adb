--- conflicted
+++ resolved
@@ -6,11 +6,7 @@
 --                                                                          --
 --                                  B o d y                                 --
 --                                                                          --
-<<<<<<< HEAD
---         Copyright (C) 1998-2006, Free Software Foundation, Inc.          --
-=======
 --         Copyright (C) 1998-2007, Free Software Foundation, Inc.          --
->>>>>>> 751ff693
 --                                                                          --
 -- GNARL is free software; you can  redistribute it  and/or modify it under --
 -- terms of the  GNU General Public License as published  by the Free Soft- --
@@ -92,11 +88,7 @@
    use System.Traces;
    use System.Traces.Tasking;
 
-<<<<<<< HEAD
-   function To_System is new Unchecked_Conversion
-=======
    function To_System is new Ada.Unchecked_Conversion
->>>>>>> 751ff693
      (Ada.Task_Identification.Task_Id, Task_Id);
 
    Timer_Server_ID : ST.Task_Id;
@@ -332,11 +324,8 @@
       Now              : Duration;
       Dequeued         : Delay_Block_Access;
       Dequeued_Task    : Task_Id;
-<<<<<<< HEAD
-=======
 
       pragma Unreferenced (Timedout, Yielded);
->>>>>>> 751ff693
 
    begin
       Timer_Server_ID := STPO.Self;
