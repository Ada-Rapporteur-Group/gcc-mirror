------------------------------------------------------------------------------
--                                                                          --
--                         GNAT LIBRARY COMPONENTS                          --
--                                                                          --
--                          G N A T . R E G P A T                           --
--                                                                          --
--                                 S p e c                                  --
--                                                                          --
--               Copyright (C) 1986 by University of Toronto.               --
<<<<<<< HEAD
--                     Copyright (C) 1996-2005, AdaCore                     --
=======
--                     Copyright (C) 1996-2006, AdaCore                     --
>>>>>>> c355071f
--                                                                          --
-- GNAT is free software;  you can  redistribute it  and/or modify it under --
-- terms of the  GNU General Public License as published  by the Free Soft- --
-- ware  Foundation;  either version 2,  or (at your option) any later ver- --
-- sion.  GNAT is distributed in the hope that it will be useful, but WITH- --
-- OUT ANY WARRANTY;  without even the  implied warranty of MERCHANTABILITY --
-- or FITNESS FOR A PARTICULAR PURPOSE.  See the GNU General Public License --
-- for  more details.  You should have  received  a copy of the GNU General --
-- Public License  distributed with GNAT;  see file COPYING.  If not, write --
-- to  the  Free Software Foundation,  51  Franklin  Street,  Fifth  Floor, --
-- Boston, MA 02110-1301, USA.                                              --
--                                                                          --
-- As a special exception,  if other files  instantiate  generics from this --
-- unit, or you link  this unit with other files  to produce an executable, --
-- this  unit  does not  by itself cause  the resulting  executable  to  be --
-- covered  by the  GNU  General  Public  License.  This exception does not --
-- however invalidate  any other reasons why  the executable file  might be --
-- covered by the  GNU Public License.                                      --
--                                                                          --
-- GNAT was originally developed  by the GNAT team at  New York University. --
-- Extensive contributions were provided by Ada Core Technologies Inc.      --
--                                                                          --
------------------------------------------------------------------------------

--  This package implements roughly the same set of regular expressions as
--  are available in the Perl or Python programming languages.

--  This is an extension of the original V7 style regular expression library
--  written in C by Henry Spencer. Apart from the translation to Ada, the
--  interface has been considerably changed to use the Ada String type
--  instead of C-style nul-terminated strings.

------------------------------------------------------------
-- Summary of Pattern Matching Packages in GNAT Hierarchy --
------------------------------------------------------------

--  There are three related packages that perform pattern maching functions.
--  the following is an outline of these packages, to help you determine
--  which is best for your needs.

--     GNAT.Regexp (files g-regexp.ads/g-regexp.adb)
--       This is a simple package providing Unix-style regular expression
--       matching with the restriction that it matches entire strings. It
--       is particularly useful for file name matching, and in particular
--       it provides "globbing patterns" that are useful in implementing
--       unix or DOS style wild card matching for file names.

--     GNAT.Regpat (files g-regpat.ads/g-regpat.adb)
--       This is a more complete implementation of Unix-style regular
--       expressions, copied from the Perl regular expression engine,
--       written originally in C by Henry Spencer. It is functionally the
--       same as that library.

--     GNAT.Spitbol.Patterns (files g-spipat.ads/g-spipat.adb)
--       This is a completely general pattern matching package based on the
--       pattern language of SNOBOL4, as implemented in SPITBOL. The pattern
--       language is modeled on context free grammars, with context sensitive
--       extensions that provide full (type 0) computational capabilities.

package GNAT.Regpat is
   pragma Preelaborate;

   --  The grammar is the following:

   --     regexp ::= expr
   --            ::= ^ expr               -- anchor at the beginning of string
   --            ::= expr $               -- anchor at the end of string

   --     expr   ::= term
   --            ::= term | term          -- alternation (term or term ...)

   --     term   ::= item
   --            ::= item item ...        -- concatenation (item then item)

   --     item   ::= elmt                 -- match elmt
   --            ::= elmt *               -- zero or more elmt's
   --            ::= elmt +               -- one or more elmt's
   --            ::= elmt ?               -- matches elmt or nothing
   --            ::= elmt *?              -- zero or more times, minimum number
   --            ::= elmt +?              -- one or more times, minimum number
   --            ::= elmt ??              -- zero or one time, minimum number
   --            ::= elmt { num }         -- matches elmt exactly num times
   --            ::= elmt { num , }       -- matches elmt at least num times
   --            ::= elmt { num , num2 }  -- matches between num and num2 times
   --            ::= elmt { num }?        -- matches elmt exactly num times
   --            ::= elmt { num , }?      -- matches elmt at least num times
   --                                        non-greedy version
   --            ::= elmt { num , num2 }? -- matches between num and num2 times
   --                                        non-greedy version

   --     elmt   ::= nchr                 -- matches given character
   --            ::= [range range ...]    -- matches any character listed
   --            ::= [^ range range ...]  -- matches any character not listed
   --            ::= .                    -- matches any single character
   --                                     -- except newlines
   --            ::= ( expr )             -- parens used for grouping
   --            ::= \ num                -- reference to num-th parenthesis

   --     range  ::= char - char          -- matches chars in given range
   --            ::= nchr
   --            ::= [: posix :]          -- any character in the POSIX range
   --            ::= [:^ posix :]         -- not in the POSIX range

   --     posix  ::= alnum                -- alphanumeric characters
   --            ::= alpha                -- alphabetic characters
   --            ::= ascii                -- ascii characters (0 .. 127)
   --            ::= cntrl                -- control chars (0..31, 127..159)
   --            ::= digit                -- digits ('0' .. '9')
   --            ::= graph                -- graphic chars (32..126, 160..255)
   --            ::= lower                -- lower case characters
   --            ::= print                -- printable characters (32..127)
   --            ::= punct                -- printable, except alphanumeric
   --            ::= space                -- space characters
   --            ::= upper                -- upper case characters
   --            ::= word                 -- alphanumeric characters
   --            ::= xdigit               -- hexadecimal chars (0..9, a..f)

   --     char   ::= any character, including special characters
   --                ASCII.NUL is not supported.

   --     nchr   ::= any character except \()[].*+?^ or \char to match char
   --                \n means a newline (ASCII.LF)
   --                \t means a tab (ASCII.HT)
   --                \r means a return (ASCII.CR)
   --                \b matches the empty string at the beginning or end of a
   --                   word. A word is defined as a set of alphanumerical
   --                   characters (see \w below).
   --                \B matches the empty string only when *not* at the
   --                   beginning or end of a word.
   --                \d matches any digit character ([0-9])
   --                \D matches any non digit character ([^0-9])
   --                \s matches any white space character. This is equivalent
   --                   to [ \t\n\r\f\v]  (tab, form-feed, vertical-tab,...
   --                \S matches any non-white space character.
   --                \w matches any alphanumeric character or underscore.
   --                   This include accented letters, as defined in the
   --                   package Ada.Characters.Handling.
   --                \W matches any non-alphanumeric character.
   --                \A match the empty string only at the beginning of the
   --                   string, whatever flags are used for Compile (the
   --                   behavior of ^ can change, see Regexp_Flags below).
   --                \G match the empty string only at the end of the
   --                   string, whatever flags are used for Compile (the
   --                   behavior of $ can change, see Regexp_Flags below).
   --     ...    ::= is used to indication repetition (one or more terms)

   --  Embedded newlines are not matched by the ^ operator.
   --  It is possible to retrieve the substring matched a parenthesis
   --  expression. Although the depth of parenthesis is not limited in the
   --  regexp, only the first 9 substrings can be retrieved.

   --  The highest value possible for the arguments to the curly operator ({})
   --  are given by the constant Max_Curly_Repeat below.

   --  The operators '*', '+', '?' and '{}' always match the longest possible
   --  substring. They all have a non-greedy version (with an extra ? after the
   --  operator), which matches the shortest possible substring.

   --  For instance:
   --      regexp="<.*>"   string="<h1>title</h1>"   matches="<h1>title</h1>"
   --      regexp="<.*?>"  string="<h1>title</h1>"   matches="<h1>"
   --
   --  '{' and '}' are only considered as special characters if they appear
   --  in a substring that looks exactly like '{n}', '{n,m}' or '{n,}', where
   --  n and m are digits. No space is allowed. In other contexts, the curly
   --  braces will simply be treated as normal characters.

   --  Compiling Regular Expressions
   --  =============================

   --  To use this package, you first need to compile the regular expression
   --  (a string) into a byte-code program, in a Pattern_Matcher structure.
   --  This first step checks that the regexp is valid, and optimizes the
   --  matching algorithms of the second step.

   --  Two versions of the Compile subprogram are given: one in which this
   --  package will compute itself the best possible size to allocate for the
   --  byte code; the other where you must allocate enough memory yourself. An
   --  exception is raised if there is not enough memory.

   --     declare
   --        Regexp : String := "a|b";

   --        Matcher : Pattern_Matcher := Compile (Regexp);
   --        --  The size for matcher is automatically allocated

   --        Matcher2 : Pattern_Matcher (1000);
   --        --  Some space is allocated directly.

   --     begin
   --        Compile (Matcher2, Regexp);
   --        ...
   --     end;

   --  Note that the second version is significantly faster, since with the
   --  first version the regular expression has in fact to be compiled twice
   --  (first to compute the size, then to generate the byte code).

   --  Note also that you cannot use the function version of Compile if you
   --  specify the size of the Pattern_Matcher, since the discriminants will
   --  most probably be different and you will get a Constraint_Error

   --  Matching Strings
   --  ================

   --  Once the regular expression has been compiled, you can use it as often
   --  as needed to match strings.

   --  Several versions of the Match subprogram are provided, with different
   --  parameters and return results.

   --  See the description under each of these subprograms

   --  Here is a short example showing how to get the substring matched by
   --  the first parenthesis pair.

   --     declare
   --        Matches : Match_Array (0 .. 1);
   --        Regexp  : String := "a(b|c)d";
   --        Str     : String := "gacdg";

   --     begin
   --        Match (Compile (Regexp), Str, Matches);
   --        return Str (Matches (1).First .. Matches (1).Last);
   --        --  returns 'c'
   --     end;

   --  Finding all occurrences
   --  =======================

   --  Finding all the occurrences of a regular expression in a string cannot
   --  be done by simply passing a slice of the string. This wouldn't work for
   --  anchored regular expressions (the ones starting with "^" or ending with
   --  "$").
   --  Instead, you need to use the last parameter to Match (Data_First), as in
   --  the following loop:

   --     declare
   --        Str     : String :=
   --           "-- first line" & ASCII.LF & "-- second line";
   --        Matches : Match_array (0 .. 0);
   --        Regexp  : Pattern_Matcher := Compile ("^--", Multiple_Lines);
   --        Current : Natural := Str'First;
   --     begin
   --        loop
   --           Match (Regexp, Str, Matches, Current);
   --           exit when Matches (0) = No_Match;
   --
   --           --  Process the match at position Matches (0).First
   --
   --           Current := Matches (0).Last + 1;
   --        end loop;
   --     end;

   --  String Substitution
   --  ===================

   --  No subprogram is currently provided for string substitution.
   --  However, this is easy to simulate with the parenthesis groups, as
   --  shown below.

   --  This example swaps the first two words of the string:

   --     declare
   --        Regexp  : String := "([a-z]+) +([a-z]+)";
   --        Str     : String := " first   second third ";
   --        Matches : Match_Array (0 .. 2);

   --     begin
   --        Match (Compile (Regexp), Str, Matches);
   --        return Str (Str'First .. Matches (1).First - 1)
   --               & Str (Matches (2).First .. Matches (2).Last)
   --               & " "
   --               & Str (Matches (1).First .. Matches (1).Last)
   --               & Str (Matches (2).Last + 1 .. Str'Last);
   --        --  returns " second first third "
   --     end;

   ---------------
   -- Constants --
   ---------------

   Expression_Error : exception;
   --  This exception is raised when trying to compile an invalid regular
   --  expression. All subprograms taking an expression as parameter may raise
   --  Expression_Error.

   Max_Paren_Count : constant := 255;
   --  Maximum number of parenthesis in a regular expression. This is limited
   --  by the size of a Character, as found in the byte-compiled version of
   --  regular expressions.

   Max_Curly_Repeat : constant := 32767;
   --  Maximum number of repetition for the curly operator. The digits in the
   --  {n}, {n,} and {n,m } operators cannot be higher than this constant,
   --  since they have to fit on two characters in the byte-compiled version of
   --  regular expressions.

   Max_Program_Size : constant := 2**15 - 1;
   --  Maximum size that can be allocated for a program

   type Program_Size is range 0 .. Max_Program_Size;
   for Program_Size'Size use 16;
   --  Number of bytes allocated for the byte-compiled version of a regular
   --  expression. The size required depends on the complexity of the regular
   --  expression in a complex manner that is undocumented (other than in the
   --  body of the Compile procedure). Normally the size is automatically set
   --  and the programmer need not be concerned about it. There are two
   --  exceptions to this. First in the calls to Match, it is possible to
   --  specify a non-zero size that is known to be large enough. This can
   --  slightly increase the efficiency by avoiding a copy. Second, in the case
   --  of calling compile, it is possible using the procedural form of Compile
   --  to use a single Pattern_Matcher variable for several different
   --  expressions by setting its size sufficiently large.

   Auto_Size : constant := 0;
   --  Used in calls to Match to indicate that the Size should be set to
   --  a value appropriate to the expression being used automatically.

   type Regexp_Flags is mod 256;
   for Regexp_Flags'Size use 8;
   --  Flags that can be given at compile time to specify default
   --  properties for the regular expression.

   No_Flags         : constant Regexp_Flags;
   Case_Insensitive : constant Regexp_Flags;
   --  The automaton is optimized so that the matching is done in a case
   --  insensitive manner (upper case characters and lower case characters
   --  are all treated the same way).

   Single_Line      : constant Regexp_Flags;
   --  Treat the Data we are matching as a single line. This means that
   --  ^ and $ will ignore \n (unless Multiple_Lines is also specified),
   --  and that '.' will match \n.

   Multiple_Lines   : constant Regexp_Flags;
   --  Treat the Data as multiple lines. This means that ^ and $ will also
   --  match on internal newlines (ASCII.LF), in addition to the beginning
   --  and end of the string.
   --
   --  This can be combined with Single_Line.

   -----------------
   -- Match_Array --
   -----------------

   subtype Match_Count is Natural range 0 .. Max_Paren_Count;

   type Match_Location is record
      First : Natural := 0;
      Last  : Natural := 0;
   end record;

   type Match_Array is array (Match_Count range <>) of Match_Location;
   --  The substring matching a given pair of parenthesis. Index 0 is the whole
   --  substring that matched the full regular expression.
   --
   --  For instance, if your regular expression is something like: "a(b*)(c+)",
   --  then Match_Array(1) will be the indexes of the substring that matched
   --  "b*" and Match_Array(2) will be the substring that matched "c+".
   --
   --  The number of parenthesis groups that can be retrieved is unlimited, and
   --  all the Match subprograms below can use a Match_Array of any size.
   --  Indexes that do not have any matching parenthesis are set to No_Match.

   No_Match : constant Match_Location := (First => 0, Last => 0);
   --  The No_Match constant is (0, 0) to differentiate between matching a null
   --  string at position 1, which uses (1, 0) and no match at all.

   ---------------------------------
   -- Pattern_Matcher Compilation --
   ---------------------------------

   --  The subprograms here are used to precompile regular expressions for use
   --  in subsequent Match calls. Precompilation improves efficiency if the
   --  same regular expression is to be used in more than one Match call.

   type Pattern_Matcher (Size : Program_Size) is private;
   --  Type used to represent a regular expression compiled into byte code

   Never_Match : constant Pattern_Matcher;
   --  A regular expression that never matches anything

   function Compile
     (Expression : String;
      Flags      : Regexp_Flags := No_Flags) return Pattern_Matcher;
   --  Compile a regular expression into internal code
   --
   --  Raises Expression_Error if Expression is not a legal regular expression
   --
   --  The appropriate size is calculated automatically to correspond to the
   --  provided expression. This is the normal default method of compilation.
   --  Note that it is generally not possible to assign the result of two
   --  different calls to this Compile function to the same Pattern_Matcher
   --  variable, since the sizes will differ.
   --
   --  Flags is the default value to use to set properties for Expression
   --  (e.g. case sensitivity,...).

   procedure Compile
     (Matcher         : out Pattern_Matcher;
      Expression      : String;
      Final_Code_Size : out Program_Size;
      Flags           : Regexp_Flags := No_Flags);
   --  Compile a regular expression into into internal code

   --  This procedure is significantly faster than the Compile function since
   --  it avoids the extra step of precomputing the required size.
   --
   --  However, it requires the user to provide a Pattern_Matcher variable
   --  whose size is preset to a large enough value. One advantage of this
   --  approach, in addition to the improved efficiency, is that the same
   --  Pattern_Matcher variable can be used to hold the compiled code for
   --  several different regular expressions by setting a size that is large
   --  enough to accomodate all possibilities.
   --
   --  In this version of the procedure call, the actual required code size is
   --  returned. Also if Matcher.Size is zero on entry, then the resulting code
   --  is not stored. A call with Matcher.Size set to Auto_Size can thus be
   --  used to determine the space required for compiling the given regular
   --  expression.
   --
   --  This function raises Storage_Error if Matcher is too small to hold
   --  the resulting code (i.e. Matcher.Size has too small a value).
   --
   --  Expression_Error is raised if the string Expression does not contain
   --  a valid regular expression.
   --
   --  Flags is the default value to use to set properties for Expression (case
   --  sensitivity,...).

   procedure Compile
     (Matcher    : out Pattern_Matcher;
      Expression : String;
      Flags      : Regexp_Flags := No_Flags);
--     --  Same procedure as above, expect it does not return the final
--     --  program size, and Matcher.Size cannot be Auto_Size.

   function Paren_Count (Regexp : Pattern_Matcher) return Match_Count;
   pragma Inline (Paren_Count);
   --  Return the number of parenthesis pairs in Regexp.
   --
   --  This is the maximum index that will be filled if a Match_Array is
   --  used as an argument to Match.
   --
   --  Thus, if you want to be sure to get all the parenthesis, you should
   --  do something like:
   --
   --     declare
   --        Regexp  : Pattern_Matcher := Compile ("a(b*)(c+)");
   --        Matched : Match_Array (0 .. Paren_Count (Regexp));
   --     begin
   --        Match (Regexp, "a string", Matched);
   --     end;

   -------------
   -- Quoting --
   -------------

   function Quote (Str : String) return String;
   --  Return a version of Str so that every special character is quoted.
   --  The resulting string can be used in a regular expression to match
   --  exactly Str, whatever character was present in Str.

   --------------
   -- Matching --
   --------------

   --  The Match subprograms are given a regular expression in string
   --  form, and perform the corresponding match. The following parameters
   --  are present in all forms of the Match call.

   --    Expression contains the regular expression to be matched as a string

   --    Data contains the string to be matched

   --    Data_First is the lower bound for the match, i.e. Data (Data_First)
   --    will be the first character to be examined. If Data_First is set to
   --    the special value of -1 (the default), then the first character to
   --    be examined is Data (Data_First). However, the regular expression
   --    character ^ (start of string) still refers to the first character
   --    of the full string (Data (Data'First)), which is why there is a
   --    separate mechanism for specifying Data_First.

   --    Data_Last is the upper bound for the match, i.e. Data (Data_Last)
   --    will be the last character to be examined. If Data_Last is set to
   --    the special value of Positive'Last (the default), then the last
   --    character to be examined is Data (Data_Last). However, the regular
   --    expression character $ (end of string) still refers to the last
   --    character of the full string (Data (Data'Last)), which is why there
   --    is a separate mechanism for specifying Data_Last.

   --    Note: the use of Data_First and Data_Last is not equivalent to
   --    simply passing a slice as Expression because of the handling of
   --    regular expression characters ^ and $.

   --    Size is the size allocated for the compiled byte code. Normally
   --    this is defaulted to Auto_Size which means that the appropriate
   --    size is allocated automatically. It is possible to specify an
   --    explicit size, which must be sufficiently large. This slightly
   --    increases the efficiency by avoiding the extra step of computing
   --    the appropriate size.

   --  The following exceptions can be raised in calls to Match
   --
   --    Storage_Error is raised if a non-zero value is given for Size
   --    and it is too small to hold the compiled byte code.
   --
   --    Expression_Error is raised if the given expression is not a legal
   --    regular expression.

   procedure Match
     (Expression : String;
      Data       : String;
      Matches    : out Match_Array;
      Size       : Program_Size := Auto_Size;
      Data_First : Integer      := -1;
      Data_Last  : Positive     := Positive'Last);
   --  This version returns the result of the match stored in Match_Array.
   --  At most Matches'Length parenthesis are returned.

   function Match
     (Expression : String;
      Data       : String;
      Size       : Program_Size := Auto_Size;
      Data_First : Integer      := -1;
      Data_Last  : Positive     := Positive'Last) return Natural;
   --  This version returns the position where Data matches, or if there is
   --  no match, then the value Data'First - 1.

   function Match
     (Expression : String;
      Data       : String;
      Size       : Program_Size := Auto_Size;
      Data_First : Integer      := -1;
      Data_Last  : Positive     := Positive'Last) return Boolean;
   --  This version returns True if the match succeeds, False otherwise

   ------------------------------------------------
   -- Matching a Pre-Compiled Regular Expression --
   ------------------------------------------------

   --  The following functions are significantly faster if you need to reuse
   --  the same regular expression multiple times, since you only have to
   --  compile it once. For these functions you must first compile the
   --  expression with a call to Compile as previously described.

   --  The parameters Data, Data_First and Data_Last are as described
   --  in the previous section.

   function  Match
     (Self       : Pattern_Matcher;
      Data       : String;
      Data_First : Integer  := -1;
      Data_Last  : Positive := Positive'Last) return Natural;
   --  Match Data using the given pattern matcher. Returns the position
   --  where Data matches, or (Data'First - 1) if there is no match.

   function  Match
     (Self       : Pattern_Matcher;
      Data       : String;
      Data_First : Integer  := -1;
      Data_Last  : Positive := Positive'Last) return Boolean;
   --  Return True if Data matches using the given pattern matcher

   pragma Inline (Match);
   --  All except the last one below

   procedure Match
     (Self       : Pattern_Matcher;
      Data       : String;
      Matches    : out Match_Array;
      Data_First : Integer  := -1;
      Data_Last  : Positive := Positive'Last);
   --  Match Data using the given pattern matcher and store result in Matches.
   --  The expression matches if Matches (0) /= No_Match. The lower bound of
   --  Matches is required to be zero.
   --
   --  At most Matches'Length parenthesis are returned

   -----------
   -- Debug --
   -----------

   procedure Dump (Self : Pattern_Matcher);
   --  Dump the compiled version of the regular expression matched by Self

--------------------------
-- Private Declarations --
--------------------------

private

   subtype Pointer is Program_Size;
   --  The Pointer type is used to point into Program_Data

   --  Note that the pointer type is not necessarily 2 bytes
   --  although it is stored in the program using 2 bytes

   type Program_Data is array (Pointer range <>) of Character;

   Program_First : constant := 1;

   --  The "internal use only" fields in regexp are present to pass info from
   --  compile to execute that permits the execute phase to run lots faster on
   --  simple cases. They are:

   --     First              character that must begin a match or ASCII.Nul
   --     Anchored           true iff match must start at beginning of line
   --     Must_Have          pointer to string that match must include or null
   --     Must_Have_Length   length of Must_Have string

   --  First and Anchored permit very fast decisions on suitable starting
   --  points for a match, cutting down the work a lot. Must_Have permits fast
   --  rejection of lines that cannot possibly match.

   --  The Must_Have tests are costly enough that Optimize supplies a Must_Have
   --  only if the r.e. contains something potentially expensive (at present,
   --  the only such thing detected is * or at the start of the r.e., which can
   --  involve a lot of backup). The length is supplied because the test in
   --  Execute needs it and Optimize is computing it anyway.

   --  The initialization is meant to fail-safe in case the user of this
   --  package tries to use an uninitialized matcher. This takes advantage
   --  of the knowledge that ASCII.Nul translates to the end-of-program (EOP)
   --  instruction code of the state machine.

   No_Flags         : constant Regexp_Flags := 0;
   Case_Insensitive : constant Regexp_Flags := 1;
   Single_Line      : constant Regexp_Flags := 2;
   Multiple_Lines   : constant Regexp_Flags := 4;

   type Pattern_Matcher (Size : Pointer) is record
      First            : Character    := ASCII.NUL;  --  internal use only
      Anchored         : Boolean      := False;      --  internal use only
      Must_Have        : Pointer      := 0;          --  internal use only
      Must_Have_Length : Natural      := 0;          --  internal use only
      Paren_Count      : Natural      := 0;          --  # paren groups
      Flags            : Regexp_Flags := No_Flags;
      Program          : Program_Data (Program_First .. Size) :=
                           (others => ASCII.NUL);
   end record;

   Never_Match : constant Pattern_Matcher :=
      (0, ASCII.NUL, False, 0, 0, 0, No_Flags, (others => ASCII.NUL));

end GNAT.Regpat;<|MERGE_RESOLUTION|>--- conflicted
+++ resolved
@@ -7,11 +7,7 @@
 --                                 S p e c                                  --
 --                                                                          --
 --               Copyright (C) 1986 by University of Toronto.               --
-<<<<<<< HEAD
---                     Copyright (C) 1996-2005, AdaCore                     --
-=======
 --                     Copyright (C) 1996-2006, AdaCore                     --
->>>>>>> c355071f
 --                                                                          --
 -- GNAT is free software;  you can  redistribute it  and/or modify it under --
 -- terms of the  GNU General Public License as published  by the Free Soft- --
