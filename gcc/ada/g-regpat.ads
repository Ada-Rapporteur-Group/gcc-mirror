--- conflicted
+++ resolved
@@ -7,11 +7,7 @@
 --                                 S p e c                                  --
 --                                                                          --
 --               Copyright (C) 1986 by University of Toronto.               --
-<<<<<<< HEAD
---                     Copyright (C) 1996-2006, AdaCore                     --
-=======
 --                     Copyright (C) 1996-2007, AdaCore                     --
->>>>>>> 751ff693
 --                                                                          --
 -- GNAT is free software;  you can  redistribute it  and/or modify it under --
 -- terms of the  GNU General Public License as published  by the Free Soft- --
@@ -73,595 +69,6 @@
 --       language is modeled on context free grammars, with context sensitive
 --       extensions that provide full (type 0) computational capabilities.
 
-<<<<<<< HEAD
-package GNAT.Regpat is
-   pragma Preelaborate;
-
-   --  The grammar is the following:
-
-   --     regexp ::= expr
-   --            ::= ^ expr               -- anchor at the beginning of string
-   --            ::= expr $               -- anchor at the end of string
-
-   --     expr   ::= term
-   --            ::= term | term          -- alternation (term or term ...)
-
-   --     term   ::= item
-   --            ::= item item ...        -- concatenation (item then item)
-
-   --     item   ::= elmt                 -- match elmt
-   --            ::= elmt *               -- zero or more elmt's
-   --            ::= elmt +               -- one or more elmt's
-   --            ::= elmt ?               -- matches elmt or nothing
-   --            ::= elmt *?              -- zero or more times, minimum number
-   --            ::= elmt +?              -- one or more times, minimum number
-   --            ::= elmt ??              -- zero or one time, minimum number
-   --            ::= elmt { num }         -- matches elmt exactly num times
-   --            ::= elmt { num , }       -- matches elmt at least num times
-   --            ::= elmt { num , num2 }  -- matches between num and num2 times
-   --            ::= elmt { num }?        -- matches elmt exactly num times
-   --            ::= elmt { num , }?      -- matches elmt at least num times
-   --                                        non-greedy version
-   --            ::= elmt { num , num2 }? -- matches between num and num2 times
-   --                                        non-greedy version
-
-   --     elmt   ::= nchr                 -- matches given character
-   --            ::= [range range ...]    -- matches any character listed
-   --            ::= [^ range range ...]  -- matches any character not listed
-   --            ::= .                    -- matches any single character
-   --                                     -- except newlines
-   --            ::= ( expr )             -- parens used for grouping
-   --            ::= \ num                -- reference to num-th parenthesis
-
-   --     range  ::= char - char          -- matches chars in given range
-   --            ::= nchr
-   --            ::= [: posix :]          -- any character in the POSIX range
-   --            ::= [:^ posix :]         -- not in the POSIX range
-
-   --     posix  ::= alnum                -- alphanumeric characters
-   --            ::= alpha                -- alphabetic characters
-   --            ::= ascii                -- ascii characters (0 .. 127)
-   --            ::= cntrl                -- control chars (0..31, 127..159)
-   --            ::= digit                -- digits ('0' .. '9')
-   --            ::= graph                -- graphic chars (32..126, 160..255)
-   --            ::= lower                -- lower case characters
-   --            ::= print                -- printable characters (32..127)
-   --            ::= punct                -- printable, except alphanumeric
-   --            ::= space                -- space characters
-   --            ::= upper                -- upper case characters
-   --            ::= word                 -- alphanumeric characters
-   --            ::= xdigit               -- hexadecimal chars (0..9, a..f)
-
-   --     char   ::= any character, including special characters
-   --                ASCII.NUL is not supported.
-
-   --     nchr   ::= any character except \()[].*+?^ or \char to match char
-   --                \n means a newline (ASCII.LF)
-   --                \t means a tab (ASCII.HT)
-   --                \r means a return (ASCII.CR)
-   --                \b matches the empty string at the beginning or end of a
-   --                   word. A word is defined as a set of alphanumerical
-   --                   characters (see \w below).
-   --                \B matches the empty string only when *not* at the
-   --                   beginning or end of a word.
-   --                \d matches any digit character ([0-9])
-   --                \D matches any non digit character ([^0-9])
-   --                \s matches any white space character. This is equivalent
-   --                   to [ \t\n\r\f\v]  (tab, form-feed, vertical-tab,...
-   --                \S matches any non-white space character.
-   --                \w matches any alphanumeric character or underscore.
-   --                   This include accented letters, as defined in the
-   --                   package Ada.Characters.Handling.
-   --                \W matches any non-alphanumeric character.
-   --                \A match the empty string only at the beginning of the
-   --                   string, whatever flags are used for Compile (the
-   --                   behavior of ^ can change, see Regexp_Flags below).
-   --                \G match the empty string only at the end of the
-   --                   string, whatever flags are used for Compile (the
-   --                   behavior of $ can change, see Regexp_Flags below).
-   --     ...    ::= is used to indication repetition (one or more terms)
-
-   --  Embedded newlines are not matched by the ^ operator.
-   --  It is possible to retrieve the substring matched a parenthesis
-   --  expression. Although the depth of parenthesis is not limited in the
-   --  regexp, only the first 9 substrings can be retrieved.
-
-   --  The highest value possible for the arguments to the curly operator ({})
-   --  are given by the constant Max_Curly_Repeat below.
-
-   --  The operators '*', '+', '?' and '{}' always match the longest possible
-   --  substring. They all have a non-greedy version (with an extra ? after the
-   --  operator), which matches the shortest possible substring.
-
-   --  For instance:
-   --      regexp="<.*>"   string="<h1>title</h1>"   matches="<h1>title</h1>"
-   --      regexp="<.*?>"  string="<h1>title</h1>"   matches="<h1>"
-   --
-   --  '{' and '}' are only considered as special characters if they appear
-   --  in a substring that looks exactly like '{n}', '{n,m}' or '{n,}', where
-   --  n and m are digits. No space is allowed. In other contexts, the curly
-   --  braces will simply be treated as normal characters.
-
-   --  Compiling Regular Expressions
-   --  =============================
-
-   --  To use this package, you first need to compile the regular expression
-   --  (a string) into a byte-code program, in a Pattern_Matcher structure.
-   --  This first step checks that the regexp is valid, and optimizes the
-   --  matching algorithms of the second step.
-
-   --  Two versions of the Compile subprogram are given: one in which this
-   --  package will compute itself the best possible size to allocate for the
-   --  byte code; the other where you must allocate enough memory yourself. An
-   --  exception is raised if there is not enough memory.
-
-   --     declare
-   --        Regexp : String := "a|b";
-
-   --        Matcher : Pattern_Matcher := Compile (Regexp);
-   --        --  The size for matcher is automatically allocated
-
-   --        Matcher2 : Pattern_Matcher (1000);
-   --        --  Some space is allocated directly.
-
-   --     begin
-   --        Compile (Matcher2, Regexp);
-   --        ...
-   --     end;
-
-   --  Note that the second version is significantly faster, since with the
-   --  first version the regular expression has in fact to be compiled twice
-   --  (first to compute the size, then to generate the byte code).
-
-   --  Note also that you cannot use the function version of Compile if you
-   --  specify the size of the Pattern_Matcher, since the discriminants will
-   --  most probably be different and you will get a Constraint_Error
-
-   --  Matching Strings
-   --  ================
-
-   --  Once the regular expression has been compiled, you can use it as often
-   --  as needed to match strings.
-
-   --  Several versions of the Match subprogram are provided, with different
-   --  parameters and return results.
-
-   --  See the description under each of these subprograms
-
-   --  Here is a short example showing how to get the substring matched by
-   --  the first parenthesis pair.
-
-   --     declare
-   --        Matches : Match_Array (0 .. 1);
-   --        Regexp  : String := "a(b|c)d";
-   --        Str     : String := "gacdg";
-
-   --     begin
-   --        Match (Compile (Regexp), Str, Matches);
-   --        return Str (Matches (1).First .. Matches (1).Last);
-   --        --  returns 'c'
-   --     end;
-
-   --  Finding all occurrences
-   --  =======================
-
-   --  Finding all the occurrences of a regular expression in a string cannot
-   --  be done by simply passing a slice of the string. This wouldn't work for
-   --  anchored regular expressions (the ones starting with "^" or ending with
-   --  "$").
-   --  Instead, you need to use the last parameter to Match (Data_First), as in
-   --  the following loop:
-
-   --     declare
-   --        Str     : String :=
-   --           "-- first line" & ASCII.LF & "-- second line";
-   --        Matches : Match_array (0 .. 0);
-   --        Regexp  : Pattern_Matcher := Compile ("^--", Multiple_Lines);
-   --        Current : Natural := Str'First;
-   --     begin
-   --        loop
-   --           Match (Regexp, Str, Matches, Current);
-   --           exit when Matches (0) = No_Match;
-   --
-   --           --  Process the match at position Matches (0).First
-   --
-   --           Current := Matches (0).Last + 1;
-   --        end loop;
-   --     end;
-
-   --  String Substitution
-   --  ===================
-
-   --  No subprogram is currently provided for string substitution.
-   --  However, this is easy to simulate with the parenthesis groups, as
-   --  shown below.
-
-   --  This example swaps the first two words of the string:
-
-   --     declare
-   --        Regexp  : String := "([a-z]+) +([a-z]+)";
-   --        Str     : String := " first   second third ";
-   --        Matches : Match_Array (0 .. 2);
-
-   --     begin
-   --        Match (Compile (Regexp), Str, Matches);
-   --        return Str (Str'First .. Matches (1).First - 1)
-   --               & Str (Matches (2).First .. Matches (2).Last)
-   --               & " "
-   --               & Str (Matches (1).First .. Matches (1).Last)
-   --               & Str (Matches (2).Last + 1 .. Str'Last);
-   --        --  returns " second first third "
-   --     end;
-
-   ---------------
-   -- Constants --
-   ---------------
-
-   Expression_Error : exception;
-   --  This exception is raised when trying to compile an invalid regular
-   --  expression. All subprograms taking an expression as parameter may raise
-   --  Expression_Error.
-
-   Max_Paren_Count : constant := 255;
-   --  Maximum number of parenthesis in a regular expression. This is limited
-   --  by the size of a Character, as found in the byte-compiled version of
-   --  regular expressions.
-
-   Max_Curly_Repeat : constant := 32767;
-   --  Maximum number of repetition for the curly operator. The digits in the
-   --  {n}, {n,} and {n,m } operators cannot be higher than this constant,
-   --  since they have to fit on two characters in the byte-compiled version of
-   --  regular expressions.
-
-   Max_Program_Size : constant := 2**15 - 1;
-   --  Maximum size that can be allocated for a program
-
-   type Program_Size is range 0 .. Max_Program_Size;
-   for Program_Size'Size use 16;
-   --  Number of bytes allocated for the byte-compiled version of a regular
-   --  expression. The size required depends on the complexity of the regular
-   --  expression in a complex manner that is undocumented (other than in the
-   --  body of the Compile procedure). Normally the size is automatically set
-   --  and the programmer need not be concerned about it. There are two
-   --  exceptions to this. First in the calls to Match, it is possible to
-   --  specify a non-zero size that is known to be large enough. This can
-   --  slightly increase the efficiency by avoiding a copy. Second, in the case
-   --  of calling compile, it is possible using the procedural form of Compile
-   --  to use a single Pattern_Matcher variable for several different
-   --  expressions by setting its size sufficiently large.
-
-   Auto_Size : constant := 0;
-   --  Used in calls to Match to indicate that the Size should be set to
-   --  a value appropriate to the expression being used automatically.
-
-   type Regexp_Flags is mod 256;
-   for Regexp_Flags'Size use 8;
-   --  Flags that can be given at compile time to specify default
-   --  properties for the regular expression.
-
-   No_Flags         : constant Regexp_Flags;
-   Case_Insensitive : constant Regexp_Flags;
-   --  The automaton is optimized so that the matching is done in a case
-   --  insensitive manner (upper case characters and lower case characters
-   --  are all treated the same way).
-
-   Single_Line      : constant Regexp_Flags;
-   --  Treat the Data we are matching as a single line. This means that
-   --  ^ and $ will ignore \n (unless Multiple_Lines is also specified),
-   --  and that '.' will match \n.
-
-   Multiple_Lines   : constant Regexp_Flags;
-   --  Treat the Data as multiple lines. This means that ^ and $ will also
-   --  match on internal newlines (ASCII.LF), in addition to the beginning
-   --  and end of the string.
-   --
-   --  This can be combined with Single_Line.
-
-   -----------------
-   -- Match_Array --
-   -----------------
-
-   subtype Match_Count is Natural range 0 .. Max_Paren_Count;
-
-   type Match_Location is record
-      First : Natural := 0;
-      Last  : Natural := 0;
-   end record;
-
-   type Match_Array is array (Match_Count range <>) of Match_Location;
-   --  The substring matching a given pair of parenthesis. Index 0 is the whole
-   --  substring that matched the full regular expression.
-   --
-   --  For instance, if your regular expression is something like: "a(b*)(c+)",
-   --  then Match_Array(1) will be the indexes of the substring that matched
-   --  "b*" and Match_Array(2) will be the substring that matched "c+".
-   --
-   --  The number of parenthesis groups that can be retrieved is unlimited, and
-   --  all the Match subprograms below can use a Match_Array of any size.
-   --  Indexes that do not have any matching parenthesis are set to No_Match.
-
-   No_Match : constant Match_Location := (First => 0, Last => 0);
-   --  The No_Match constant is (0, 0) to differentiate between matching a null
-   --  string at position 1, which uses (1, 0) and no match at all.
-
-   ---------------------------------
-   -- Pattern_Matcher Compilation --
-   ---------------------------------
-
-   --  The subprograms here are used to precompile regular expressions for use
-   --  in subsequent Match calls. Precompilation improves efficiency if the
-   --  same regular expression is to be used in more than one Match call.
-
-   type Pattern_Matcher (Size : Program_Size) is private;
-   --  Type used to represent a regular expression compiled into byte code
-
-   Never_Match : constant Pattern_Matcher;
-   --  A regular expression that never matches anything
-
-   function Compile
-     (Expression : String;
-      Flags      : Regexp_Flags := No_Flags) return Pattern_Matcher;
-   --  Compile a regular expression into internal code
-   --
-   --  Raises Expression_Error if Expression is not a legal regular expression
-   --
-   --  The appropriate size is calculated automatically to correspond to the
-   --  provided expression. This is the normal default method of compilation.
-   --  Note that it is generally not possible to assign the result of two
-   --  different calls to this Compile function to the same Pattern_Matcher
-   --  variable, since the sizes will differ.
-   --
-   --  Flags is the default value to use to set properties for Expression
-   --  (e.g. case sensitivity,...).
-
-   procedure Compile
-     (Matcher         : out Pattern_Matcher;
-      Expression      : String;
-      Final_Code_Size : out Program_Size;
-      Flags           : Regexp_Flags := No_Flags);
-   --  Compile a regular expression into into internal code
-
-   --  This procedure is significantly faster than the Compile function since
-   --  it avoids the extra step of precomputing the required size.
-   --
-   --  However, it requires the user to provide a Pattern_Matcher variable
-   --  whose size is preset to a large enough value. One advantage of this
-   --  approach, in addition to the improved efficiency, is that the same
-   --  Pattern_Matcher variable can be used to hold the compiled code for
-   --  several different regular expressions by setting a size that is large
-   --  enough to accomodate all possibilities.
-   --
-   --  In this version of the procedure call, the actual required code size is
-   --  returned. Also if Matcher.Size is zero on entry, then the resulting code
-   --  is not stored. A call with Matcher.Size set to Auto_Size can thus be
-   --  used to determine the space required for compiling the given regular
-   --  expression.
-   --
-   --  This function raises Storage_Error if Matcher is too small to hold
-   --  the resulting code (i.e. Matcher.Size has too small a value).
-   --
-   --  Expression_Error is raised if the string Expression does not contain
-   --  a valid regular expression.
-   --
-   --  Flags is the default value to use to set properties for Expression (case
-   --  sensitivity,...).
-
-   procedure Compile
-     (Matcher    : out Pattern_Matcher;
-      Expression : String;
-      Flags      : Regexp_Flags := No_Flags);
---     --  Same procedure as above, expect it does not return the final
---     --  program size, and Matcher.Size cannot be Auto_Size.
-
-   function Paren_Count (Regexp : Pattern_Matcher) return Match_Count;
-   pragma Inline (Paren_Count);
-   --  Return the number of parenthesis pairs in Regexp.
-   --
-   --  This is the maximum index that will be filled if a Match_Array is
-   --  used as an argument to Match.
-   --
-   --  Thus, if you want to be sure to get all the parenthesis, you should
-   --  do something like:
-   --
-   --     declare
-   --        Regexp  : Pattern_Matcher := Compile ("a(b*)(c+)");
-   --        Matched : Match_Array (0 .. Paren_Count (Regexp));
-   --     begin
-   --        Match (Regexp, "a string", Matched);
-   --     end;
-
-   -------------
-   -- Quoting --
-   -------------
-
-   function Quote (Str : String) return String;
-   --  Return a version of Str so that every special character is quoted.
-   --  The resulting string can be used in a regular expression to match
-   --  exactly Str, whatever character was present in Str.
-
-   --------------
-   -- Matching --
-   --------------
-
-   --  The Match subprograms are given a regular expression in string
-   --  form, and perform the corresponding match. The following parameters
-   --  are present in all forms of the Match call.
-
-   --    Expression contains the regular expression to be matched as a string
-
-   --    Data contains the string to be matched
-
-   --    Data_First is the lower bound for the match, i.e. Data (Data_First)
-   --    will be the first character to be examined. If Data_First is set to
-   --    the special value of -1 (the default), then the first character to
-   --    be examined is Data (Data_First). However, the regular expression
-   --    character ^ (start of string) still refers to the first character
-   --    of the full string (Data (Data'First)), which is why there is a
-   --    separate mechanism for specifying Data_First.
-
-   --    Data_Last is the upper bound for the match, i.e. Data (Data_Last)
-   --    will be the last character to be examined. If Data_Last is set to
-   --    the special value of Positive'Last (the default), then the last
-   --    character to be examined is Data (Data_Last). However, the regular
-   --    expression character $ (end of string) still refers to the last
-   --    character of the full string (Data (Data'Last)), which is why there
-   --    is a separate mechanism for specifying Data_Last.
-
-   --    Note: the use of Data_First and Data_Last is not equivalent to
-   --    simply passing a slice as Expression because of the handling of
-   --    regular expression characters ^ and $.
-
-   --    Size is the size allocated for the compiled byte code. Normally
-   --    this is defaulted to Auto_Size which means that the appropriate
-   --    size is allocated automatically. It is possible to specify an
-   --    explicit size, which must be sufficiently large. This slightly
-   --    increases the efficiency by avoiding the extra step of computing
-   --    the appropriate size.
-
-   --  The following exceptions can be raised in calls to Match
-   --
-   --    Storage_Error is raised if a non-zero value is given for Size
-   --    and it is too small to hold the compiled byte code.
-   --
-   --    Expression_Error is raised if the given expression is not a legal
-   --    regular expression.
-
-   procedure Match
-     (Expression : String;
-      Data       : String;
-      Matches    : out Match_Array;
-      Size       : Program_Size := Auto_Size;
-      Data_First : Integer      := -1;
-      Data_Last  : Positive     := Positive'Last);
-   --  This version returns the result of the match stored in Match_Array.
-   --  At most Matches'Length parenthesis are returned.
-
-   function Match
-     (Expression : String;
-      Data       : String;
-      Size       : Program_Size := Auto_Size;
-      Data_First : Integer      := -1;
-      Data_Last  : Positive     := Positive'Last) return Natural;
-   --  This version returns the position where Data matches, or if there is
-   --  no match, then the value Data'First - 1.
-
-   function Match
-     (Expression : String;
-      Data       : String;
-      Size       : Program_Size := Auto_Size;
-      Data_First : Integer      := -1;
-      Data_Last  : Positive     := Positive'Last) return Boolean;
-   --  This version returns True if the match succeeds, False otherwise
-
-   ------------------------------------------------
-   -- Matching a Pre-Compiled Regular Expression --
-   ------------------------------------------------
-
-   --  The following functions are significantly faster if you need to reuse
-   --  the same regular expression multiple times, since you only have to
-   --  compile it once. For these functions you must first compile the
-   --  expression with a call to Compile as previously described.
-
-   --  The parameters Data, Data_First and Data_Last are as described
-   --  in the previous section.
-
-   function  Match
-     (Self       : Pattern_Matcher;
-      Data       : String;
-      Data_First : Integer  := -1;
-      Data_Last  : Positive := Positive'Last) return Natural;
-   --  Match Data using the given pattern matcher. Returns the position
-   --  where Data matches, or (Data'First - 1) if there is no match.
-
-   function  Match
-     (Self       : Pattern_Matcher;
-      Data       : String;
-      Data_First : Integer  := -1;
-      Data_Last  : Positive := Positive'Last) return Boolean;
-   --  Return True if Data matches using the given pattern matcher
-
-   pragma Inline (Match);
-   --  All except the last one below
-
-   procedure Match
-     (Self       : Pattern_Matcher;
-      Data       : String;
-      Matches    : out Match_Array;
-      Data_First : Integer  := -1;
-      Data_Last  : Positive := Positive'Last);
-   --  Match Data using the given pattern matcher and store result in Matches.
-   --  The expression matches if Matches (0) /= No_Match. The lower bound of
-   --  Matches is required to be zero.
-   --
-   --  At most Matches'Length parenthesis are returned
-
-   -----------
-   -- Debug --
-   -----------
-
-   procedure Dump (Self : Pattern_Matcher);
-   --  Dump the compiled version of the regular expression matched by Self
-
---------------------------
--- Private Declarations --
---------------------------
-
-private
-
-   subtype Pointer is Program_Size;
-   --  The Pointer type is used to point into Program_Data
-
-   --  Note that the pointer type is not necessarily 2 bytes
-   --  although it is stored in the program using 2 bytes
-
-   type Program_Data is array (Pointer range <>) of Character;
-
-   Program_First : constant := 1;
-
-   --  The "internal use only" fields in regexp are present to pass info from
-   --  compile to execute that permits the execute phase to run lots faster on
-   --  simple cases. They are:
-
-   --     First              character that must begin a match or ASCII.Nul
-   --     Anchored           true iff match must start at beginning of line
-   --     Must_Have          pointer to string that match must include or null
-   --     Must_Have_Length   length of Must_Have string
-
-   --  First and Anchored permit very fast decisions on suitable starting
-   --  points for a match, cutting down the work a lot. Must_Have permits fast
-   --  rejection of lines that cannot possibly match.
-
-   --  The Must_Have tests are costly enough that Optimize supplies a Must_Have
-   --  only if the r.e. contains something potentially expensive (at present,
-   --  the only such thing detected is * or at the start of the r.e., which can
-   --  involve a lot of backup). The length is supplied because the test in
-   --  Execute needs it and Optimize is computing it anyway.
-
-   --  The initialization is meant to fail-safe in case the user of this
-   --  package tries to use an uninitialized matcher. This takes advantage
-   --  of the knowledge that ASCII.Nul translates to the end-of-program (EOP)
-   --  instruction code of the state machine.
-
-   No_Flags         : constant Regexp_Flags := 0;
-   Case_Insensitive : constant Regexp_Flags := 1;
-   Single_Line      : constant Regexp_Flags := 2;
-   Multiple_Lines   : constant Regexp_Flags := 4;
-
-   type Pattern_Matcher (Size : Pointer) is record
-      First            : Character    := ASCII.NUL;  --  internal use only
-      Anchored         : Boolean      := False;      --  internal use only
-      Must_Have        : Pointer      := 0;          --  internal use only
-      Must_Have_Length : Natural      := 0;          --  internal use only
-      Paren_Count      : Natural      := 0;          --  # paren groups
-      Flags            : Regexp_Flags := No_Flags;
-      Program          : Program_Data (Program_First .. Size) :=
-                           (others => ASCII.NUL);
-   end record;
-
-   Never_Match : constant Pattern_Matcher :=
-      (0, ASCII.NUL, False, 0, 0, 0, No_Flags, (others => ASCII.NUL));
-=======
 with System.Regpat;
->>>>>>> 751ff693
 
 package GNAT.Regpat renames System.Regpat;