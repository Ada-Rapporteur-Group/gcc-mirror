--- conflicted
+++ resolved
@@ -6,11 +6,7 @@
 --                                                                          --
 --                                 B o d y                                  --
 --                                                                          --
-<<<<<<< HEAD
---          Copyright (C) 2002-2005, Free Software Foundation, Inc.         --
-=======
 --          Copyright (C) 2002-2006, Free Software Foundation, Inc.         --
->>>>>>> c355071f
 --                                                                          --
 -- GNAT is free software;  you can  redistribute it  and/or modify it under --
 -- terms of the  GNU General Public License as published  by the Free Soft- --
@@ -698,17 +694,9 @@
          Start_String;
          Empty_String := End_String;
 
-<<<<<<< HEAD
-      procedure Output_Line (From, To : Source_Ptr);
-      --  Output a line or the end of a line from the buffer to the output
-      --  file, followed by an end of line terminator. Depending on the value
-      --  of Deleting and the switches, the line may be commented out, blank or
-      --  not output at all.
-=======
          Name_Len := 7;
          Name_Buffer (1 .. Name_Len) := "defined";
          Name_Defined := Name_Find;
->>>>>>> c355071f
 
          Start_String;
          Store_String_Chars ("False");
@@ -754,26 +742,16 @@
          return S1 < S2;
       end Lt;
 
-<<<<<<< HEAD
-      --  We need to call Scan for the first time, because Initialize_Scanner
-      --  is no longer doing it.
-=======
       ----------
       -- Move --
       ----------
->>>>>>> c355071f
 
       procedure Move (From : Natural; To : Natural) is
       begin
          Order (To) := Order (From);
       end Move;
 
-<<<<<<< HEAD
-      Input_Line_Loop : loop
-         exit Input_Line_Loop when Token = Tok_EOF;
-=======
       package Sort_Syms is new GNAT.Heap_Sort_G (Move, Lt);
->>>>>>> c355071f
 
       Max_L : Natural;
       --  Maximum length of any symbol
@@ -794,19 +772,11 @@
          end loop;
       end if;
 
-<<<<<<< HEAD
-                     --  #if
-
-                     when Tok_If =>
-                        declare
-                           If_Ptr : constant Source_Ptr := Token_Ptr;
-=======
       --  Initialize the order
 
       for J in Order'Range loop
          Order (J) := Symbol_Id (J);
       end loop;
->>>>>>> c355071f
 
       --  Sort alphabetically
 
@@ -830,18 +800,11 @@
 
       Write_Str ("------");
 
-<<<<<<< HEAD
-                     --  #elsif
-
-                     when Tok_Elsif =>
-                        Cond := False;
-=======
       for J in 1 .. Max_L - 5 loop
          Write_Char (' ');
       end loop;
 
       Write_Line ("------");
->>>>>>> c355071f
 
       for J in 1 .. Order'Last loop
          declare
@@ -875,40 +838,11 @@
             end if;
          end;
 
-<<<<<<< HEAD
-                     --  #else
-
-                     when Tok_Else =>
-                        if Pp_States.Last = 0 then
-                           Error_Msg ("no IF for this ELSE", Token_Ptr);
-
-                        elsif
-                           Pp_States.Table (Pp_States.Last).Else_Ptr /= 0
-                        then
-                           Error_Msg ("duplicate ELSE line", Token_Ptr);
-                        end if;
-
-                        --  Set the possibly new values of Deleting and
-                        --  Match_Seen.
-
-                        if Pp_States.Last > 0 then
-                           if Pp_States.Table (Pp_States.Last).Match_Seen then
-                              Pp_States.Table (Pp_States.Last).Deleting :=
-                                True;
-
-                           else
-                              Pp_States.Table (Pp_States.Last).Match_Seen :=
-                                True;
-                              Pp_States.Table (Pp_States.Last).Deleting :=
-                                False;
-                           end if;
-=======
          Write_Eol;
       end loop;
 
       Write_Eol;
    end List_Symbols;
->>>>>>> c355071f
 
    ----------------------
    -- Matching_Strings --
@@ -925,21 +859,12 @@
       declare
          String1 : constant String := Name_Buffer (1 .. Name_Len);
 
-<<<<<<< HEAD
-                     --  #end if;
-
-                     when Tok_End =>
-                        if Pp_States.Last = 0 then
-                           Error_Msg ("no IF for this END", Token_Ptr);
-                        end if;
-=======
       begin
          String_To_Name_Buffer (S2);
 
          for Index in 1 .. Name_Len loop
             Name_Buffer (Index) := Fold_Lower (Name_Buffer (Index));
          end loop;
->>>>>>> c355071f
 
          return String1 = Name_Buffer (1 .. Name_Len);
       end;
@@ -975,25 +900,14 @@
                goto Cleanup;
             end if;
 
-<<<<<<< HEAD
-                        --  Decrement the depth of the #if stack
-=======
             Symbol_Name := Token_Name;
             Name_Len := 0;
->>>>>>> c355071f
 
             for Ptr in Token_Ptr .. Scan_Ptr - 1 loop
                Name_Len := Name_Len + 1;
                Name_Buffer (Name_Len) := Sinput.Source (Ptr);
             end loop;
 
-<<<<<<< HEAD
-                     --  Illegal preprocessor line
-
-                     when others =>
-                        if Pp_States.Last = 0 then
-                           Error_Msg ("IF expected", Token_Ptr);
-=======
             Original_Name := Name_Find;
             Scan.all;
 
@@ -1001,7 +915,6 @@
                Error_Msg ("`:=` expected", Token_Ptr);
                goto Cleanup;
             end if;
->>>>>>> c355071f
 
             Scan.all;
 
@@ -1031,22 +944,9 @@
                Value_End   := Token_Ptr - 1;
                Scan_Ptr    := Token_Ptr;
 
-<<<<<<< HEAD
-               else
-                  while Token /= Tok_End_Of_Line
-                    and then Token /= Tok_EOF
-                  loop
-                     if Token = Tok_Special
-                       and then Special_Character = '$'
-                     then
-                        declare
-                           Dollar_Ptr : constant Source_Ptr := Token_Ptr;
-                           Symbol     : Symbol_Id;
-=======
                Value_Chars_Loop :
                loop
                   Ch := Sinput.Source (Scan_Ptr);
->>>>>>> c355071f
 
                   case Ch is
                      when '_' | '.' | '0' .. '9' | 'a' .. 'z' | 'A' .. 'Z' =>
@@ -1062,11 +962,7 @@
                   end case;
                end loop Value_Chars_Loop;
 
-<<<<<<< HEAD
-                              --  If symbol exists, replace by its value
-=======
                Scan.all;
->>>>>>> c355071f
 
                if Token /= Tok_End_Of_Line and then Token /= Tok_EOF then
                   Error_Msg ("extraneous text in definition", Token_Ptr);
@@ -1122,37 +1018,14 @@
                   Scan.all;
                end loop;
 
-<<<<<<< HEAD
-         if Token = Tok_End_Of_Line then
-            if (Sinput.Source (Token_Ptr) = ASCII.CR
-                  and then Sinput.Source (Token_Ptr + 1) = ASCII.LF)
-              or else
-               (Sinput.Source (Token_Ptr) = ASCII.CR
-                  and then Sinput.Source (Token_Ptr + 1) = ASCII.LF)
-            then
-               Start_Of_Processing := Token_Ptr + 2;
-            else
-               Start_Of_Processing := Token_Ptr + 1;
-            end if;
-=======
                Set_Ignore_Errors (To => False);
 
             <<Continue>>
                null;
->>>>>>> c355071f
          end if;
       end loop Def_Line_Loop;
    end Parse_Def_File;
 
-<<<<<<< HEAD
-         --  Now, scan the first token of the next line. If the token is EOF,
-         --  the scan ponter will not move, and the token will still be EOF.
-
-         Set_Ignore_Errors (To => True);
-         Scan.all;
-         Set_Ignore_Errors (To => False);
-      end loop Input_Line_Loop;
-=======
    ----------------
    -- Preprocess --
    ----------------
@@ -1161,7 +1034,6 @@
       Start_Of_Processing : Source_Ptr;
       Cond                : Boolean;
       Preprocessor_Line   : Boolean := False;
->>>>>>> c355071f
 
       procedure Output (From, To : Source_Ptr);
       --  Output the characters with indices From .. To in the buffer
