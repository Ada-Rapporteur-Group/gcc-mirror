--- conflicted
+++ resolved
@@ -224,17 +224,6 @@
    --  simple entity, and op is a comparison operator, optimizes it into a
    --  comparison of First and Last.
 
-<<<<<<< HEAD
-   procedure Process_Transient_Object
-     (Decl     : Node_Id;
-      Rel_Node : Node_Id);
-   --  Subsidiary routine to the expansion of expression_with_actions and if
-   --  expressions. Generate all the necessary code to finalize a transient
-   --  controlled object when the enclosing context is elaborated or evaluated.
-   --  Decl denotes the declaration of the transient controlled object which is
-   --  usually the result of a controlled function call. Rel_Node denotes the
-   --  context, either an expression_with_actions or an if expression.
-=======
    procedure Process_If_Case_Statements (N : Node_Id; Stmts : List_Id);
    --  Inspect and process statement list Stmt of if or case expression N for
    --  transient objects. If such objects are found, the routine generates code
@@ -252,7 +241,6 @@
    --  actions, if expression, or case expression node. Stmts denotes the
    --  statement list which contains Decl, either at the top level or within a
    --  nested construct.
->>>>>>> 661af228
 
    procedure Rewrite_Comparison (N : Node_Id);
    --  If N is the node for a comparison whose outcome can be determined at
@@ -4678,19 +4666,23 @@
    ------------------------------
 
    procedure Expand_N_Case_Expression (N : Node_Id) is
-      Loc                  : constant Source_Ptr := Sloc (N);
-      Typ                  : constant Entity_Id  := Etype (N);
-      Acts                 : List_Id;
-      Alt                  : Node_Id;
-      Case_Stmt            : Node_Id;
-      Decl                 : Node_Id;
-      Expr                 : Node_Id;
-      In_Predicate         : Boolean := False;
+      Loc        : constant Source_Ptr := Sloc (N);
+      Par        : constant Node_Id    := Parent (N);
+      Typ        : constant Entity_Id  := Etype (N);
+      Acts       : List_Id;
+      Alt        : Node_Id;
+      Case_Stmt  : Node_Id;
+      Decl       : Node_Id;
+      Expr       : Node_Id;
+      Target     : Entity_Id;
+      Target_Typ : Entity_Id;
+
+      In_Predicate : Boolean := False;
+      --  Flag set when the case expression appears within a predicate
+
       Optimize_Return_Stmt : Boolean := False;
-      Par                  : Node_Id;
-      Ptr_Typ              : Entity_Id;
-      Target               : Entity_Id;
-      Target_Typ           : Entity_Id;
+      --  Flag set when the case expression can be optimized in the context of
+      --  a simple return statement.
 
    begin
       --  Check for MINIMIZED/ELIMINATED overflow mode
@@ -4715,14 +4707,14 @@
          end if;
       end if;
 
-      --  We expand
-
-      --    case X is when A => AX, when B => BX ...
-
-      --  to
+      --  When the type of the case expression is elementary, expand
+
+      --    (case X is when A => AX, when B => BX ...)
+
+      --  into
 
       --    do
-      --       Target : typ;
+      --       Target : Typ;
       --       case X is
       --          when A =>
       --             Target := AX;
@@ -4732,33 +4724,10 @@
       --       end case;
       --    in Target end;
 
-      --  Except when the case expression appears as part of a simple return
-      --  statement, returning an elementary type, where we expand
-
-      --    return (case X is when A => AX, when B => BX ...)
-
-      --  to
-
-      --    case X is
-      --       when A =>
-      --          return AX;
-      --       when B =>
-      --          return BX;
-      --       ...
-      --    end case;
-
-      --    Note that this expansion is also triggered for expression functions
-      --    containing a single case expression since these functions are
-      --    expanded as above.
-
-      --  However, this expansion is wrong for limited types, and also wrong
-      --  for unconstrained types (since the bounds may not be the same in all
-      --  branches). Furthermore it involves an extra copy for large objects.
-      --  So we take care of this by using the following modified expansion for
-      --  non-elementary types:
+      --  In all other cases expand into
 
       --    do
-      --       type Ptr_Typ is access all typ;
+      --       type Ptr_Typ is access all Typ;
       --       Target : Ptr_Typ;
       --       case X is
       --          when A =>
@@ -4769,6 +4738,20 @@
       --       end case;
       --    in Target.all end;
 
+      --  This approach avoids extra copies of potentially large objects. It
+      --  also allows handling of values of limited or unconstrained types.
+
+      --  Small optimization: when the case expression appears in the context
+      --  of a simple return statement, expand into
+
+      --    case X is
+      --       when A =>
+      --          return AX;
+      --       when B =>
+      --          return BX;
+      --       ...
+      --    end case;
+
       Case_Stmt :=
         Make_Case_Statement (Loc,
           Expression   => Expression (N),
@@ -4788,43 +4771,50 @@
          Target_Typ := Typ;
 
          --  ??? Do not perform the optimization when the return statement is
-         --  within a predicate function as this causes supurious errors. A
-         --  possible mismatch in handling this case somewhere else in semantic
-         --  analysis?
-
-         if not In_Predicate
-           and then Nkind (Parent (N)) = N_Simple_Return_Statement
-         then
-            Optimize_Return_Stmt := True;
-         end if;
+         --  within a predicate function as this causes supurious errors. Could
+         --  this be a possible mismatch in handling this case somewhere else
+         --  in semantic analysis?
+
+         Optimize_Return_Stmt :=
+           Nkind (Par) = N_Simple_Return_Statement and then not In_Predicate;
+
+      --  Otherwise create an access type to handle the general case using
+      --  'Unrestricted_Access.
+
+      --  Generate:
+      --    type Ptr_Typ is access all Typ;
 
       else
-         Ptr_Typ := Make_Temporary (Loc, 'P');
+         Target_Typ := Make_Temporary (Loc, 'P');
+
          Append_To (Acts,
            Make_Full_Type_Declaration (Loc,
-             Defining_Identifier => Ptr_Typ,
+             Defining_Identifier => Target_Typ,
              Type_Definition     =>
                Make_Access_To_Object_Definition (Loc,
                  All_Present        => True,
                  Subtype_Indication => New_Occurrence_Of (Typ, Loc))));
-         Target_Typ := Ptr_Typ;
-      end if;
+      end if;
+
+      --  Create the declaration of the target which captures the value of the
+      --  expression.
+
+      --  Generate:
+      --    Target : [Ptr_]Typ;
 
       if not Optimize_Return_Stmt then
          Target := Make_Temporary (Loc, 'T');
-
-         --  Create declaration for target of expression, and indicate that it
-         --  does not require initialization.
 
          Decl :=
            Make_Object_Declaration (Loc,
              Defining_Identifier => Target,
              Object_Definition   => New_Occurrence_Of (Target_Typ, Loc));
          Set_No_Initialization (Decl);
+
          Append_To (Acts, Decl);
       end if;
 
-      --  Now process the alternatives
+      --  Process the alternatives
 
       Alt := First (Alternatives (N));
       while Present (Alt) loop
@@ -4834,8 +4824,12 @@
             Stmts    : List_Id;
 
          begin
-            --  As described above, take Unrestricted_Access for case of non-
-            --  scalar types, to avoid big copies, and special cases.
+            --  Take the unrestricted access of the expression value for non-
+            --  scalar types. This approach avoids big copies and covers the
+            --  limited and unconstrained cases.
+
+            --  Generate:
+            --    AX'Unrestricted_Access
 
             if not Is_Elementary_Type (Typ) then
                Alt_Expr :=
@@ -4844,10 +4838,17 @@
                    Attribute_Name => Name_Unrestricted_Access);
             end if;
 
+            --  Generate:
+            --    return AX['Unrestricted_Access];
+
             if Optimize_Return_Stmt then
                Stmts := New_List (
                  Make_Simple_Return_Statement (Alt_Loc,
                    Expression => Alt_Expr));
+
+            --  Generate:
+            --    Target := AX['Unrestricted_Access];
+
             else
                Stmts := New_List (
                  Make_Assignment_Statement (Alt_Loc,
@@ -4864,8 +4865,6 @@
                Prepend_List (Actions (Alt), Stmts);
             end if;
 
-<<<<<<< HEAD
-=======
             --  Finalize any transient objects on exit from the alternative.
             --  This is done only in the return optimization case because
             --  otherwise the case expression is converted into an expression
@@ -4875,7 +4874,6 @@
                Process_If_Case_Statements (N, Stmts);
             end if;
 
->>>>>>> 661af228
             Append_To
               (Alternatives (Case_Stmt),
                Make_Case_Statement_Alternative (Sloc (Alt),
@@ -4886,33 +4884,38 @@
          Next (Alt);
       end loop;
 
-      --  Rewrite parent return statement as a case statement if possible
+      --  Rewrite the parent return statement as a case statement
 
       if Optimize_Return_Stmt then
-         Par := Parent (N);
          Rewrite (Par, Case_Stmt);
          Analyze (Par);
-         return;
-      end if;
-
-      Append_To (Acts, Case_Stmt);
-
-      --  Construct and return final expression with actions
-
-      if Is_Elementary_Type (Typ) then
-         Expr := New_Occurrence_Of (Target, Loc);
+
+      --  Otherwise convert the case expression into an expression with actions
+
       else
-         Expr :=
-           Make_Explicit_Dereference (Loc,
-             Prefix => New_Occurrence_Of (Target, Loc));
-      end if;
-
-      Rewrite (N,
-        Make_Expression_With_Actions (Loc,
-          Expression => Expr,
-          Actions    => Acts));
-
-      Analyze_And_Resolve (N, Typ);
+         Append_To (Acts, Case_Stmt);
+
+         if Is_Elementary_Type (Typ) then
+            Expr := New_Occurrence_Of (Target, Loc);
+
+         else
+            Expr :=
+              Make_Explicit_Dereference (Loc,
+                Prefix => New_Occurrence_Of (Target, Loc));
+         end if;
+
+         --  Generate:
+         --    do
+         --       ...
+         --    in Target[.all] end;
+
+         Rewrite (N,
+           Make_Expression_With_Actions (Loc,
+             Expression => Expr,
+             Actions    => Acts));
+
+         Analyze_And_Resolve (N, Typ);
+      end if;
    end Expand_N_Case_Expression;
 
    -----------------------------------
@@ -4992,11 +4995,7 @@
          if Nkind (Act) = N_Object_Declaration
            and then Is_Finalizable_Transient (Act, N)
          then
-<<<<<<< HEAD
-            Process_Transient_Object (Act, N);
-=======
             Process_Transient_In_Expression (Act, N, Acts);
->>>>>>> 661af228
             return Abandon;
 
          --  Avoid processing temporary function results multiple times when
@@ -5041,7 +5040,7 @@
       --  to the expression of the expression_with_actions node:
 
       --    do
-      --       Trans_Id : Ctrl_Typ : ...;
+      --       Trans_Id : Ctrl_Typ := ...;
       --       Alias : ... := Trans_Id;
       --    in ... Alias ... end;
 
@@ -5051,7 +5050,7 @@
       --  reference to the Alias within the actions list:
 
       --    do
-      --       Trans_Id : Ctrl_Typ : ...;
+      --       Trans_Id : Ctrl_Typ := ...;
       --       Alias : ... := Trans_Id;
       --       Val : constant Boolean := ... Alias ...;
       --       <finalize Trans_Id>
@@ -5106,39 +5105,11 @@
    --  Deal with limited types and condition actions
 
    procedure Expand_N_If_Expression (N : Node_Id) is
-      procedure Process_Actions (Actions : List_Id);
-      --  Inspect and process a single action list of an if expression for
-      --  transient controlled objects. If such objects are found, the routine
-      --  generates code to clean them up when the context of the expression is
-      --  evaluated or elaborated.
-
-      ---------------------
-      -- Process_Actions --
-      ---------------------
-
-      procedure Process_Actions (Actions : List_Id) is
-         Act : Node_Id;
-
-      begin
-         Act := First (Actions);
-         while Present (Act) loop
-            if Nkind (Act) = N_Object_Declaration
-              and then Is_Finalizable_Transient (Act, N)
-            then
-               Process_Transient_Object (Act, N);
-            end if;
-
-            Next (Act);
-         end loop;
-      end Process_Actions;
-
-      --  Local variables
-
-      Loc    : constant Source_Ptr := Sloc (N);
-      Cond   : constant Node_Id    := First (Expressions (N));
-      Thenx  : constant Node_Id    := Next (Cond);
-      Elsex  : constant Node_Id    := Next (Thenx);
-      Typ    : constant Entity_Id  := Etype (N);
+      Cond  : constant Node_Id    := First (Expressions (N));
+      Loc   : constant Source_Ptr := Sloc (N);
+      Thenx : constant Node_Id    := Next (Cond);
+      Elsex : constant Node_Id    := Next (Thenx);
+      Typ   : constant Entity_Id  := Etype (N);
 
       Actions : List_Id;
       Cnn     : Entity_Id;
@@ -5148,8 +5119,6 @@
       New_N   : Node_Id;
       Ptr_Typ : Entity_Id;
 
-   --  Start of processing for Expand_N_If_Expression
-
    begin
       --  Check for MINIMIZED/ELIMINATED overflow mode
 
@@ -5170,8 +5139,8 @@
       if Compile_Time_Known_Value (Cond) then
          declare
             function Fold_Known_Value (Cond : Node_Id) return Boolean;
-            --  Fold at compile time. Assumes condition known.
-            --  Return True if folding occurred, meaning we're done.
+            --  Fold at compile time. Assumes condition known. Return True if
+            --  folding occurred, meaning we're done.
 
             ----------------------
             -- Fold_Known_Value --
@@ -5249,8 +5218,8 @@
          --  of actions. These temporaries need to be finalized after the if
          --  expression is evaluated.
 
-         Process_Actions (Then_Actions (N));
-         Process_Actions (Else_Actions (N));
+         Process_If_Case_Statements (N, Then_Actions (N));
+         Process_If_Case_Statements (N, Else_Actions (N));
 
          --  Generate:
          --    type Ann is access all Typ;
@@ -6136,18 +6105,60 @@
       --  (the check is only done when the right operand is a subtype; see
       --  RM12-4.5.2 (28.1/3-30/3)).
 
-      declare
+      Predicate_Check : declare
+         function In_Range_Check return Boolean;
+         --  Within an expanded range check that may raise Constraint_Error do
+         --  not generate a predicate check as well. It is redundant because
+         --  the context will add an explicit predicate check, and it will
+         --  raise the wrong exception if it fails.
+
+         --------------------
+         -- In_Range_Check --
+         --------------------
+
+         function In_Range_Check return Boolean is
+            P : Node_Id;
+         begin
+            P := Parent (N);
+            while Present (P) loop
+               if Nkind (P) = N_Raise_Constraint_Error then
+                  return True;
+
+               elsif Nkind (P) in N_Statement_Other_Than_Procedure_Call
+                 or else Nkind (P) = N_Procedure_Call_Statement
+                 or else Nkind (P) in N_Declaration
+               then
+                  return False;
+               end if;
+
+               P := Parent (P);
+            end loop;
+
+            return False;
+         end In_Range_Check;
+
+         --  Local variables
+
          PFunc : constant Entity_Id := Predicate_Function (Rtyp);
+         R_Op  : Node_Id;
+
+      --  Start of processing for Predicate_Check
 
       begin
          if Present (PFunc)
            and then Current_Scope /= PFunc
            and then Nkind (Rop) /= N_Range
          then
+            if not In_Range_Check then
+               R_Op := Make_Predicate_Call (Rtyp, Lop, Mem => True);
+            else
+               R_Op := New_Occurrence_Of (Standard_True, Loc);
+            end if;
+
             Rewrite (N,
               Make_And_Then (Loc,
                 Left_Opnd  => Relocate_Node (N),
-                Right_Opnd => Make_Predicate_Call (Rtyp, Lop, Mem => True)));
+                Right_Opnd => R_Op));
 
             --  Analyze new expression, mark left operand as analyzed to
             --  avoid infinite recursion adding predicate calls. Similarly,
@@ -6160,7 +6171,7 @@
 
             return;
          end if;
-      end;
+      end Predicate_Check;
    end Expand_N_In;
 
    --------------------------------
@@ -12930,26 +12941,6 @@
       return;
    end Optimize_Length_Comparison;
 
-<<<<<<< HEAD
-   ------------------------------
-   -- Process_Transient_Object --
-   ------------------------------
-
-   procedure Process_Transient_Object
-     (Decl     : Node_Id;
-      Rel_Node : Node_Id)
-   is
-      Loc         : constant Source_Ptr := Sloc (Decl);
-      Obj_Id      : constant Entity_Id  := Defining_Identifier (Decl);
-      Obj_Typ     : constant Node_Id    := Etype (Obj_Id);
-      Desig_Typ   : Entity_Id;
-      Expr        : Node_Id;
-      Hook_Id     : Entity_Id;
-      Hook_Insert : Node_Id;
-      Ptr_Id      : Entity_Id;
-
-      Hook_Context : constant Node_Id := Find_Hook_Context (Rel_Node);
-=======
    --------------------------------
    -- Process_If_Case_Statements --
    --------------------------------
@@ -12983,7 +12974,6 @@
       Obj_Id : constant Entity_Id  := Defining_Identifier (Obj_Decl);
 
       Hook_Context : constant Node_Id := Find_Hook_Context (Expr);
->>>>>>> 661af228
       --  The node on which to insert the hook as an action. This is usually
       --  the innermost enclosing non-transient construct.
 
@@ -12999,10 +12989,6 @@
       --  transient object.
 
    begin
-<<<<<<< HEAD
-      if Is_Boolean_Type (Etype (Rel_Node)) then
-         Fin_Context := Last (Actions (Rel_Node));
-=======
       pragma Assert (Nkind_In (Expr, N_Case_Expression,
                                      N_Expression_With_Actions,
                                      N_If_Expression));
@@ -13029,7 +13015,6 @@
       --  constructs. Insert calls to [Deep_]Finalize after the innermost
       --  enclosing non-transient construct.
 
->>>>>>> 661af228
       else
          Fin_Context := Hook_Context;
       end if;
