--- conflicted
+++ resolved
@@ -6,11 +6,7 @@
 --                                                                          --
 --                                 B o d y                                  --
 --                                                                          --
-<<<<<<< HEAD
---          Copyright (C) 1992-2006, Free Software Foundation, Inc.         --
-=======
 --          Copyright (C) 1992-2007, Free Software Foundation, Inc.         --
->>>>>>> 60a98cce
 --                                                                          --
 -- GNAT is free software;  you can  redistribute it  and/or modify it under --
 -- terms of the  GNU General Public License as published  by the Free Soft- --
@@ -46,10 +42,6 @@
 with Exp_Util; use Exp_Util;
 with Exp_VFpt; use Exp_VFpt;
 with Freeze;   use Freeze;
-<<<<<<< HEAD
-with Hostparm; use Hostparm;
-=======
->>>>>>> 60a98cce
 with Inline;   use Inline;
 with Namet;    use Namet;
 with Nlists;   use Nlists;
@@ -473,21 +465,6 @@
    procedure Expand_Allocator_Expression (N : Node_Id) is
       Loc    : constant Source_Ptr := Sloc (N);
       Exp    : constant Node_Id    := Expression (Expression (N));
-<<<<<<< HEAD
-      Indic  : constant Node_Id    := Subtype_Mark (Expression (N));
-      PtrT   : constant Entity_Id  := Etype (N);
-      DesigT : constant Entity_Id  := Designated_Type (PtrT);
-      T      : constant Entity_Id  := Entity (Indic);
-      Flist  : Node_Id;
-      Node   : Node_Id;
-      Temp   : Entity_Id;
-
-      TagT : Entity_Id := Empty;
-      --  Type used as source for tag assignment
-
-      TagR : Node_Id := Empty;
-      --  Target reference for tag assignment
-=======
       PtrT   : constant Entity_Id  := Etype (N);
       DesigT : constant Entity_Id  := Designated_Type (PtrT);
 
@@ -577,7 +554,6 @@
       Flist : Node_Id;
       Node  : Node_Id;
       Temp  : Entity_Id;
->>>>>>> 60a98cce
 
       TagT : Entity_Id := Empty;
       --  Type used as source for tag assignment
@@ -586,8 +562,6 @@
       --  Target reference for tag assignment
 
       Aggr_In_Place : constant Boolean := Is_Delayed_Aggregate (Exp);
-
-      Call_In_Place : Boolean := False;
 
       Tag_Assign : Node_Id;
       Tmp_Node   : Node_Id;
@@ -608,12 +582,8 @@
            and then Is_Build_In_Place_Function_Call (Exp)
          then
             Make_Build_In_Place_Call_In_Allocator (N, Exp);
-<<<<<<< HEAD
-            Call_In_Place := True;
-=======
             Apply_Accessibility_Check (N, Built_In_Place => True);
             return;
->>>>>>> 60a98cce
          end if;
 
          --    Actions inserted before:
@@ -630,11 +600,7 @@
          --  that could lead to a duplication of the call, which was already
          --  substituted for the allocator.
 
-<<<<<<< HEAD
-         if not Aggr_In_Place and then not Call_In_Place then
-=======
          if not Aggr_In_Place then
->>>>>>> 60a98cce
             Remove_Side_Effects (Exp);
          end if;
 
@@ -727,67 +693,6 @@
                               New_Internal_Name ('T'));
                New_Decl : Node_Id;
 
-<<<<<<< HEAD
-         --  Ada 2005 (AI-344): For an allocator with a class-wide designated
-         --  type, generate an accessibility check to verify that the level of
-         --  the type of the created object is not deeper than the level of the
-         --  access type. If the type of the qualified expression is class-
-         --  wide, then always generate the check (except in the case where it
-         --  is known to be unnecessary, see comment below). Otherwise, only
-         --  generate the check if the level of the qualified expression type
-         --  is statically deeper than the access type. Although the static
-         --  accessibility will generally have been performed as a legality
-         --  check, it won't have been done in cases where the allocator
-         --  appears in generic body, so a run-time check is needed in general.
-         --  One special case is when the access type is declared in the same
-         --  scope as the class-wide allocator, in which case the check can
-         --  never fail, so it need not be generated. As an open issue, there
-         --  seem to be cases where the static level associated with the
-         --  class-wide object's underlying type is not sufficient to perform
-         --  the proper accessibility check, such as for allocators in nested
-         --  subprograms or accept statements initialized by class-wide formals
-         --  when the actual originates outside at a deeper static level. The
-         --  nested subprogram case might require passing accessibility levels
-         --  along with class-wide parameters, and the task case seems to be
-         --  an actual gap in the language rules that needs to be fixed by the
-         --  ARG. ???
-
-         if Ada_Version >= Ada_05
-           and then Is_Class_Wide_Type (DesigT)
-           and then not Scope_Suppress (Accessibility_Check)
-           and then
-             (Type_Access_Level (Etype (Exp)) > Type_Access_Level (PtrT)
-               or else
-                 (Is_Class_Wide_Type (Etype (Exp))
-                   and then Scope (PtrT) /= Current_Scope))
-         then
-            Insert_Action (N,
-               Make_Raise_Program_Error (Loc,
-                 Condition =>
-                   Make_Op_Gt (Loc,
-                     Left_Opnd  =>
-                       Build_Get_Access_Level (Loc,
-                         Make_Attribute_Reference (Loc,
-                           Prefix => New_Reference_To (Temp, Loc),
-                           Attribute_Name => Name_Tag)),
-                     Right_Opnd =>
-                       Make_Integer_Literal (Loc,
-                         Type_Access_Level (PtrT))),
-                 Reason => PE_Accessibility_Check_Failed));
-         end if;
-
-         if Java_VM then
-
-            --  Suppress the tag assignment when Java_VM because JVM tags are
-            --  represented implicitly in objects.
-
-            null;
-
-         elsif Is_Tagged_Type (T) and then not Is_Class_Wide_Type (T) then
-            TagT := T;
-            TagR := New_Reference_To (Temp, Loc);
-
-=======
             begin
                New_Decl :=
                  Make_Full_Type_Declaration (Loc,
@@ -893,7 +798,6 @@
             TagT := T;
             TagR := New_Reference_To (Temp, Loc);
 
->>>>>>> 60a98cce
          elsif Is_Private_Type (T)
            and then Is_Tagged_Type (Underlying_Type (T))
          then
@@ -3107,72 +3011,6 @@
 
    --  Start of processing for Expand_N_Allocator
 
-      function Is_Local_Access_Discriminant (N : Node_Id) return Boolean;
-      --  If the allocator is for an access discriminant of a stack-allocated
-      --  object, the discriminant can be allocated locally as well, to ensure
-      --  that its lifetime does not exceed that of the enclosing object.
-      --  This is an optimization mandated / suggested by Ada 2005 AI-162.
-
-      ----------------------------------
-      -- Is_Local_Access_Discriminant --
-      ----------------------------------
-
-      function Is_Local_Access_Discriminant (N : Node_Id) return Boolean is
-         Decl : Node_Id;
-         Temp : Entity_Id;
-
-      begin
-         if Nkind (Parent (N)) = N_Index_Or_Discriminant_Constraint
-           and then not Is_Coextension (N)
-           and then not Is_Record_Type (Current_Scope)
-         then
-            Temp :=
-              Make_Defining_Identifier (Loc,
-                Chars => New_Internal_Name ('T'));
-
-            Decl :=
-              Make_Object_Declaration (Loc,
-                Defining_Identifier => Temp,
-                Aliased_Present     => True,
-                Object_Definition   => New_Occurrence_Of (Etyp, Loc));
-
-            if Nkind (Expression (N)) = N_Qualified_Expression then
-               Set_Expression (Decl, Expression (Expression (N)));
-            end if;
-
-            declare
-               Nod : Node_Id;
-
-            begin
-               Nod := Parent (N);
-               while Present (Nod) loop
-                  exit when
-                      Nkind (Nod) in N_Statement_Other_Than_Procedure_Call
-                    or else Nkind (Nod) = N_Procedure_Call_Statement
-                    or else Nkind (Nod) in N_Declaration;
-                  Nod := Parent (Nod);
-               end loop;
-
-               Insert_Before (Nod, Decl);
-               Analyze (Decl);
-            end;
-
-            Rewrite (N,
-              Make_Attribute_Reference (Loc,
-                Prefix => New_Occurrence_Of (Temp, Loc),
-                Attribute_Name => Name_Unrestricted_Access));
-
-            Analyze_And_Resolve (N, PtrT);
-
-            return True;
-
-         else
-            return False;
-         end if;
-      end Is_Local_Access_Discriminant;
-
-   --  Start of processing for Expand_N_Allocator
-
    begin
       --  RM E.2.3(22). We enforce that the expected type of an allocator
       --  shall not be a remote access-to-class-wide-limited-private type
@@ -3269,12 +3107,6 @@
       --  instead of an allocator we create a local value and constrain the
       --  the enclosing object with the corresponding access attribute.
 
-<<<<<<< HEAD
-      if Is_Local_Access_Discriminant (N) then
-         return;
-      end if;
-
-=======
       if Is_Static_Coextension (N) then
          Rewrite_Coextension (N);
          return;
@@ -3288,7 +3120,6 @@
          Complete_Coextension_Finalization;
       end if;
 
->>>>>>> 60a98cce
       --  Handle case of qualified expression (other than optimization above)
 
       if Nkind (Expression (N)) = N_Qualified_Expression then
@@ -3362,15 +3193,9 @@
             --  Construct argument list for the initialization routine call.
             --  The CPP constructor needs the address directly
 
-<<<<<<< HEAD
-                  --  The initialization procedure expects a specific type. if
-                  --  the context is access to class wide, indicate that the
-                  --  object being allocated has the right specific type.
-=======
             if Is_CPP_Class (T) then
                Arg1 := New_Reference_To (Temp, Loc);
                Temp_Type := T;
->>>>>>> 60a98cce
 
             else
                Arg1 := Make_Explicit_Dereference (Loc,
@@ -3387,20 +3212,11 @@
                end if;
             end if;
 
-<<<<<<< HEAD
-               --  If designated type is a concurrent type or if it is private
-               --  type whose definition is a concurrent type, the first
-               --  argument in the Init routine has to be unchecked conversion
-               --  to the corresponding record type. If the designated type is
-               --  a derived type, we also convert the argument to its root
-               --  type.
-=======
             --  If designated type is a concurrent type or if it is private
             --  type whose definition is a concurrent type, the first argument
             --  in the Init routine has to be unchecked conversion to the
             --  corresponding record type. If the designated type is a derived
             --  type, we also convert the argument to its root type.
->>>>>>> 60a98cce
 
             if Is_Concurrent_Type (T) then
                Arg1 :=
@@ -3431,64 +3247,13 @@
             --  of the _Chain parameter (_Chain will be defined as part of
             --  the generated code for the allocator).
 
-<<<<<<< HEAD
-               --  For the task case, pass the Master_Id of the access type as
-               --  the value of the _Master parameter, and _Chain as the value
-               --  of the _Chain parameter (_Chain will be defined as part of
-               --  the generated code for the allocator).
-
-               --  In Ada 2005, the context may be a function that returns an
-               --  anonymous access type. In that case the Master_Id has been
-               --  created when expanding the function declaration.
-=======
             --  In Ada 2005, the context may be a function that returns an
             --  anonymous access type. In that case the Master_Id has been
             --  created when expanding the function declaration.
->>>>>>> 60a98cce
 
             if Has_Task (T) then
                if No (Master_Id (Base_Type (PtrT))) then
 
-<<<<<<< HEAD
-                     --  The designated type was an incomplete type, and the
-                     --  access type did not get expanded. Salvage it now.
-
-                     pragma Assert (Present (Parent (Base_Type (PtrT))));
-                     Expand_N_Full_Type_Declaration
-                       (Parent (Base_Type (PtrT)));
-                  end if;
-
-                  --  If the context of the allocator is a declaration or an
-                  --  assignment, we can generate a meaningful image for it,
-                  --  even though subsequent assignments might remove the
-                  --  connection between task and entity. We build this image
-                  --  when the left-hand side is a simple variable, a simple
-                  --  indexed assignment or a simple selected component.
-
-                  if Nkind (Parent (N)) = N_Assignment_Statement then
-                     declare
-                        Nam : constant Node_Id := Name (Parent (N));
-
-                     begin
-                        if Is_Entity_Name (Nam) then
-                           Decls :=
-                             Build_Task_Image_Decls (
-                               Loc,
-                                 New_Occurrence_Of
-                                   (Entity (Nam), Sloc (Nam)), T);
-
-                        elsif (Nkind (Nam) = N_Indexed_Component
-                                or else Nkind (Nam) = N_Selected_Component)
-                          and then Is_Entity_Name (Prefix (Nam))
-                        then
-                           Decls :=
-                             Build_Task_Image_Decls
-                               (Loc, Nam, Etype (Prefix (Nam)));
-                        else
-                           Decls := Build_Task_Image_Decls (Loc, T, T);
-                        end if;
-                     end;
-=======
                   --  If we have a non-library level task with the restriction
                   --  No_Task_Hierarchy set, then no point in expanding.
 
@@ -3500,7 +3265,6 @@
 
                   --  The designated type was an incomplete type, and the
                   --  access type did not get expanded. Salvage it now.
->>>>>>> 60a98cce
 
                   pragma Assert (Present (Parent (Base_Type (PtrT))));
                   Expand_N_Full_Type_Declaration (Parent (Base_Type (PtrT)));
@@ -3551,62 +3315,6 @@
                    (Master_Id (Base_Type (Root_Type (PtrT))), Loc));
                Append_To (Args, Make_Identifier (Loc, Name_uChain));
 
-<<<<<<< HEAD
-               declare
-                  Dis : Boolean := False;
-                  Typ : Entity_Id;
-
-               begin
-                  if Has_Discriminants (T) then
-                     Dis := True;
-                     Typ := T;
-
-                  elsif Is_Private_Type (T)
-                    and then Present (Full_View (T))
-                    and then Has_Discriminants (Full_View (T))
-                  then
-                     Dis := True;
-                     Typ := Full_View (T);
-                  end if;
-
-                  if Dis then
-                     --  If the allocated object will be constrained by the
-                     --  default values for discriminants, then build a
-                     --  subtype with those defaults, and change the allocated
-                     --  subtype to that. Note that this happens in fewer
-                     --  cases in Ada 2005 (AI-363).
-
-                     if not Is_Constrained (Typ)
-                       and then Present (Discriminant_Default_Value
-                                         (First_Discriminant (Typ)))
-                       and then (Ada_Version < Ada_05
-                                or else not Has_Constrained_Partial_View (Typ))
-                     then
-                        Typ := Build_Default_Subtype (Typ, N);
-                        Set_Expression (N, New_Reference_To (Typ, Loc));
-                     end if;
-
-                     Discr := First_Elmt (Discriminant_Constraint (Typ));
-                     while Present (Discr) loop
-                        Node := Elists.Node (Discr);
-                        Append (New_Copy_Tree (Elists.Node (Discr)), Args);
-
-                        --  AI-416: when the discriminant constraint is an
-                        --  anonymous access type make sure an accessibility
-                        --  check is inserted if necessary (3.10.2(22.q/2))
-
-                        if Ada_Version >= Ada_05
-                          and then
-                            Ekind (Etype (Node)) = E_Anonymous_Access_Type
-                        then
-                           Apply_Accessibility_Check (Node, Typ);
-                        end if;
-
-                        Next_Elmt (Discr);
-                     end loop;
-                  end if;
-               end;
-=======
                Decl := Last (Decls);
                Append_To (Args,
                  New_Occurrence_Of (Defining_Identifier (Decl), Loc));
@@ -3672,7 +3380,6 @@
                   end loop;
                end if;
             end;
->>>>>>> 60a98cce
 
             --  We set the allocator as analyzed so that when we analyze the
             --  expression actions node, we do not get an unwanted recursive
@@ -3688,13 +3395,8 @@
             --    <CTRL>  Attach_To_Final_List (Finalizable (Temp.all));
             --    <CTRL>  Initialize (Finalizable (Temp.all));
 
-<<<<<<< HEAD
-               --  Here ptr_T is the pointer type for the allocator, and is the
-               --  subtype of the allocator.
-=======
             --  Here ptr_T is the pointer type for the allocator, and is the
             --  subtype of the allocator.
->>>>>>> 60a98cce
 
             Temp_Decl :=
               Make_Object_Declaration (Loc,
@@ -3711,15 +3413,9 @@
 
             Insert_Action (N, Temp_Decl, Suppress => All_Checks);
 
-<<<<<<< HEAD
-               --  If the designated type is a task type or contains tasks,
-               --  create block to activate created tasks, and insert
-               --  declaration for Task_Image variable ahead of call.
-=======
             --  If the designated type is a task type or contains tasks,
             --  create block to activate created tasks, and insert
             --  declaration for Task_Image variable ahead of call.
->>>>>>> 60a98cce
 
             if Has_Task (T) then
                declare
@@ -3766,15 +3462,9 @@
                   --  Work needed for access discriminants in Ada 2005 ???
 
                   if Ekind (PtrT) = E_Anonymous_Access_Type
-<<<<<<< HEAD
-                      and then
-                        Nkind (Associated_Node_For_Itype (PtrT))
-                          not in N_Subprogram_Specification
-=======
                        and then
                          Nkind (Associated_Node_For_Itype (PtrT))
                            not in N_Subprogram_Specification
->>>>>>> 60a98cce
                   then
                      Attach_Level := Uint_1;
                   else
@@ -3812,44 +3502,6 @@
         and then Is_Interface (Dtyp)
       then
          Displace_Allocator_Pointer (N);
-      end if;
-
-      --  Ada 2005 (AI-251): If the allocated object is accessed through an
-      --  access to class-wide interface we force the displacement of the
-      --  pointer to the allocated object to reference the corresponding
-      --  secondary dispatch table.
-
-      if Is_Class_Wide_Type (Dtyp)
-        and then Is_Interface (Dtyp)
-      then
-         declare
-            Saved_Typ : constant Entity_Id := Etype (N);
-
-         begin
-            --  1) Get access to the allocated object
-
-            Rewrite (N,
-              Make_Explicit_Dereference (Loc,
-                Relocate_Node (N)));
-            Set_Etype (N, Etyp);
-            Set_Analyzed (N);
-
-            --  2) Add the conversion to displace the pointer to reference
-            --     the secondary dispatch table.
-
-            Rewrite (N, Convert_To (Dtyp, Relocate_Node (N)));
-            Analyze_And_Resolve (N, Dtyp);
-
-            --  3) The 'access to the secondary dispatch table will be used as
-            --     the value returned by the allocator.
-
-            Rewrite (N,
-              Make_Attribute_Reference (Loc,
-                Prefix         => Relocate_Node (N),
-                Attribute_Name => Name_Access));
-            Set_Etype (N, Saved_Typ);
-            Set_Analyzed (N);
-         end;
       end if;
 
    exception
@@ -4266,17 +3918,10 @@
 
             if Is_Tagged_Type (Typ) then
 
-<<<<<<< HEAD
-               --  No expansion will be performed when Java_VM, as the JVM back
-               --  end will handle the membership tests directly (tags are not
-               --  explicitly represented in Java objects, so the normal tagged
-               --  membership expansion is not what we want).
-=======
                --  No expansion will be performed when VM_Target, as the VM
                --  back-ends will handle the membership tests directly (tags
                --  are not explicitly represented in Java objects, so the
                --  normal tagged membership expansion is not what we want).
->>>>>>> 60a98cce
 
                if VM_Target = No_VM then
                   Rewrite (N, Tagged_Membership (N));
@@ -6470,7 +6115,6 @@
          Binary_Op_Validity_Checks (N);
 
          --  Boolean types (requiring handling of non-standard case)
-<<<<<<< HEAD
 
          if Is_Boolean_Type (Typ) then
             Adjust_Condition (Left_Opnd (N));
@@ -6483,20 +6127,6 @@
 
          --  If we still have comparison for Vax_Float, process it
 
-=======
-
-         if Is_Boolean_Type (Typ) then
-            Adjust_Condition (Left_Opnd (N));
-            Adjust_Condition (Right_Opnd (N));
-            Set_Etype (N, Standard_Boolean);
-            Adjust_Result_Type (N, Typ);
-         end if;
-
-         Rewrite_Comparison (N);
-
-         --  If we still have comparison for Vax_Float, process it
-
->>>>>>> 60a98cce
          if Vax_Float (Typ) and then Nkind (N) in N_Op_Compare  then
             Expand_Vax_Comparison (N);
             return;
@@ -7427,14 +7057,6 @@
          --  already loaded to avoid the addition of an undesired dependence
          --  on such run-time unit.
 
-<<<<<<< HEAD
-        and then not
-          (RTU_Loaded (Ada_Tags)
-            and then Nkind (Prefix (N)) = N_Selected_Component
-            and then Present (Entity (Selector_Name (Prefix (N))))
-            and then Entity (Selector_Name (Prefix (N))) =
-                                         RTE_Record_Component (RE_Prims_Ptr))
-=======
         and then
           (VM_Target /= No_VM
             or else not
@@ -7443,7 +7065,6 @@
                and then Present (Entity (Selector_Name (Prefix (N))))
                and then Entity (Selector_Name (Prefix (N))) =
                                   RTE_Record_Component (RE_Prims_Ptr)))
->>>>>>> 60a98cce
       then
          Enable_Range_Check (Discrete_Range (N));
       end if;
