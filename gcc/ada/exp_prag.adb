------------------------------------------------------------------------------
--                                                                          --
--                         GNAT COMPILER COMPONENTS                         --
--                                                                          --
--                             E X P _ P R A G                              --
--                                                                          --
--                                 B o d y                                  --
--                                                                          --
<<<<<<< HEAD
--          Copyright (C) 1992-2009, Free Software Foundation, Inc.         --
=======
--          Copyright (C) 1992-2010, Free Software Foundation, Inc.         --
>>>>>>> 03d20231
--                                                                          --
-- GNAT is free software;  you can  redistribute it  and/or modify it under --
-- terms of the  GNU General Public License as published  by the Free Soft- --
-- ware  Foundation;  either version 3,  or (at your option) any later ver- --
-- sion.  GNAT is distributed in the hope that it will be useful, but WITH- --
-- OUT ANY WARRANTY;  without even the  implied warranty of MERCHANTABILITY --
-- or FITNESS FOR A PARTICULAR PURPOSE.  See the GNU General Public License --
-- for  more details.  You should have  received  a copy of the GNU General --
-- Public License  distributed with GNAT; see file COPYING3.  If not, go to --
-- http://www.gnu.org/licenses for a complete copy of the license.          --
--                                                                          --
-- GNAT was originally developed  by the GNAT team at  New York University. --
-- Extensive contributions were provided by Ada Core Technologies Inc.      --
--                                                                          --
------------------------------------------------------------------------------

with Atree;    use Atree;
with Casing;   use Casing;
with Debug;    use Debug;
with Einfo;    use Einfo;
with Errout;   use Errout;
with Exp_Ch11; use Exp_Ch11;
with Exp_Util; use Exp_Util;
with Expander; use Expander;
with Namet;    use Namet;
with Nlists;   use Nlists;
with Nmake;    use Nmake;
with Opt;      use Opt;
with Restrict; use Restrict;
with Rident;   use Rident;
with Rtsfind;  use Rtsfind;
with Sem;      use Sem;
with Sem_Res;  use Sem_Res;
with Sem_Util; use Sem_Util;
with Sinfo;    use Sinfo;
with Sinput;   use Sinput;
with Snames;   use Snames;
with Stringt;  use Stringt;
with Stand;    use Stand;
with Targparm; use Targparm;
with Tbuild;   use Tbuild;
with Uintp;    use Uintp;

package body Exp_Prag is

   -----------------------
   -- Local Subprograms --
   -----------------------

   function Arg1 (N : Node_Id) return Node_Id;
   function Arg2 (N : Node_Id) return Node_Id;
   function Arg3 (N : Node_Id) return Node_Id;
   --  Obtain specified pragma argument expression

   procedure Expand_Pragma_Abort_Defer             (N : Node_Id);
   procedure Expand_Pragma_Check                   (N : Node_Id);
   procedure Expand_Pragma_Common_Object           (N : Node_Id);
   procedure Expand_Pragma_Import_Or_Interface     (N : Node_Id);
   procedure Expand_Pragma_Import_Export_Exception (N : Node_Id);
   procedure Expand_Pragma_Inspection_Point        (N : Node_Id);
   procedure Expand_Pragma_Interrupt_Priority      (N : Node_Id);
   procedure Expand_Pragma_Psect_Object            (N : Node_Id);
   procedure Expand_Pragma_Relative_Deadline       (N : Node_Id);

   ----------
   -- Arg1 --
   ----------

   function Arg1 (N : Node_Id) return Node_Id is
      Arg : constant Node_Id := First (Pragma_Argument_Associations (N));
   begin
      if Present (Arg)
        and then Nkind (Arg) = N_Pragma_Argument_Association
      then
         return Expression (Arg);
      else
         return Arg;
      end if;
   end Arg1;

   ----------
   -- Arg2 --
   ----------

   function Arg2 (N : Node_Id) return Node_Id is
      Arg1 : constant Node_Id := First (Pragma_Argument_Associations (N));

   begin
      if No (Arg1) then
         return Empty;

      else
         declare
            Arg : constant Node_Id := Next (Arg1);
         begin
            if Present (Arg)
              and then Nkind (Arg) = N_Pragma_Argument_Association
            then
               return Expression (Arg);
            else
               return Arg;
            end if;
         end;
      end if;
   end Arg2;

   ----------
   -- Arg3 --
   ----------

   function Arg3 (N : Node_Id) return Node_Id is
      Arg1 : constant Node_Id := First (Pragma_Argument_Associations (N));

   begin
      if No (Arg1) then
         return Empty;

      else
         declare
            Arg : Node_Id := Next (Arg1);
         begin
            if No (Arg) then
               return Empty;

            else
               Next (Arg);

               if Present (Arg)
                 and then Nkind (Arg) = N_Pragma_Argument_Association
               then
                  return Expression (Arg);
               else
                  return Arg;
               end if;
            end if;
         end;
      end if;
   end Arg3;

   ---------------------
   -- Expand_N_Pragma --
   ---------------------

   procedure Expand_N_Pragma (N : Node_Id) is
      Pname : constant Name_Id := Pragma_Name (N);

   begin
      --  Note: we may have a pragma whose Pragma_Identifier field is not a
      --  recognized pragma, and we must ignore it at this stage.

      if Is_Pragma_Name (Pname) then
         case Get_Pragma_Id (Pname) is

            --  Pragmas requiring special expander action

            when Pragma_Abort_Defer =>
               Expand_Pragma_Abort_Defer (N);

            when Pragma_Check =>
               Expand_Pragma_Check (N);

            when Pragma_Common_Object =>
               Expand_Pragma_Common_Object (N);

            when Pragma_Export_Exception =>
               Expand_Pragma_Import_Export_Exception (N);

            when Pragma_Import =>
               Expand_Pragma_Import_Or_Interface (N);

            when Pragma_Import_Exception =>
               Expand_Pragma_Import_Export_Exception (N);

            when Pragma_Inspection_Point =>
               Expand_Pragma_Inspection_Point (N);

            when Pragma_Interface =>
               Expand_Pragma_Import_Or_Interface (N);

            when Pragma_Interrupt_Priority =>
               Expand_Pragma_Interrupt_Priority (N);

            when Pragma_Psect_Object =>
               Expand_Pragma_Psect_Object (N);

            when Pragma_Relative_Deadline =>
               Expand_Pragma_Relative_Deadline (N);

            --  All other pragmas need no expander action

            when others => null;
         end case;
      end if;

   end Expand_N_Pragma;

   -------------------------------
   -- Expand_Pragma_Abort_Defer --
   -------------------------------

   --  An Abort_Defer pragma appears as the first statement in a handled
   --  statement sequence (right after the begin). It defers aborts for
   --  the entire statement sequence, but not for any declarations or
   --  handlers (if any) associated with this statement sequence.

   --  The transformation is to transform

   --    pragma Abort_Defer;
   --    statements;

   --  into

   --    begin
   --       Abort_Defer.all;
   --       statements
   --    exception
   --       when all others =>
   --          Abort_Undefer.all;
   --          raise;
   --    at end
   --       Abort_Undefer_Direct;
   --    end;

   procedure Expand_Pragma_Abort_Defer (N : Node_Id) is
      Loc  : constant Source_Ptr := Sloc (N);
      Stm  : Node_Id;
      Stms : List_Id;
      HSS  : Node_Id;
      Blk  : constant Entity_Id :=
        New_Internal_Entity (E_Block, Current_Scope, Sloc (N), 'B');

   begin
      Stms := New_List (Build_Runtime_Call (Loc, RE_Abort_Defer));

      loop
         Stm := Remove_Next (N);
         exit when No (Stm);
         Append (Stm, Stms);
      end loop;

      HSS :=
        Make_Handled_Sequence_Of_Statements (Loc,
          Statements => Stms,
          At_End_Proc =>
            New_Occurrence_Of (RTE (RE_Abort_Undefer_Direct), Loc));

      Rewrite (N,
        Make_Block_Statement (Loc,
          Handled_Statement_Sequence => HSS));

      Set_Scope (Blk, Current_Scope);
      Set_Etype (Blk, Standard_Void_Type);
      Set_Identifier (N, New_Occurrence_Of (Blk, Sloc (N)));
      Expand_At_End_Handler (HSS, Blk);
      Analyze (N);
   end Expand_Pragma_Abort_Defer;

   --------------------------
   -- Expand_Pragma_Check --
   --------------------------

   procedure Expand_Pragma_Check (N : Node_Id) is
      Cond : constant Node_Id    := Arg2 (N);
      Loc  : constant Source_Ptr := Sloc (Cond);
      Nam  : constant Name_Id    := Chars (Arg1 (N));
      Msg  : Node_Id;

   begin
      --  We already know that this check is enabled, because otherwise the
      --  semantic pass dealt with rewriting the assertion (see Sem_Prag)

      --  Since this check is enabled, we rewrite the pragma into a
      --  corresponding if statement, and then analyze the statement

      --  The normal case expansion transforms:

      --    pragma Check (name, condition [,message]);

      --  into

      --    if not condition then
      --       System.Assertions.Raise_Assert_Failure (Str);
      --    end if;

      --  where Str is the message if one is present, or the default of
      --  name failed at file:line if no message is given (the "name failed
      --  at" is omitted for name = Assertion, since it is redundant, given
      --  that the name of the exception is Assert_Failure.)

      --  An alternative expansion is used when the No_Exception_Propagation
      --  restriction is active and there is a local Assert_Failure handler.
      --  This is not a common combination of circumstances, but it occurs in
      --  the context of Aunit and the zero footprint profile. In this case we
      --  generate:

      --    if not condition then
      --       raise Assert_Failure;
      --    end if;

      --  This will then be transformed into a goto, and the local handler will
      --  be able to handle the assert error (which would not be the case if a
      --  call is made to the Raise_Assert_Failure procedure).

      --  We also generate the direct raise if the Suppress_Exception_Locations
      --  is active, since we don't want to generate messages in this case.

      --  Note that the reason we do not always generate a direct raise is that
      --  the form in which the procedure is called allows for more efficient
      --  breakpointing of assertion errors.

      --  Generate the appropriate if statement. Note that we consider this to
      --  be an explicit conditional in the source, not an implicit if, so we
      --  do not call Make_Implicit_If_Statement.

      --  Case where we generate a direct raise

      if ((Debug_Flag_Dot_G
           or else Restriction_Active (No_Exception_Propagation))
          and then Present (Find_Local_Handler (RTE (RE_Assert_Failure), N)))
        or else (Opt.Exception_Locations_Suppressed and then No (Arg3 (N)))
      then
         Rewrite (N,
           Make_If_Statement (Loc,
             Condition =>
               Make_Op_Not (Loc,
                 Right_Opnd => Cond),
             Then_Statements => New_List (
               Make_Raise_Statement (Loc,
                 Name =>
                   New_Reference_To (RTE (RE_Assert_Failure), Loc)))));

      --  Case where we call the procedure

      else
         --  If we have a message given, use it

         if Present (Arg3 (N)) then
            Msg := Get_Pragma_Arg (Arg3 (N));

         --  Here we have no string, so prepare one

         else
            declare
               Msg_Loc : constant String := Build_Location_String (Loc);

            begin
               Name_Len := 0;

               --  For Assert, we just use the location

               if Nam = Name_Assertion then
                  null;

               --  For predicate, we generate the string "predicate failed
               --  at yyy". We prefer all lower case for predicate.

               elsif Nam = Name_Predicate then
                  Add_Str_To_Name_Buffer ("predicate failed at ");

               --  For special case of Precondition/Postcondition the string is
               --  "failed xx from yy" where xx is precondition/postcondition
               --  in all lower case. The reason for this different wording is
               --  that the failure is not at the point of occurrence of the
               --  pragma, unlike the other Check cases.

               elsif Nam = Name_Precondition
                       or else
                     Nam = Name_Postcondition
               then
                  Get_Name_String (Nam);
                  Insert_Str_In_Name_Buffer ("failed ", 1);
                  Add_Str_To_Name_Buffer (" from ");

               --  For all other checks, the string is "xxx failed at yyy"
               --  where xxx is the check name with current source file casing.

               else
                  Get_Name_String (Nam);
                  Set_Casing (Identifier_Casing (Current_Source_File));
                  Add_Str_To_Name_Buffer (" failed at ");
               end if;

               --  In all cases, add location string

               Add_Str_To_Name_Buffer (Msg_Loc);

               --  Build the message

               Msg := Make_String_Literal (Loc, Name_Buffer (1 .. Name_Len));
            end;
         end if;

         --  Now rewrite as an if statement

         Rewrite (N,
           Make_If_Statement (Loc,
             Condition =>
               Make_Op_Not (Loc,
                 Right_Opnd => Cond),
             Then_Statements => New_List (
               Make_Procedure_Call_Statement (Loc,
                 Name =>
                   New_Reference_To (RTE (RE_Raise_Assert_Failure), Loc),
                 Parameter_Associations => New_List (Relocate_Node (Msg))))));
      end if;

      Analyze (N);

      --  If new condition is always false, give a warning

      if Warn_On_Assertion_Failure
        and then Nkind (N) = N_Procedure_Call_Statement
        and then Is_RTE (Entity (Name (N)), RE_Raise_Assert_Failure)
      then
         --  If original condition was a Standard.False, we assume that this is
         --  indeed intended to raise assert error and no warning is required.

         if Is_Entity_Name (Original_Node (Cond))
           and then Entity (Original_Node (Cond)) = Standard_False
         then
            return;
         elsif Nam = Name_Assertion then
            Error_Msg_N ("?assertion will fail at run time", N);
         else
            Error_Msg_N ("?check will fail at run time", N);
         end if;
      end if;
   end Expand_Pragma_Check;

   ---------------------------------
   -- Expand_Pragma_Common_Object --
   ---------------------------------

   --  Use a machine attribute to replicate semantic effect in DEC Ada

   --    pragma Machine_Attribute (intern_name, "common_object", extern_name);

   --  For now we do nothing with the size attribute ???

   --  Note: Psect_Object shares this processing

   procedure Expand_Pragma_Common_Object (N : Node_Id) is
      Loc : constant Source_Ptr := Sloc (N);

      Internal : constant Node_Id := Arg1 (N);
      External : constant Node_Id := Arg2 (N);

      Psect : Node_Id;
      --  Psect value upper cased as string literal

      Iloc : constant Source_Ptr := Sloc (Internal);
      Eloc : constant Source_Ptr := Sloc (External);
      Ploc : Source_Ptr;

   begin
      --  Acquire Psect value and fold to upper case

      if Present (External) then
         if Nkind (External) = N_String_Literal then
            String_To_Name_Buffer (Strval (External));
         else
            Get_Name_String (Chars (External));
         end if;

         Set_All_Upper_Case;

         Psect :=
           Make_String_Literal (Eloc,
             Strval => String_From_Name_Buffer);

      else
         Get_Name_String (Chars (Internal));
         Set_All_Upper_Case;
         Psect :=
           Make_String_Literal (Iloc,
             Strval => String_From_Name_Buffer);
      end if;

      Ploc := Sloc (Psect);

      --  Insert the pragma

      Insert_After_And_Analyze (N,
         Make_Pragma (Loc,
           Chars => Name_Machine_Attribute,
           Pragma_Argument_Associations => New_List (
             Make_Pragma_Argument_Association (Iloc,
               Expression => New_Copy_Tree (Internal)),
             Make_Pragma_Argument_Association (Eloc,
               Expression =>
                 Make_String_Literal (Sloc => Ploc,
                   Strval => "common_object")),
             Make_Pragma_Argument_Association (Ploc,
               Expression => New_Copy_Tree (Psect)))));

   end Expand_Pragma_Common_Object;

   ---------------------------------------
   -- Expand_Pragma_Import_Or_Interface --
   ---------------------------------------

   --  When applied to a variable, the default initialization must not be
   --  done. As it is already done when the pragma is found, we just get rid
   --  of the call the initialization procedure which followed the object
   --  declaration. The call is inserted after the declaration, but validity
   --  checks may also have been inserted and the initialization call does
   --  not necessarily appear immediately after the object declaration.

   --  We can't use the freezing mechanism for this purpose, since we
   --  have to elaborate the initialization expression when it is first
   --  seen (i.e. this elaboration cannot be deferred to the freeze point).

   procedure Expand_Pragma_Import_Or_Interface (N : Node_Id) is
      Def_Id    : constant Entity_Id := Entity (Arg2 (N));
      Init_Call : Node_Id;

   begin
      if Ekind (Def_Id) = E_Variable then

         --  Find generated initialization call for object, if any

         Init_Call := Find_Init_Call (Def_Id, Rep_Clause => N);
         if Present (Init_Call) then
            Remove (Init_Call);
         end if;

         --  Any default initialization expression should be removed
         --  (e.g., null defaults for access objects, zero initialization
         --  of packed bit arrays). Imported objects aren't allowed to
         --  have explicit initialization, so the expression must have
         --  been generated by the compiler.

         if No (Init_Call) and then Present (Expression (Parent (Def_Id))) then
            Set_Expression (Parent (Def_Id), Empty);
         end if;
      end if;
   end Expand_Pragma_Import_Or_Interface;

   -------------------------------------------
   -- Expand_Pragma_Import_Export_Exception --
   -------------------------------------------

   --  For a VMS exception fix up the language field with "VMS"
   --  instead of "Ada" (gigi needs this), create a constant that will be the
   --  value of the VMS condition code and stuff the Interface_Name field
   --  with the unexpanded name of the exception (if not already set).
   --  For a Ada exception, just stuff the Interface_Name field
   --  with the unexpanded name of the exception (if not already set).

   procedure Expand_Pragma_Import_Export_Exception (N : Node_Id) is
   begin
      --  This pragma is only effective on OpenVMS systems, it was ignored
      --  on non-VMS systems, and we need to ignore it here as well.

      if not OpenVMS_On_Target then
         return;
      end if;

      declare
         Id     : constant Entity_Id := Entity (Arg1 (N));
         Call   : constant Node_Id := Register_Exception_Call (Id);
         Loc    : constant Source_Ptr := Sloc (N);

      begin
         if Present (Call) then
            declare
               Excep_Internal : constant Node_Id := Make_Temporary (Loc, 'V');
               Export_Pragma  : Node_Id;
               Excep_Alias    : Node_Id;
               Excep_Object   : Node_Id;
               Excep_Image    : String_Id;
               Exdata         : List_Id;
               Lang_Char      : Node_Id;
               Code           : Node_Id;

            begin
               if Present (Interface_Name (Id)) then
                  Excep_Image := Strval (Interface_Name (Id));
               else
                  Get_Name_String (Chars (Id));
                  Set_All_Upper_Case;
                  Excep_Image := String_From_Name_Buffer;
               end if;

               Exdata := Component_Associations (Expression (Parent (Id)));

               if Is_VMS_Exception (Id) then
                  Lang_Char := Next (First (Exdata));
<<<<<<< HEAD

                  --  Change the one-character language designator to 'V'

=======

                  --  Change the one-character language designator to 'V'

>>>>>>> 03d20231
                  Rewrite (Expression (Lang_Char),
                    Make_Character_Literal (Loc,
                      Chars => Name_uV,
                      Char_Literal_Value =>
                        UI_From_Int (Character'Pos ('V'))));
                  Analyze (Expression (Lang_Char));

                  if Exception_Code (Id) /= No_Uint then
                     Code :=
                       Make_Integer_Literal (Loc,
                         Intval => Exception_Code (Id));

                     Excep_Object :=
                       Make_Object_Declaration (Loc,
                         Defining_Identifier => Excep_Internal,
                         Object_Definition   =>
                           New_Reference_To (RTE (RE_Exception_Code), Loc));

                     Insert_Action (N, Excep_Object);
                     Analyze (Excep_Object);

                     Start_String;
                     Store_String_Int
                       (UI_To_Int (Exception_Code (Id)) / 8 * 8);

                     Excep_Alias :=
                       Make_Pragma
                         (Loc,
                          Name_Linker_Alias,
                          New_List
                            (Make_Pragma_Argument_Association
                               (Sloc => Loc,
                                Expression =>
                                  New_Reference_To (Excep_Internal, Loc)),

                             Make_Pragma_Argument_Association
                               (Sloc => Loc,
                                Expression =>
                                  Make_String_Literal
                                    (Sloc => Loc,
                                     Strval => End_String))));

                     Insert_Action (N, Excep_Alias);
                     Analyze (Excep_Alias);

                     Export_Pragma :=
                       Make_Pragma
                         (Loc,
                          Name_Export,
                          New_List
                            (Make_Pragma_Argument_Association (Loc,
                               Expression => Make_Identifier (Loc, Name_C)),

                             Make_Pragma_Argument_Association (Loc,
                               Expression =>
                                 New_Reference_To (Excep_Internal, Loc)),

                             Make_Pragma_Argument_Association (Loc,
                               Expression =>
                                 Make_String_Literal (Loc, Excep_Image)),

                             Make_Pragma_Argument_Association (Loc,
                                Expression =>
                                  Make_String_Literal (Loc, Excep_Image))));

                     Insert_Action (N, Export_Pragma);
                     Analyze (Export_Pragma);

                  else
                     Code :=
                        Unchecked_Convert_To (RTE (RE_Exception_Code),
                          Make_Function_Call (Loc,
                            Name =>
                              New_Reference_To (RTE (RE_Import_Value), Loc),
                            Parameter_Associations => New_List
                              (Make_String_Literal (Loc,
                                Strval => Excep_Image))));
                  end if;

                  Rewrite (Call,
                    Make_Procedure_Call_Statement (Loc,
                      Name => New_Reference_To
                                (RTE (RE_Register_VMS_Exception), Loc),
                      Parameter_Associations => New_List (
                        Code,
                        Unchecked_Convert_To (RTE (RE_Exception_Data_Ptr),
                          Make_Attribute_Reference (Loc,
                            Prefix         => New_Occurrence_Of (Id, Loc),
                            Attribute_Name => Name_Unrestricted_Access)))));

                  Analyze_And_Resolve (Code, RTE (RE_Exception_Code));
                  Analyze (Call);
               end if;

               if No (Interface_Name (Id)) then
                  Set_Interface_Name (Id,
                     Make_String_Literal
                       (Sloc => Loc,
                        Strval => Excep_Image));
               end if;
            end;
         end if;
      end;
   end Expand_Pragma_Import_Export_Exception;

   ------------------------------------
   -- Expand_Pragma_Inspection_Point --
   ------------------------------------

   --  If no argument is given, then we supply a default argument list that
   --  includes all objects declared at the source level in all subprograms
   --  that enclose the inspection point pragma.

   procedure Expand_Pragma_Inspection_Point (N : Node_Id) is
      Loc : constant Source_Ptr := Sloc (N);
      A     : List_Id;
      Assoc : Node_Id;
      S     : Entity_Id;
      E     : Entity_Id;

   begin
      if No (Pragma_Argument_Associations (N)) then
         A := New_List;
         S := Current_Scope;

         while S /= Standard_Standard loop
            E := First_Entity (S);
            while Present (E) loop
               if Comes_From_Source (E)
                 and then Is_Object (E)
                 and then not Is_Entry_Formal (E)
                 and then Ekind (E) /= E_Component
                 and then Ekind (E) /= E_Discriminant
                 and then Ekind (E) /= E_Generic_In_Parameter
                 and then Ekind (E) /= E_Generic_In_Out_Parameter
               then
                  Append_To (A,
                    Make_Pragma_Argument_Association (Loc,
                      Expression => New_Occurrence_Of (E, Loc)));
               end if;

               Next_Entity (E);
            end loop;

            S := Scope (S);
         end loop;

         Set_Pragma_Argument_Associations (N, A);
      end if;

      --  Expand the arguments of the pragma. Expanding an entity reference
      --  is a noop, except in a protected operation, where a reference may
      --  have to be transformed into a reference to the corresponding prival.
      --  Are there other pragmas that may require this ???

      Assoc := First (Pragma_Argument_Associations (N));

      while Present (Assoc) loop
         Expand (Expression (Assoc));
         Next (Assoc);
      end loop;
   end Expand_Pragma_Inspection_Point;

   --------------------------------------
   -- Expand_Pragma_Interrupt_Priority --
   --------------------------------------

   --  Supply default argument if none exists (System.Interrupt_Priority'Last)

   procedure Expand_Pragma_Interrupt_Priority (N : Node_Id) is
      Loc : constant Source_Ptr := Sloc (N);

   begin
      if No (Pragma_Argument_Associations (N)) then
         Set_Pragma_Argument_Associations (N, New_List (
           Make_Pragma_Argument_Association (Loc,
             Expression =>
               Make_Attribute_Reference (Loc,
                 Prefix =>
                   New_Occurrence_Of (RTE (RE_Interrupt_Priority), Loc),
                 Attribute_Name => Name_Last))));
      end if;
   end Expand_Pragma_Interrupt_Priority;

   --------------------------------
   -- Expand_Pragma_Psect_Object --
   --------------------------------

   --  Convert to Common_Object, and expand the resulting pragma

   procedure Expand_Pragma_Psect_Object (N : Node_Id)
     renames Expand_Pragma_Common_Object;

   -------------------------------------
   -- Expand_Pragma_Relative_Deadline --
   -------------------------------------

   procedure Expand_Pragma_Relative_Deadline (N : Node_Id) is
      P    : constant Node_Id    := Parent (N);
      Loc  : constant Source_Ptr := Sloc (N);

   begin
      --  Expand the pragma only in the case of the main subprogram. For tasks
      --  the expansion is done in exp_ch9. Generate a call to Set_Deadline
      --  at Clock plus the relative deadline specified in the pragma. Time
      --  values are translated into Duration to allow for non-private
      --  addition operation.

      if Nkind (P) = N_Subprogram_Body then
         Rewrite
           (N,
            Make_Procedure_Call_Statement (Loc,
              Name => New_Reference_To (RTE (RE_Set_Deadline), Loc),
              Parameter_Associations => New_List (
                Unchecked_Convert_To (RTE (RO_RT_Time),
                  Make_Op_Add (Loc,
                    Left_Opnd  =>
                      Make_Function_Call (Loc,
                        New_Reference_To (RTE (RO_RT_To_Duration), Loc),
                        New_List (Make_Function_Call (Loc,
                          New_Reference_To (RTE (RE_Clock), Loc)))),
                    Right_Opnd  =>
                      Unchecked_Convert_To (Standard_Duration, Arg1 (N)))))));

         Analyze (N);
      end if;
   end Expand_Pragma_Relative_Deadline;

end Exp_Prag;<|MERGE_RESOLUTION|>--- conflicted
+++ resolved
@@ -6,11 +6,7 @@
 --                                                                          --
 --                                 B o d y                                  --
 --                                                                          --
-<<<<<<< HEAD
---          Copyright (C) 1992-2009, Free Software Foundation, Inc.         --
-=======
 --          Copyright (C) 1992-2010, Free Software Foundation, Inc.         --
->>>>>>> 03d20231
 --                                                                          --
 -- GNAT is free software;  you can  redistribute it  and/or modify it under --
 -- terms of the  GNU General Public License as published  by the Free Soft- --
@@ -599,15 +595,9 @@
 
                if Is_VMS_Exception (Id) then
                   Lang_Char := Next (First (Exdata));
-<<<<<<< HEAD
 
                   --  Change the one-character language designator to 'V'
 
-=======
-
-                  --  Change the one-character language designator to 'V'
-
->>>>>>> 03d20231
                   Rewrite (Expression (Lang_Char),
                     Make_Character_Literal (Loc,
                       Chars => Name_uV,
