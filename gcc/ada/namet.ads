------------------------------------------------------------------------------
--                                                                          --
--                         GNAT COMPILER COMPONENTS                         --
--                                                                          --
--                                N A M E T                                 --
--                                                                          --
--                                 S p e c                                  --
--                                                                          --
<<<<<<< HEAD
--          Copyright (C) 1992-2006, Free Software Foundation, Inc.         --
=======
--          Copyright (C) 1992-2007, Free Software Foundation, Inc.         --
>>>>>>> 60a98cce
--                                                                          --
-- GNAT is free software;  you can  redistribute it  and/or modify it under --
-- terms of the  GNU General Public License as published  by the Free Soft- --
-- ware  Foundation;  either version 2,  or (at your option) any later ver- --
-- sion.  GNAT is distributed in the hope that it will be useful, but WITH- --
-- OUT ANY WARRANTY;  without even the  implied warranty of MERCHANTABILITY --
-- or FITNESS FOR A PARTICULAR PURPOSE.  See the GNU General Public License --
-- for  more details.  You should have  received  a copy of the GNU General --
-- Public License  distributed with GNAT;  see file COPYING.  If not, write --
-- to  the  Free Software Foundation,  51  Franklin  Street,  Fifth  Floor, --
-- Boston, MA 02110-1301, USA.                                              --
--                                                                          --
-- As a special exception,  if other files  instantiate  generics from this --
-- unit, or you link  this unit with other files  to produce an executable, --
-- this  unit  does not  by itself cause  the resulting  executable  to  be --
-- covered  by the  GNU  General  Public  License.  This exception does not --
-- however invalidate  any other reasons why  the executable file  might be --
-- covered by the  GNU Public License.                                      --
--                                                                          --
-- GNAT was originally developed  by the GNAT team at  New York University. --
-- Extensive contributions were provided by Ada Core Technologies Inc.      --
--                                                                          --
------------------------------------------------------------------------------

with Alloc;
with Table;
with Hostparm; use Hostparm;
with System;   use System;
with Types;    use Types;

package Namet is

--  WARNING: There is a C version of this package. Any changes to this
--  source file must be properly reflected in the C header file namet.h
--  which is created manually from namet.ads and namet.adb.

--  This package contains routines for handling the names table. The table
--  is used to store character strings for identifiers and operator symbols,
--  as well as other string values such as unit names and file names.

--  The forms of the entries are as follows:

--    Identifiers Stored with upper case letters folded to lower case. Upper
--                       half (16#80# bit set) and wide characters are stored
--                       in an encoded form (Uhh for upper half char, Whhhh
--                       for wide characters, WWhhhhhhhh as provided by the
--                       routine Store_Encoded_Character, where hh are hex
--                       digits for the character code using lower case a-f).
--                       Normally the use of U or W in other internal names is
--                       avoided, but these letters may be used in internal
--                       names (without this special meaning), if they appear
--                       as the last character of the name, or they are
--                       followed by an upper case letter (other than the WW
--                       sequence), or an underscore.

--    Operator symbols   Stored with an initial letter O, and the remainder
--                       of the name is the lower case characters XXX where
--                       the name is Name_Op_XXX, see Snames spec for a full
--                       list of the operator names. Normally the use of O
--                       in other internal names is avoided, but it may be
--                       used in internal names (without this special meaning)
--                       if it is the last character of the name, or if it is
--                       followed by an upper case letter or an underscore.

--    Character literals Character literals have names that are used only for
--                       debugging and error message purposes. The form is a
--                       upper case Q followed by a single lower case letter,
--                       or by a Uxx/Wxxxx/WWxxxxxxx encoding as described for
--                       identifiers. The Set_Character_Literal_Name procedure
--                       should be used to construct these encodings. Normally
--                       the use of O in other internal names is avoided, but
--                       it may be used in internal names (without this special
--                       meaning) if it is the last character of the name, or
--                       if it is followed by an upper case letter or an
--                       underscore.

--    Unit names         Stored with upper case letters folded to lower case,
--                       using Uhh/Whhhh/WWhhhhhhhh encoding as described for
--                       identifiers, and a %s or %b suffix for specs/bodies.
--                       See package Uname for further details.

--    File names         Are stored in the form provided by Osint. Typically
--                       they may include wide character escape sequences and
--                       upper case characters (in non-encoded form). Casing
--                       is also derived from the external environment. Note
--                       that file names provided by Osint must generally be
--                       consistent with the names from Fname.Get_File_Name.

--    Other strings      The names table is also used as a convenient storage
--                       location for other variable length strings such as
--                       error messages etc. There are no restrictions on what
--                       characters may appear for such entries.

--  Note: the encodings Uhh (upper half characters), Whhhh (wide characters),
--  WWhhhhhhhh (wide wide characters) and Qx (character literal names) are
--  described in the spec, since they are visible throughout the system (e.g.
--  in debugging output). However, no code should depend on these particular
--  encodings, so it should be possible to change the encodings by making
--  changes only to the Namet specification (to change these comments) and the
--  body (which actually implements the encodings).

--  The names are hashed so that a given name appears only once in the table,
--  except that names entered with Name_Enter as opposed to Name_Find are
--  omitted from the hash table.

--  The first 26 entries in the names table (with Name_Id values in the range
--  First_Name_Id .. First_Name_Id + 25) represent names which are the one
--  character lower case letters in the range a-z, and these names are created
--  and initialized by the Initialize procedure.

--  Two values, one of type Int and one of type Byte, are stored with each
--  names table entry and subprograms are provided for setting and retrieving
--  these associated values. The usage of these values is up to the client. In
--  the compiler, the Int field is used to point to a chain of potentially
--  visible entities (see Sem.Ch8 for details), and the Byte field is used to
--  hold the Token_Type value for reserved words (see Sem for details). In the
--  binder, the Byte field is unused, and the Int field is used in various
--  ways depending on the name involved (see binder documentation).

   Name_Buffer : String (1 .. 4 * Max_Line_Length);
   --  This buffer is used to set the name to be stored in the table for the
   --  Name_Find call, and to retrieve the name for the Get_Name_String call.
   --  The limit here is intended to be an infinite value that ensures that we
   --  never overflow the buffer (names this long are too absurd to worry!)

   Name_Len : Natural;
   --  Length of name stored in Name_Buffer. Used as an input parameter for
   --  Name_Find, and as an output value by Get_Name_String, or Write_Name.

   -----------------------------
   -- Types for Namet Package --
   -----------------------------

   --  Name_Id values are used to identify entries in the names table. Except
   --  for the special values No_Name, and Error_Name, they are subscript
   --  values for the Names table defined in package Namet.

   --  Note that with only a few exceptions, which are clearly documented, the
   --  type Name_Id should be regarded as a private type. In particular it is
   --  never appropriate to perform arithmetic operations using this type.

   type Name_Id is range Names_Low_Bound .. Names_High_Bound;
   for Name_Id'Size use 32;
   --  Type used to identify entries in the names table

   No_Name : constant Name_Id := Names_Low_Bound;
   --  The special Name_Id value No_Name is used in the parser to indicate
   --  a situation where no name is present (e.g. on a loop or block).

   Error_Name : constant Name_Id := Names_Low_Bound +  1;
   --  The special Name_Id value Error_Name is used in the parser to
   --  indicate that some kind of error was encountered in scanning out
   --  the relevant name, so it does not have a representable label.

   subtype Error_Name_Or_No_Name is Name_Id range No_Name .. Error_Name;
   --  Used to test for either error name or no name

   First_Name_Id : constant Name_Id := Names_Low_Bound + 2;
   --  Subscript of first entry in names table

   -----------------
   -- Subprograms --
   -----------------

   procedure Finalize;
   --  Called at the end of a use of the Namet package (before a subsequent
   --  call to Initialize). Currently this routine is only used to generate
   --  debugging output.

   procedure Get_Name_String (Id : Name_Id);
   --  Get_Name_String is used to retrieve the string associated with an entry
   --  in the names table. The resulting string is stored in Name_Buffer and
   --  Name_Len is set. It is an error to call Get_Name_String with one of the
   --  special name Id values (No_Name or Error_Name).

   function Get_Name_String (Id : Name_Id) return String;
   --  This functional form returns the result as a string without affecting
   --  the contents of either Name_Buffer or Name_Len. The lower bound is 1.

   procedure Get_Unqualified_Name_String (Id : Name_Id);
   --  Similar to the above except that qualification (as defined in unit
   --  Exp_Dbug) is removed (including both preceding __ delimited names, and
   --  also the suffixes used to indicate package body entities and to
   --  distinguish between overloaded entities). Note that names are not
   --  qualified until just before the call to gigi, so this routine is only
   --  needed by processing that occurs after gigi has been called. This
   --  includes all ASIS processing, since ASIS works on the tree written
   --  after gigi has been called.

   procedure Get_Name_String_And_Append (Id : Name_Id);
   --  Like Get_Name_String but the resulting characters are appended to the
   --  current contents of the entry stored in Name_Buffer, and Name_Len is
   --  incremented to include the added characters.

   procedure Get_Decoded_Name_String (Id : Name_Id);
   --  Same calling sequence an interface as Get_Name_String, except that the
   --  result is decoded, so that upper half characters and wide characters
   --  appear as originally found in the source program text, operators have
   --  their source forms (special characters and enclosed in quotes), and
   --  character literals appear surrounded by apostrophes.

   procedure Get_Unqualified_Decoded_Name_String (Id : Name_Id);
   --  Similar to the above except that qualification (as defined in unit
   --  Exp_Dbug) is removed (including both preceding __ delimited names, and
   --  also the suffix used to indicate package body entities). Note that
   --  names are not qualified until just before the call to gigi, so this
   --  routine is only needed by processing that occurs after gigi has been
   --  called. This includes all ASIS processing, since ASIS works on the tree
   --  written after gigi has been called.

   procedure Get_Decoded_Name_String_With_Brackets (Id : Name_Id);
   --  This routine is similar to Decoded_Name, except that the brackets
   --  notation (Uhh replaced by ["hh"], Whhhh replaced by ["hhhh"],
   --  WWhhhhhhhh replaced by ["hhhhhhhh"]) is used for all non-lower half
   --  characters, regardless of how Opt.Wide_Character_Encoding_Method is
   --  set, and also in that characters in the range 16#80# .. 16#FF# are
   --  converted to brackets notation in all cases. This routine can be used
   --  when there is a requirement for a canonical representation not affected
   --  by the character set options (e.g. in the binder generation of
   --  symbols).

   function Get_Name_Table_Byte (Id : Name_Id) return Byte;
   pragma Inline (Get_Name_Table_Byte);
   --  Fetches the Byte value associated with the given name

   function Get_Name_Table_Info (Id : Name_Id) return Int;
   pragma Inline (Get_Name_Table_Info);
   --  Fetches the Int value associated with the given name

   function Is_Operator_Name (Id : Name_Id) return Boolean;
   --  Returns True if name given is of the form of an operator (that
   --  is, it starts with an upper case O).

   procedure Initialize;
   --  Initializes the names table, including initializing the first 26
   --  entries in the table (for the 1-character lower case names a-z) Note
   --  that Initialize must not be called if Tree_Read is used.

   procedure Lock;
   --  Lock name tables before calling back end. We reserve some extra space
   --  before locking to avoid unnecessary inefficiencies when we unlock.

   procedure Unlock;
   --  Unlocks the name table to allow use of the extra space reserved by the
   --  call to Lock. See gnat1drv for details of the need for this.

   function Length_Of_Name (Id : Name_Id) return Nat;
   pragma Inline (Length_Of_Name);
   --  Returns length of given name in characters. This is the length of the
   --  encoded name, as stored in the names table, the result is equivalent to
   --  calling Get_Name_String and reading Name_Len, except that a call to
   --  Length_Of_Name does not affect the contents of Name_Len and Name_Buffer.

   function Name_Chars_Address return System.Address;
   --  Return starting address of name characters table (used in Back_End call
   --  to Gigi).

   function Name_Find return Name_Id;
   --  Name_Find is called with a string stored in Name_Buffer whose length is
   --  in Name_Len (i.e. the characters of the name are in subscript positions
   --  1 to Name_Len in Name_Buffer). It searches the names table to see if
   --  the string has already been stored. If so the Id of the existing entry
   --  is returned. Otherwise a new entry is created with its Name_Table_Info
   --  field set to zero. The contents of Name_Buffer and Name_Len are not
   --  modified by this call. Note that it is permissible for Name_Len to be
   --  set to zero to lookup the null name string.

   function Name_Enter return Name_Id;
   --  Name_Enter has the same calling interface as Name_Find. The difference
   --  is that it does not search the table for an existing match, and also
   --  subsequent Name_Find calls using the same name will not locate the
   --  entry created by this call. Thus multiple calls to Name_Enter with the
   --  same name will create multiple entries in the name table with different
   --  Name_Id values. This is useful in the case of created names, which are
   --  never expected to be looked up. Note: Name_Enter should never be used
   --  for one character names, since these are efficiently located without
   --  hashing by Name_Find in any case.

   function Name_Entries_Address return System.Address;
   --  Return starting address of Names table (used in Back_End call to Gigi)

   function Name_Entries_Count return Nat;
   --  Return current number of entries in the names table

   function Is_OK_Internal_Letter (C : Character) return Boolean;
   pragma Inline (Is_OK_Internal_Letter);
   --  Returns true if C is a suitable character for using as a prefix or a
   --  suffix of an internally generated name, i.e. it is an upper case letter
   --  other than one of the ones used for encoding source names (currently
   --  the set of reserved letters is O, Q, U, W) and also returns False for
   --  the letter X, which is reserved for debug output (see Exp_Dbug).

   function Is_Internal_Name (Id : Name_Id) return Boolean;
   --  Returns True if the name is an internal name (i.e. contains a character
   --  for which Is_OK_Internal_Letter is true, or if the name starts or ends
   --  with an underscore. This call destroys the value of Name_Len and
   --  Name_Buffer (it loads these as for Get_Name_String).
   --
   --  Note: if the name is qualified (has a double underscore), then only the
   --  final entity name is considered, not the qualifying names. Consider for
   --  example that the name:
   --
   --    pkg__B_1__xyz
   --
   --  is not an internal name, because the B comes from the internal name of
   --  a qualifying block, but the xyz means that this was indeed a declared
   --  identifier called "xyz" within this block and there is nothing internal
   --  about that name.

   function Is_Internal_Name return Boolean;
   --  Like the form with an Id argument, except that the name to be tested is
   --  passed in Name_Buffer and Name_Len (which are not affected by the call).
   --  Name_Buffer (it loads these as for Get_Name_String).

   function Is_Valid_Name (Id : Name_Id) return Boolean;
   --  True if Id is a valid name -- points to a valid entry in the
   --  Name_Entries table.

   procedure Reset_Name_Table;
   --  This procedure is used when there are multiple source files to reset
   --  the name table info entries associated with current entries in the
   --  names table. There is no harm in keeping the names entries themselves
   --  from one compilation to another, but we can't keep the entity info,
   --  since this refers to tree nodes, which are destroyed between each main
   --  source file.

   procedure Add_Char_To_Name_Buffer (C : Character);
   pragma Inline (Add_Char_To_Name_Buffer);
   --  Add given character to the end of the string currently stored in the
   --  Name_Buffer, incrementing Name_Len.

   procedure Add_Nat_To_Name_Buffer (V : Nat);
   --  Add decimal representation of given value to the end of the string
   --  currently stored in Name_Buffer, incrementing Name_Len as required.

   procedure Add_Str_To_Name_Buffer (S : String);
   --  Add characters of string S to the end of the string currently stored
   --  in the Name_Buffer, incrementing Name_Len by the length of the string.

   procedure Set_Character_Literal_Name (C : Char_Code);
   --  This procedure sets the proper encoded name for the character literal
   --  for the given character code. On return Name_Buffer and Name_Len are
   --  set to reflect the stored name.

   procedure Set_Name_Table_Info (Id : Name_Id; Val : Int);
   pragma Inline (Set_Name_Table_Info);
   --  Sets the Int value associated with the given name

   procedure Set_Name_Table_Byte (Id : Name_Id; Val : Byte);
   pragma Inline (Set_Name_Table_Byte);
   --  Sets the Byte value associated with the given name

   procedure Store_Encoded_Character (C : Char_Code);
   --  Stores given character code at the end of Name_Buffer, updating the
   --  value in Name_Len appropriately. Lower case letters and digits are
   --  stored unchanged. Other 8-bit characters are stored using the Uhh
   --  encoding (hh = hex code), other 16-bit wide character values are stored
   --  using the Whhhh (hhhh = hex code) encoding, and other 32-bit wide wide
   --  character values are stored using the WWhhhhhhhh (hhhhhhhh = hex code).
   --  Note that this procedure does not fold upper case letters (they are
   --  stored using the Uhh encoding). If folding is required, it must be done
   --  by the caller prior to the call.

   procedure Tree_Read;
   --  Initializes internal tables from current tree file using the relevant
   --  Table.Tree_Read routines. Note that Initialize should not be called if
   --  Tree_Read is used. Tree_Read includes all necessary initialization.

   procedure Tree_Write;
   --  Writes out internal tables to current tree file using the relevant
   --  Table.Tree_Write routines.

   procedure Get_Last_Two_Chars (N : Name_Id; C1, C2 : out Character);
   --  Obtains last two characters of a name. C1 is last but one character
   --  and C2 is last character. If name is less than two characters long,
   --  then both C1 and C2 are set to ASCII.NUL on return.

   procedure Write_Name (Id : Name_Id);
   --  Write_Name writes the characters of the specified name using the
   --  standard output procedures in package Output. No end of line is
   --  written, just the characters of the name. On return Name_Buffer and
   --  Name_Len are set as for a call to Get_Name_String. The name is written
   --  in encoded form (i.e. including Uhh, Whhh, Qx, _op as they appear in
   --  the name table). If Id is Error_Name, or No_Name, no text is output.

   procedure Write_Name_Decoded (Id : Name_Id);
   --  Like Write_Name, except that the name written is the decoded name, as
   --  described for Get_Decoded_Name_String, and the resulting value stored
   --  in Name_Len and Name_Buffer is the decoded name.

<<<<<<< HEAD
=======
   ------------------------------
   -- File and Unit Name Types --
   ------------------------------

   --  These are defined here in Namet rather than Fname and Uname to avoid
   --  problems with dependencies, and to avoid dragging in Fname and Uname
   --  into many more files, but it would be cleaner to move to Fname/Uname.

   type File_Name_Type is new Name_Id;
   --  File names are stored in the names table and this type is used to
   --  indicate that a Name_Id value is being used to hold a simple file name
   --  (which does not include any directory information).

   No_File : constant File_Name_Type := File_Name_Type (No_Name);
   --  Constant used to indicate no file is present (this is used for example
   --  when a search for a file indicates that no file of the name exists).

   Error_File_Name : constant File_Name_Type := File_Name_Type (Error_Name);
   --  The special File_Name_Type value Error_File_Name is used to indicate
   --  a unit name where some previous processing has found an error.

   subtype Error_File_Name_Or_No_File is
     File_Name_Type range No_File .. Error_File_Name;
   --  Used to test for either error file name or no file

   type Path_Name_Type is new Name_Id;
   --  Path names are stored in the names table and this type is used to
   --  indicate that a Name_Id value is being used to hold a path name (that
   --  may contain directory information).

   No_Path : constant Path_Name_Type := Path_Name_Type (No_Name);
   --  Constant used to indicate no path name is present

   type Unit_Name_Type is new Name_Id;
   --  Unit names are stored in the names table and this type is used to
   --  indicate that a Name_Id value is being used to hold a unit name, which
   --  terminates in %b for a body or %s for a spec.

   No_Unit_Name : constant Unit_Name_Type := Unit_Name_Type (No_Name);
   --  Constant used to indicate no file name present

   Error_Unit_Name : constant Unit_Name_Type := Unit_Name_Type (Error_Name);
   --  The special Unit_Name_Type value Error_Unit_Name is used to indicate
   --  a unit name where some previous processing has found an error.

   subtype Error_Unit_Name_Or_No_Unit_Name is
     Unit_Name_Type range No_Unit_Name .. Error_Unit_Name;

   ------------------------
   -- Debugging Routines --
   ------------------------

>>>>>>> 60a98cce
   procedure wn (Id : Name_Id);
   pragma Export (Ada, wn);
   --  This routine is intended for debugging use only (i.e. it is intended to
   --  be called from the debugger). It writes the characters of the specified
   --  name using the standard output procedures in package Output, followed by
   --  a new line. The name is written in encoded form (i.e. including Uhh,
   --  Whhh, Qx, _op as they appear in the name table). If Id is Error_Name,
   --  No_Name, or invalid an appropriate string is written (<Error_Name>,
   --  <No_Name>, <invalid name>). Unlike Write_Name, this call does not affect
   --  the contents of Name_Buffer or Name_Len.

   ---------------------------
   -- Table Data Structures --
   ---------------------------

   --  The following declarations define the data structures used to store
   --  names. The definitions are in the private part of the package spec,
   --  rather than the body, since they are referenced directly by gigi.

private

   --  This table stores the actual string names. Although logically there is
   --  no need for a terminating character (since the length is stored in the
   --  name entry table), we still store a NUL character at the end of every
   --  name (for convenience in interfacing to the C world).

   package Name_Chars is new Table.Table (
     Table_Component_Type => Character,
     Table_Index_Type     => Int,
     Table_Low_Bound      => 0,
     Table_Initial        => Alloc.Name_Chars_Initial,
     Table_Increment      => Alloc.Name_Chars_Increment,
     Table_Name           => "Name_Chars");

   type Name_Entry is record
      Name_Chars_Index : Int;
      --  Starting location of characters in the Name_Chars table minus one
      --  (i.e. pointer to character just before first character). The reason
      --  for the bias of one is that indexes in Name_Buffer are one's origin,
      --  so this avoids unnecessary adds and subtracts of 1.

      Name_Len : Short;
      --  Length of this name in characters

      Byte_Info : Byte;
      --  Byte value associated with this name

      Name_Has_No_Encodings : Boolean;
      --  This flag is set True if the name entry is known not to contain any
      --  special character encodings. This is used to speed up repeated calls
      --  to Get_Decoded_Name_String. A value of False means that it is not
      --  known whether the name contains any such encodings.

      Hash_Link : Name_Id;
      --  Link to next entry in names table for same hash code

      Int_Info : Int;
      --  Int Value associated with this name
   end record;

   for Name_Entry use record
      Name_Chars_Index      at  0 range 0 .. 31;
      Name_Len              at  4 range 0 .. 15;
      Byte_Info             at  6 range 0 .. 7;
      Name_Has_No_Encodings at  7 range 0 .. 7;
      Hash_Link             at  8 range 0 .. 31;
      Int_Info              at 12 range 0 .. 31;
   end record;

   for Name_Entry'Size use 16 * 8;
   --  This ensures that we did not leave out any fields

   --  This is the table that is referenced by Name_Id entries.
   --  It contains one entry for each unique name in the table.

   package Name_Entries is new Table.Table (
     Table_Component_Type => Name_Entry,
     Table_Index_Type     => Name_Id'Base,
     Table_Low_Bound      => First_Name_Id,
     Table_Initial        => Alloc.Names_Initial,
     Table_Increment      => Alloc.Names_Increment,
     Table_Name           => "Name_Entries");

end Namet;<|MERGE_RESOLUTION|>--- conflicted
+++ resolved
@@ -6,11 +6,7 @@
 --                                                                          --
 --                                 S p e c                                  --
 --                                                                          --
-<<<<<<< HEAD
---          Copyright (C) 1992-2006, Free Software Foundation, Inc.         --
-=======
 --          Copyright (C) 1992-2007, Free Software Foundation, Inc.         --
->>>>>>> 60a98cce
 --                                                                          --
 -- GNAT is free software;  you can  redistribute it  and/or modify it under --
 -- terms of the  GNU General Public License as published  by the Free Soft- --
@@ -401,8 +397,6 @@
    --  described for Get_Decoded_Name_String, and the resulting value stored
    --  in Name_Len and Name_Buffer is the decoded name.
 
-<<<<<<< HEAD
-=======
    ------------------------------
    -- File and Unit Name Types --
    ------------------------------
@@ -455,7 +449,6 @@
    -- Debugging Routines --
    ------------------------
 
->>>>>>> 60a98cce
    procedure wn (Id : Name_Id);
    pragma Export (Ada, wn);
    --  This routine is intended for debugging use only (i.e. it is intended to
