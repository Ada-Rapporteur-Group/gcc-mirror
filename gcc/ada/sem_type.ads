------------------------------------------------------------------------------
--                                                                          --
--                         GNAT COMPILER COMPONENTS                         --
--                                                                          --
--                             S E M _ T Y P E                              --
--                                                                          --
--                                 S p e c                                  --
--                                                                          --
<<<<<<< HEAD
--          Copyright (C) 1992-2005, Free Software Foundation, Inc.         --
=======
--          Copyright (C) 1992-2007, Free Software Foundation, Inc.         --
>>>>>>> 751ff693
--                                                                          --
-- GNAT is free software;  you can  redistribute it  and/or modify it under --
-- terms of the  GNU General Public License as published  by the Free Soft- --
-- ware  Foundation;  either version 3,  or (at your option) any later ver- --
-- sion.  GNAT is distributed in the hope that it will be useful, but WITH- --
-- OUT ANY WARRANTY;  without even the  implied warranty of MERCHANTABILITY --
-- or FITNESS FOR A PARTICULAR PURPOSE.  See the GNU General Public License --
-- for  more details.  You should have  received  a copy of the GNU General --
<<<<<<< HEAD
-- Public License  distributed with GNAT;  see file COPYING.  If not, write --
-- to  the  Free Software Foundation,  51  Franklin  Street,  Fifth  Floor, --
-- Boston, MA 02110-1301, USA.                                              --
=======
-- Public License  distributed with GNAT; see file COPYING3.  If not, go to --
-- http://www.gnu.org/licenses for a complete copy of the license.          --
>>>>>>> 751ff693
--                                                                          --
-- GNAT was originally developed  by the GNAT team at  New York University. --
-- Extensive contributions were provided by Ada Core Technologies Inc.      --
--                                                                          --
------------------------------------------------------------------------------

--  This unit contains the routines used to handle type determination,
--  including the routine used to support overload resolution.

with Types; use Types;

package Sem_Type is

   ---------------------------------------------
   -- Data Structures for Overload Resolution --
   ---------------------------------------------

   --  To determine the unique meaning of an identifier, overload resolution
   --  may have to be performed if the visibility rules alone identify more
   --  than one possible entity as the denotation of a given identifier. When
   --  the visibility rules find such a potential ambiguity, the set of
   --  possible interpretations must be attached to the identifier, and
   --  overload resolution must be performed over the innermost enclosing
   --  complete context. At the end of the resolution, either a single
   --  interpretation is found for all identifiers in the context, or else a
   --  type error (invalid type or ambiguous reference) must be signalled.

   --  The set of interpretations of a given name is stored in a data structure
   --  that is separate from the syntax tree, because it corresponds to
   --  transient information. The interpretations themselves are stored in
   --  table All_Interp. A mapping from tree nodes to sets of interpretations
   --  called Interp_Map, is maintained by the overload resolution routines.
   --  Both these structures are initialized at the beginning of every complete
   --  context.

   --  Corresponding to the set of interpretations for a given overloadable
   --  identifier, there is a set of possible types corresponding to the types
   --  that the overloaded call may return. We keep a 1-to-1 correspondence
   --  between interpretations and types: for user-defined subprograms the
   --  type is the declared return type. For operators, the type is determined
   --  by the type of the arguments. If the arguments themselves are
   --  overloaded, we enter the operator name in the names table for each
   --  possible result type. In most cases, arguments are not overloaded and
   --  only one interpretation is present anyway.

   type Interp is record
      Nam         : Entity_Id;
      Typ         : Entity_Id;
      Abstract_Op : Entity_Id := Empty;
   end record;

<<<<<<< HEAD
   No_Interp : constant Interp := (Empty, Empty);
=======
   --  Entity Abstract_Op is set to the abstract operation which potentially
   --  disables the interpretation in Ada 2005 mode.

   No_Interp : constant Interp := (Empty, Empty, Empty);
>>>>>>> 751ff693

   subtype Interp_Index is Int;

   ---------------------
   -- Error Reporting --
   ---------------------

   --  A common error is the use of an operator in infix notation on arguments
   --  of a type that is not directly visible. Rather than diagnosing a type
   --  mismatch, it is better to indicate that the type can be made use-visible
   --  with the appropriate use clause. The global variable Candidate_Type is
   --  set in Add_One_Interp whenever an interpretation might be legal for an
   --  operator if the type were directly visible. This variable is used in
   --  sem_ch4 when no legal interpretation is found.

   Candidate_Type : Entity_Id;

   -----------------
   -- Subprograms --
   -----------------

   procedure Init_Interp_Tables;
   --  Invoked by gnatf when processing multiple files

   procedure Collect_Interps (N : Node_Id);
   --  Invoked when the name N has more than one visible interpretation.
   --  This is the high level routine which accumulates the possible
   --  interpretations of the node. The first meaning and type of N have
   --  already been stored in N. If the name is an expanded name, the homonyms
   --  are only those that belong to the same scope.

   function Is_Invisible_Operator
     (N    : Node_Id;
      T    : Entity_Id)
      return Boolean;
   --  Check whether a predefined operation with universal operands appears
   --  in a context in which the operators of the expected type are not
   --  visible.

   procedure List_Interps (Nam : Node_Id; Err : Node_Id);
   --  List candidate interpretations of an overloaded name. Used for
   --  various error reports.

   procedure Add_One_Interp
     (N         : Node_Id;
      E         : Entity_Id;
      T         : Entity_Id;
      Opnd_Type : Entity_Id := Empty);
   --  Add (E, T) to the list of interpretations of the node being resolved.
   --  For calls and operators, i.e. for nodes that have a name field,
   --  E is an overloadable entity, and T is its type. For constructs such
   --  as indexed expressions, the caller sets E equal to T, because the
   --  overloading comes from other fields, and the node itself has no name
   --  to resolve. Hidden denotes whether an interpretation has been disabled
   --  by an abstract operator. Add_One_Interp includes semantic processing to
   --  deal with adding entries that hide one another etc.

   --  For operators, the legality of the operation depends on the visibility
   --  of T and its scope. If the operator is an equality or comparison, T is
   --  always Boolean, and we use Opnd_Type, which is a candidate type for one
   --  of the operands of N, to check visibility.

   procedure End_Interp_List;
   --  End the list of interpretations of current node

   procedure Get_First_Interp
     (N  : Node_Id;
      I  : out Interp_Index;
      It : out Interp);
   --  Initialize iteration over set of interpretations for Node N. The first
   --  interpretation is placed in It, and I is initialized for subsequent
   --  calls to Get_Next_Interp.

   procedure Get_Next_Interp (I : in out Interp_Index; It : out Interp);
   --  Iteration step over set of interpretations. Using the value in I, which
   --  was set by a previous call to Get_First_Interp or Get_Next_Interp, the
   --  next interpretation is placed in It, and I is updated for the next call.
   --  The end of the list of interpretations is signalled by It.Nam = Empty.

   procedure Remove_Interp (I : in out Interp_Index);
   --  Remove an interpretation that his hidden by another, or that does not
   --  match the context. The value of I on input was set by a call to either
   --  Get_First_Interp or Get_Next_Interp and references the interpretation
   --  to be removed. The only allowed use of the exit value of I is as input
   --  to a subsequent call to Get_Next_Interp, which yields the interpretation
   --  following the removed one.

   procedure Save_Interps (Old_N : Node_Id; New_N : Node_Id);
   --  If an overloaded node is rewritten during semantic analysis, its
   --  possible interpretations must be linked to the copy. This procedure
   --  transfers the overload information from Old_N, the old node, to
   --  New_N, its new copy. It has no effect in the non-overloaded case.

   function Covers (T1, T2 : Entity_Id) return Boolean;
   --  This is the basic type compatibility routine. T1 is the expected
   --  type, imposed by context, and T2 is the actual type. The processing
   --  reflects both the definition of type coverage and the rules
   --  for operand matching.

   function Disambiguate
     (N      : Node_Id;
      I1, I2 : Interp_Index;
      Typ    : Entity_Id)
      return   Interp;
   --  If more than one interpretation of a name in a call is legal, apply
   --  preference rules (universal types first) and operator visibility in
   --  order to remove ambiguity. I1 and I2 are the first two interpretations
   --  that are compatible with the context, but there may be others.

   function Entity_Matches_Spec (Old_S,  New_S : Entity_Id) return Boolean;
   --  To resolve subprogram renaming and default formal subprograms in generic
   --  definitions. Old_S is a possible interpretation of the entity being
   --  renamed, New_S has an explicit signature. If Old_S is a subprogram, as
   --  opposed to an operator, type and mode conformance are required.

   function Find_Unique_Type (L : Node_Id; R : Node_Id) return Entity_Id;
   --  Used in second pass of resolution,  for equality and comparison nodes.
   --  L is the left operand, whose type is known to be correct, and R is
   --  the right operand,  which has one interpretation compatible with that
   --  of L. Return the type intersection of the two.

   function Has_Compatible_Type
     (N    : Node_Id;
      Typ  : Entity_Id)
      return Boolean;
   --  Verify that some interpretation of the node N has a type compatible
   --  with Typ. If N is not overloaded, then its unique type must be
   --  compatible with Typ. Otherwise iterate through the interpretations
   --  of N looking for a compatible one.

   function Hides_Op (F : Entity_Id; Op : Entity_Id) return Boolean;
   --  A user-defined function hides a predefined operator if it is
   --  matches the signature of the operator, and is declared in an
   --  open scope, or in the scope of the result type.

   function Interface_Present_In_Ancestor
     (Typ   : Entity_Id;
      Iface : Entity_Id) return Boolean;
   --  Ada 2005 (AI-251): Typ must be a tagged record type/subtype and Iface
<<<<<<< HEAD
   --  must be an abstract interface type. This function is used to check if
   --  some ancestor of Typ implements Iface.
=======
   --  must be an abstract interface type (or a class-wide abstract interface).
   --  This function is used to check if Typ or some ancestor of Typ implements
   --  Iface (returning True only if so).
>>>>>>> 751ff693

   function Intersect_Types (L, R : Node_Id) return Entity_Id;
   --  Find the common interpretation to two analyzed nodes. If one of the
   --  interpretations is universal, choose the non-universal one. If either
   --  node is overloaded, find single common interpretation.

   function Is_Ancestor (T1, T2 : Entity_Id) return Boolean;
   --  T1 is a tagged type (not class-wide). Verify that it is one of the
   --  ancestors of type T2 (which may or not be class-wide)

   function Is_Subtype_Of (T1 : Entity_Id; T2 : Entity_Id) return Boolean;
   --  Checks whether T1 is any subtype of T2 directly or indirectly. Applies
   --  only to scalar subtypes ???

   function Operator_Matches_Spec (Op, New_S : Entity_Id) return Boolean;
   --  Used to resolve subprograms renaming operators, and calls to user
   --  defined operators. Determines whether a given operator Op, matches
   --  a specification, New_S.

   procedure Set_Abstract_Op (I : Interp_Index; V : Entity_Id);
   --  Set the abstract operation field of an interpretation

   function Valid_Comparison_Arg (T : Entity_Id) return Boolean;
   --  A valid argument to an ordering operator must be a discrete type, a
   --  real type, or a one dimensional array with a discrete component type.

   function Valid_Boolean_Arg (T : Entity_Id) return Boolean;
   --  A valid argument of a boolean operator is either some boolean type,
   --  or a one-dimensional array of boolean type.

   procedure Write_Interp_Ref (Map_Ptr : Int);
   --  Debugging procedure to display entry in Interp_Map. Would not be
   --  needed if it were possible to debug instantiations of Table.

   procedure Write_Overloads (N : Node_Id);
   --  Debugging procedure to output info on possibly overloaded entities
   --  for specified node.

end Sem_Type;<|MERGE_RESOLUTION|>--- conflicted
+++ resolved
@@ -6,11 +6,7 @@
 --                                                                          --
 --                                 S p e c                                  --
 --                                                                          --
-<<<<<<< HEAD
---          Copyright (C) 1992-2005, Free Software Foundation, Inc.         --
-=======
 --          Copyright (C) 1992-2007, Free Software Foundation, Inc.         --
->>>>>>> 751ff693
 --                                                                          --
 -- GNAT is free software;  you can  redistribute it  and/or modify it under --
 -- terms of the  GNU General Public License as published  by the Free Soft- --
@@ -19,14 +15,8 @@
 -- OUT ANY WARRANTY;  without even the  implied warranty of MERCHANTABILITY --
 -- or FITNESS FOR A PARTICULAR PURPOSE.  See the GNU General Public License --
 -- for  more details.  You should have  received  a copy of the GNU General --
-<<<<<<< HEAD
--- Public License  distributed with GNAT;  see file COPYING.  If not, write --
--- to  the  Free Software Foundation,  51  Franklin  Street,  Fifth  Floor, --
--- Boston, MA 02110-1301, USA.                                              --
-=======
 -- Public License  distributed with GNAT; see file COPYING3.  If not, go to --
 -- http://www.gnu.org/licenses for a complete copy of the license.          --
->>>>>>> 751ff693
 --                                                                          --
 -- GNAT was originally developed  by the GNAT team at  New York University. --
 -- Extensive contributions were provided by Ada Core Technologies Inc.      --
@@ -78,14 +68,10 @@
       Abstract_Op : Entity_Id := Empty;
    end record;
 
-<<<<<<< HEAD
-   No_Interp : constant Interp := (Empty, Empty);
-=======
    --  Entity Abstract_Op is set to the abstract operation which potentially
    --  disables the interpretation in Ada 2005 mode.
 
    No_Interp : constant Interp := (Empty, Empty, Empty);
->>>>>>> 751ff693
 
    subtype Interp_Index is Int;
 
@@ -225,14 +211,9 @@
      (Typ   : Entity_Id;
       Iface : Entity_Id) return Boolean;
    --  Ada 2005 (AI-251): Typ must be a tagged record type/subtype and Iface
-<<<<<<< HEAD
-   --  must be an abstract interface type. This function is used to check if
-   --  some ancestor of Typ implements Iface.
-=======
    --  must be an abstract interface type (or a class-wide abstract interface).
    --  This function is used to check if Typ or some ancestor of Typ implements
    --  Iface (returning True only if so).
->>>>>>> 751ff693
 
    function Intersect_Types (L, R : Node_Id) return Entity_Id;
    --  Find the common interpretation to two analyzed nodes. If one of the
