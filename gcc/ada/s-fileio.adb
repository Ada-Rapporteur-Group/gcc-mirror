------------------------------------------------------------------------------
--                                                                          --
--                         GNAT RUN-TIME COMPONENTS                         --
--                                                                          --
--                       S Y S T E M . F I L E _ I O                        --
--                                                                          --
--                                 B o d y                                  --
--                                                                          --
<<<<<<< HEAD
--          Copyright (C) 1992-2006, Free Software Foundation, Inc.         --
=======
--          Copyright (C) 1992-2007, Free Software Foundation, Inc.         --
>>>>>>> 751ff693
--                                                                          --
-- GNAT is free software;  you can  redistribute it  and/or modify it under --
-- terms of the  GNU General Public License as published  by the Free Soft- --
-- ware  Foundation;  either version 2,  or (at your option) any later ver- --
-- sion.  GNAT is distributed in the hope that it will be useful, but WITH- --
-- OUT ANY WARRANTY;  without even the  implied warranty of MERCHANTABILITY --
-- or FITNESS FOR A PARTICULAR PURPOSE.  See the GNU General Public License --
-- for  more details.  You should have  received  a copy of the GNU General --
-- Public License  distributed with GNAT;  see file COPYING.  If not, write --
-- to  the  Free Software Foundation,  51  Franklin  Street,  Fifth  Floor, --
-- Boston, MA 02110-1301, USA.                                              --
--                                                                          --
-- As a special exception,  if other files  instantiate  generics from this --
-- unit, or you link  this unit with other files  to produce an executable, --
-- this  unit  does not  by itself cause  the resulting  executable  to  be --
-- covered  by the  GNU  General  Public  License.  This exception does not --
-- however invalidate  any other reasons why  the executable file  might be --
-- covered by the  GNU Public License.                                      --
--                                                                          --
-- GNAT was originally developed  by the GNAT team at  New York University. --
-- Extensive contributions were provided by Ada Core Technologies Inc.      --
--                                                                          --
------------------------------------------------------------------------------

with Ada.Finalization;            use Ada.Finalization;
with Ada.IO_Exceptions;           use Ada.IO_Exceptions;
with Interfaces.C_Streams;        use Interfaces.C_Streams;
<<<<<<< HEAD
with System.CRTL;
=======

with System.CRTL;
with System.Case_Util;            use System.Case_Util;
>>>>>>> 751ff693
with System.Soft_Links;

with Ada.Unchecked_Deallocation;

package body System.File_IO is

   use System.File_Control_Block;

   package SSL renames System.Soft_Links;

   use type System.CRTL.size_t;

   ----------------------
   -- Global Variables --
   ----------------------

   Open_Files : AFCB_Ptr;
   --  This points to a list of AFCB's for all open files. This is a doubly
   --  linked list, with the Prev pointer of the first entry, and the Next
   --  pointer of the last entry containing null. Note that this global
   --  variable must be properly protected to provide thread safety.

   type Temp_File_Record;
   type Temp_File_Record_Ptr is access all Temp_File_Record;

   type Temp_File_Record is record
      Name : String (1 .. max_path_len + 1);
      Next : Temp_File_Record_Ptr;
   end record;
   --  One of these is allocated for each temporary file created

   Temp_Files : Temp_File_Record_Ptr;
   --  Points to list of names of temporary files. Note that this global
   --  variable must be properly protected to provide thread safety.

   type File_IO_Clean_Up_Type is new Controlled with null record;
   --  The closing of all open files and deletion of temporary files is an
   --  action which takes place at the end of execution of the main program.
   --  This action can be implemented using a library level object which
   --  gets finalized at the end of the main program execution. The above is
   --  a controlled type introduced for this purpose.

   procedure Finalize (V : in out File_IO_Clean_Up_Type);
   --  This is the finalize operation that is used to do the cleanup

   File_IO_Clean_Up_Object : File_IO_Clean_Up_Type;
   pragma Warnings (Off, File_IO_Clean_Up_Object);
   --  This is the single object of the type that triggers the finalization
   --  call. Since it is at the library level, this happens just before the
   --  environment task is finalized.

   text_translation_required : Boolean;
   for text_translation_required'Size use Character'Size;
   pragma Import
     (C, text_translation_required, "__gnat_text_translation_required");
   --  If true, add appropriate suffix to control string for Open
<<<<<<< HEAD
=======

   function Get_Case_Sensitive return Integer;
   pragma Import (C, Get_Case_Sensitive,
                  "__gnat_get_file_names_case_sensitive");
   File_Names_Case_Sensitive : constant Boolean := Get_Case_Sensitive /= 0;
   --  Set to indicate whether the operating system convention is for file
   --  names to be case sensitive (e.g., in Unix, set True), or non case
   --  sensitive (e.g., in OS/2, set False).
>>>>>>> 751ff693

   -----------------------
   -- Local Subprograms --
   -----------------------

   procedure Free_String is new Ada.Unchecked_Deallocation (String, Pstring);

   subtype Fopen_String is String (1 .. 4);
   --  Holds open string (longest is "w+b" & nul)

   procedure Fopen_Mode
     (Mode    : File_Mode;
      Text    : Boolean;
      Creat   : Boolean;
      Amethod : Character;
      Fopstr  : out Fopen_String);
   --  Determines proper open mode for a file to be opened in the given
   --  Ada mode. Text is true for a text file and false otherwise, and
   --  Creat is true for a create call, and False for an open call. The
   --  value stored in Fopstr is a nul-terminated string suitable for a
   --  call to fopen or freopen. Amethod is the character designating
   --  the access method from the Access_Method field of the FCB.

   ----------------
   -- Append_Set --
   ----------------

   procedure Append_Set (File : AFCB_Ptr) is
   begin
      if File.Mode = Append_File then
         if fseek (File.Stream, 0, SEEK_END) /= 0 then
            raise Device_Error;
         end if;
      end if;
   end Append_Set;

   ----------------
   -- Chain_File --
   ----------------

   procedure Chain_File (File : AFCB_Ptr) is
   begin
      --  Take a task lock, to protect the global data value Open_Files

      SSL.Lock_Task.all;

      --  Do the chaining operation locked

      File.Next := Open_Files;
      File.Prev := null;
      Open_Files := File;

      if File.Next /= null then
         File.Next.Prev := File;
      end if;

      SSL.Unlock_Task.all;

   exception
      when others =>
         SSL.Unlock_Task.all;
         raise;
   end Chain_File;

   ---------------------
   -- Check_File_Open --
   ---------------------

   procedure Check_File_Open (File : AFCB_Ptr) is
   begin
      if File = null then
         raise Status_Error;
      end if;
   end Check_File_Open;

   -----------------------
   -- Check_Read_Status --
   -----------------------

   procedure Check_Read_Status (File : AFCB_Ptr) is
   begin
      if File = null then
         raise Status_Error;
      elsif File.Mode > Inout_File then
         raise Mode_Error;
      end if;
   end Check_Read_Status;

   ------------------------
   -- Check_Write_Status --
   ------------------------

   procedure Check_Write_Status (File : AFCB_Ptr) is
   begin
      if File = null then
         raise Status_Error;
      elsif File.Mode = In_File then
         raise Mode_Error;
      end if;
   end Check_Write_Status;

   -----------
   -- Close --
   -----------

   procedure Close (File : in out AFCB_Ptr) is
      Close_Status : int := 0;
      Dup_Strm     : Boolean := False;

   begin
      --  Take a task lock, to protect the global data value Open_Files

      SSL.Lock_Task.all;

      Check_File_Open (File);
      AFCB_Close (File);

      --  Take a task lock, to protect the global data value Open_Files

      SSL.Lock_Task.all;

      --  Sever the association between the given file and its associated
      --  external file. The given file is left closed. Do not perform system
      --  closes on the standard input, output and error files and also do
      --  not attempt to close a stream that does not exist (signalled by a
      --  null stream value -- happens in some error situations).

      if not File.Is_System_File
        and then File.Stream /= NULL_Stream
      then
         --  Do not do an fclose if this is a shared file and there is
         --  at least one other instance of the stream that is open.

         if File.Shared_Status = Yes then
            declare
               P   : AFCB_Ptr;

            begin
               P := Open_Files;
               while P /= null loop
                  if P /= File
                    and then File.Stream = P.Stream
                  then
                     Dup_Strm := True;
                     exit;
                  end if;

                  P := P.Next;
               end loop;
            end;
         end if;

         --  Do the fclose unless this was a duplicate in the shared case

         if not Dup_Strm then
            Close_Status := fclose (File.Stream);
         end if;
      end if;

      --  Dechain file from list of open files and then free the storage

      if File.Prev = null then
         Open_Files := File.Next;
      else
         File.Prev.Next := File.Next;
      end if;

      if File.Next /= null then
         File.Next.Prev := File.Prev;
      end if;

      --  Deallocate some parts of the file structure that were kept in heap
      --  storage with the exception of system files (standard input, output
      --  and error) since they had some information allocated in the stack.

      if not File.Is_System_File then
         Free_String (File.Name);
         Free_String (File.Form);
         AFCB_Free (File);
      end if;

      File := null;

      if Close_Status /= 0 then
         raise Device_Error;
      end if;

      SSL.Unlock_Task.all;

   exception
      when others =>
         SSL.Unlock_Task.all;
         raise;
   end Close;

   ------------
   -- Delete --
   ------------

   procedure Delete (File : in out AFCB_Ptr) is
   begin
      Check_File_Open (File);

      if not File.Is_Regular_File then
         raise Use_Error;
      end if;

      declare
         Filename : aliased constant String := File.Name.all;

      begin
         Close (File);

         --  Now unlink the external file. Note that we use the full name
         --  in this unlink, because the working directory may have changed
         --  since we did the open, and we want to unlink the right file!

         if unlink (Filename'Address) = -1 then
            raise Use_Error;
         end if;
      end;
   end Delete;

   -----------------
   -- End_Of_File --
   -----------------

   function End_Of_File (File : AFCB_Ptr) return Boolean is
   begin
      Check_File_Open (File);

      if feof (File.Stream) /= 0 then
         return True;

      else
         Check_Read_Status (File);

         if ungetc (fgetc (File.Stream), File.Stream) = EOF then
            clearerr (File.Stream);
            return True;
         else
            return False;
         end if;
      end if;
   end End_Of_File;

   --------------
   -- Finalize --
   --------------

   --  Note: we do not need to worry about locking against multiple task
   --  access in this routine, since it is called only from the environment
   --  task just before terminating execution.

   procedure Finalize (V : in out File_IO_Clean_Up_Type) is
      pragma Warnings (Off, V);

      Fptr1   : AFCB_Ptr;
      Fptr2   : AFCB_Ptr;

      Discard : int;
      pragma Unreferenced (Discard);

   begin
      --  Take a lock to protect global Open_Files data structure

      SSL.Lock_Task.all;

      --  First close all open files (the slightly complex form of this loop
      --  is required because Close as a side effect nulls out its argument)

      Fptr1 := Open_Files;
      while Fptr1 /= null loop
         Fptr2 := Fptr1.Next;
         Close (Fptr1);
         Fptr1 := Fptr2;
      end loop;

      --  Now unlink all temporary files. We do not bother to free the
      --  blocks because we are just about to terminate the program. We
      --  also ignore any errors while attempting these unlink operations.

      while Temp_Files /= null loop
         Discard := unlink (Temp_Files.Name'Address);
         Temp_Files := Temp_Files.Next;
      end loop;

      SSL.Unlock_Task.all;

   exception
      when others =>
         SSL.Unlock_Task.all;
         raise;
   end Finalize;

   -----------
   -- Flush --
   -----------

   procedure Flush (File : AFCB_Ptr) is
   begin
      Check_Write_Status (File);

      if fflush (File.Stream) = 0 then
         return;
      else
         raise Device_Error;
      end if;
   end Flush;

   ----------------
   -- Fopen_Mode --
   ----------------

   --  The fopen mode to be used is shown by the following table:

   --                                     OPEN         CREATE
   --     Append_File                     "r+"           "w+"
   --     In_File                         "r"            "w+"
   --     Out_File (Direct_IO)            "r+"           "w"
   --     Out_File (all others)           "w"            "w"
   --     Inout_File                      "r+"           "w+"

   --  Note: we do not use "a" or "a+" for Append_File, since this would not
   --  work in the case of stream files, where even if in append file mode,
   --  you can reset to earlier points in the file. The caller must use the
   --  Append_Set routine to deal with the necessary positioning.

   --  Note: in several cases, the fopen mode used allows reading and
   --  writing, but the setting of the Ada mode is more restrictive. For
   --  instance, Create in In_File mode uses "w+" which allows writing,
   --  but the Ada mode In_File will cause any write operations to be
   --  rejected with Mode_Error in any case.

   --  Note: for the Out_File/Open cases for other than the Direct_IO case,
   --  an initial call will be made by the caller to first open the file in
   --  "r" mode to be sure that it exists. The real open, in "w" mode, will
   --  then destroy this file. This is peculiar, but that's what Ada semantics
   --  require and the ACVT tests insist on!

   --  If text file translation is required, then either b or t is
   --  added to the mode, depending on the setting of Text.

   procedure Fopen_Mode
     (Mode    : File_Mode;
      Text    : Boolean;
      Creat   : Boolean;
      Amethod : Character;
      Fopstr  : out Fopen_String)
   is
      Fptr : Positive;

   begin
      case Mode is
         when In_File =>
            if Creat then
               Fopstr (1) := 'w';
               Fopstr (2) := '+';
               Fptr := 3;
            else
               Fopstr (1) := 'r';
               Fptr := 2;
            end if;

         when Out_File =>
            if Amethod = 'D' and not Creat then
               Fopstr (1) := 'r';
               Fopstr (2) := '+';
               Fptr := 3;
            else
               Fopstr (1) := 'w';
               Fptr := 2;
            end if;

         when Inout_File | Append_File =>
            if Creat then
               Fopstr (1) := 'w';
            else
               Fopstr (1) := 'r';
            end if;

            Fopstr (2) := '+';
            Fptr := 3;

      end case;

      --  If text_translation_required is true then we need to append
      --  either a t or b to the string to get the right mode

      if text_translation_required then
         if Text then
            Fopstr (Fptr) := 't';
         else
            Fopstr (Fptr) := 'b';
         end if;

         Fptr := Fptr + 1;
      end if;

      Fopstr (Fptr) := ASCII.NUL;
   end Fopen_Mode;

   ----------
   -- Form --
   ----------

   function Form (File : AFCB_Ptr) return String is
   begin
      if File = null then
         raise Status_Error;
      else
         return File.Form.all (1 .. File.Form'Length - 1);
      end if;
   end Form;

   ------------------
   -- Form_Boolean --
   ------------------

   function Form_Boolean
     (Form    : String;
      Keyword : String;
      Default : Boolean)
      return    Boolean
   is
      V1, V2 : Natural;
      pragma Unreferenced (V2);

   begin
      Form_Parameter (Form, Keyword, V1, V2);

      if V1 = 0 then
         return Default;

      elsif Form (V1) = 'y' then
         return True;

      elsif Form (V1) = 'n' then
         return False;

      else
         raise Use_Error;
      end if;
   end Form_Boolean;

   ------------------
   -- Form_Integer --
   ------------------

   function Form_Integer
     (Form    : String;
      Keyword : String;
      Default : Integer)
      return    Integer
   is
      V1, V2 : Natural;
      V      : Integer;

   begin
      Form_Parameter (Form, Keyword, V1, V2);

      if V1 = 0 then
         return Default;

      else
         V := 0;

         for J in V1 .. V2 loop
            if Form (J) not in '0' .. '9' then
               raise Use_Error;
            else
               V := V * 10 + Character'Pos (Form (J)) - Character'Pos ('0');
            end if;

            if V > 999_999 then
               raise Use_Error;
            end if;
         end loop;

         return V;
      end if;
   end Form_Integer;

   --------------------
   -- Form_Parameter --
   --------------------

   procedure Form_Parameter
     (Form    : String;
      Keyword : String;
      Start   : out Natural;
      Stop    : out Natural)
  is
      Klen : constant Integer := Keyword'Length;

   --  Start of processing for Form_Parameter

   begin
      for J in Form'First + Klen .. Form'Last - 1 loop
         if Form (J) = '='
           and then Form (J - Klen .. J - 1) = Keyword
         then
            Start := J + 1;
            Stop := Start - 1;

            while Form (Stop + 1) /= ASCII.NUL
              and then Form (Stop + 1) /= ','
            loop
               Stop := Stop + 1;
            end loop;

            return;
         end if;
      end loop;

      Start := 0;
      Stop  := 0;
   end Form_Parameter;

   -------------
   -- Is_Open --
   -------------

   function Is_Open (File : AFCB_Ptr) return Boolean is
   begin
      --  We return True if the file is open, and the underlying file stream is
      --  usable. In particular on Windows an application linked with -mwindows
      --  option set does not have a console attached. In this case standard
      --  files (Current_Output, Current_Error, Current_Input) are not created.
      --  We want Is_Open (Current_Output) to return False in this case.

      return File /= null and then fileno (File.Stream) /= -1;
   end Is_Open;

   -------------------
   -- Make_Buffered --
   -------------------

   procedure Make_Buffered
     (File    : AFCB_Ptr;
      Buf_Siz : Interfaces.C_Streams.size_t)
   is
      status : Integer;
      pragma Unreferenced (status);

   begin
      status := setvbuf (File.Stream, Null_Address, IOFBF, Buf_Siz);
   end Make_Buffered;

   ------------------------
   -- Make_Line_Buffered --
   ------------------------

   procedure Make_Line_Buffered
     (File     : AFCB_Ptr;
      Line_Siz : Interfaces.C_Streams.size_t)
   is
      status : Integer;
      pragma Unreferenced (status);

   begin
      status := setvbuf (File.Stream, Null_Address, IOLBF, Line_Siz);
   end Make_Line_Buffered;

   ---------------------
   -- Make_Unbuffered --
   ---------------------

   procedure Make_Unbuffered (File : AFCB_Ptr) is
      status : Integer;
      pragma Unreferenced (status);

   begin
      status := setvbuf (File.Stream, Null_Address, IONBF, 0);
   end Make_Unbuffered;

   ----------
   -- Mode --
   ----------

   function Mode (File : AFCB_Ptr) return File_Mode is
   begin
      if File = null then
         raise Status_Error;
      else
         return File.Mode;
      end if;
   end Mode;

   ----------
   -- Name --
   ----------

   function Name (File : AFCB_Ptr) return String is
   begin
      if File = null then
         raise Status_Error;
      else
         return File.Name.all (1 .. File.Name'Length - 1);
      end if;
   end Name;

   ----------
   -- Open --
   ----------

   procedure Open
     (File_Ptr  : in out AFCB_Ptr;
      Dummy_FCB : AFCB'Class;
      Mode      : File_Mode;
      Name      : String;
      Form      : String;
      Amethod   : Character;
      Creat     : Boolean;
      Text      : Boolean;
      C_Stream  : FILEs := NULL_Stream)
   is
      pragma Warnings (Off, Dummy_FCB);
      --  Yes we know this is never assigned a value. That's intended, since
      --  all we ever use of this value is the tag for dispatching purposes.

      procedure Tmp_Name (Buffer : Address);
      pragma Import (C, Tmp_Name, "__gnat_tmp_name");
      --  set buffer (a String address) with a temporary filename

      Stream : FILEs := C_Stream;
      --  Stream which we open in response to this request

      Shared : Shared_Status_Type;
      --  Setting of Shared_Status field for file

      Fopstr : aliased Fopen_String;
      --  Mode string used in fopen call

      Formstr : aliased String (1 .. Form'Length + 1);
      --  Form string with ASCII.NUL appended, folded to lower case

      Tempfile : constant Boolean := (Name'Length = 0);
      --  Indicates temporary file case

      Namelen : constant Integer := max_path_len;
      --  Length required for file name, not including final ASCII.NUL
      --  Note that we used to reference L_tmpnam here, which is not
      --  reliable since __gnat_tmp_name does not always use tmpnam.

      Namestr : aliased String (1 .. Namelen + 1);
      --  Name as given or temporary file name with ASCII.NUL appended

      Fullname : aliased String (1 .. max_path_len + 1);
      --  Full name (as required for Name function, and as stored in the
      --  control block in the Name field) with ASCII.NUL appended.

      Full_Name_Len : Integer;
      --  Length of name actually stored in Fullname

      Encoding : System.CRTL.Filename_Encoding;
      --  Filename encoding specified into the form parameter

   begin
      if File_Ptr /= null then
         raise Status_Error;
      end if;

      --  Acquire form string, setting required NUL terminator

      Formstr (1 .. Form'Length) := Form;
      Formstr (Formstr'Last) := ASCII.NUL;

      --  Convert form string to lower case

      for J in Formstr'Range loop
         if Formstr (J) in 'A' .. 'Z' then
            Formstr (J) := Character'Val (Character'Pos (Formstr (J)) + 32);
         end if;
      end loop;

      --  Acquire setting of shared parameter

      declare
         V1, V2 : Natural;

      begin
         Form_Parameter (Formstr, "shared", V1, V2);

         if V1 = 0 then
            Shared := None;

         elsif Formstr (V1 .. V2) = "yes" then
            Shared := Yes;

         elsif Formstr (V1 .. V2) = "no" then
            Shared := No;

         else
            raise Use_Error;
         end if;
      end;

      --  Acquire setting of shared parameter

      declare
         V1, V2 : Natural;

      begin
         Form_Parameter (Formstr, "encoding", V1, V2);

         if V1 = 0 then
            Encoding := System.CRTL.UTF8;

         elsif Formstr (V1 .. V2) = "utf8" then
            Encoding := System.CRTL.UTF8;

         elsif Formstr (V1 .. V2) = "8bits" then
            Encoding := System.CRTL.ASCII_8bits;

         else
            raise Use_Error;
         end if;
      end;

      --  If we were given a stream (call from xxx.C_Streams.Open), then set
      --  the full name to the given one, and skip to end of processing.

      if Stream /= NULL_Stream then
         Full_Name_Len := Name'Length + 1;
         Fullname (1 .. Full_Name_Len - 1) := Name;
         Fullname (Full_Name_Len) := ASCII.Nul;

      --  Normal case of Open or Create

      else
         --  If temporary file case, get temporary file name and add
         --  to the list of temporary files to be deleted on exit.

         if Tempfile then
            if not Creat then
               raise Name_Error;
            end if;

            Tmp_Name (Namestr'Address);

            if Namestr (1) = ASCII.NUL then
               raise Use_Error;
            end if;

            --  Chain to temp file list, ensuring thread safety with a lock

            begin
               SSL.Lock_Task.all;
               Temp_Files :=
                 new Temp_File_Record'(Name => Namestr, Next => Temp_Files);
               SSL.Unlock_Task.all;

            exception
               when others =>
                  SSL.Unlock_Task.all;
                  raise;
            end;

         --  Normal case of non-null name given

         else
            if Name'Length > Namelen then
               raise Name_Error;
            end if;

            Namestr (1 .. Name'Length) := Name;
            Namestr (Name'Length + 1)  := ASCII.NUL;
         end if;

         --  Get full name in accordance with the advice of RM A.8.2(22)

         full_name (Namestr'Address, Fullname'Address);

         if Fullname (1) = ASCII.NUL then
            raise Use_Error;
         end if;

         Full_Name_Len := 1;
         while Full_Name_Len < Fullname'Last
           and then Fullname (Full_Name_Len) /= ASCII.NUL
         loop
            Full_Name_Len := Full_Name_Len + 1;
         end loop;

         --  Fullname is generated by calling system's full_name. The problem
         --  is, full_name does nothing about the casing, so a file name
         --  comparison may generally speaking not be valid on non-case
         --  sensitive systems, and in particular we get unexpected failures
         --  on Windows/Vista because of this. So we use s-casuti to force
         --  the name to lower case.

         if not File_Names_Case_Sensitive then
            To_Lower (Fullname (1 .. Full_Name_Len));
         end if;

         --  If Shared=None or Shared=Yes, then check for the existence
         --  of another file with exactly the same full name.

         if Shared /= No then
            declare
               P : AFCB_Ptr;

            begin
               --  Take a task lock to protect Open_Files

               SSL.Lock_Task.all;

               --  Search list of open files

               P := Open_Files;
               while P /= null loop
                  if Fullname (1 .. Full_Name_Len) = P.Name.all then

                     --  If we get a match, and either file has Shared=None,
                     --  then raise Use_Error, since we don't allow two files
                     --  of the same name to be opened unless they specify the
                     --  required sharing mode.

                     if Shared = None
                       or else P.Shared_Status = None
                     then
                        raise Use_Error;

                     --  If both files have Shared=Yes, then we acquire the
                     --  stream from the located file to use as our stream.

                     elsif Shared = Yes
                       and then P.Shared_Status = Yes
                     then
                        Stream := P.Stream;
                        exit;

                     --  Otherwise one of the files has Shared=Yes and one has
                     --  Shared=No. If the current file has Shared=No then all
                     --  is well but we don't want to share any other file's
                     --  stream. If the current file has Shared=Yes, we would
                     --  like to share a stream, but not from a file that has
                     --  Shared=No, so either way, we just continue the search.

                     else
                        null;
                     end if;
                  end if;

                  P := P.Next;
               end loop;

               SSL.Unlock_Task.all;

            exception
               when others =>
                  SSL.Unlock_Task.all;
                  raise;
            end;
         end if;

         --  Open specified file if we did not find an existing stream

         if Stream = NULL_Stream then
            Fopen_Mode (Mode, Text, Creat, Amethod, Fopstr);

            --  A special case, if we are opening (OPEN case) a file and the
            --  mode returned by Fopen_Mode is not "r" or "r+", then we first
            --  make sure that the file exists as required by Ada semantics.

            if Creat = False and then Fopstr (1) /= 'r' then
               if file_exists (Namestr'Address) = 0 then
                  raise Name_Error;
               end if;
            end if;

            --  Now open the file. Note that we use the name as given in the
            --  original Open call for this purpose, since that seems the
            --  clearest implementation of the intent. It would presumably
            --  work to use the full name here, but if there is any difference,
            --  then we should use the name used in the call.

            --  Note: for a corresponding delete, we will use the full name,
            --  since by the time of the delete, the current working directory
            --  may have changed and we do not want to delete a different file!

            Stream := fopen (Namestr'Address, Fopstr'Address, Encoding);

            if Stream = NULL_Stream then
               if file_exists (Namestr'Address) = 0 then
                  raise Name_Error;
               else
                  raise Use_Error;
               end if;
            end if;
         end if;
      end if;

      --  Stream has been successfully located or opened, so now we are
      --  committed to completing the opening of the file. Allocate block
      --  on heap and fill in its fields.

      File_Ptr := AFCB_Allocate (Dummy_FCB);

      File_Ptr.Is_Regular_File   := (is_regular_file (fileno (Stream)) /= 0);
      File_Ptr.Is_System_File    := False;
      File_Ptr.Is_Text_File      := Text;
      File_Ptr.Shared_Status     := Shared;
      File_Ptr.Access_Method     := Amethod;
      File_Ptr.Stream            := Stream;
      File_Ptr.Form              := new String'(Formstr);
      File_Ptr.Name              := new String'(Fullname (1 .. Full_Name_Len));
      File_Ptr.Mode              := Mode;
      File_Ptr.Is_Temporary_File := Tempfile;
      File_Ptr.Encoding          := Encoding;

      Chain_File (File_Ptr);
      Append_Set (File_Ptr);
   end Open;

   --------------
   -- Read_Buf --
   --------------

   procedure Read_Buf (File : AFCB_Ptr; Buf : Address; Siz : size_t) is
      Nread : size_t;

   begin
      Nread := fread (Buf, 1, Siz, File.Stream);

      if Nread = Siz then
         return;

      elsif ferror (File.Stream) /= 0 then
         raise Device_Error;

      elsif Nread = 0 then
         raise End_Error;

      else -- 0 < Nread < Siz
         raise Data_Error;
      end if;

   end Read_Buf;

   procedure Read_Buf
     (File  : AFCB_Ptr;
      Buf   : Address;
      Siz   : Interfaces.C_Streams.size_t;
      Count : out Interfaces.C_Streams.size_t)
   is
   begin
      Count := fread (Buf, 1, Siz, File.Stream);

      if Count = 0 and then ferror (File.Stream) /= 0 then
         raise Device_Error;
      end if;
   end Read_Buf;

   -----------
   -- Reset --
   -----------

   --  The reset which does not change the mode simply does a rewind

   procedure Reset (File : in out AFCB_Ptr) is
   begin
      Check_File_Open (File);
      Reset (File, File.Mode);
   end Reset;

   --  The reset with a change in mode is done using freopen, and is
   --  not permitted except for regular files (since otherwise there
   --  is no name for the freopen, and in any case it seems meaningless)

   procedure Reset (File : in out AFCB_Ptr; Mode : File_Mode) is
      Fopstr : aliased Fopen_String;

   begin
      Check_File_Open (File);

      --  Change of mode not allowed for shared file or file with no name
      --  or file that is not a regular file, or for a system file.

      if File.Shared_Status = Yes
        or else File.Name'Length <= 1
        or else File.Is_System_File
        or else not File.Is_Regular_File
      then
         raise Use_Error;

      --  For In_File or Inout_File for a regular file, we can just do a
      --  rewind if the mode is unchanged, which is more efficient than
      --  doing a full reopen.

      elsif Mode = File.Mode
        and then Mode <= Inout_File
      then
         rewind (File.Stream);

      --  Here the change of mode is permitted, we do it by reopening the
      --  file in the new mode and replacing the stream with a new stream.

      else
         Fopen_Mode
           (Mode, File.Is_Text_File, False, File.Access_Method, Fopstr);

         File.Stream := freopen
           (File.Name.all'Address, Fopstr'Address, File.Stream, File.Encoding);

         if File.Stream = NULL_Stream then
            Close (File);
            raise Use_Error;

         else
            File.Mode := Mode;
            Append_Set (File);
         end if;
      end if;
   end Reset;

   ---------------
   -- Write_Buf --
   ---------------

   procedure Write_Buf (File : AFCB_Ptr; Buf : Address; Siz : size_t) is
   begin
      --  Note: for most purposes, the Siz and 1 parameters in the fwrite
      --  call could be reversed, but on VMS, this is a better choice, since
      --  for some file formats, reversing the parameters results in records
      --  of one byte each.

      SSL.Abort_Defer.all;

      if fwrite (Buf, Siz, 1, File.Stream) /= 1 then
         if Siz /= 0 then
            SSL.Abort_Undefer.all;
            raise Device_Error;
         end if;
      end if;

      SSL.Abort_Undefer.all;
   end Write_Buf;

end System.File_IO;<|MERGE_RESOLUTION|>--- conflicted
+++ resolved
@@ -6,11 +6,7 @@
 --                                                                          --
 --                                 B o d y                                  --
 --                                                                          --
-<<<<<<< HEAD
---          Copyright (C) 1992-2006, Free Software Foundation, Inc.         --
-=======
 --          Copyright (C) 1992-2007, Free Software Foundation, Inc.         --
->>>>>>> 751ff693
 --                                                                          --
 -- GNAT is free software;  you can  redistribute it  and/or modify it under --
 -- terms of the  GNU General Public License as published  by the Free Soft- --
@@ -38,13 +34,9 @@
 with Ada.Finalization;            use Ada.Finalization;
 with Ada.IO_Exceptions;           use Ada.IO_Exceptions;
 with Interfaces.C_Streams;        use Interfaces.C_Streams;
-<<<<<<< HEAD
-with System.CRTL;
-=======
 
 with System.CRTL;
 with System.Case_Util;            use System.Case_Util;
->>>>>>> 751ff693
 with System.Soft_Links;
 
 with Ada.Unchecked_Deallocation;
@@ -101,8 +93,6 @@
    pragma Import
      (C, text_translation_required, "__gnat_text_translation_required");
    --  If true, add appropriate suffix to control string for Open
-<<<<<<< HEAD
-=======
 
    function Get_Case_Sensitive return Integer;
    pragma Import (C, Get_Case_Sensitive,
@@ -111,7 +101,6 @@
    --  Set to indicate whether the operating system convention is for file
    --  names to be case sensitive (e.g., in Unix, set True), or non case
    --  sensitive (e.g., in OS/2, set False).
->>>>>>> 751ff693
 
    -----------------------
    -- Local Subprograms --
@@ -228,10 +217,6 @@
 
       Check_File_Open (File);
       AFCB_Close (File);
-
-      --  Take a task lock, to protect the global data value Open_Files
-
-      SSL.Lock_Task.all;
 
       --  Sever the association between the given file and its associated
       --  external file. The given file is left closed. Do not perform system
