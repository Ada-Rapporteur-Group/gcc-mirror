------------------------------------------------------------------------------
--                                                                          --
--                         GNAT COMPILER COMPONENTS                         --
--                                                                          --
--                              P R J . U T I L                             --
--                                                                          --
--                                 B o d y                                  --
--                                                                          --
<<<<<<< HEAD
--          Copyright (C) 2001-2005, Free Software Foundation, Inc.         --
=======
--          Copyright (C) 2001-2006, Free Software Foundation, Inc.         --
>>>>>>> c355071f
--                                                                          --
-- GNAT is free software;  you can  redistribute it  and/or modify it under --
-- terms of the  GNU General Public License as published  by the Free Soft- --
-- ware  Foundation;  either version 2,  or (at your option) any later ver- --
-- sion.  GNAT is distributed in the hope that it will be useful, but WITH- --
-- OUT ANY WARRANTY;  without even the  implied warranty of MERCHANTABILITY --
-- or FITNESS FOR A PARTICULAR PURPOSE.  See the GNU General Public License --
-- for  more details.  You should have  received  a copy of the GNU General --
-- Public License  distributed with GNAT;  see file COPYING.  If not, write --
-- to  the  Free Software Foundation,  51  Franklin  Street,  Fifth  Floor, --
-- Boston, MA 02110-1301, USA.                                              --
--                                                                          --
-- GNAT was originally developed  by the GNAT team at  New York University. --
-- Extensive contributions were provided by Ada Core Technologies Inc.      --
--                                                                          --
------------------------------------------------------------------------------

with Ada.Unchecked_Deallocation;

with GNAT.Case_Util; use GNAT.Case_Util;

with Namet;    use Namet;
with Osint;    use Osint;
with Output;   use Output;
with Prj.Com;
with Snames;   use Snames;
with Targparm; use Targparm;

package body Prj.Util is

   procedure Free is new Ada.Unchecked_Deallocation
     (Text_File_Data, Text_File);

   -----------
   -- Close --
   -----------

   procedure Close (File : in out Text_File) is
   begin
      if File = null then
         Prj.Com.Fail ("Close attempted on an invalid Text_File");
      end if;

      --  Close file, no need to test status, since this is a file that we
      --  read, and the file was read successfully before we closed it.

      Close (File.FD);
      Free (File);
   end Close;

   -----------------
   -- End_Of_File --
   -----------------

   function End_Of_File (File : Text_File) return Boolean is
   begin
      if File = null then
         Prj.Com.Fail ("End_Of_File attempted on an invalid Text_File");
      end if;

      return File.End_Of_File_Reached;
   end End_Of_File;

   -------------------
   -- Executable_Of --
   -------------------

   function Executable_Of
     (Project  : Project_Id;
      In_Tree  : Project_Tree_Ref;
      Main     : Name_Id;
      Index    : Int;
      Ada_Main : Boolean := True) return Name_Id
   is
      pragma Assert (Project /= No_Project);

      The_Packages : constant Package_Id :=
                       In_Tree.Projects.Table (Project).Decl.Packages;

      Builder_Package : constant Prj.Package_Id :=
                          Prj.Util.Value_Of
                            (Name        => Name_Builder,
                             In_Packages => The_Packages,
                             In_Tree     => In_Tree);

      Executable : Variable_Value :=
                     Prj.Util.Value_Of
                       (Name                    => Main,
                        Index                   => Index,
                        Attribute_Or_Array_Name => Name_Executable,
                        In_Package              => Builder_Package,
                        In_Tree                 => In_Tree);

<<<<<<< HEAD
      Executable_Suffix : constant Variable_Value :=
                            Prj.Util.Value_Of
                              (Name                    => Main,
                               Index                   => 0,
                               Attribute_Or_Array_Name =>
                                 Name_Executable_Suffix,
                               In_Package              => Builder_Package,
                               In_Tree                 => In_Tree);
=======
      Executable_Suffix : Variable_Value := Nil_Variable_Value;
>>>>>>> c355071f

      Body_Append : constant String := Get_Name_String
                                          (In_Tree.Projects.Table
                                            (Project).
                                              Naming.Ada_Body_Suffix);

      Spec_Append : constant String := Get_Name_String
                                          (In_Tree.Projects.Table
                                            (Project).
                                               Naming.Ada_Spec_Suffix);

   begin
      if Builder_Package /= No_Package then
         Executable_Suffix := Prj.Util.Value_Of
           (Variable_Name => Name_Executable_Suffix,
            In_Variables  => In_Tree.Packages.Table
              (Builder_Package).Decl.Attributes,
            In_Tree       => In_Tree);

         if Executable = Nil_Variable_Value and Ada_Main then
            Get_Name_String (Main);

            --  Try as index the name minus the implementation suffix or minus
            --  the specification suffix.

            declare
               Name : constant String (1 .. Name_Len) :=
                        Name_Buffer (1 .. Name_Len);
               Last : Positive := Name_Len;

               Naming : constant Naming_Data :=
                          In_Tree.Projects.Table (Project).Naming;

               Spec_Suffix : constant String :=
                               Get_Name_String (Naming.Ada_Spec_Suffix);
               Body_Suffix : constant String :=
                               Get_Name_String (Naming.Ada_Body_Suffix);

               Truncated : Boolean := False;

            begin
               if Last > Body_Suffix'Length
                  and then Name (Last - Body_Suffix'Length + 1 .. Last) =
                                                                  Body_Suffix
               then
                  Truncated := True;
                  Last := Last - Body_Suffix'Length;
               end if;

               if not Truncated
                 and then Last > Spec_Suffix'Length
                 and then Name (Last - Spec_Suffix'Length + 1 .. Last) =
                                                                 Spec_Suffix
               then
                  Truncated := True;
                  Last := Last - Spec_Suffix'Length;
               end if;

               if Truncated then
                  Name_Len := Last;
                  Name_Buffer (1 .. Name_Len) := Name (1 .. Last);
                  Executable :=
                    Prj.Util.Value_Of
                      (Name                    => Name_Find,
                       Index                   => 0,
                       Attribute_Or_Array_Name => Name_Executable,
                       In_Package              => Builder_Package,
                       In_Tree                 => In_Tree);
               end if;
            end;
         end if;

         --  If we have found an Executable attribute, return its value,
         --  possibly suffixed by the executable suffix.

         if Executable /= Nil_Variable_Value
           and then Executable.Value /= Empty_Name
         then
            --  Get the executable name. If Executable_Suffix is defined,
            --  make sure that it will be the extension of the executable.

            declare
               Saved_EEOT : constant Name_Id := Executable_Extension_On_Target;
               Result     : Name_Id;

            begin
               if Executable_Suffix /= Nil_Variable_Value
                 and then not Executable_Suffix.Default
               then
                  Executable_Extension_On_Target := Executable_Suffix.Value;
               end if;

               Result := Executable_Name (Executable.Value);
               Executable_Extension_On_Target := Saved_EEOT;
               return Result;
            end;
         end if;
      end if;

      Get_Name_String (Main);

      --  If there is a body suffix or a spec suffix, remove this suffix,
      --  otherwise remove any suffix ('.' followed by other characters), if
      --  there is one.

      if Ada_Main and then Name_Len > Body_Append'Length
         and then Name_Buffer (Name_Len - Body_Append'Length + 1 .. Name_Len) =
                    Body_Append
      then
         --  Found the body termination, remove it

         Name_Len := Name_Len - Body_Append'Length;

      elsif Ada_Main and then Name_Len > Spec_Append'Length
         and then Name_Buffer (Name_Len - Spec_Append'Length + 1 .. Name_Len) =
                    Spec_Append
      then
         --  Found the spec termination, remove it

         Name_Len := Name_Len - Spec_Append'Length;

      else
         --  Remove any suffix, if there is one

         Get_Name_String (Strip_Suffix (Main));
      end if;

      if Executable_Suffix /= Nil_Variable_Value
        and then not Executable_Suffix.Default
      then
         --  If attribute Executable_Suffix is specified, add this suffix

         declare
            Suffix : constant String :=
                       Get_Name_String (Executable_Suffix.Value);
         begin
            Name_Buffer (Name_Len + 1 .. Name_Len + Suffix'Length) := Suffix;
            Name_Len := Name_Len + Suffix'Length;
            return Name_Find;
         end;

      else
         --  Otherwise, add the standard suffix for the platform, if any

         return Executable_Name (Name_Find);
      end if;
   end Executable_Of;

   --------------
   -- Get_Line --
   --------------

   procedure Get_Line
     (File : Text_File;
      Line : out String;
      Last : out Natural)
   is
      C : Character;

      procedure Advance;

      -------------
      -- Advance --
      -------------

      procedure Advance is
      begin
         if File.Cursor = File.Buffer_Len then
            File.Buffer_Len :=
              Read
               (FD => File.FD,
                A  => File.Buffer'Address,
                N  => File.Buffer'Length);

            if File.Buffer_Len = 0 then
               File.End_Of_File_Reached := True;
               return;
            else
               File.Cursor := 1;
            end if;

         else
            File.Cursor := File.Cursor + 1;
         end if;
      end Advance;

   --  Start of processing for Get_Line

   begin
      if File = null then
         Prj.Com.Fail ("Get_Line attempted on an invalid Text_File");
      end if;

      Last := Line'First - 1;

      if not File.End_Of_File_Reached then
         loop
            C := File.Buffer (File.Cursor);
            exit when C = ASCII.CR or else C = ASCII.LF;
            Last := Last + 1;
            Line (Last) := C;
            Advance;

            if File.End_Of_File_Reached then
               return;
            end if;

            exit when Last = Line'Last;
         end loop;

         if C = ASCII.CR or else C = ASCII.LF then
            Advance;

            if File.End_Of_File_Reached then
               return;
            end if;
         end if;

         if C = ASCII.CR
           and then File.Buffer (File.Cursor) = ASCII.LF
         then
            Advance;
         end if;
      end if;
   end Get_Line;

   --------------
   -- Is_Valid --
   --------------

   function Is_Valid (File : Text_File) return Boolean is
   begin
      return File /= null;
   end Is_Valid;

   ----------
   -- Open --
   ----------

   procedure Open (File : out Text_File; Name : String) is
      FD        : File_Descriptor;
      File_Name : String (1 .. Name'Length + 1);

   begin
      File_Name (1 .. Name'Length) := Name;
      File_Name (File_Name'Last) := ASCII.NUL;
      FD := Open_Read (Name => File_Name'Address,
                            Fmode => GNAT.OS_Lib.Text);
      if FD = Invalid_FD then
         File := null;
      else
         File := new Text_File_Data;
         File.FD := FD;
         File.Buffer_Len :=
           Read (FD => FD,
                 A  => File.Buffer'Address,
                 N  => File.Buffer'Length);

         if File.Buffer_Len = 0 then
            File.End_Of_File_Reached := True;
         else
            File.Cursor := 1;
         end if;
      end if;
   end Open;

   --------------
   -- Value_Of --
   --------------

   function Value_Of
     (Variable : Variable_Value;
      Default  : String) return String
   is
   begin
      if Variable.Kind /= Single
        or else Variable.Default
        or else Variable.Value = No_Name
      then
         return Default;
      else
         return Get_Name_String (Variable.Value);
      end if;
   end Value_Of;

   function Value_Of
     (Index     : Name_Id;
      In_Array  : Array_Element_Id;
      In_Tree   : Project_Tree_Ref) return Name_Id
   is
      Current    : Array_Element_Id := In_Array;
      Element    : Array_Element;
      Real_Index : Name_Id := Index;

   begin
      if Current = No_Array_Element then
         return No_Name;
      end if;

      Element := In_Tree.Array_Elements.Table (Current);

      if not Element.Index_Case_Sensitive then
         Get_Name_String (Index);
         To_Lower (Name_Buffer (1 .. Name_Len));
         Real_Index := Name_Find;
      end if;

      while Current /= No_Array_Element loop
         Element := In_Tree.Array_Elements.Table (Current);

         if Real_Index = Element.Index then
            exit when Element.Value.Kind /= Single;
            exit when Element.Value.Value = Empty_String;
            return Element.Value.Value;
         else
            Current := Element.Next;
         end if;
      end loop;

      return No_Name;
   end Value_Of;

   function Value_Of
     (Index     : Name_Id;
      Src_Index : Int := 0;
      In_Array  : Array_Element_Id;
      In_Tree   : Project_Tree_Ref) return Variable_Value
   is
      Current : Array_Element_Id := In_Array;
      Element : Array_Element;
      Real_Index : Name_Id := Index;

   begin
      if Current = No_Array_Element then
         return Nil_Variable_Value;
      end if;

      Element := In_Tree.Array_Elements.Table (Current);

      if not Element.Index_Case_Sensitive then
         Get_Name_String (Index);
         To_Lower (Name_Buffer (1 .. Name_Len));
         Real_Index := Name_Find;
      end if;

      while Current /= No_Array_Element loop
         Element := In_Tree.Array_Elements.Table (Current);

         if Real_Index = Element.Index and then
           Src_Index = Element.Src_Index
         then
            return Element.Value;
         else
            Current := Element.Next;
         end if;
      end loop;

      return Nil_Variable_Value;
   end Value_Of;

   function Value_Of
     (Name                    : Name_Id;
      Index                   : Int := 0;
      Attribute_Or_Array_Name : Name_Id;
      In_Package              : Package_Id;
      In_Tree                 : Project_Tree_Ref) return Variable_Value
   is
      The_Array     : Array_Element_Id;
      The_Attribute : Variable_Value := Nil_Variable_Value;

   begin
      if In_Package /= No_Package then

         --  First, look if there is an array element that fits

         The_Array :=
           Value_Of
             (Name      => Attribute_Or_Array_Name,
              In_Arrays => In_Tree.Packages.Table (In_Package).Decl.Arrays,
              In_Tree   => In_Tree);
         The_Attribute :=
           Value_Of
             (Index     => Name,
              Src_Index => Index,
              In_Array  => The_Array,
              In_Tree   => In_Tree);

         --  If there is no array element, look for a variable

         if The_Attribute = Nil_Variable_Value then
            The_Attribute :=
              Value_Of
                (Variable_Name => Attribute_Or_Array_Name,
                 In_Variables  => In_Tree.Packages.Table
                                    (In_Package).Decl.Attributes,
                 In_Tree       => In_Tree);
         end if;
      end if;

      return The_Attribute;
   end Value_Of;

   function Value_Of
     (Index     : Name_Id;
      In_Array  : Name_Id;
      In_Arrays : Array_Id;
      In_Tree   : Project_Tree_Ref) return Name_Id
   is
      Current : Array_Id := In_Arrays;
      The_Array : Array_Data;

   begin
      while Current /= No_Array loop
         The_Array := In_Tree.Arrays.Table (Current);
         if The_Array.Name = In_Array then
            return Value_Of
              (Index, In_Array => The_Array.Value, In_Tree => In_Tree);
         else
            Current := The_Array.Next;
         end if;
      end loop;

      return No_Name;
   end Value_Of;

   function Value_Of
     (Name      : Name_Id;
      In_Arrays : Array_Id;
      In_Tree   : Project_Tree_Ref) return Array_Element_Id
   is
      Current    : Array_Id := In_Arrays;
      The_Array  : Array_Data;

   begin
      while Current /= No_Array loop
         The_Array := In_Tree.Arrays.Table (Current);

         if The_Array.Name = Name then
            return The_Array.Value;
         else
            Current := The_Array.Next;
         end if;
      end loop;

      return No_Array_Element;
   end Value_Of;

   function Value_Of
     (Name        : Name_Id;
      In_Packages : Package_Id;
      In_Tree     : Project_Tree_Ref) return Package_Id
   is
      Current : Package_Id := In_Packages;
      The_Package : Package_Element;

   begin
      while Current /= No_Package loop
         The_Package := In_Tree.Packages.Table (Current);
         exit when The_Package.Name /= No_Name
           and then The_Package.Name = Name;
         Current := The_Package.Next;
      end loop;

      return Current;
   end Value_Of;

   function Value_Of
     (Variable_Name : Name_Id;
      In_Variables  : Variable_Id;
      In_Tree       : Project_Tree_Ref) return Variable_Value
   is
      Current      : Variable_Id := In_Variables;
      The_Variable : Variable;

   begin
      while Current /= No_Variable loop
         The_Variable :=
           In_Tree.Variable_Elements.Table (Current);

         if Variable_Name = The_Variable.Name then
            return The_Variable.Value;
         else
            Current := The_Variable.Next;
         end if;
      end loop;

      return Nil_Variable_Value;
   end Value_Of;

   ---------------
   -- Write_Str --
   ---------------

   procedure Write_Str
     (S          : String;
      Max_Length : Positive;
      Separator  : Character)
   is
      First : Positive := S'First;
      Last  : Natural  := S'Last;

   begin
      --  Nothing to do for empty strings

      if S'Length > 0 then

         --  Start on a new line if current line is already longer than
         --  Max_Length.

         if Positive (Column) >= Max_Length then
            Write_Eol;
         end if;

         --  If length of remainder is longer than Max_Length, we need to
         --  cut the remainder in several lines.

         while Positive (Column) + S'Last - First > Max_Length loop

            --  Try the maximum length possible

            Last := First + Max_Length - Positive (Column);

            --  Look for last Separator in the line

            while Last >= First and then S (Last) /= Separator loop
               Last := Last - 1;
            end loop;

            --  If we do not find a separator, we output the maximum length
            --  possible.

            if Last < First then
               Last := First + Max_Length - Positive (Column);
            end if;

            Write_Line (S (First .. Last));

            --  Set the beginning of the new remainder

            First := Last + 1;
         end loop;

         --  What is left goes to the buffer, without EOL

         Write_Str (S (First .. S'Last));
      end if;
   end Write_Str;
end Prj.Util;<|MERGE_RESOLUTION|>--- conflicted
+++ resolved
@@ -6,11 +6,7 @@
 --                                                                          --
 --                                 B o d y                                  --
 --                                                                          --
-<<<<<<< HEAD
---          Copyright (C) 2001-2005, Free Software Foundation, Inc.         --
-=======
 --          Copyright (C) 2001-2006, Free Software Foundation, Inc.         --
->>>>>>> c355071f
 --                                                                          --
 -- GNAT is free software;  you can  redistribute it  and/or modify it under --
 -- terms of the  GNU General Public License as published  by the Free Soft- --
@@ -104,18 +100,7 @@
                         In_Package              => Builder_Package,
                         In_Tree                 => In_Tree);
 
-<<<<<<< HEAD
-      Executable_Suffix : constant Variable_Value :=
-                            Prj.Util.Value_Of
-                              (Name                    => Main,
-                               Index                   => 0,
-                               Attribute_Or_Array_Name =>
-                                 Name_Executable_Suffix,
-                               In_Package              => Builder_Package,
-                               In_Tree                 => In_Tree);
-=======
       Executable_Suffix : Variable_Value := Nil_Variable_Value;
->>>>>>> c355071f
 
       Body_Append : constant String := Get_Name_String
                                           (In_Tree.Projects.Table
