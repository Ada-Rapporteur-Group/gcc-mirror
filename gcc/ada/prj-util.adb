------------------------------------------------------------------------------
--                                                                          --
--                         GNAT COMPILER COMPONENTS                         --
--                                                                          --
--                              P R J . U T I L                             --
--                                                                          --
--                                 B o d y                                  --
--                                                                          --
<<<<<<< HEAD
--          Copyright (C) 2001-2006, Free Software Foundation, Inc.         --
=======
--          Copyright (C) 2001-2007, Free Software Foundation, Inc.         --
>>>>>>> 60a98cce
--                                                                          --
-- GNAT is free software;  you can  redistribute it  and/or modify it under --
-- terms of the  GNU General Public License as published  by the Free Soft- --
-- ware  Foundation;  either version 2,  or (at your option) any later ver- --
-- sion.  GNAT is distributed in the hope that it will be useful, but WITH- --
-- OUT ANY WARRANTY;  without even the  implied warranty of MERCHANTABILITY --
-- or FITNESS FOR A PARTICULAR PURPOSE.  See the GNU General Public License --
-- for  more details.  You should have  received  a copy of the GNU General --
-- Public License  distributed with GNAT;  see file COPYING.  If not, write --
-- to  the  Free Software Foundation,  51  Franklin  Street,  Fifth  Floor, --
-- Boston, MA 02110-1301, USA.                                              --
--                                                                          --
-- GNAT was originally developed  by the GNAT team at  New York University. --
-- Extensive contributions were provided by Ada Core Technologies Inc.      --
--                                                                          --
------------------------------------------------------------------------------

with Ada.Unchecked_Deallocation;

with GNAT.Case_Util; use GNAT.Case_Util;

with Osint;    use Osint;
with Output;   use Output;
with Prj.Com;
with Snames;   use Snames;
with Targparm; use Targparm;

package body Prj.Util is

   procedure Free is new Ada.Unchecked_Deallocation
     (Text_File_Data, Text_File);

   -----------
   -- Close --
   -----------

   procedure Close (File : in out Text_File) is
   begin
      if File = null then
         Prj.Com.Fail ("Close attempted on an invalid Text_File");
      end if;

      --  Close file, no need to test status, since this is a file that we
      --  read, and the file was read successfully before we closed it.

      Close (File.FD);
      Free (File);
   end Close;

   ---------------
   -- Duplicate --
   ---------------

   procedure Duplicate
     (This    : in out Name_List_Index;
      In_Tree : Project_Tree_Ref)
   is
      Old_Current : Name_List_Index;
      New_Current : Name_List_Index;

   begin
      if This /= No_Name_List then
         Old_Current := This;
         Name_List_Table.Increment_Last (In_Tree.Name_Lists);
         New_Current := Name_List_Table.Last (In_Tree.Name_Lists);
         This := New_Current;
         In_Tree.Name_Lists.Table (New_Current) :=
           (In_Tree.Name_Lists.Table (Old_Current).Name, No_Name_List);

         loop
            Old_Current := In_Tree.Name_Lists.Table (Old_Current).Next;
            exit when Old_Current = No_Name_List;
            In_Tree.Name_Lists.Table (New_Current).Next := New_Current + 1;
            Name_List_Table.Increment_Last (In_Tree.Name_Lists);
            New_Current := New_Current + 1;
            In_Tree.Name_Lists.Table (New_Current) :=
              (In_Tree.Name_Lists.Table (Old_Current).Name, No_Name_List);
         end loop;
      end if;
   end Duplicate;

   -----------------
   -- End_Of_File --
   -----------------

   function End_Of_File (File : Text_File) return Boolean is
   begin
      if File = null then
         Prj.Com.Fail ("End_Of_File attempted on an invalid Text_File");
      end if;

      return File.End_Of_File_Reached;
   end End_Of_File;

   -------------------
   -- Executable_Of --
   -------------------

   function Executable_Of
     (Project  : Project_Id;
      In_Tree  : Project_Tree_Ref;
      Main     : File_Name_Type;
      Index    : Int;
      Ada_Main : Boolean := True) return File_Name_Type
   is
      pragma Assert (Project /= No_Project);

      The_Packages : constant Package_Id :=
                       In_Tree.Projects.Table (Project).Decl.Packages;

      Builder_Package : constant Prj.Package_Id :=
                          Prj.Util.Value_Of
                            (Name        => Name_Builder,
                             In_Packages => The_Packages,
                             In_Tree     => In_Tree);

      Executable : Variable_Value :=
                     Prj.Util.Value_Of
                       (Name                    => Name_Id (Main),
                        Index                   => Index,
                        Attribute_Or_Array_Name => Name_Executable,
                        In_Package              => Builder_Package,
                        In_Tree                 => In_Tree);

      Executable_Suffix : Variable_Value := Nil_Variable_Value;

<<<<<<< HEAD
      Body_Append : constant String := Get_Name_String
                                          (In_Tree.Projects.Table
                                            (Project).
                                              Naming.Ada_Body_Suffix);

      Spec_Append : constant String := Get_Name_String
                                          (In_Tree.Projects.Table
                                            (Project).
                                               Naming.Ada_Spec_Suffix);

   begin
      if Builder_Package /= No_Package then
         Executable_Suffix := Prj.Util.Value_Of
           (Variable_Name => Name_Executable_Suffix,
            In_Variables  => In_Tree.Packages.Table
              (Builder_Package).Decl.Attributes,
            In_Tree       => In_Tree);
=======
      Executable_Suffix_Name : Name_Id := No_Name;

      Naming : constant Naming_Data := In_Tree.Projects.Table (Project).Naming;

      Body_Suffix : constant String :=
                      Body_Suffix_Of (In_Tree, "ada", Naming);

      Spec_Suffix : constant String :=
                      Spec_Suffix_Of (In_Tree, "ada", Naming);

   begin
      if Builder_Package /= No_Package then
         if Get_Mode = Multi_Language then
            Executable_Suffix_Name := In_Tree.Config.Executable_Suffix;

         else
            Executable_Suffix := Prj.Util.Value_Of
              (Variable_Name => Name_Executable_Suffix,
               In_Variables  => In_Tree.Packages.Table
                 (Builder_Package).Decl.Attributes,
               In_Tree       => In_Tree);

            if Executable_Suffix /= Nil_Variable_Value
              and then not Executable_Suffix.Default
            then
               Executable_Suffix_Name := Executable_Suffix.Value;
            end if;
         end if;
>>>>>>> 60a98cce

         if Executable = Nil_Variable_Value and Ada_Main then
            Get_Name_String (Main);

            --  Try as index the name minus the implementation suffix or minus
            --  the specification suffix.

            declare
               Name : constant String (1 .. Name_Len) :=
                        Name_Buffer (1 .. Name_Len);
               Last : Positive := Name_Len;

               Truncated : Boolean := False;

            begin
               if Last > Body_Suffix'Length
                  and then Name (Last - Body_Suffix'Length + 1 .. Last) =
                                                                  Body_Suffix
               then
                  Truncated := True;
                  Last := Last - Body_Suffix'Length;
               end if;

               if not Truncated
                 and then Last > Spec_Suffix'Length
                 and then Name (Last - Spec_Suffix'Length + 1 .. Last) =
                                                                 Spec_Suffix
               then
                  Truncated := True;
                  Last := Last - Spec_Suffix'Length;
               end if;

               if Truncated then
                  Name_Len := Last;
                  Name_Buffer (1 .. Name_Len) := Name (1 .. Last);
                  Executable :=
                    Prj.Util.Value_Of
                      (Name                    => Name_Find,
                       Index                   => 0,
                       Attribute_Or_Array_Name => Name_Executable,
                       In_Package              => Builder_Package,
                       In_Tree                 => In_Tree);
               end if;
            end;
         end if;

         --  If we have found an Executable attribute, return its value,
         --  possibly suffixed by the executable suffix.

         if Executable /= Nil_Variable_Value
           and then Executable.Value /= Empty_Name
         then
            --  Get the executable name. If Executable_Suffix is defined,
            --  make sure that it will be the extension of the executable.

            declare
               Saved_EEOT : constant Name_Id := Executable_Extension_On_Target;
<<<<<<< HEAD
               Result     : Name_Id;

            begin
               if Executable_Suffix /= Nil_Variable_Value
                 and then not Executable_Suffix.Default
               then
                  Executable_Extension_On_Target := Executable_Suffix.Value;
               end if;

               Result := Executable_Name (Executable.Value);
=======
               Result     : File_Name_Type;

            begin
               if Executable_Suffix_Name /= No_Name then
                  Executable_Extension_On_Target := Executable_Suffix_Name;
               end if;

               Result :=  Executable_Name (File_Name_Type (Executable.Value));
>>>>>>> 60a98cce
               Executable_Extension_On_Target := Saved_EEOT;
               return Result;
            end;
         end if;
      end if;

      Get_Name_String (Main);

      --  If there is a body suffix or a spec suffix, remove this suffix,
      --  otherwise remove any suffix ('.' followed by other characters), if
      --  there is one.

      if Ada_Main and then Name_Len > Body_Suffix'Length
         and then Name_Buffer (Name_Len - Body_Suffix'Length + 1 .. Name_Len) =
                    Body_Suffix
      then
         --  Found the body termination, remove it

         Name_Len := Name_Len - Body_Suffix'Length;

      elsif Ada_Main and then Name_Len > Spec_Suffix'Length
         and then Name_Buffer (Name_Len - Spec_Suffix'Length + 1 .. Name_Len) =
                    Spec_Suffix
      then
         --  Found the spec termination, remove it

         Name_Len := Name_Len - Spec_Suffix'Length;

      else
         --  Remove any suffix, if there is one

         Get_Name_String (Strip_Suffix (Main));
      end if;

      if Executable_Suffix /= Nil_Variable_Value
        and then not Executable_Suffix.Default
      then
         --  If attribute Executable_Suffix is specified, add this suffix

         declare
            Suffix : constant String :=
                       Get_Name_String (Executable_Suffix.Value);
         begin
            Name_Buffer (Name_Len + 1 .. Name_Len + Suffix'Length) := Suffix;
            Name_Len := Name_Len + Suffix'Length;
            return Name_Find;
         end;

      else
         --  Get the executable name. If Executable_Suffix is defined in the
         --  configuration, make sure that it will be the extension of the
         --  executable.

         declare
            Saved_EEOT : constant Name_Id := Executable_Extension_On_Target;
            Result     : File_Name_Type;

         begin
            Executable_Extension_On_Target := In_Tree.Config.Executable_Suffix;
            Result := Executable_Name (Name_Find);
            Executable_Extension_On_Target := Saved_EEOT;
            return Result;
         end;
      end if;
   end Executable_Of;

   --------------
   -- Get_Line --
   --------------

   procedure Get_Line
     (File : Text_File;
      Line : out String;
      Last : out Natural)
   is
      C : Character;

      procedure Advance;

      -------------
      -- Advance --
      -------------

      procedure Advance is
      begin
         if File.Cursor = File.Buffer_Len then
            File.Buffer_Len :=
              Read
               (FD => File.FD,
                A  => File.Buffer'Address,
                N  => File.Buffer'Length);

            if File.Buffer_Len = 0 then
               File.End_Of_File_Reached := True;
               return;
            else
               File.Cursor := 1;
            end if;

         else
            File.Cursor := File.Cursor + 1;
         end if;
      end Advance;

   --  Start of processing for Get_Line

   begin
      if File = null then
         Prj.Com.Fail ("Get_Line attempted on an invalid Text_File");
      end if;

      Last := Line'First - 1;

      if not File.End_Of_File_Reached then
         loop
            C := File.Buffer (File.Cursor);
            exit when C = ASCII.CR or else C = ASCII.LF;
            Last := Last + 1;
            Line (Last) := C;
            Advance;

            if File.End_Of_File_Reached then
               return;
            end if;

            exit when Last = Line'Last;
         end loop;

         if C = ASCII.CR or else C = ASCII.LF then
            Advance;

            if File.End_Of_File_Reached then
               return;
            end if;
         end if;

         if C = ASCII.CR
           and then File.Buffer (File.Cursor) = ASCII.LF
         then
            Advance;
         end if;
      end if;
   end Get_Line;

   --------------
   -- Is_Valid --
   --------------

   function Is_Valid (File : Text_File) return Boolean is
   begin
      return File /= null;
   end Is_Valid;

   ----------
   -- Open --
   ----------

   procedure Open (File : out Text_File; Name : String) is
      FD        : File_Descriptor;
      File_Name : String (1 .. Name'Length + 1);

   begin
      File_Name (1 .. Name'Length) := Name;
      File_Name (File_Name'Last) := ASCII.NUL;
      FD := Open_Read (Name => File_Name'Address,
                       Fmode => GNAT.OS_Lib.Text);

      if FD = Invalid_FD then
         File := null;

      else
         File := new Text_File_Data;
         File.FD := FD;
         File.Buffer_Len :=
           Read (FD => FD,
                 A  => File.Buffer'Address,
                 N  => File.Buffer'Length);

         if File.Buffer_Len = 0 then
            File.End_Of_File_Reached := True;
         else
            File.Cursor := 1;
         end if;
      end if;
   end Open;

   ---------
   -- Put --
   ---------

   procedure Put
     (Into_List : in out Name_List_Index;
      From_List : String_List_Id;
      In_Tree   : Project_Tree_Ref)
   is
      Current_Name : Name_List_Index;
      List         : String_List_Id;
      Element      : String_Element;
      Last         : Name_List_Index :=
                       Name_List_Table.Last (In_Tree.Name_Lists);

   begin
      Current_Name := Into_List;
      while Current_Name /= No_Name_List and then
            In_Tree.Name_Lists.Table (Current_Name).Next /= No_Name_List
      loop
         Current_Name := In_Tree.Name_Lists.Table (Current_Name).Next;
      end loop;

      List := From_List;
      while List /= Nil_String loop
         Element := In_Tree.String_Elements.Table (List);

         Name_List_Table.Append
           (In_Tree.Name_Lists,
            (Name => Element.Value, Next => No_Name_List));

         Last := Last + 1;

         if Current_Name = No_Name_List then
            Into_List := Last;

         else
            In_Tree.Name_Lists.Table (Current_Name).Next := Last;
         end if;

         Current_Name := Last;

         List := Element.Next;
      end loop;
   end Put;

   --------------
   -- Value_Of --
   --------------

   function Value_Of
     (Variable : Variable_Value;
      Default  : String) return String
   is
   begin
      if Variable.Kind /= Single
        or else Variable.Default
        or else Variable.Value = No_Name
      then
         return Default;
      else
         return Get_Name_String (Variable.Value);
      end if;
   end Value_Of;

   function Value_Of
     (Index    : Name_Id;
      In_Array : Array_Element_Id;
      In_Tree  : Project_Tree_Ref) return Name_Id
   is
      Current    : Array_Element_Id;
      Element    : Array_Element;
      Real_Index : Name_Id := Index;

   begin
      Current := In_Array;

      if Current = No_Array_Element then
         return No_Name;
      end if;

      Element := In_Tree.Array_Elements.Table (Current);

      if not Element.Index_Case_Sensitive then
         Get_Name_String (Index);
         To_Lower (Name_Buffer (1 .. Name_Len));
         Real_Index := Name_Find;
      end if;

      while Current /= No_Array_Element loop
         Element := In_Tree.Array_Elements.Table (Current);

         if Real_Index = Element.Index then
            exit when Element.Value.Kind /= Single;
            exit when Element.Value.Value = Empty_String;
            return Element.Value.Value;
         else
            Current := Element.Next;
         end if;
      end loop;

      return No_Name;
   end Value_Of;

   function Value_Of
     (Index                  : Name_Id;
      Src_Index              : Int := 0;
      In_Array               : Array_Element_Id;
      In_Tree                : Project_Tree_Ref;
      Force_Lower_Case_Index : Boolean := False) return Variable_Value
   is
      Current    : Array_Element_Id;
      Element    : Array_Element;
      Real_Index : Name_Id;

   begin
      Current := In_Array;

      if Current = No_Array_Element then
         return Nil_Variable_Value;
      end if;

      Element := In_Tree.Array_Elements.Table (Current);

      Real_Index := Index;

      if not Element.Index_Case_Sensitive or Force_Lower_Case_Index then
         Get_Name_String (Index);
         To_Lower (Name_Buffer (1 .. Name_Len));
         Real_Index := Name_Find;
      end if;

      while Current /= No_Array_Element loop
         Element := In_Tree.Array_Elements.Table (Current);

         if Real_Index = Element.Index and then
           Src_Index = Element.Src_Index
         then
            return Element.Value;
         else
            Current := Element.Next;
         end if;
      end loop;

      return Nil_Variable_Value;
   end Value_Of;

   function Value_Of
     (Name                    : Name_Id;
      Index                   : Int := 0;
      Attribute_Or_Array_Name : Name_Id;
      In_Package              : Package_Id;
      In_Tree                 : Project_Tree_Ref;
      Force_Lower_Case_Index  : Boolean := False) return Variable_Value
   is
      The_Array     : Array_Element_Id;
      The_Attribute : Variable_Value := Nil_Variable_Value;

   begin
      if In_Package /= No_Package then

         --  First, look if there is an array element that fits

         The_Array :=
           Value_Of
             (Name      => Attribute_Or_Array_Name,
              In_Arrays => In_Tree.Packages.Table (In_Package).Decl.Arrays,
              In_Tree   => In_Tree);
         The_Attribute :=
           Value_Of
             (Index                  => Name,
              Src_Index              => Index,
              In_Array               => The_Array,
              In_Tree                => In_Tree,
              Force_Lower_Case_Index => Force_Lower_Case_Index);

         --  If there is no array element, look for a variable

         if The_Attribute = Nil_Variable_Value then
            The_Attribute :=
              Value_Of
                (Variable_Name => Attribute_Or_Array_Name,
                 In_Variables  => In_Tree.Packages.Table
                                    (In_Package).Decl.Attributes,
                 In_Tree       => In_Tree);
         end if;
      end if;

      return The_Attribute;
   end Value_Of;

   function Value_Of
     (Index     : Name_Id;
      In_Array  : Name_Id;
      In_Arrays : Array_Id;
      In_Tree   : Project_Tree_Ref) return Name_Id
   is
      Current   : Array_Id;
      The_Array : Array_Data;

   begin
      Current := In_Arrays;
      while Current /= No_Array loop
         The_Array := In_Tree.Arrays.Table (Current);
         if The_Array.Name = In_Array then
            return Value_Of
              (Index, In_Array => The_Array.Value, In_Tree => In_Tree);
         else
            Current := The_Array.Next;
         end if;
      end loop;

      return No_Name;
   end Value_Of;

   function Value_Of
     (Name      : Name_Id;
      In_Arrays : Array_Id;
      In_Tree   : Project_Tree_Ref) return Array_Element_Id
   is
      Current   : Array_Id;
      The_Array : Array_Data;

   begin
      Current := In_Arrays;
      while Current /= No_Array loop
         The_Array := In_Tree.Arrays.Table (Current);

         if The_Array.Name = Name then
            return The_Array.Value;
         else
            Current := The_Array.Next;
         end if;
      end loop;

      return No_Array_Element;
   end Value_Of;

   function Value_Of
     (Name        : Name_Id;
      In_Packages : Package_Id;
      In_Tree     : Project_Tree_Ref) return Package_Id
   is
      Current     : Package_Id;
      The_Package : Package_Element;

   begin
      Current := In_Packages;
      while Current /= No_Package loop
         The_Package := In_Tree.Packages.Table (Current);
         exit when The_Package.Name /= No_Name
           and then The_Package.Name = Name;
         Current := The_Package.Next;
      end loop;

      return Current;
   end Value_Of;

   function Value_Of
     (Variable_Name : Name_Id;
      In_Variables  : Variable_Id;
      In_Tree       : Project_Tree_Ref) return Variable_Value
   is
      Current      : Variable_Id;
      The_Variable : Variable;

   begin
      Current := In_Variables;
      while Current /= No_Variable loop
         The_Variable :=
           In_Tree.Variable_Elements.Table (Current);

         if Variable_Name = The_Variable.Name then
            return The_Variable.Value;
         else
            Current := The_Variable.Next;
         end if;
      end loop;

      return Nil_Variable_Value;
   end Value_Of;

   ---------------
   -- Write_Str --
   ---------------

   procedure Write_Str
     (S          : String;
      Max_Length : Positive;
      Separator  : Character)
   is
      First : Positive := S'First;
      Last  : Natural  := S'Last;

   begin
      --  Nothing to do for empty strings

      if S'Length > 0 then

         --  Start on a new line if current line is already longer than
         --  Max_Length.

         if Positive (Column) >= Max_Length then
            Write_Eol;
         end if;

         --  If length of remainder is longer than Max_Length, we need to
         --  cut the remainder in several lines.

         while Positive (Column) + S'Last - First > Max_Length loop

            --  Try the maximum length possible

            Last := First + Max_Length - Positive (Column);

            --  Look for last Separator in the line

            while Last >= First and then S (Last) /= Separator loop
               Last := Last - 1;
            end loop;

            --  If we do not find a separator, we output the maximum length
            --  possible.

            if Last < First then
               Last := First + Max_Length - Positive (Column);
            end if;

            Write_Line (S (First .. Last));

            --  Set the beginning of the new remainder

            First := Last + 1;
         end loop;

         --  What is left goes to the buffer, without EOL

         Write_Str (S (First .. S'Last));
      end if;
   end Write_Str;
end Prj.Util;<|MERGE_RESOLUTION|>--- conflicted
+++ resolved
@@ -6,11 +6,7 @@
 --                                                                          --
 --                                 B o d y                                  --
 --                                                                          --
-<<<<<<< HEAD
---          Copyright (C) 2001-2006, Free Software Foundation, Inc.         --
-=======
 --          Copyright (C) 2001-2007, Free Software Foundation, Inc.         --
->>>>>>> 60a98cce
 --                                                                          --
 -- GNAT is free software;  you can  redistribute it  and/or modify it under --
 -- terms of the  GNU General Public License as published  by the Free Soft- --
@@ -137,25 +133,6 @@
 
       Executable_Suffix : Variable_Value := Nil_Variable_Value;
 
-<<<<<<< HEAD
-      Body_Append : constant String := Get_Name_String
-                                          (In_Tree.Projects.Table
-                                            (Project).
-                                              Naming.Ada_Body_Suffix);
-
-      Spec_Append : constant String := Get_Name_String
-                                          (In_Tree.Projects.Table
-                                            (Project).
-                                               Naming.Ada_Spec_Suffix);
-
-   begin
-      if Builder_Package /= No_Package then
-         Executable_Suffix := Prj.Util.Value_Of
-           (Variable_Name => Name_Executable_Suffix,
-            In_Variables  => In_Tree.Packages.Table
-              (Builder_Package).Decl.Attributes,
-            In_Tree       => In_Tree);
-=======
       Executable_Suffix_Name : Name_Id := No_Name;
 
       Naming : constant Naming_Data := In_Tree.Projects.Table (Project).Naming;
@@ -184,7 +161,6 @@
                Executable_Suffix_Name := Executable_Suffix.Value;
             end if;
          end if;
->>>>>>> 60a98cce
 
          if Executable = Nil_Variable_Value and Ada_Main then
             Get_Name_String (Main);
@@ -242,18 +218,6 @@
 
             declare
                Saved_EEOT : constant Name_Id := Executable_Extension_On_Target;
-<<<<<<< HEAD
-               Result     : Name_Id;
-
-            begin
-               if Executable_Suffix /= Nil_Variable_Value
-                 and then not Executable_Suffix.Default
-               then
-                  Executable_Extension_On_Target := Executable_Suffix.Value;
-               end if;
-
-               Result := Executable_Name (Executable.Value);
-=======
                Result     : File_Name_Type;
 
             begin
@@ -262,7 +226,6 @@
                end if;
 
                Result :=  Executable_Name (File_Name_Type (Executable.Value));
->>>>>>> 60a98cce
                Executable_Extension_On_Target := Saved_EEOT;
                return Result;
             end;
