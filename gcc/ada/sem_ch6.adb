--- conflicted
+++ resolved
@@ -811,14 +811,8 @@
          end if;
 
          --  Apply checks suggested by AI05-0144 (dangerous order dependence)
-<<<<<<< HEAD
-         --  (Disabled for now)
-
-         --  Check_Order_Dependence;
-=======
 
          Check_Order_Dependence;
->>>>>>> 155d23aa
       end if;
    end Analyze_Function_Return;
 
@@ -1121,15 +1115,9 @@
             Analyze_Call (N);
             Resolve (N, Standard_Void_Type);
 
-<<<<<<< HEAD
-            --  Apply checks suggested by AI05-0144 (Disabled for now)
-
-            --  Check_Order_Dependence;
-=======
             --  Apply checks suggested by AI05-0144
 
             Check_Order_Dependence;
->>>>>>> 155d23aa
 
          else
             Analyze (N);
@@ -1804,11 +1792,7 @@
            and then Present (Spec_Id)
            and then No_Return (Spec_Id)
          then
-<<<<<<< HEAD
-               Check_Returns (HSS, 'P', Missing_Ret, Spec_Id);
-=======
             Check_Returns (HSS, 'P', Missing_Ret, Spec_Id);
->>>>>>> 155d23aa
          end if;
       end Check_Missing_Return;
 
@@ -4654,13 +4638,8 @@
          end;
       end if;
 
-<<<<<<< HEAD
-      --  If there is an overridden subprogram, then check that there is not
-      --  a "not overriding" indicator, and mark the subprogram as overriding.
-=======
       --  If there is an overridden subprogram, then check that there is no
       --  "not overriding" indicator, and mark the subprogram as overriding.
->>>>>>> 155d23aa
       --  This is not done if the overridden subprogram is marked as hidden,
       --  which can occur for the case of inherited controlled operations
       --  (see Derive_Subprogram), unless the inherited subprogram's parent
@@ -4673,19 +4652,12 @@
         and then (not Is_Hidden (Overridden_Subp)
                    or else
                      ((Chars (Overridden_Subp) = Name_Initialize
-<<<<<<< HEAD
-                         or else Chars (Overridden_Subp) = Name_Adjust
-                         or else Chars (Overridden_Subp) = Name_Finalize)
-                       and then Present (Alias (Overridden_Subp))
-                       and then not Is_Hidden (Alias (Overridden_Subp))))
-=======
                          or else
                        Chars (Overridden_Subp) = Name_Adjust
                          or else
                        Chars (Overridden_Subp) = Name_Finalize)
                       and then Present (Alias (Overridden_Subp))
                       and then not Is_Hidden (Alias (Overridden_Subp))))
->>>>>>> 155d23aa
       then
          if Must_Not_Override (Spec) then
             Error_Msg_Sloc := Sloc (Overridden_Subp);
@@ -4773,16 +4745,9 @@
                end if;
 
             elsif Must_Override (Spec) then
-<<<<<<< HEAD
-               if Is_Overriding_Operation (Subp) then
-                  null;
-
-               elsif not Can_Override then
-=======
                if No (Overridden_Operation (Subp))
                  and then not Can_Override
                then
->>>>>>> 155d23aa
                   Error_Msg_NE ("subprogram & is not overriding", Spec, Subp);
                end if;
 
@@ -7975,33 +7940,6 @@
       --  E exists and is overloadable
 
       else
-<<<<<<< HEAD
-         --  Ada 2005 (AI-251): Derivation of abstract interface primitives.
-         --  They are directly added to the list of primitive operations of
-         --  Derived_Type, unless this is a rederivation in the private part
-         --  of an operation that was already derived in the visible part of
-         --  the current package.
-
-         if Ada_Version >= Ada_05
-           and then Present (Derived_Type)
-           and then Is_Dispatching_Operation (Alias (S))
-           and then Present (Find_Dispatching_Type (Alias (S)))
-           and then Is_Interface (Find_Dispatching_Type (Alias (S)))
-         then
-            if Type_Conformant (E, S)
-              and then Is_Package_Or_Generic_Package (Current_Scope)
-              and then In_Private_Part (Current_Scope)
-              and then Parent (E) /= Parent (S)
-              and then Alias (E) = Alias (S)
-            then
-               Check_Operation_From_Private_View (S, E);
-            else
-               goto Add_New_Entity;
-            end if;
-         end if;
-
-=======
->>>>>>> 155d23aa
          Check_Synchronized_Overriding (S, Overridden_Subp);
 
          --  Loop through E and its homonyms to determine if any of them is
