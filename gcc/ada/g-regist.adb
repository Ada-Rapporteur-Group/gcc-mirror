--- conflicted
+++ resolved
@@ -6,11 +6,7 @@
 --                                                                          --
 --                                 B o d y                                  --
 --                                                                          --
-<<<<<<< HEAD
---           Copyright (C) 2001-2005, Free Software Foundation, Inc.        --
-=======
 --           Copyright (C) 2001-2007, Free Software Foundation, Inc.        --
->>>>>>> 751ff693
 --                                                                          --
 -- GNAT is free software;  you can  redistribute it  and/or modify it under --
 -- terms of the  GNU General Public License as published  by the Free Soft- --
@@ -287,20 +283,6 @@
          Quit := False;
 
          if Type_Sub_Key = REG_EXPAND_SZ and then Expand then
-<<<<<<< HEAD
-               Action (Natural (Index) + 1,
-                       Sub_Key (1 .. Integer (Size_Sub_Key)),
-                       Directory_Operations.Expand_Path
-                         (Value (1 .. Integer (Size_Value) - 1),
-                          Directory_Operations.DOS),
-                       Quit);
-
-         elsif Type_Sub_Key = REG_SZ or else Type_Sub_Key = REG_EXPAND_SZ then
-            Action (Natural (Index) + 1,
-                    Sub_Key (1 .. Integer (Size_Sub_Key)),
-                    Value (1 .. Integer (Size_Value) - 1),
-                    Quit);
-=======
             Action
               (Natural (Index) + 1,
                Sub_Key (1 .. Integer (Size_Sub_Key)),
@@ -315,7 +297,6 @@
                Sub_Key (1 .. Integer (Size_Sub_Key)),
                Value (1 .. Integer (Size_Value) - 1),
                Quit);
->>>>>>> 751ff693
          end if;
 
          exit when Quit;
