------------------------------------------------------------------------------
--                                                                          --
--                         GNAT COMPILER COMPONENTS                         --
--                                                                          --
--                              S E M _ C H 4                               --
--                                                                          --
--                                 B o d y                                  --
--                                                                          --
--          Copyright (C) 1992-2012, Free Software Foundation, Inc.         --
--                                                                          --
-- GNAT is free software;  you can  redistribute it  and/or modify it under --
-- terms of the  GNU General Public License as published  by the Free Soft- --
-- ware  Foundation;  either version 3,  or (at your option) any later ver- --
-- sion.  GNAT is distributed in the hope that it will be useful, but WITH- --
-- OUT ANY WARRANTY;  without even the  implied warranty of MERCHANTABILITY --
-- or FITNESS FOR A PARTICULAR PURPOSE.  See the GNU General Public License --
-- for  more details.  You should have  received  a copy of the GNU General --
-- Public License  distributed with GNAT; see file COPYING3.  If not, go to --
-- http://www.gnu.org/licenses for a complete copy of the license.          --
--                                                                          --
-- GNAT was originally developed  by the GNAT team at  New York University. --
-- Extensive contributions were provided by Ada Core Technologies Inc.      --
--                                                                          --
------------------------------------------------------------------------------

with Aspects;  use Aspects;
with Atree;    use Atree;
with Debug;    use Debug;
with Einfo;    use Einfo;
with Elists;   use Elists;
with Errout;   use Errout;
with Exp_Util; use Exp_Util;
with Fname;    use Fname;
with Itypes;   use Itypes;
with Lib;      use Lib;
with Lib.Xref; use Lib.Xref;
with Namet;    use Namet;
with Namet.Sp; use Namet.Sp;
with Nlists;   use Nlists;
with Nmake;    use Nmake;
with Opt;      use Opt;
with Output;   use Output;
with Restrict; use Restrict;
with Rident;   use Rident;
with Sem;      use Sem;
with Sem_Aux;  use Sem_Aux;
with Sem_Case; use Sem_Case;
with Sem_Cat;  use Sem_Cat;
with Sem_Ch3;  use Sem_Ch3;
with Sem_Ch6;  use Sem_Ch6;
with Sem_Ch8;  use Sem_Ch8;
with Sem_Dim;  use Sem_Dim;
with Sem_Disp; use Sem_Disp;
with Sem_Dist; use Sem_Dist;
with Sem_Eval; use Sem_Eval;
with Sem_Res;  use Sem_Res;
with Sem_Type; use Sem_Type;
with Sem_Util; use Sem_Util;
with Sem_Warn; use Sem_Warn;
with Stand;    use Stand;
with Sinfo;    use Sinfo;
with Snames;   use Snames;
with Tbuild;   use Tbuild;
with Uintp;    use Uintp;

package body Sem_Ch4 is

   -----------------------
   -- Local Subprograms --
   -----------------------

   procedure Analyze_Concatenation_Rest (N : Node_Id);
   --  Does the "rest" of the work of Analyze_Concatenation, after the left
   --  operand has been analyzed. See Analyze_Concatenation for details.

   procedure Analyze_Expression (N : Node_Id);
   --  For expressions that are not names, this is just a call to analyze.
   --  If the expression is a name, it may be a call to a parameterless
   --  function, and if so must be converted into an explicit call node
   --  and analyzed as such. This deproceduring must be done during the first
   --  pass of overload resolution, because otherwise a procedure call with
   --  overloaded actuals may fail to resolve.

   procedure Analyze_Operator_Call (N : Node_Id; Op_Id : Entity_Id);
   --  Analyze a call of the form "+"(x, y), etc. The prefix of the call
   --  is an operator name or an expanded name whose selector is an operator
   --  name, and one possible interpretation is as a predefined operator.

   procedure Analyze_Overloaded_Selected_Component (N : Node_Id);
   --  If the prefix of a selected_component is overloaded, the proper
   --  interpretation that yields a record type with the proper selector
   --  name must be selected.

   procedure Analyze_User_Defined_Binary_Op (N : Node_Id; Op_Id : Entity_Id);
   --  Procedure to analyze a user defined binary operator, which is resolved
   --  like a function, but instead of a list of actuals it is presented
   --  with the left and right operands of an operator node.

   procedure Analyze_User_Defined_Unary_Op (N : Node_Id; Op_Id : Entity_Id);
   --  Procedure to analyze a user defined unary operator, which is resolved
   --  like a function, but instead of a list of actuals, it is presented with
   --  the operand of the operator node.

   procedure Ambiguous_Operands (N : Node_Id);
   --  For equality, membership, and comparison operators with overloaded
   --  arguments, list possible interpretations.

   procedure Analyze_One_Call
      (N          : Node_Id;
       Nam        : Entity_Id;
       Report     : Boolean;
       Success    : out Boolean;
       Skip_First : Boolean := False);
   --  Check one interpretation of an overloaded subprogram name for
   --  compatibility with the types of the actuals in a call. If there is a
   --  single interpretation which does not match, post error if Report is
   --  set to True.
   --
   --  Nam is the entity that provides the formals against which the actuals
   --  are checked. Nam is either the name of a subprogram, or the internal
   --  subprogram type constructed for an access_to_subprogram. If the actuals
   --  are compatible with Nam, then Nam is added to the list of candidate
   --  interpretations for N, and Success is set to True.
   --
   --  The flag Skip_First is used when analyzing a call that was rewritten
   --  from object notation. In this case the first actual may have to receive
   --  an explicit dereference, depending on the first formal of the operation
   --  being called. The caller will have verified that the object is legal
   --  for the call. If the remaining parameters match, the first parameter
   --  will rewritten as a dereference if needed, prior to completing analysis.

   procedure Check_Misspelled_Selector
     (Prefix : Entity_Id;
      Sel    : Node_Id);
   --  Give possible misspelling diagnostic if Sel is likely to be a mis-
   --  spelling of one of the selectors of the Prefix. This is called by
   --  Analyze_Selected_Component after producing an invalid selector error
   --  message.

   function Defined_In_Scope (T : Entity_Id; S : Entity_Id) return Boolean;
   --  Verify that type T is declared in scope S. Used to find interpretations
   --  for operators given by expanded names. This is abstracted as a separate
   --  function to handle extensions to System, where S is System, but T is
   --  declared in the extension.

   procedure Find_Arithmetic_Types
     (L, R  : Node_Id;
      Op_Id : Entity_Id;
      N     : Node_Id);
   --  L and R are the operands of an arithmetic operator. Find
   --  consistent pairs of interpretations for L and R that have a
   --  numeric type consistent with the semantics of the operator.

   procedure Find_Comparison_Types
     (L, R  : Node_Id;
      Op_Id : Entity_Id;
      N     : Node_Id);
   --  L and R are operands of a comparison operator. Find consistent
   --  pairs of interpretations for L and R.

   procedure Find_Concatenation_Types
     (L, R  : Node_Id;
      Op_Id : Entity_Id;
      N     : Node_Id);
   --  For the four varieties of concatenation

   procedure Find_Equality_Types
     (L, R  : Node_Id;
      Op_Id : Entity_Id;
      N     : Node_Id);
   --  Ditto for equality operators

   procedure Find_Boolean_Types
     (L, R  : Node_Id;
      Op_Id : Entity_Id;
      N     : Node_Id);
   --  Ditto for binary logical operations

   procedure Find_Negation_Types
     (R     : Node_Id;
      Op_Id : Entity_Id;
      N     : Node_Id);
   --  Find consistent interpretation for operand of negation operator

   procedure Find_Non_Universal_Interpretations
     (N     : Node_Id;
      R     : Node_Id;
      Op_Id : Entity_Id;
      T1    : Entity_Id);
   --  For equality and comparison operators, the result is always boolean,
   --  and the legality of the operation is determined from the visibility
   --  of the operand types. If one of the operands has a universal interpre-
   --  tation,  the legality check uses some compatible non-universal
   --  interpretation of the other operand. N can be an operator node, or
   --  a function call whose name is an operator designator.

   function Find_Primitive_Operation (N : Node_Id) return Boolean;
   --  Find candidate interpretations for the name Obj.Proc when it appears
   --  in a subprogram renaming declaration.

   procedure Find_Unary_Types
     (R     : Node_Id;
      Op_Id : Entity_Id;
      N     : Node_Id);
   --  Unary arithmetic types: plus, minus, abs

   procedure Check_Arithmetic_Pair
     (T1, T2 : Entity_Id;
      Op_Id  : Entity_Id;
      N      : Node_Id);
   --  Subsidiary procedure to Find_Arithmetic_Types. T1 and T2 are valid
   --  types for left and right operand. Determine whether they constitute
   --  a valid pair for the given operator, and record the corresponding
   --  interpretation of the operator node. The node N may be an operator
   --  node (the usual case) or a function call whose prefix is an operator
   --  designator. In both cases Op_Id is the operator name itself.

   procedure Diagnose_Call (N : Node_Id; Nam : Node_Id);
   --  Give detailed information on overloaded call where none of the
   --  interpretations match. N is the call node, Nam the designator for
   --  the overloaded entity being called.

   function Junk_Operand (N : Node_Id) return Boolean;
   --  Test for an operand that is an inappropriate entity (e.g. a package
   --  name or a label). If so, issue an error message and return True. If
   --  the operand is not an inappropriate entity kind, return False.

   procedure Operator_Check (N : Node_Id);
   --  Verify that an operator has received some valid interpretation. If none
   --  was found, determine whether a use clause would make the operation
   --  legal. The variable Candidate_Type (defined in Sem_Type) is set for
   --  every type compatible with the operator, even if the operator for the
   --  type is not directly visible. The routine uses this type to emit a more
   --  informative message.

   function Process_Implicit_Dereference_Prefix
     (E : Entity_Id;
      P : Node_Id) return Entity_Id;
   --  Called when P is the prefix of an implicit dereference, denoting an
   --  object E. The function returns the designated type of the prefix, taking
   --  into account that the designated type of an anonymous access type may be
   --  a limited view, when the non-limited view is visible.
   --  If in semantics only mode (-gnatc or generic), the function also records
   --  that the prefix is a reference to E, if any. Normally, such a reference
   --  is generated only when the implicit dereference is expanded into an
   --  explicit one, but for consistency we must generate the reference when
   --  expansion is disabled as well.

   procedure Remove_Abstract_Operations (N : Node_Id);
   --  Ada 2005: implementation of AI-310. An abstract non-dispatching
   --  operation is not a candidate interpretation.

   function Try_Container_Indexing
     (N      : Node_Id;
      Prefix : Node_Id;
      Exprs  : List_Id) return Boolean;
   --  AI05-0139: Generalized indexing to support iterators over containers

   function Try_Indexed_Call
     (N          : Node_Id;
      Nam        : Entity_Id;
      Typ        : Entity_Id;
      Skip_First : Boolean) return Boolean;
   --  If a function has defaults for all its actuals, a call to it may in fact
   --  be an indexing on the result of the call. Try_Indexed_Call attempts the
   --  interpretation as an indexing, prior to analysis as a call. If both are
   --  possible, the node is overloaded with both interpretations (same symbol
   --  but two different types). If the call is written in prefix form, the
   --  prefix becomes the first parameter in the call, and only the remaining
   --  actuals must be checked for the presence of defaults.

   function Try_Indirect_Call
     (N   : Node_Id;
      Nam : Entity_Id;
      Typ : Entity_Id) return Boolean;
   --  Similarly, a function F that needs no actuals can return an access to a
   --  subprogram, and the call F (X) interpreted as F.all (X). In this case
   --  the call may be overloaded with both interpretations.

   function Try_Object_Operation
     (N            : Node_Id;
      CW_Test_Only : Boolean := False) return Boolean;
   --  Ada 2005 (AI-252): Support the object.operation notation. If node N
   --  is a call in this notation, it is transformed into a normal subprogram
   --  call where the prefix is a parameter, and True is returned. If node
   --  N is not of this form, it is unchanged, and False is returned. if
   --  CW_Test_Only is true then N is an N_Selected_Component node which
   --  is part of a call to an entry or procedure of a tagged concurrent
   --  type and this routine is invoked to search for class-wide subprograms
   --  conflicting with the target entity.

   procedure wpo (T : Entity_Id);
   pragma Warnings (Off, wpo);
   --  Used for debugging: obtain list of primitive operations even if
   --  type is not frozen and dispatch table is not built yet.

   ------------------------
   -- Ambiguous_Operands --
   ------------------------

   procedure Ambiguous_Operands (N : Node_Id) is
      procedure List_Operand_Interps (Opnd : Node_Id);

      --------------------------
      -- List_Operand_Interps --
      --------------------------

      procedure List_Operand_Interps (Opnd : Node_Id) is
         Nam   : Node_Id;
         Err   : Node_Id := N;

      begin
         if Is_Overloaded (Opnd) then
            if Nkind (Opnd) in N_Op then
               Nam := Opnd;
            elsif Nkind (Opnd) = N_Function_Call then
               Nam := Name (Opnd);
            elsif Ada_Version >= Ada_2012 then
               declare
                  It : Interp;
                  I  : Interp_Index;

               begin
                  Get_First_Interp (Opnd, I, It);
                  while Present (It.Nam) loop
                     if Has_Implicit_Dereference (It.Typ) then
                        Error_Msg_N
                          ("can be interpreted as implicit dereference", Opnd);
                        return;
                     end if;

                     Get_Next_Interp (I, It);
                  end loop;
               end;

               return;
            end if;

         else
            return;
         end if;

         if Opnd = Left_Opnd (N) then
            Error_Msg_N ("\left operand has the following interpretations", N);
         else
            Error_Msg_N
              ("\right operand has the following interpretations", N);
            Err := Opnd;
         end if;

         List_Interps (Nam, Err);
      end List_Operand_Interps;

   --  Start of processing for Ambiguous_Operands

   begin
      if Nkind (N) in N_Membership_Test then
         Error_Msg_N ("ambiguous operands for membership",  N);

      elsif Nkind_In (N, N_Op_Eq, N_Op_Ne) then
         Error_Msg_N ("ambiguous operands for equality",  N);

      else
         Error_Msg_N ("ambiguous operands for comparison",  N);
      end if;

      if All_Errors_Mode then
         List_Operand_Interps (Left_Opnd  (N));
         List_Operand_Interps (Right_Opnd (N));
      else
         Error_Msg_N ("\use -gnatf switch for details", N);
      end if;
   end Ambiguous_Operands;

   -----------------------
   -- Analyze_Aggregate --
   -----------------------

   --  Most of the analysis of Aggregates requires that the type be known,
   --  and is therefore put off until resolution.

   procedure Analyze_Aggregate (N : Node_Id) is
   begin
      if No (Etype (N)) then
         Set_Etype (N, Any_Composite);
      end if;
   end Analyze_Aggregate;

   -----------------------
   -- Analyze_Allocator --
   -----------------------

   procedure Analyze_Allocator (N : Node_Id) is
      Loc      : constant Source_Ptr := Sloc (N);
      Sav_Errs : constant Nat        := Serious_Errors_Detected;
      E        : Node_Id             := Expression (N);
      Acc_Type : Entity_Id;
      Type_Id  : Entity_Id;
      P        : Node_Id;
      C        : Node_Id;

   begin
      Check_SPARK_Restriction ("allocator is not allowed", N);

      --  Deal with allocator restrictions

      --  In accordance with H.4(7), the No_Allocators restriction only applies
      --  to user-written allocators. The same consideration applies to the
      --  No_Allocators_Before_Elaboration restriction.

      if Comes_From_Source (N) then
         Check_Restriction (No_Allocators, N);

         --  Processing for No_Allocators_After_Elaboration, loop to look at
         --  enclosing context, checking task case and main subprogram case.

         C := N;
         P := Parent (C);
         while Present (P) loop

            --  In both cases we need a handled sequence of statements, where
            --  the occurrence of the allocator is within the statements.

            if Nkind (P) = N_Handled_Sequence_Of_Statements
              and then Is_List_Member (C)
              and then List_Containing (C) = Statements (P)
            then
               --  Check for allocator within task body, this is a definite
               --  violation of No_Allocators_After_Elaboration we can detect.

               if Nkind (Original_Node (Parent (P))) = N_Task_Body then
                  Check_Restriction (No_Allocators_After_Elaboration, N);
                  exit;
               end if;

               --  The other case is appearance in a subprogram body. This may
               --  be a violation if this is a library level subprogram, and it
               --  turns out to be used as the main program, but only the
               --  binder knows that, so just record the occurrence.

               if Nkind (Original_Node (Parent (P))) = N_Subprogram_Body
                 and then Nkind (Parent (Parent (P))) = N_Compilation_Unit
               then
                  Set_Has_Allocator (Current_Sem_Unit);
               end if;
            end if;

            C := P;
            P := Parent (C);
         end loop;
      end if;

      --  Ada 2012 (AI05-0111-3): Analyze the subpool_specification, if
      --  any. The expected type for the name is any type. A non-overloading
      --  rule then requires it to be of a type descended from
      --  System.Storage_Pools.Subpools.Subpool_Handle.

      --  This isn't exactly what the AI says, but it seems to be the right
      --  rule. The AI should be fixed.???

      declare
         Subpool : constant Node_Id := Subpool_Handle_Name (N);

      begin
         if Present (Subpool) then
            Analyze (Subpool);

            if Is_Overloaded (Subpool) then
               Error_Msg_N ("ambiguous subpool handle", Subpool);
            end if;

            --  Check that Etype (Subpool) is descended from Subpool_Handle

            Resolve (Subpool);
         end if;
      end;

      --  Analyze the qualified expression or subtype indication

      if Nkind (E) = N_Qualified_Expression then
         Acc_Type := Create_Itype (E_Allocator_Type, N);
         Set_Etype (Acc_Type, Acc_Type);
         Find_Type (Subtype_Mark (E));

         --  Analyze the qualified expression, and apply the name resolution
         --  rule given in  4.7(3).

         Analyze (E);
         Type_Id := Etype (E);
         Set_Directly_Designated_Type (Acc_Type, Type_Id);

         Resolve (Expression (E), Type_Id);

         --  Allocators generated by the build-in-place expansion mechanism
         --  are explicitly marked as coming from source but do not need to be
         --  checked for limited initialization. To exclude this case, ensure
         --  that the parent of the allocator is a source node.

         if Is_Limited_Type (Type_Id)
           and then Comes_From_Source (N)
           and then Comes_From_Source (Parent (N))
           and then not In_Instance_Body
         then
            if not OK_For_Limited_Init (Type_Id, Expression (E)) then
               Error_Msg_N ("initialization not allowed for limited types", N);
               Explain_Limited_Type (Type_Id, N);
            end if;
         end if;

         --  A qualified expression requires an exact match of the type,
         --  class-wide matching is not allowed.

         --  if Is_Class_Wide_Type (Type_Id)
         --    and then Base_Type
         --       (Etype (Expression (E))) /= Base_Type (Type_Id)
         --  then
         --     Wrong_Type (Expression (E), Type_Id);
         --  end if;

         Check_Non_Static_Context (Expression (E));

         --  We don't analyze the qualified expression itself because it's
         --  part of the allocator

         Set_Etype  (E, Type_Id);

      --  Case where allocator has a subtype indication

      else
         declare
            Def_Id   : Entity_Id;
            Base_Typ : Entity_Id;

         begin
            --  If the allocator includes a N_Subtype_Indication then a
            --  constraint is present, otherwise the node is a subtype mark.
            --  Introduce an explicit subtype declaration into the tree
            --  defining some anonymous subtype and rewrite the allocator to
            --  use this subtype rather than the subtype indication.

            --  It is important to introduce the explicit subtype declaration
            --  so that the bounds of the subtype indication are attached to
            --  the tree in case the allocator is inside a generic unit.

            if Nkind (E) = N_Subtype_Indication then

               --  A constraint is only allowed for a composite type in Ada
               --  95. In Ada 83, a constraint is also allowed for an
               --  access-to-composite type, but the constraint is ignored.

               Find_Type (Subtype_Mark (E));
               Base_Typ := Entity (Subtype_Mark (E));

               if Is_Elementary_Type (Base_Typ) then
                  if not (Ada_Version = Ada_83
                           and then Is_Access_Type (Base_Typ))
                  then
                     Error_Msg_N ("constraint not allowed here", E);

                     if Nkind (Constraint (E)) =
                       N_Index_Or_Discriminant_Constraint
                     then
                        Error_Msg_N -- CODEFIX
                          ("\if qualified expression was meant, " &
                              "use apostrophe", Constraint (E));
                     end if;
                  end if;

                  --  Get rid of the bogus constraint:

                  Rewrite (E, New_Copy_Tree (Subtype_Mark (E)));
                  Analyze_Allocator (N);
                  return;

               --  Ada 2005, AI-363: if the designated type has a constrained
               --  partial view, it cannot receive a discriminant constraint,
               --  and the allocated object is unconstrained.

               elsif Ada_Version >= Ada_2005
                 and then Effectively_Has_Constrained_Partial_View
                            (Typ  => Base_Typ,
                             Scop => Current_Scope)
               then
                  Error_Msg_N
                    ("constraint not allowed when type " &
                      "has a constrained partial view", Constraint (E));
               end if;

               if Expander_Active then
                  Def_Id := Make_Temporary (Loc, 'S');

                  Insert_Action (E,
                    Make_Subtype_Declaration (Loc,
                      Defining_Identifier => Def_Id,
                      Subtype_Indication  => Relocate_Node (E)));

                  if Sav_Errs /= Serious_Errors_Detected
                    and then Nkind (Constraint (E)) =
                               N_Index_Or_Discriminant_Constraint
                  then
                     Error_Msg_N -- CODEFIX
                       ("if qualified expression was meant, " &
                           "use apostrophe!", Constraint (E));
                  end if;

                  E := New_Occurrence_Of (Def_Id, Loc);
                  Rewrite (Expression (N), E);
               end if;
            end if;

            Type_Id := Process_Subtype (E, N);
            Acc_Type := Create_Itype (E_Allocator_Type, N);
            Set_Etype                    (Acc_Type, Acc_Type);
            Set_Directly_Designated_Type (Acc_Type, Type_Id);
            Check_Fully_Declared (Type_Id, N);

            --  Ada 2005 (AI-231): If the designated type is itself an access
            --  type that excludes null, its default initialization will
            --  be a null object, and we can insert an unconditional raise
            --  before the allocator.

            --  Ada 2012 (AI-104): A not null indication here is altogether
            --  illegal.

            if Can_Never_Be_Null (Type_Id) then
               declare
                  Not_Null_Check : constant Node_Id :=
                                     Make_Raise_Constraint_Error (Sloc (E),
                                       Reason => CE_Null_Not_Allowed);

               begin
                  if Ada_Version >= Ada_2012 then
                     Error_Msg_N
                       ("an uninitialized allocator cannot have"
                         & " a null exclusion", N);

                  elsif Expander_Active then
                     Insert_Action (N, Not_Null_Check);
                     Analyze (Not_Null_Check);

                  else
                     Error_Msg_N ("null value not allowed here?", E);
                  end if;
               end;
            end if;

            --  Check restriction against dynamically allocated protected
            --  objects. Note that when limited aggregates are supported,
            --  a similar test should be applied to an allocator with a
            --  qualified expression ???

            if Is_Protected_Type (Type_Id) then
               Check_Restriction (No_Protected_Type_Allocators, N);
            end if;

            --  Check for missing initialization. Skip this check if we already
            --  had errors on analyzing the allocator, since in that case these
            --  are probably cascaded errors.

            if Is_Indefinite_Subtype (Type_Id)
              and then Serious_Errors_Detected = Sav_Errs
            then
               --  The build-in-place machinery may produce an allocator when
               --  the designated type is indefinite but the underlying type is
               --  not. In this case the unknown discriminants are meaningless
               --  and should not trigger error messages. Check the parent node
               --  because the allocator is marked as coming from source.

               if Present (Underlying_Type (Type_Id))
                 and then not Is_Indefinite_Subtype (Underlying_Type (Type_Id))
                 and then not Comes_From_Source (Parent (N))
               then
                  null;

               elsif Is_Class_Wide_Type (Type_Id) then
                  Error_Msg_N
                    ("initialization required in class-wide allocation", N);

               else
                  if Ada_Version < Ada_2005
                    and then Is_Limited_Type (Type_Id)
                  then
                     Error_Msg_N ("unconstrained allocation not allowed", N);

                     if Is_Array_Type (Type_Id) then
                        Error_Msg_N
                          ("\constraint with array bounds required", N);

                     elsif Has_Unknown_Discriminants (Type_Id) then
                        null;

                     else pragma Assert (Has_Discriminants (Type_Id));
                        Error_Msg_N
                          ("\constraint with discriminant values required", N);
                     end if;

                  --  Limited Ada 2005 and general non-limited case

                  else
                     Error_Msg_N
                       ("uninitialized unconstrained allocation not allowed",
                        N);

                     if Is_Array_Type (Type_Id) then
                        Error_Msg_N
                          ("\qualified expression or constraint with " &
                           "array bounds required", N);

                     elsif Has_Unknown_Discriminants (Type_Id) then
                        Error_Msg_N ("\qualified expression required", N);

                     else pragma Assert (Has_Discriminants (Type_Id));
                        Error_Msg_N
                          ("\qualified expression or constraint with " &
                           "discriminant values required", N);
                     end if;
                  end if;
               end if;
            end if;
         end;
      end if;

      if Is_Abstract_Type (Type_Id) then
         Error_Msg_N ("cannot allocate abstract object", E);
      end if;

      if Has_Task (Designated_Type (Acc_Type)) then
         Check_Restriction (No_Tasking, N);
         Check_Restriction (Max_Tasks, N);
         Check_Restriction (No_Task_Allocators, N);
      end if;

      --  AI05-0013-1: No_Nested_Finalization forbids allocators if the access
      --  type is nested, and the designated type needs finalization. The rule
      --  is conservative in that class-wide types need finalization.

      if Needs_Finalization (Designated_Type (Acc_Type))
        and then not Is_Library_Level_Entity (Acc_Type)
      then
         Check_Restriction (No_Nested_Finalization, N);
      end if;

      --  Check that an allocator of a nested access type doesn't create a
      --  protected object when restriction No_Local_Protected_Objects applies.
      --  We don't have an equivalent to Has_Task for protected types, so only
      --  cases where the designated type itself is a protected type are
      --  currently checked. ???

      if Is_Protected_Type (Designated_Type (Acc_Type))
        and then not Is_Library_Level_Entity (Acc_Type)
      then
         Check_Restriction (No_Local_Protected_Objects, N);
      end if;

      --  If the No_Streams restriction is set, check that the type of the
      --  object is not, and does not contain, any subtype derived from
      --  Ada.Streams.Root_Stream_Type. Note that we guard the call to
      --  Has_Stream just for efficiency reasons. There is no point in
      --  spending time on a Has_Stream check if the restriction is not set.

      if Restriction_Check_Required (No_Streams) then
         if Has_Stream (Designated_Type (Acc_Type)) then
            Check_Restriction (No_Streams, N);
         end if;
      end if;

      Set_Etype (N, Acc_Type);

      if not Is_Library_Level_Entity (Acc_Type) then
         Check_Restriction (No_Local_Allocators, N);
      end if;

      if Serious_Errors_Detected > Sav_Errs then
         Set_Error_Posted (N);
         Set_Etype (N, Any_Type);
      end if;
   end Analyze_Allocator;

   ---------------------------
   -- Analyze_Arithmetic_Op --
   ---------------------------

   procedure Analyze_Arithmetic_Op (N : Node_Id) is
      L     : constant Node_Id := Left_Opnd (N);
      R     : constant Node_Id := Right_Opnd (N);
      Op_Id : Entity_Id;

   begin
      Candidate_Type := Empty;
      Analyze_Expression (L);
      Analyze_Expression (R);

      --  If the entity is already set, the node is the instantiation of a
      --  generic node with a non-local reference, or was manufactured by a
      --  call to Make_Op_xxx. In either case the entity is known to be valid,
      --  and we do not need to collect interpretations, instead we just get
      --  the single possible interpretation.

      Op_Id := Entity (N);

      if Present (Op_Id) then
         if Ekind (Op_Id) = E_Operator then

            if Nkind_In (N, N_Op_Divide, N_Op_Mod, N_Op_Multiply, N_Op_Rem)
              and then Treat_Fixed_As_Integer (N)
            then
               null;
            else
               Set_Etype (N, Any_Type);
               Find_Arithmetic_Types (L, R, Op_Id, N);
            end if;

         else
            Set_Etype (N, Any_Type);
            Add_One_Interp (N, Op_Id, Etype (Op_Id));
         end if;

      --  Entity is not already set, so we do need to collect interpretations

      else
         Op_Id := Get_Name_Entity_Id (Chars (N));
         Set_Etype (N, Any_Type);

         while Present (Op_Id) loop
            if Ekind (Op_Id) = E_Operator
              and then Present (Next_Entity (First_Entity (Op_Id)))
            then
               Find_Arithmetic_Types (L, R, Op_Id, N);

            --  The following may seem superfluous, because an operator cannot
            --  be generic, but this ignores the cleverness of the author of
            --  ACVC bc1013a.

            elsif Is_Overloadable (Op_Id) then
               Analyze_User_Defined_Binary_Op (N, Op_Id);
            end if;

            Op_Id := Homonym (Op_Id);
         end loop;
      end if;

      Operator_Check (N);
   end Analyze_Arithmetic_Op;

   ------------------
   -- Analyze_Call --
   ------------------

   --  Function, procedure, and entry calls are checked here. The Name in
   --  the call may be overloaded. The actuals have been analyzed and may
   --  themselves be overloaded. On exit from this procedure, the node N
   --  may have zero, one or more interpretations. In the first case an
   --  error message is produced. In the last case, the node is flagged
   --  as overloaded and the interpretations are collected in All_Interp.

   --  If the name is an Access_To_Subprogram, it cannot be overloaded, but
   --  the type-checking is similar to that of other calls.

   procedure Analyze_Call (N : Node_Id) is
      Actuals : constant List_Id := Parameter_Associations (N);
      Nam     : Node_Id;
      X       : Interp_Index;
      It      : Interp;
      Nam_Ent : Entity_Id;
      Success : Boolean := False;

      Deref : Boolean := False;
      --  Flag indicates whether an interpretation of the prefix is a
      --  parameterless call that returns an access_to_subprogram.

      procedure Check_Mixed_Parameter_And_Named_Associations;
      --  Check that parameter and named associations are not mixed. This is
      --  a restriction in SPARK mode.

      function Name_Denotes_Function return Boolean;
      --  If the type of the name is an access to subprogram, this may be the
      --  type of a name, or the return type of the function being called. If
      --  the name is not an entity then it can denote a protected function.
      --  Until we distinguish Etype from Return_Type, we must use this routine
      --  to resolve the meaning of the name in the call.

      procedure No_Interpretation;
      --  Output error message when no valid interpretation exists

      --------------------------------------------------
      -- Check_Mixed_Parameter_And_Named_Associations --
      --------------------------------------------------

      procedure Check_Mixed_Parameter_And_Named_Associations is
         Actual     : Node_Id;
         Named_Seen : Boolean;

      begin
         Named_Seen := False;

         Actual := First (Actuals);
         while Present (Actual) loop
            case Nkind (Actual) is
               when N_Parameter_Association =>
                  if Named_Seen then
                     Check_SPARK_Restriction
                       ("named association cannot follow positional one",
                        Actual);
                     exit;
                  end if;
               when others =>
                  Named_Seen := True;
            end case;

            Next (Actual);
         end loop;
      end Check_Mixed_Parameter_And_Named_Associations;

      ---------------------------
      -- Name_Denotes_Function --
      ---------------------------

      function Name_Denotes_Function return Boolean is
      begin
         if Is_Entity_Name (Nam) then
            return Ekind (Entity (Nam)) = E_Function;

         elsif Nkind (Nam) = N_Selected_Component then
            return Ekind (Entity (Selector_Name (Nam))) = E_Function;

         else
            return False;
         end if;
      end Name_Denotes_Function;

      -----------------------
      -- No_Interpretation --
      -----------------------

      procedure No_Interpretation is
         L : constant Boolean   := Is_List_Member (N);
         K : constant Node_Kind := Nkind (Parent (N));

      begin
         --  If the node is in a list whose parent is not an expression then it
         --  must be an attempted procedure call.

         if L and then K not in N_Subexpr then
            if Ekind (Entity (Nam)) = E_Generic_Procedure then
               Error_Msg_NE
                 ("must instantiate generic procedure& before call",
                  Nam, Entity (Nam));
            else
               Error_Msg_N
                 ("procedure or entry name expected", Nam);
            end if;

         --  Check for tasking cases where only an entry call will do

         elsif not L
           and then Nkind_In (K, N_Entry_Call_Alternative,
                                 N_Triggering_Alternative)
         then
            Error_Msg_N ("entry name expected", Nam);

         --  Otherwise give general error message

         else
            Error_Msg_N ("invalid prefix in call", Nam);
         end if;
      end No_Interpretation;

   --  Start of processing for Analyze_Call

   begin
      if Restriction_Check_Required (SPARK) then
         Check_Mixed_Parameter_And_Named_Associations;
      end if;

      --  Initialize the type of the result of the call to the error type,
      --  which will be reset if the type is successfully resolved.

      Set_Etype (N, Any_Type);

      Nam := Name (N);

      if not Is_Overloaded (Nam) then

         --  Only one interpretation to check

         if Ekind (Etype (Nam)) = E_Subprogram_Type then
            Nam_Ent := Etype (Nam);

         --  If the prefix is an access_to_subprogram, this may be an indirect
         --  call. This is the case if the name in the call is not an entity
         --  name, or if it is a function name in the context of a procedure
         --  call. In this latter case, we have a call to a parameterless
         --  function that returns a pointer_to_procedure which is the entity
         --  being called. Finally, F (X) may be a call to a parameterless
         --  function that returns a pointer to a function with parameters.

         elsif Is_Access_Type (Etype (Nam))
           and then Ekind (Designated_Type (Etype (Nam))) = E_Subprogram_Type
           and then
             (not Name_Denotes_Function
                or else Nkind (N) = N_Procedure_Call_Statement
                or else
                  (Nkind (Parent (N)) /= N_Explicit_Dereference
                     and then Is_Entity_Name (Nam)
                     and then No (First_Formal (Entity (Nam)))
                     and then Present (Actuals)))
         then
            Nam_Ent := Designated_Type (Etype (Nam));
            Insert_Explicit_Dereference (Nam);

         --  Selected component case. Simple entry or protected operation,
         --  where the entry name is given by the selector name.

         elsif Nkind (Nam) = N_Selected_Component then
            Nam_Ent := Entity (Selector_Name (Nam));

            if not Ekind_In (Nam_Ent, E_Entry,
                                      E_Entry_Family,
                                      E_Function,
                                      E_Procedure)
            then
               Error_Msg_N ("name in call is not a callable entity", Nam);
               Set_Etype (N, Any_Type);
               return;
            end if;

         --  If the name is an Indexed component, it can be a call to a member
         --  of an entry family. The prefix must be a selected component whose
         --  selector is the entry. Analyze_Procedure_Call normalizes several
         --  kinds of call into this form.

         elsif Nkind (Nam) = N_Indexed_Component then
            if Nkind (Prefix (Nam)) = N_Selected_Component then
               Nam_Ent := Entity (Selector_Name (Prefix (Nam)));
            else
               Error_Msg_N ("name in call is not a callable entity", Nam);
               Set_Etype (N, Any_Type);
               return;
            end if;

         elsif not Is_Entity_Name (Nam) then
            Error_Msg_N ("name in call is not a callable entity", Nam);
            Set_Etype (N, Any_Type);
            return;

         else
            Nam_Ent := Entity (Nam);

            --  If no interpretations, give error message

            if not Is_Overloadable (Nam_Ent) then
               No_Interpretation;
               return;
            end if;
         end if;

         --  Operations generated for RACW stub types are called only through
         --  dispatching, and can never be the static interpretation of a call.

         if Is_RACW_Stub_Type_Operation (Nam_Ent) then
            No_Interpretation;
            return;
         end if;

         Analyze_One_Call (N, Nam_Ent, True, Success);

         --  If this is an indirect call, the return type of the access_to
         --  subprogram may be an incomplete type. At the point of the call,
         --  use the full type if available, and at the same time update the
         --  return type of the access_to_subprogram.

         if Success
           and then Nkind (Nam) = N_Explicit_Dereference
           and then Ekind (Etype (N)) = E_Incomplete_Type
           and then Present (Full_View (Etype (N)))
         then
            Set_Etype (N, Full_View (Etype (N)));
            Set_Etype (Nam_Ent, Etype (N));
         end if;

      else
         --  An overloaded selected component must denote overloaded operations
         --  of a concurrent type. The interpretations are attached to the
         --  simple name of those operations.

         if Nkind (Nam) = N_Selected_Component then
            Nam := Selector_Name (Nam);
         end if;

         Get_First_Interp (Nam, X, It);

         while Present (It.Nam) loop
            Nam_Ent := It.Nam;
            Deref   := False;

            --  Name may be call that returns an access to subprogram, or more
            --  generally an overloaded expression one of whose interpretations
            --  yields an access to subprogram. If the name is an entity, we do
            --  not dereference, because the node is a call that returns the
            --  access type: note difference between f(x), where the call may
            --  return an access subprogram type, and f(x)(y), where the type
            --  returned by the call to f is implicitly dereferenced to analyze
            --  the outer call.

            if Is_Access_Type (Nam_Ent) then
               Nam_Ent := Designated_Type (Nam_Ent);

            elsif Is_Access_Type (Etype (Nam_Ent))
              and then
                (not Is_Entity_Name (Nam)
                   or else Nkind (N) = N_Procedure_Call_Statement)
              and then Ekind (Designated_Type (Etype (Nam_Ent)))
                                                          = E_Subprogram_Type
            then
               Nam_Ent := Designated_Type (Etype (Nam_Ent));

               if Is_Entity_Name (Nam) then
                  Deref := True;
               end if;
            end if;

            --  If the call has been rewritten from a prefixed call, the first
            --  parameter has been analyzed, but may need a subsequent
            --  dereference, so skip its analysis now.

            if N /= Original_Node (N)
              and then Nkind (Original_Node (N)) = Nkind (N)
              and then Nkind (Name (N)) /= Nkind (Name (Original_Node (N)))
              and then Present (Parameter_Associations (N))
              and then Present (Etype (First (Parameter_Associations (N))))
            then
               Analyze_One_Call
                 (N, Nam_Ent, False, Success, Skip_First => True);
            else
               Analyze_One_Call (N, Nam_Ent, False, Success);
            end if;

            --  If the interpretation succeeds, mark the proper type of the
            --  prefix (any valid candidate will do). If not, remove the
            --  candidate interpretation. This only needs to be done for
            --  overloaded protected operations, for other entities disambi-
            --  guation is done directly in Resolve.

            if Success then
               if Deref
                 and then Nkind (Parent (N)) /= N_Explicit_Dereference
               then
                  Set_Entity (Nam, It.Nam);
                  Insert_Explicit_Dereference (Nam);
                  Set_Etype (Nam, Nam_Ent);

               else
                  Set_Etype (Nam, It.Typ);
               end if;

            elsif Nkind_In (Name (N), N_Selected_Component,
                                      N_Function_Call)
            then
               Remove_Interp (X);
            end if;

            Get_Next_Interp (X, It);
         end loop;

         --  If the name is the result of a function call, it can only
         --  be a call to a function returning an access to subprogram.
         --  Insert explicit dereference.

         if Nkind (Nam) = N_Function_Call then
            Insert_Explicit_Dereference (Nam);
         end if;

         if Etype (N) = Any_Type then

            --  None of the interpretations is compatible with the actuals

            Diagnose_Call (N, Nam);

            --  Special checks for uninstantiated put routines

            if Nkind (N) = N_Procedure_Call_Statement
              and then Is_Entity_Name (Nam)
              and then Chars (Nam) = Name_Put
              and then List_Length (Actuals) = 1
            then
               declare
                  Arg : constant Node_Id := First (Actuals);
                  Typ : Entity_Id;

               begin
                  if Nkind (Arg) = N_Parameter_Association then
                     Typ := Etype (Explicit_Actual_Parameter (Arg));
                  else
                     Typ := Etype (Arg);
                  end if;

                  if Is_Signed_Integer_Type (Typ) then
                     Error_Msg_N
                       ("possible missing instantiation of " &
                          "'Text_'I'O.'Integer_'I'O!", Nam);

                  elsif Is_Modular_Integer_Type (Typ) then
                     Error_Msg_N
                       ("possible missing instantiation of " &
                          "'Text_'I'O.'Modular_'I'O!", Nam);

                  elsif Is_Floating_Point_Type (Typ) then
                     Error_Msg_N
                       ("possible missing instantiation of " &
                          "'Text_'I'O.'Float_'I'O!", Nam);

                  elsif Is_Ordinary_Fixed_Point_Type (Typ) then
                     Error_Msg_N
                       ("possible missing instantiation of " &
                          "'Text_'I'O.'Fixed_'I'O!", Nam);

                  elsif Is_Decimal_Fixed_Point_Type (Typ) then
                     Error_Msg_N
                       ("possible missing instantiation of " &
                          "'Text_'I'O.'Decimal_'I'O!", Nam);

                  elsif Is_Enumeration_Type (Typ) then
                     Error_Msg_N
                       ("possible missing instantiation of " &
                          "'Text_'I'O.'Enumeration_'I'O!", Nam);
                  end if;
               end;
            end if;

         elsif not Is_Overloaded (N)
           and then Is_Entity_Name (Nam)
         then
            --  Resolution yields a single interpretation. Verify that the
            --  reference has capitalization consistent with the declaration.

            Set_Entity_With_Style_Check (Nam, Entity (Nam));
            Generate_Reference (Entity (Nam), Nam);

            Set_Etype (Nam, Etype (Entity (Nam)));
         else
            Remove_Abstract_Operations (N);
         end if;

         End_Interp_List;
      end if;
   end Analyze_Call;

   -----------------------------
   -- Analyze_Case_Expression --
   -----------------------------

   procedure Analyze_Case_Expression (N : Node_Id) is
      Expr      : constant Node_Id := Expression (N);
      FirstX    : constant Node_Id := Expression (First (Alternatives (N)));
      Alt       : Node_Id;
      Exp_Type  : Entity_Id;
      Exp_Btype : Entity_Id;

      Dont_Care      : Boolean;
      Others_Present : Boolean;

      procedure Non_Static_Choice_Error (Choice : Node_Id);
      --  Error routine invoked by the generic instantiation below when
      --  the case expression has a non static choice.

      package Case_Choices_Processing is new
        Generic_Choices_Processing
          (Get_Alternatives          => Alternatives,
           Get_Choices               => Discrete_Choices,
           Process_Empty_Choice      => No_OP,
           Process_Non_Static_Choice => Non_Static_Choice_Error,
           Process_Associated_Node   => No_OP);
      use Case_Choices_Processing;

      -----------------------------
      -- Non_Static_Choice_Error --
      -----------------------------

      procedure Non_Static_Choice_Error (Choice : Node_Id) is
      begin
         Flag_Non_Static_Expr
           ("choice given in case expression is not static!", Choice);
      end Non_Static_Choice_Error;

   --  Start of processing for Analyze_Case_Expression

   begin
      if Comes_From_Source (N) then
         Check_Compiler_Unit (N);
      end if;

      Analyze_And_Resolve (Expr, Any_Discrete);
      Check_Unset_Reference (Expr);
      Exp_Type := Etype (Expr);
      Exp_Btype := Base_Type (Exp_Type);

      Alt := First (Alternatives (N));
      while Present (Alt) loop
         Analyze (Expression (Alt));
         Next (Alt);
      end loop;

      if not Is_Overloaded (FirstX) then
         Set_Etype (N, Etype (FirstX));

      else
         declare
            I  : Interp_Index;
            It : Interp;

         begin
            Set_Etype (N, Any_Type);

            Get_First_Interp (FirstX, I, It);
            while Present (It.Nam) loop

               --  For each interpretation of the first expression, we only
               --  add the interpretation if every other expression in the
               --  case expression alternatives has a compatible type.

               Alt := Next (First (Alternatives (N)));
               while Present (Alt) loop
                  exit when not Has_Compatible_Type (Expression (Alt), It.Typ);
                  Next (Alt);
               end loop;

               if No (Alt) then
                  Add_One_Interp (N, It.Typ, It.Typ);
               end if;

               Get_Next_Interp (I, It);
            end loop;
         end;
      end if;

      Exp_Btype := Base_Type (Exp_Type);

      --  The expression must be of a discrete type which must be determinable
      --  independently of the context in which the expression occurs, but
      --  using the fact that the expression must be of a discrete type.
      --  Moreover, the type this expression must not be a character literal
      --  (which is always ambiguous).

      --  If error already reported by Resolve, nothing more to do

      if Exp_Btype = Any_Discrete
        or else Exp_Btype = Any_Type
      then
         return;

      elsif Exp_Btype = Any_Character then
         Error_Msg_N
           ("character literal as case expression is ambiguous", Expr);
         return;
      end if;

      --  If the case expression is a formal object of mode in out, then
      --  treat it as having a nonstatic subtype by forcing use of the base
      --  type (which has to get passed to Check_Case_Choices below).  Also
      --  use base type when the case expression is parenthesized.

      if Paren_Count (Expr) > 0
        or else (Is_Entity_Name (Expr)
                  and then Ekind (Entity (Expr)) = E_Generic_In_Out_Parameter)
      then
         Exp_Type := Exp_Btype;
      end if;

      --  Call instantiated Analyze_Choices which does the rest of the work

      Analyze_Choices (N, Exp_Type, Dont_Care, Others_Present);

      if Exp_Type = Universal_Integer and then not Others_Present then
         Error_Msg_N
           ("case on universal integer requires OTHERS choice", Expr);
      end if;
   end Analyze_Case_Expression;

   ---------------------------
   -- Analyze_Comparison_Op --
   ---------------------------

   procedure Analyze_Comparison_Op (N : Node_Id) is
      L     : constant Node_Id := Left_Opnd (N);
      R     : constant Node_Id := Right_Opnd (N);
      Op_Id : Entity_Id        := Entity (N);

   begin
      Set_Etype (N, Any_Type);
      Candidate_Type := Empty;

      Analyze_Expression (L);
      Analyze_Expression (R);

      if Present (Op_Id) then
         if Ekind (Op_Id) = E_Operator then
            Find_Comparison_Types (L, R, Op_Id, N);
         else
            Add_One_Interp (N, Op_Id, Etype (Op_Id));
         end if;

         if Is_Overloaded (L) then
            Set_Etype (L, Intersect_Types (L, R));
         end if;

      else
         Op_Id := Get_Name_Entity_Id (Chars (N));
         while Present (Op_Id) loop
            if Ekind (Op_Id) = E_Operator then
               Find_Comparison_Types (L, R, Op_Id, N);
            else
               Analyze_User_Defined_Binary_Op (N, Op_Id);
            end if;

            Op_Id := Homonym (Op_Id);
         end loop;
      end if;

      Operator_Check (N);
   end Analyze_Comparison_Op;

   ---------------------------
   -- Analyze_Concatenation --
   ---------------------------

   procedure Analyze_Concatenation (N : Node_Id) is

      --  We wish to avoid deep recursion, because concatenations are often
      --  deeply nested, as in A&B&...&Z. Therefore, we walk down the left
      --  operands nonrecursively until we find something that is not a
      --  concatenation (A in this case), or has already been analyzed. We
      --  analyze that, and then walk back up the tree following Parent
      --  pointers, calling Analyze_Concatenation_Rest to do the rest of the
      --  work at each level. The Parent pointers allow us to avoid recursion,
      --  and thus avoid running out of memory.

      NN : Node_Id := N;
      L  : Node_Id;

   begin
      Candidate_Type := Empty;

      --  The following code is equivalent to:

      --    Set_Etype (N, Any_Type);
      --    Analyze_Expression (Left_Opnd (N));
      --    Analyze_Concatenation_Rest (N);

      --  where the Analyze_Expression call recurses back here if the left
      --  operand is a concatenation.

      --  Walk down left operands

      loop
         Set_Etype (NN, Any_Type);
         L := Left_Opnd (NN);
         exit when Nkind (L) /= N_Op_Concat or else Analyzed (L);
         NN := L;
      end loop;

      --  Now (given the above example) NN is A&B and L is A

      --  First analyze L ...

      Analyze_Expression (L);

      --  ... then walk NN back up until we reach N (where we started), calling
      --  Analyze_Concatenation_Rest along the way.

      loop
         Analyze_Concatenation_Rest (NN);
         exit when NN = N;
         NN := Parent (NN);
      end loop;
   end Analyze_Concatenation;

   --------------------------------
   -- Analyze_Concatenation_Rest --
   --------------------------------

   --  If the only one-dimensional array type in scope is String,
   --  this is the resulting type of the operation. Otherwise there
   --  will be a concatenation operation defined for each user-defined
   --  one-dimensional array.

   procedure Analyze_Concatenation_Rest (N : Node_Id) is
      L     : constant Node_Id := Left_Opnd (N);
      R     : constant Node_Id := Right_Opnd (N);
      Op_Id : Entity_Id        := Entity (N);
      LT    : Entity_Id;
      RT    : Entity_Id;

   begin
      Analyze_Expression (R);

      --  If the entity is present, the node appears in an instance, and
      --  denotes a predefined concatenation operation. The resulting type is
      --  obtained from the arguments when possible. If the arguments are
      --  aggregates, the array type and the concatenation type must be
      --  visible.

      if Present (Op_Id) then
         if Ekind (Op_Id) = E_Operator then
            LT := Base_Type (Etype (L));
            RT := Base_Type (Etype (R));

            if Is_Array_Type (LT)
              and then (RT = LT or else RT = Base_Type (Component_Type (LT)))
            then
               Add_One_Interp (N, Op_Id, LT);

            elsif Is_Array_Type (RT)
              and then LT = Base_Type (Component_Type (RT))
            then
               Add_One_Interp (N, Op_Id, RT);

            --  If one operand is a string type or a user-defined array type,
            --  and the other is a literal, result is of the specific type.

            elsif
              (Root_Type (LT) = Standard_String
                 or else Scope (LT) /= Standard_Standard)
              and then Etype (R) = Any_String
            then
               Add_One_Interp (N, Op_Id, LT);

            elsif
              (Root_Type (RT) = Standard_String
                 or else Scope (RT) /= Standard_Standard)
              and then Etype (L) = Any_String
            then
               Add_One_Interp (N, Op_Id, RT);

            elsif not Is_Generic_Type (Etype (Op_Id)) then
               Add_One_Interp (N, Op_Id, Etype (Op_Id));

            else
               --  Type and its operations must be visible

               Set_Entity (N, Empty);
               Analyze_Concatenation (N);
            end if;

         else
            Add_One_Interp (N, Op_Id, Etype (Op_Id));
         end if;

      else
         Op_Id := Get_Name_Entity_Id (Name_Op_Concat);
         while Present (Op_Id) loop
            if Ekind (Op_Id) = E_Operator then

               --  Do not consider operators declared in dead code, they can
               --  not be part of the resolution.

               if Is_Eliminated (Op_Id) then
                  null;
               else
                  Find_Concatenation_Types (L, R, Op_Id, N);
               end if;

            else
               Analyze_User_Defined_Binary_Op (N, Op_Id);
            end if;

            Op_Id := Homonym (Op_Id);
         end loop;
      end if;

      Operator_Check (N);
   end Analyze_Concatenation_Rest;

   -------------------------
   -- Analyze_Equality_Op --
   -------------------------

   procedure Analyze_Equality_Op (N : Node_Id) is
      Loc   : constant Source_Ptr := Sloc (N);
      L     : constant Node_Id := Left_Opnd (N);
      R     : constant Node_Id := Right_Opnd (N);
      Op_Id : Entity_Id;

   begin
      Set_Etype (N, Any_Type);
      Candidate_Type := Empty;

      Analyze_Expression (L);
      Analyze_Expression (R);

      --  If the entity is set, the node is a generic instance with a non-local
      --  reference to the predefined operator or to a user-defined function.
      --  It can also be an inequality that is expanded into the negation of a
      --  call to a user-defined equality operator.

      --  For the predefined case, the result is Boolean, regardless of the
      --  type of the  operands. The operands may even be limited, if they are
      --  generic actuals. If they are overloaded, label the left argument with
      --  the common type that must be present, or with the type of the formal
      --  of the user-defined function.

      if Present (Entity (N)) then
         Op_Id := Entity (N);

         if Ekind (Op_Id) = E_Operator then
            Add_One_Interp (N, Op_Id, Standard_Boolean);
         else
            Add_One_Interp (N, Op_Id, Etype (Op_Id));
         end if;

         if Is_Overloaded (L) then
            if Ekind (Op_Id) = E_Operator then
               Set_Etype (L, Intersect_Types (L, R));
            else
               Set_Etype (L, Etype (First_Formal (Op_Id)));
            end if;
         end if;

      else
         Op_Id := Get_Name_Entity_Id (Chars (N));
         while Present (Op_Id) loop
            if Ekind (Op_Id) = E_Operator then
               Find_Equality_Types (L, R, Op_Id, N);
            else
               Analyze_User_Defined_Binary_Op (N, Op_Id);
            end if;

            Op_Id := Homonym (Op_Id);
         end loop;
      end if;

      --  If there was no match, and the operator is inequality, this may
      --  be a case where inequality has not been made explicit, as for
      --  tagged types. Analyze the node as the negation of an equality
      --  operation. This cannot be done earlier, because before analysis
      --  we cannot rule out the presence of an explicit inequality.

      if Etype (N) = Any_Type
        and then Nkind (N) = N_Op_Ne
      then
         Op_Id := Get_Name_Entity_Id (Name_Op_Eq);
         while Present (Op_Id) loop
            if Ekind (Op_Id) = E_Operator then
               Find_Equality_Types (L, R, Op_Id, N);
            else
               Analyze_User_Defined_Binary_Op (N, Op_Id);
            end if;

            Op_Id := Homonym (Op_Id);
         end loop;

         if Etype (N) /= Any_Type then
            Op_Id := Entity (N);

            Rewrite (N,
              Make_Op_Not (Loc,
                Right_Opnd =>
                  Make_Op_Eq (Loc,
                    Left_Opnd  => Left_Opnd (N),
                    Right_Opnd => Right_Opnd (N))));

            Set_Entity (Right_Opnd (N), Op_Id);
            Analyze (N);
         end if;
      end if;

      Operator_Check (N);
   end Analyze_Equality_Op;

   ----------------------------------
   -- Analyze_Explicit_Dereference --
   ----------------------------------

   procedure Analyze_Explicit_Dereference (N : Node_Id) is
      Loc   : constant Source_Ptr := Sloc (N);
      P     : constant Node_Id := Prefix (N);
      T     : Entity_Id;
      I     : Interp_Index;
      It    : Interp;
      New_N : Node_Id;

      function Is_Function_Type return Boolean;
      --  Check whether node may be interpreted as an implicit function call

      ----------------------
      -- Is_Function_Type --
      ----------------------

      function Is_Function_Type return Boolean is
         I  : Interp_Index;
         It : Interp;

      begin
         if not Is_Overloaded (N) then
            return Ekind (Base_Type (Etype (N))) = E_Subprogram_Type
              and then Etype (Base_Type (Etype (N))) /= Standard_Void_Type;

         else
            Get_First_Interp (N, I, It);
            while Present (It.Nam) loop
               if Ekind (Base_Type (It.Typ)) /= E_Subprogram_Type
                 or else Etype (Base_Type (It.Typ)) = Standard_Void_Type
               then
                  return False;
               end if;

               Get_Next_Interp (I, It);
            end loop;

            return True;
         end if;
      end Is_Function_Type;

   --  Start of processing for Analyze_Explicit_Dereference

   begin
      --  If source node, check SPARK restriction. We guard this with the
      --  source node check, because ???

      if Comes_From_Source (N) then
         Check_SPARK_Restriction ("explicit dereference is not allowed", N);
      end if;

      --  In formal verification mode, keep track of all reads and writes
      --  through explicit dereferences.

      if Alfa_Mode then
         Alfa.Generate_Dereference (N);
      end if;

      Analyze (P);
      Set_Etype (N, Any_Type);

      --  Test for remote access to subprogram type, and if so return
      --  after rewriting the original tree.

      if Remote_AST_E_Dereference (P) then
         return;
      end if;

      --  Normal processing for other than remote access to subprogram type

      if not Is_Overloaded (P) then
         if Is_Access_Type (Etype (P)) then

            --  Set the Etype. We need to go through Is_For_Access_Subtypes to
            --  avoid other problems caused by the Private_Subtype and it is
            --  safe to go to the Base_Type because this is the same as
            --  converting the access value to its Base_Type.

            declare
               DT : Entity_Id := Designated_Type (Etype (P));

            begin
               if Ekind (DT) = E_Private_Subtype
                 and then Is_For_Access_Subtype (DT)
               then
                  DT := Base_Type (DT);
               end if;

               --  An explicit dereference is a legal occurrence of an
               --  incomplete type imported through a limited_with clause,
               --  if the full view is visible.

               if From_With_Type (DT)
                 and then not From_With_Type (Scope (DT))
                 and then
                   (Is_Immediately_Visible (Scope (DT))
                     or else
                       (Is_Child_Unit (Scope (DT))
                          and then Is_Visible_Child_Unit (Scope (DT))))
               then
                  Set_Etype (N, Available_View (DT));

               else
                  Set_Etype (N, DT);
               end if;
            end;

         elsif Etype (P) /= Any_Type then
            Error_Msg_N ("prefix of dereference must be an access type", N);
            return;
         end if;

      else
         Get_First_Interp (P, I, It);
         while Present (It.Nam) loop
            T := It.Typ;

            if Is_Access_Type (T) then
               Add_One_Interp (N, Designated_Type (T), Designated_Type (T));
            end if;

            Get_Next_Interp (I, It);
         end loop;

         --  Error if no interpretation of the prefix has an access type

         if Etype (N) = Any_Type then
            Error_Msg_N
              ("access type required in prefix of explicit dereference", P);
            Set_Etype (N, Any_Type);
            return;
         end if;
      end if;

      if Is_Function_Type
        and then Nkind (Parent (N)) /= N_Indexed_Component

        and then (Nkind (Parent (N)) /= N_Function_Call
                   or else N /= Name (Parent (N)))

        and then (Nkind (Parent (N)) /= N_Procedure_Call_Statement
                   or else N /= Name (Parent (N)))

        and then Nkind (Parent (N)) /= N_Subprogram_Renaming_Declaration
        and then (Nkind (Parent (N)) /= N_Attribute_Reference
                    or else
                      (Attribute_Name (Parent (N)) /= Name_Address
                        and then
                       Attribute_Name (Parent (N)) /= Name_Access))
      then
         --  Name is a function call with no actuals, in a context that
         --  requires deproceduring (including as an actual in an enclosing
         --  function or procedure call). There are some pathological cases
         --  where the prefix might include functions that return access to
         --  subprograms and others that return a regular type. Disambiguation
         --  of those has to take place in Resolve.

         New_N :=
           Make_Function_Call (Loc,
           Name => Make_Explicit_Dereference (Loc, P),
           Parameter_Associations => New_List);

         --  If the prefix is overloaded, remove operations that have formals,
         --  we know that this is a parameterless call.

         if Is_Overloaded (P) then
            Get_First_Interp (P, I, It);
            while Present (It.Nam) loop
               T := It.Typ;

               if No (First_Formal (Base_Type (Designated_Type (T)))) then
                  Set_Etype (P, T);
               else
                  Remove_Interp (I);
               end if;

               Get_Next_Interp (I, It);
            end loop;
         end if;

         Rewrite (N, New_N);
         Analyze (N);

      elsif not Is_Function_Type
        and then Is_Overloaded (N)
      then
         --  The prefix may include access to subprograms and other access
         --  types. If the context selects the interpretation that is a
         --  function call (not a procedure call) we cannot rewrite the node
         --  yet, but we include the result of the call interpretation.

         Get_First_Interp (N, I, It);
         while Present (It.Nam) loop
            if Ekind (Base_Type (It.Typ)) = E_Subprogram_Type
               and then Etype (Base_Type (It.Typ)) /= Standard_Void_Type
               and then Nkind (Parent (N)) /= N_Procedure_Call_Statement
            then
               Add_One_Interp (N, Etype (It.Typ), Etype (It.Typ));
            end if;

            Get_Next_Interp (I, It);
         end loop;
      end if;

      --  A value of remote access-to-class-wide must not be dereferenced
      --  (RM E.2.2(16)).

      Validate_Remote_Access_To_Class_Wide_Type (N);
   end Analyze_Explicit_Dereference;

   ------------------------
   -- Analyze_Expression --
   ------------------------

   procedure Analyze_Expression (N : Node_Id) is
   begin
      Analyze (N);
      Check_Parameterless_Call (N);
   end Analyze_Expression;

   -------------------------------------
   -- Analyze_Expression_With_Actions --
   -------------------------------------

   procedure Analyze_Expression_With_Actions (N : Node_Id) is
      A : Node_Id;

   begin
      A := First (Actions (N));
      loop
         Analyze (A);
         Next (A);
         exit when No (A);
      end loop;

      Analyze_Expression (Expression (N));
      Set_Etype (N, Etype (Expression (N)));
   end Analyze_Expression_With_Actions;

   ---------------------------
   -- Analyze_If_Expression --
   ---------------------------

   procedure Analyze_If_Expression (N : Node_Id) is
      Condition : constant Node_Id := First (Expressions (N));
      Then_Expr : constant Node_Id := Next (Condition);
      Else_Expr : Node_Id;

   begin
      --  Defend against error of missing expressions from previous error

      if No (Then_Expr) then
         return;
      end if;

      Check_SPARK_Restriction ("if expression is not allowed", N);

      Else_Expr := Next (Then_Expr);

      if Comes_From_Source (N) then
         Check_Compiler_Unit (N);
      end if;

      Analyze_Expression (Condition);
      Analyze_Expression (Then_Expr);

      if Present (Else_Expr) then
         Analyze_Expression (Else_Expr);
      end if;

      --  If then expression not overloaded, then that decides the type

      if not Is_Overloaded (Then_Expr) then
         Set_Etype (N, Etype (Then_Expr));

      --  Case where then expression is overloaded

      else
         declare
            I  : Interp_Index;
            It : Interp;

         begin
            Set_Etype (N, Any_Type);

            --  Shouldn't the following statement be down in the ELSE of the
            --  following loop? ???

            Get_First_Interp (Then_Expr, I, It);

            --  if no Else_Expression the conditional must be boolean

            if No (Else_Expr) then
               Set_Etype (N, Standard_Boolean);

            --  Else_Expression Present. For each possible intepretation of
            --  the Then_Expression, add it only if the Else_Expression has
            --  a compatible type.

            else
               while Present (It.Nam) loop
                  if Has_Compatible_Type (Else_Expr, It.Typ) then
                     Add_One_Interp (N, It.Typ, It.Typ);
                  end if;

                  Get_Next_Interp (I, It);
               end loop;
            end if;
         end;
      end if;
   end Analyze_If_Expression;

   ------------------------------------
   -- Analyze_Indexed_Component_Form --
   ------------------------------------

   procedure Analyze_Indexed_Component_Form (N : Node_Id) is
      P     : constant Node_Id := Prefix (N);
      Exprs : constant List_Id := Expressions (N);
      Exp   : Node_Id;
      P_T   : Entity_Id;
      E     : Node_Id;
      U_N   : Entity_Id;

      procedure Process_Function_Call;
      --  Prefix in indexed component form is an overloadable entity,
      --  so the node is a function call. Reformat it as such.

      procedure Process_Indexed_Component;
      --  Prefix in indexed component form is actually an indexed component.
      --  This routine processes it, knowing that the prefix is already
      --  resolved.

      procedure Process_Indexed_Component_Or_Slice;
      --  An indexed component with a single index may designate a slice if
      --  the index is a subtype mark. This routine disambiguates these two
      --  cases by resolving the prefix to see if it is a subtype mark.

      procedure Process_Overloaded_Indexed_Component;
      --  If the prefix of an indexed component is overloaded, the proper
      --  interpretation is selected by the index types and the context.

      ---------------------------
      -- Process_Function_Call --
      ---------------------------

      procedure Process_Function_Call is
         Actual : Node_Id;

      begin
         Change_Node (N, N_Function_Call);
         Set_Name (N, P);
         Set_Parameter_Associations (N, Exprs);

         --  Analyze actuals prior to analyzing the call itself

         Actual := First (Parameter_Associations (N));
         while Present (Actual) loop
            Analyze (Actual);
            Check_Parameterless_Call (Actual);

            --  Move to next actual. Note that we use Next, not Next_Actual
            --  here. The reason for this is a bit subtle. If a function call
            --  includes named associations, the parser recognizes the node as
            --  a call, and it is analyzed as such. If all associations are
            --  positional, the parser builds an indexed_component node, and
            --  it is only after analysis of the prefix that the construct
            --  is recognized as a call, in which case Process_Function_Call
            --  rewrites the node and analyzes the actuals. If the list of
            --  actuals is malformed, the parser may leave the node as an
            --  indexed component (despite the presence of named associations).
            --  The iterator Next_Actual is equivalent to Next if the list is
            --  positional, but follows the normalized chain of actuals when
            --  named associations are present. In this case normalization has
            --  not taken place, and actuals remain unanalyzed, which leads to
            --  subsequent crashes or loops if there is an attempt to continue
            --  analysis of the program.

            Next (Actual);
         end loop;

         Analyze_Call (N);
      end Process_Function_Call;

      -------------------------------
      -- Process_Indexed_Component --
      -------------------------------

      procedure Process_Indexed_Component is
         Exp        : Node_Id;
         Array_Type : Entity_Id;
         Index      : Node_Id;
         Pent       : Entity_Id := Empty;

      begin
         Exp := First (Exprs);

         if Is_Overloaded (P) then
            Process_Overloaded_Indexed_Component;

         else
            Array_Type := Etype (P);

            if Is_Entity_Name (P) then
               Pent := Entity (P);
            elsif Nkind (P) = N_Selected_Component
              and then Is_Entity_Name (Selector_Name (P))
            then
               Pent := Entity (Selector_Name (P));
            end if;

            --  Prefix must be appropriate for an array type, taking into
            --  account a possible implicit dereference.

            if Is_Access_Type (Array_Type) then
               Error_Msg_NW (Warn_On_Dereference, "?implicit dereference", N);
               Array_Type := Process_Implicit_Dereference_Prefix (Pent, P);
            end if;

            if Is_Array_Type (Array_Type) then
               null;

            elsif Present (Pent) and then Ekind (Pent) = E_Entry_Family then
               Analyze (Exp);
               Set_Etype (N, Any_Type);

               if not Has_Compatible_Type
                 (Exp, Entry_Index_Type (Pent))
               then
                  Error_Msg_N ("invalid index type in entry name", N);

               elsif Present (Next (Exp)) then
                  Error_Msg_N ("too many subscripts in entry reference", N);

               else
                  Set_Etype (N,  Etype (P));
               end if;

               return;

            elsif Is_Record_Type (Array_Type)
              and then Remote_AST_I_Dereference (P)
            then
               return;

            elsif Try_Container_Indexing (N, P, Exprs) then
               return;

            elsif Array_Type = Any_Type then
               Set_Etype (N, Any_Type);

               --  In most cases the analysis of the prefix will have emitted
               --  an error already, but if the prefix may be interpreted as a
               --  call in prefixed notation, the report is left to the caller.
               --  To prevent cascaded errors, report only if no previous ones.

               if Serious_Errors_Detected = 0 then
                  Error_Msg_N ("invalid prefix in indexed component", P);

                  if Nkind (P) = N_Expanded_Name then
                     Error_Msg_NE ("\& is not visible", P, Selector_Name (P));
                  end if;
               end if;

               return;

            --  Here we definitely have a bad indexing

            else
               if Nkind (Parent (N)) = N_Requeue_Statement
                 and then Present (Pent) and then Ekind (Pent) = E_Entry
               then
                  Error_Msg_N
                    ("REQUEUE does not permit parameters", First (Exprs));

               elsif Is_Entity_Name (P)
                 and then Etype (P) = Standard_Void_Type
               then
                  Error_Msg_NE ("incorrect use of&", P, Entity (P));

               else
                  Error_Msg_N ("array type required in indexed component", P);
               end if;

               Set_Etype (N, Any_Type);
               return;
            end if;

            Index := First_Index (Array_Type);
            while Present (Index) and then Present (Exp) loop
               if not Has_Compatible_Type (Exp, Etype (Index)) then
                  Wrong_Type (Exp, Etype (Index));
                  Set_Etype (N, Any_Type);
                  return;
               end if;

               Next_Index (Index);
               Next (Exp);
            end loop;

            Set_Etype (N, Component_Type (Array_Type));
            Check_Implicit_Dereference (N, Etype (N));

            if Present (Index) then
               Error_Msg_N
                 ("too few subscripts in array reference", First (Exprs));

            elsif Present (Exp) then
               Error_Msg_N ("too many subscripts in array reference", Exp);
            end if;
         end if;
      end Process_Indexed_Component;

      ----------------------------------------
      -- Process_Indexed_Component_Or_Slice --
      ----------------------------------------

      procedure Process_Indexed_Component_Or_Slice is
      begin
         Exp := First (Exprs);
         while Present (Exp) loop
            Analyze_Expression (Exp);
            Next (Exp);
         end loop;

         Exp := First (Exprs);

         --  If one index is present, and it is a subtype name, then the
         --  node denotes a slice (note that the case of an explicit range
         --  for a slice was already built as an N_Slice node in the first
         --  place, so that case is not handled here).

         --  We use a replace rather than a rewrite here because this is one
         --  of the cases in which the tree built by the parser is plain wrong.

         if No (Next (Exp))
           and then Is_Entity_Name (Exp)
           and then Is_Type (Entity (Exp))
         then
            Replace (N,
               Make_Slice (Sloc (N),
                 Prefix => P,
                 Discrete_Range => New_Copy (Exp)));
            Analyze (N);

         --  Otherwise (more than one index present, or single index is not
         --  a subtype name), then we have the indexed component case.

         else
            Process_Indexed_Component;
         end if;
      end Process_Indexed_Component_Or_Slice;

      ------------------------------------------
      -- Process_Overloaded_Indexed_Component --
      ------------------------------------------

      procedure Process_Overloaded_Indexed_Component is
         Exp   : Node_Id;
         I     : Interp_Index;
         It    : Interp;
         Typ   : Entity_Id;
         Index : Node_Id;
         Found : Boolean;

      begin
         Set_Etype (N, Any_Type);

         Get_First_Interp (P, I, It);
         while Present (It.Nam) loop
            Typ := It.Typ;

            if Is_Access_Type (Typ) then
               Typ := Designated_Type (Typ);
               Error_Msg_NW (Warn_On_Dereference, "?implicit dereference", N);
            end if;

            if Is_Array_Type (Typ) then

               --  Got a candidate: verify that index types are compatible

               Index := First_Index (Typ);
               Found := True;
               Exp := First (Exprs);
               while Present (Index) and then Present (Exp) loop
                  if Has_Compatible_Type (Exp, Etype (Index)) then
                     null;
                  else
                     Found := False;
                     Remove_Interp (I);
                     exit;
                  end if;

                  Next_Index (Index);
                  Next (Exp);
               end loop;

               if Found and then No (Index) and then No (Exp) then
                  declare
                     CT : constant Entity_Id :=
                            Base_Type (Component_Type (Typ));
                  begin
                     Add_One_Interp (N, CT, CT);
                     Check_Implicit_Dereference (N, CT);
                  end;
               end if;

            elsif Try_Container_Indexing (N, P, Exprs) then
               return;

            end if;

            Get_Next_Interp (I, It);
         end loop;

         if Etype (N) = Any_Type then
            Error_Msg_N ("no legal interpretation for indexed component", N);
            Set_Is_Overloaded (N, False);
         end if;

         End_Interp_List;
      end Process_Overloaded_Indexed_Component;

   --  Start of processing for Analyze_Indexed_Component_Form

   begin
      --  Get name of array, function or type

      Analyze (P);

      if Nkind (N) in N_Subprogram_Call then

         --  If P is an explicit dereference whose prefix is of a
         --  remote access-to-subprogram type, then N has already
         --  been rewritten as a subprogram call and analyzed.

         return;
      end if;

      pragma Assert (Nkind (N) = N_Indexed_Component);

      P_T := Base_Type (Etype (P));

      if Is_Entity_Name (P) and then Present (Entity (P)) then
         U_N := Entity (P);

         if Is_Type (U_N) then

            --  Reformat node as a type conversion

            E := Remove_Head (Exprs);

            if Present (First (Exprs)) then
               Error_Msg_N
                ("argument of type conversion must be single expression", N);
            end if;

            Change_Node (N, N_Type_Conversion);
            Set_Subtype_Mark (N, P);
            Set_Etype (N, U_N);
            Set_Expression (N, E);

            --  After changing the node, call for the specific Analysis
            --  routine directly, to avoid a double call to the expander.

            Analyze_Type_Conversion (N);
            return;
         end if;

         if Is_Overloadable (U_N) then
            Process_Function_Call;

         elsif Ekind (Etype (P)) = E_Subprogram_Type
           or else (Is_Access_Type (Etype (P))
                      and then
                        Ekind (Designated_Type (Etype (P))) =
                                                   E_Subprogram_Type)
         then
            --  Call to access_to-subprogram with possible implicit dereference

            Process_Function_Call;

         elsif Is_Generic_Subprogram (U_N) then

            --  A common beginner's (or C++ templates fan) error

            Error_Msg_N ("generic subprogram cannot be called", N);
            Set_Etype (N, Any_Type);
            return;

         else
            Process_Indexed_Component_Or_Slice;
         end if;

      --  If not an entity name, prefix is an expression that may denote
      --  an array or an access-to-subprogram.

      else
         if Ekind (P_T) = E_Subprogram_Type
           or else (Is_Access_Type (P_T)
                     and then
                       Ekind (Designated_Type (P_T)) = E_Subprogram_Type)
         then
            Process_Function_Call;

         elsif Nkind (P) = N_Selected_Component
           and then Is_Overloadable (Entity (Selector_Name (P)))
         then
            Process_Function_Call;

         else
            --  Indexed component, slice, or a call to a member of a family
            --  entry, which will be converted to an entry call later.

            Process_Indexed_Component_Or_Slice;
         end if;
      end if;

      Analyze_Dimension (N);
   end Analyze_Indexed_Component_Form;

   ------------------------
   -- Analyze_Logical_Op --
   ------------------------

   procedure Analyze_Logical_Op (N : Node_Id) is
      L     : constant Node_Id := Left_Opnd (N);
      R     : constant Node_Id := Right_Opnd (N);
      Op_Id : Entity_Id := Entity (N);

   begin
      Set_Etype (N, Any_Type);
      Candidate_Type := Empty;

      Analyze_Expression (L);
      Analyze_Expression (R);

      if Present (Op_Id) then

         if Ekind (Op_Id) = E_Operator then
            Find_Boolean_Types (L, R, Op_Id, N);
         else
            Add_One_Interp (N, Op_Id, Etype (Op_Id));
         end if;

      else
         Op_Id := Get_Name_Entity_Id (Chars (N));
         while Present (Op_Id) loop
            if Ekind (Op_Id) = E_Operator then
               Find_Boolean_Types (L, R, Op_Id, N);
            else
               Analyze_User_Defined_Binary_Op (N, Op_Id);
            end if;

            Op_Id := Homonym (Op_Id);
         end loop;
      end if;

      Operator_Check (N);
   end Analyze_Logical_Op;

   ---------------------------
   -- Analyze_Membership_Op --
   ---------------------------

   procedure Analyze_Membership_Op (N : Node_Id) is
      Loc   : constant Source_Ptr := Sloc (N);
      L     : constant Node_Id    := Left_Opnd (N);
      R     : constant Node_Id    := Right_Opnd (N);

      Index : Interp_Index;
      It    : Interp;
      Found : Boolean := False;
      I_F   : Interp_Index;
      T_F   : Entity_Id;

      procedure Try_One_Interp (T1 : Entity_Id);
      --  Routine to try one proposed interpretation. Note that the context
      --  of the operation plays no role in resolving the arguments, so that
      --  if there is more than one interpretation of the operands that is
      --  compatible with a membership test, the operation is ambiguous.

      --------------------
      -- Try_One_Interp --
      --------------------

      procedure Try_One_Interp (T1 : Entity_Id) is
      begin
         if Has_Compatible_Type (R, T1) then
            if Found
              and then Base_Type (T1) /= Base_Type (T_F)
            then
               It := Disambiguate (L, I_F, Index, Any_Type);

               if It = No_Interp then
                  Ambiguous_Operands (N);
                  Set_Etype (L, Any_Type);
                  return;

               else
                  T_F := It.Typ;
               end if;

            else
               Found := True;
               T_F   := T1;
               I_F   := Index;
            end if;

            Set_Etype (L, T_F);
         end if;
      end Try_One_Interp;

      procedure Analyze_Set_Membership;
      --  If a set of alternatives is present, analyze each and find the
      --  common type to which they must all resolve.

      ----------------------------
      -- Analyze_Set_Membership --
      ----------------------------

      procedure Analyze_Set_Membership is
         Alt               : Node_Id;
         Index             : Interp_Index;
         It                : Interp;
         Candidate_Interps : Node_Id;
         Common_Type       : Entity_Id := Empty;

      begin
         Analyze (L);
         Candidate_Interps := L;

         if not Is_Overloaded (L) then
            Common_Type := Etype (L);

            Alt := First (Alternatives (N));
            while Present (Alt) loop
               Analyze (Alt);

               if not Has_Compatible_Type (Alt, Common_Type) then
                  Wrong_Type (Alt, Common_Type);
               end if;

               Next (Alt);
            end loop;

         else
            Alt := First (Alternatives (N));
            while Present (Alt) loop
               Analyze (Alt);
               if not Is_Overloaded (Alt) then
                  Common_Type := Etype (Alt);

               else
                  Get_First_Interp (Alt, Index, It);
                  while Present (It.Typ) loop
                     if not
                       Has_Compatible_Type (Candidate_Interps, It.Typ)
                     then
                        Remove_Interp (Index);
                     end if;

                     Get_Next_Interp (Index, It);
                  end loop;

                  Get_First_Interp (Alt, Index, It);

                  if No (It.Typ) then
                     Error_Msg_N ("alternative has no legal type", Alt);
                     return;
                  end if;

                  --  If alternative is not overloaded, we have a unique type
                  --  for all of them.

                  Set_Etype (Alt, It.Typ);
                  Get_Next_Interp (Index, It);

                  if No (It.Typ) then
                     Set_Is_Overloaded (Alt, False);
                     Common_Type := Etype (Alt);
                  end if;

                  Candidate_Interps := Alt;
               end if;

               Next (Alt);
            end loop;
         end if;

         Set_Etype (N, Standard_Boolean);

         if Present (Common_Type) then
            Set_Etype (L, Common_Type);
            Set_Is_Overloaded (L, False);

         else
            Error_Msg_N ("cannot resolve membership operation", N);
         end if;
      end Analyze_Set_Membership;

   --  Start of processing for Analyze_Membership_Op

   begin
      Analyze_Expression (L);

      if No (R)
        and then Ada_Version >= Ada_2012
      then
         Analyze_Set_Membership;
         return;
      end if;

      if Nkind (R) = N_Range
        or else (Nkind (R) = N_Attribute_Reference
                  and then Attribute_Name (R) = Name_Range)
      then
         Analyze (R);

         if not Is_Overloaded (L) then
            Try_One_Interp (Etype (L));

         else
            Get_First_Interp (L, Index, It);
            while Present (It.Typ) loop
               Try_One_Interp (It.Typ);
               Get_Next_Interp (Index, It);
            end loop;
         end if;

      --  If not a range, it can be a subtype mark, or else it is a degenerate
      --  membership test with a singleton value, i.e. a test for equality,
      --  if the types are compatible.

      else
         Analyze (R);

         if Is_Entity_Name (R)
           and then Is_Type (Entity (R))
         then
            Find_Type (R);
            Check_Fully_Declared (Entity (R), R);

         elsif Ada_Version >= Ada_2012
           and then Has_Compatible_Type (R, Etype (L))
         then
            if Nkind (N) = N_In then
               Rewrite (N,
                 Make_Op_Eq (Loc,
                   Left_Opnd  => L,
                   Right_Opnd => R));
            else
               Rewrite (N,
                 Make_Op_Ne (Loc,
                   Left_Opnd  => L,
                   Right_Opnd => R));
            end if;

            Analyze (N);
            return;

         else
            --  In all versions of the language, if we reach this point there
            --  is a previous error that will be diagnosed below.

            Find_Type (R);
         end if;
      end if;

      --  Compatibility between expression and subtype mark or range is
      --  checked during resolution. The result of the operation is Boolean
      --  in any case.

      Set_Etype (N, Standard_Boolean);

      if Comes_From_Source (N)
        and then Present (Right_Opnd (N))
        and then Is_CPP_Class (Etype (Etype (Right_Opnd (N))))
      then
         Error_Msg_N ("membership test not applicable to cpp-class types", N);
      end if;
   end Analyze_Membership_Op;

   -----------------
   -- Analyze_Mod --
   -----------------

   procedure Analyze_Mod (N : Node_Id) is
   begin
      --  A special warning check, if we have an expression of the form:
      --    expr mod 2 * literal
      --  where literal is 64 or less, then probably what was meant was
      --    expr mod 2 ** literal
      --  so issue an appropriate warning.

      if Warn_On_Suspicious_Modulus_Value
        and then Nkind (Right_Opnd (N)) = N_Integer_Literal
        and then Intval (Right_Opnd (N)) = Uint_2
        and then Nkind (Parent (N)) = N_Op_Multiply
        and then Nkind (Right_Opnd (Parent (N))) = N_Integer_Literal
        and then Intval (Right_Opnd (Parent (N))) <= Uint_64
      then
         Error_Msg_N
           ("suspicious MOD value, was '*'* intended'??", Parent (N));
      end if;

      --  Remaining processing is same as for other arithmetic operators

      Analyze_Arithmetic_Op (N);
   end Analyze_Mod;

   ----------------------
   -- Analyze_Negation --
   ----------------------

   procedure Analyze_Negation (N : Node_Id) is
      R     : constant Node_Id := Right_Opnd (N);
      Op_Id : Entity_Id := Entity (N);

   begin
      Set_Etype (N, Any_Type);
      Candidate_Type := Empty;

      Analyze_Expression (R);

      if Present (Op_Id) then
         if Ekind (Op_Id) = E_Operator then
            Find_Negation_Types (R, Op_Id, N);
         else
            Add_One_Interp (N, Op_Id, Etype (Op_Id));
         end if;

      else
         Op_Id := Get_Name_Entity_Id (Chars (N));
         while Present (Op_Id) loop
            if Ekind (Op_Id) = E_Operator then
               Find_Negation_Types (R, Op_Id, N);
            else
               Analyze_User_Defined_Unary_Op (N, Op_Id);
            end if;

            Op_Id := Homonym (Op_Id);
         end loop;
      end if;

      Operator_Check (N);
   end Analyze_Negation;

   ------------------
   -- Analyze_Null --
   ------------------

   procedure Analyze_Null (N : Node_Id) is
   begin
      Check_SPARK_Restriction ("null is not allowed", N);

      Set_Etype (N, Any_Access);
   end Analyze_Null;

   ----------------------
   -- Analyze_One_Call --
   ----------------------

   procedure Analyze_One_Call
      (N          : Node_Id;
       Nam        : Entity_Id;
       Report     : Boolean;
       Success    : out Boolean;
       Skip_First : Boolean := False)
   is
      Actuals : constant List_Id   := Parameter_Associations (N);
      Prev_T  : constant Entity_Id := Etype (N);

      Must_Skip  : constant Boolean := Skip_First
                     or else Nkind (Original_Node (N)) = N_Selected_Component
                     or else
                       (Nkind (Original_Node (N)) = N_Indexed_Component
                          and then Nkind (Prefix (Original_Node (N)))
                            = N_Selected_Component);
      --  The first formal must be omitted from the match when trying to find
      --  a primitive operation that is a possible interpretation, and also
      --  after the call has been rewritten, because the corresponding actual
      --  is already known to be compatible, and because this may be an
      --  indexing of a call with default parameters.

      Formal      : Entity_Id;
      Actual      : Node_Id;
      Is_Indexed  : Boolean := False;
      Is_Indirect : Boolean := False;
      Subp_Type   : constant Entity_Id := Etype (Nam);
      Norm_OK     : Boolean;

      function Operator_Hidden_By (Fun : Entity_Id) return Boolean;
      --  There may be a user-defined operator that hides the current
      --  interpretation. We must check for this independently of the
      --  analysis of the call with the user-defined operation, because
      --  the parameter names may be wrong and yet the hiding takes place.
      --  This fixes a problem with ACATS test B34014O.
      --
      --  When the type Address is a visible integer type, and the DEC
      --  system extension is visible, the predefined operator may be
      --  hidden as well, by one of the address operations in auxdec.
      --  Finally, The abstract operations on address do not hide the
      --  predefined operator (this is the purpose of making them abstract).

      procedure Indicate_Name_And_Type;
      --  If candidate interpretation matches, indicate name and type of
      --  result on call node.

      ----------------------------
      -- Indicate_Name_And_Type --
      ----------------------------

      procedure Indicate_Name_And_Type is
      begin
         Add_One_Interp (N, Nam, Etype (Nam));
         Check_Implicit_Dereference (N, Etype (Nam));
         Success := True;

         --  If the prefix of the call is a name, indicate the entity
         --  being called. If it is not a name,  it is an expression that
         --  denotes an access to subprogram or else an entry or family. In
         --  the latter case, the name is a selected component, and the entity
         --  being called is noted on the selector.

         if not Is_Type (Nam) then
            if Is_Entity_Name (Name (N)) then
               Set_Entity (Name (N), Nam);

            elsif Nkind (Name (N)) = N_Selected_Component then
               Set_Entity (Selector_Name (Name (N)),  Nam);
            end if;
         end if;

         if Debug_Flag_E and not Report then
            Write_Str (" Overloaded call ");
            Write_Int (Int (N));
            Write_Str (" compatible with ");
            Write_Int (Int (Nam));
            Write_Eol;
         end if;
      end Indicate_Name_And_Type;

      ------------------------
      -- Operator_Hidden_By --
      ------------------------

      function Operator_Hidden_By (Fun : Entity_Id) return Boolean is
         Act1  : constant Node_Id   := First_Actual (N);
         Act2  : constant Node_Id   := Next_Actual (Act1);
         Form1 : constant Entity_Id := First_Formal (Fun);
         Form2 : constant Entity_Id := Next_Formal (Form1);

      begin
         if Ekind (Fun) /= E_Function
           or else Is_Abstract_Subprogram (Fun)
         then
            return False;

         elsif not Has_Compatible_Type (Act1, Etype (Form1)) then
            return False;

         elsif Present (Form2) then
            if
              No (Act2) or else not Has_Compatible_Type (Act2, Etype (Form2))
            then
               return False;
            end if;

         elsif Present (Act2) then
            return False;
         end if;

         --  Now we know that the arity of the operator matches the function,
         --  and the function call is a valid interpretation. The function
         --  hides the operator if it has the right signature, or if one of
         --  its operands is a non-abstract operation on Address when this is
         --  a visible integer type.

         return Hides_Op (Fun, Nam)
           or else Is_Descendent_Of_Address (Etype (Form1))
           or else
             (Present (Form2)
               and then Is_Descendent_Of_Address (Etype (Form2)));
      end Operator_Hidden_By;

   --  Start of processing for Analyze_One_Call

   begin
      Success := False;

      --  If the subprogram has no formals or if all the formals have defaults,
      --  and the return type is an array type, the node may denote an indexing
      --  of the result of a parameterless call. In Ada 2005, the subprogram
      --  may have one non-defaulted formal, and the call may have been written
      --  in prefix notation, so that the rebuilt parameter list has more than
      --  one actual.

      if not Is_Overloadable (Nam)
        and then Ekind (Nam) /= E_Subprogram_Type
        and then Ekind (Nam) /= E_Entry_Family
      then
         return;
      end if;

      --  An indexing requires at least one actual

      if not Is_Empty_List (Actuals)
        and then
          (Needs_No_Actuals (Nam)
            or else
              (Needs_One_Actual (Nam)
                 and then Present (Next_Actual (First (Actuals)))))
      then
         if Is_Array_Type (Subp_Type) then
            Is_Indexed := Try_Indexed_Call (N, Nam, Subp_Type, Must_Skip);

         elsif Is_Access_Type (Subp_Type)
           and then Is_Array_Type (Designated_Type (Subp_Type))
         then
            Is_Indexed :=
              Try_Indexed_Call
                (N, Nam, Designated_Type (Subp_Type), Must_Skip);

         --  The prefix can also be a parameterless function that returns an
         --  access to subprogram, in which case this is an indirect call.
         --  If this succeeds, an explicit dereference is added later on,
         --  in Analyze_Call or Resolve_Call.

         elsif Is_Access_Type (Subp_Type)
           and then Ekind (Designated_Type (Subp_Type)) = E_Subprogram_Type
         then
            Is_Indirect := Try_Indirect_Call (N, Nam, Subp_Type);
         end if;

      end if;

      --  If the call has been transformed into a slice, it is of the form
      --  F (Subtype) where F is parameterless. The node has been rewritten in
      --  Try_Indexed_Call and there is nothing else to do.

      if Is_Indexed
        and then  Nkind (N) = N_Slice
      then
         return;
      end if;

      Normalize_Actuals
        (N, Nam, (Report and not Is_Indexed and not Is_Indirect), Norm_OK);

      if not Norm_OK then

         --  If an indirect call is a possible interpretation, indicate
         --  success to the caller.

         if Is_Indirect then
            Success := True;
            return;

         --  Mismatch in number or names of parameters

         elsif Debug_Flag_E then
            Write_Str (" normalization fails in call ");
            Write_Int (Int (N));
            Write_Str (" with subprogram ");
            Write_Int (Int (Nam));
            Write_Eol;
         end if;

      --  If the context expects a function call, discard any interpretation
      --  that is a procedure. If the node is not overloaded, leave as is for
      --  better error reporting when type mismatch is found.

      elsif Nkind (N) = N_Function_Call
        and then Is_Overloaded (Name (N))
        and then Ekind (Nam) = E_Procedure
      then
         return;

      --  Ditto for function calls in a procedure context

      elsif Nkind (N) = N_Procedure_Call_Statement
         and then Is_Overloaded (Name (N))
         and then Etype (Nam) /= Standard_Void_Type
      then
         return;

      elsif No (Actuals) then

         --  If Normalize succeeds, then there are default parameters for
         --  all formals.

         Indicate_Name_And_Type;

      elsif Ekind (Nam) = E_Operator then
         if Nkind (N) = N_Procedure_Call_Statement then
            return;
         end if;

         --  This can occur when the prefix of the call is an operator
         --  name or an expanded name whose selector is an operator name.

         Analyze_Operator_Call (N, Nam);

         if Etype (N) /= Prev_T then

            --  Check that operator is not hidden by a function interpretation

            if Is_Overloaded (Name (N)) then
               declare
                  I  : Interp_Index;
                  It : Interp;

               begin
                  Get_First_Interp (Name (N), I, It);
                  while Present (It.Nam) loop
                     if Operator_Hidden_By (It.Nam) then
                        Set_Etype (N, Prev_T);
                        return;
                     end if;

                     Get_Next_Interp (I, It);
                  end loop;
               end;
            end if;

            --  If operator matches formals, record its name on the call.
            --  If the operator is overloaded, Resolve will select the
            --  correct one from the list of interpretations. The call
            --  node itself carries the first candidate.

            Set_Entity (Name (N), Nam);
            Success := True;

         elsif Report and then Etype (N) = Any_Type then
            Error_Msg_N ("incompatible arguments for operator", N);
         end if;

      else
         --  Normalize_Actuals has chained the named associations in the
         --  correct order of the formals.

         Actual := First_Actual (N);
         Formal := First_Formal (Nam);

         --  If we are analyzing a call rewritten from object notation, skip
         --  first actual, which may be rewritten later as an explicit
         --  dereference.

         if Must_Skip then
            Next_Actual (Actual);
            Next_Formal (Formal);
         end if;

         while Present (Actual) and then Present (Formal) loop
            if Nkind (Parent (Actual)) /= N_Parameter_Association
              or else Chars (Selector_Name (Parent (Actual))) = Chars (Formal)
            then
               --  The actual can be compatible with the formal, but we must
               --  also check that the context is not an address type that is
               --  visibly an integer type, as is the case in VMS_64. In this
               --  case the use of literals is illegal, except in the body of
               --  descendents of system, where arithmetic operations on
               --  address are of course used.

               if Has_Compatible_Type (Actual, Etype (Formal))
                 and then
                  (Etype (Actual) /= Universal_Integer
                    or else not Is_Descendent_Of_Address (Etype (Formal))
                    or else
                      Is_Predefined_File_Name
                        (Unit_File_Name (Get_Source_Unit (N))))
               then
                  Next_Actual (Actual);
                  Next_Formal (Formal);

               else
                  if Debug_Flag_E then
                     Write_Str (" type checking fails in call ");
                     Write_Int (Int (N));
                     Write_Str (" with formal ");
                     Write_Int (Int (Formal));
                     Write_Str (" in subprogram ");
                     Write_Int (Int (Nam));
                     Write_Eol;
                  end if;

                  if Report and not Is_Indexed and not Is_Indirect then

                     --  Ada 2005 (AI-251): Complete the error notification
                     --  to help new Ada 2005 users.

                     if Is_Class_Wide_Type (Etype (Formal))
                       and then Is_Interface (Etype (Etype (Formal)))
                       and then not Interface_Present_In_Ancestor
                                      (Typ   => Etype (Actual),
                                       Iface => Etype (Etype (Formal)))
                     then
                        Error_Msg_NE
                          ("(Ada 2005) does not implement interface }",
                           Actual, Etype (Etype (Formal)));
                     end if;

                     Wrong_Type (Actual, Etype (Formal));

                     if Nkind (Actual) = N_Op_Eq
                       and then Nkind (Left_Opnd (Actual)) = N_Identifier
                     then
                        Formal := First_Formal (Nam);
                        while Present (Formal) loop
                           if Chars (Left_Opnd (Actual)) = Chars (Formal) then
                              Error_Msg_N -- CODEFIX
                                ("possible misspelling of `='>`!", Actual);
                              exit;
                           end if;

                           Next_Formal (Formal);
                        end loop;
                     end if;

                     if All_Errors_Mode then
                        Error_Msg_Sloc := Sloc (Nam);

                        if Etype (Formal) = Any_Type then
                           Error_Msg_N
                             ("there is no legal actual parameter", Actual);
                        end if;

                        if Is_Overloadable (Nam)
                          and then Present (Alias (Nam))
                          and then not Comes_From_Source (Nam)
                        then
                           Error_Msg_NE
                             ("\\  =='> in call to inherited operation & #!",
                              Actual, Nam);

                        elsif Ekind (Nam) = E_Subprogram_Type then
                           declare
                              Access_To_Subprogram_Typ :
                                constant Entity_Id :=
                                  Defining_Identifier
                                    (Associated_Node_For_Itype (Nam));
                           begin
                              Error_Msg_NE (
                                "\\  =='> in call to dereference of &#!",
                                Actual, Access_To_Subprogram_Typ);
                           end;

                        else
                           Error_Msg_NE
                             ("\\  =='> in call to &#!", Actual, Nam);

                        end if;
                     end if;
                  end if;

                  return;
               end if;

            else
               --  Normalize_Actuals has verified that a default value exists
               --  for this formal. Current actual names a subsequent formal.

               Next_Formal (Formal);
            end if;
         end loop;

         --  On exit, all actuals match

         Indicate_Name_And_Type;
      end if;
   end Analyze_One_Call;

   ---------------------------
   -- Analyze_Operator_Call --
   ---------------------------

   procedure Analyze_Operator_Call (N : Node_Id; Op_Id : Entity_Id) is
      Op_Name : constant Name_Id := Chars (Op_Id);
      Act1    : constant Node_Id := First_Actual (N);
      Act2    : constant Node_Id := Next_Actual (Act1);

   begin
      --  Binary operator case

      if Present (Act2) then

         --  If more than two operands, then not binary operator after all

         if Present (Next_Actual (Act2)) then
            return;
         end if;

         --  Otherwise action depends on operator

         case Op_Name is
            when Name_Op_Add      |
                 Name_Op_Subtract |
                 Name_Op_Multiply |
                 Name_Op_Divide   |
                 Name_Op_Mod      |
                 Name_Op_Rem      |
                 Name_Op_Expon    =>
               Find_Arithmetic_Types (Act1, Act2, Op_Id, N);

            when Name_Op_And      |
                 Name_Op_Or       |
                 Name_Op_Xor      =>
               Find_Boolean_Types (Act1, Act2, Op_Id, N);

            when Name_Op_Lt       |
                 Name_Op_Le       |
                 Name_Op_Gt       |
                 Name_Op_Ge       =>
               Find_Comparison_Types (Act1, Act2, Op_Id,  N);

            when Name_Op_Eq       |
                 Name_Op_Ne       =>
               Find_Equality_Types (Act1, Act2, Op_Id,  N);

            when Name_Op_Concat   =>
               Find_Concatenation_Types (Act1, Act2, Op_Id, N);

            --  Is this when others, or should it be an abort???

            when others           =>
               null;
         end case;

      --  Unary operator case

      else
         case Op_Name is
            when Name_Op_Subtract |
                 Name_Op_Add      |
                 Name_Op_Abs      =>
               Find_Unary_Types (Act1, Op_Id, N);

            when Name_Op_Not      =>
               Find_Negation_Types (Act1, Op_Id, N);

            --  Is this when others correct, or should it be an abort???

            when others           =>
               null;
         end case;
      end if;
   end Analyze_Operator_Call;

   -------------------------------------------
   -- Analyze_Overloaded_Selected_Component --
   -------------------------------------------

   procedure Analyze_Overloaded_Selected_Component (N : Node_Id) is
      Nam   : constant Node_Id := Prefix (N);
      Sel   : constant Node_Id := Selector_Name (N);
      Comp  : Entity_Id;
      I     : Interp_Index;
      It    : Interp;
      T     : Entity_Id;

   begin
      Set_Etype (Sel, Any_Type);

      Get_First_Interp (Nam, I, It);
      while Present (It.Typ) loop
         if Is_Access_Type (It.Typ) then
            T := Designated_Type (It.Typ);
            Error_Msg_NW (Warn_On_Dereference, "?implicit dereference", N);
         else
            T := It.Typ;
         end if;

         --  Locate the component. For a private prefix the selector can denote
         --  a discriminant.

         if Is_Record_Type (T) or else Is_Private_Type (T) then

            --  If the prefix is a class-wide type, the visible components are
            --  those of the base type.

            if Is_Class_Wide_Type (T) then
               T := Etype (T);
            end if;

            Comp := First_Entity (T);
            while Present (Comp) loop
               if Chars (Comp) = Chars (Sel)
                 and then Is_Visible_Component (Comp)
               then

                  --  AI05-105:  if the context is an object renaming with
                  --  an anonymous access type, the expected type of the
                  --  object must be anonymous. This is a name resolution rule.

                  if Nkind (Parent (N)) /= N_Object_Renaming_Declaration
                    or else No (Access_Definition (Parent (N)))
                    or else Ekind (Etype (Comp)) = E_Anonymous_Access_Type
                    or else
                      Ekind (Etype (Comp)) = E_Anonymous_Access_Subprogram_Type
                  then
                     Set_Entity (Sel, Comp);
                     Set_Etype (Sel, Etype (Comp));
                     Add_One_Interp (N, Etype (Comp), Etype (Comp));
                     Check_Implicit_Dereference (N, Etype (Comp));

                     --  This also specifies a candidate to resolve the name.
                     --  Further overloading will be resolved from context.
                     --  The selector name itself does not carry overloading
                     --  information.

                     Set_Etype (Nam, It.Typ);

                  else
                     --  Named access type in the context of a renaming
                     --  declaration with an access definition. Remove
                     --  inapplicable candidate.

                     Remove_Interp (I);
                  end if;
               end if;

               Next_Entity (Comp);
            end loop;

         elsif Is_Concurrent_Type (T) then
            Comp := First_Entity (T);
            while Present (Comp)
              and then Comp /= First_Private_Entity (T)
            loop
               if Chars (Comp) = Chars (Sel) then
                  if Is_Overloadable (Comp) then
                     Add_One_Interp (Sel, Comp, Etype (Comp));
                  else
                     Set_Entity_With_Style_Check (Sel, Comp);
                     Generate_Reference (Comp, Sel);
                  end if;

                  Set_Etype (Sel, Etype (Comp));
                  Set_Etype (N,   Etype (Comp));
                  Set_Etype (Nam, It.Typ);

                  --  For access type case, introduce explicit dereference for
                  --  more uniform treatment of entry calls. Do this only once
                  --  if several interpretations yield an access type.

                  if Is_Access_Type (Etype (Nam))
                    and then Nkind (Nam) /= N_Explicit_Dereference
                  then
                     Insert_Explicit_Dereference (Nam);
                     Error_Msg_NW
                       (Warn_On_Dereference, "?implicit dereference", N);
                  end if;
               end if;

               Next_Entity (Comp);
            end loop;

            Set_Is_Overloaded (N, Is_Overloaded (Sel));
         end if;

         Get_Next_Interp (I, It);
      end loop;

      if Etype (N) = Any_Type
        and then not Try_Object_Operation (N)
      then
         Error_Msg_NE ("undefined selector& for overloaded prefix", N, Sel);
         Set_Entity (Sel, Any_Id);
         Set_Etype  (Sel, Any_Type);
      end if;
   end Analyze_Overloaded_Selected_Component;

   ----------------------------------
   -- Analyze_Qualified_Expression --
   ----------------------------------

   procedure Analyze_Qualified_Expression (N : Node_Id) is
      Mark : constant Entity_Id := Subtype_Mark (N);
      Expr : constant Node_Id   := Expression (N);
      I    : Interp_Index;
      It   : Interp;
      T    : Entity_Id;

   begin
      Analyze_Expression (Expr);

      Set_Etype (N, Any_Type);
      Find_Type (Mark);
      T := Entity (Mark);
      Set_Etype (N, T);

      if T = Any_Type then
         return;
      end if;

      Check_Fully_Declared (T, N);

      --  If expected type is class-wide, check for exact match before
      --  expansion, because if the expression is a dispatching call it
      --  may be rewritten as explicit dereference with class-wide result.
      --  If expression is overloaded, retain only interpretations that
      --  will yield exact matches.

      if Is_Class_Wide_Type (T) then
         if not Is_Overloaded (Expr) then
            if  Base_Type (Etype (Expr)) /= Base_Type (T) then
               if Nkind (Expr) = N_Aggregate then
                  Error_Msg_N ("type of aggregate cannot be class-wide", Expr);
               else
                  Wrong_Type (Expr, T);
               end if;
            end if;

         else
            Get_First_Interp (Expr, I, It);

            while Present (It.Nam) loop
               if Base_Type (It.Typ) /= Base_Type (T) then
                  Remove_Interp (I);
               end if;

               Get_Next_Interp (I, It);
            end loop;
         end if;
      end if;

      Set_Etype  (N, T);
   end Analyze_Qualified_Expression;

   -----------------------------------
   -- Analyze_Quantified_Expression --
   -----------------------------------

   procedure Analyze_Quantified_Expression (N : Node_Id) is
      QE_Scop : Entity_Id;

      function Is_Empty_Range (Typ : Entity_Id) return Boolean;
      --  If the iterator is part of a quantified expression, and the range is
      --  known to be statically empty, emit a warning and replace expression
      --  with its static value. Returns True if the replacement occurs.

<<<<<<< HEAD
   begin
      Set_Etype  (Ent,  Standard_Void_Type);
      Set_Scope  (Ent, Current_Scope);
      Set_Parent (Ent, N);
=======
      --------------------
      -- Is_Empty_Range --
      --------------------

      function Is_Empty_Range (Typ : Entity_Id) return Boolean is
         Loc : constant Source_Ptr := Sloc (N);

      begin
         if Is_Array_Type (Typ)
           and then Compile_Time_Known_Bounds (Typ)
           and then
             (Expr_Value (Type_Low_Bound  (Etype (First_Index (Typ)))) >
              Expr_Value (Type_High_Bound (Etype (First_Index (Typ)))))
         then
            Preanalyze_And_Resolve (Condition (N), Standard_Boolean);

            if All_Present (N) then
               Error_Msg_N
                 ("?quantified expression with ALL "
                  & "over a null range has value True", N);
               Rewrite (N, New_Occurrence_Of (Standard_True, Loc));

            else
               Error_Msg_N
                 ("?quantified expression with SOME "
                  & "over a null range has value False", N);
               Rewrite (N, New_Occurrence_Of (Standard_False, Loc));
            end if;

            Analyze (N);
            return True;

         else
            return False;
         end if;
      end Is_Empty_Range;

   --  Start of processing for Analyze_Quantified_Expression
>>>>>>> 747e4b8f

   begin
      Check_SPARK_Restriction ("quantified expression is not allowed", N);

<<<<<<< HEAD
      --  If expansion is enabled (and not in Alfa mode), the condition is
      --  analyzed after rewritten as a loop. So we only need to set the type.

      if Operating_Mode /= Check_Semantics
        and then not Alfa_Mode
      then
         Set_Etype (N, Standard_Boolean);
         return;
      end if;

      if Present (Loop_Parameter_Specification (N)) then
         Iterator :=
           Make_Iteration_Scheme (Loc,
             Loop_Parameter_Specification =>
               Loop_Parameter_Specification (N));
      else
         Iterator :=
           Make_Iteration_Scheme (Loc,
              Iterator_Specification =>
                Iterator_Specification (N));
      end if;
=======
      --  Create a scope to emulate the loop-like behavior of the quantified
      --  expression. The scope is needed to provide proper visibility of the
      --  loop variable.
>>>>>>> 747e4b8f

      QE_Scop := New_Internal_Entity (E_Loop, Current_Scope, Sloc (N), 'L');
      Set_Etype  (QE_Scop, Standard_Void_Type);
      Set_Scope  (QE_Scop, Current_Scope);
      Set_Parent (QE_Scop, N);

      Push_Scope (QE_Scop);

<<<<<<< HEAD
      if Present (Iterator_Specification (Iterator)) then
         Set_Iterator_Specification
           (N, Iterator_Specification (Iterator));
         Set_Loop_Parameter_Specification (N, Empty);
=======
      --  All constituents are preanalyzed and resolved to avoid untimely
      --  generation of various temporaries and types. Full analysis and
      --  expansion is carried out when the quantified expression is
      --  transformed into an expression with actions.

      if Present (Iterator_Specification (N)) then
         Preanalyze (Iterator_Specification (N));

         if Is_Entity_Name (Name (Iterator_Specification (N)))
           and then Is_Empty_Range (Etype (Name (Iterator_Specification (N))))
         then
            return;
         end if;

      else
         Preanalyze (Loop_Parameter_Specification (N));
>>>>>>> 747e4b8f
      end if;

      Preanalyze_And_Resolve (Condition (N), Standard_Boolean);

      End_Scope;

      Set_Etype (N, Standard_Boolean);
   end Analyze_Quantified_Expression;

   -------------------
   -- Analyze_Range --
   -------------------

   procedure Analyze_Range (N : Node_Id) is
      L        : constant Node_Id := Low_Bound (N);
      H        : constant Node_Id := High_Bound (N);
      I1, I2   : Interp_Index;
      It1, It2 : Interp;

      procedure Check_Common_Type (T1, T2 : Entity_Id);
      --  Verify the compatibility of two types,  and choose the
      --  non universal one if the other is universal.

      procedure Check_High_Bound (T : Entity_Id);
      --  Test one interpretation of the low bound against all those
      --  of the high bound.

      procedure Check_Universal_Expression (N : Node_Id);
      --  In Ada 83, reject bounds of a universal range that are not literals
      --  or entity names.

      -----------------------
      -- Check_Common_Type --
      -----------------------

      procedure Check_Common_Type (T1, T2 : Entity_Id) is
      begin
         if Covers (T1 => T1, T2 => T2)
              or else
            Covers (T1 => T2, T2 => T1)
         then
            if T1 = Universal_Integer
              or else T1 = Universal_Real
              or else T1 = Any_Character
            then
               Add_One_Interp (N, Base_Type (T2), Base_Type (T2));

            elsif T1 = T2 then
               Add_One_Interp (N, T1, T1);

            else
               Add_One_Interp (N, Base_Type (T1), Base_Type (T1));
            end if;
         end if;
      end Check_Common_Type;

      ----------------------
      -- Check_High_Bound --
      ----------------------

      procedure Check_High_Bound (T : Entity_Id) is
      begin
         if not Is_Overloaded (H) then
            Check_Common_Type (T, Etype (H));
         else
            Get_First_Interp (H, I2, It2);
            while Present (It2.Typ) loop
               Check_Common_Type (T, It2.Typ);
               Get_Next_Interp (I2, It2);
            end loop;
         end if;
      end Check_High_Bound;

      -----------------------------
      -- Is_Universal_Expression --
      -----------------------------

      procedure Check_Universal_Expression (N : Node_Id) is
      begin
         if Etype (N) = Universal_Integer
           and then Nkind (N) /= N_Integer_Literal
           and then not Is_Entity_Name (N)
           and then Nkind (N) /= N_Attribute_Reference
         then
            Error_Msg_N ("illegal bound in discrete range", N);
         end if;
      end Check_Universal_Expression;

   --  Start of processing for Analyze_Range

   begin
      Set_Etype (N, Any_Type);
      Analyze_Expression (L);
      Analyze_Expression (H);

      if Etype (L) = Any_Type or else Etype (H) = Any_Type then
         return;

      else
         if not Is_Overloaded (L) then
            Check_High_Bound (Etype (L));
         else
            Get_First_Interp (L, I1, It1);
            while Present (It1.Typ) loop
               Check_High_Bound (It1.Typ);
               Get_Next_Interp (I1, It1);
            end loop;
         end if;

         --  If result is Any_Type, then we did not find a compatible pair

         if Etype (N) = Any_Type then
            Error_Msg_N ("incompatible types in range ", N);
         end if;
      end if;

      if Ada_Version = Ada_83
        and then
          (Nkind (Parent (N)) = N_Loop_Parameter_Specification
             or else Nkind (Parent (N)) = N_Constrained_Array_Definition)
      then
         Check_Universal_Expression (L);
         Check_Universal_Expression (H);
      end if;
   end Analyze_Range;

   -----------------------
   -- Analyze_Reference --
   -----------------------

   procedure Analyze_Reference (N : Node_Id) is
      P        : constant Node_Id := Prefix (N);
      E        : Entity_Id;
      T        : Entity_Id;
      Acc_Type : Entity_Id;

   begin
      Analyze (P);

      --  An interesting error check, if we take the 'Reference of an object
      --  for which a pragma Atomic or Volatile has been given, and the type
      --  of the object is not Atomic or Volatile, then we are in trouble. The
      --  problem is that no trace of the atomic/volatile status will remain
      --  for the backend to respect when it deals with the resulting pointer,
      --  since the pointer type will not be marked atomic (it is a pointer to
      --  the base type of the object).

      --  It is not clear if that can ever occur, but in case it does, we will
      --  generate an error message. Not clear if this message can ever be
      --  generated, and pretty clear that it represents a bug if it is, still
      --  seems worth checking, except in CodePeer mode where we do not really
      --  care and don't want to bother the user.

      T := Etype (P);

      if Is_Entity_Name (P)
        and then Is_Object_Reference (P)
        and then not CodePeer_Mode
      then
         E := Entity (P);
         T := Etype (P);

         if (Has_Atomic_Components   (E)
               and then not Has_Atomic_Components   (T))
           or else
            (Has_Volatile_Components (E)
               and then not Has_Volatile_Components (T))
           or else (Is_Atomic   (E) and then not Is_Atomic   (T))
           or else (Is_Volatile (E) and then not Is_Volatile (T))
         then
            Error_Msg_N ("cannot take reference to Atomic/Volatile object", N);
         end if;
      end if;

      --  Carry on with normal processing

      Acc_Type := Create_Itype (E_Allocator_Type, N);
      Set_Etype (Acc_Type,  Acc_Type);
      Set_Directly_Designated_Type (Acc_Type, Etype (P));
      Set_Etype (N, Acc_Type);
   end Analyze_Reference;

   --------------------------------
   -- Analyze_Selected_Component --
   --------------------------------

   --  Prefix is a record type or a task or protected type. In the latter case,
   --  the selector must denote a visible entry.

   procedure Analyze_Selected_Component (N : Node_Id) is
      Name          : constant Node_Id := Prefix (N);
      Sel           : constant Node_Id := Selector_Name (N);
      Act_Decl      : Node_Id;
      Comp          : Entity_Id;
      Has_Candidate : Boolean := False;
      In_Scope      : Boolean;
      Parent_N      : Node_Id;
      Pent          : Entity_Id := Empty;
      Prefix_Type   : Entity_Id;

      Type_To_Use : Entity_Id;
      --  In most cases this is the Prefix_Type, but if the Prefix_Type is
      --  a class-wide type, we use its root type, whose components are
      --  present in the class-wide type.

      Is_Single_Concurrent_Object : Boolean;
      --  Set True if the prefix is a single task or a single protected object

      procedure Find_Component_In_Instance (Rec : Entity_Id);
      --  In an instance, a component of a private extension may not be visible
      --  while it was visible in the generic. Search candidate scope for a
      --  component with the proper identifier. This is only done if all other
      --  searches have failed. When the match is found (it always will be),
      --  the Etype of both N and Sel are set from this component, and the
      --  entity of Sel is set to reference this component.

      function Has_Mode_Conformant_Spec (Comp : Entity_Id) return Boolean;
      --  It is known that the parent of N denotes a subprogram call. Comp
      --  is an overloadable component of the concurrent type of the prefix.
      --  Determine whether all formals of the parent of N and Comp are mode
      --  conformant. If the parent node is not analyzed yet it may be an
      --  indexed component rather than a function call.

      --------------------------------
      -- Find_Component_In_Instance --
      --------------------------------

      procedure Find_Component_In_Instance (Rec : Entity_Id) is
         Comp : Entity_Id;

      begin
         Comp := First_Component (Rec);
         while Present (Comp) loop
            if Chars (Comp) = Chars (Sel) then
               Set_Entity_With_Style_Check (Sel, Comp);
               Set_Etype (Sel, Etype (Comp));
               Set_Etype (N,   Etype (Comp));
               return;
            end if;

            Next_Component (Comp);
         end loop;

         --  This must succeed because code was legal in the generic

         raise Program_Error;
      end Find_Component_In_Instance;

      ------------------------------
      -- Has_Mode_Conformant_Spec --
      ------------------------------

      function Has_Mode_Conformant_Spec (Comp : Entity_Id) return Boolean is
         Comp_Param : Entity_Id;
         Param      : Node_Id;
         Param_Typ  : Entity_Id;

      begin
         Comp_Param := First_Formal (Comp);

         if Nkind (Parent (N)) = N_Indexed_Component then
            Param := First (Expressions (Parent (N)));
         else
            Param := First (Parameter_Associations (Parent (N)));
         end if;

         while Present (Comp_Param)
           and then Present (Param)
         loop
            Param_Typ := Find_Parameter_Type (Param);

            if Present (Param_Typ)
              and then
                not Conforming_Types
                     (Etype (Comp_Param), Param_Typ, Mode_Conformant)
            then
               return False;
            end if;

            Next_Formal (Comp_Param);
            Next (Param);
         end loop;

         --  One of the specs has additional formals

         if Present (Comp_Param) or else Present (Param) then
            return False;
         end if;

         return True;
      end Has_Mode_Conformant_Spec;

   --  Start of processing for Analyze_Selected_Component

   begin
      Set_Etype (N, Any_Type);

      if Is_Overloaded (Name) then
         Analyze_Overloaded_Selected_Component (N);
         return;

      elsif Etype (Name) = Any_Type then
         Set_Entity (Sel, Any_Id);
         Set_Etype (Sel, Any_Type);
         return;

      else
         Prefix_Type := Etype (Name);
      end if;

      if Is_Access_Type (Prefix_Type) then

         --  A RACW object can never be used as prefix of a selected component
         --  since that means it is dereferenced without being a controlling
         --  operand of a dispatching operation (RM E.2.2(16/1)). Before
         --  reporting an error, we must check whether this is actually a
         --  dispatching call in prefix form.

         if Is_Remote_Access_To_Class_Wide_Type (Prefix_Type)
           and then Comes_From_Source (N)
         then
            if Try_Object_Operation (N) then
               return;
            else
               Error_Msg_N
                 ("invalid dereference of a remote access-to-class-wide value",
                  N);
            end if;

         --  Normal case of selected component applied to access type

         else
            Error_Msg_NW (Warn_On_Dereference, "?implicit dereference", N);

            if Is_Entity_Name (Name) then
               Pent := Entity (Name);
            elsif Nkind (Name) = N_Selected_Component
              and then Is_Entity_Name (Selector_Name (Name))
            then
               Pent := Entity (Selector_Name (Name));
            end if;

            Prefix_Type := Process_Implicit_Dereference_Prefix (Pent, Name);
         end if;

      --  If we have an explicit dereference of a remote access-to-class-wide
      --  value, then issue an error (see RM-E.2.2(16/1)). However we first
      --  have to check for the case of a prefix that is a controlling operand
      --  of a prefixed dispatching call, as the dereference is legal in that
      --  case. Normally this condition is checked in Validate_Remote_Access_
      --  To_Class_Wide_Type, but we have to defer the checking for selected
      --  component prefixes because of the prefixed dispatching call case.
      --  Note that implicit dereferences are checked for this just above.

      elsif Nkind (Name) = N_Explicit_Dereference
        and then Is_Remote_Access_To_Class_Wide_Type (Etype (Prefix (Name)))
        and then Comes_From_Source (N)
      then
         if Try_Object_Operation (N) then
            return;
         else
            Error_Msg_N
              ("invalid dereference of a remote access-to-class-wide value",
               N);
         end if;
      end if;

      --  (Ada 2005): if the prefix is the limited view of a type, and
      --  the context already includes the full view, use the full view
      --  in what follows, either to retrieve a component of to find
      --  a primitive operation. If the prefix is an explicit dereference,
      --  set the type of the prefix to reflect this transformation.
      --  If the non-limited view is itself an incomplete type, get the
      --  full view if available.

      if Is_Incomplete_Type (Prefix_Type)
        and then From_With_Type (Prefix_Type)
        and then Present (Non_Limited_View (Prefix_Type))
      then
         Prefix_Type := Get_Full_View (Non_Limited_View (Prefix_Type));

         if Nkind (N) = N_Explicit_Dereference then
            Set_Etype (Prefix (N), Prefix_Type);
         end if;

      elsif Ekind (Prefix_Type) = E_Class_Wide_Type
        and then From_With_Type (Prefix_Type)
        and then Present (Non_Limited_View (Etype (Prefix_Type)))
      then
         Prefix_Type :=
           Class_Wide_Type (Non_Limited_View (Etype (Prefix_Type)));

         if Nkind (N) = N_Explicit_Dereference then
            Set_Etype (Prefix (N), Prefix_Type);
         end if;
      end if;

      if Ekind (Prefix_Type) = E_Private_Subtype then
         Prefix_Type := Base_Type (Prefix_Type);
      end if;

      Type_To_Use := Prefix_Type;

      --  For class-wide types, use the entity list of the root type. This
      --  indirection is specially important for private extensions because
      --  only the root type get switched (not the class-wide type).

      if Is_Class_Wide_Type (Prefix_Type) then
         Type_To_Use := Root_Type (Prefix_Type);
      end if;

      --  If the prefix is a single concurrent object, use its name in error
      --  messages, rather than that of its anonymous type.

      Is_Single_Concurrent_Object :=
        Is_Concurrent_Type (Prefix_Type)
          and then Is_Internal_Name (Chars (Prefix_Type))
          and then not Is_Derived_Type (Prefix_Type)
          and then Is_Entity_Name (Name);

      Comp := First_Entity (Type_To_Use);

      --  If the selector has an original discriminant, the node appears in
      --  an instance. Replace the discriminant with the corresponding one
      --  in the current discriminated type. For nested generics, this must
      --  be done transitively, so note the new original discriminant.

      if Nkind (Sel) = N_Identifier
        and then In_Instance
        and then Present (Original_Discriminant (Sel))
      then
         Comp := Find_Corresponding_Discriminant (Sel, Prefix_Type);

         --  Mark entity before rewriting, for completeness and because
         --  subsequent semantic checks might examine the original node.

         Set_Entity (Sel, Comp);
         Rewrite (Selector_Name (N),
           New_Occurrence_Of (Comp, Sloc (N)));
         Set_Original_Discriminant (Selector_Name (N), Comp);
         Set_Etype (N, Etype (Comp));
         Check_Implicit_Dereference (N, Etype (Comp));

         if Is_Access_Type (Etype (Name)) then
            Insert_Explicit_Dereference (Name);
            Error_Msg_NW (Warn_On_Dereference, "?implicit dereference", N);
         end if;

      elsif Is_Record_Type (Prefix_Type) then

         --  Find component with given name
         --  In an instance, if the node is known as a prefixed call, do
         --  not examine components whose visibility may be accidental.

         while Present (Comp) and then not Is_Prefixed_Call (N) loop
            if Chars (Comp) = Chars (Sel)
              and then Is_Visible_Component (Comp)
            then
               Set_Entity_With_Style_Check (Sel, Comp);
               Set_Etype (Sel, Etype (Comp));

               if Ekind (Comp) = E_Discriminant then
                  if Is_Unchecked_Union (Base_Type (Prefix_Type)) then
                     Error_Msg_N
                       ("cannot reference discriminant of unchecked union",
                        Sel);
                  end if;

                  if Is_Generic_Type (Prefix_Type)
                       or else
                     Is_Generic_Type (Root_Type (Prefix_Type))
                  then
                     Set_Original_Discriminant (Sel, Comp);
                  end if;
               end if;

               --  Resolve the prefix early otherwise it is not possible to
               --  build the actual subtype of the component: it may need
               --  to duplicate this prefix and duplication is only allowed
               --  on fully resolved expressions.

               Resolve (Name);

               --  Ada 2005 (AI-50217): Check wrong use of incomplete types or
               --  subtypes in a package specification.
               --  Example:

               --    limited with Pkg;
               --    package Pkg is
               --       type Acc_Inc is access Pkg.T;
               --       X : Acc_Inc;
               --       N : Natural := X.all.Comp;  --  ERROR, limited view
               --    end Pkg;                       --  Comp is not visible

               if Nkind (Name) = N_Explicit_Dereference
                 and then From_With_Type (Etype (Prefix (Name)))
                 and then not Is_Potentially_Use_Visible (Etype (Name))
                 and then Nkind (Parent (Cunit_Entity (Current_Sem_Unit))) =
                            N_Package_Specification
               then
                  Error_Msg_NE
                    ("premature usage of incomplete}", Prefix (Name),
                     Etype (Prefix (Name)));
               end if;

               --  We never need an actual subtype for the case of a selection
               --  for a indexed component of a non-packed array, since in
               --  this case gigi generates all the checks and can find the
               --  necessary bounds information.

               --  We also do not need an actual subtype for the case of a
               --  first, last, length, or range attribute applied to a
               --  non-packed array, since gigi can again get the bounds in
               --  these cases (gigi cannot handle the packed case, since it
               --  has the bounds of the packed array type, not the original
               --  bounds of the type). However, if the prefix is itself a
               --  selected component, as in a.b.c (i), gigi may regard a.b.c
               --  as a dynamic-sized temporary, so we do generate an actual
               --  subtype for this case.

               Parent_N := Parent (N);

               if not Is_Packed (Etype (Comp))
                 and then
                   ((Nkind (Parent_N) = N_Indexed_Component
                       and then Nkind (Name) /= N_Selected_Component)
                     or else
                      (Nkind (Parent_N) = N_Attribute_Reference
                         and then (Attribute_Name (Parent_N) = Name_First
                                     or else
                                   Attribute_Name (Parent_N) = Name_Last
                                     or else
                                   Attribute_Name (Parent_N) = Name_Length
                                     or else
                                   Attribute_Name (Parent_N) = Name_Range)))
               then
                  Set_Etype (N, Etype (Comp));

               --  If full analysis is not enabled, we do not generate an
               --  actual subtype, because in the absence of expansion
               --  reference to a formal of a protected type, for example,
               --  will not be properly transformed, and will lead to
               --  out-of-scope references in gigi.

               --  In all other cases, we currently build an actual subtype.
               --  It seems likely that many of these cases can be avoided,
               --  but right now, the front end makes direct references to the
               --  bounds (e.g. in generating a length check), and if we do
               --  not make an actual subtype, we end up getting a direct
               --  reference to a discriminant, which will not do.

               elsif Full_Analysis then
                  Act_Decl :=
                    Build_Actual_Subtype_Of_Component (Etype (Comp), N);
                  Insert_Action (N, Act_Decl);

                  if No (Act_Decl) then
                     Set_Etype (N, Etype (Comp));

                  else
                     --  Component type depends on discriminants. Enter the
                     --  main attributes of the subtype.

                     declare
                        Subt : constant Entity_Id :=
                                 Defining_Identifier (Act_Decl);

                     begin
                        Set_Etype (Subt, Base_Type (Etype (Comp)));
                        Set_Ekind (Subt, Ekind (Etype (Comp)));
                        Set_Etype (N, Subt);
                     end;
                  end if;

               --  If Full_Analysis not enabled, just set the Etype

               else
                  Set_Etype (N, Etype (Comp));
               end if;

               Check_Implicit_Dereference (N, Etype (N));
               return;
            end if;

            --  If the prefix is a private extension, check only the visible
            --  components of the partial view. This must include the tag,
            --  which can appear in expanded code in a tag check.

            if Ekind (Type_To_Use) = E_Record_Type_With_Private
              and then Chars (Selector_Name (N)) /= Name_uTag
            then
               exit when Comp = Last_Entity (Type_To_Use);
            end if;

            Next_Entity (Comp);
         end loop;

         --  Ada 2005 (AI-252): The selected component can be interpreted as
         --  a prefixed view of a subprogram. Depending on the context, this is
         --  either a name that can appear in a renaming declaration, or part
         --  of an enclosing call given in prefix form.

         --  Ada 2005 (AI05-0030): In the case of dispatching requeue, the
         --  selected component should resolve to a name.

         if Ada_Version >= Ada_2005
           and then Is_Tagged_Type (Prefix_Type)
           and then not Is_Concurrent_Type (Prefix_Type)
         then
            if Nkind (Parent (N)) = N_Generic_Association
              or else Nkind (Parent (N)) = N_Requeue_Statement
              or else Nkind (Parent (N)) = N_Subprogram_Renaming_Declaration
            then
               if Find_Primitive_Operation (N) then
                  return;
               end if;

            elsif Try_Object_Operation (N) then
               return;
            end if;

            --  If the transformation fails, it will be necessary to redo the
            --  analysis with all errors enabled, to indicate candidate
            --  interpretations and reasons for each failure ???

         end if;

      elsif Is_Private_Type (Prefix_Type) then

         --  Allow access only to discriminants of the type. If the type has
         --  no full view, gigi uses the parent type for the components, so we
         --  do the same here.

         if No (Full_View (Prefix_Type)) then
            Type_To_Use := Root_Type (Base_Type (Prefix_Type));
            Comp := First_Entity (Type_To_Use);
         end if;

         while Present (Comp) loop
            if Chars (Comp) = Chars (Sel) then
               if Ekind (Comp) = E_Discriminant then
                  Set_Entity_With_Style_Check (Sel, Comp);
                  Generate_Reference (Comp, Sel);

                  Set_Etype (Sel, Etype (Comp));
                  Set_Etype (N,   Etype (Comp));
                  Check_Implicit_Dereference (N, Etype (N));

                  if Is_Generic_Type (Prefix_Type)
                    or else Is_Generic_Type (Root_Type (Prefix_Type))
                  then
                     Set_Original_Discriminant (Sel, Comp);
                  end if;

               --  Before declaring an error, check whether this is tagged
               --  private type and a call to a primitive operation.

               elsif Ada_Version >= Ada_2005
                 and then Is_Tagged_Type (Prefix_Type)
                 and then Try_Object_Operation (N)
               then
                  return;

               else
                  Error_Msg_Node_2 := First_Subtype (Prefix_Type);
                  Error_Msg_NE ("invisible selector& for }", N, Sel);
                  Set_Entity (Sel, Any_Id);
                  Set_Etype (N, Any_Type);
               end if;

               return;
            end if;

            Next_Entity (Comp);
         end loop;

      elsif Is_Concurrent_Type (Prefix_Type) then

         --  Find visible operation with given name. For a protected type,
         --  the possible candidates are discriminants, entries or protected
         --  procedures. For a task type, the set can only include entries or
         --  discriminants if the task type is not an enclosing scope. If it
         --  is an enclosing scope (e.g. in an inner task) then all entities
         --  are visible, but the prefix must denote the enclosing scope, i.e.
         --  can only be a direct name or an expanded name.

         Set_Etype (Sel, Any_Type);
         In_Scope := In_Open_Scopes (Prefix_Type);

         while Present (Comp) loop
            if Chars (Comp) = Chars (Sel) then
               if Is_Overloadable (Comp) then
                  Add_One_Interp (Sel, Comp, Etype (Comp));

                  --  If the prefix is tagged, the correct interpretation may
                  --  lie in the primitive or class-wide operations of the
                  --  type. Perform a simple conformance check to determine
                  --  whether Try_Object_Operation should be invoked even if
                  --  a visible entity is found.

                  if Is_Tagged_Type (Prefix_Type)
                    and then
                      Nkind_In (Parent (N), N_Procedure_Call_Statement,
                                            N_Function_Call,
                                            N_Indexed_Component)
                    and then Has_Mode_Conformant_Spec (Comp)
                  then
                     Has_Candidate := True;
                  end if;

               --  Note: a selected component may not denote a component of a
               --  protected type (4.1.3(7)).

               elsif Ekind_In (Comp, E_Discriminant, E_Entry_Family)
                 or else (In_Scope
                            and then not Is_Protected_Type (Prefix_Type)
                            and then Is_Entity_Name (Name))
               then
                  Set_Entity_With_Style_Check (Sel, Comp);
                  Generate_Reference (Comp, Sel);

                  --  The selector is not overloadable, so we have a candidate
                  --  interpretation.

                  Has_Candidate := True;

               else
                  goto Next_Comp;
               end if;

               Set_Etype (Sel, Etype (Comp));
               Set_Etype (N,   Etype (Comp));

               if Ekind (Comp) = E_Discriminant then
                  Set_Original_Discriminant (Sel, Comp);
               end if;

               --  For access type case, introduce explicit dereference for
               --  more uniform treatment of entry calls.

               if Is_Access_Type (Etype (Name)) then
                  Insert_Explicit_Dereference (Name);
                  Error_Msg_NW
                    (Warn_On_Dereference, "?implicit dereference", N);
               end if;
            end if;

            <<Next_Comp>>
               Next_Entity (Comp);
               exit when not In_Scope
                 and then
                   Comp = First_Private_Entity (Base_Type (Prefix_Type));
         end loop;

         --  If there is no visible entity with the given name or none of the
         --  visible entities are plausible interpretations, check whether
         --  there is some other primitive operation with that name.

         if Ada_Version >= Ada_2005
           and then Is_Tagged_Type (Prefix_Type)
         then
            if (Etype (N) = Any_Type
                  or else not Has_Candidate)
              and then Try_Object_Operation (N)
            then
               return;

            --  If the context is not syntactically a procedure call, it
            --  may be a call to a primitive function declared outside of
            --  the synchronized type.

            --  If the context is a procedure call, there might still be
            --  an overloading between an entry and a primitive procedure
            --  declared outside of the synchronized type, called in prefix
            --  notation. This is harder to disambiguate because in one case
            --  the controlling formal is implicit ???

            elsif Nkind (Parent (N)) /= N_Procedure_Call_Statement
              and then Nkind (Parent (N)) /= N_Indexed_Component
              and then Try_Object_Operation (N)
            then
               return;
            end if;

            --  Ada 2012 (AI05-0090-1): If we found a candidate of a call to an
            --  entry or procedure of a tagged concurrent type we must check
            --  if there are class-wide subprograms covering the primitive. If
            --  true then Try_Object_Operation reports the error.

            if Has_Candidate
              and then Is_Concurrent_Type (Prefix_Type)
              and then Nkind (Parent (N)) = N_Procedure_Call_Statement

               --  Duplicate the call. This is required to avoid problems with
               --  the tree transformations performed by Try_Object_Operation.
               --  Set properly the parent of the copied call, because it is
               --  about to be reanalyzed.

            then
               declare
                  Par : constant Node_Id := New_Copy_Tree (Parent (N));

               begin
                  Set_Parent (Par, Parent (Parent (N)));

                  if Try_Object_Operation
                       (Sinfo.Name (Par), CW_Test_Only => True)
                  then
                     return;
                  end if;
               end;
            end if;
         end if;

         if Etype (N) = Any_Type and then Is_Protected_Type (Prefix_Type) then

            --  Case of a prefix of a protected type: selector might denote
            --  an invisible private component.

            Comp := First_Private_Entity (Base_Type (Prefix_Type));
            while Present (Comp) and then Chars (Comp) /= Chars (Sel) loop
               Next_Entity (Comp);
            end loop;

            if Present (Comp) then
               if Is_Single_Concurrent_Object then
                  Error_Msg_Node_2 := Entity (Name);
                  Error_Msg_NE ("invisible selector& for &", N, Sel);

               else
                  Error_Msg_Node_2 := First_Subtype (Prefix_Type);
                  Error_Msg_NE ("invisible selector& for }", N, Sel);
               end if;
               return;
            end if;
         end if;

         Set_Is_Overloaded (N, Is_Overloaded (Sel));

      else
         --  Invalid prefix

         Error_Msg_NE ("invalid prefix in selected component&", N, Sel);
      end if;

      --  If N still has no type, the component is not defined in the prefix

      if Etype (N) = Any_Type then

         if Is_Single_Concurrent_Object then
            Error_Msg_Node_2 := Entity (Name);
            Error_Msg_NE ("no selector& for&", N, Sel);

            Check_Misspelled_Selector (Type_To_Use, Sel);

         elsif Is_Generic_Type (Prefix_Type)
           and then Ekind (Prefix_Type) = E_Record_Type_With_Private
           and then Prefix_Type /= Etype (Prefix_Type)
           and then Is_Record_Type (Etype (Prefix_Type))
         then
            --  If this is a derived formal type, the parent may have
            --  different visibility at this point. Try for an inherited
            --  component before reporting an error.

            Set_Etype (Prefix (N), Etype (Prefix_Type));
            Analyze_Selected_Component (N);
            return;

         --  Similarly, if this is the actual for a formal derived type, the
         --  component inherited from the generic parent may not be visible
         --  in the actual, but the selected component is legal.

         elsif Ekind (Prefix_Type) = E_Record_Subtype_With_Private
           and then Is_Generic_Actual_Type (Prefix_Type)
           and then Present (Full_View (Prefix_Type))
         then

            Find_Component_In_Instance
              (Generic_Parent_Type (Parent (Prefix_Type)));
            return;

         --  Finally, the formal and the actual may be private extensions,
         --  but the generic is declared in a child unit of the parent, and
         --  an additional step is needed to retrieve the proper scope.

         elsif In_Instance
           and then Present (Parent_Subtype (Etype (Base_Type (Prefix_Type))))
         then
            Find_Component_In_Instance
              (Parent_Subtype (Etype (Base_Type (Prefix_Type))));
            return;

         --  Component not found, specialize error message when appropriate

         else
            if Ekind (Prefix_Type) = E_Record_Subtype then

               --  Check whether this is a component of the base type which
               --  is absent from a statically constrained subtype. This will
               --  raise constraint error at run time, but is not a compile-
               --  time error. When the selector is illegal for base type as
               --  well fall through and generate a compilation error anyway.

               Comp := First_Component (Base_Type (Prefix_Type));
               while Present (Comp) loop
                  if Chars (Comp) = Chars (Sel)
                    and then Is_Visible_Component (Comp)
                  then
                     Set_Entity_With_Style_Check (Sel, Comp);
                     Generate_Reference (Comp, Sel);
                     Set_Etype (Sel, Etype (Comp));
                     Set_Etype (N,   Etype (Comp));

                     --  Emit appropriate message. Gigi will replace the
                     --  node subsequently with the appropriate Raise.

                     --  In Alfa mode, this is made into an error to simplify
                     --  the processing of the formal verification backend.

                     if Alfa_Mode then
                        Apply_Compile_Time_Constraint_Error
                          (N, "component not present in }",
                           CE_Discriminant_Check_Failed,
                           Ent => Prefix_Type, Rep => False);
                     else
                        Apply_Compile_Time_Constraint_Error
                          (N, "component not present in }?",
                           CE_Discriminant_Check_Failed,
                           Ent => Prefix_Type, Rep => False);
                     end if;

                     Set_Raises_Constraint_Error (N);
                     return;
                  end if;

                  Next_Component (Comp);
               end loop;

            end if;

            Error_Msg_Node_2 := First_Subtype (Prefix_Type);
            Error_Msg_NE ("no selector& for}", N, Sel);

            --  Add information in the case of an incomplete prefix

            if Is_Incomplete_Type (Type_To_Use) then
               declare
                  Inc : constant Entity_Id := First_Subtype (Type_To_Use);

               begin
                  if From_With_Type (Scope (Type_To_Use)) then
                     Error_Msg_NE
                       ("\limited view of& has no components", N, Inc);

                  else
                     Error_Msg_NE
                       ("\premature usage of incomplete type&", N, Inc);

                     if Nkind (Parent (Inc)) =
                                          N_Incomplete_Type_Declaration
                     then
                        --  Record location of premature use in entity so that
                        --  a continuation message is generated when the
                        --  completion is seen.

                        Set_Premature_Use (Parent (Inc), N);
                     end if;
                  end if;
               end;
            end if;

            Check_Misspelled_Selector (Type_To_Use, Sel);
         end if;

         Set_Entity (Sel, Any_Id);
         Set_Etype (Sel, Any_Type);
      end if;
   end Analyze_Selected_Component;

   ---------------------------
   -- Analyze_Short_Circuit --
   ---------------------------

   procedure Analyze_Short_Circuit (N : Node_Id) is
      L   : constant Node_Id := Left_Opnd  (N);
      R   : constant Node_Id := Right_Opnd (N);
      Ind : Interp_Index;
      It  : Interp;

   begin
      Analyze_Expression (L);
      Analyze_Expression (R);
      Set_Etype (N, Any_Type);

      if not Is_Overloaded (L) then
         if Root_Type (Etype (L)) = Standard_Boolean
           and then Has_Compatible_Type (R, Etype (L))
         then
            Add_One_Interp (N, Etype (L), Etype (L));
         end if;

      else
         Get_First_Interp (L, Ind, It);
         while Present (It.Typ) loop
            if Root_Type (It.Typ) = Standard_Boolean
              and then Has_Compatible_Type (R, It.Typ)
            then
               Add_One_Interp (N, It.Typ, It.Typ);
            end if;

            Get_Next_Interp (Ind, It);
         end loop;
      end if;

      --  Here we have failed to find an interpretation. Clearly we know that
      --  it is not the case that both operands can have an interpretation of
      --  Boolean, but this is by far the most likely intended interpretation.
      --  So we simply resolve both operands as Booleans, and at least one of
      --  these resolutions will generate an error message, and we do not need
      --  to give another error message on the short circuit operation itself.

      if Etype (N) = Any_Type then
         Resolve (L, Standard_Boolean);
         Resolve (R, Standard_Boolean);
         Set_Etype (N, Standard_Boolean);
      end if;
   end Analyze_Short_Circuit;

   -------------------
   -- Analyze_Slice --
   -------------------

   procedure Analyze_Slice (N : Node_Id) is
      D          : constant Node_Id := Discrete_Range (N);
      P          : constant Node_Id := Prefix (N);
      Array_Type : Entity_Id;
      Index_Type : Entity_Id;

      procedure Analyze_Overloaded_Slice;
      --  If the prefix is overloaded, select those interpretations that
      --  yield a one-dimensional array type.

      ------------------------------
      -- Analyze_Overloaded_Slice --
      ------------------------------

      procedure Analyze_Overloaded_Slice is
         I   : Interp_Index;
         It  : Interp;
         Typ : Entity_Id;

      begin
         Set_Etype (N, Any_Type);

         Get_First_Interp (P, I, It);
         while Present (It.Nam) loop
            Typ := It.Typ;

            if Is_Access_Type (Typ) then
               Typ := Designated_Type (Typ);
               Error_Msg_NW (Warn_On_Dereference, "?implicit dereference", N);
            end if;

            if Is_Array_Type (Typ)
              and then Number_Dimensions (Typ) = 1
              and then Has_Compatible_Type (D, Etype (First_Index (Typ)))
            then
               Add_One_Interp (N, Typ, Typ);
            end if;

            Get_Next_Interp (I, It);
         end loop;

         if Etype (N) = Any_Type then
            Error_Msg_N ("expect array type in prefix of slice",  N);
         end if;
      end Analyze_Overloaded_Slice;

   --  Start of processing for Analyze_Slice

   begin
      if Comes_From_Source (N) then
         Check_SPARK_Restriction ("slice is not allowed", N);
      end if;

      Analyze (P);
      Analyze (D);

      if Is_Overloaded (P) then
         Analyze_Overloaded_Slice;

      else
         Array_Type := Etype (P);
         Set_Etype (N, Any_Type);

         if Is_Access_Type (Array_Type) then
            Array_Type := Designated_Type (Array_Type);
            Error_Msg_NW (Warn_On_Dereference, "?implicit dereference", N);
         end if;

         if not Is_Array_Type (Array_Type) then
            Wrong_Type (P, Any_Array);

         elsif Number_Dimensions (Array_Type) > 1 then
            Error_Msg_N
              ("type is not one-dimensional array in slice prefix", N);

         else
            if Ekind (Array_Type) = E_String_Literal_Subtype then
               Index_Type := Etype (String_Literal_Low_Bound (Array_Type));
            else
               Index_Type := Etype (First_Index (Array_Type));
            end if;

            if not Has_Compatible_Type (D, Index_Type) then
               Wrong_Type (D, Index_Type);
            else
               Set_Etype (N, Array_Type);
            end if;
         end if;
      end if;
   end Analyze_Slice;

   -----------------------------
   -- Analyze_Type_Conversion --
   -----------------------------

   procedure Analyze_Type_Conversion (N : Node_Id) is
      Expr : constant Node_Id := Expression (N);
      T    : Entity_Id;

   begin
      --  If Conversion_OK is set, then the Etype is already set, and the
      --  only processing required is to analyze the expression. This is
      --  used to construct certain "illegal" conversions which are not
      --  allowed by Ada semantics, but can be handled OK by Gigi, see
      --  Sinfo for further details.

      if Conversion_OK (N) then
         Analyze (Expr);
         return;
      end if;

      --  Otherwise full type analysis is required, as well as some semantic
      --  checks to make sure the argument of the conversion is appropriate.

      Find_Type (Subtype_Mark (N));
      T := Entity (Subtype_Mark (N));
      Set_Etype (N, T);
      Check_Fully_Declared (T, N);
      Analyze_Expression (Expr);
      Validate_Remote_Type_Type_Conversion (N);

      --  Only remaining step is validity checks on the argument. These
      --  are skipped if the conversion does not come from the source.

      if not Comes_From_Source (N) then
         return;

      --  If there was an error in a generic unit, no need to replicate the
      --  error message. Conversely, constant-folding in the generic may
      --  transform the argument of a conversion into a string literal, which
      --  is legal. Therefore the following tests are not performed in an
      --  instance.

      elsif In_Instance then
         return;

      elsif Nkind (Expr) = N_Null then
         Error_Msg_N ("argument of conversion cannot be null", N);
         Error_Msg_N ("\use qualified expression instead", N);
         Set_Etype (N, Any_Type);

      elsif Nkind (Expr) = N_Aggregate then
         Error_Msg_N ("argument of conversion cannot be aggregate", N);
         Error_Msg_N ("\use qualified expression instead", N);

      elsif Nkind (Expr) = N_Allocator then
         Error_Msg_N ("argument of conversion cannot be an allocator", N);
         Error_Msg_N ("\use qualified expression instead", N);

      elsif Nkind (Expr) = N_String_Literal then
         Error_Msg_N ("argument of conversion cannot be string literal", N);
         Error_Msg_N ("\use qualified expression instead", N);

      elsif Nkind (Expr) = N_Character_Literal then
         if Ada_Version = Ada_83 then
            Resolve (Expr, T);
         else
            Error_Msg_N ("argument of conversion cannot be character literal",
              N);
            Error_Msg_N ("\use qualified expression instead", N);
         end if;

      elsif Nkind (Expr) = N_Attribute_Reference
        and then
          (Attribute_Name (Expr) = Name_Access            or else
           Attribute_Name (Expr) = Name_Unchecked_Access  or else
           Attribute_Name (Expr) = Name_Unrestricted_Access)
      then
         Error_Msg_N ("argument of conversion cannot be access", N);
         Error_Msg_N ("\use qualified expression instead", N);
      end if;
   end Analyze_Type_Conversion;

   ----------------------
   -- Analyze_Unary_Op --
   ----------------------

   procedure Analyze_Unary_Op (N : Node_Id) is
      R     : constant Node_Id := Right_Opnd (N);
      Op_Id : Entity_Id := Entity (N);

   begin
      Set_Etype (N, Any_Type);
      Candidate_Type := Empty;

      Analyze_Expression (R);

      if Present (Op_Id) then
         if Ekind (Op_Id) = E_Operator then
            Find_Unary_Types (R, Op_Id,  N);
         else
            Add_One_Interp (N, Op_Id, Etype (Op_Id));
         end if;

      else
         Op_Id := Get_Name_Entity_Id (Chars (N));
         while Present (Op_Id) loop
            if Ekind (Op_Id) = E_Operator then
               if No (Next_Entity (First_Entity (Op_Id))) then
                  Find_Unary_Types (R, Op_Id,  N);
               end if;

            elsif Is_Overloadable (Op_Id) then
               Analyze_User_Defined_Unary_Op (N, Op_Id);
            end if;

            Op_Id := Homonym (Op_Id);
         end loop;
      end if;

      Operator_Check (N);
   end Analyze_Unary_Op;

   ----------------------------------
   -- Analyze_Unchecked_Expression --
   ----------------------------------

   procedure Analyze_Unchecked_Expression (N : Node_Id) is
   begin
      Analyze (Expression (N), Suppress => All_Checks);
      Set_Etype (N, Etype (Expression (N)));
      Save_Interps (Expression (N), N);
   end Analyze_Unchecked_Expression;

   ---------------------------------------
   -- Analyze_Unchecked_Type_Conversion --
   ---------------------------------------

   procedure Analyze_Unchecked_Type_Conversion (N : Node_Id) is
   begin
      Find_Type (Subtype_Mark (N));
      Analyze_Expression (Expression (N));
      Set_Etype (N, Entity (Subtype_Mark (N)));
   end Analyze_Unchecked_Type_Conversion;

   ------------------------------------
   -- Analyze_User_Defined_Binary_Op --
   ------------------------------------

   procedure Analyze_User_Defined_Binary_Op
     (N     : Node_Id;
      Op_Id : Entity_Id)
   is
   begin
      --  Only do analysis if the operator Comes_From_Source, since otherwise
      --  the operator was generated by the expander, and all such operators
      --  always refer to the operators in package Standard.

      if Comes_From_Source (N) then
         declare
            F1 : constant Entity_Id := First_Formal (Op_Id);
            F2 : constant Entity_Id := Next_Formal (F1);

         begin
            --  Verify that Op_Id is a visible binary function. Note that since
            --  we know Op_Id is overloaded, potentially use visible means use
            --  visible for sure (RM 9.4(11)).

            if Ekind (Op_Id) = E_Function
              and then Present (F2)
              and then (Is_Immediately_Visible (Op_Id)
                         or else Is_Potentially_Use_Visible (Op_Id))
              and then Has_Compatible_Type (Left_Opnd (N), Etype (F1))
              and then Has_Compatible_Type (Right_Opnd (N), Etype (F2))
            then
               Add_One_Interp (N, Op_Id, Etype (Op_Id));

               --  If the left operand is overloaded, indicate that the
               --  current type is a viable candidate. This is redundant
               --  in most cases, but for equality and comparison operators
               --  where the context does not impose a type on the operands,
               --  setting the proper type is necessary to avoid subsequent
               --  ambiguities during resolution, when both user-defined and
               --  predefined operators may be candidates.

               if Is_Overloaded (Left_Opnd (N)) then
                  Set_Etype (Left_Opnd (N), Etype (F1));
               end if;

               if Debug_Flag_E then
                  Write_Str ("user defined operator ");
                  Write_Name (Chars (Op_Id));
                  Write_Str (" on node ");
                  Write_Int (Int (N));
                  Write_Eol;
               end if;
            end if;
         end;
      end if;
   end Analyze_User_Defined_Binary_Op;

   -----------------------------------
   -- Analyze_User_Defined_Unary_Op --
   -----------------------------------

   procedure Analyze_User_Defined_Unary_Op
     (N     : Node_Id;
      Op_Id : Entity_Id)
   is
   begin
      --  Only do analysis if the operator Comes_From_Source, since otherwise
      --  the operator was generated by the expander, and all such operators
      --  always refer to the operators in package Standard.

      if Comes_From_Source (N) then
         declare
            F : constant Entity_Id := First_Formal (Op_Id);

         begin
            --  Verify that Op_Id is a visible unary function. Note that since
            --  we know Op_Id is overloaded, potentially use visible means use
            --  visible for sure (RM 9.4(11)).

            if Ekind (Op_Id) = E_Function
              and then No (Next_Formal (F))
              and then (Is_Immediately_Visible (Op_Id)
                         or else Is_Potentially_Use_Visible (Op_Id))
              and then Has_Compatible_Type (Right_Opnd (N), Etype (F))
            then
               Add_One_Interp (N, Op_Id, Etype (Op_Id));
            end if;
         end;
      end if;
   end Analyze_User_Defined_Unary_Op;

   ---------------------------
   -- Check_Arithmetic_Pair --
   ---------------------------

   procedure Check_Arithmetic_Pair
     (T1, T2 : Entity_Id;
      Op_Id  : Entity_Id;
      N      : Node_Id)
   is
      Op_Name : constant Name_Id := Chars (Op_Id);

      function Has_Fixed_Op (Typ : Entity_Id; Op : Entity_Id) return Boolean;
      --  Check whether the fixed-point type Typ has a user-defined operator
      --  (multiplication or division) that should hide the corresponding
      --  predefined operator. Used to implement Ada 2005 AI-264, to make
      --  such operators more visible and therefore useful.

      --  If the name of the operation is an expanded name with prefix
      --  Standard, the predefined universal fixed operator is available,
      --  as specified by AI-420 (RM 4.5.5 (19.1/2)).

      function Specific_Type (T1, T2 : Entity_Id) return Entity_Id;
      --  Get specific type (i.e. non-universal type if there is one)

      ------------------
      -- Has_Fixed_Op --
      ------------------

      function Has_Fixed_Op (Typ : Entity_Id; Op : Entity_Id) return Boolean is
         Bas : constant Entity_Id := Base_Type (Typ);
         Ent : Entity_Id;
         F1  : Entity_Id;
         F2  : Entity_Id;

      begin
         --  If the universal_fixed operation is given explicitly the rule
         --  concerning primitive operations of the type do not apply.

         if Nkind (N) = N_Function_Call
           and then Nkind (Name (N)) = N_Expanded_Name
           and then Entity (Prefix (Name (N))) = Standard_Standard
         then
            return False;
         end if;

         --  The operation is treated as primitive if it is declared in the
         --  same scope as the type, and therefore on the same entity chain.

         Ent := Next_Entity (Typ);
         while Present (Ent) loop
            if Chars (Ent) = Chars (Op) then
               F1 := First_Formal (Ent);
               F2 := Next_Formal (F1);

               --  The operation counts as primitive if either operand or
               --  result are of the given base type, and both operands are
               --  fixed point types.

               if (Base_Type (Etype (F1)) = Bas
                    and then Is_Fixed_Point_Type (Etype (F2)))

                 or else
                   (Base_Type (Etype (F2)) = Bas
                     and then Is_Fixed_Point_Type (Etype (F1)))

                 or else
                   (Base_Type (Etype (Ent)) = Bas
                     and then Is_Fixed_Point_Type (Etype (F1))
                     and then Is_Fixed_Point_Type (Etype (F2)))
               then
                  return True;
               end if;
            end if;

            Next_Entity (Ent);
         end loop;

         return False;
      end Has_Fixed_Op;

      -------------------
      -- Specific_Type --
      -------------------

      function Specific_Type (T1, T2 : Entity_Id) return Entity_Id is
      begin
         if T1 = Universal_Integer or else T1 = Universal_Real then
            return Base_Type (T2);
         else
            return Base_Type (T1);
         end if;
      end Specific_Type;

   --  Start of processing for Check_Arithmetic_Pair

   begin
      if Op_Name = Name_Op_Add or else Op_Name = Name_Op_Subtract then

         if Is_Numeric_Type (T1)
           and then Is_Numeric_Type (T2)
           and then (Covers (T1 => T1, T2 => T2)
                       or else
                     Covers (T1 => T2, T2 => T1))
         then
            Add_One_Interp (N, Op_Id, Specific_Type (T1, T2));
         end if;

      elsif Op_Name = Name_Op_Multiply or else Op_Name = Name_Op_Divide then

         if Is_Fixed_Point_Type (T1)
           and then (Is_Fixed_Point_Type (T2)
                       or else T2 = Universal_Real)
         then
            --  If Treat_Fixed_As_Integer is set then the Etype is already set
            --  and no further processing is required (this is the case of an
            --  operator constructed by Exp_Fixd for a fixed point operation)
            --  Otherwise add one interpretation with universal fixed result
            --  If the operator is given in  functional notation, it comes
            --  from source and Fixed_As_Integer cannot apply.

            if (Nkind (N) not in N_Op
                 or else not Treat_Fixed_As_Integer (N))
              and then
                (not Has_Fixed_Op (T1, Op_Id)
                  or else Nkind (Parent (N)) = N_Type_Conversion)
            then
               Add_One_Interp (N, Op_Id, Universal_Fixed);
            end if;

         elsif Is_Fixed_Point_Type (T2)
           and then (Nkind (N) not in N_Op
                      or else not Treat_Fixed_As_Integer (N))
           and then T1 = Universal_Real
           and then
             (not Has_Fixed_Op (T1, Op_Id)
               or else Nkind (Parent (N)) = N_Type_Conversion)
         then
            Add_One_Interp (N, Op_Id, Universal_Fixed);

         elsif Is_Numeric_Type (T1)
           and then Is_Numeric_Type (T2)
           and then (Covers (T1 => T1, T2 => T2)
                       or else
                     Covers (T1 => T2, T2 => T1))
         then
            Add_One_Interp (N, Op_Id, Specific_Type (T1, T2));

         elsif Is_Fixed_Point_Type (T1)
           and then (Base_Type (T2) = Base_Type (Standard_Integer)
                       or else T2 = Universal_Integer)
         then
            Add_One_Interp (N, Op_Id, T1);

         elsif T2 = Universal_Real
           and then Base_Type (T1) = Base_Type (Standard_Integer)
           and then Op_Name = Name_Op_Multiply
         then
            Add_One_Interp (N, Op_Id, Any_Fixed);

         elsif T1 = Universal_Real
           and then Base_Type (T2) = Base_Type (Standard_Integer)
         then
            Add_One_Interp (N, Op_Id, Any_Fixed);

         elsif Is_Fixed_Point_Type (T2)
           and then (Base_Type (T1) = Base_Type (Standard_Integer)
                       or else T1 = Universal_Integer)
           and then Op_Name = Name_Op_Multiply
         then
            Add_One_Interp (N, Op_Id, T2);

         elsif T1 = Universal_Real and then T2 = Universal_Integer then
            Add_One_Interp (N, Op_Id, T1);

         elsif T2 = Universal_Real
           and then T1 = Universal_Integer
           and then Op_Name = Name_Op_Multiply
         then
            Add_One_Interp (N, Op_Id, T2);
         end if;

      elsif Op_Name = Name_Op_Mod or else Op_Name = Name_Op_Rem then

         --  Note: The fixed-point operands case with Treat_Fixed_As_Integer
         --  set does not require any special processing, since the Etype is
         --  already set (case of operation constructed by Exp_Fixed).

         if Is_Integer_Type (T1)
           and then (Covers (T1 => T1, T2 => T2)
                       or else
                     Covers (T1 => T2, T2 => T1))
         then
            Add_One_Interp (N, Op_Id, Specific_Type (T1, T2));
         end if;

      elsif Op_Name = Name_Op_Expon then
         if Is_Numeric_Type (T1)
           and then not Is_Fixed_Point_Type (T1)
           and then (Base_Type (T2) = Base_Type (Standard_Integer)
                      or else T2 = Universal_Integer)
         then
            Add_One_Interp (N, Op_Id, Base_Type (T1));
         end if;

      else pragma Assert (Nkind (N) in N_Op_Shift);

         --  If not one of the predefined operators, the node may be one
         --  of the intrinsic functions. Its kind is always specific, and
         --  we can use it directly, rather than the name of the operation.

         if Is_Integer_Type (T1)
           and then (Base_Type (T2) = Base_Type (Standard_Integer)
                      or else T2 = Universal_Integer)
         then
            Add_One_Interp (N, Op_Id, Base_Type (T1));
         end if;
      end if;
   end Check_Arithmetic_Pair;

   -------------------------------
   -- Check_Misspelled_Selector --
   -------------------------------

   procedure Check_Misspelled_Selector
     (Prefix : Entity_Id;
      Sel    : Node_Id)
   is
      Max_Suggestions   : constant := 2;
      Nr_Of_Suggestions : Natural := 0;

      Suggestion_1 : Entity_Id := Empty;
      Suggestion_2 : Entity_Id := Empty;

      Comp : Entity_Id;

   begin
      --  All the components of the prefix of selector Sel are matched
      --  against  Sel and a count is maintained of possible misspellings.
      --  When at the end of the analysis there are one or two (not more!)
      --  possible misspellings, these misspellings will be suggested as
      --  possible correction.

      if not (Is_Private_Type (Prefix) or else Is_Record_Type (Prefix)) then

         --  Concurrent types should be handled as well ???

         return;
      end if;

      Comp  := First_Entity (Prefix);
      while Nr_Of_Suggestions <= Max_Suggestions and then Present (Comp) loop
         if Is_Visible_Component (Comp) then
            if Is_Bad_Spelling_Of (Chars (Comp), Chars (Sel)) then
               Nr_Of_Suggestions := Nr_Of_Suggestions + 1;

               case Nr_Of_Suggestions is
                  when 1      => Suggestion_1 := Comp;
                  when 2      => Suggestion_2 := Comp;
                  when others => exit;
               end case;
            end if;
         end if;

         Comp := Next_Entity (Comp);
      end loop;

      --  Report at most two suggestions

      if Nr_Of_Suggestions = 1 then
         Error_Msg_NE -- CODEFIX
           ("\possible misspelling of&", Sel, Suggestion_1);

      elsif Nr_Of_Suggestions = 2 then
         Error_Msg_Node_2 := Suggestion_2;
         Error_Msg_NE -- CODEFIX
           ("\possible misspelling of& or&", Sel, Suggestion_1);
      end if;
   end Check_Misspelled_Selector;

   ----------------------
   -- Defined_In_Scope --
   ----------------------

   function Defined_In_Scope (T : Entity_Id; S : Entity_Id) return Boolean
   is
      S1 : constant Entity_Id := Scope (Base_Type (T));
   begin
      return S1 = S
        or else (S1 = System_Aux_Id and then S = Scope (S1));
   end Defined_In_Scope;

   -------------------
   -- Diagnose_Call --
   -------------------

   procedure Diagnose_Call (N : Node_Id; Nam : Node_Id) is
      Actual           : Node_Id;
      X                : Interp_Index;
      It               : Interp;
      Err_Mode         : Boolean;
      New_Nam          : Node_Id;
      Void_Interp_Seen : Boolean := False;

      Success : Boolean;
      pragma Warnings (Off, Boolean);

   begin
      if Ada_Version >= Ada_2005 then
         Actual := First_Actual (N);
         while Present (Actual) loop

            --  Ada 2005 (AI-50217): Post an error in case of premature
            --  usage of an entity from the limited view.

            if not Analyzed (Etype (Actual))
             and then From_With_Type (Etype (Actual))
            then
               Error_Msg_Qual_Level := 1;
               Error_Msg_NE
                ("missing with_clause for scope of imported type&",
                  Actual, Etype (Actual));
               Error_Msg_Qual_Level := 0;
            end if;

            Next_Actual (Actual);
         end loop;
      end if;

      --   Analyze each candidate call again, with full error reporting
      --   for each.

      Error_Msg_N
        ("no candidate interpretations match the actuals:!", Nam);
      Err_Mode := All_Errors_Mode;
      All_Errors_Mode := True;

      --  If this is a call to an operation of a concurrent type,
      --  the failed interpretations have been removed from the
      --  name. Recover them to provide full diagnostics.

      if Nkind (Parent (Nam)) = N_Selected_Component then
         Set_Entity (Nam, Empty);
         New_Nam := New_Copy_Tree (Parent (Nam));
         Set_Is_Overloaded (New_Nam, False);
         Set_Is_Overloaded (Selector_Name (New_Nam), False);
         Set_Parent (New_Nam, Parent (Parent (Nam)));
         Analyze_Selected_Component (New_Nam);
         Get_First_Interp (Selector_Name (New_Nam), X, It);
      else
         Get_First_Interp (Nam, X, It);
      end if;

      while Present (It.Nam) loop
         if Etype (It.Nam) = Standard_Void_Type then
            Void_Interp_Seen := True;
         end if;

         Analyze_One_Call (N, It.Nam, True, Success);
         Get_Next_Interp (X, It);
      end loop;

      if Nkind (N) = N_Function_Call then
         Get_First_Interp (Nam, X, It);
         while Present (It.Nam) loop
            if Ekind_In (It.Nam, E_Function, E_Operator) then
               return;
            else
               Get_Next_Interp (X, It);
            end if;
         end loop;

         --  If all interpretations are procedures, this deserves a
         --  more precise message. Ditto if this appears as the prefix
         --  of a selected component, which may be a lexical error.

         Error_Msg_N
           ("\context requires function call, found procedure name", Nam);

         if Nkind (Parent (N)) = N_Selected_Component
           and then N = Prefix (Parent (N))
         then
            Error_Msg_N -- CODEFIX
              ("\period should probably be semicolon", Parent (N));
         end if;

      elsif Nkind (N) = N_Procedure_Call_Statement
        and then not Void_Interp_Seen
      then
         Error_Msg_N (
         "\function name found in procedure call", Nam);
      end if;

      All_Errors_Mode := Err_Mode;
   end Diagnose_Call;

   ---------------------------
   -- Find_Arithmetic_Types --
   ---------------------------

   procedure Find_Arithmetic_Types
     (L, R  : Node_Id;
      Op_Id : Entity_Id;
      N     : Node_Id)
   is
      Index1 : Interp_Index;
      Index2 : Interp_Index;
      It1    : Interp;
      It2    : Interp;

      procedure Check_Right_Argument (T : Entity_Id);
      --  Check right operand of operator

      --------------------------
      -- Check_Right_Argument --
      --------------------------

      procedure Check_Right_Argument (T : Entity_Id) is
      begin
         if not Is_Overloaded (R) then
            Check_Arithmetic_Pair (T, Etype (R), Op_Id,  N);
         else
            Get_First_Interp (R, Index2, It2);
            while Present (It2.Typ) loop
               Check_Arithmetic_Pair (T, It2.Typ, Op_Id, N);
               Get_Next_Interp (Index2, It2);
            end loop;
         end if;
      end Check_Right_Argument;

   --  Start of processing for Find_Arithmetic_Types

   begin
      if not Is_Overloaded (L) then
         Check_Right_Argument (Etype (L));

      else
         Get_First_Interp (L, Index1, It1);
         while Present (It1.Typ) loop
            Check_Right_Argument (It1.Typ);
            Get_Next_Interp (Index1, It1);
         end loop;
      end if;

   end Find_Arithmetic_Types;

   ------------------------
   -- Find_Boolean_Types --
   ------------------------

   procedure Find_Boolean_Types
     (L, R  : Node_Id;
      Op_Id : Entity_Id;
      N     : Node_Id)
   is
      Index : Interp_Index;
      It    : Interp;

      procedure Check_Numeric_Argument (T : Entity_Id);
      --  Special case for logical operations one of whose operands is an
      --  integer literal. If both are literal the result is any modular type.

      ----------------------------
      -- Check_Numeric_Argument --
      ----------------------------

      procedure Check_Numeric_Argument (T : Entity_Id) is
      begin
         if T = Universal_Integer then
            Add_One_Interp (N, Op_Id, Any_Modular);

         elsif Is_Modular_Integer_Type (T) then
            Add_One_Interp (N, Op_Id, T);
         end if;
      end Check_Numeric_Argument;

   --  Start of processing for Find_Boolean_Types

   begin
      if not Is_Overloaded (L) then
         if Etype (L) = Universal_Integer
           or else Etype (L) = Any_Modular
         then
            if not Is_Overloaded (R) then
               Check_Numeric_Argument (Etype (R));

            else
               Get_First_Interp (R, Index, It);
               while Present (It.Typ) loop
                  Check_Numeric_Argument (It.Typ);
                  Get_Next_Interp (Index, It);
               end loop;
            end if;

         --  If operands are aggregates, we must assume that they may be
         --  boolean arrays, and leave disambiguation for the second pass.
         --  If only one is an aggregate, verify that the other one has an
         --  interpretation as a boolean array

         elsif Nkind (L) = N_Aggregate then
            if Nkind (R) = N_Aggregate then
               Add_One_Interp (N, Op_Id, Etype (L));

            elsif not Is_Overloaded (R) then
               if Valid_Boolean_Arg (Etype (R)) then
                  Add_One_Interp (N, Op_Id, Etype (R));
               end if;

            else
               Get_First_Interp (R, Index, It);
               while Present (It.Typ) loop
                  if Valid_Boolean_Arg (It.Typ) then
                     Add_One_Interp (N, Op_Id, It.Typ);
                  end if;

                  Get_Next_Interp (Index, It);
               end loop;
            end if;

         elsif Valid_Boolean_Arg (Etype (L))
           and then Has_Compatible_Type (R, Etype (L))
         then
            Add_One_Interp (N, Op_Id, Etype (L));
         end if;

      else
         Get_First_Interp (L, Index, It);
         while Present (It.Typ) loop
            if Valid_Boolean_Arg (It.Typ)
              and then Has_Compatible_Type (R, It.Typ)
            then
               Add_One_Interp (N, Op_Id, It.Typ);
            end if;

            Get_Next_Interp (Index, It);
         end loop;
      end if;
   end Find_Boolean_Types;

   ---------------------------
   -- Find_Comparison_Types --
   ---------------------------

   procedure Find_Comparison_Types
     (L, R  : Node_Id;
      Op_Id : Entity_Id;
      N     : Node_Id)
   is
      Index : Interp_Index;
      It    : Interp;
      Found : Boolean := False;
      I_F   : Interp_Index;
      T_F   : Entity_Id;
      Scop  : Entity_Id := Empty;

      procedure Try_One_Interp (T1 : Entity_Id);
      --  Routine to try one proposed interpretation. Note that the context
      --  of the operator plays no role in resolving the arguments, so that
      --  if there is more than one interpretation of the operands that is
      --  compatible with comparison, the operation is ambiguous.

      --------------------
      -- Try_One_Interp --
      --------------------

      procedure Try_One_Interp (T1 : Entity_Id) is
      begin

         --  If the operator is an expanded name, then the type of the operand
         --  must be defined in the corresponding scope. If the type is
         --  universal, the context will impose the correct type.

         if Present (Scop)
            and then not Defined_In_Scope (T1, Scop)
            and then T1 /= Universal_Integer
            and then T1 /= Universal_Real
            and then T1 /= Any_String
            and then T1 /= Any_Composite
         then
            return;
         end if;

         if Valid_Comparison_Arg (T1)
           and then Has_Compatible_Type (R, T1)
         then
            if Found
              and then Base_Type (T1) /= Base_Type (T_F)
            then
               It := Disambiguate (L, I_F, Index, Any_Type);

               if It = No_Interp then
                  Ambiguous_Operands (N);
                  Set_Etype (L, Any_Type);
                  return;

               else
                  T_F := It.Typ;
               end if;

            else
               Found := True;
               T_F   := T1;
               I_F   := Index;
            end if;

            Set_Etype (L, T_F);
            Find_Non_Universal_Interpretations (N, R, Op_Id, T1);

         end if;
      end Try_One_Interp;

   --  Start of processing for Find_Comparison_Types

   begin
      --  If left operand is aggregate, the right operand has to
      --  provide a usable type for it.

      if Nkind (L) = N_Aggregate
        and then Nkind (R) /= N_Aggregate
      then
         Find_Comparison_Types (L => R, R => L, Op_Id => Op_Id, N => N);
         return;
      end if;

      if Nkind (N) = N_Function_Call
         and then Nkind (Name (N)) = N_Expanded_Name
      then
         Scop := Entity (Prefix (Name (N)));

         --  The prefix may be a package renaming, and the subsequent test
         --  requires the original package.

         if Ekind (Scop) = E_Package
           and then Present (Renamed_Entity (Scop))
         then
            Scop := Renamed_Entity (Scop);
            Set_Entity (Prefix (Name (N)), Scop);
         end if;
      end if;

      if not Is_Overloaded (L) then
         Try_One_Interp (Etype (L));

      else
         Get_First_Interp (L, Index, It);
         while Present (It.Typ) loop
            Try_One_Interp (It.Typ);
            Get_Next_Interp (Index, It);
         end loop;
      end if;
   end Find_Comparison_Types;

   ----------------------------------------
   -- Find_Non_Universal_Interpretations --
   ----------------------------------------

   procedure Find_Non_Universal_Interpretations
     (N     : Node_Id;
      R     : Node_Id;
      Op_Id : Entity_Id;
      T1    : Entity_Id)
   is
      Index : Interp_Index;
      It    : Interp;

   begin
      if T1 = Universal_Integer
        or else T1 = Universal_Real
      then
         if not Is_Overloaded (R) then
            Add_One_Interp
              (N, Op_Id, Standard_Boolean, Base_Type (Etype (R)));
         else
            Get_First_Interp (R, Index, It);
            while Present (It.Typ) loop
               if Covers (It.Typ, T1) then
                  Add_One_Interp
                    (N, Op_Id, Standard_Boolean, Base_Type (It.Typ));
               end if;

               Get_Next_Interp (Index, It);
            end loop;
         end if;
      else
         Add_One_Interp (N, Op_Id, Standard_Boolean, Base_Type (T1));
      end if;
   end Find_Non_Universal_Interpretations;

   ------------------------------
   -- Find_Concatenation_Types --
   ------------------------------

   procedure Find_Concatenation_Types
     (L, R  : Node_Id;
      Op_Id : Entity_Id;
      N     : Node_Id)
   is
      Op_Type : constant Entity_Id := Etype (Op_Id);

   begin
      if Is_Array_Type (Op_Type)
        and then not Is_Limited_Type (Op_Type)

        and then (Has_Compatible_Type (L, Op_Type)
                    or else
                  Has_Compatible_Type (L, Component_Type (Op_Type)))

        and then (Has_Compatible_Type (R, Op_Type)
                    or else
                  Has_Compatible_Type (R, Component_Type (Op_Type)))
      then
         Add_One_Interp (N, Op_Id, Op_Type);
      end if;
   end Find_Concatenation_Types;

   -------------------------
   -- Find_Equality_Types --
   -------------------------

   procedure Find_Equality_Types
     (L, R  : Node_Id;
      Op_Id : Entity_Id;
      N     : Node_Id)
   is
      Index : Interp_Index;
      It    : Interp;
      Found : Boolean := False;
      I_F   : Interp_Index;
      T_F   : Entity_Id;
      Scop  : Entity_Id := Empty;

      procedure Try_One_Interp (T1 : Entity_Id);
      --  The context of the equality operator plays no role in resolving the
      --  arguments, so that if there is more than one interpretation of the
      --  operands that is compatible with equality, the construct is ambiguous
      --  and an error can be emitted now, after trying to disambiguate, i.e.
      --  applying preference rules.

      --------------------
      -- Try_One_Interp --
      --------------------

      procedure Try_One_Interp (T1 : Entity_Id) is
         Bas : constant Entity_Id := Base_Type (T1);

      begin
         --  If the operator is an expanded name, then the type of the operand
         --  must be defined in the corresponding scope. If the type is
         --  universal, the context will impose the correct type. An anonymous
         --  type for a 'Access reference is also universal in this sense, as
         --  the actual type is obtained from context.
         --  In Ada 2005, the equality operator for anonymous access types
         --  is declared in Standard, and preference rules apply to it.

         if Present (Scop) then
            if Defined_In_Scope (T1, Scop)
              or else T1 = Universal_Integer
              or else T1 = Universal_Real
              or else T1 = Any_Access
              or else T1 = Any_String
              or else T1 = Any_Composite
              or else (Ekind (T1) = E_Access_Subprogram_Type
                        and then not Comes_From_Source (T1))
            then
               null;

            elsif Ekind (T1) = E_Anonymous_Access_Type
              and then Scop = Standard_Standard
            then
               null;

            else
               --  The scope does not contain an operator for the type

               return;
            end if;

         --  If we have infix notation, the operator must be usable. Within
         --  an instance, if the type is already established we know it is
         --  correct. If an operand is universal it is compatible with any
         --  numeric type.

         --  In Ada 2005, the equality on anonymous access types is declared
         --  in Standard, and is always visible.

         elsif In_Open_Scopes (Scope (Bas))
           or else Is_Potentially_Use_Visible (Bas)
           or else In_Use (Bas)
           or else (In_Use (Scope (Bas)) and then not Is_Hidden (Bas))
           or else (In_Instance
                     and then
                       (First_Subtype (T1) = First_Subtype (Etype (R))
                         or else
                           (Is_Numeric_Type (T1)
                             and then Is_Universal_Numeric_Type (Etype (R)))))
           or else Ekind (T1) = E_Anonymous_Access_Type
         then
            null;

         else
            --  Save candidate type for subsequent error message, if any

            if not Is_Limited_Type (T1) then
               Candidate_Type := T1;
            end if;

            return;
         end if;

         --  Ada 2005 (AI-230): Keep restriction imposed by Ada 83 and 95:
         --  Do not allow anonymous access types in equality operators.

         if Ada_Version < Ada_2005
           and then Ekind (T1) = E_Anonymous_Access_Type
         then
            return;
         end if;

         --  If the right operand has a type compatible with T1, check for an
         --  acceptable interpretation, unless T1 is limited (no predefined
         --  equality available), or this is use of a "/=" for a tagged type.
         --  In the latter case, possible interpretations of equality need to
         --  be considered, we don't want the default inequality declared in
         --  Standard to be chosen, and the "/=" will be rewritten as a
         --  negation of "=" (see the end of Analyze_Equality_Op). This ensures
         --  that that rewriting happens during analysis rather than being
         --  delayed until expansion (this is needed for ASIS, which only sees
         --  the unexpanded tree). Note that if the node is N_Op_Ne, but Op_Id
         --  is Name_Op_Eq then we still proceed with the interpretation,
         --  because that indicates the potential rewriting case where the
         --  interpretation to consider is actually "=" and the node may be
         --  about to be rewritten by Analyze_Equality_Op.

         if T1 /= Standard_Void_Type
           and then Has_Compatible_Type (R, T1)

           and then
             ((not Is_Limited_Type (T1)
                and then not Is_Limited_Composite (T1))

               or else
                 (Is_Array_Type (T1)
                   and then not Is_Limited_Type (Component_Type (T1))
                   and then Available_Full_View_Of_Component (T1)))

           and then
             (Nkind (N) /= N_Op_Ne
               or else not Is_Tagged_Type (T1)
               or else Chars (Op_Id) = Name_Op_Eq)
         then
            if Found
              and then Base_Type (T1) /= Base_Type (T_F)
            then
               It := Disambiguate (L, I_F, Index, Any_Type);

               if It = No_Interp then
                  Ambiguous_Operands (N);
                  Set_Etype (L, Any_Type);
                  return;

               else
                  T_F := It.Typ;
               end if;

            else
               Found := True;
               T_F   := T1;
               I_F   := Index;
            end if;

            if not Analyzed (L) then
               Set_Etype (L, T_F);
            end if;

            Find_Non_Universal_Interpretations (N, R, Op_Id, T1);

            --  Case of operator was not visible, Etype still set to Any_Type

            if Etype (N) = Any_Type then
               Found := False;
            end if;

         elsif Scop = Standard_Standard
           and then Ekind (T1) = E_Anonymous_Access_Type
         then
            Found := True;
         end if;
      end Try_One_Interp;

   --  Start of processing for Find_Equality_Types

   begin
      --  If left operand is aggregate, the right operand has to
      --  provide a usable type for it.

      if Nkind (L) = N_Aggregate
        and then Nkind (R) /= N_Aggregate
      then
         Find_Equality_Types (L => R, R => L, Op_Id => Op_Id, N => N);
         return;
      end if;

      if Nkind (N) = N_Function_Call
         and then Nkind (Name (N)) = N_Expanded_Name
      then
         Scop := Entity (Prefix (Name (N)));

         --  The prefix may be a package renaming, and the subsequent test
         --  requires the original package.

         if Ekind (Scop) = E_Package
           and then Present (Renamed_Entity (Scop))
         then
            Scop := Renamed_Entity (Scop);
            Set_Entity (Prefix (Name (N)), Scop);
         end if;
      end if;

      if not Is_Overloaded (L) then
         Try_One_Interp (Etype (L));

      else
         Get_First_Interp (L, Index, It);
         while Present (It.Typ) loop
            Try_One_Interp (It.Typ);
            Get_Next_Interp (Index, It);
         end loop;
      end if;
   end Find_Equality_Types;

   -------------------------
   -- Find_Negation_Types --
   -------------------------

   procedure Find_Negation_Types
     (R     : Node_Id;
      Op_Id : Entity_Id;
      N     : Node_Id)
   is
      Index : Interp_Index;
      It    : Interp;

   begin
      if not Is_Overloaded (R) then
         if Etype (R) = Universal_Integer then
            Add_One_Interp (N, Op_Id, Any_Modular);
         elsif Valid_Boolean_Arg (Etype (R)) then
            Add_One_Interp (N, Op_Id, Etype (R));
         end if;

      else
         Get_First_Interp (R, Index, It);
         while Present (It.Typ) loop
            if Valid_Boolean_Arg (It.Typ) then
               Add_One_Interp (N, Op_Id, It.Typ);
            end if;

            Get_Next_Interp (Index, It);
         end loop;
      end if;
   end Find_Negation_Types;

   ------------------------------
   -- Find_Primitive_Operation --
   ------------------------------

   function Find_Primitive_Operation (N : Node_Id) return Boolean is
      Obj : constant Node_Id := Prefix (N);
      Op  : constant Node_Id := Selector_Name (N);

      Prim  : Elmt_Id;
      Prims : Elist_Id;
      Typ   : Entity_Id;

   begin
      Set_Etype (Op, Any_Type);

      if Is_Access_Type (Etype (Obj)) then
         Typ := Designated_Type (Etype (Obj));
      else
         Typ := Etype (Obj);
      end if;

      if Is_Class_Wide_Type (Typ) then
         Typ := Root_Type (Typ);
      end if;

      Prims := Primitive_Operations (Typ);

      Prim := First_Elmt (Prims);
      while Present (Prim) loop
         if Chars (Node (Prim)) = Chars (Op) then
            Add_One_Interp (Op, Node (Prim), Etype (Node (Prim)));
            Set_Etype (N, Etype (Node (Prim)));
         end if;

         Next_Elmt (Prim);
      end loop;

      --  Now look for class-wide operations of the type or any of its
      --  ancestors by iterating over the homonyms of the selector.

      declare
         Cls_Type : constant Entity_Id := Class_Wide_Type (Typ);
         Hom      : Entity_Id;

      begin
         Hom := Current_Entity (Op);
         while Present (Hom) loop
            if (Ekind (Hom) = E_Procedure
                  or else
                Ekind (Hom) = E_Function)
              and then Scope (Hom) = Scope (Typ)
              and then Present (First_Formal (Hom))
              and then
                (Base_Type (Etype (First_Formal (Hom))) = Cls_Type
                  or else
                    (Is_Access_Type (Etype (First_Formal (Hom)))
                       and then
                         Ekind (Etype (First_Formal (Hom))) =
                           E_Anonymous_Access_Type
                       and then
                         Base_Type
                           (Designated_Type (Etype (First_Formal (Hom)))) =
                                                                Cls_Type))
            then
               Add_One_Interp (Op, Hom, Etype (Hom));
               Set_Etype (N, Etype (Hom));
            end if;

            Hom := Homonym (Hom);
         end loop;
      end;

      return Etype (Op) /= Any_Type;
   end Find_Primitive_Operation;

   ----------------------
   -- Find_Unary_Types --
   ----------------------

   procedure Find_Unary_Types
     (R     : Node_Id;
      Op_Id : Entity_Id;
      N     : Node_Id)
   is
      Index : Interp_Index;
      It    : Interp;

   begin
      if not Is_Overloaded (R) then
         if Is_Numeric_Type (Etype (R)) then

            --  In an instance a generic actual may be a numeric type even if
            --  the formal in the generic unit was not. In that case, the
            --  predefined operator was not a possible interpretation in the
            --  generic, and cannot be one in the instance.

            if In_Instance
              and then
                not Is_Numeric_Type (Corresponding_Generic_Type (Etype (R)))
            then
               null;
            else
               Add_One_Interp (N, Op_Id, Base_Type (Etype (R)));
            end if;
         end if;

      else
         Get_First_Interp (R, Index, It);
         while Present (It.Typ) loop
            if Is_Numeric_Type (It.Typ) then
               if In_Instance
                 and then
                   not Is_Numeric_Type
                     (Corresponding_Generic_Type (Etype (It.Typ)))
               then
                  null;

               else
                  Add_One_Interp (N, Op_Id, Base_Type (It.Typ));
               end if;
            end if;

            Get_Next_Interp (Index, It);
         end loop;
      end if;
   end Find_Unary_Types;

   ------------------
   -- Junk_Operand --
   ------------------

   function Junk_Operand (N : Node_Id) return Boolean is
      Enode : Node_Id;

   begin
      if Error_Posted (N) then
         return False;
      end if;

      --  Get entity to be tested

      if Is_Entity_Name (N)
        and then Present (Entity (N))
      then
         Enode := N;

      --  An odd case, a procedure name gets converted to a very peculiar
      --  function call, and here is where we detect this happening.

      elsif Nkind (N) = N_Function_Call
        and then Is_Entity_Name (Name (N))
        and then Present (Entity (Name (N)))
      then
         Enode := Name (N);

      --  Another odd case, there are at least some cases of selected
      --  components where the selected component is not marked as having
      --  an entity, even though the selector does have an entity

      elsif Nkind (N) = N_Selected_Component
        and then Present (Entity (Selector_Name (N)))
      then
         Enode := Selector_Name (N);

      else
         return False;
      end if;

      --  Now test the entity we got to see if it is a bad case

      case Ekind (Entity (Enode)) is

         when E_Package =>
            Error_Msg_N
              ("package name cannot be used as operand", Enode);

         when Generic_Unit_Kind =>
            Error_Msg_N
              ("generic unit name cannot be used as operand", Enode);

         when Type_Kind =>
            Error_Msg_N
              ("subtype name cannot be used as operand", Enode);

         when Entry_Kind =>
            Error_Msg_N
              ("entry name cannot be used as operand", Enode);

         when E_Procedure =>
            Error_Msg_N
              ("procedure name cannot be used as operand", Enode);

         when E_Exception =>
            Error_Msg_N
              ("exception name cannot be used as operand", Enode);

         when E_Block | E_Label | E_Loop =>
            Error_Msg_N
              ("label name cannot be used as operand", Enode);

         when others =>
            return False;

      end case;

      return True;
   end Junk_Operand;

   --------------------
   -- Operator_Check --
   --------------------

   procedure Operator_Check (N : Node_Id) is
   begin
      Remove_Abstract_Operations (N);

      --  Test for case of no interpretation found for operator

      if Etype (N) = Any_Type then
         declare
            L     : Node_Id;
            R     : Node_Id;
            Op_Id : Entity_Id := Empty;

         begin
            R := Right_Opnd (N);

            if Nkind (N) in N_Binary_Op then
               L := Left_Opnd (N);
            else
               L := Empty;
            end if;

            --  If either operand has no type, then don't complain further,
            --  since this simply means that we have a propagated error.

            if R = Error
              or else Etype (R) = Any_Type
              or else (Nkind (N) in N_Binary_Op and then Etype (L) = Any_Type)
            then
               return;

            --  We explicitly check for the case of concatenation of component
            --  with component to avoid reporting spurious matching array types
            --  that might happen to be lurking in distant packages (such as
            --  run-time packages). This also prevents inconsistencies in the
            --  messages for certain ACVC B tests, which can vary depending on
            --  types declared in run-time interfaces. Another improvement when
            --  aggregates are present is to look for a well-typed operand.

            elsif Present (Candidate_Type)
              and then (Nkind (N) /= N_Op_Concat
                         or else Is_Array_Type (Etype (L))
                         or else Is_Array_Type (Etype (R)))
            then
               if Nkind (N) = N_Op_Concat then
                  if Etype (L) /= Any_Composite
                    and then Is_Array_Type (Etype (L))
                  then
                     Candidate_Type := Etype (L);

                  elsif Etype (R) /= Any_Composite
                    and then Is_Array_Type (Etype (R))
                  then
                     Candidate_Type := Etype (R);
                  end if;
               end if;

               Error_Msg_NE -- CODEFIX
                 ("operator for} is not directly visible!",
                  N, First_Subtype (Candidate_Type));

               declare
                  U : constant Node_Id :=
                        Cunit (Get_Source_Unit (Candidate_Type));
               begin
                  if Unit_Is_Visible (U) then
                     Error_Msg_N -- CODEFIX
                       ("use clause would make operation legal!",  N);
                  else
                     Error_Msg_NE  --  CODEFIX
                       ("add with_clause and use_clause for&!",
                          N, Defining_Entity (Unit (U)));
                  end if;
               end;
               return;

            --  If either operand is a junk operand (e.g. package name), then
            --  post appropriate error messages, but do not complain further.

            --  Note that the use of OR in this test instead of OR ELSE is
            --  quite deliberate, we may as well check both operands in the
            --  binary operator case.

            elsif Junk_Operand (R)
              or (Nkind (N) in N_Binary_Op and then Junk_Operand (L))
            then
               return;

            --  If we have a logical operator, one of whose operands is
            --  Boolean, then we know that the other operand cannot resolve to
            --  Boolean (since we got no interpretations), but in that case we
            --  pretty much know that the other operand should be Boolean, so
            --  resolve it that way (generating an error)

            elsif Nkind_In (N, N_Op_And, N_Op_Or, N_Op_Xor) then
               if Etype (L) = Standard_Boolean then
                  Resolve (R, Standard_Boolean);
                  return;
               elsif Etype (R) = Standard_Boolean then
                  Resolve (L, Standard_Boolean);
                  return;
               end if;

            --  For an arithmetic operator or comparison operator, if one
            --  of the operands is numeric, then we know the other operand
            --  is not the same numeric type. If it is a non-numeric type,
            --  then probably it is intended to match the other operand.

            elsif Nkind_In (N, N_Op_Add,
                               N_Op_Divide,
                               N_Op_Ge,
                               N_Op_Gt,
                               N_Op_Le)
              or else
                  Nkind_In (N, N_Op_Lt,
                               N_Op_Mod,
                               N_Op_Multiply,
                               N_Op_Rem,
                               N_Op_Subtract)
            then
               if Is_Numeric_Type (Etype (L))
                 and then not Is_Numeric_Type (Etype (R))
               then
                  Resolve (R, Etype (L));
                  return;

               elsif Is_Numeric_Type (Etype (R))
                 and then not Is_Numeric_Type (Etype (L))
               then
                  Resolve (L, Etype (R));
                  return;
               end if;

            --  Comparisons on A'Access are common enough to deserve a
            --  special message.

            elsif Nkind_In (N, N_Op_Eq, N_Op_Ne)
               and then Ekind (Etype (L)) = E_Access_Attribute_Type
               and then Ekind (Etype (R)) = E_Access_Attribute_Type
            then
               Error_Msg_N
                 ("two access attributes cannot be compared directly", N);
               Error_Msg_N
                 ("\use qualified expression for one of the operands",
                   N);
               return;

            --  Another one for C programmers

            elsif Nkind (N) = N_Op_Concat
              and then Valid_Boolean_Arg (Etype (L))
              and then Valid_Boolean_Arg (Etype (R))
            then
               Error_Msg_N ("invalid operands for concatenation", N);
               Error_Msg_N -- CODEFIX
                 ("\maybe AND was meant", N);
               return;

            --  A special case for comparison of access parameter with null

            elsif Nkind (N) = N_Op_Eq
              and then Is_Entity_Name (L)
              and then Nkind (Parent (Entity (L))) = N_Parameter_Specification
              and then Nkind (Parameter_Type (Parent (Entity (L)))) =
                                                  N_Access_Definition
              and then Nkind (R) = N_Null
            then
               Error_Msg_N ("access parameter is not allowed to be null", L);
               Error_Msg_N ("\(call would raise Constraint_Error)", L);
               return;

            --  Another special case for exponentiation, where the right
            --  operand must be Natural, independently of the base.

            elsif Nkind (N) = N_Op_Expon
              and then Is_Numeric_Type (Etype (L))
              and then not Is_Overloaded (R)
              and then
                First_Subtype (Base_Type (Etype (R))) /= Standard_Integer
              and then Base_Type (Etype (R)) /= Universal_Integer
            then
               if Ada_Version >= Ada_2012
                 and then Has_Dimension_System (Etype (L))
               then
                  Error_Msg_NE
                    ("exponent for dimensioned type must be a rational" &
                     ", found}", R, Etype (R));
               else
                  Error_Msg_NE
                    ("exponent must be of type Natural, found}", R, Etype (R));
               end if;

               return;
            end if;

            --  If we fall through then just give general message. Note that in
            --  the following messages, if the operand is overloaded we choose
            --  an arbitrary type to complain about, but that is probably more
            --  useful than not giving a type at all.

            if Nkind (N) in N_Unary_Op then
               Error_Msg_Node_2 := Etype (R);
               Error_Msg_N ("operator& not defined for}", N);
               return;

            else
               if Nkind (N) in N_Binary_Op then
                  if not Is_Overloaded (L)
                    and then not Is_Overloaded (R)
                    and then Base_Type (Etype (L)) = Base_Type (Etype (R))
                  then
                     Error_Msg_Node_2 := First_Subtype (Etype (R));
                     Error_Msg_N ("there is no applicable operator& for}", N);

                  else
                     --  Another attempt to find a fix: one of the candidate
                     --  interpretations may not be use-visible. This has
                     --  already been checked for predefined operators, so
                     --  we examine only user-defined functions.

                     Op_Id := Get_Name_Entity_Id (Chars (N));

                     while Present (Op_Id) loop
                        if Ekind (Op_Id) /= E_Operator
                          and then Is_Overloadable (Op_Id)
                        then
                           if not Is_Immediately_Visible (Op_Id)
                             and then not In_Use (Scope (Op_Id))
                             and then not Is_Abstract_Subprogram (Op_Id)
                             and then not Is_Hidden (Op_Id)
                             and then Ekind (Scope (Op_Id)) = E_Package
                             and then
                               Has_Compatible_Type
                                 (L, Etype (First_Formal (Op_Id)))
                             and then Present
                              (Next_Formal (First_Formal (Op_Id)))
                             and then
                               Has_Compatible_Type
                                 (R,
                                  Etype (Next_Formal (First_Formal (Op_Id))))
                           then
                              Error_Msg_N
                                ("No legal interpretation for operator&", N);
                              Error_Msg_NE
                                ("\use clause on& would make operation legal",
                                   N, Scope (Op_Id));
                              exit;
                           end if;
                        end if;

                        Op_Id := Homonym (Op_Id);
                     end loop;

                     if No (Op_Id) then
                        Error_Msg_N ("invalid operand types for operator&", N);

                        if Nkind (N) /= N_Op_Concat then
                           Error_Msg_NE ("\left operand has}!",  N, Etype (L));
                           Error_Msg_NE ("\right operand has}!", N, Etype (R));
                        end if;
                     end if;
                  end if;
               end if;
            end if;
         end;
      end if;
   end Operator_Check;

   -----------------------------------------
   -- Process_Implicit_Dereference_Prefix --
   -----------------------------------------

   function Process_Implicit_Dereference_Prefix
     (E : Entity_Id;
      P : Entity_Id) return Entity_Id
   is
      Ref : Node_Id;
      Typ : constant Entity_Id := Designated_Type (Etype (P));

   begin
      if Present (E)
        and then (Operating_Mode = Check_Semantics or else not Expander_Active)
      then
         --  We create a dummy reference to E to ensure that the reference
         --  is not considered as part of an assignment (an implicit
         --  dereference can never assign to its prefix). The Comes_From_Source
         --  attribute needs to be propagated for accurate warnings.

         Ref := New_Reference_To (E, Sloc (P));
         Set_Comes_From_Source (Ref, Comes_From_Source (P));
         Generate_Reference (E, Ref);
      end if;

      --  An implicit dereference is a legal occurrence of an
      --  incomplete type imported through a limited_with clause,
      --  if the full view is visible.

      if From_With_Type (Typ)
        and then not From_With_Type (Scope (Typ))
        and then
          (Is_Immediately_Visible (Scope (Typ))
            or else
              (Is_Child_Unit (Scope (Typ))
                 and then Is_Visible_Child_Unit (Scope (Typ))))
      then
         return Available_View (Typ);
      else
         return Typ;
      end if;

   end Process_Implicit_Dereference_Prefix;

   --------------------------------
   -- Remove_Abstract_Operations --
   --------------------------------

   procedure Remove_Abstract_Operations (N : Node_Id) is
      Abstract_Op    : Entity_Id := Empty;
      Address_Kludge : Boolean := False;
      I              : Interp_Index;
      It             : Interp;

      --  AI-310: If overloaded, remove abstract non-dispatching operations. We
      --  activate this if either extensions are enabled, or if the abstract
      --  operation in question comes from a predefined file. This latter test
      --  allows us to use abstract to make operations invisible to users. In
      --  particular, if type Address is non-private and abstract subprograms
      --  are used to hide its operators, they will be truly hidden.

      type Operand_Position is (First_Op, Second_Op);
      Univ_Type : constant Entity_Id := Universal_Interpretation (N);

      procedure Remove_Address_Interpretations (Op : Operand_Position);
      --  Ambiguities may arise when the operands are literal and the address
      --  operations in s-auxdec are visible. In that case, remove the
      --  interpretation of a literal as Address, to retain the semantics of
      --  Address as a private type.

      ------------------------------------
      -- Remove_Address_Interpretations --
      ------------------------------------

      procedure Remove_Address_Interpretations (Op : Operand_Position) is
         Formal : Entity_Id;

      begin
         if Is_Overloaded (N) then
            Get_First_Interp (N, I, It);
            while Present (It.Nam) loop
               Formal := First_Entity (It.Nam);

               if Op = Second_Op then
                  Formal := Next_Entity (Formal);
               end if;

               if Is_Descendent_Of_Address (Etype (Formal)) then
                  Address_Kludge := True;
                  Remove_Interp (I);
               end if;

               Get_Next_Interp (I, It);
            end loop;
         end if;
      end Remove_Address_Interpretations;

   --  Start of processing for Remove_Abstract_Operations

   begin
      if Is_Overloaded (N) then
         if Debug_Flag_V then
            Write_Str ("Remove_Abstract_Operations: ");
            Write_Overloads (N);
         end if;

         Get_First_Interp (N, I, It);

         while Present (It.Nam) loop
            if Is_Overloadable (It.Nam)
              and then Is_Abstract_Subprogram (It.Nam)
              and then not Is_Dispatching_Operation (It.Nam)
            then
               Abstract_Op := It.Nam;

               if Is_Descendent_Of_Address (It.Typ) then
                  Address_Kludge := True;
                  Remove_Interp (I);
                  exit;

               --  In Ada 2005, this operation does not participate in overload
               --  resolution. If the operation is defined in a predefined
               --  unit, it is one of the operations declared abstract in some
               --  variants of System, and it must be removed as well.

               elsif Ada_Version >= Ada_2005
                 or else Is_Predefined_File_Name
                           (Unit_File_Name (Get_Source_Unit (It.Nam)))
               then
                  Remove_Interp (I);
                  exit;
               end if;
            end if;

            Get_Next_Interp (I, It);
         end loop;

         if No (Abstract_Op) then

            --  If some interpretation yields an integer type, it is still
            --  possible that there are address interpretations. Remove them
            --  if one operand is a literal, to avoid spurious ambiguities
            --  on systems where Address is a visible integer type.

            if Is_Overloaded (N)
              and then Nkind (N) in N_Op
              and then Is_Integer_Type (Etype (N))
            then
               if Nkind (N) in N_Binary_Op then
                  if Nkind (Right_Opnd (N)) = N_Integer_Literal then
                     Remove_Address_Interpretations (Second_Op);

                  elsif Nkind (Right_Opnd (N)) = N_Integer_Literal then
                     Remove_Address_Interpretations (First_Op);
                  end if;
               end if;
            end if;

         elsif Nkind (N) in N_Op then

            --  Remove interpretations that treat literals as addresses. This
            --  is never appropriate, even when Address is defined as a visible
            --  Integer type. The reason is that we would really prefer Address
            --  to behave as a private type, even in this case, which is there
            --  only to accommodate oddities of VMS address sizes. If Address
            --  is a visible integer type, we get lots of overload ambiguities.

            if Nkind (N) in N_Binary_Op then
               declare
                  U1 : constant Boolean :=
                     Present (Universal_Interpretation (Right_Opnd (N)));
                  U2 : constant Boolean :=
                     Present (Universal_Interpretation (Left_Opnd (N)));

               begin
                  if U1 then
                     Remove_Address_Interpretations (Second_Op);
                  end if;

                  if U2 then
                     Remove_Address_Interpretations (First_Op);
                  end if;

                  if not (U1 and U2) then

                     --  Remove corresponding predefined operator, which is
                     --  always added to the overload set.

                     Get_First_Interp (N, I, It);
                     while Present (It.Nam) loop
                        if Scope (It.Nam) = Standard_Standard
                          and then Base_Type (It.Typ) =
                                   Base_Type (Etype (Abstract_Op))
                        then
                           Remove_Interp (I);
                        end if;

                        Get_Next_Interp (I, It);
                     end loop;

                  elsif Is_Overloaded (N)
                    and then Present (Univ_Type)
                  then
                     --  If both operands have a universal interpretation,
                     --  it is still necessary to remove interpretations that
                     --  yield Address. Any remaining ambiguities will be
                     --  removed in Disambiguate.

                     Get_First_Interp (N, I, It);
                     while Present (It.Nam) loop
                        if Is_Descendent_Of_Address (It.Typ) then
                           Remove_Interp (I);

                        elsif not Is_Type (It.Nam) then
                           Set_Entity (N, It.Nam);
                        end if;

                        Get_Next_Interp (I, It);
                     end loop;
                  end if;
               end;
            end if;

         elsif Nkind (N) = N_Function_Call
           and then
             (Nkind (Name (N)) = N_Operator_Symbol
                or else
                  (Nkind (Name (N)) = N_Expanded_Name
                     and then
                       Nkind (Selector_Name (Name (N))) = N_Operator_Symbol))
         then

            declare
               Arg1 : constant Node_Id := First (Parameter_Associations (N));
               U1   : constant Boolean :=
                        Present (Universal_Interpretation (Arg1));
               U2   : constant Boolean :=
                        Present (Next (Arg1)) and then
                        Present (Universal_Interpretation (Next (Arg1)));

            begin
               if U1 then
                  Remove_Address_Interpretations (First_Op);
               end if;

               if U2 then
                  Remove_Address_Interpretations (Second_Op);
               end if;

               if not (U1 and U2) then
                  Get_First_Interp (N, I, It);
                  while Present (It.Nam) loop
                     if Scope (It.Nam) = Standard_Standard
                       and then It.Typ = Base_Type (Etype (Abstract_Op))
                     then
                        Remove_Interp (I);
                     end if;

                     Get_Next_Interp (I, It);
                  end loop;
               end if;
            end;
         end if;

         --  If the removal has left no valid interpretations, emit an error
         --  message now and label node as illegal.

         if Present (Abstract_Op) then
            Get_First_Interp (N, I, It);

            if No (It.Nam) then

               --  Removal of abstract operation left no viable candidate

               Set_Etype (N, Any_Type);
               Error_Msg_Sloc := Sloc (Abstract_Op);
               Error_Msg_NE
                 ("cannot call abstract operation& declared#", N, Abstract_Op);

            --  In Ada 2005, an abstract operation may disable predefined
            --  operators. Since the context is not yet known, we mark the
            --  predefined operators as potentially hidden. Do not include
            --  predefined operators when addresses are involved since this
            --  case is handled separately.

            elsif Ada_Version >= Ada_2005
              and then not Address_Kludge
            then
               while Present (It.Nam) loop
                  if Is_Numeric_Type (It.Typ)
                    and then Scope (It.Typ) = Standard_Standard
                  then
                     Set_Abstract_Op (I, Abstract_Op);
                  end if;

                  Get_Next_Interp (I, It);
               end loop;
            end if;
         end if;

         if Debug_Flag_V then
            Write_Str ("Remove_Abstract_Operations done: ");
            Write_Overloads (N);
         end if;
      end if;
   end Remove_Abstract_Operations;

   ----------------------------
   -- Try_Container_Indexing --
   ----------------------------

   function Try_Container_Indexing
     (N      : Node_Id;
      Prefix : Node_Id;
      Exprs  : List_Id) return Boolean
   is
      Loc       : constant Source_Ptr := Sloc (N);
      Assoc     : List_Id;
      Disc      : Entity_Id;
      Func      : Entity_Id;
      Func_Name : Node_Id;
      Indexing  : Node_Id;

   begin

      --  Check whether type has a specified indexing aspect

      Func_Name := Empty;

      if Is_Variable (Prefix) then
         Func_Name := Find_Aspect (Etype (Prefix), Aspect_Variable_Indexing);
      end if;

      if No (Func_Name) then
         Func_Name := Find_Aspect (Etype (Prefix), Aspect_Constant_Indexing);
      end if;

      --  If aspect does not exist the expression is illegal. Error is
      --  diagnosed in caller.

      if No (Func_Name) then

         --  The prefix itself may be an indexing of a container
         --  rewrite as such and re-analyze.

         if Has_Implicit_Dereference (Etype (Prefix)) then
            Build_Explicit_Dereference
              (Prefix, First_Discriminant (Etype (Prefix)));
            return Try_Container_Indexing (N, Prefix, Exprs);

         else
            return False;
         end if;
      end if;

      Assoc := New_List (Relocate_Node (Prefix));

      --  A generalized iterator may have nore than one index expression, so
      --  transfer all of them to the argument list to be used in the call.

      declare
         Arg : Node_Id;
      begin
         Arg := First (Exprs);
         while Present (Arg) loop
            Append (Relocate_Node (Arg), Assoc);
            Next (Arg);
         end loop;
      end;

      if not Is_Overloaded (Func_Name) then
         Func := Entity (Func_Name);
         Indexing :=
           Make_Function_Call (Loc,
             Name                   => New_Occurrence_Of (Func, Loc),
             Parameter_Associations => Assoc);
         Rewrite (N, Indexing);
         Analyze (N);

         --  If the return type of the indexing function is a reference type,
         --  add the dereference as a possible interpretation. Note that the
         --  indexing aspect may be a function that returns the element type
         --  with no intervening implicit dereference.

         if Has_Discriminants (Etype (Func)) then
            Disc := First_Discriminant (Etype (Func));
            while Present (Disc) loop
               if Has_Implicit_Dereference (Disc) then
                  Add_One_Interp (N, Disc, Designated_Type (Etype (Disc)));
                  exit;
               end if;

               Next_Discriminant (Disc);
            end loop;
         end if;

      else
         Indexing := Make_Function_Call (Loc,
           Name => Make_Identifier (Loc, Chars (Func_Name)),
           Parameter_Associations => Assoc);

         Rewrite (N, Indexing);

         declare
            I  : Interp_Index;
            It : Interp;
            Success : Boolean;

         begin
            Get_First_Interp (Func_Name, I, It);
            Set_Etype (N, Any_Type);
            while Present (It.Nam) loop
               Analyze_One_Call (N, It.Nam, False, Success);
               if Success then
                  Set_Etype (Name (N), It.Typ);
                  Set_Entity (Name (N), It.Nam);

                  --  Add implicit dereference interpretation

                  if Has_Discriminants (Etype (It.Nam)) then
                     Disc := First_Discriminant (Etype (It.Nam));
                     while Present (Disc) loop
                        if Has_Implicit_Dereference (Disc) then
                           Add_One_Interp
                             (N, Disc, Designated_Type (Etype (Disc)));
                           exit;
                        end if;

                        Next_Discriminant (Disc);
                     end loop;
                  end if;

                  exit;
               end if;
               Get_Next_Interp (I, It);
            end loop;
         end;
      end if;

      if Etype (N) = Any_Type then
         Error_Msg_NE
           ("container cannot be indexed with&", N, Etype (First (Exprs)));
         Rewrite (N, New_Occurrence_Of (Any_Id, Loc));
      else
         Analyze (N);
      end if;

      return True;
   end Try_Container_Indexing;

   -----------------------
   -- Try_Indirect_Call --
   -----------------------

   function Try_Indirect_Call
     (N   : Node_Id;
      Nam : Entity_Id;
      Typ : Entity_Id) return Boolean
   is
      Actual : Node_Id;
      Formal : Entity_Id;

      Call_OK : Boolean;
      pragma Warnings (Off, Call_OK);

   begin
      Normalize_Actuals (N, Designated_Type (Typ), False, Call_OK);

      Actual := First_Actual (N);
      Formal := First_Formal (Designated_Type (Typ));
      while Present (Actual) and then Present (Formal) loop
         if not Has_Compatible_Type (Actual, Etype (Formal)) then
            return False;
         end if;

         Next (Actual);
         Next_Formal (Formal);
      end loop;

      if No (Actual) and then No (Formal) then
         Add_One_Interp (N, Nam, Etype (Designated_Type (Typ)));

         --  Nam is a candidate interpretation for the name in the call,
         --  if it is not an indirect call.

         if not Is_Type (Nam)
            and then Is_Entity_Name (Name (N))
         then
            Set_Entity (Name (N), Nam);
         end if;

         return True;
      else
         return False;
      end if;
   end Try_Indirect_Call;

   ----------------------
   -- Try_Indexed_Call --
   ----------------------

   function Try_Indexed_Call
     (N          : Node_Id;
      Nam        : Entity_Id;
      Typ        : Entity_Id;
      Skip_First : Boolean) return Boolean
   is
      Loc     : constant Source_Ptr := Sloc (N);
      Actuals : constant List_Id    := Parameter_Associations (N);
      Actual  : Node_Id;
      Index   : Entity_Id;

   begin
      Actual := First (Actuals);

      --  If the call was originally written in prefix form, skip the first
      --  actual, which is obviously not defaulted.

      if Skip_First then
         Next (Actual);
      end if;

      Index := First_Index (Typ);
      while Present (Actual) and then Present (Index) loop

         --  If the parameter list has a named association, the expression
         --  is definitely a call and not an indexed component.

         if Nkind (Actual) = N_Parameter_Association then
            return False;
         end if;

         if Is_Entity_Name (Actual)
           and then Is_Type (Entity (Actual))
           and then No (Next (Actual))
         then
            --  A single actual that is a type name indicates a slice if the
            --  type is discrete, and an error otherwise.

            if Is_Discrete_Type (Entity (Actual)) then
               Rewrite (N,
                 Make_Slice (Loc,
                   Prefix =>
                     Make_Function_Call (Loc,
                       Name => Relocate_Node (Name (N))),
                   Discrete_Range =>
                     New_Occurrence_Of (Entity (Actual), Sloc (Actual))));

               Analyze (N);

            else
               Error_Msg_N ("invalid use of type in expression", Actual);
               Set_Etype (N, Any_Type);
            end if;

            return True;

         elsif not Has_Compatible_Type (Actual, Etype (Index)) then
            return False;
         end if;

         Next (Actual);
         Next_Index (Index);
      end loop;

      if No (Actual) and then No (Index) then
         Add_One_Interp (N, Nam, Component_Type (Typ));

         --  Nam is a candidate interpretation for the name in the call,
         --  if it is not an indirect call.

         if not Is_Type (Nam)
            and then Is_Entity_Name (Name (N))
         then
            Set_Entity (Name (N), Nam);
         end if;

         return True;
      else
         return False;
      end if;
   end Try_Indexed_Call;

   --------------------------
   -- Try_Object_Operation --
   --------------------------

   function Try_Object_Operation
     (N : Node_Id; CW_Test_Only : Boolean := False) return Boolean
   is
      K              : constant Node_Kind  := Nkind (Parent (N));
      Is_Subprg_Call : constant Boolean    := K in N_Subprogram_Call;
      Loc            : constant Source_Ptr := Sloc (N);
      Obj            : constant Node_Id    := Prefix (N);

      Subprog : constant Node_Id    :=
                  Make_Identifier (Sloc (Selector_Name (N)),
                    Chars => Chars (Selector_Name (N)));
      --  Identifier on which possible interpretations will be collected

      Report_Error : Boolean := False;
      --  If no candidate interpretation matches the context, redo the
      --  analysis with error enabled to provide additional information.

      Actual          : Node_Id;
      Candidate       : Entity_Id := Empty;
      New_Call_Node   : Node_Id := Empty;
      Node_To_Replace : Node_Id;
      Obj_Type        : Entity_Id := Etype (Obj);
      Success         : Boolean := False;

      function Valid_Candidate
        (Success : Boolean;
         Call    : Node_Id;
         Subp    : Entity_Id) return Entity_Id;
      --  If the subprogram is a valid interpretation, record it, and add
      --  to the list of interpretations of Subprog. Otherwise return Empty.

      procedure Complete_Object_Operation
        (Call_Node       : Node_Id;
         Node_To_Replace : Node_Id);
      --  Make Subprog the name of Call_Node, replace Node_To_Replace with
      --  Call_Node, insert the object (or its dereference) as the first actual
      --  in the call, and complete the analysis of the call.

      procedure Report_Ambiguity (Op : Entity_Id);
      --  If a prefixed procedure call is ambiguous, indicate whether the
      --  call includes an implicit dereference or an implicit 'Access.

      procedure Transform_Object_Operation
        (Call_Node       : out Node_Id;
         Node_To_Replace : out Node_Id);
      --  Transform Obj.Operation (X, Y,,) into Operation (Obj, X, Y ..)
      --  Call_Node is the resulting subprogram call, Node_To_Replace is
      --  either N or the parent of N, and Subprog is a reference to the
      --  subprogram we are trying to match.

      function Try_Class_Wide_Operation
        (Call_Node       : Node_Id;
         Node_To_Replace : Node_Id) return Boolean;
      --  Traverse all ancestor types looking for a class-wide subprogram
      --  for which the current operation is a valid non-dispatching call.

      procedure Try_One_Prefix_Interpretation (T : Entity_Id);
      --  If prefix is overloaded, its interpretation may include different
      --  tagged types, and we must examine the primitive operations and
      --  the class-wide operations of each in order to find candidate
      --  interpretations for the call as a whole.

      function Try_Primitive_Operation
        (Call_Node       : Node_Id;
         Node_To_Replace : Node_Id) return Boolean;
      --  Traverse the list of primitive subprograms looking for a dispatching
      --  operation for which the current node is a valid call .

      ---------------------
      -- Valid_Candidate --
      ---------------------

      function Valid_Candidate
        (Success : Boolean;
         Call    : Node_Id;
         Subp    : Entity_Id) return Entity_Id
      is
         Arr_Type  : Entity_Id;
         Comp_Type : Entity_Id;

      begin
         --  If the subprogram is a valid interpretation, record it in global
         --  variable Subprog, to collect all possible overloadings.

         if Success then
            if Subp /= Entity (Subprog) then
               Add_One_Interp (Subprog, Subp, Etype (Subp));
            end if;
         end if;

         --  If the call may be an indexed call, retrieve component type of
         --  resulting expression, and add possible interpretation.

         Arr_Type  := Empty;
         Comp_Type := Empty;

         if Nkind (Call) = N_Function_Call
           and then Nkind (Parent (N)) = N_Indexed_Component
           and then Needs_One_Actual (Subp)
         then
            if Is_Array_Type (Etype (Subp)) then
               Arr_Type := Etype (Subp);

            elsif Is_Access_Type (Etype (Subp))
              and then Is_Array_Type (Designated_Type (Etype (Subp)))
            then
               Arr_Type := Designated_Type (Etype (Subp));
            end if;
         end if;

         if Present (Arr_Type) then

            --  Verify that the actuals (excluding the object) match the types
            --  of the indexes.

            declare
               Actual : Node_Id;
               Index  : Node_Id;

            begin
               Actual := Next (First_Actual (Call));
               Index  := First_Index (Arr_Type);
               while Present (Actual) and then Present (Index) loop
                  if not Has_Compatible_Type (Actual, Etype (Index)) then
                     Arr_Type := Empty;
                     exit;
                  end if;

                  Next_Actual (Actual);
                  Next_Index  (Index);
               end loop;

               if No (Actual)
                  and then No (Index)
                  and then Present (Arr_Type)
               then
                  Comp_Type := Component_Type (Arr_Type);
               end if;
            end;

            if Present (Comp_Type)
              and then Etype (Subprog) /= Comp_Type
            then
               Add_One_Interp (Subprog, Subp, Comp_Type);
            end if;
         end if;

         if Etype (Call) /= Any_Type then
            return Subp;
         else
            return Empty;
         end if;
      end Valid_Candidate;

      -------------------------------
      -- Complete_Object_Operation --
      -------------------------------

      procedure Complete_Object_Operation
        (Call_Node       : Node_Id;
         Node_To_Replace : Node_Id)
      is
         Control      : constant Entity_Id := First_Formal (Entity (Subprog));
         Formal_Type  : constant Entity_Id := Etype (Control);
         First_Actual : Node_Id;

      begin
         --  Place the name of the operation, with its interpretations,
         --  on the rewritten call.

         Set_Name (Call_Node, Subprog);

         First_Actual := First (Parameter_Associations (Call_Node));

         --  For cross-reference purposes, treat the new node as being in
         --  the source if the original one is. Set entity and type, even
         --  though they may be overwritten during resolution if overloaded.

         Set_Comes_From_Source (Subprog, Comes_From_Source (N));
         Set_Comes_From_Source (Call_Node, Comes_From_Source (N));

         if Nkind (N) = N_Selected_Component
           and then not Inside_A_Generic
         then
            Set_Entity (Selector_Name (N), Entity (Subprog));
            Set_Etype  (Selector_Name (N), Etype (Entity (Subprog)));
         end if;

         --  If need be, rewrite first actual as an explicit dereference
         --  If the call is overloaded, the rewriting can only be done
         --  once the primitive operation is identified.

         if Is_Overloaded (Subprog) then

            --  The prefix itself may be overloaded, and its interpretations
            --  must be propagated to the new actual in the call.

            if Is_Overloaded (Obj) then
               Save_Interps (Obj, First_Actual);
            end if;

            Rewrite (First_Actual, Obj);

         elsif not Is_Access_Type (Formal_Type)
           and then Is_Access_Type (Etype (Obj))
         then
            Rewrite (First_Actual,
              Make_Explicit_Dereference (Sloc (Obj), Obj));
            Analyze (First_Actual);

            --  If we need to introduce an explicit dereference, verify that
            --  the resulting actual is compatible with the mode of the formal.

            if Ekind (First_Formal (Entity (Subprog))) /= E_In_Parameter
              and then Is_Access_Constant (Etype (Obj))
            then
               Error_Msg_NE
                 ("expect variable in call to&", Prefix (N), Entity (Subprog));
            end if;

         --  Conversely, if the formal is an access parameter and the object
         --  is not, replace the actual with a 'Access reference. Its analysis
         --  will check that the object is aliased.

         elsif Is_Access_Type (Formal_Type)
           and then not Is_Access_Type (Etype (Obj))
         then
            --  A special case: A.all'access is illegal if A is an access to a
            --  constant and the context requires an access to a variable.

            if not Is_Access_Constant (Formal_Type) then
               if (Nkind (Obj) = N_Explicit_Dereference
                    and then Is_Access_Constant (Etype (Prefix (Obj))))
                 or else not Is_Variable (Obj)
               then
                  Error_Msg_NE
                    ("actual for& must be a variable", Obj, Control);
               end if;
            end if;

            Rewrite (First_Actual,
              Make_Attribute_Reference (Loc,
                Attribute_Name => Name_Access,
                Prefix => Relocate_Node (Obj)));

            if not Is_Aliased_View (Obj) then
               Error_Msg_NE
                 ("object in prefixed call to& must be aliased"
                      & " (RM-2005 4.3.1 (13))",
                 Prefix (First_Actual), Subprog);
            end if;

            Analyze (First_Actual);

         else
            if Is_Overloaded (Obj) then
               Save_Interps (Obj, First_Actual);
            end if;

            Rewrite (First_Actual, Obj);
         end if;

         Rewrite (Node_To_Replace, Call_Node);

         --  Propagate the interpretations collected in subprog to the new
         --  function call node, to be resolved from context.

         if Is_Overloaded (Subprog) then
            Save_Interps (Subprog, Node_To_Replace);

         else
            Analyze (Node_To_Replace);

            --  If the operation has been rewritten into a call, which may get
            --  subsequently an explicit dereference, preserve the type on the
            --  original node (selected component or indexed component) for
            --  subsequent legality tests, e.g. Is_Variable. which examines
            --  the original node.

            if Nkind (Node_To_Replace) = N_Function_Call then
               Set_Etype
                 (Original_Node (Node_To_Replace), Etype (Node_To_Replace));
            end if;
         end if;
      end Complete_Object_Operation;

      ----------------------
      -- Report_Ambiguity --
      ----------------------

      procedure Report_Ambiguity (Op : Entity_Id) is
         Access_Actual : constant Boolean :=
                           Is_Access_Type (Etype (Prefix (N)));
         Access_Formal : Boolean := False;

      begin
         Error_Msg_Sloc := Sloc (Op);

         if Present (First_Formal (Op)) then
            Access_Formal := Is_Access_Type (Etype (First_Formal (Op)));
         end if;

         if Access_Formal and then not Access_Actual then
            if Nkind (Parent (Op)) = N_Full_Type_Declaration then
               Error_Msg_N
                 ("\possible interpretation"
                   & " (inherited, with implicit 'Access) #", N);
            else
               Error_Msg_N
                 ("\possible interpretation (with implicit 'Access) #", N);
            end if;

         elsif not Access_Formal and then Access_Actual then
            if Nkind (Parent (Op)) = N_Full_Type_Declaration then
               Error_Msg_N
                 ("\possible interpretation"
                   & " ( inherited, with implicit dereference) #", N);
            else
               Error_Msg_N
                 ("\possible interpretation (with implicit dereference) #", N);
            end if;

         else
            if Nkind (Parent (Op)) = N_Full_Type_Declaration then
               Error_Msg_N ("\possible interpretation (inherited)#", N);
            else
               Error_Msg_N -- CODEFIX
                 ("\possible interpretation#", N);
            end if;
         end if;
      end Report_Ambiguity;

      --------------------------------
      -- Transform_Object_Operation --
      --------------------------------

      procedure Transform_Object_Operation
        (Call_Node       : out Node_Id;
         Node_To_Replace : out Node_Id)
      is
         Dummy : constant Node_Id := New_Copy (Obj);
         --  Placeholder used as a first parameter in the call, replaced
         --  eventually by the proper object.

         Parent_Node : constant Node_Id := Parent (N);

         Actual  : Node_Id;
         Actuals : List_Id;

      begin
         --  Common case covering 1) Call to a procedure and 2) Call to a
         --  function that has some additional actuals.

         if Nkind (Parent_Node) in N_Subprogram_Call

            --  N is a selected component node containing the name of the
            --  subprogram. If N is not the name of the parent node we must
            --  not replace the parent node by the new construct. This case
            --  occurs when N is a parameterless call to a subprogram that
            --  is an actual parameter of a call to another subprogram. For
            --  example:
            --            Some_Subprogram (..., Obj.Operation, ...)

            and then Name (Parent_Node) = N
         then
            Node_To_Replace := Parent_Node;

            Actuals := Parameter_Associations (Parent_Node);

            if Present (Actuals) then
               Prepend (Dummy, Actuals);
            else
               Actuals := New_List (Dummy);
            end if;

            if Nkind (Parent_Node) = N_Procedure_Call_Statement then
               Call_Node :=
                 Make_Procedure_Call_Statement (Loc,
                   Name => New_Copy (Subprog),
                   Parameter_Associations => Actuals);

            else
               Call_Node :=
                 Make_Function_Call (Loc,
                   Name => New_Copy (Subprog),
                   Parameter_Associations => Actuals);

            end if;

         --  Before analysis, a function call appears as an indexed component
         --  if there are no named associations.

         elsif Nkind (Parent_Node) =  N_Indexed_Component
           and then N = Prefix (Parent_Node)
         then
            Node_To_Replace := Parent_Node;
            Actuals := Expressions (Parent_Node);

            Actual := First (Actuals);
            while Present (Actual) loop
               Analyze (Actual);
               Next (Actual);
            end loop;

            Prepend (Dummy, Actuals);

            Call_Node :=
               Make_Function_Call (Loc,
                 Name => New_Copy (Subprog),
                 Parameter_Associations => Actuals);

         --  Parameterless call: Obj.F is rewritten as F (Obj)

         else
            Node_To_Replace := N;

            Call_Node :=
               Make_Function_Call (Loc,
                 Name => New_Copy (Subprog),
                 Parameter_Associations => New_List (Dummy));
         end if;
      end Transform_Object_Operation;

      ------------------------------
      -- Try_Class_Wide_Operation --
      ------------------------------

      function Try_Class_Wide_Operation
        (Call_Node       : Node_Id;
         Node_To_Replace : Node_Id) return Boolean
      is
         Anc_Type    : Entity_Id;
         Matching_Op : Entity_Id := Empty;
         Error       : Boolean;

         procedure Traverse_Homonyms
           (Anc_Type : Entity_Id;
            Error    : out Boolean);
         --  Traverse the homonym chain of the subprogram searching for those
         --  homonyms whose first formal has the Anc_Type's class-wide type,
         --  or an anonymous access type designating the class-wide type. If
         --  an ambiguity is detected, then Error is set to True.

         procedure Traverse_Interfaces
           (Anc_Type : Entity_Id;
            Error    : out Boolean);
         --  Traverse the list of interfaces, if any, associated with Anc_Type
         --  and search for acceptable class-wide homonyms associated with each
         --  interface. If an ambiguity is detected, then Error is set to True.

         -----------------------
         -- Traverse_Homonyms --
         -----------------------

         procedure Traverse_Homonyms
           (Anc_Type : Entity_Id;
            Error    : out Boolean)
         is
            Cls_Type    : Entity_Id;
            Hom         : Entity_Id;
            Hom_Ref     : Node_Id;
            Success     : Boolean;

         begin
            Error := False;

            Cls_Type := Class_Wide_Type (Anc_Type);

            Hom := Current_Entity (Subprog);

            --  Find a non-hidden operation whose first parameter is of the
            --  class-wide type, a subtype thereof, or an anonymous access
            --  to same. If in an instance, the operation can be considered
            --  even if hidden (it may be hidden because the instantiation is
            --  expanded after the containing package has been analyzed).

            while Present (Hom) loop
               if Ekind_In (Hom, E_Procedure, E_Function)
                 and then (not Is_Hidden (Hom) or else In_Instance)
                 and then Scope (Hom) = Scope (Anc_Type)
                 and then Present (First_Formal (Hom))
                 and then
                   (Base_Type (Etype (First_Formal (Hom))) = Cls_Type
                     or else
                       (Is_Access_Type (Etype (First_Formal (Hom)))
                          and then
                            Ekind (Etype (First_Formal (Hom))) =
                              E_Anonymous_Access_Type
                          and then
                            Base_Type
                              (Designated_Type (Etype (First_Formal (Hom)))) =
                                                                   Cls_Type))
               then
                  --  If the context is a procedure call, ignore functions
                  --  in the name of the call.

                  if Ekind (Hom) = E_Function
                    and then Nkind (Parent (N)) = N_Procedure_Call_Statement
                    and then N = Name (Parent (N))
                  then
                     goto Next_Hom;

                  --  If the context is a function call, ignore procedures
                  --  in the name of the call.

                  elsif Ekind (Hom) = E_Procedure
                    and then Nkind (Parent (N)) /= N_Procedure_Call_Statement
                  then
                     goto Next_Hom;
                  end if;

                  Set_Etype (Call_Node, Any_Type);
                  Set_Is_Overloaded (Call_Node, False);
                  Success := False;

                  if No (Matching_Op) then
                     Hom_Ref := New_Reference_To (Hom, Sloc (Subprog));
                     Set_Etype (Call_Node, Any_Type);
                     Set_Parent (Call_Node, Parent (Node_To_Replace));

                     Set_Name (Call_Node, Hom_Ref);

                     Analyze_One_Call
                       (N          => Call_Node,
                        Nam        => Hom,
                        Report     => Report_Error,
                        Success    => Success,
                        Skip_First => True);

                     Matching_Op :=
                       Valid_Candidate (Success, Call_Node, Hom);

                  else
                     Analyze_One_Call
                       (N          => Call_Node,
                        Nam        => Hom,
                        Report     => Report_Error,
                        Success    => Success,
                        Skip_First => True);

                     if Present (Valid_Candidate (Success, Call_Node, Hom))
                       and then Nkind (Call_Node) /= N_Function_Call
                     then
                        Error_Msg_NE ("ambiguous call to&", N, Hom);
                        Report_Ambiguity (Matching_Op);
                        Report_Ambiguity (Hom);
                        Error := True;
                        return;
                     end if;
                  end if;
               end if;

               <<Next_Hom>>
                  Hom := Homonym (Hom);
            end loop;
         end Traverse_Homonyms;

         -------------------------
         -- Traverse_Interfaces --
         -------------------------

         procedure Traverse_Interfaces
           (Anc_Type : Entity_Id;
            Error    : out Boolean)
         is
            Intface_List : constant List_Id :=
                             Abstract_Interface_List (Anc_Type);
            Intface      : Node_Id;

         begin
            Error := False;

            if Is_Non_Empty_List (Intface_List) then
               Intface := First (Intface_List);
               while Present (Intface) loop

                  --  Look for acceptable class-wide homonyms associated with
                  --  the interface.

                  Traverse_Homonyms (Etype (Intface), Error);

                  if Error then
                     return;
                  end if;

                  --  Continue the search by looking at each of the interface's
                  --  associated interface ancestors.

                  Traverse_Interfaces (Etype (Intface), Error);

                  if Error then
                     return;
                  end if;

                  Next (Intface);
               end loop;
            end if;
         end Traverse_Interfaces;

      --  Start of processing for Try_Class_Wide_Operation

      begin
         --  If we are searching only for conflicting class-wide subprograms
         --  then initialize directly Matching_Op with the target entity.

         if CW_Test_Only then
            Matching_Op := Entity (Selector_Name (N));
         end if;

         --  Loop through ancestor types (including interfaces), traversing
         --  the homonym chain of the subprogram, trying out those homonyms
         --  whose first formal has the class-wide type of the ancestor, or
         --  an anonymous access type designating the class-wide type.

         Anc_Type := Obj_Type;
         loop
            --  Look for a match among homonyms associated with the ancestor

            Traverse_Homonyms (Anc_Type, Error);

            if Error then
               return True;
            end if;

            --  Continue the search for matches among homonyms associated with
            --  any interfaces implemented by the ancestor.

            Traverse_Interfaces (Anc_Type, Error);

            if Error then
               return True;
            end if;

            exit when Etype (Anc_Type) = Anc_Type;
            Anc_Type := Etype (Anc_Type);
         end loop;

         if Present (Matching_Op) then
            Set_Etype (Call_Node, Etype (Matching_Op));
         end if;

         return Present (Matching_Op);
      end Try_Class_Wide_Operation;

      -----------------------------------
      -- Try_One_Prefix_Interpretation --
      -----------------------------------

      procedure Try_One_Prefix_Interpretation (T : Entity_Id) is
      begin
         Obj_Type := T;

         if Is_Access_Type (Obj_Type) then
            Obj_Type := Designated_Type (Obj_Type);
         end if;

         if Ekind (Obj_Type) = E_Private_Subtype then
            Obj_Type := Base_Type (Obj_Type);
         end if;

         if Is_Class_Wide_Type (Obj_Type) then
            Obj_Type := Etype (Class_Wide_Type (Obj_Type));
         end if;

         --  The type may have be obtained through a limited_with clause,
         --  in which case the primitive operations are available on its
         --  non-limited view. If still incomplete, retrieve full view.

         if Ekind (Obj_Type) = E_Incomplete_Type
           and then From_With_Type (Obj_Type)
         then
            Obj_Type := Get_Full_View (Non_Limited_View (Obj_Type));
         end if;

         --  If the object is not tagged, or the type is still an incomplete
         --  type, this is not a prefixed call.

         if not Is_Tagged_Type (Obj_Type)
           or else Is_Incomplete_Type (Obj_Type)
         then
            return;
         end if;

         declare
            Dup_Call_Node : constant Node_Id := New_Copy (New_Call_Node);
            CW_Result     : Boolean;
            Prim_Result   : Boolean;
            pragma Unreferenced (CW_Result);

         begin
            if not CW_Test_Only then
               Prim_Result :=
                  Try_Primitive_Operation
                   (Call_Node       => New_Call_Node,
                    Node_To_Replace => Node_To_Replace);
            end if;

            --  Check if there is a class-wide subprogram covering the
            --  primitive. This check must be done even if a candidate
            --  was found in order to report ambiguous calls.

            if not (Prim_Result) then
               CW_Result :=
                 Try_Class_Wide_Operation
                   (Call_Node       => New_Call_Node,
                    Node_To_Replace => Node_To_Replace);

            --  If we found a primitive we search for class-wide subprograms
            --  using a duplicate of the call node (done to avoid missing its
            --  decoration if there is no ambiguity).

            else
               CW_Result :=
                 Try_Class_Wide_Operation
                   (Call_Node       => Dup_Call_Node,
                    Node_To_Replace => Node_To_Replace);
            end if;
         end;
      end Try_One_Prefix_Interpretation;

      -----------------------------
      -- Try_Primitive_Operation --
      -----------------------------

      function Try_Primitive_Operation
        (Call_Node       : Node_Id;
         Node_To_Replace : Node_Id) return Boolean
      is
         Elmt        : Elmt_Id;
         Prim_Op     : Entity_Id;
         Matching_Op : Entity_Id := Empty;
         Prim_Op_Ref : Node_Id   := Empty;

         Corr_Type   : Entity_Id := Empty;
         --  If the prefix is a synchronized type, the controlling type of
         --  the primitive operation is the corresponding record type, else
         --  this is the object type itself.

         Success     : Boolean   := False;

         function Collect_Generic_Type_Ops (T : Entity_Id) return Elist_Id;
         --  For tagged types the candidate interpretations are found in
         --  the list of primitive operations of the type and its ancestors.
         --  For formal tagged types we have to find the operations declared
         --  in the same scope as the type (including in the generic formal
         --  part) because the type itself carries no primitive operations,
         --  except for formal derived types that inherit the operations of
         --  the parent and progenitors.
         --  If the context is a generic subprogram body, the generic formals
         --  are visible by name, but are not in the entity list of the
         --  subprogram because that list starts with the subprogram formals.
         --  We retrieve the candidate operations from the generic declaration.

         function Is_Private_Overriding (Op : Entity_Id) return Boolean;
         --  An operation that overrides an inherited operation in the private
         --  part of its package may be hidden, but if the inherited operation
         --  is visible a direct call to it will dispatch to the private one,
         --  which is therefore a valid candidate.

         function Valid_First_Argument_Of (Op : Entity_Id) return Boolean;
         --  Verify that the prefix, dereferenced if need be, is a valid
         --  controlling argument in a call to Op. The remaining actuals
         --  are checked in the subsequent call to Analyze_One_Call.

         ------------------------------
         -- Collect_Generic_Type_Ops --
         ------------------------------

         function Collect_Generic_Type_Ops (T : Entity_Id) return Elist_Id is
            Bas        : constant Entity_Id := Base_Type (T);
            Candidates : constant Elist_Id := New_Elmt_List;
            Subp       : Entity_Id;
            Formal     : Entity_Id;

            procedure Check_Candidate;
            --  The operation is a candidate if its first parameter is a
            --  controlling operand of the desired type.

            -----------------------
            --  Check_Candidate; --
            -----------------------

            procedure Check_Candidate is
            begin
               Formal := First_Formal (Subp);

               if Present (Formal)
                 and then Is_Controlling_Formal (Formal)
                 and then
                   (Base_Type (Etype (Formal)) = Bas
                     or else
                       (Is_Access_Type (Etype (Formal))
                         and then Designated_Type (Etype (Formal)) = Bas))
               then
                  Append_Elmt (Subp, Candidates);
               end if;
            end Check_Candidate;

         --  Start of processing for Collect_Generic_Type_Ops

         begin
            if Is_Derived_Type (T) then
               return Primitive_Operations (T);

            elsif Ekind_In (Scope (T), E_Procedure, E_Function) then

               --  Scan the list of generic formals to find subprograms
               --  that may have a first controlling formal of the type.

               if Nkind (Unit_Declaration_Node (Scope (T)))
                 = N_Generic_Subprogram_Declaration
               then
                  declare
                     Decl : Node_Id;

                  begin
                     Decl :=
                       First (Generic_Formal_Declarations
                               (Unit_Declaration_Node (Scope (T))));
                     while Present (Decl) loop
                        if Nkind (Decl) in N_Formal_Subprogram_Declaration then
                           Subp := Defining_Entity (Decl);
                           Check_Candidate;
                        end if;

                        Next (Decl);
                     end loop;
                  end;
               end if;
               return Candidates;

            else
               --  Scan the list of entities declared in the same scope as
               --  the type. In general this will be an open scope, given that
               --  the call we are analyzing can only appear within a generic
               --  declaration or body (either the one that declares T, or a
               --  child unit).

               --  For a subtype representing a generic actual type, go to the
               --  base type.

               if Is_Generic_Actual_Type (T) then
                  Subp := First_Entity (Scope (Base_Type (T)));
               else
                  Subp := First_Entity (Scope (T));
               end if;

               while Present (Subp) loop
                  if Is_Overloadable (Subp) then
                     Check_Candidate;
                  end if;

                  Next_Entity (Subp);
               end loop;

               return Candidates;
            end if;
         end Collect_Generic_Type_Ops;

         ---------------------------
         -- Is_Private_Overriding --
         ---------------------------

         function Is_Private_Overriding (Op : Entity_Id) return Boolean is
            Visible_Op : constant Entity_Id := Homonym (Op);

         begin
            return Present (Visible_Op)
              and then Scope (Op) = Scope (Visible_Op)
              and then not Comes_From_Source (Visible_Op)
              and then Alias (Visible_Op) = Op
              and then not Is_Hidden (Visible_Op);
         end Is_Private_Overriding;

         -----------------------------
         -- Valid_First_Argument_Of --
         -----------------------------

         function Valid_First_Argument_Of (Op : Entity_Id) return Boolean is
            Typ : Entity_Id := Etype (First_Formal (Op));

         begin
            if Is_Concurrent_Type (Typ)
              and then Present (Corresponding_Record_Type (Typ))
            then
               Typ := Corresponding_Record_Type (Typ);
            end if;

            --  Simple case. Object may be a subtype of the tagged type or
            --  may be the corresponding record of a synchronized type.

            return Obj_Type = Typ
              or else Base_Type (Obj_Type) = Typ
              or else Corr_Type = Typ

               --  Prefix can be dereferenced

              or else
                (Is_Access_Type (Corr_Type)
                  and then Designated_Type (Corr_Type) = Typ)

               --  Formal is an access parameter, for which the object
               --  can provide an access.

              or else
                (Ekind (Typ) = E_Anonymous_Access_Type
                  and then
                    Base_Type (Designated_Type (Typ)) = Base_Type (Corr_Type));
         end Valid_First_Argument_Of;

      --  Start of processing for Try_Primitive_Operation

      begin
         --  Look for subprograms in the list of primitive operations. The name
         --  must be identical, and the kind of call indicates the expected
         --  kind of operation (function or procedure). If the type is a
         --  (tagged) synchronized type, the primitive ops are attached to the
         --  corresponding record (base) type.

         if Is_Concurrent_Type (Obj_Type) then
            if Present (Corresponding_Record_Type (Obj_Type)) then
               Corr_Type := Base_Type (Corresponding_Record_Type (Obj_Type));
               Elmt := First_Elmt (Primitive_Operations (Corr_Type));
            else
               Corr_Type := Obj_Type;
               Elmt := First_Elmt (Collect_Generic_Type_Ops (Obj_Type));
            end if;

         elsif not Is_Generic_Type (Obj_Type) then
            Corr_Type := Obj_Type;
            Elmt := First_Elmt (Primitive_Operations (Obj_Type));

         else
            Corr_Type := Obj_Type;
            Elmt := First_Elmt (Collect_Generic_Type_Ops (Obj_Type));
         end if;

         while Present (Elmt) loop
            Prim_Op := Node (Elmt);

            if Chars (Prim_Op) = Chars (Subprog)
              and then Present (First_Formal (Prim_Op))
              and then Valid_First_Argument_Of (Prim_Op)
              and then
                (Nkind (Call_Node) = N_Function_Call)
                   = (Ekind (Prim_Op) = E_Function)
            then
               --  Ada 2005 (AI-251): If this primitive operation corresponds
               --  with an immediate ancestor interface there is no need to add
               --  it to the list of interpretations; the corresponding aliased
               --  primitive is also in this list of primitive operations and
               --  will be used instead.

               if (Present (Interface_Alias (Prim_Op))
                    and then Is_Ancestor (Find_Dispatching_Type
                                            (Alias (Prim_Op)), Corr_Type))

                 --  Do not consider hidden primitives unless the type is in an
                 --  open scope or we are within an instance, where visibility
                 --  is known to be correct, or else if this is an overriding
                 --  operation in the private part for an inherited operation.

                 or else (Is_Hidden (Prim_Op)
                           and then not Is_Immediately_Visible (Obj_Type)
                           and then not In_Instance
                           and then not Is_Private_Overriding (Prim_Op))
               then
                  goto Continue;
               end if;

               Set_Etype (Call_Node, Any_Type);
               Set_Is_Overloaded (Call_Node, False);

               if No (Matching_Op) then
                  Prim_Op_Ref := New_Reference_To (Prim_Op, Sloc (Subprog));
                  Candidate := Prim_Op;

                  Set_Parent (Call_Node, Parent (Node_To_Replace));

                  Set_Name (Call_Node, Prim_Op_Ref);
                  Success := False;

                  Analyze_One_Call
                    (N          => Call_Node,
                     Nam        => Prim_Op,
                     Report     => Report_Error,
                     Success    => Success,
                     Skip_First => True);

                  Matching_Op := Valid_Candidate (Success, Call_Node, Prim_Op);

               --  More than one interpretation, collect for subsequent
               --  disambiguation. If this is a procedure call and there
               --  is another match, report ambiguity now.

               else
                  Analyze_One_Call
                    (N          => Call_Node,
                     Nam        => Prim_Op,
                     Report     => Report_Error,
                     Success    => Success,
                     Skip_First => True);

                  if Present (Valid_Candidate (Success, Call_Node, Prim_Op))
                    and then Nkind (Call_Node) /= N_Function_Call
                  then
                     Error_Msg_NE ("ambiguous call to&", N, Prim_Op);
                     Report_Ambiguity (Matching_Op);
                     Report_Ambiguity (Prim_Op);
                     return True;
                  end if;
               end if;
            end if;

            <<Continue>>
            Next_Elmt (Elmt);
         end loop;

         if Present (Matching_Op) then
            Set_Etype (Call_Node, Etype (Matching_Op));
         end if;

         return Present (Matching_Op);
      end Try_Primitive_Operation;

   --  Start of processing for Try_Object_Operation

   begin
      Analyze_Expression (Obj);

      --  Analyze the actuals if node is known to be a subprogram call

      if Is_Subprg_Call and then N = Name (Parent (N)) then
         Actual := First (Parameter_Associations (Parent (N)));
         while Present (Actual) loop
            Analyze_Expression (Actual);
            Next (Actual);
         end loop;
      end if;

      --  Build a subprogram call node, using a copy of Obj as its first
      --  actual. This is a placeholder, to be replaced by an explicit
      --  dereference when needed.

      Transform_Object_Operation
        (Call_Node       => New_Call_Node,
         Node_To_Replace => Node_To_Replace);

      Set_Etype (New_Call_Node, Any_Type);
      Set_Etype (Subprog, Any_Type);
      Set_Parent (New_Call_Node, Parent (Node_To_Replace));

      if not Is_Overloaded (Obj) then
         Try_One_Prefix_Interpretation (Obj_Type);

      else
         declare
            I  : Interp_Index;
            It : Interp;
         begin
            Get_First_Interp (Obj, I, It);
            while Present (It.Nam) loop
               Try_One_Prefix_Interpretation (It.Typ);
               Get_Next_Interp (I, It);
            end loop;
         end;
      end if;

      if Etype (New_Call_Node) /= Any_Type then

         --  No need to complete the tree transformations if we are only
         --  searching for conflicting class-wide subprograms

         if CW_Test_Only then
            return False;
         else
            Complete_Object_Operation
              (Call_Node       => New_Call_Node,
               Node_To_Replace => Node_To_Replace);
            return True;
         end if;

      elsif Present (Candidate) then

         --  The argument list is not type correct. Re-analyze with error
         --  reporting enabled, and use one of the possible candidates.
         --  In All_Errors_Mode, re-analyze all failed interpretations.

         if All_Errors_Mode then
            Report_Error := True;
            if Try_Primitive_Operation
                (Call_Node       => New_Call_Node,
                 Node_To_Replace => Node_To_Replace)

              or else
                Try_Class_Wide_Operation
                  (Call_Node       => New_Call_Node,
                   Node_To_Replace => Node_To_Replace)
            then
               null;
            end if;

         else
            Analyze_One_Call
              (N          => New_Call_Node,
               Nam        => Candidate,
               Report     => True,
               Success    => Success,
               Skip_First => True);
         end if;

         --  No need for further errors

         return True;

      else
         --  There was no candidate operation, so report it as an error
         --  in the caller: Analyze_Selected_Component.

         return False;
      end if;
   end Try_Object_Operation;

   ---------
   -- wpo --
   ---------

   procedure wpo (T : Entity_Id) is
      Op : Entity_Id;
      E  : Elmt_Id;

   begin
      if not Is_Tagged_Type (T) then
         return;
      end if;

      E := First_Elmt (Primitive_Operations (Base_Type (T)));
      while Present (E) loop
         Op := Node (E);
         Write_Int (Int (Op));
         Write_Str (" === ");
         Write_Name (Chars (Op));
         Write_Str (" in ");
         Write_Name (Chars (Scope (Op)));
         Next_Elmt (E);
         Write_Eol;
      end loop;
   end wpo;

end Sem_Ch4;<|MERGE_RESOLUTION|>--- conflicted
+++ resolved
@@ -3411,12 +3411,6 @@
       --  known to be statically empty, emit a warning and replace expression
       --  with its static value. Returns True if the replacement occurs.
 
-<<<<<<< HEAD
-   begin
-      Set_Etype  (Ent,  Standard_Void_Type);
-      Set_Scope  (Ent, Current_Scope);
-      Set_Parent (Ent, N);
-=======
       --------------------
       -- Is_Empty_Range --
       --------------------
@@ -3455,38 +3449,13 @@
       end Is_Empty_Range;
 
    --  Start of processing for Analyze_Quantified_Expression
->>>>>>> 747e4b8f
 
    begin
       Check_SPARK_Restriction ("quantified expression is not allowed", N);
 
-<<<<<<< HEAD
-      --  If expansion is enabled (and not in Alfa mode), the condition is
-      --  analyzed after rewritten as a loop. So we only need to set the type.
-
-      if Operating_Mode /= Check_Semantics
-        and then not Alfa_Mode
-      then
-         Set_Etype (N, Standard_Boolean);
-         return;
-      end if;
-
-      if Present (Loop_Parameter_Specification (N)) then
-         Iterator :=
-           Make_Iteration_Scheme (Loc,
-             Loop_Parameter_Specification =>
-               Loop_Parameter_Specification (N));
-      else
-         Iterator :=
-           Make_Iteration_Scheme (Loc,
-              Iterator_Specification =>
-                Iterator_Specification (N));
-      end if;
-=======
       --  Create a scope to emulate the loop-like behavior of the quantified
       --  expression. The scope is needed to provide proper visibility of the
       --  loop variable.
->>>>>>> 747e4b8f
 
       QE_Scop := New_Internal_Entity (E_Loop, Current_Scope, Sloc (N), 'L');
       Set_Etype  (QE_Scop, Standard_Void_Type);
@@ -3495,12 +3464,6 @@
 
       Push_Scope (QE_Scop);
 
-<<<<<<< HEAD
-      if Present (Iterator_Specification (Iterator)) then
-         Set_Iterator_Specification
-           (N, Iterator_Specification (Iterator));
-         Set_Loop_Parameter_Specification (N, Empty);
-=======
       --  All constituents are preanalyzed and resolved to avoid untimely
       --  generation of various temporaries and types. Full analysis and
       --  expansion is carried out when the quantified expression is
@@ -3517,7 +3480,6 @@
 
       else
          Preanalyze (Loop_Parameter_Specification (N));
->>>>>>> 747e4b8f
       end if;
 
       Preanalyze_And_Resolve (Condition (N), Standard_Boolean);
