------------------------------------------------------------------------------
--                                                                          --
--                         GNAT COMPILER COMPONENTS                         --
--                                                                          --
--                              S E M _ C H 4                               --
--                                                                          --
--                                 B o d y                                  --
--                                                                          --
<<<<<<< HEAD
--          Copyright (C) 1992-2006, Free Software Foundation, Inc.         --
=======
--          Copyright (C) 1992-2007, Free Software Foundation, Inc.         --
>>>>>>> 60a98cce
--                                                                          --
-- GNAT is free software;  you can  redistribute it  and/or modify it under --
-- terms of the  GNU General Public License as published  by the Free Soft- --
-- ware  Foundation;  either version 2,  or (at your option) any later ver- --
-- sion.  GNAT is distributed in the hope that it will be useful, but WITH- --
-- OUT ANY WARRANTY;  without even the  implied warranty of MERCHANTABILITY --
-- or FITNESS FOR A PARTICULAR PURPOSE.  See the GNU General Public License --
-- for  more details.  You should have  received  a copy of the GNU General --
-- Public License  distributed with GNAT;  see file COPYING.  If not, write --
-- to  the  Free Software Foundation,  51  Franklin  Street,  Fifth  Floor, --
-- Boston, MA 02110-1301, USA.                                              --
--                                                                          --
-- GNAT was originally developed  by the GNAT team at  New York University. --
-- Extensive contributions were provided by Ada Core Technologies Inc.      --
--                                                                          --
------------------------------------------------------------------------------

with Atree;    use Atree;
with Debug;    use Debug;
with Einfo;    use Einfo;
with Elists;   use Elists;
with Errout;   use Errout;
with Exp_Util; use Exp_Util;
with Fname;    use Fname;
with Itypes;   use Itypes;
with Lib;      use Lib;
with Lib.Xref; use Lib.Xref;
with Namet;    use Namet;
with Nlists;   use Nlists;
with Nmake;    use Nmake;
with Opt;      use Opt;
with Output;   use Output;
with Restrict; use Restrict;
with Rident;   use Rident;
with Sem;      use Sem;
with Sem_Cat;  use Sem_Cat;
with Sem_Ch3;  use Sem_Ch3;
with Sem_Ch8;  use Sem_Ch8;
with Sem_Disp; use Sem_Disp;
with Sem_Dist; use Sem_Dist;
with Sem_Eval; use Sem_Eval;
with Sem_Res;  use Sem_Res;
with Sem_Util; use Sem_Util;
with Sem_Type; use Sem_Type;
with Stand;    use Stand;
with Sinfo;    use Sinfo;
with Snames;   use Snames;
with Tbuild;   use Tbuild;

with GNAT.Spelling_Checker; use GNAT.Spelling_Checker;

package body Sem_Ch4 is

   -----------------------
   -- Local Subprograms --
   -----------------------

   procedure Analyze_Expression (N : Node_Id);
   --  For expressions that are not names, this is just a call to analyze.
   --  If the expression is a name, it may be a call to a parameterless
   --  function, and if so must be converted into an explicit call node
   --  and analyzed as such. This deproceduring must be done during the first
   --  pass of overload resolution, because otherwise a procedure call with
   --  overloaded actuals may fail to resolve. See 4327-001 for an example.

   procedure Analyze_Operator_Call (N : Node_Id; Op_Id : Entity_Id);
   --  Analyze a call of the form "+"(x, y), etc. The prefix of the call
   --  is an operator name or an expanded name whose selector is an operator
   --  name, and one possible interpretation is as a predefined operator.

   procedure Analyze_Overloaded_Selected_Component (N : Node_Id);
   --  If the prefix of a selected_component is overloaded, the proper
   --  interpretation that yields a record type with the proper selector
   --  name must be selected.

   procedure Analyze_User_Defined_Binary_Op (N : Node_Id; Op_Id : Entity_Id);
   --  Procedure to analyze a user defined binary operator, which is resolved
   --  like a function, but instead of a list of actuals it is presented
   --  with the left and right operands of an operator node.

   procedure Analyze_User_Defined_Unary_Op (N : Node_Id; Op_Id : Entity_Id);
   --  Procedure to analyze a user defined unary operator, which is resolved
   --  like a function, but instead of a list of actuals, it is presented with
   --  the operand of the operator node.

   procedure Ambiguous_Operands (N : Node_Id);
   --  for equality, membership, and comparison operators with overloaded
   --  arguments, list possible interpretations.

   procedure Analyze_One_Call
      (N          : Node_Id;
       Nam        : Entity_Id;
       Report     : Boolean;
       Success    : out Boolean;
       Skip_First : Boolean := False);
   --  Check one interpretation of an overloaded subprogram name for
   --  compatibility with the types of the actuals in a call. If there is a
   --  single interpretation which does not match, post error if Report is
   --  set to True.
   --
   --  Nam is the entity that provides the formals against which the actuals
   --  are checked. Nam is either the name of a subprogram, or the internal
   --  subprogram type constructed for an access_to_subprogram. If the actuals
   --  are compatible with Nam, then Nam is added to the list of candidate
   --  interpretations for N, and Success is set to True.
   --
   --  The flag Skip_First is used when analyzing a call that was rewritten
   --  from object notation. In this case the first actual may have to receive
   --  an explicit dereference, depending on the first formal of the operation
   --  being called. The caller will have verified that the object is legal
   --  for the call. If the remaining parameters match, the first parameter
   --  will rewritten as a dereference if needed, prior to completing analysis.

   procedure Check_Misspelled_Selector
     (Prefix : Entity_Id;
      Sel    : Node_Id);
   --  Give possible misspelling diagnostic if Sel is likely to be
   --  a misspelling of one of the selectors of the Prefix.
   --  This is called by Analyze_Selected_Component after producing
   --  an invalid selector error message.

   function Defined_In_Scope (T : Entity_Id; S : Entity_Id) return Boolean;
   --  Verify that type T is declared in scope S. Used to find intepretations
   --  for operators given by expanded names. This is abstracted as a separate
   --  function to handle extensions to System, where S is System, but T is
   --  declared in the extension.

   procedure Find_Arithmetic_Types
     (L, R  : Node_Id;
      Op_Id : Entity_Id;
      N     : Node_Id);
   --  L and R are the operands of an arithmetic operator. Find
   --  consistent pairs of interpretations for L and R that have a
   --  numeric type consistent with the semantics of the operator.

   procedure Find_Comparison_Types
     (L, R  : Node_Id;
      Op_Id : Entity_Id;
      N     : Node_Id);
   --  L and R are operands of a comparison operator. Find consistent
   --  pairs of interpretations for L and R.

   procedure Find_Concatenation_Types
     (L, R  : Node_Id;
      Op_Id : Entity_Id;
      N     : Node_Id);
   --  For the four varieties of concatenation

   procedure Find_Equality_Types
     (L, R  : Node_Id;
      Op_Id : Entity_Id;
      N     : Node_Id);
   --  Ditto for equality operators

   procedure Find_Boolean_Types
     (L, R  : Node_Id;
      Op_Id : Entity_Id;
      N     : Node_Id);
   --  Ditto for binary logical operations

   procedure Find_Negation_Types
     (R     : Node_Id;
      Op_Id : Entity_Id;
      N     : Node_Id);
   --  Find consistent interpretation for operand of negation operator

   procedure Find_Non_Universal_Interpretations
     (N     : Node_Id;
      R     : Node_Id;
      Op_Id : Entity_Id;
      T1    : Entity_Id);
   --  For equality and comparison operators, the result is always boolean,
   --  and the legality of the operation is determined from the visibility
   --  of the operand types. If one of the operands has a universal interpre-
   --  tation,  the legality check uses some compatible non-universal
   --  interpretation of the other operand. N can be an operator node, or
   --  a function call whose name is an operator designator.

   procedure Find_Unary_Types
     (R     : Node_Id;
      Op_Id : Entity_Id;
      N     : Node_Id);
   --  Unary arithmetic types: plus, minus, abs

   procedure Check_Arithmetic_Pair
     (T1, T2 : Entity_Id;
      Op_Id  : Entity_Id;
      N      : Node_Id);
   --  Subsidiary procedure to Find_Arithmetic_Types. T1 and T2 are valid
   --  types for left and right operand. Determine whether they constitute
   --  a valid pair for the given operator, and record the corresponding
   --  interpretation of the operator node. The node N may be an operator
   --  node (the usual case) or a function call whose prefix is an operator
   --  designator. In both cases Op_Id is the operator name itself.

   procedure Diagnose_Call (N : Node_Id; Nam : Node_Id);
   --  Give detailed information on overloaded call where none of the
   --  interpretations match. N is the call node, Nam the designator for
   --  the overloaded entity being called.

   function Junk_Operand (N : Node_Id) return Boolean;
   --  Test for an operand that is an inappropriate entity (e.g. a package
   --  name or a label). If so, issue an error message and return True. If
   --  the operand is not an inappropriate entity kind, return False.

   procedure Operator_Check (N : Node_Id);
   --  Verify that an operator has received some valid interpretation. If none
   --  was found, determine whether a use clause would make the operation
   --  legal. The variable Candidate_Type (defined in Sem_Type) is set for
   --  every type compatible with the operator, even if the operator for the
   --  type is not directly visible. The routine uses this type to emit a more
   --  informative message.

   procedure Process_Implicit_Dereference_Prefix
     (E : Entity_Id;
      P : Node_Id);
   --  Called when P is the prefix of an implicit dereference, denoting an
   --  object E. If in semantics only mode (-gnatc or generic), record that is
   --  a reference to E. Normally, such a reference is generated only when the
   --  implicit dereference is expanded into an explicit one. E may be empty,
   --  in which case this procedure does nothing.

   procedure Remove_Abstract_Operations (N : Node_Id);
   --  Ada 2005: implementation of AI-310. An abstract non-dispatching
   --  operation is not a candidate interpretation.

   function Try_Indexed_Call
     (N          : Node_Id;
      Nam        : Entity_Id;
      Typ        : Entity_Id;
      Skip_First : Boolean) return Boolean;
   --  If a function has defaults for all its actuals, a call to it may in fact
   --  be an indexing on the result of the call. Try_Indexed_Call attempts the
   --  interpretation as an indexing, prior to analysis as a call. If both are
   --  possible, the node is overloaded with both interpretations (same symbol
   --  but two different types). If the call is written in prefix form, the
   --  prefix becomes the first parameter in the call, and only the remaining
   --  actuals must be checked for the presence of defaults.

   function Try_Indirect_Call
     (N   : Node_Id;
      Nam : Entity_Id;
      Typ : Entity_Id) return Boolean;
   --  Similarly, a function F that needs no actuals can return an access to a
   --  subprogram, and the call F (X) interpreted as F.all (X). In this case
   --  the call may be overloaded with both interpretations.

   function Try_Object_Operation (N : Node_Id) return Boolean;
   --  Ada 2005 (AI-252): Support the object.operation notation

   ------------------------
   -- Ambiguous_Operands --
   ------------------------

   procedure Ambiguous_Operands (N : Node_Id) is
      procedure List_Operand_Interps (Opnd : Node_Id);

      --------------------------
      -- List_Operand_Interps --
      --------------------------

      procedure List_Operand_Interps (Opnd : Node_Id) is
         Nam   : Node_Id;
         Err   : Node_Id := N;

      begin
         if Is_Overloaded (Opnd) then
            if Nkind (Opnd) in N_Op then
               Nam := Opnd;
            elsif Nkind (Opnd) = N_Function_Call then
               Nam := Name (Opnd);
            else
               return;
            end if;

         else
            return;
         end if;

         if Opnd = Left_Opnd (N) then
            Error_Msg_N
              ("\left operand has the following interpretations", N);
         else
            Error_Msg_N
              ("\right operand has the following interpretations", N);
            Err := Opnd;
         end if;

         List_Interps (Nam, Err);
      end List_Operand_Interps;

   --  Start of processing for Ambiguous_Operands

   begin
      if Nkind (N) in N_Membership_Test then
         Error_Msg_N ("ambiguous operands for membership",  N);

      elsif Nkind (N) = N_Op_Eq
        or else Nkind (N) = N_Op_Ne
      then
         Error_Msg_N ("ambiguous operands for equality",  N);

      else
         Error_Msg_N ("ambiguous operands for comparison",  N);
      end if;

      if All_Errors_Mode then
         List_Operand_Interps (Left_Opnd  (N));
         List_Operand_Interps (Right_Opnd (N));
      else
         Error_Msg_N ("\use -gnatf switch for details", N);
      end if;
   end Ambiguous_Operands;

   -----------------------
   -- Analyze_Aggregate --
   -----------------------

   --  Most of the analysis of Aggregates requires that the type be known,
   --  and is therefore put off until resolution.

   procedure Analyze_Aggregate (N : Node_Id) is
   begin
      if No (Etype (N)) then
         Set_Etype (N, Any_Composite);
      end if;
   end Analyze_Aggregate;

   -----------------------
   -- Analyze_Allocator --
   -----------------------

   procedure Analyze_Allocator (N : Node_Id) is
      Loc      : constant Source_Ptr := Sloc (N);
      Sav_Errs : constant Nat        := Serious_Errors_Detected;
      E        : Node_Id             := Expression (N);
      Acc_Type : Entity_Id;
      Type_Id  : Entity_Id;

      function Mark_Allocator (Nod : Node_Id) return Traverse_Result;
      --  Ada 2005 AI-162: Traverse the expression for an allocator, to locate
      --  inner allocators that may specify access discriminants. Such access
      --  discriminants are coextensions of the enclosing objects. They should
      --  be allocated from the same storage pool as the enclosing object, and
      --  deallocated at the same time as the enclosing object. They are
      --  linked to the enclosing allocator to simplify this sharing.
      --  On the other hand, access discriminants for stack-allocated objects
      --  are themselves allocated statically, and do not carry the flag.

      --------------------
      -- Mark_Allocator --
      --------------------

      function Mark_Allocator (Nod : Node_Id) return Traverse_Result is
      begin
         if Nkind (Nod) = N_Allocator
           and then Nkind (Parent (Nod)) = N_Index_Or_Discriminant_Constraint
         then
            Set_Is_Coextension (Nod);

            if No (Coextensions (N)) then
               Set_Coextensions (N, New_Elmt_List);
            end if;

            Append_Elmt (Nod, Coextensions (N));
         end if;

         return OK;
      end Mark_Allocator;

      procedure Mark_Coextensions is new Traverse_Proc (Mark_Allocator);

   --  Start of processing for Analyze_Allocator

   begin
      Check_Restriction (No_Allocators, N);
      Set_Coextensions (N, No_Elist);
      Mark_Coextensions (E);

      if Nkind (E) = N_Qualified_Expression then

         Acc_Type := Create_Itype (E_Allocator_Type, N);
         Set_Etype (Acc_Type, Acc_Type);
         Init_Size_Align (Acc_Type);
         Find_Type (Subtype_Mark (E));
         Type_Id := Entity (Subtype_Mark (E));
         Check_Fully_Declared (Type_Id, N);
         Set_Directly_Designated_Type (Acc_Type, Type_Id);

         Analyze_And_Resolve (Expression (E), Type_Id);

         if Is_Limited_Type (Type_Id)
           and then Comes_From_Source (N)
           and then not In_Instance_Body
         then
            if not OK_For_Limited_Init (Expression (E)) then
               Error_Msg_N ("initialization not allowed for limited types", N);
               Explain_Limited_Type (Type_Id, N);
            end if;
         end if;

         --  A qualified expression requires an exact match of the type,
         --  class-wide matching is not allowed.

         if Is_Class_Wide_Type (Type_Id)
           and then Base_Type (Etype (Expression (E))) /= Base_Type (Type_Id)
         then
            Wrong_Type (Expression (E), Type_Id);
         end if;

         Check_Non_Static_Context (Expression (E));

         --  We don't analyze the qualified expression itself because it's
         --  part of the allocator

         Set_Etype  (E, Type_Id);

      --  Case where allocator has a subtype indication

      else
         declare
            Def_Id   : Entity_Id;
            Base_Typ : Entity_Id;

         begin
            --  If the allocator includes a N_Subtype_Indication then a
            --  constraint is present, otherwise the node is a subtype mark.
            --  Introduce an explicit subtype declaration into the tree
            --  defining some anonymous subtype and rewrite the allocator to
            --  use this subtype rather than the subtype indication.

            --  It is important to introduce the explicit subtype declaration
            --  so that the bounds of the subtype indication are attached to
            --  the tree in case the allocator is inside a generic unit.

            if Nkind (E) = N_Subtype_Indication then

               --  A constraint is only allowed for a composite type in Ada
               --  95. In Ada 83, a constraint is also allowed for an
               --  access-to-composite type, but the constraint is ignored.

               Find_Type (Subtype_Mark (E));
               Base_Typ := Entity (Subtype_Mark (E));

               if Is_Elementary_Type (Base_Typ) then
                  if not (Ada_Version = Ada_83
                           and then Is_Access_Type (Base_Typ))
                  then
                     Error_Msg_N ("constraint not allowed here", E);

                     if Nkind (Constraint (E))
                       = N_Index_Or_Discriminant_Constraint
                     then
                        Error_Msg_N
                          ("\if qualified expression was meant, " &
                              "use apostrophe", Constraint (E));
                     end if;
                  end if;

                  --  Get rid of the bogus constraint:

                  Rewrite (E, New_Copy_Tree (Subtype_Mark (E)));
                  Analyze_Allocator (N);
                  return;

               --  Ada 2005, AI-363: if the designated type has a constrained
               --  partial view, it cannot receive a discriminant constraint,
               --  and the allocated object is unconstrained.

               elsif Ada_Version >= Ada_05
                 and then Has_Constrained_Partial_View (Base_Typ)
               then
                  Error_Msg_N
                    ("constraint no allowed when type " &
                      "has a constrained partial view", Constraint (E));
               end if;

               if Expander_Active then
                  Def_Id :=
                    Make_Defining_Identifier (Loc, New_Internal_Name ('S'));

                  Insert_Action (E,
                    Make_Subtype_Declaration (Loc,
                      Defining_Identifier => Def_Id,
                      Subtype_Indication  => Relocate_Node (E)));

                  if Sav_Errs /= Serious_Errors_Detected
                    and then Nkind (Constraint (E))
                      = N_Index_Or_Discriminant_Constraint
                  then
                     Error_Msg_N
                       ("if qualified expression was meant, " &
                           "use apostrophe!", Constraint (E));
                  end if;

                  E := New_Occurrence_Of (Def_Id, Loc);
                  Rewrite (Expression (N), E);
               end if;
            end if;

            Type_Id := Process_Subtype (E, N);
            Acc_Type := Create_Itype (E_Allocator_Type, N);
            Set_Etype                    (Acc_Type, Acc_Type);
            Init_Size_Align              (Acc_Type);
            Set_Directly_Designated_Type (Acc_Type, Type_Id);
            Check_Fully_Declared (Type_Id, N);

            --  Ada 2005 (AI-231)

            if Can_Never_Be_Null (Type_Id) then
               Error_Msg_N ("(Ada 2005) qualified expression required",
                            Expression (N));
            end if;

            --  Check restriction against dynamically allocated protected
            --  objects. Note that when limited aggregates are supported,
            --  a similar test should be applied to an allocator with a
            --  qualified expression ???

            if Is_Protected_Type (Type_Id) then
               Check_Restriction (No_Protected_Type_Allocators, N);
            end if;

            --  Check for missing initialization. Skip this check if we already
            --  had errors on analyzing the allocator, since in that case these
            --  are probably cascaded errors

            if Is_Indefinite_Subtype (Type_Id)
              and then Serious_Errors_Detected = Sav_Errs
            then
               if Is_Class_Wide_Type (Type_Id) then
                  Error_Msg_N
                    ("initialization required in class-wide allocation", N);
               else
                  Error_Msg_N
                    ("initialization required in unconstrained allocation", N);
               end if;
            end if;
         end;
      end if;

      if Is_Abstract_Type (Type_Id) then
         Error_Msg_N ("cannot allocate abstract object", E);
      end if;

      if Has_Task (Designated_Type (Acc_Type)) then
         Check_Restriction (No_Tasking, N);
         Check_Restriction (Max_Tasks, N);
         Check_Restriction (No_Task_Allocators, N);
      end if;

      --  If the No_Streams restriction is set, check that the type of the
      --  object is not, and does not contain, any subtype derived from
      --  Ada.Streams.Root_Stream_Type. Note that we guard the call to
      --  Has_Stream just for efficiency reasons. There is no point in
      --  spending time on a Has_Stream check if the restriction is not set.

      if Restrictions.Set (No_Streams) then
         if Has_Stream (Designated_Type (Acc_Type)) then
            Check_Restriction (No_Streams, N);
         end if;
      end if;

      Set_Etype (N, Acc_Type);

      if not Is_Library_Level_Entity (Acc_Type) then
         Check_Restriction (No_Local_Allocators, N);
      end if;

      if Serious_Errors_Detected > Sav_Errs then
         Set_Error_Posted (N);
         Set_Etype (N, Any_Type);
      end if;
   end Analyze_Allocator;

   ---------------------------
   -- Analyze_Arithmetic_Op --
   ---------------------------

   procedure Analyze_Arithmetic_Op (N : Node_Id) is
      L     : constant Node_Id := Left_Opnd (N);
      R     : constant Node_Id := Right_Opnd (N);
      Op_Id : Entity_Id;

   begin
      Candidate_Type := Empty;
      Analyze_Expression (L);
      Analyze_Expression (R);

      --  If the entity is already set, the node is the instantiation of
      --  a generic node with a non-local reference, or was manufactured
      --  by a call to Make_Op_xxx. In either case the entity is known to
      --  be valid, and we do not need to collect interpretations, instead
      --  we just get the single possible interpretation.

      Op_Id := Entity (N);

      if Present (Op_Id) then
         if Ekind (Op_Id) = E_Operator then

            if (Nkind (N) = N_Op_Divide   or else
                Nkind (N) = N_Op_Mod      or else
                Nkind (N) = N_Op_Multiply or else
                Nkind (N) = N_Op_Rem)
              and then Treat_Fixed_As_Integer (N)
            then
               null;
            else
               Set_Etype (N, Any_Type);
               Find_Arithmetic_Types (L, R, Op_Id, N);
            end if;

         else
            Set_Etype (N, Any_Type);
            Add_One_Interp (N, Op_Id, Etype (Op_Id));
         end if;

      --  Entity is not already set, so we do need to collect interpretations

      else
         Op_Id := Get_Name_Entity_Id (Chars (N));
         Set_Etype (N, Any_Type);

         while Present (Op_Id) loop
            if Ekind (Op_Id) = E_Operator
              and then Present (Next_Entity (First_Entity (Op_Id)))
            then
               Find_Arithmetic_Types (L, R, Op_Id, N);

            --  The following may seem superfluous, because an operator cannot
            --  be generic, but this ignores the cleverness of the author of
            --  ACVC bc1013a.

            elsif Is_Overloadable (Op_Id) then
               Analyze_User_Defined_Binary_Op (N, Op_Id);
            end if;

            Op_Id := Homonym (Op_Id);
         end loop;
      end if;

      Operator_Check (N);
   end Analyze_Arithmetic_Op;

   ------------------
   -- Analyze_Call --
   ------------------

   --  Function, procedure, and entry calls are checked here. The Name in
   --  the call may be overloaded. The actuals have been analyzed and may
   --  themselves be overloaded. On exit from this procedure, the node N
   --  may have zero, one or more interpretations. In the first case an
   --  error message is produced. In the last case, the node is flagged
   --  as overloaded and the interpretations are collected in All_Interp.

   --  If the name is an Access_To_Subprogram, it cannot be overloaded, but
   --  the type-checking is similar to that of other calls.

   procedure Analyze_Call (N : Node_Id) is
      Actuals : constant List_Id := Parameter_Associations (N);
      Nam     : Node_Id          := Name (N);
      X       : Interp_Index;
      It      : Interp;
      Nam_Ent : Entity_Id;
      Success : Boolean := False;

      function Name_Denotes_Function return Boolean;
      --  If the type of the name is an access to subprogram, this may be
      --  the type of a name, or the return type of the function being called.
      --  If the name is not an entity then it can denote a protected function.
      --  Until we distinguish Etype from Return_Type, we must use this
      --  routine to resolve the meaning of the name in the call.

      ---------------------------
      -- Name_Denotes_Function --
      ---------------------------

      function Name_Denotes_Function return Boolean is
      begin
         if Is_Entity_Name (Nam) then
            return Ekind (Entity (Nam)) = E_Function;

         elsif Nkind (Nam) = N_Selected_Component then
            return Ekind (Entity (Selector_Name (Nam))) = E_Function;

         else
            return False;
         end if;
      end Name_Denotes_Function;

   --  Start of processing for Analyze_Call

   begin
      --  Initialize the type of the result of the call to the error type,
      --  which will be reset if the type is successfully resolved.

      Set_Etype (N, Any_Type);

      if not Is_Overloaded (Nam) then

         --  Only one interpretation to check

         if Ekind (Etype (Nam)) = E_Subprogram_Type then
            Nam_Ent := Etype (Nam);

         --  If the prefix is an access_to_subprogram, this may be an indirect
         --  call. This is the case if the name in the call is not an entity
         --  name, or if it is a function name in the context of a procedure
         --  call. In this latter case, we have a call to a parameterless
         --  function that returns a pointer_to_procedure which is the entity
         --  being called.

         elsif Is_Access_Type (Etype (Nam))
           and then Ekind (Designated_Type (Etype (Nam))) = E_Subprogram_Type
           and then
             (not Name_Denotes_Function
                or else Nkind (N) = N_Procedure_Call_Statement)
         then
            Nam_Ent := Designated_Type (Etype (Nam));
            Insert_Explicit_Dereference (Nam);

         --  Selected component case. Simple entry or protected operation,
         --  where the entry name is given by the selector name.

         elsif Nkind (Nam) = N_Selected_Component then
            Nam_Ent := Entity (Selector_Name (Nam));

            if Ekind (Nam_Ent) /= E_Entry
              and then Ekind (Nam_Ent) /= E_Entry_Family
              and then Ekind (Nam_Ent) /= E_Function
              and then Ekind (Nam_Ent) /= E_Procedure
            then
               Error_Msg_N ("name in call is not a callable entity", Nam);
               Set_Etype (N, Any_Type);
               return;
            end if;

         --  If the name is an Indexed component, it can be a call to a member
         --  of an entry family. The prefix must be a selected component whose
         --  selector is the entry. Analyze_Procedure_Call normalizes several
         --  kinds of call into this form.

         elsif Nkind (Nam) = N_Indexed_Component then

            if Nkind (Prefix (Nam)) = N_Selected_Component then
               Nam_Ent := Entity (Selector_Name (Prefix (Nam)));
            else
               Error_Msg_N ("name in call is not a callable entity", Nam);
               Set_Etype (N, Any_Type);
               return;
            end if;

         elsif not Is_Entity_Name (Nam) then
            Error_Msg_N ("name in call is not a callable entity", Nam);
            Set_Etype (N, Any_Type);
            return;

         else
            Nam_Ent := Entity (Nam);

            --  If no interpretations, give error message

            if not Is_Overloadable (Nam_Ent) then
               declare
                  L : constant Boolean   := Is_List_Member (N);
                  K : constant Node_Kind := Nkind (Parent (N));

               begin
                  --  If the node is in a list whose parent is not an
                  --  expression then it must be an attempted procedure call.

                  if L and then K not in N_Subexpr then
                     if Ekind (Entity (Nam)) = E_Generic_Procedure then
                        Error_Msg_NE
                          ("must instantiate generic procedure& before call",
                           Nam, Entity (Nam));
                     else
                        Error_Msg_N
                          ("procedure or entry name expected", Nam);
                     end if;

                  --  Check for tasking cases where only an entry call will do

                  elsif not L
                    and then (K = N_Entry_Call_Alternative
                               or else K = N_Triggering_Alternative)
                  then
                     Error_Msg_N ("entry name expected", Nam);

                  --  Otherwise give general error message

                  else
                     Error_Msg_N ("invalid prefix in call", Nam);
                  end if;

                  return;
               end;
            end if;
         end if;

         Analyze_One_Call (N, Nam_Ent, True, Success);

         --  If this is an indirect call, the return type of the access_to
         --  subprogram may be an incomplete type. At the point of the call,
         --  use the full type if available, and at the same time update
         --  the return type of the access_to_subprogram.

         if Success
           and then  Nkind (Nam) = N_Explicit_Dereference
           and then Ekind (Etype (N)) = E_Incomplete_Type
           and then Present (Full_View (Etype (N)))
         then
            Set_Etype (N, Full_View (Etype (N)));
            Set_Etype (Nam_Ent, Etype (N));
         end if;

      else
         --  An overloaded selected component must denote overloaded
         --  operations of a concurrent type. The interpretations are
         --  attached to the simple name of those operations.

         if Nkind (Nam) = N_Selected_Component then
            Nam := Selector_Name (Nam);
         end if;

         Get_First_Interp (Nam, X, It);

         while Present (It.Nam) loop
            Nam_Ent := It.Nam;

            --  Name may be call that returns an access to subprogram, or more
            --  generally an overloaded expression one of whose interpretations
            --  yields an access to subprogram. If the name is an entity, we
            --  do not dereference, because the node is a call that returns
            --  the access type: note difference between f(x), where the call
            --  may return an access subprogram type, and f(x)(y), where the
            --  type returned by the call to f is implicitly dereferenced to
            --  analyze the outer call.

            if Is_Access_Type (Nam_Ent) then
               Nam_Ent := Designated_Type (Nam_Ent);

            elsif Is_Access_Type (Etype (Nam_Ent))
              and then not Is_Entity_Name (Nam)
              and then Ekind (Designated_Type (Etype (Nam_Ent)))
                                                          = E_Subprogram_Type
            then
               Nam_Ent := Designated_Type (Etype (Nam_Ent));
            end if;

            Analyze_One_Call (N, Nam_Ent, False, Success);

            --  If the interpretation succeeds, mark the proper type of the
            --  prefix (any valid candidate will do). If not, remove the
            --  candidate interpretation. This only needs to be done for
            --  overloaded protected operations, for other entities disambi-
            --  guation is done directly in Resolve.

            if Success then
               Set_Etype (Nam, It.Typ);

            elsif Nkind (Name (N)) = N_Selected_Component
              or else Nkind (Name (N)) = N_Function_Call
            then
               Remove_Interp (X);
            end if;

            Get_Next_Interp (X, It);
         end loop;

         --  If the name is the result of a function call, it can only
         --  be a call to a function returning an access to subprogram.
         --  Insert explicit dereference.

         if Nkind (Nam) = N_Function_Call then
            Insert_Explicit_Dereference (Nam);
         end if;

         if Etype (N) = Any_Type then

            --  None of the interpretations is compatible with the actuals

            Diagnose_Call (N, Nam);

            --  Special checks for uninstantiated put routines

            if Nkind (N) = N_Procedure_Call_Statement
              and then Is_Entity_Name (Nam)
              and then Chars (Nam) = Name_Put
              and then List_Length (Actuals) = 1
            then
               declare
                  Arg : constant Node_Id := First (Actuals);
                  Typ : Entity_Id;

               begin
                  if Nkind (Arg) = N_Parameter_Association then
                     Typ := Etype (Explicit_Actual_Parameter (Arg));
                  else
                     Typ := Etype (Arg);
                  end if;

                  if Is_Signed_Integer_Type (Typ) then
                     Error_Msg_N
                       ("possible missing instantiation of " &
                          "'Text_'I'O.'Integer_'I'O!", Nam);

                  elsif Is_Modular_Integer_Type (Typ) then
                     Error_Msg_N
                       ("possible missing instantiation of " &
                          "'Text_'I'O.'Modular_'I'O!", Nam);

                  elsif Is_Floating_Point_Type (Typ) then
                     Error_Msg_N
                       ("possible missing instantiation of " &
                          "'Text_'I'O.'Float_'I'O!", Nam);

                  elsif Is_Ordinary_Fixed_Point_Type (Typ) then
                     Error_Msg_N
                       ("possible missing instantiation of " &
                          "'Text_'I'O.'Fixed_'I'O!", Nam);

                  elsif Is_Decimal_Fixed_Point_Type (Typ) then
                     Error_Msg_N
                       ("possible missing instantiation of " &
                          "'Text_'I'O.'Decimal_'I'O!", Nam);

                  elsif Is_Enumeration_Type (Typ) then
                     Error_Msg_N
                       ("possible missing instantiation of " &
                          "'Text_'I'O.'Enumeration_'I'O!", Nam);
                  end if;
               end;
            end if;

         elsif not Is_Overloaded (N)
           and then Is_Entity_Name (Nam)
         then
            --  Resolution yields a single interpretation. Verify that the
            --  reference has capitalization consistent with the declaration.

            Set_Entity_With_Style_Check (Nam, Entity (Nam));
            Generate_Reference (Entity (Nam), Nam);

            Set_Etype (Nam, Etype (Entity (Nam)));
         else
            Remove_Abstract_Operations (N);
         end if;

         End_Interp_List;
      end if;

      --  Check for not-yet-implemented cases of AI-318. We only need to check
      --  for inherently limited types, because other limited types will be
      --  returned by copy, which works just fine.

      if Ada_Version >= Ada_05
        and then not Debug_Flag_Dot_L
        and then Is_Inherently_Limited_Type (Etype (N))
        and then (Nkind (Parent (N)) = N_Selected_Component
                   or else Nkind (Parent (N)) = N_Indexed_Component
                   or else Nkind (Parent (N)) = N_Slice
                   or else Nkind (Parent (N)) = N_Attribute_Reference)
      then
         Error_Msg_N ("(Ada 2005) limited function call in this context" &
                      " is not yet implemented", N);
      end if;
   end Analyze_Call;

   ---------------------------
   -- Analyze_Comparison_Op --
   ---------------------------

   procedure Analyze_Comparison_Op (N : Node_Id) is
      L     : constant Node_Id := Left_Opnd (N);
      R     : constant Node_Id := Right_Opnd (N);
      Op_Id : Entity_Id        := Entity (N);

   begin
      Set_Etype (N, Any_Type);
      Candidate_Type := Empty;

      Analyze_Expression (L);
      Analyze_Expression (R);

      if Present (Op_Id) then
         if Ekind (Op_Id) = E_Operator then
            Find_Comparison_Types (L, R, Op_Id, N);
         else
            Add_One_Interp (N, Op_Id, Etype (Op_Id));
         end if;

         if Is_Overloaded (L) then
            Set_Etype (L, Intersect_Types (L, R));
         end if;

      else
         Op_Id := Get_Name_Entity_Id (Chars (N));
         while Present (Op_Id) loop
            if Ekind (Op_Id) = E_Operator then
               Find_Comparison_Types (L, R, Op_Id, N);
            else
               Analyze_User_Defined_Binary_Op (N, Op_Id);
            end if;

            Op_Id := Homonym (Op_Id);
         end loop;
      end if;

      Operator_Check (N);
   end Analyze_Comparison_Op;

   ---------------------------
   -- Analyze_Concatenation --
   ---------------------------

   --  If the only one-dimensional array type in scope is String,
   --  this is the resulting type of the operation. Otherwise there
   --  will be a concatenation operation defined for each user-defined
   --  one-dimensional array.

   procedure Analyze_Concatenation (N : Node_Id) is
      L     : constant Node_Id := Left_Opnd (N);
      R     : constant Node_Id := Right_Opnd (N);
      Op_Id : Entity_Id        := Entity (N);
      LT    : Entity_Id;
      RT    : Entity_Id;

   begin
      Set_Etype (N, Any_Type);
      Candidate_Type := Empty;

      Analyze_Expression (L);
      Analyze_Expression (R);

      --  If the entity is present, the node appears in an instance, and
      --  denotes a predefined concatenation operation. The resulting type is
      --  obtained from the arguments when possible. If the arguments are
      --  aggregates, the array type and the concatenation type must be
      --  visible.

      if Present (Op_Id) then
         if Ekind (Op_Id) = E_Operator then

            LT := Base_Type (Etype (L));
            RT := Base_Type (Etype (R));

            if Is_Array_Type (LT)
              and then (RT = LT or else RT = Base_Type (Component_Type (LT)))
            then
               Add_One_Interp (N, Op_Id, LT);

            elsif Is_Array_Type (RT)
              and then LT = Base_Type (Component_Type (RT))
            then
               Add_One_Interp (N, Op_Id, RT);

            --  If one operand is a string type or a user-defined array type,
            --  and the other is a literal, result is of the specific type.

            elsif
              (Root_Type (LT) = Standard_String
                 or else Scope (LT) /= Standard_Standard)
              and then Etype (R) = Any_String
            then
               Add_One_Interp (N, Op_Id, LT);

            elsif
              (Root_Type (RT) = Standard_String
                 or else Scope (RT) /= Standard_Standard)
              and then Etype (L) = Any_String
            then
               Add_One_Interp (N, Op_Id, RT);

            elsif not Is_Generic_Type (Etype (Op_Id)) then
               Add_One_Interp (N, Op_Id, Etype (Op_Id));

            else
               --  Type and its operations must be visible

               Set_Entity (N, Empty);
               Analyze_Concatenation (N);
            end if;

         else
            Add_One_Interp (N, Op_Id, Etype (Op_Id));
         end if;

      else
         Op_Id := Get_Name_Entity_Id (Name_Op_Concat);
         while Present (Op_Id) loop
            if Ekind (Op_Id) = E_Operator then

               --  Do not consider operators declared in dead code, they can
               --  not be part of the resolution.

               if Is_Eliminated (Op_Id) then
                  null;
               else
                  Find_Concatenation_Types (L, R, Op_Id, N);
               end if;

            else
               Analyze_User_Defined_Binary_Op (N, Op_Id);
            end if;

            Op_Id := Homonym (Op_Id);
         end loop;
      end if;

      Operator_Check (N);
   end Analyze_Concatenation;

   ------------------------------------
   -- Analyze_Conditional_Expression --
   ------------------------------------

   procedure Analyze_Conditional_Expression (N : Node_Id) is
      Condition : constant Node_Id := First (Expressions (N));
      Then_Expr : constant Node_Id := Next (Condition);
      Else_Expr : constant Node_Id := Next (Then_Expr);
   begin
      Analyze_Expression (Condition);
      Analyze_Expression (Then_Expr);
      Analyze_Expression (Else_Expr);
      Set_Etype (N, Etype (Then_Expr));
   end Analyze_Conditional_Expression;

   -------------------------
   -- Analyze_Equality_Op --
   -------------------------

   procedure Analyze_Equality_Op (N : Node_Id) is
      Loc   : constant Source_Ptr := Sloc (N);
      L     : constant Node_Id := Left_Opnd (N);
      R     : constant Node_Id := Right_Opnd (N);
      Op_Id : Entity_Id;

   begin
      Set_Etype (N, Any_Type);
      Candidate_Type := Empty;

      Analyze_Expression (L);
      Analyze_Expression (R);

      --  If the entity is set, the node is a generic instance with a non-local
      --  reference to the predefined operator or to a user-defined function.
      --  It can also be an inequality that is expanded into the negation of a
      --  call to a user-defined equality operator.

      --  For the predefined case, the result is Boolean, regardless of the
      --  type of the  operands. The operands may even be limited, if they are
      --  generic actuals. If they are overloaded, label the left argument with
      --  the common type that must be present, or with the type of the formal
      --  of the user-defined function.

      if Present (Entity (N)) then
         Op_Id := Entity (N);

         if Ekind (Op_Id) = E_Operator then
            Add_One_Interp (N, Op_Id, Standard_Boolean);
         else
            Add_One_Interp (N, Op_Id, Etype (Op_Id));
         end if;

         if Is_Overloaded (L) then
            if Ekind (Op_Id) = E_Operator then
               Set_Etype (L, Intersect_Types (L, R));
            else
               Set_Etype (L, Etype (First_Formal (Op_Id)));
            end if;
         end if;

      else
         Op_Id := Get_Name_Entity_Id (Chars (N));
         while Present (Op_Id) loop
            if Ekind (Op_Id) = E_Operator then
               Find_Equality_Types (L, R, Op_Id, N);
            else
               Analyze_User_Defined_Binary_Op (N, Op_Id);
            end if;

            Op_Id := Homonym (Op_Id);
         end loop;
      end if;

      --  If there was no match, and the operator is inequality, this may
      --  be a case where inequality has not been made explicit, as for
      --  tagged types. Analyze the node as the negation of an equality
      --  operation. This cannot be done earlier, because before analysis
      --  we cannot rule out the presence of an explicit inequality.

      if Etype (N) = Any_Type
        and then Nkind (N) = N_Op_Ne
      then
         Op_Id := Get_Name_Entity_Id (Name_Op_Eq);
         while Present (Op_Id) loop
            if Ekind (Op_Id) = E_Operator then
               Find_Equality_Types (L, R, Op_Id, N);
            else
               Analyze_User_Defined_Binary_Op (N, Op_Id);
            end if;

            Op_Id := Homonym (Op_Id);
         end loop;

         if Etype (N) /= Any_Type then
            Op_Id := Entity (N);

            Rewrite (N,
              Make_Op_Not (Loc,
                Right_Opnd =>
                  Make_Op_Eq (Loc,
                    Left_Opnd  => Left_Opnd (N),
                    Right_Opnd => Right_Opnd (N))));

            Set_Entity (Right_Opnd (N), Op_Id);
            Analyze (N);
         end if;
      end if;

      Operator_Check (N);
   end Analyze_Equality_Op;

   ----------------------------------
   -- Analyze_Explicit_Dereference --
   ----------------------------------

   procedure Analyze_Explicit_Dereference (N : Node_Id) is
      Loc   : constant Source_Ptr := Sloc (N);
      P     : constant Node_Id := Prefix (N);
      T     : Entity_Id;
      I     : Interp_Index;
      It    : Interp;
      New_N : Node_Id;

      function Is_Function_Type return Boolean;
      --  Check whether node may be interpreted as an implicit function call

      ----------------------
      -- Is_Function_Type --
      ----------------------

      function Is_Function_Type return Boolean is
         I  : Interp_Index;
         It : Interp;

      begin
         if not Is_Overloaded (N) then
            return Ekind (Base_Type (Etype (N))) = E_Subprogram_Type
              and then Etype (Base_Type (Etype (N))) /= Standard_Void_Type;

         else
            Get_First_Interp (N, I, It);
            while Present (It.Nam) loop
               if Ekind (Base_Type (It.Typ)) /= E_Subprogram_Type
                 or else Etype (Base_Type (It.Typ)) = Standard_Void_Type
               then
                  return False;
               end if;

               Get_Next_Interp (I, It);
            end loop;

            return True;
         end if;
      end Is_Function_Type;

   --  Start of processing for Analyze_Explicit_Dereference

   begin
      Analyze (P);
      Set_Etype (N, Any_Type);

      --  Test for remote access to subprogram type, and if so return
      --  after rewriting the original tree.

      if Remote_AST_E_Dereference (P) then
         return;
      end if;

      --  Normal processing for other than remote access to subprogram type

      if not Is_Overloaded (P) then
         if Is_Access_Type (Etype (P)) then

            --  Set the Etype. We need to go thru Is_For_Access_Subtypes to
            --  avoid other problems caused by the Private_Subtype and it is
            --  safe to go to the Base_Type because this is the same as
            --  converting the access value to its Base_Type.

            declare
               DT : Entity_Id := Designated_Type (Etype (P));

            begin
               if Ekind (DT) = E_Private_Subtype
                 and then Is_For_Access_Subtype (DT)
               then
                  DT := Base_Type (DT);
               end if;

               --  An explicit dereference is a legal occurrence of an
               --  incomplete type imported through a limited_with clause,
               --  if the full view is visible.

               if From_With_Type (DT)
                 and then not From_With_Type (Scope (DT))
                 and then
                   (Is_Immediately_Visible (Scope (DT))
                     or else
                       (Is_Child_Unit (Scope (DT))
                          and then Is_Visible_Child_Unit (Scope (DT))))
               then
                  Set_Etype (N, Available_View (DT));

               else
                  Set_Etype (N, DT);
               end if;
            end;

         elsif Etype (P) /= Any_Type then
            Error_Msg_N ("prefix of dereference must be an access type", N);
            return;
         end if;

      else
         Get_First_Interp (P, I, It);
         while Present (It.Nam) loop
            T := It.Typ;

            if Is_Access_Type (T) then
               Add_One_Interp (N, Designated_Type (T), Designated_Type (T));
            end if;

            Get_Next_Interp (I, It);
         end loop;

         --  Error if no interpretation of the prefix has an access type

         if Etype (N) = Any_Type then
            Error_Msg_N
              ("access type required in prefix of explicit dereference", P);
            Set_Etype (N, Any_Type);
            return;
         end if;
      end if;

      if Is_Function_Type
        and then Nkind (Parent (N)) /= N_Indexed_Component

        and then (Nkind (Parent (N)) /= N_Function_Call
                   or else N /= Name (Parent (N)))

        and then (Nkind (Parent (N)) /= N_Procedure_Call_Statement
                   or else N /= Name (Parent (N)))

        and then Nkind (Parent (N)) /= N_Subprogram_Renaming_Declaration
        and then (Nkind (Parent (N)) /= N_Attribute_Reference
                    or else
                      (Attribute_Name (Parent (N)) /= Name_Address
                        and then
                       Attribute_Name (Parent (N)) /= Name_Access))
      then
         --  Name is a function call with no actuals, in a context that
         --  requires deproceduring (including as an actual in an enclosing
         --  function or procedure call). There are some pathological cases
         --  where the prefix might include functions that return access to
         --  subprograms and others that return a regular type. Disambiguation
         --  of those has to take place in Resolve.
         --  See e.g. 7117-014 and E317-001.

         New_N :=
           Make_Function_Call (Loc,
           Name => Make_Explicit_Dereference (Loc, P),
           Parameter_Associations => New_List);

         --  If the prefix is overloaded, remove operations that have formals,
         --  we know that this is a parameterless call.

         if Is_Overloaded (P) then
            Get_First_Interp (P, I, It);
            while Present (It.Nam) loop
               T := It.Typ;

               if No (First_Formal (Base_Type (Designated_Type (T)))) then
                  Set_Etype (P, T);
               else
                  Remove_Interp (I);
               end if;

               Get_Next_Interp (I, It);
            end loop;
         end if;

         Rewrite (N, New_N);
         Analyze (N);

      elsif not Is_Function_Type
        and then Is_Overloaded (N)
      then
         --  The prefix may include access to subprograms and other access
         --  types. If the context selects the interpretation that is a call,
         --  we cannot rewrite the node yet, but we include the result of
         --  the call interpretation.

         Get_First_Interp (N, I, It);
         while Present (It.Nam) loop
            if Ekind (Base_Type (It.Typ)) = E_Subprogram_Type
               and then Etype (Base_Type (It.Typ)) /= Standard_Void_Type
            then
               Add_One_Interp (N, Etype (It.Typ), Etype (It.Typ));
            end if;

            Get_Next_Interp (I, It);
         end loop;
      end if;

      --  A value of remote access-to-class-wide must not be dereferenced
      --  (RM E.2.2(16)).

      Validate_Remote_Access_To_Class_Wide_Type (N);
   end Analyze_Explicit_Dereference;

   ------------------------
   -- Analyze_Expression --
   ------------------------

   procedure Analyze_Expression (N : Node_Id) is
   begin
      Analyze (N);
      Check_Parameterless_Call (N);
   end Analyze_Expression;

   ------------------------------------
   -- Analyze_Indexed_Component_Form --
   ------------------------------------

   procedure Analyze_Indexed_Component_Form (N : Node_Id) is
      P     : constant Node_Id := Prefix (N);
      Exprs : constant List_Id := Expressions (N);
      Exp   : Node_Id;
      P_T   : Entity_Id;
      E     : Node_Id;
      U_N   : Entity_Id;

      procedure Process_Function_Call;
      --  Prefix in indexed component form is an overloadable entity,
      --  so the node is a function call. Reformat it as such.

      procedure Process_Indexed_Component;
      --  Prefix in indexed component form is actually an indexed component.
      --  This routine processes it, knowing that the prefix is already
      --  resolved.

      procedure Process_Indexed_Component_Or_Slice;
      --  An indexed component with a single index may designate a slice if
      --  the index is a subtype mark. This routine disambiguates these two
      --  cases by resolving the prefix to see if it is a subtype mark.

      procedure Process_Overloaded_Indexed_Component;
      --  If the prefix of an indexed component is overloaded, the proper
      --  interpretation is selected by the index types and the context.

      ---------------------------
      -- Process_Function_Call --
      ---------------------------

      procedure Process_Function_Call is
         Actual : Node_Id;

      begin
         Change_Node (N, N_Function_Call);
         Set_Name (N, P);
         Set_Parameter_Associations (N, Exprs);

         --  Analyze actuals prior to analyzing the call itself

         Actual := First (Parameter_Associations (N));
         while Present (Actual) loop
            Analyze (Actual);
            Check_Parameterless_Call (Actual);

            --  Move to next actual. Note that we use Next, not Next_Actual
            --  here. The reason for this is a bit subtle. If a function call
            --  includes named associations, the parser recognizes the node as
            --  a call, and it is analyzed as such. If all associations are
            --  positional, the parser builds an indexed_component node, and
            --  it is only after analysis of the prefix that the construct
            --  is recognized as a call, in which case Process_Function_Call
            --  rewrites the node and analyzes the actuals. If the list of
            --  actuals is malformed, the parser may leave the node as an
            --  indexed component (despite the presence of named associations).
            --  The iterator Next_Actual is equivalent to Next if the list is
            --  positional, but follows the normalized chain of actuals when
            --  named associations are present. In this case normalization has
            --  not taken place, and actuals remain unanalyzed, which leads to
            --  subsequent crashes or loops if there is an attempt to continue
            --  analysis of the program.

            Next (Actual);
         end loop;

         Analyze_Call (N);
      end Process_Function_Call;

      -------------------------------
      -- Process_Indexed_Component --
      -------------------------------

      procedure Process_Indexed_Component is
         Exp          : Node_Id;
         Array_Type   : Entity_Id;
         Index        : Node_Id;
         Pent         : Entity_Id := Empty;

      begin
         Exp := First (Exprs);

         if Is_Overloaded (P) then
            Process_Overloaded_Indexed_Component;

         else
            Array_Type := Etype (P);

            if Is_Entity_Name (P) then
               Pent := Entity (P);
            elsif Nkind (P) = N_Selected_Component
              and then Is_Entity_Name (Selector_Name (P))
            then
               Pent := Entity (Selector_Name (P));
            end if;

            --  Prefix must be appropriate for an array type, taking into
            --  account a possible implicit dereference.

            if Is_Access_Type (Array_Type) then
               Array_Type := Designated_Type (Array_Type);
               Error_Msg_NW (Warn_On_Dereference, "?implicit dereference", N);
               Process_Implicit_Dereference_Prefix (Pent, P);
            end if;

            if Is_Array_Type (Array_Type) then
               null;

            elsif Present (Pent) and then Ekind (Pent) = E_Entry_Family then
               Analyze (Exp);
               Set_Etype (N, Any_Type);

               if not Has_Compatible_Type
                 (Exp, Entry_Index_Type (Pent))
               then
                  Error_Msg_N ("invalid index type in entry name", N);

               elsif Present (Next (Exp)) then
                  Error_Msg_N ("too many subscripts in entry reference", N);

               else
                  Set_Etype (N,  Etype (P));
               end if;

               return;

            elsif Is_Record_Type (Array_Type)
              and then Remote_AST_I_Dereference (P)
            then
               return;

            elsif Array_Type = Any_Type then
               Set_Etype (N, Any_Type);
               return;

            --  Here we definitely have a bad indexing

            else
               if Nkind (Parent (N)) = N_Requeue_Statement
                 and then Present (Pent) and then Ekind (Pent) = E_Entry
               then
                  Error_Msg_N
                    ("REQUEUE does not permit parameters", First (Exprs));

               elsif Is_Entity_Name (P)
                 and then Etype (P) = Standard_Void_Type
               then
                  Error_Msg_NE ("incorrect use of&", P, Entity (P));

               else
                  Error_Msg_N ("array type required in indexed component", P);
               end if;

               Set_Etype (N, Any_Type);
               return;
            end if;

            Index := First_Index (Array_Type);
            while Present (Index) and then Present (Exp) loop
               if not Has_Compatible_Type (Exp, Etype (Index)) then
                  Wrong_Type (Exp, Etype (Index));
                  Set_Etype (N, Any_Type);
                  return;
               end if;

               Next_Index (Index);
               Next (Exp);
            end loop;

            Set_Etype (N, Component_Type (Array_Type));

            if Present (Index) then
               Error_Msg_N
                 ("too few subscripts in array reference", First (Exprs));

            elsif Present (Exp) then
               Error_Msg_N ("too many subscripts in array reference", Exp);
            end if;
         end if;
      end Process_Indexed_Component;

      ----------------------------------------
      -- Process_Indexed_Component_Or_Slice --
      ----------------------------------------

      procedure Process_Indexed_Component_Or_Slice is
      begin
         Exp := First (Exprs);
         while Present (Exp) loop
            Analyze_Expression (Exp);
            Next (Exp);
         end loop;

         Exp := First (Exprs);

         --  If one index is present, and it is a subtype name, then the
         --  node denotes a slice (note that the case of an explicit range
         --  for a slice was already built as an N_Slice node in the first
         --  place, so that case is not handled here).

         --  We use a replace rather than a rewrite here because this is one
         --  of the cases in which the tree built by the parser is plain wrong.

         if No (Next (Exp))
           and then Is_Entity_Name (Exp)
           and then Is_Type (Entity (Exp))
         then
            Replace (N,
               Make_Slice (Sloc (N),
                 Prefix => P,
                 Discrete_Range => New_Copy (Exp)));
            Analyze (N);

         --  Otherwise (more than one index present, or single index is not
         --  a subtype name), then we have the indexed component case.

         else
            Process_Indexed_Component;
         end if;
      end Process_Indexed_Component_Or_Slice;

      ------------------------------------------
      -- Process_Overloaded_Indexed_Component --
      ------------------------------------------

      procedure Process_Overloaded_Indexed_Component is
         Exp   : Node_Id;
         I     : Interp_Index;
         It    : Interp;
         Typ   : Entity_Id;
         Index : Node_Id;
         Found : Boolean;

      begin
         Set_Etype (N, Any_Type);

         Get_First_Interp (P, I, It);
         while Present (It.Nam) loop
            Typ := It.Typ;

            if Is_Access_Type (Typ) then
               Typ := Designated_Type (Typ);
               Error_Msg_NW (Warn_On_Dereference, "?implicit dereference", N);
            end if;

            if Is_Array_Type (Typ) then

               --  Got a candidate: verify that index types are compatible

               Index := First_Index (Typ);
               Found := True;
               Exp := First (Exprs);
               while Present (Index) and then Present (Exp) loop
                  if Has_Compatible_Type (Exp, Etype (Index)) then
                     null;
                  else
                     Found := False;
                     Remove_Interp (I);
                     exit;
                  end if;

                  Next_Index (Index);
                  Next (Exp);
               end loop;

               if Found and then No (Index) and then No (Exp) then
                  Add_One_Interp (N,
                     Etype (Component_Type (Typ)),
                     Etype (Component_Type (Typ)));
               end if;
            end if;

            Get_Next_Interp (I, It);
         end loop;

         if Etype (N) = Any_Type then
            Error_Msg_N ("no legal interpetation for indexed component", N);
            Set_Is_Overloaded (N, False);
         end if;

         End_Interp_List;
      end Process_Overloaded_Indexed_Component;

   --  Start of processing for Analyze_Indexed_Component_Form

   begin
      --  Get name of array, function or type

      Analyze (P);
      if Nkind (N) = N_Function_Call
        or else Nkind (N) = N_Procedure_Call_Statement
      then
         --  If P is an explicit dereference whose prefix is of a
         --  remote access-to-subprogram type, then N has already
         --  been rewritten as a subprogram call and analyzed.

         return;
      end if;

      pragma Assert (Nkind (N) = N_Indexed_Component);

      P_T := Base_Type (Etype (P));

      if Is_Entity_Name (P)
        or else Nkind (P) = N_Operator_Symbol
      then
         U_N := Entity (P);

         if Is_Type (U_N) then

            --  Reformat node as a type conversion

            E := Remove_Head (Exprs);

            if Present (First (Exprs)) then
               Error_Msg_N
                ("argument of type conversion must be single expression", N);
            end if;

            Change_Node (N, N_Type_Conversion);
            Set_Subtype_Mark (N, P);
            Set_Etype (N, U_N);
            Set_Expression (N, E);

            --  After changing the node, call for the specific Analysis
            --  routine directly, to avoid a double call to the expander.

            Analyze_Type_Conversion (N);
            return;
         end if;

         if Is_Overloadable (U_N) then
            Process_Function_Call;

         elsif Ekind (Etype (P)) = E_Subprogram_Type
           or else (Is_Access_Type (Etype (P))
                      and then
                    Ekind (Designated_Type (Etype (P))) = E_Subprogram_Type)
         then
            --  Call to access_to-subprogram with possible implicit dereference

            Process_Function_Call;

         elsif Is_Generic_Subprogram (U_N) then

            --  A common beginner's (or C++ templates fan) error

            Error_Msg_N ("generic subprogram cannot be called", N);
            Set_Etype (N, Any_Type);
            return;

         else
            Process_Indexed_Component_Or_Slice;
         end if;

      --  If not an entity name, prefix is an expression that may denote
      --  an array or an access-to-subprogram.

      else
         if Ekind (P_T) = E_Subprogram_Type
           or else (Is_Access_Type (P_T)
                     and then
                    Ekind (Designated_Type (P_T)) = E_Subprogram_Type)
         then
            Process_Function_Call;

         elsif Nkind (P) = N_Selected_Component
           and then Is_Overloadable (Entity (Selector_Name (P)))
         then
            Process_Function_Call;

         else
            --  Indexed component, slice, or a call to a member of a family
            --  entry, which will be converted to an entry call later.

            Process_Indexed_Component_Or_Slice;
         end if;
      end if;
   end Analyze_Indexed_Component_Form;

   ------------------------
   -- Analyze_Logical_Op --
   ------------------------

   procedure Analyze_Logical_Op (N : Node_Id) is
      L     : constant Node_Id := Left_Opnd (N);
      R     : constant Node_Id := Right_Opnd (N);
      Op_Id : Entity_Id := Entity (N);

   begin
      Set_Etype (N, Any_Type);
      Candidate_Type := Empty;

      Analyze_Expression (L);
      Analyze_Expression (R);

      if Present (Op_Id) then

         if Ekind (Op_Id) = E_Operator then
            Find_Boolean_Types (L, R, Op_Id, N);
         else
            Add_One_Interp (N, Op_Id, Etype (Op_Id));
         end if;

      else
         Op_Id := Get_Name_Entity_Id (Chars (N));
         while Present (Op_Id) loop
            if Ekind (Op_Id) = E_Operator then
               Find_Boolean_Types (L, R, Op_Id, N);
            else
               Analyze_User_Defined_Binary_Op (N, Op_Id);
            end if;

            Op_Id := Homonym (Op_Id);
         end loop;
      end if;

      Operator_Check (N);
   end Analyze_Logical_Op;

   ---------------------------
   -- Analyze_Membership_Op --
   ---------------------------

   procedure Analyze_Membership_Op (N : Node_Id) is
      L     : constant Node_Id := Left_Opnd (N);
      R     : constant Node_Id := Right_Opnd (N);

      Index : Interp_Index;
      It    : Interp;
      Found : Boolean := False;
      I_F   : Interp_Index;
      T_F   : Entity_Id;

      procedure Try_One_Interp (T1 : Entity_Id);
      --  Routine to try one proposed interpretation. Note that the context
      --  of the operation plays no role in resolving the arguments, so that
      --  if there is more than one interpretation of the operands that is
      --  compatible with a membership test, the operation is ambiguous.

      --------------------
      -- Try_One_Interp --
      --------------------

      procedure Try_One_Interp (T1 : Entity_Id) is
      begin
         if Has_Compatible_Type (R, T1) then
            if Found
              and then Base_Type (T1) /= Base_Type (T_F)
            then
               It := Disambiguate (L, I_F, Index, Any_Type);

               if It = No_Interp then
                  Ambiguous_Operands (N);
                  Set_Etype (L, Any_Type);
                  return;

               else
                  T_F := It.Typ;
               end if;

            else
               Found := True;
               T_F   := T1;
               I_F   := Index;
            end if;

            Set_Etype (L, T_F);
         end if;

      end Try_One_Interp;

   --  Start of processing for Analyze_Membership_Op

   begin
      Analyze_Expression (L);

      if Nkind (R) = N_Range
        or else (Nkind (R) = N_Attribute_Reference
                  and then Attribute_Name (R) = Name_Range)
      then
         Analyze (R);

         if not Is_Overloaded (L) then
            Try_One_Interp (Etype (L));

         else
            Get_First_Interp (L, Index, It);
            while Present (It.Typ) loop
               Try_One_Interp (It.Typ);
               Get_Next_Interp (Index, It);
            end loop;
         end if;

      --  If not a range, it can only be a subtype mark, or else there
      --  is a more basic error, to be diagnosed in Find_Type.

      else
         Find_Type (R);

         if Is_Entity_Name (R) then
            Check_Fully_Declared (Entity (R), R);
         end if;
      end if;

      --  Compatibility between expression and subtype mark or range is
      --  checked during resolution. The result of the operation is Boolean
      --  in any case.

      Set_Etype (N, Standard_Boolean);

      if Comes_From_Source (N)
        and then Is_CPP_Class (Etype (Etype (Right_Opnd (N))))
      then
         Error_Msg_N ("membership test not applicable to cpp-class types", N);
      end if;
   end Analyze_Membership_Op;

   ----------------------
   -- Analyze_Negation --
   ----------------------

   procedure Analyze_Negation (N : Node_Id) is
      R     : constant Node_Id := Right_Opnd (N);
      Op_Id : Entity_Id := Entity (N);

   begin
      Set_Etype (N, Any_Type);
      Candidate_Type := Empty;

      Analyze_Expression (R);

      if Present (Op_Id) then
         if Ekind (Op_Id) = E_Operator then
            Find_Negation_Types (R, Op_Id, N);
         else
            Add_One_Interp (N, Op_Id, Etype (Op_Id));
         end if;

      else
         Op_Id := Get_Name_Entity_Id (Chars (N));
         while Present (Op_Id) loop
            if Ekind (Op_Id) = E_Operator then
               Find_Negation_Types (R, Op_Id, N);
            else
               Analyze_User_Defined_Unary_Op (N, Op_Id);
            end if;

            Op_Id := Homonym (Op_Id);
         end loop;
      end if;

      Operator_Check (N);
   end Analyze_Negation;

   ------------------
   -- Analyze_Null --
   ------------------

   procedure Analyze_Null (N : Node_Id) is
   begin
      Set_Etype (N, Any_Access);
   end Analyze_Null;

   ----------------------
   -- Analyze_One_Call --
   ----------------------

   procedure Analyze_One_Call
      (N          : Node_Id;
       Nam        : Entity_Id;
       Report     : Boolean;
       Success    : out Boolean;
       Skip_First : Boolean := False)
   is
      Actuals    : constant List_Id   := Parameter_Associations (N);
      Prev_T     : constant Entity_Id := Etype (N);
      Must_Skip  : constant Boolean := Skip_First
                     or else Nkind (Original_Node (N)) = N_Selected_Component
                     or else
                       (Nkind (Original_Node (N)) = N_Indexed_Component
                          and then Nkind (Prefix (Original_Node (N)))
                            = N_Selected_Component);
      --  The first formal must be omitted from the match when trying to find
      --  a primitive operation that is a possible interpretation, and also
      --  after the call has been rewritten, because the corresponding actual
      --  is already known to be compatible, and because this may be an
      --  indexing of a call with default parameters.

      Formal     : Entity_Id;
      Actual     : Node_Id;
      Is_Indexed : Boolean := False;
      Subp_Type  : constant Entity_Id := Etype (Nam);
      Norm_OK    : Boolean;

      procedure Indicate_Name_And_Type;
      --  If candidate interpretation matches, indicate name and type of
      --  result on call node.

      ----------------------------
      -- Indicate_Name_And_Type --
      ----------------------------

      procedure Indicate_Name_And_Type is
      begin
         Add_One_Interp (N, Nam, Etype (Nam));
         Success := True;

         --  If the prefix of the call is a name, indicate the entity
         --  being called. If it is not a name,  it is an expression that
         --  denotes an access to subprogram or else an entry or family. In
         --  the latter case, the name is a selected component, and the entity
         --  being called is noted on the selector.

         if not Is_Type (Nam) then
            if Is_Entity_Name (Name (N))
              or else Nkind (Name (N)) = N_Operator_Symbol
            then
               Set_Entity (Name (N), Nam);

            elsif Nkind (Name (N)) = N_Selected_Component then
               Set_Entity (Selector_Name (Name (N)),  Nam);
            end if;
         end if;

         if Debug_Flag_E and not Report then
            Write_Str (" Overloaded call ");
            Write_Int (Int (N));
            Write_Str (" compatible with ");
            Write_Int (Int (Nam));
            Write_Eol;
         end if;
      end Indicate_Name_And_Type;

   --  Start of processing for Analyze_One_Call

   begin
      Success := False;

      --  If the subprogram has no formals, or if all the formals have
      --  defaults, and the return type is an array type, the node may
      --  denote an indexing of the result of a parameterless call.
      --  In Ada 2005, the subprogram may have one non-defaulted formal,
      --  and the call may have been written in prefix notation, so that
      --  the rebuilt parameter list has more than one actual.

      if Present (Actuals)
        and then
          (Needs_No_Actuals (Nam)
            or else
              (Needs_One_Actual (Nam)
                 and then Present (Next_Actual (First (Actuals)))))
      then
         if Is_Array_Type (Subp_Type) then
            Is_Indexed := Try_Indexed_Call (N, Nam, Subp_Type, Must_Skip);

         elsif Is_Access_Type (Subp_Type)
           and then Is_Array_Type (Designated_Type (Subp_Type))
         then
            Is_Indexed :=
              Try_Indexed_Call
                (N, Nam, Designated_Type (Subp_Type), Must_Skip);

         --  The prefix can also be a parameterless function that returns an
         --  access to subprogram. in which case this is an indirect call.

         elsif Is_Access_Type (Subp_Type)
           and then Ekind (Designated_Type (Subp_Type)) = E_Subprogram_Type
         then
            Is_Indexed := Try_Indirect_Call (N, Nam, Subp_Type);
         end if;

      end if;

      Normalize_Actuals (N, Nam, (Report and not Is_Indexed), Norm_OK);

      if not Norm_OK then

         --  Mismatch in number or names of parameters

         if Debug_Flag_E then
            Write_Str (" normalization fails in call ");
            Write_Int (Int (N));
            Write_Str (" with subprogram ");
            Write_Int (Int (Nam));
            Write_Eol;
         end if;

      --  If the context expects a function call, discard any interpretation
      --  that is a procedure. If the node is not overloaded, leave as is for
      --  better error reporting when type mismatch is found.

      elsif Nkind (N) = N_Function_Call
        and then Is_Overloaded (Name (N))
        and then Ekind (Nam) = E_Procedure
      then
         return;

      --  Ditto for function calls in a procedure context

      elsif Nkind (N) = N_Procedure_Call_Statement
         and then Is_Overloaded (Name (N))
         and then Etype (Nam) /= Standard_Void_Type
      then
         return;

      elsif No (Actuals) then

         --  If Normalize succeeds, then there are default parameters for
         --  all formals.

         Indicate_Name_And_Type;

      elsif Ekind (Nam) = E_Operator then
         if Nkind (N) = N_Procedure_Call_Statement then
            return;
         end if;

         --  This can occur when the prefix of the call is an operator
         --  name or an expanded name whose selector is an operator name.

         Analyze_Operator_Call (N, Nam);

         if Etype (N) /= Prev_T then

            --  There may be a user-defined operator that hides the
            --  current interpretation. We must check for this independently
            --  of the analysis of the call with the user-defined operation,
            --  because the parameter names may be wrong and yet the hiding
            --  takes place. Fixes b34014o.

            if Is_Overloaded (Name (N)) then
               declare
                  I  : Interp_Index;
                  It : Interp;

               begin
                  Get_First_Interp (Name (N), I, It);
                  while Present (It.Nam) loop
                     if Ekind (It.Nam) /= E_Operator
                        and then Hides_Op (It.Nam, Nam)
                        and then
                          Has_Compatible_Type
                            (First_Actual (N), Etype (First_Formal (It.Nam)))
                        and then (No (Next_Actual (First_Actual (N)))
                           or else Has_Compatible_Type
                            (Next_Actual (First_Actual (N)),
                             Etype (Next_Formal (First_Formal (It.Nam)))))
                     then
                        Set_Etype (N, Prev_T);
                        return;
                     end if;

                     Get_Next_Interp (I, It);
                  end loop;
               end;
            end if;

            --  If operator matches formals, record its name on the call.
            --  If the operator is overloaded, Resolve will select the
            --  correct one from the list of interpretations. The call
            --  node itself carries the first candidate.

            Set_Entity (Name (N), Nam);
            Success := True;

         elsif Report and then Etype (N) = Any_Type then
            Error_Msg_N ("incompatible arguments for operator", N);
         end if;

      else
         --  Normalize_Actuals has chained the named associations in the
         --  correct order of the formals.

         Actual := First_Actual (N);
         Formal := First_Formal (Nam);

         --  If we are analyzing a call rewritten from object notation,
         --  skip first actual, which may be rewritten later as an
         --  explicit dereference.

         if Must_Skip then
            Next_Actual (Actual);
            Next_Formal (Formal);
         end if;

         while Present (Actual) and then Present (Formal) loop
            if Nkind (Parent (Actual)) /= N_Parameter_Association
              or else Chars (Selector_Name (Parent (Actual))) = Chars (Formal)
            then
               if Has_Compatible_Type (Actual, Etype (Formal)) then
                  Next_Actual (Actual);
                  Next_Formal (Formal);

               else
                  if Debug_Flag_E then
                     Write_Str (" type checking fails in call ");
                     Write_Int (Int (N));
                     Write_Str (" with formal ");
                     Write_Int (Int (Formal));
                     Write_Str (" in subprogram ");
                     Write_Int (Int (Nam));
                     Write_Eol;
                  end if;

                  if Report and not Is_Indexed then

                     --  Ada 2005 (AI-251): Complete the error notification
                     --  to help new Ada 2005 users

                     if Is_Class_Wide_Type (Etype (Formal))
                       and then Is_Interface (Etype (Etype (Formal)))
                       and then not Interface_Present_In_Ancestor
                                      (Typ   => Etype (Actual),
                                       Iface => Etype (Etype (Formal)))
                     then
                        Error_Msg_NE
                          ("(Ada 2005) does not implement interface }",
                           Actual, Etype (Etype (Formal)));
                     end if;

                     Wrong_Type (Actual, Etype (Formal));

                     if Nkind (Actual) = N_Op_Eq
                       and then Nkind (Left_Opnd (Actual)) = N_Identifier
                     then
                        Formal := First_Formal (Nam);
                        while Present (Formal) loop
                           if Chars (Left_Opnd (Actual)) = Chars (Formal) then
                              Error_Msg_N
                                ("possible misspelling of `='>`!", Actual);
                              exit;
                           end if;

                           Next_Formal (Formal);
                        end loop;
                     end if;

                     if All_Errors_Mode then
                        Error_Msg_Sloc := Sloc (Nam);

                        if Is_Overloadable (Nam)
                          and then Present (Alias (Nam))
                          and then not Comes_From_Source (Nam)
                        then
                           Error_Msg_NE
                             ("\\  =='> in call to inherited operation & #!",
                              Actual, Nam);

                        elsif Ekind (Nam) = E_Subprogram_Type then
                           declare
                              Access_To_Subprogram_Typ :
                                constant Entity_Id :=
                                  Defining_Identifier
                                    (Associated_Node_For_Itype (Nam));
                           begin
                              Error_Msg_NE (
                                "\\  =='> in call to dereference of &#!",
                                Actual, Access_To_Subprogram_Typ);
                           end;

                        else
                           Error_Msg_NE
                             ("\\  =='> in call to &#!", Actual, Nam);

                        end if;
                     end if;
                  end if;

                  return;
               end if;

            else
               --  Normalize_Actuals has verified that a default value exists
               --  for this formal. Current actual names a subsequent formal.

               Next_Formal (Formal);
            end if;
         end loop;

         --  On exit, all actuals match

         Indicate_Name_And_Type;
      end if;
   end Analyze_One_Call;

   ---------------------------
   -- Analyze_Operator_Call --
   ---------------------------

   procedure Analyze_Operator_Call (N : Node_Id; Op_Id : Entity_Id) is
      Op_Name : constant Name_Id := Chars (Op_Id);
      Act1    : constant Node_Id := First_Actual (N);
      Act2    : constant Node_Id := Next_Actual (Act1);

   begin
      --  Binary operator case

      if Present (Act2) then

         --  If more than two operands, then not binary operator after all

         if Present (Next_Actual (Act2)) then
            return;

         elsif     Op_Name = Name_Op_Add
           or else Op_Name = Name_Op_Subtract
           or else Op_Name = Name_Op_Multiply
           or else Op_Name = Name_Op_Divide
           or else Op_Name = Name_Op_Mod
           or else Op_Name = Name_Op_Rem
           or else Op_Name = Name_Op_Expon
         then
            Find_Arithmetic_Types (Act1, Act2, Op_Id, N);

         elsif     Op_Name =  Name_Op_And
           or else Op_Name = Name_Op_Or
           or else Op_Name = Name_Op_Xor
         then
            Find_Boolean_Types (Act1, Act2, Op_Id, N);

         elsif     Op_Name = Name_Op_Lt
           or else Op_Name = Name_Op_Le
           or else Op_Name = Name_Op_Gt
           or else Op_Name = Name_Op_Ge
         then
            Find_Comparison_Types (Act1, Act2, Op_Id,  N);

         elsif     Op_Name = Name_Op_Eq
           or else Op_Name = Name_Op_Ne
         then
            Find_Equality_Types (Act1, Act2, Op_Id,  N);

         elsif     Op_Name = Name_Op_Concat then
            Find_Concatenation_Types (Act1, Act2, Op_Id, N);

         --  Is this else null correct, or should it be an abort???

         else
            null;
         end if;

      --  Unary operator case

      else
         if Op_Name = Name_Op_Subtract or else
            Op_Name = Name_Op_Add      or else
            Op_Name = Name_Op_Abs
         then
            Find_Unary_Types (Act1, Op_Id, N);

         elsif
            Op_Name = Name_Op_Not
         then
            Find_Negation_Types (Act1, Op_Id, N);

         --  Is this else null correct, or should it be an abort???

         else
            null;
         end if;
      end if;
   end Analyze_Operator_Call;

   -------------------------------------------
   -- Analyze_Overloaded_Selected_Component --
   -------------------------------------------

   procedure Analyze_Overloaded_Selected_Component (N : Node_Id) is
      Nam   : constant Node_Id := Prefix (N);
      Sel   : constant Node_Id := Selector_Name (N);
      Comp  : Entity_Id;
      I     : Interp_Index;
      It    : Interp;
      T     : Entity_Id;

   begin
      Set_Etype (Sel, Any_Type);

      Get_First_Interp (Nam, I, It);
      while Present (It.Typ) loop
         if Is_Access_Type (It.Typ) then
            T := Designated_Type (It.Typ);
            Error_Msg_NW (Warn_On_Dereference, "?implicit dereference", N);
         else
            T := It.Typ;
         end if;

         if Is_Record_Type (T) then
            Comp := First_Entity (T);
            while Present (Comp) loop
               if Chars (Comp) = Chars (Sel)
                 and then Is_Visible_Component (Comp)
               then
                  Set_Entity (Sel, Comp);
                  Set_Etype (Sel, Etype (Comp));
                  Add_One_Interp (N, Etype (Comp), Etype (Comp));

                  --  This also specifies a candidate to resolve the name.
                  --  Further overloading will be resolved from context.

                  Set_Etype (Nam, It.Typ);
               end if;

               Next_Entity (Comp);
            end loop;

         elsif Is_Concurrent_Type (T) then
            Comp := First_Entity (T);
            while Present (Comp)
              and then Comp /= First_Private_Entity (T)
            loop
               if Chars (Comp) = Chars (Sel) then
                  if Is_Overloadable (Comp) then
                     Add_One_Interp (Sel, Comp, Etype (Comp));
                  else
                     Set_Entity_With_Style_Check (Sel, Comp);
                     Generate_Reference (Comp, Sel);
                  end if;

                  Set_Etype (Sel, Etype (Comp));
                  Set_Etype (N,   Etype (Comp));
                  Set_Etype (Nam, It.Typ);

                  --  For access type case, introduce explicit deference for
                  --  more uniform treatment of entry calls.

                  if Is_Access_Type (Etype (Nam)) then
                     Insert_Explicit_Dereference (Nam);
                     Error_Msg_NW
                       (Warn_On_Dereference, "?implicit dereference", N);
                  end if;
               end if;

               Next_Entity (Comp);
            end loop;

            Set_Is_Overloaded (N, Is_Overloaded (Sel));
         end if;

         Get_Next_Interp (I, It);
      end loop;

      if Etype (N) = Any_Type
        and then not Try_Object_Operation (N)
      then
         Error_Msg_NE ("undefined selector& for overloaded prefix", N, Sel);
         Set_Entity (Sel, Any_Id);
         Set_Etype  (Sel, Any_Type);
      end if;
   end Analyze_Overloaded_Selected_Component;

   ----------------------------------
   -- Analyze_Qualified_Expression --
   ----------------------------------

   procedure Analyze_Qualified_Expression (N : Node_Id) is
      Mark : constant Entity_Id := Subtype_Mark (N);
      T    : Entity_Id;

   begin
      Set_Etype (N, Any_Type);
      Find_Type (Mark);
      T := Entity (Mark);

      if T = Any_Type then
         return;
      end if;

      Check_Fully_Declared (T, N);
      Analyze_Expression (Expression (N));
      Set_Etype  (N, T);
   end Analyze_Qualified_Expression;

   -------------------
   -- Analyze_Range --
   -------------------

   procedure Analyze_Range (N : Node_Id) is
      L        : constant Node_Id := Low_Bound (N);
      H        : constant Node_Id := High_Bound (N);
      I1, I2   : Interp_Index;
      It1, It2 : Interp;

      procedure Check_Common_Type (T1, T2 : Entity_Id);
      --  Verify the compatibility of two types,  and choose the
      --  non universal one if the other is universal.

      procedure Check_High_Bound (T : Entity_Id);
      --  Test one interpretation of the low bound against all those
      --  of the high bound.

      procedure Check_Universal_Expression (N : Node_Id);
      --  In Ada83, reject bounds of a universal range that are not
      --  literals or entity names.

      -----------------------
      -- Check_Common_Type --
      -----------------------

      procedure Check_Common_Type (T1, T2 : Entity_Id) is
      begin
         if Covers (T1, T2) or else Covers (T2, T1) then
            if T1 = Universal_Integer
              or else T1 = Universal_Real
              or else T1 = Any_Character
            then
               Add_One_Interp (N, Base_Type (T2), Base_Type (T2));

            elsif T1 = T2 then
               Add_One_Interp (N, T1, T1);

            else
               Add_One_Interp (N, Base_Type (T1), Base_Type (T1));
            end if;
         end if;
      end Check_Common_Type;

      ----------------------
      -- Check_High_Bound --
      ----------------------

      procedure Check_High_Bound (T : Entity_Id) is
      begin
         if not Is_Overloaded (H) then
            Check_Common_Type (T, Etype (H));
         else
            Get_First_Interp (H, I2, It2);
            while Present (It2.Typ) loop
               Check_Common_Type (T, It2.Typ);
               Get_Next_Interp (I2, It2);
            end loop;
         end if;
      end Check_High_Bound;

      -----------------------------
      -- Is_Universal_Expression --
      -----------------------------

      procedure Check_Universal_Expression (N : Node_Id) is
      begin
         if Etype (N) = Universal_Integer
           and then Nkind (N) /= N_Integer_Literal
           and then not Is_Entity_Name (N)
           and then Nkind (N) /= N_Attribute_Reference
         then
            Error_Msg_N ("illegal bound in discrete range", N);
         end if;
      end Check_Universal_Expression;

   --  Start of processing for Analyze_Range

   begin
      Set_Etype (N, Any_Type);
      Analyze_Expression (L);
      Analyze_Expression (H);

      if Etype (L) = Any_Type or else Etype (H) = Any_Type then
         return;

      else
         if not Is_Overloaded (L) then
            Check_High_Bound (Etype (L));
         else
            Get_First_Interp (L, I1, It1);
            while Present (It1.Typ) loop
               Check_High_Bound (It1.Typ);
               Get_Next_Interp (I1, It1);
            end loop;
         end if;

         --  If result is Any_Type, then we did not find a compatible pair

         if Etype (N) = Any_Type then
            Error_Msg_N ("incompatible types in range ", N);
         end if;
      end if;

      if Ada_Version = Ada_83
        and then
          (Nkind (Parent (N)) = N_Loop_Parameter_Specification
             or else Nkind (Parent (N)) = N_Constrained_Array_Definition)
      then
         Check_Universal_Expression (L);
         Check_Universal_Expression (H);
      end if;
   end Analyze_Range;

   -----------------------
   -- Analyze_Reference --
   -----------------------

   procedure Analyze_Reference (N : Node_Id) is
      P        : constant Node_Id := Prefix (N);
      Acc_Type : Entity_Id;
   begin
      Analyze (P);
      Acc_Type := Create_Itype (E_Allocator_Type, N);
      Set_Etype                    (Acc_Type,  Acc_Type);
      Init_Size_Align              (Acc_Type);
      Set_Directly_Designated_Type (Acc_Type, Etype (P));
      Set_Etype (N, Acc_Type);
   end Analyze_Reference;

   --------------------------------
   -- Analyze_Selected_Component --
   --------------------------------

   --  Prefix is a record type or a task or protected type. In the
   --  later case, the selector must denote a visible entry.

   procedure Analyze_Selected_Component (N : Node_Id) is
      Name        : constant Node_Id := Prefix (N);
      Sel         : constant Node_Id := Selector_Name (N);
      Comp        : Entity_Id;
      Prefix_Type : Entity_Id;

      Type_To_Use : Entity_Id;
      --  In most cases this is the Prefix_Type, but if the Prefix_Type is
      --  a class-wide type, we use its root type, whose components are
      --  present in the class-wide type.

      Pent        : Entity_Id := Empty;
      Act_Decl    : Node_Id;
      In_Scope    : Boolean;
      Parent_N    : Node_Id;

   --  Start of processing for Analyze_Selected_Component

   begin
      Set_Etype (N, Any_Type);

      if Is_Overloaded (Name) then
         Analyze_Overloaded_Selected_Component (N);
         return;

      elsif Etype (Name) = Any_Type then
         Set_Entity (Sel, Any_Id);
         Set_Etype (Sel, Any_Type);
         return;

      else
         Prefix_Type := Etype (Name);
      end if;

      if Is_Access_Type (Prefix_Type) then

         --  A RACW object can never be used as prefix of a selected
         --  component since that means it is dereferenced without
         --  being a controlling operand of a dispatching operation
         --  (RM E.2.2(15)).

         if Is_Remote_Access_To_Class_Wide_Type (Prefix_Type)
           and then Comes_From_Source (N)
         then
            Error_Msg_N
              ("invalid dereference of a remote access to class-wide value",
               N);

         --  Normal case of selected component applied to access type

         else
            Error_Msg_NW (Warn_On_Dereference, "?implicit dereference", N);

            if Is_Entity_Name (Name) then
               Pent := Entity (Name);
            elsif Nkind (Name) = N_Selected_Component
              and then Is_Entity_Name (Selector_Name (Name))
            then
               Pent := Entity (Selector_Name (Name));
            end if;

            Process_Implicit_Dereference_Prefix (Pent, Name);
         end if;

         Prefix_Type := Designated_Type (Prefix_Type);

      end if;

      --  (Ada 2005): if the prefix is the limited view of a type, and
      --  the context already includes the full view, use the full view
      --  in what follows, either to retrieve a component of to find
      --  a primitive operation. If the prefix is an explicit dereference,
      --  set the type of the prefix to reflect this transformation.
<<<<<<< HEAD
=======
      --  If the non-limited view is itself an incomplete type, get the
      --  full view if available.
>>>>>>> 60a98cce

      if Is_Incomplete_Type (Prefix_Type)
        and then From_With_Type (Prefix_Type)
        and then Present (Non_Limited_View (Prefix_Type))
      then
<<<<<<< HEAD
         Prefix_Type := Non_Limited_View (Prefix_Type);
=======
         Prefix_Type := Get_Full_View (Non_Limited_View (Prefix_Type));
>>>>>>> 60a98cce

         if Nkind (N) = N_Explicit_Dereference then
            Set_Etype (Prefix (N), Prefix_Type);
         end if;

      elsif Ekind (Prefix_Type) = E_Class_Wide_Type
        and then From_With_Type (Prefix_Type)
        and then Present (Non_Limited_View (Etype (Prefix_Type)))
      then
         Prefix_Type :=
           Class_Wide_Type (Non_Limited_View (Etype (Prefix_Type)));

         if Nkind (N) = N_Explicit_Dereference then
            Set_Etype (Prefix (N), Prefix_Type);
         end if;
      end if;

      if Ekind (Prefix_Type) = E_Private_Subtype then
         Prefix_Type := Base_Type (Prefix_Type);
      end if;

      Type_To_Use := Prefix_Type;

      --  For class-wide types, use the entity list of the root type. This
      --  indirection is specially important for private extensions because
      --  only the root type get switched (not the class-wide type).

      if Is_Class_Wide_Type (Prefix_Type) then
         Type_To_Use := Root_Type (Prefix_Type);
      end if;

      Comp := First_Entity (Type_To_Use);

      --  If the selector has an original discriminant, the node appears in
      --  an instance. Replace the discriminant with the corresponding one
      --  in the current discriminated type. For nested generics, this must
      --  be done transitively, so note the new original discriminant.

      if Nkind (Sel) = N_Identifier
        and then Present (Original_Discriminant (Sel))
      then
         Comp := Find_Corresponding_Discriminant (Sel, Prefix_Type);

         --  Mark entity before rewriting, for completeness and because
         --  subsequent semantic checks might examine the original node.

         Set_Entity (Sel, Comp);
         Rewrite (Selector_Name (N),
           New_Occurrence_Of (Comp, Sloc (N)));
         Set_Original_Discriminant (Selector_Name (N), Comp);
         Set_Etype (N, Etype (Comp));

         if Is_Access_Type (Etype (Name)) then
            Insert_Explicit_Dereference (Name);
            Error_Msg_NW (Warn_On_Dereference, "?implicit dereference", N);
         end if;

      elsif Is_Record_Type (Prefix_Type) then

         --  Find component with given name

         while Present (Comp) loop
            if Chars (Comp) = Chars (Sel)
              and then Is_Visible_Component (Comp)
            then
               Set_Entity_With_Style_Check (Sel, Comp);
               Set_Etype (Sel, Etype (Comp));

               if Ekind (Comp) = E_Discriminant then
                  if Is_Unchecked_Union (Base_Type (Prefix_Type)) then
                     Error_Msg_N
                       ("cannot reference discriminant of Unchecked_Union",
                        Sel);
                  end if;

                  if Is_Generic_Type (Prefix_Type)
                       or else
                     Is_Generic_Type (Root_Type (Prefix_Type))
                  then
                     Set_Original_Discriminant (Sel, Comp);
                  end if;
               end if;

               --  Resolve the prefix early otherwise it is not possible to
               --  build the actual subtype of the component: it may need
               --  to duplicate this prefix and duplication is only allowed
               --  on fully resolved expressions.

               Resolve (Name);

               --  Ada 2005 (AI-50217): Check wrong use of incomplete types or
               --  subtypes in a package specification.
               --  Example:

               --    limited with Pkg;
               --    package Pkg is
               --       type Acc_Inc is access Pkg.T;
               --       X : Acc_Inc;
               --       N : Natural := X.all.Comp;  --  ERROR, limited view
               --    end Pkg;                       --  Comp is not visible

               if Nkind (Name) = N_Explicit_Dereference
                 and then From_With_Type (Etype (Prefix (Name)))
                 and then not Is_Potentially_Use_Visible (Etype (Name))
                 and then Nkind (Parent (Cunit_Entity (Current_Sem_Unit))) =
                            N_Package_Specification
               then
                  Error_Msg_NE
                    ("premature usage of incomplete}", Prefix (Name),
                     Etype (Prefix (Name)));
               end if;

               --  We never need an actual subtype for the case of a selection
               --  for a indexed component of a non-packed array, since in
               --  this case gigi generates all the checks and can find the
               --  necessary bounds information.

               --  We also do not need an actual subtype for the case of
               --  a first, last, length, or range attribute applied to a
               --  non-packed array, since gigi can again get the bounds in
               --  these cases (gigi cannot handle the packed case, since it
               --  has the bounds of the packed array type, not the original
               --  bounds of the type). However, if the prefix is itself a
               --  selected component, as in a.b.c (i), gigi may regard a.b.c
               --  as a dynamic-sized temporary, so we do generate an actual
               --  subtype for this case.

               Parent_N := Parent (N);

               if not Is_Packed (Etype (Comp))
                 and then
                   ((Nkind (Parent_N) = N_Indexed_Component
                      and then Nkind (Name) /= N_Selected_Component)
                     or else
                      (Nkind (Parent_N) = N_Attribute_Reference
                         and then (Attribute_Name (Parent_N) = Name_First
                                     or else
                                   Attribute_Name (Parent_N) = Name_Last
                                     or else
                                   Attribute_Name (Parent_N) = Name_Length
                                     or else
                                   Attribute_Name (Parent_N) = Name_Range)))
               then
                  Set_Etype (N, Etype (Comp));

               --  If full analysis is not enabled, we do not generate an
               --  actual subtype, because in the absence of expansion
               --  reference to a formal of a protected type, for example,
               --  will not be properly transformed, and will lead to
               --  out-of-scope references in gigi.

               --  In all other cases, we currently build an actual subtype.
               --  It seems likely that many of these cases can be avoided,
               --  but right now, the front end makes direct references to the
               --  bounds (e.g. in generating a length check), and if we do
               --  not make an actual subtype, we end up getting a direct
               --  reference to a discriminant, which will not do.

               elsif Full_Analysis then
                  Act_Decl :=
                    Build_Actual_Subtype_Of_Component (Etype (Comp), N);
                  Insert_Action (N, Act_Decl);

                  if No (Act_Decl) then
                     Set_Etype (N, Etype (Comp));

                  else
                     --  Component type depends on discriminants. Enter the
                     --  main attributes of the subtype.

                     declare
                        Subt : constant Entity_Id :=
                                 Defining_Identifier (Act_Decl);

                     begin
                        Set_Etype (Subt, Base_Type (Etype (Comp)));
                        Set_Ekind (Subt, Ekind (Etype (Comp)));
                        Set_Etype (N, Subt);
                     end;
                  end if;

               --  If Full_Analysis not enabled, just set the Etype

               else
                  Set_Etype (N, Etype (Comp));
               end if;

               return;
            end if;

            --  If the prefix is a private extension, check only the visible
            --  components of the partial view.

<<<<<<< HEAD
            if Ekind (Prefix_Type) = E_Record_Type_With_Private then
               exit when Comp = Last_Entity (Prefix_Type);
=======
            if Ekind (Type_To_Use) = E_Record_Type_With_Private then
               exit when Comp = Last_Entity (Type_To_Use);
>>>>>>> 60a98cce
            end if;

            Next_Entity (Comp);
         end loop;

         --  Ada 2005 (AI-252)

         if Ada_Version >= Ada_05
           and then Is_Tagged_Type (Prefix_Type)
           and then Try_Object_Operation (N)
         then
            return;

            --  If the transformation fails, it will be necessary to redo the
            --  analysis with all errors enabled, to indicate candidate
            --  interpretations and reasons for each failure ???

         end if;

      elsif Is_Private_Type (Prefix_Type) then
         --  Allow access only to discriminants of the type. If the type has
         --  no full view, gigi uses the parent type for the components, so we
         --  do the same here.

         if No (Full_View (Prefix_Type)) then
            Type_To_Use := Root_Type (Base_Type (Prefix_Type));
            Comp := First_Entity (Type_To_Use);
         end if;

         while Present (Comp) loop
            if Chars (Comp) = Chars (Sel) then
               if Ekind (Comp) = E_Discriminant then
                  Set_Entity_With_Style_Check (Sel, Comp);
                  Generate_Reference (Comp, Sel);

                  Set_Etype (Sel, Etype (Comp));
                  Set_Etype (N,   Etype (Comp));

                  if Is_Generic_Type (Prefix_Type)
                    or else
                     Is_Generic_Type (Root_Type (Prefix_Type))
                  then
                     Set_Original_Discriminant (Sel, Comp);
                  end if;

               --  Before declararing an error, check whether this is tagged
               --  private type and a call to a primitive operation.

               elsif Ada_Version >= Ada_05
                 and then Is_Tagged_Type (Prefix_Type)
                 and then Try_Object_Operation (N)
               then
                  return;

               else
                  Error_Msg_NE
                    ("invisible selector for }",
                     N, First_Subtype (Prefix_Type));
                  Set_Entity (Sel, Any_Id);
                  Set_Etype (N, Any_Type);
               end if;

               return;
            end if;

            Next_Entity (Comp);
         end loop;

      elsif Is_Concurrent_Type (Prefix_Type) then

         --  Prefix is concurrent type. Find visible operation with given name
         --  For a task, this can only include entries or discriminants if the
         --  task type is not an enclosing scope. If it is an enclosing scope
         --  (e.g. in an inner task) then all entities are visible, but the
         --  prefix must denote the enclosing scope, i.e. can only be a direct
         --  name or an expanded name.

         Set_Etype (Sel,  Any_Type);
         In_Scope := In_Open_Scopes (Prefix_Type);

         while Present (Comp) loop
            if Chars (Comp) = Chars (Sel) then
               if Is_Overloadable (Comp) then
                  Add_One_Interp (Sel, Comp, Etype (Comp));

               elsif Ekind (Comp) = E_Discriminant
                 or else Ekind (Comp) = E_Entry_Family
                 or else (In_Scope
                   and then Is_Entity_Name (Name))
               then
                  Set_Entity_With_Style_Check (Sel, Comp);
                  Generate_Reference (Comp, Sel);

               else
                  goto Next_Comp;
               end if;

               Set_Etype (Sel, Etype (Comp));
               Set_Etype (N,   Etype (Comp));

               if Ekind (Comp) = E_Discriminant then
                  Set_Original_Discriminant (Sel, Comp);
               end if;

               --  For access type case, introduce explicit deference for more
               --  uniform treatment of entry calls.

               if Is_Access_Type (Etype (Name)) then
                  Insert_Explicit_Dereference (Name);
                  Error_Msg_NW
                    (Warn_On_Dereference, "?implicit dereference", N);
               end if;
            end if;

            <<Next_Comp>>
               Next_Entity (Comp);
               exit when not In_Scope
                 and then
                   Comp = First_Private_Entity (Base_Type (Prefix_Type));
         end loop;

         --  If there is no visible entry with the given name, and the task
         --  implements an interface, check whether there is some other
         --  primitive operation with that name.

<<<<<<< HEAD
         if Etype (N) = Any_Type
           and then Ada_Version >= Ada_05
           and then Is_Tagged_Type (Prefix_Type)
           and then Try_Object_Operation (N)
         then
            return;
=======
         if Ada_Version >= Ada_05
           and then Is_Tagged_Type (Prefix_Type)
         then
            if Etype (N) = Any_Type
              and then Try_Object_Operation (N)
            then
               return;

            --  If the context is not syntactically a procedure call, it
            --  may be a call to a primitive function declared outside of
            --  the synchronized type.

            --  If the context is a procedure call, there might still be
            --  an overloading between an entry and a primitive procedure
            --  declared outside of the synchronized type, called in prefix
            --  notation. This is harder to disambiguate because in one case
            --  the controlling formal is implicit ???

            elsif Nkind (Parent (N)) /= N_Procedure_Call_Statement
              and then Try_Object_Operation (N)
            then
               return;
            end if;
>>>>>>> 60a98cce
         end if;

         Set_Is_Overloaded (N, Is_Overloaded (Sel));

      else
         --  Invalid prefix

         Error_Msg_NE ("invalid prefix in selected component&", N, Sel);
      end if;

      --  If N still has no type, the component is not defined in the prefix

      if Etype (N) = Any_Type then

         --  If the prefix is a single concurrent object, use its name in the
         --  error message, rather than that of its anonymous type.

         if Is_Concurrent_Type (Prefix_Type)
           and then Is_Internal_Name (Chars (Prefix_Type))
           and then not Is_Derived_Type (Prefix_Type)
           and then Is_Entity_Name (Name)
         then

            Error_Msg_Node_2 := Entity (Name);
            Error_Msg_NE ("no selector& for&", N, Sel);

            Check_Misspelled_Selector (Type_To_Use, Sel);

         elsif Is_Generic_Type (Prefix_Type)
           and then Ekind (Prefix_Type) = E_Record_Type_With_Private
           and then Prefix_Type /= Etype (Prefix_Type)
           and then Is_Record_Type (Etype (Prefix_Type))
         then
            --  If this is a derived formal type, the parent may have
            --  different visibility at this point. Try for an inherited
            --  component before reporting an error.

            Set_Etype (Prefix (N), Etype (Prefix_Type));
            Analyze_Selected_Component (N);
            return;

         elsif Ekind (Prefix_Type) = E_Record_Subtype_With_Private
           and then Is_Generic_Actual_Type (Prefix_Type)
           and then Present (Full_View (Prefix_Type))
         then
            --  Similarly, if this the actual for a formal derived type, the
            --  component inherited from the generic parent may not be visible
            --  in the actual, but the selected component is legal.

            declare
               Comp : Entity_Id;

            begin
               Comp :=
                 First_Component (Generic_Parent_Type (Parent (Prefix_Type)));
               while Present (Comp) loop
                  if Chars (Comp) = Chars (Sel) then
                     Set_Entity_With_Style_Check (Sel, Comp);
                     Set_Etype (Sel, Etype (Comp));
                     Set_Etype (N,   Etype (Comp));
                     return;
                  end if;

                  Next_Component (Comp);
               end loop;

               pragma Assert (Etype (N) /= Any_Type);
            end;

         else
            if Ekind (Prefix_Type) = E_Record_Subtype then

               --  Check whether this is a component of the base type
               --  which is absent from a statically constrained subtype.
               --  This will raise constraint error at run-time, but is
               --  not a compile-time error. When the selector is illegal
               --  for base type as well fall through and generate a
               --  compilation error anyway.

               Comp := First_Component (Base_Type (Prefix_Type));
               while Present (Comp) loop
                  if Chars (Comp) = Chars (Sel)
                    and then Is_Visible_Component (Comp)
                  then
                     Set_Entity_With_Style_Check (Sel, Comp);
                     Generate_Reference (Comp, Sel);
                     Set_Etype (Sel, Etype (Comp));
                     Set_Etype (N,   Etype (Comp));

                     --  Emit appropriate message. Gigi will replace the
                     --  node subsequently with the appropriate Raise.

                     Apply_Compile_Time_Constraint_Error
                       (N, "component not present in }?",
                        CE_Discriminant_Check_Failed,
                        Ent => Prefix_Type, Rep => False);
                     Set_Raises_Constraint_Error (N);
                     return;
                  end if;

                  Next_Component (Comp);
               end loop;

            end if;

            Error_Msg_Node_2 := First_Subtype (Prefix_Type);
            Error_Msg_NE ("no selector& for}", N, Sel);

            Check_Misspelled_Selector (Type_To_Use, Sel);

         end if;

         Set_Entity (Sel, Any_Id);
         Set_Etype (Sel, Any_Type);
      end if;
   end Analyze_Selected_Component;

   ---------------------------
   -- Analyze_Short_Circuit --
   ---------------------------

   procedure Analyze_Short_Circuit (N : Node_Id) is
      L   : constant Node_Id := Left_Opnd  (N);
      R   : constant Node_Id := Right_Opnd (N);
      Ind : Interp_Index;
      It  : Interp;

   begin
      Analyze_Expression (L);
      Analyze_Expression (R);
      Set_Etype (N, Any_Type);

      if not Is_Overloaded (L) then

         if Root_Type (Etype (L)) = Standard_Boolean
           and then Has_Compatible_Type (R, Etype (L))
         then
            Add_One_Interp (N, Etype (L), Etype (L));
         end if;

      else
         Get_First_Interp (L, Ind, It);
         while Present (It.Typ) loop
            if Root_Type (It.Typ) = Standard_Boolean
              and then Has_Compatible_Type (R, It.Typ)
            then
               Add_One_Interp (N, It.Typ, It.Typ);
            end if;

            Get_Next_Interp (Ind, It);
         end loop;
      end if;

      --  Here we have failed to find an interpretation. Clearly we
      --  know that it is not the case that both operands can have
      --  an interpretation of Boolean, but this is by far the most
      --  likely intended interpretation. So we simply resolve both
      --  operands as Booleans, and at least one of these resolutions
      --  will generate an error message, and we do not need to give
      --  a further error message on the short circuit operation itself.

      if Etype (N) = Any_Type then
         Resolve (L, Standard_Boolean);
         Resolve (R, Standard_Boolean);
         Set_Etype (N, Standard_Boolean);
      end if;
   end Analyze_Short_Circuit;

   -------------------
   -- Analyze_Slice --
   -------------------

   procedure Analyze_Slice (N : Node_Id) is
      P          : constant Node_Id := Prefix (N);
      D          : constant Node_Id := Discrete_Range (N);
      Array_Type : Entity_Id;

      procedure Analyze_Overloaded_Slice;
      --  If the prefix is overloaded, select those interpretations that
      --  yield a one-dimensional array type.

      ------------------------------
      -- Analyze_Overloaded_Slice --
      ------------------------------

      procedure Analyze_Overloaded_Slice is
         I   : Interp_Index;
         It  : Interp;
         Typ : Entity_Id;

      begin
         Set_Etype (N, Any_Type);

         Get_First_Interp (P, I, It);
         while Present (It.Nam) loop
            Typ := It.Typ;

            if Is_Access_Type (Typ) then
               Typ := Designated_Type (Typ);
               Error_Msg_NW (Warn_On_Dereference, "?implicit dereference", N);
            end if;

            if Is_Array_Type (Typ)
              and then Number_Dimensions (Typ) = 1
              and then Has_Compatible_Type (D, Etype (First_Index (Typ)))
            then
               Add_One_Interp (N, Typ, Typ);
            end if;

            Get_Next_Interp (I, It);
         end loop;

         if Etype (N) = Any_Type then
            Error_Msg_N ("expect array type in prefix of slice",  N);
         end if;
      end Analyze_Overloaded_Slice;

   --  Start of processing for Analyze_Slice

   begin
      Analyze (P);
      Analyze (D);

      if Is_Overloaded (P) then
         Analyze_Overloaded_Slice;

      else
         Array_Type := Etype (P);
         Set_Etype (N, Any_Type);

         if Is_Access_Type (Array_Type) then
            Array_Type := Designated_Type (Array_Type);
            Error_Msg_NW (Warn_On_Dereference, "?implicit dereference", N);
         end if;

         if not Is_Array_Type (Array_Type) then
            Wrong_Type (P, Any_Array);

         elsif Number_Dimensions (Array_Type) > 1 then
            Error_Msg_N
              ("type is not one-dimensional array in slice prefix", N);

         elsif not
           Has_Compatible_Type (D, Etype (First_Index (Array_Type)))
         then
            Wrong_Type (D, Etype (First_Index (Array_Type)));

         else
            Set_Etype (N, Array_Type);
         end if;
      end if;
   end Analyze_Slice;

   -----------------------------
   -- Analyze_Type_Conversion --
   -----------------------------

   procedure Analyze_Type_Conversion (N : Node_Id) is
      Expr : constant Node_Id := Expression (N);
      T    : Entity_Id;

   begin
      --  If Conversion_OK is set, then the Etype is already set, and the
      --  only processing required is to analyze the expression. This is
      --  used to construct certain "illegal" conversions which are not
      --  allowed by Ada semantics, but can be handled OK by Gigi, see
      --  Sinfo for further details.

      if Conversion_OK (N) then
         Analyze (Expr);
         return;
      end if;

      --  Otherwise full type analysis is required, as well as some semantic
      --  checks to make sure the argument of the conversion is appropriate.

      Find_Type (Subtype_Mark (N));
      T := Entity (Subtype_Mark (N));
      Set_Etype (N, T);
      Check_Fully_Declared (T, N);
      Analyze_Expression (Expr);
      Validate_Remote_Type_Type_Conversion (N);

      --  Only remaining step is validity checks on the argument. These
      --  are skipped if the conversion does not come from the source.

      if not Comes_From_Source (N) then
         return;

      --  If there was an error in a generic unit, no need to replicate the
      --  error message. Conversely, constant-folding in the generic may
      --  transform the argument of a conversion into a string literal, which
      --  is legal. Therefore the following tests are not performed in an
      --  instance.

      elsif In_Instance then
         return;

      elsif Nkind (Expr) = N_Null then
         Error_Msg_N ("argument of conversion cannot be null", N);
         Error_Msg_N ("\use qualified expression instead", N);
         Set_Etype (N, Any_Type);

      elsif Nkind (Expr) = N_Aggregate then
         Error_Msg_N ("argument of conversion cannot be aggregate", N);
         Error_Msg_N ("\use qualified expression instead", N);

      elsif Nkind (Expr) = N_Allocator then
         Error_Msg_N ("argument of conversion cannot be an allocator", N);
         Error_Msg_N ("\use qualified expression instead", N);

      elsif Nkind (Expr) = N_String_Literal then
         Error_Msg_N ("argument of conversion cannot be string literal", N);
         Error_Msg_N ("\use qualified expression instead", N);

      elsif Nkind (Expr) = N_Character_Literal then
         if Ada_Version = Ada_83 then
            Resolve (Expr, T);
         else
            Error_Msg_N ("argument of conversion cannot be character literal",
              N);
            Error_Msg_N ("\use qualified expression instead", N);
         end if;

      elsif Nkind (Expr) = N_Attribute_Reference
        and then
          (Attribute_Name (Expr) = Name_Access            or else
           Attribute_Name (Expr) = Name_Unchecked_Access  or else
           Attribute_Name (Expr) = Name_Unrestricted_Access)
      then
         Error_Msg_N ("argument of conversion cannot be access", N);
         Error_Msg_N ("\use qualified expression instead", N);
      end if;
   end Analyze_Type_Conversion;

   ----------------------
   -- Analyze_Unary_Op --
   ----------------------

   procedure Analyze_Unary_Op (N : Node_Id) is
      R     : constant Node_Id := Right_Opnd (N);
      Op_Id : Entity_Id := Entity (N);

   begin
      Set_Etype (N, Any_Type);
      Candidate_Type := Empty;

      Analyze_Expression (R);

      if Present (Op_Id) then
         if Ekind (Op_Id) = E_Operator then
            Find_Unary_Types (R, Op_Id,  N);
         else
            Add_One_Interp (N, Op_Id, Etype (Op_Id));
         end if;

      else
         Op_Id := Get_Name_Entity_Id (Chars (N));
         while Present (Op_Id) loop
            if Ekind (Op_Id) = E_Operator then
               if No (Next_Entity (First_Entity (Op_Id))) then
                  Find_Unary_Types (R, Op_Id,  N);
               end if;

            elsif Is_Overloadable (Op_Id) then
               Analyze_User_Defined_Unary_Op (N, Op_Id);
            end if;

            Op_Id := Homonym (Op_Id);
         end loop;
      end if;

      Operator_Check (N);
   end Analyze_Unary_Op;

   ----------------------------------
   -- Analyze_Unchecked_Expression --
   ----------------------------------

   procedure Analyze_Unchecked_Expression (N : Node_Id) is
   begin
      Analyze (Expression (N), Suppress => All_Checks);
      Set_Etype (N, Etype (Expression (N)));
      Save_Interps (Expression (N), N);
   end Analyze_Unchecked_Expression;

   ---------------------------------------
   -- Analyze_Unchecked_Type_Conversion --
   ---------------------------------------

   procedure Analyze_Unchecked_Type_Conversion (N : Node_Id) is
   begin
      Find_Type (Subtype_Mark (N));
      Analyze_Expression (Expression (N));
      Set_Etype (N, Entity (Subtype_Mark (N)));
   end Analyze_Unchecked_Type_Conversion;

   ------------------------------------
   -- Analyze_User_Defined_Binary_Op --
   ------------------------------------

   procedure Analyze_User_Defined_Binary_Op
     (N     : Node_Id;
      Op_Id : Entity_Id)
   is
   begin
      --  Only do analysis if the operator Comes_From_Source, since otherwise
      --  the operator was generated by the expander, and all such operators
      --  always refer to the operators in package Standard.

      if Comes_From_Source (N) then
         declare
            F1 : constant Entity_Id := First_Formal (Op_Id);
            F2 : constant Entity_Id := Next_Formal (F1);

         begin
            --  Verify that Op_Id is a visible binary function. Note that since
            --  we know Op_Id is overloaded, potentially use visible means use
            --  visible for sure (RM 9.4(11)).

            if Ekind (Op_Id) = E_Function
              and then Present (F2)
              and then (Is_Immediately_Visible (Op_Id)
                         or else Is_Potentially_Use_Visible (Op_Id))
              and then Has_Compatible_Type (Left_Opnd (N), Etype (F1))
              and then Has_Compatible_Type (Right_Opnd (N), Etype (F2))
            then
               Add_One_Interp (N, Op_Id, Etype (Op_Id));

               if Debug_Flag_E then
                  Write_Str ("user defined operator ");
                  Write_Name (Chars (Op_Id));
                  Write_Str (" on node ");
                  Write_Int (Int (N));
                  Write_Eol;
               end if;
            end if;
         end;
      end if;
   end Analyze_User_Defined_Binary_Op;

   -----------------------------------
   -- Analyze_User_Defined_Unary_Op --
   -----------------------------------

   procedure Analyze_User_Defined_Unary_Op
     (N     : Node_Id;
      Op_Id : Entity_Id)
   is
   begin
      --  Only do analysis if the operator Comes_From_Source, since otherwise
      --  the operator was generated by the expander, and all such operators
      --  always refer to the operators in package Standard.

      if Comes_From_Source (N) then
         declare
            F : constant Entity_Id := First_Formal (Op_Id);

         begin
            --  Verify that Op_Id is a visible unary function. Note that since
            --  we know Op_Id is overloaded, potentially use visible means use
            --  visible for sure (RM 9.4(11)).

            if Ekind (Op_Id) = E_Function
              and then No (Next_Formal (F))
              and then (Is_Immediately_Visible (Op_Id)
                         or else Is_Potentially_Use_Visible (Op_Id))
              and then Has_Compatible_Type (Right_Opnd (N), Etype (F))
            then
               Add_One_Interp (N, Op_Id, Etype (Op_Id));
            end if;
         end;
      end if;
   end Analyze_User_Defined_Unary_Op;

   ---------------------------
   -- Check_Arithmetic_Pair --
   ---------------------------

   procedure Check_Arithmetic_Pair
     (T1, T2 : Entity_Id;
      Op_Id  : Entity_Id;
      N      : Node_Id)
   is
      Op_Name : constant Name_Id := Chars (Op_Id);

      function Has_Fixed_Op (Typ : Entity_Id; Op : Entity_Id) return Boolean;
      --  Check whether the fixed-point type Typ has a user-defined operator
      --  (multiplication or division) that should hide the corresponding
      --  predefined operator. Used to implement Ada 2005 AI-264, to make
      --  such operators more visible and therefore useful.

      function Specific_Type (T1, T2 : Entity_Id) return Entity_Id;
      --  Get specific type (i.e. non-universal type if there is one)

      ------------------
      -- Has_Fixed_Op --
      ------------------

      function Has_Fixed_Op (Typ : Entity_Id; Op : Entity_Id) return Boolean is
         Bas : constant Entity_Id := Base_Type (Typ);
         Ent : Entity_Id;
         F1  : Entity_Id;
         F2  : Entity_Id;

      begin
         --  The operation is treated as primitive if it is declared in the
         --  same scope as the type, and therefore on the same entity chain.

         Ent := Next_Entity (Typ);
         while Present (Ent) loop
            if Chars (Ent) = Chars (Op) then
               F1 := First_Formal (Ent);
               F2 := Next_Formal (F1);

               --  The operation counts as primitive if either operand or
               --  result are of the given base type, and both operands are
               --  fixed point types.

               if (Base_Type (Etype (F1)) = Bas
                    and then Is_Fixed_Point_Type (Etype (F2)))

                 or else
                   (Base_Type (Etype (F2)) = Bas
                     and then Is_Fixed_Point_Type (Etype (F1)))

                 or else
                   (Base_Type (Etype (Ent)) = Bas
                     and then Is_Fixed_Point_Type (Etype (F1))
                     and then Is_Fixed_Point_Type (Etype (F2)))
               then
                  return True;
               end if;
            end if;

            Next_Entity (Ent);
         end loop;

         return False;
      end Has_Fixed_Op;

      -------------------
      -- Specific_Type --
      -------------------

      function Specific_Type (T1, T2 : Entity_Id) return Entity_Id is
      begin
         if T1 = Universal_Integer or else T1 = Universal_Real then
            return Base_Type (T2);
         else
            return Base_Type (T1);
         end if;
      end Specific_Type;

   --  Start of processing for Check_Arithmetic_Pair

   begin
      if Op_Name = Name_Op_Add or else Op_Name = Name_Op_Subtract then

         if Is_Numeric_Type (T1)
           and then Is_Numeric_Type (T2)
           and then (Covers (T1, T2) or else Covers (T2, T1))
         then
            Add_One_Interp (N, Op_Id, Specific_Type (T1, T2));
         end if;

      elsif Op_Name = Name_Op_Multiply or else Op_Name = Name_Op_Divide then

         if Is_Fixed_Point_Type (T1)
           and then (Is_Fixed_Point_Type (T2)
                       or else T2 = Universal_Real)
         then
            --  If Treat_Fixed_As_Integer is set then the Etype is already set
            --  and no further processing is required (this is the case of an
            --  operator constructed by Exp_Fixd for a fixed point operation)
            --  Otherwise add one interpretation with universal fixed result
            --  If the operator is given in  functional notation, it comes
            --  from source and Fixed_As_Integer cannot apply.

            if (Nkind (N) not in N_Op
                 or else not Treat_Fixed_As_Integer (N))
              and then
                (not Has_Fixed_Op (T1, Op_Id)
                  or else Nkind (Parent (N)) = N_Type_Conversion)
            then
               Add_One_Interp (N, Op_Id, Universal_Fixed);
            end if;

         elsif Is_Fixed_Point_Type (T2)
           and then (Nkind (N) not in N_Op
                      or else not Treat_Fixed_As_Integer (N))
           and then T1 = Universal_Real
           and then
             (not Has_Fixed_Op (T1, Op_Id)
               or else Nkind (Parent (N)) = N_Type_Conversion)
         then
            Add_One_Interp (N, Op_Id, Universal_Fixed);

         elsif Is_Numeric_Type (T1)
           and then Is_Numeric_Type (T2)
           and then (Covers (T1, T2) or else Covers (T2, T1))
         then
            Add_One_Interp (N, Op_Id, Specific_Type (T1, T2));

         elsif Is_Fixed_Point_Type (T1)
           and then (Base_Type (T2) = Base_Type (Standard_Integer)
                       or else T2 = Universal_Integer)
         then
            Add_One_Interp (N, Op_Id, T1);

         elsif T2 = Universal_Real
           and then Base_Type (T1) = Base_Type (Standard_Integer)
           and then Op_Name = Name_Op_Multiply
         then
            Add_One_Interp (N, Op_Id, Any_Fixed);

         elsif T1 = Universal_Real
           and then Base_Type (T2) = Base_Type (Standard_Integer)
         then
            Add_One_Interp (N, Op_Id, Any_Fixed);

         elsif Is_Fixed_Point_Type (T2)
           and then (Base_Type (T1) = Base_Type (Standard_Integer)
                       or else T1 = Universal_Integer)
           and then Op_Name = Name_Op_Multiply
         then
            Add_One_Interp (N, Op_Id, T2);

         elsif T1 = Universal_Real and then T2 = Universal_Integer then
            Add_One_Interp (N, Op_Id, T1);

         elsif T2 = Universal_Real
           and then T1 = Universal_Integer
           and then Op_Name = Name_Op_Multiply
         then
            Add_One_Interp (N, Op_Id, T2);
         end if;

      elsif Op_Name = Name_Op_Mod or else Op_Name = Name_Op_Rem then

         --  Note: The fixed-point operands case with Treat_Fixed_As_Integer
         --  set does not require any special processing, since the Etype is
         --  already set (case of operation constructed by Exp_Fixed).

         if Is_Integer_Type (T1)
           and then (Covers (T1, T2) or else Covers (T2, T1))
         then
            Add_One_Interp (N, Op_Id, Specific_Type (T1, T2));
         end if;

      elsif Op_Name = Name_Op_Expon then
         if Is_Numeric_Type (T1)
           and then not Is_Fixed_Point_Type (T1)
           and then (Base_Type (T2) = Base_Type (Standard_Integer)
                      or else T2 = Universal_Integer)
         then
            Add_One_Interp (N, Op_Id, Base_Type (T1));
         end if;

      else pragma Assert (Nkind (N) in N_Op_Shift);

         --  If not one of the predefined operators, the node may be one
         --  of the intrinsic functions. Its kind is always specific, and
         --  we can use it directly, rather than the name of the operation.

         if Is_Integer_Type (T1)
           and then (Base_Type (T2) = Base_Type (Standard_Integer)
                      or else T2 = Universal_Integer)
         then
            Add_One_Interp (N, Op_Id, Base_Type (T1));
         end if;
      end if;
   end Check_Arithmetic_Pair;

   -------------------------------
   -- Check_Misspelled_Selector --
   -------------------------------

   procedure Check_Misspelled_Selector
     (Prefix : Entity_Id;
      Sel    : Node_Id)
   is
      Max_Suggestions   : constant := 2;
      Nr_Of_Suggestions : Natural := 0;

      Suggestion_1 : Entity_Id := Empty;
      Suggestion_2 : Entity_Id := Empty;

      Comp : Entity_Id;

   begin
      --  All the components of the prefix of selector Sel are matched
      --  against  Sel and a count is maintained of possible misspellings.
      --  When at the end of the analysis there are one or two (not more!)
      --  possible misspellings, these misspellings will be suggested as
      --  possible correction.

      if not (Is_Private_Type (Prefix) or else Is_Record_Type (Prefix)) then

         --  Concurrent types should be handled as well ???

         return;
      end if;

      Get_Name_String (Chars (Sel));

      declare
         S  : constant String (1 .. Name_Len) := Name_Buffer (1 .. Name_Len);

      begin
         Comp  := First_Entity (Prefix);
         while Nr_Of_Suggestions <= Max_Suggestions
            and then Present (Comp)
         loop
            if Is_Visible_Component (Comp) then
               Get_Name_String (Chars (Comp));

               if Is_Bad_Spelling_Of (Name_Buffer (1 .. Name_Len), S) then
                  Nr_Of_Suggestions := Nr_Of_Suggestions + 1;

                  case Nr_Of_Suggestions is
                     when 1      => Suggestion_1 := Comp;
                     when 2      => Suggestion_2 := Comp;
                     when others => exit;
                  end case;
               end if;
            end if;

            Comp := Next_Entity (Comp);
         end loop;

         --  Report at most two suggestions

         if Nr_Of_Suggestions = 1 then
            Error_Msg_NE ("\possible misspelling of&", Sel, Suggestion_1);

         elsif Nr_Of_Suggestions = 2 then
            Error_Msg_Node_2 := Suggestion_2;
            Error_Msg_NE ("\possible misspelling of& or&",
              Sel, Suggestion_1);
         end if;
      end;
   end Check_Misspelled_Selector;

   ----------------------
   -- Defined_In_Scope --
   ----------------------

   function Defined_In_Scope (T : Entity_Id; S : Entity_Id) return Boolean
   is
      S1 : constant Entity_Id := Scope (Base_Type (T));
   begin
      return S1 = S
        or else (S1 = System_Aux_Id and then S = Scope (S1));
   end Defined_In_Scope;

   -------------------
   -- Diagnose_Call --
   -------------------

   procedure Diagnose_Call (N : Node_Id; Nam : Node_Id) is
      Actual           : Node_Id;
      X                : Interp_Index;
      It               : Interp;
      Success          : Boolean;
      Err_Mode         : Boolean;
      New_Nam          : Node_Id;
      Void_Interp_Seen : Boolean := False;

   begin
      if Ada_Version >= Ada_05 then
         Actual := First_Actual (N);
         while Present (Actual) loop

            --  Ada 2005 (AI-50217): Post an error in case of premature
            --  usage of an entity from the limited view.

            if not Analyzed (Etype (Actual))
             and then From_With_Type (Etype (Actual))
            then
               Error_Msg_Qual_Level := 1;
               Error_Msg_NE
                ("missing with_clause for scope of imported type&",
                  Actual, Etype (Actual));
               Error_Msg_Qual_Level := 0;
            end if;

            Next_Actual (Actual);
         end loop;
      end if;

      --   Analyze each candidate call again, with full error reporting
      --   for each.

      Error_Msg_N
        ("no candidate interpretations match the actuals:!", Nam);
      Err_Mode := All_Errors_Mode;
      All_Errors_Mode := True;

      --  If this is a call to an operation of a concurrent type,
      --  the failed interpretations have been removed from the
      --  name. Recover them to provide full diagnostics.

      if Nkind (Parent (Nam)) = N_Selected_Component then
         Set_Entity (Nam, Empty);
         New_Nam := New_Copy_Tree (Parent (Nam));
         Set_Is_Overloaded (New_Nam, False);
         Set_Is_Overloaded (Selector_Name (New_Nam), False);
         Set_Parent (New_Nam, Parent (Parent (Nam)));
         Analyze_Selected_Component (New_Nam);
         Get_First_Interp (Selector_Name (New_Nam), X, It);
      else
         Get_First_Interp (Nam, X, It);
      end if;

      while Present (It.Nam) loop
         if Etype (It.Nam) = Standard_Void_Type then
            Void_Interp_Seen := True;
         end if;

         Analyze_One_Call (N, It.Nam, True, Success);
         Get_Next_Interp (X, It);
      end loop;

      if Nkind (N) = N_Function_Call then
         Get_First_Interp (Nam, X, It);
         while Present (It.Nam) loop
            if Ekind (It.Nam) = E_Function
              or else Ekind (It.Nam) = E_Operator
            then
               return;
            else
               Get_Next_Interp (X, It);
            end if;
         end loop;

         --  If all interpretations are procedures, this deserves a
         --  more precise message. Ditto if this appears as the prefix
         --  of a selected component, which may be a lexical error.

         Error_Msg_N
           ("\context requires function call, found procedure name", Nam);

         if Nkind (Parent (N)) = N_Selected_Component
           and then N = Prefix (Parent (N))
         then
            Error_Msg_N (
              "\period should probably be semicolon", Parent (N));
         end if;

      elsif Nkind (N) = N_Procedure_Call_Statement
        and then not Void_Interp_Seen
      then
         Error_Msg_N (
         "\function name found in procedure call", Nam);
      end if;

      All_Errors_Mode := Err_Mode;
   end Diagnose_Call;

   ---------------------------
   -- Find_Arithmetic_Types --
   ---------------------------

   procedure Find_Arithmetic_Types
     (L, R  : Node_Id;
      Op_Id : Entity_Id;
      N     : Node_Id)
   is
      Index1 : Interp_Index;
      Index2 : Interp_Index;
      It1    : Interp;
      It2    : Interp;

      procedure Check_Right_Argument (T : Entity_Id);
      --  Check right operand of operator

      --------------------------
      -- Check_Right_Argument --
      --------------------------

      procedure Check_Right_Argument (T : Entity_Id) is
      begin
         if not Is_Overloaded (R) then
            Check_Arithmetic_Pair (T, Etype (R), Op_Id,  N);
         else
            Get_First_Interp (R, Index2, It2);
            while Present (It2.Typ) loop
               Check_Arithmetic_Pair (T, It2.Typ, Op_Id, N);
               Get_Next_Interp (Index2, It2);
            end loop;
         end if;
      end Check_Right_Argument;

   --  Start processing for Find_Arithmetic_Types

   begin
      if not Is_Overloaded (L) then
         Check_Right_Argument (Etype (L));

      else
         Get_First_Interp (L, Index1, It1);
         while Present (It1.Typ) loop
            Check_Right_Argument (It1.Typ);
            Get_Next_Interp (Index1, It1);
         end loop;
      end if;

   end Find_Arithmetic_Types;

   ------------------------
   -- Find_Boolean_Types --
   ------------------------

   procedure Find_Boolean_Types
     (L, R  : Node_Id;
      Op_Id : Entity_Id;
      N     : Node_Id)
   is
      Index : Interp_Index;
      It    : Interp;

      procedure Check_Numeric_Argument (T : Entity_Id);
      --  Special case for logical operations one of whose operands is an
      --  integer literal. If both are literal the result is any modular type.

      ----------------------------
      -- Check_Numeric_Argument --
      ----------------------------

      procedure Check_Numeric_Argument (T : Entity_Id) is
      begin
         if T = Universal_Integer then
            Add_One_Interp (N, Op_Id, Any_Modular);

         elsif Is_Modular_Integer_Type (T) then
            Add_One_Interp (N, Op_Id, T);
         end if;
      end Check_Numeric_Argument;

   --  Start of processing for Find_Boolean_Types

   begin
      if not Is_Overloaded (L) then
         if Etype (L) = Universal_Integer
           or else Etype (L) = Any_Modular
         then
            if not Is_Overloaded (R) then
               Check_Numeric_Argument (Etype (R));

            else
               Get_First_Interp (R, Index, It);
               while Present (It.Typ) loop
                  Check_Numeric_Argument (It.Typ);
                  Get_Next_Interp (Index, It);
               end loop;
            end if;

         --  If operands are aggregates, we must assume that they may be
         --  boolean arrays, and leave disambiguation for the second pass.
         --  If only one is an aggregate, verify that the other one has an
         --  interpretation as a boolean array

         elsif Nkind (L) = N_Aggregate then
            if Nkind (R) = N_Aggregate then
               Add_One_Interp (N, Op_Id, Etype (L));

            elsif not Is_Overloaded (R) then
               if Valid_Boolean_Arg (Etype (R)) then
                  Add_One_Interp (N, Op_Id, Etype (R));
               end if;

            else
               Get_First_Interp (R, Index, It);
               while Present (It.Typ) loop
                  if Valid_Boolean_Arg (It.Typ) then
                     Add_One_Interp (N, Op_Id, It.Typ);
                  end if;

                  Get_Next_Interp (Index, It);
               end loop;
            end if;

         elsif Valid_Boolean_Arg (Etype (L))
           and then Has_Compatible_Type (R, Etype (L))
         then
            Add_One_Interp (N, Op_Id, Etype (L));
         end if;

      else
         Get_First_Interp (L, Index, It);
         while Present (It.Typ) loop
            if Valid_Boolean_Arg (It.Typ)
              and then Has_Compatible_Type (R, It.Typ)
            then
               Add_One_Interp (N, Op_Id, It.Typ);
            end if;

            Get_Next_Interp (Index, It);
         end loop;
      end if;
   end Find_Boolean_Types;

   ---------------------------
   -- Find_Comparison_Types --
   ---------------------------

   procedure Find_Comparison_Types
     (L, R  : Node_Id;
      Op_Id : Entity_Id;
      N     : Node_Id)
   is
      Index : Interp_Index;
      It    : Interp;
      Found : Boolean := False;
      I_F   : Interp_Index;
      T_F   : Entity_Id;
      Scop  : Entity_Id := Empty;

      procedure Try_One_Interp (T1 : Entity_Id);
      --  Routine to try one proposed interpretation. Note that the context
      --  of the operator plays no role in resolving the arguments, so that
      --  if there is more than one interpretation of the operands that is
      --  compatible with comparison, the operation is ambiguous.

      --------------------
      -- Try_One_Interp --
      --------------------

      procedure Try_One_Interp (T1 : Entity_Id) is
      begin

         --  If the operator is an expanded name, then the type of the operand
         --  must be defined in the corresponding scope. If the type is
         --  universal, the context will impose the correct type.

         if Present (Scop)
            and then not Defined_In_Scope (T1, Scop)
            and then T1 /= Universal_Integer
            and then T1 /= Universal_Real
            and then T1 /= Any_String
            and then T1 /= Any_Composite
         then
            return;
         end if;

         if Valid_Comparison_Arg (T1)
           and then Has_Compatible_Type (R, T1)
         then
            if Found
              and then Base_Type (T1) /= Base_Type (T_F)
            then
               It := Disambiguate (L, I_F, Index, Any_Type);

               if It = No_Interp then
                  Ambiguous_Operands (N);
                  Set_Etype (L, Any_Type);
                  return;

               else
                  T_F := It.Typ;
               end if;

            else
               Found := True;
               T_F   := T1;
               I_F   := Index;
            end if;

            Set_Etype (L, T_F);
            Find_Non_Universal_Interpretations (N, R, Op_Id, T1);

         end if;
      end Try_One_Interp;

   --  Start processing for Find_Comparison_Types

   begin
      --  If left operand is aggregate, the right operand has to
      --  provide a usable type for it.

      if Nkind (L) = N_Aggregate
        and then Nkind (R) /= N_Aggregate
      then
         Find_Comparison_Types (R, L, Op_Id, N);
         return;
      end if;

      if Nkind (N) = N_Function_Call
         and then Nkind (Name (N)) = N_Expanded_Name
      then
         Scop := Entity (Prefix (Name (N)));

         --  The prefix may be a package renaming, and the subsequent test
         --  requires the original package.

         if Ekind (Scop) = E_Package
           and then Present (Renamed_Entity (Scop))
         then
            Scop := Renamed_Entity (Scop);
            Set_Entity (Prefix (Name (N)), Scop);
         end if;
      end if;

      if not Is_Overloaded (L) then
         Try_One_Interp (Etype (L));

      else
         Get_First_Interp (L, Index, It);
         while Present (It.Typ) loop
            Try_One_Interp (It.Typ);
            Get_Next_Interp (Index, It);
         end loop;
      end if;
   end Find_Comparison_Types;

   ----------------------------------------
   -- Find_Non_Universal_Interpretations --
   ----------------------------------------

   procedure Find_Non_Universal_Interpretations
     (N     : Node_Id;
      R     : Node_Id;
      Op_Id : Entity_Id;
      T1    : Entity_Id)
   is
      Index : Interp_Index;
      It    : Interp;

   begin
      if T1 = Universal_Integer
        or else T1 = Universal_Real
      then
         if not Is_Overloaded (R) then
            Add_One_Interp
              (N, Op_Id, Standard_Boolean, Base_Type (Etype (R)));
         else
            Get_First_Interp (R, Index, It);
            while Present (It.Typ) loop
               if Covers (It.Typ, T1) then
                  Add_One_Interp
                    (N, Op_Id, Standard_Boolean, Base_Type (It.Typ));
               end if;

               Get_Next_Interp (Index, It);
            end loop;
         end if;
      else
         Add_One_Interp (N, Op_Id, Standard_Boolean, Base_Type (T1));
      end if;
   end Find_Non_Universal_Interpretations;

   ------------------------------
   -- Find_Concatenation_Types --
   ------------------------------

   procedure Find_Concatenation_Types
     (L, R  : Node_Id;
      Op_Id : Entity_Id;
      N     : Node_Id)
   is
      Op_Type : constant Entity_Id := Etype (Op_Id);

   begin
      if Is_Array_Type (Op_Type)
        and then not Is_Limited_Type (Op_Type)

        and then (Has_Compatible_Type (L, Op_Type)
                    or else
                  Has_Compatible_Type (L, Component_Type (Op_Type)))

        and then (Has_Compatible_Type (R, Op_Type)
                    or else
                  Has_Compatible_Type (R, Component_Type (Op_Type)))
      then
         Add_One_Interp (N, Op_Id, Op_Type);
      end if;
   end Find_Concatenation_Types;

   -------------------------
   -- Find_Equality_Types --
   -------------------------

   procedure Find_Equality_Types
     (L, R  : Node_Id;
      Op_Id : Entity_Id;
      N     : Node_Id)
   is
      Index : Interp_Index;
      It    : Interp;
      Found : Boolean := False;
      I_F   : Interp_Index;
      T_F   : Entity_Id;
      Scop  : Entity_Id := Empty;

      procedure Try_One_Interp (T1 : Entity_Id);
      --  The context of the operator plays no role in resolving the
      --  arguments,  so that if there is more than one interpretation
      --  of the operands that is compatible with equality, the construct
      --  is ambiguous and an error can be emitted now, after trying to
      --  disambiguate, i.e. applying preference rules.

      --------------------
      -- Try_One_Interp --
      --------------------

      procedure Try_One_Interp (T1 : Entity_Id) is
      begin
         --  If the operator is an expanded name, then the type of the operand
         --  must be defined in the corresponding scope. If the type is
         --  universal, the context will impose the correct type. An anonymous
         --  type for a 'Access reference is also universal in this sense, as
         --  the actual type is obtained from context.
         --  In Ada 2005, the equality operator for anonymous access types
         --  is declared in Standard, and preference rules apply to it.

         if Present (Scop) then
            if Defined_In_Scope (T1, Scop)
              or else T1 = Universal_Integer
              or else T1 = Universal_Real
              or else T1 = Any_Access
              or else T1 = Any_String
              or else T1 = Any_Composite
              or else (Ekind (T1) = E_Access_Subprogram_Type
                          and then not Comes_From_Source (T1))
            then
               null;

            elsif Ekind (T1) = E_Anonymous_Access_Type
              and then Scop = Standard_Standard
            then
               null;

            else
               --  The scope does not contain an operator for the type

               return;
            end if;
         end if;

         --  Ada 2005 (AI-230): Keep restriction imposed by Ada 83 and 95:
         --  Do not allow anonymous access types in equality operators.

         if Ada_Version < Ada_05
           and then Ekind (T1) = E_Anonymous_Access_Type
         then
            return;
         end if;

         if T1 /= Standard_Void_Type
           and then not Is_Limited_Type (T1)
           and then not Is_Limited_Composite (T1)
           and then Has_Compatible_Type (R, T1)
         then
            if Found
              and then Base_Type (T1) /= Base_Type (T_F)
            then
               It := Disambiguate (L, I_F, Index, Any_Type);

               if It = No_Interp then
                  Ambiguous_Operands (N);
                  Set_Etype (L, Any_Type);
                  return;

               else
                  T_F := It.Typ;
               end if;

            else
               Found := True;
               T_F   := T1;
               I_F   := Index;
            end if;

            if not Analyzed (L) then
               Set_Etype (L, T_F);
            end if;

            Find_Non_Universal_Interpretations (N, R, Op_Id, T1);

            --  Case of operator was not visible, Etype still set to Any_Type

            if Etype (N) = Any_Type then
               Found := False;
            end if;

         elsif Scop = Standard_Standard
           and then Ekind (T1) = E_Anonymous_Access_Type
         then
            Found := True;
         end if;
      end Try_One_Interp;

   --  Start of processing for Find_Equality_Types

   begin
      --  If left operand is aggregate, the right operand has to
      --  provide a usable type for it.

      if Nkind (L) = N_Aggregate
        and then Nkind (R) /= N_Aggregate
      then
         Find_Equality_Types (R, L, Op_Id, N);
         return;
      end if;

      if Nkind (N) = N_Function_Call
         and then Nkind (Name (N)) = N_Expanded_Name
      then
         Scop := Entity (Prefix (Name (N)));

         --  The prefix may be a package renaming, and the subsequent test
         --  requires the original package.

         if Ekind (Scop) = E_Package
           and then Present (Renamed_Entity (Scop))
         then
            Scop := Renamed_Entity (Scop);
            Set_Entity (Prefix (Name (N)), Scop);
         end if;
      end if;

      if not Is_Overloaded (L) then
         Try_One_Interp (Etype (L));

      else
         Get_First_Interp (L, Index, It);
         while Present (It.Typ) loop
            Try_One_Interp (It.Typ);
            Get_Next_Interp (Index, It);
         end loop;
      end if;
   end Find_Equality_Types;

   -------------------------
   -- Find_Negation_Types --
   -------------------------

   procedure Find_Negation_Types
     (R     : Node_Id;
      Op_Id : Entity_Id;
      N     : Node_Id)
   is
      Index : Interp_Index;
      It    : Interp;

   begin
      if not Is_Overloaded (R) then
         if Etype (R) = Universal_Integer then
            Add_One_Interp (N, Op_Id, Any_Modular);
         elsif Valid_Boolean_Arg (Etype (R)) then
            Add_One_Interp (N, Op_Id, Etype (R));
         end if;

      else
         Get_First_Interp (R, Index, It);
         while Present (It.Typ) loop
            if Valid_Boolean_Arg (It.Typ) then
               Add_One_Interp (N, Op_Id, It.Typ);
            end if;

            Get_Next_Interp (Index, It);
         end loop;
      end if;
   end Find_Negation_Types;

   ----------------------
   -- Find_Unary_Types --
   ----------------------

   procedure Find_Unary_Types
     (R     : Node_Id;
      Op_Id : Entity_Id;
      N     : Node_Id)
   is
      Index : Interp_Index;
      It    : Interp;

   begin
      if not Is_Overloaded (R) then
         if Is_Numeric_Type (Etype (R)) then
            Add_One_Interp (N, Op_Id, Base_Type (Etype (R)));
         end if;

      else
         Get_First_Interp (R, Index, It);
         while Present (It.Typ) loop
            if Is_Numeric_Type (It.Typ) then
               Add_One_Interp (N, Op_Id, Base_Type (It.Typ));
            end if;

            Get_Next_Interp (Index, It);
         end loop;
      end if;
   end Find_Unary_Types;

   ------------------
   -- Junk_Operand --
   ------------------

   function Junk_Operand (N : Node_Id) return Boolean is
      Enode : Node_Id;

   begin
      if Error_Posted (N) then
         return False;
      end if;

      --  Get entity to be tested

      if Is_Entity_Name (N)
        and then Present (Entity (N))
      then
         Enode := N;

      --  An odd case, a procedure name gets converted to a very peculiar
      --  function call, and here is where we detect this happening.

      elsif Nkind (N) = N_Function_Call
        and then Is_Entity_Name (Name (N))
        and then Present (Entity (Name (N)))
      then
         Enode := Name (N);

      --  Another odd case, there are at least some cases of selected
      --  components where the selected component is not marked as having
      --  an entity, even though the selector does have an entity

      elsif Nkind (N) = N_Selected_Component
        and then Present (Entity (Selector_Name (N)))
      then
         Enode := Selector_Name (N);

      else
         return False;
      end if;

      --  Now test the entity we got to see if it is a bad case

      case Ekind (Entity (Enode)) is

         when E_Package =>
            Error_Msg_N
              ("package name cannot be used as operand", Enode);

         when Generic_Unit_Kind =>
            Error_Msg_N
              ("generic unit name cannot be used as operand", Enode);

         when Type_Kind =>
            Error_Msg_N
              ("subtype name cannot be used as operand", Enode);

         when Entry_Kind =>
            Error_Msg_N
              ("entry name cannot be used as operand", Enode);

         when E_Procedure =>
            Error_Msg_N
              ("procedure name cannot be used as operand", Enode);

         when E_Exception =>
            Error_Msg_N
              ("exception name cannot be used as operand", Enode);

         when E_Block | E_Label | E_Loop =>
            Error_Msg_N
              ("label name cannot be used as operand", Enode);

         when others =>
            return False;

      end case;

      return True;
   end Junk_Operand;

   --------------------
   -- Operator_Check --
   --------------------

   procedure Operator_Check (N : Node_Id) is
   begin
      Remove_Abstract_Operations (N);

      --  Test for case of no interpretation found for operator

      if Etype (N) = Any_Type then
         declare
            L     : Node_Id;
            R     : Node_Id;
            Op_Id : Entity_Id := Empty;

         begin
            R := Right_Opnd (N);

            if Nkind (N) in N_Binary_Op then
               L := Left_Opnd (N);
            else
               L := Empty;
            end if;

            --  If either operand has no type, then don't complain further,
            --  since this simply means that we have a propagated error.

            if R = Error
              or else Etype (R) = Any_Type
              or else (Nkind (N) in N_Binary_Op and then Etype (L) = Any_Type)
            then
               return;

            --  We explicitly check for the case of concatenation of component
            --  with component to avoid reporting spurious matching array types
            --  that might happen to be lurking in distant packages (such as
            --  run-time packages). This also prevents inconsistencies in the
            --  messages for certain ACVC B tests, which can vary depending on
            --  types declared in run-time interfaces. Another improvement when
            --  aggregates are present is to look for a well-typed operand.

            elsif Present (Candidate_Type)
              and then (Nkind (N) /= N_Op_Concat
                         or else Is_Array_Type (Etype (L))
                         or else Is_Array_Type (Etype (R)))
            then

               if Nkind (N) = N_Op_Concat then
                  if Etype (L) /= Any_Composite
                    and then Is_Array_Type (Etype (L))
                  then
                     Candidate_Type := Etype (L);

                  elsif Etype (R) /= Any_Composite
                    and then Is_Array_Type (Etype (R))
                  then
                     Candidate_Type := Etype (R);
                  end if;
               end if;

               Error_Msg_NE
                 ("operator for} is not directly visible!",
                  N, First_Subtype (Candidate_Type));
               Error_Msg_N ("use clause would make operation legal!",  N);
               return;

            --  If either operand is a junk operand (e.g. package name), then
            --  post appropriate error messages, but do not complain further.

            --  Note that the use of OR in this test instead of OR ELSE is
            --  quite deliberate, we may as well check both operands in the
            --  binary operator case.

            elsif Junk_Operand (R)
              or (Nkind (N) in N_Binary_Op and then Junk_Operand (L))
            then
               return;

            --  If we have a logical operator, one of whose operands is
            --  Boolean, then we know that the other operand cannot resolve to
            --  Boolean (since we got no interpretations), but in that case we
            --  pretty much know that the other operand should be Boolean, so
            --  resolve it that way (generating an error)

            elsif Nkind (N) = N_Op_And
                    or else
                  Nkind (N) = N_Op_Or
                    or else
                  Nkind (N) = N_Op_Xor
            then
               if Etype (L) = Standard_Boolean then
                  Resolve (R, Standard_Boolean);
                  return;
               elsif Etype (R) = Standard_Boolean then
                  Resolve (L, Standard_Boolean);
                  return;
               end if;

            --  For an arithmetic operator or comparison operator, if one
            --  of the operands is numeric, then we know the other operand
            --  is not the same numeric type. If it is a non-numeric type,
            --  then probably it is intended to match the other operand.

            elsif Nkind (N) = N_Op_Add      or else
                  Nkind (N) = N_Op_Divide   or else
                  Nkind (N) = N_Op_Ge       or else
                  Nkind (N) = N_Op_Gt       or else
                  Nkind (N) = N_Op_Le       or else
                  Nkind (N) = N_Op_Lt       or else
                  Nkind (N) = N_Op_Mod      or else
                  Nkind (N) = N_Op_Multiply or else
                  Nkind (N) = N_Op_Rem      or else
                  Nkind (N) = N_Op_Subtract
            then
               if Is_Numeric_Type (Etype (L))
                 and then not Is_Numeric_Type (Etype (R))
               then
                  Resolve (R, Etype (L));
                  return;

               elsif Is_Numeric_Type (Etype (R))
                 and then not Is_Numeric_Type (Etype (L))
               then
                  Resolve (L, Etype (R));
                  return;
               end if;

            --  Comparisons on A'Access are common enough to deserve a
            --  special message.

            elsif (Nkind (N) = N_Op_Eq  or else
                   Nkind (N) = N_Op_Ne)
               and then Ekind (Etype (L)) = E_Access_Attribute_Type
               and then Ekind (Etype (R)) = E_Access_Attribute_Type
            then
               Error_Msg_N
                 ("two access attributes cannot be compared directly", N);
               Error_Msg_N
                 ("\use qualified expression for one of the operands",
                   N);
               return;

            --  Another one for C programmers

            elsif Nkind (N) = N_Op_Concat
              and then Valid_Boolean_Arg (Etype (L))
              and then Valid_Boolean_Arg (Etype (R))
            then
               Error_Msg_N ("invalid operands for concatenation", N);
               Error_Msg_N ("\maybe AND was meant", N);
               return;

            --  A special case for comparison of access parameter with null

            elsif Nkind (N) = N_Op_Eq
              and then Is_Entity_Name (L)
              and then Nkind (Parent (Entity (L))) = N_Parameter_Specification
              and then Nkind (Parameter_Type (Parent (Entity (L)))) =
                                                  N_Access_Definition
              and then Nkind (R) = N_Null
            then
               Error_Msg_N ("access parameter is not allowed to be null", L);
               Error_Msg_N ("\(call would raise Constraint_Error)", L);
               return;
            end if;

            --  If we fall through then just give general message. Note that in
            --  the following messages, if the operand is overloaded we choose
            --  an arbitrary type to complain about, but that is probably more
            --  useful than not giving a type at all.

            if Nkind (N) in N_Unary_Op then
               Error_Msg_Node_2 := Etype (R);
               Error_Msg_N ("operator& not defined for}", N);
               return;

            else
               if Nkind (N) in N_Binary_Op then
                  if not Is_Overloaded (L)
                    and then not Is_Overloaded (R)
                    and then Base_Type (Etype (L)) = Base_Type (Etype (R))
                  then
                     Error_Msg_Node_2 := First_Subtype (Etype (R));
                     Error_Msg_N ("there is no applicable operator& for}", N);

                  else
                     --  Another attempt to find a fix: one of the candidate
                     --  interpretations may not be use-visible. This has
                     --  already been checked for predefined operators, so
                     --  we examine only user-defined functions.

                     Op_Id := Get_Name_Entity_Id (Chars (N));

                     while Present (Op_Id) loop
                        if Ekind (Op_Id) /= E_Operator
                          and then Is_Overloadable (Op_Id)
                        then
                           if not Is_Immediately_Visible (Op_Id)
                             and then not In_Use (Scope (Op_Id))
                             and then not Is_Abstract_Subprogram (Op_Id)
                             and then not Is_Hidden (Op_Id)
                             and then Ekind (Scope (Op_Id)) = E_Package
                             and then
                               Has_Compatible_Type
                                 (L, Etype (First_Formal (Op_Id)))
                             and then Present
                              (Next_Formal (First_Formal (Op_Id)))
                             and then
                               Has_Compatible_Type
                                 (R,
                                  Etype (Next_Formal (First_Formal (Op_Id))))
                           then
                              Error_Msg_N
                                ("No legal interpretation for operator&", N);
                              Error_Msg_NE
                                ("\use clause on& would make operation legal",
                                   N, Scope (Op_Id));
                              exit;
                           end if;
                        end if;

                        Op_Id := Homonym (Op_Id);
                     end loop;

                     if No (Op_Id) then
                        Error_Msg_N ("invalid operand types for operator&", N);

                        if Nkind (N) /= N_Op_Concat then
                           Error_Msg_NE ("\left operand has}!",  N, Etype (L));
                           Error_Msg_NE ("\right operand has}!", N, Etype (R));
                        end if;
                     end if;
                  end if;
               end if;
            end if;
         end;
      end if;
   end Operator_Check;

   -----------------------------------------
   -- Process_Implicit_Dereference_Prefix --
   -----------------------------------------

   procedure Process_Implicit_Dereference_Prefix
     (E : Entity_Id;
      P : Entity_Id)
   is
      Ref : Node_Id;

   begin
      if Present (E)
        and then (Operating_Mode = Check_Semantics or else not Expander_Active)
      then
         --  We create a dummy reference to E to ensure that the reference
         --  is not considered as part of an assignment (an implicit
         --  dereference can never assign to its prefix). The Comes_From_Source
         --  attribute needs to be propagated for accurate warnings.

         Ref := New_Reference_To (E, Sloc (P));
         Set_Comes_From_Source (Ref, Comes_From_Source (P));
         Generate_Reference (E, Ref);
      end if;
   end Process_Implicit_Dereference_Prefix;

   --------------------------------
   -- Remove_Abstract_Operations --
   --------------------------------

   procedure Remove_Abstract_Operations (N : Node_Id) is
<<<<<<< HEAD
      I            : Interp_Index;
      It           : Interp;
      Abstract_Op  : Entity_Id := Empty;
=======
      Abstract_Op    : Entity_Id := Empty;
      Address_Kludge : Boolean := False;
      I              : Interp_Index;
      It             : Interp;
>>>>>>> 60a98cce

      --  AI-310: If overloaded, remove abstract non-dispatching operations. We
      --  activate this if either extensions are enabled, or if the abstract
      --  operation in question comes from a predefined file. This latter test
      --  allows us to use abstract to make operations invisible to users. In
      --  particular, if type Address is non-private and abstract subprograms
      --  are used to hide its operators, they will be truly hidden.

      type Operand_Position is (First_Op, Second_Op);
      Univ_Type : constant Entity_Id := Universal_Interpretation (N);

      procedure Remove_Address_Interpretations (Op : Operand_Position);
      --  Ambiguities may arise when the operands are literal and the address
      --  operations in s-auxdec are visible. In that case, remove the
      --  interpretation of a literal as Address, to retain the semantics of
      --  Address as a private type.

      ------------------------------------
      -- Remove_Address_Interpretations --
      ------------------------------------

      procedure Remove_Address_Interpretations (Op : Operand_Position) is
         Formal : Entity_Id;

      begin
         if Is_Overloaded (N) then
            Get_First_Interp (N, I, It);
            while Present (It.Nam) loop
               Formal := First_Entity (It.Nam);

               if Op = Second_Op then
                  Formal := Next_Entity (Formal);
               end if;

               if Is_Descendent_Of_Address (Etype (Formal)) then
                  Address_Kludge := True;
                  Remove_Interp (I);
               end if;

               Get_Next_Interp (I, It);
            end loop;
         end if;
      end Remove_Address_Interpretations;

   --  Start of processing for Remove_Abstract_Operations

   begin
      if Is_Overloaded (N) then
         Get_First_Interp (N, I, It);

         while Present (It.Nam) loop
            if Is_Overloadable (It.Nam)
              and then Is_Abstract_Subprogram (It.Nam)
              and then not Is_Dispatching_Operation (It.Nam)
            then
               Abstract_Op := It.Nam;

<<<<<<< HEAD
=======
               if Is_Descendent_Of_Address (It.Typ) then
                  Address_Kludge := True;
                  Remove_Interp (I);
                  exit;

>>>>>>> 60a98cce
               --  In Ada 2005, this operation does not participate in Overload
               --  resolution. If the operation is defined in in a predefined
               --  unit, it is one of the operations declared abstract in some
               --  variants of System, and it must be removed as well.

<<<<<<< HEAD
               if Ada_Version >= Ada_05
                   or else Is_Predefined_File_Name
                             (Unit_File_Name (Get_Source_Unit (It.Nam)))
                   or else Is_Descendent_Of_Address (It.Typ)
=======
               elsif Ada_Version >= Ada_05
                 or else Is_Predefined_File_Name
                           (Unit_File_Name (Get_Source_Unit (It.Nam)))
>>>>>>> 60a98cce
               then
                  Remove_Interp (I);
                  exit;
               end if;
            end if;

            Get_Next_Interp (I, It);
         end loop;

         if No (Abstract_Op) then

            --  If some interpretation yields an integer type, it is still
            --  possible that there are address interpretations. Remove them
            --  if one operand is a literal, to avoid spurious ambiguities
            --  on systems where Address is a visible integer type.

            if Is_Overloaded (N)
<<<<<<< HEAD
              and then  Nkind (N) in N_Op
=======
              and then Nkind (N) in N_Op
>>>>>>> 60a98cce
              and then Is_Integer_Type (Etype (N))
            then
               if Nkind (N) in N_Binary_Op then
                  if Nkind (Right_Opnd (N)) = N_Integer_Literal then
                     Remove_Address_Interpretations (Second_Op);

                  elsif Nkind (Right_Opnd (N)) = N_Integer_Literal then
                     Remove_Address_Interpretations (First_Op);
                  end if;
               end if;
            end if;

         elsif Nkind (N) in N_Op then

            --  Remove interpretations that treat literals as addresses. This
            --  is never appropriate, even when Address is defined as a visible
            --  Integer type. The reason is that we would really prefer Address
            --  to behave as a private type, even in this case, which is there
            --  only to accomodate oddities of VMS address sizes. If Address is
            --  a visible integer type, we get lots of overload ambiguities.

            if Nkind (N) in N_Binary_Op then
               declare
                  U1 : constant Boolean :=
                     Present (Universal_Interpretation (Right_Opnd (N)));
                  U2 : constant Boolean :=
                     Present (Universal_Interpretation (Left_Opnd (N)));

               begin
                  if U1 then
                     Remove_Address_Interpretations (Second_Op);
                  end if;

                  if U2 then
                     Remove_Address_Interpretations (First_Op);
                  end if;

                  if not (U1 and U2) then

                     --  Remove corresponding predefined operator, which is
                     --  always added to the overload set.

                     Get_First_Interp (N, I, It);
                     while Present (It.Nam) loop
                        if Scope (It.Nam) = Standard_Standard
                          and then Base_Type (It.Typ) =
                                   Base_Type (Etype (Abstract_Op))
                        then
                           Remove_Interp (I);
                        end if;

                        Get_Next_Interp (I, It);
                     end loop;

                  elsif Is_Overloaded (N)
                    and then Present (Univ_Type)
                  then
                     --  If both operands have a universal interpretation,
                     --  it is still necessary to remove interpretations that
                     --  yield Address. Any remaining ambiguities will be
                     --  removed in Disambiguate.

                     Get_First_Interp (N, I, It);
                     while Present (It.Nam) loop
                        if Is_Descendent_Of_Address (It.Typ) then
                           Remove_Interp (I);

                        elsif not Is_Type (It.Nam) then
                           Set_Entity (N, It.Nam);
                        end if;

                        Get_Next_Interp (I, It);
                     end loop;
                  end if;
               end;
            end if;

         elsif Nkind (N) = N_Function_Call
           and then
             (Nkind (Name (N)) = N_Operator_Symbol
                or else
                  (Nkind (Name (N)) = N_Expanded_Name
                     and then
                       Nkind (Selector_Name (Name (N))) = N_Operator_Symbol))
         then

            declare
               Arg1 : constant Node_Id := First (Parameter_Associations (N));
               U1   : constant Boolean :=
                        Present (Universal_Interpretation (Arg1));
               U2   : constant Boolean :=
                        Present (Next (Arg1)) and then
                        Present (Universal_Interpretation (Next (Arg1)));

            begin
               if U1 then
                  Remove_Address_Interpretations (First_Op);
               end if;

               if U2 then
                  Remove_Address_Interpretations (Second_Op);
               end if;

               if not (U1 and U2) then
                  Get_First_Interp (N, I, It);
                  while Present (It.Nam) loop
                     if Scope (It.Nam) = Standard_Standard
                       and then It.Typ = Base_Type (Etype (Abstract_Op))
                     then
                        Remove_Interp (I);
                     end if;

                     Get_Next_Interp (I, It);
                  end loop;
               end if;
            end;
         end if;

         --  If the removal has left no valid interpretations, emit an error
         --  message now and label node as illegal.

         if Present (Abstract_Op) then
            Get_First_Interp (N, I, It);

            if No (It.Nam) then

               --  Removal of abstract operation left no viable candidate

               Set_Etype (N, Any_Type);
               Error_Msg_Sloc := Sloc (Abstract_Op);
               Error_Msg_NE
                 ("cannot call abstract operation& declared#", N, Abstract_Op);

            --  In Ada 2005, an abstract operation may disable predefined
            --  operators. Since the context is not yet known, we mark the
            --  predefined operators as potentially hidden. Do not include
            --  predefined operators when addresses are involved since this
            --  case is handled separately.

            elsif Ada_Version >= Ada_05
              and then not Address_Kludge
            then
               while Present (It.Nam) loop
                  if Is_Numeric_Type (It.Typ)
                    and then Scope (It.Typ) = Standard_Standard
                  then
                     Set_Abstract_Op (I, Abstract_Op);
                  end if;

                  Get_Next_Interp (I, It);
               end loop;
            end if;
         end if;
      end if;
   end Remove_Abstract_Operations;

   -----------------------
   -- Try_Indirect_Call --
   -----------------------

   function Try_Indirect_Call
     (N   : Node_Id;
      Nam : Entity_Id;
      Typ : Entity_Id) return Boolean
   is
      Actual  : Node_Id;
      Formal  : Entity_Id;
      Call_OK : Boolean;

   begin
      Normalize_Actuals (N, Designated_Type (Typ), False, Call_OK);

      Actual := First_Actual (N);
      Formal := First_Formal (Designated_Type (Typ));
      while Present (Actual) and then Present (Formal) loop
         if not Has_Compatible_Type (Actual, Etype (Formal)) then
            return False;
         end if;

         Next (Actual);
         Next_Formal (Formal);
      end loop;

      if No (Actual) and then No (Formal) then
         Add_One_Interp (N, Nam, Etype (Designated_Type (Typ)));

         --  Nam is a candidate interpretation for the name in the call,
         --  if it is not an indirect call.

         if not Is_Type (Nam)
            and then Is_Entity_Name (Name (N))
         then
            Set_Entity (Name (N), Nam);
         end if;

         return True;
      else
         return False;
      end if;
   end Try_Indirect_Call;

   ----------------------
   -- Try_Indexed_Call --
   ----------------------

   function Try_Indexed_Call
     (N          : Node_Id;
      Nam        : Entity_Id;
      Typ        : Entity_Id;
      Skip_First : Boolean) return Boolean
   is
      Actuals : constant List_Id   := Parameter_Associations (N);
      Actual : Node_Id;
      Index  : Entity_Id;

   begin
      Actual := First (Actuals);

      --  If the call was originally written in prefix form, skip the first
      --  actual, which is obviously not defaulted.

      if Skip_First then
         Next (Actual);
      end if;

      Index := First_Index (Typ);
      while Present (Actual) and then Present (Index) loop

         --  If the parameter list has a named association, the expression
         --  is definitely a call and not an indexed component.

         if Nkind (Actual) = N_Parameter_Association then
            return False;
         end if;

         if not Has_Compatible_Type (Actual, Etype (Index)) then
            return False;
         end if;

         Next (Actual);
         Next_Index (Index);
      end loop;

      if No (Actual) and then No (Index) then
         Add_One_Interp (N, Nam, Component_Type (Typ));

         --  Nam is a candidate interpretation for the name in the call,
         --  if it is not an indirect call.

         if not Is_Type (Nam)
            and then Is_Entity_Name (Name (N))
         then
            Set_Entity (Name (N), Nam);
         end if;

         return True;
      else
         return False;
      end if;
   end Try_Indexed_Call;

   --------------------------
   -- Try_Object_Operation --
   --------------------------

   function Try_Object_Operation (N : Node_Id) return Boolean is
      K              : constant Node_Kind  := Nkind (Parent (N));
      Loc            : constant Source_Ptr := Sloc (N);
      Candidate      : Entity_Id := Empty;
      Is_Subprg_Call : constant Boolean    := K = N_Procedure_Call_Statement
                                               or else K = N_Function_Call;
      Obj            : constant Node_Id    := Prefix (N);
<<<<<<< HEAD
      Subprog        : constant Node_Id    := Selector_Name (N);
=======
      Subprog        : constant Node_Id    :=
                         Make_Identifier (Sloc (Selector_Name (N)),
                           Chars => Chars (Selector_Name (N)));
      --  Identifier on which possible interpretations will be collected

>>>>>>> 60a98cce
      Success        : Boolean := False;

      Report_Error : Boolean := False;
      --  If no candidate interpretation matches the context, redo the
      --  analysis with error enabled to provide additional information.

      Actual          : Node_Id;
      New_Call_Node   : Node_Id := Empty;
      Node_To_Replace : Node_Id;
      Obj_Type        : Entity_Id := Etype (Obj);

      function Valid_Candidate
        (Success : Boolean;
         Call    : Node_Id;
         Subp    : Entity_Id) return Entity_Id;
      --  If the subprogram is a valid interpretation, record it, and add
      --  to the list of interpretations of Subprog.

      procedure Complete_Object_Operation
        (Call_Node       : Node_Id;
         Node_To_Replace : Node_Id);
      --  Make Subprog the name of Call_Node, replace Node_To_Replace with
      --  Call_Node, insert the object (or its dereference) as the first actual
      --  in the call, and complete the analysis of the call.

      procedure Report_Ambiguity (Op : Entity_Id);
      --  If a prefixed procedure call is ambiguous, indicate whether the
      --  call includes an implicit dereference or an implicit 'Access.

      procedure Transform_Object_Operation
        (Call_Node       : out Node_Id;
         Node_To_Replace : out Node_Id);
      --  Transform Obj.Operation (X, Y,,) into Operation (Obj, X, Y ..)
      --  Call_Node is the resulting subprogram call,
      --  Node_To_Replace is either N or the parent of N, and Subprog
      --  is a reference to the subprogram we are trying to match.

      function Try_Class_Wide_Operation
        (Call_Node       : Node_Id;
         Node_To_Replace : Node_Id) return Boolean;
      --  Traverse all ancestor types looking for a class-wide subprogram
      --  for which the current operation is a valid non-dispatching call.

      procedure Try_One_Prefix_Interpretation (T : Entity_Id);
      --  If prefix is overloaded, its interpretation may include different
      --  tagged types, and we must examine the primitive operations and
      --  the class-wide operations of each in order to find candidate
      --  interpretations for the call as a whole.

      function Try_Primitive_Operation
        (Call_Node       : Node_Id;
         Node_To_Replace : Node_Id) return Boolean;
      --  Traverse the list of primitive subprograms looking for a dispatching
      --  operation for which the current node is a valid call .

      ---------------------
      -- Valid_Candidate --
      ---------------------

      function Valid_Candidate
        (Success : Boolean;
         Call    : Node_Id;
         Subp    : Entity_Id) return Entity_Id
      is
         Comp_Type : Entity_Id;

      begin
         --  If the subprogram is a valid interpretation, record it in global
         --  variable Subprog, to collect all possible overloadings.

         if Success then
            if Subp /= Entity (Subprog) then
               Add_One_Interp (Subprog, Subp, Etype (Subp));
            end if;
         end if;

         --  If the call may be an indexed call, retrieve component type
         --  of resulting expression, and add possible interpretation.

         Comp_Type := Empty;

         if Nkind (Call) = N_Function_Call
             and then Nkind (Parent (N)) = N_Indexed_Component
             and then Needs_One_Actual (Subp)
         then
            if Is_Array_Type (Etype (Subp)) then
               Comp_Type := Component_Type (Etype (Subp));

            elsif Is_Access_Type (Etype (Subp))
              and then Is_Array_Type (Designated_Type (Etype (Subp)))
            then
               Comp_Type := Component_Type (Designated_Type (Etype (Subp)));
            end if;
         end if;

         if Present (Comp_Type)
              and then Etype (Subprog) /= Comp_Type
         then
            Add_One_Interp (Subprog, Subp, Comp_Type);
         end if;

         if Etype (Call) /= Any_Type then
            return Subp;
         else
            return Empty;
         end if;
      end Valid_Candidate;

      -------------------------------
      -- Complete_Object_Operation --
      -------------------------------

      procedure Complete_Object_Operation
        (Call_Node       : Node_Id;
         Node_To_Replace : Node_Id)
      is
         Formal_Type  : constant Entity_Id :=
                          Etype (First_Formal (Entity (Subprog)));
         First_Actual : Node_Id;

      begin
         --  Place the name of the operation, with its interpretations,
         --  on the rewritten call.

         Set_Name (Call_Node, Subprog);

<<<<<<< HEAD
=======
         First_Actual := First (Parameter_Associations (Call_Node));

>>>>>>> 60a98cce
         --  For cross-reference purposes, treat the new node as being in
         --  the source if the original one is.

         Set_Comes_From_Source (Subprog, Comes_From_Source (N));
         Set_Comes_From_Source (Call_Node, Comes_From_Source (N));

         if Nkind (N) = N_Selected_Component
           and then not Inside_A_Generic
         then
            Set_Entity (Selector_Name (N), Entity (Subprog));
         end if;

         --  If need be, rewrite first actual as an explicit dereference
         --  If the call is overloaded, the rewriting can only be done
         --  once the primitive operation is identified.

         if Is_Overloaded (Subprog) then

<<<<<<< HEAD
         if not Is_Access_Type (Formal_Type)
=======
            --  The prefix itself may be overloaded, and its interpretations
            --  must be propagated to the new actual in the call.

            if Is_Overloaded (Obj) then
               Save_Interps (Obj, First_Actual);
            end if;

            Rewrite (First_Actual, Obj);

         elsif not Is_Access_Type (Formal_Type)
>>>>>>> 60a98cce
           and then Is_Access_Type (Etype (Obj))
         then
            Rewrite (First_Actual,
              Make_Explicit_Dereference (Sloc (Obj), Obj));
            Analyze (First_Actual);

<<<<<<< HEAD
=======
            --  If we need to introduce an explicit dereference, verify that
            --  the resulting actual is compatible with the mode of the formal.

            if Ekind (First_Formal (Entity (Subprog))) /= E_In_Parameter
              and then Is_Access_Constant (Etype (Obj))
            then
               Error_Msg_NE
                 ("expect variable in call to&", Prefix (N), Entity (Subprog));
            end if;

>>>>>>> 60a98cce
         --  Conversely, if the formal is an access parameter and the
         --  object is not, replace the actual with a 'Access reference.
         --   Its analysis will check that the object is aliased.

         elsif Is_Access_Type (Formal_Type)
           and then not Is_Access_Type (Etype (Obj))
         then
            Rewrite (First_Actual,
              Make_Attribute_Reference (Loc,
                Attribute_Name => Name_Access,
                Prefix => Relocate_Node (Obj)));
<<<<<<< HEAD
=======

            if not Is_Aliased_View (Obj) then
               Error_Msg_NE
                 ("object in prefixed call to& must be aliased"
                      & " (RM-2005 4.3.1 (13))",
                 Prefix (First_Actual), Subprog);
            end if;

>>>>>>> 60a98cce
            Analyze (First_Actual);

         else
            if Is_Overloaded (Obj) then
               Save_Interps (Obj, First_Actual);
            end if;

            Rewrite (First_Actual, Obj);
         end if;

         if Is_Overloaded (Call_Node) then
            Save_Interps (Call_Node, Node_To_Replace);
         end if;

         Rewrite (Node_To_Replace, Call_Node);

         --  Propagate the interpretations collected in subprog to the new
         --  function call node, to be resolved from context.

         if Is_Overloaded (Subprog) then
            Save_Interps (Subprog, Node_To_Replace);
         else
            Analyze (Node_To_Replace);
         end if;
      end Complete_Object_Operation;

      ----------------------
      -- Report_Ambiguity --
      ----------------------

      procedure Report_Ambiguity (Op : Entity_Id) is
         Access_Formal : constant Boolean :=
                           Is_Access_Type (Etype (First_Formal (Op)));
         Access_Actual : constant Boolean :=
                           Is_Access_Type (Etype (Prefix (N)));

      begin
         Error_Msg_Sloc := Sloc (Op);

         if Access_Formal and then not Access_Actual then
            if Nkind (Parent (Op)) = N_Full_Type_Declaration then
               Error_Msg_N
                 ("\possible interpretation"
                   & " (inherited, with implicit 'Access) #", N);
            else
               Error_Msg_N
                 ("\possible interpretation (with implicit 'Access) #", N);
            end if;

         elsif not Access_Formal and then Access_Actual then
            if Nkind (Parent (Op)) = N_Full_Type_Declaration then
               Error_Msg_N
                 ("\possible interpretation"
                   & " ( inherited, with implicit dereference) #", N);
            else
               Error_Msg_N
                 ("\possible interpretation (with implicit dereference) #", N);
            end if;

         else
            if Nkind (Parent (Op)) = N_Full_Type_Declaration then
               Error_Msg_N ("\possible interpretation (inherited)#", N);
            else
               Error_Msg_N ("\possible interpretation#", N);
            end if;
         end if;
      end Report_Ambiguity;

      --------------------------------
      -- Transform_Object_Operation --
      --------------------------------

      procedure Transform_Object_Operation
        (Call_Node       : out Node_Id;
         Node_To_Replace : out Node_Id)
      is
         Parent_Node : constant Node_Id := Parent (N);

         Dummy : constant Node_Id := New_Copy (Obj);
         --  Placeholder used as a first parameter in the call, replaced
         --  eventually by the proper object.

         Actuals : List_Id;
         Actual  : Node_Id;

      begin
         --  Common case covering 1) Call to a procedure and 2) Call to a
         --  function that has some additional actuals.

         if (Nkind (Parent_Node) = N_Function_Call
               or else
             Nkind (Parent_Node) = N_Procedure_Call_Statement)

            --  N is a selected component node containing the name of the
            --  subprogram. If N is not the name of the parent node we must
            --  not replace the parent node by the new construct. This case
            --  occurs when N is a parameterless call to a subprogram that
            --  is an actual parameter of a call to another subprogram. For
            --  example:
            --            Some_Subprogram (..., Obj.Operation, ...)

            and then Name (Parent_Node) = N
         then
            Node_To_Replace := Parent_Node;

            Actuals := Parameter_Associations (Parent_Node);

            if Present (Actuals) then
               Prepend (Dummy, Actuals);
            else
               Actuals := New_List (Dummy);
            end if;

            if Nkind (Parent_Node) = N_Procedure_Call_Statement then
               Call_Node :=
                 Make_Procedure_Call_Statement (Loc,
                   Name => New_Copy (Subprog),
                   Parameter_Associations => Actuals);

            else
               Call_Node :=
                 Make_Function_Call (Loc,
                   Name => New_Copy (Subprog),
                   Parameter_Associations => Actuals);

            end if;

         --  Before analysis, the function call appears as an indexed component
         --  if there are no named associations.

         elsif Nkind (Parent_Node) =  N_Indexed_Component
           and then N = Prefix (Parent_Node)
         then
            Node_To_Replace := Parent_Node;

            Actuals := Expressions (Parent_Node);

            Actual := First (Actuals);
            while Present (Actual) loop
               Analyze (Actual);
               Next (Actual);
            end loop;

            Prepend (Dummy, Actuals);

            Call_Node :=
               Make_Function_Call (Loc,
                 Name => New_Copy (Subprog),
                 Parameter_Associations => Actuals);

         --  Parameterless call:  Obj.F is rewritten as F (Obj)

         else
            Node_To_Replace := N;

            Call_Node :=
               Make_Function_Call (Loc,
                 Name => New_Copy (Subprog),
                 Parameter_Associations => New_List (Dummy));
         end if;
      end Transform_Object_Operation;

      ------------------------------
      -- Try_Class_Wide_Operation --
      ------------------------------

      function Try_Class_Wide_Operation
        (Call_Node       : Node_Id;
         Node_To_Replace : Node_Id) return Boolean
      is
<<<<<<< HEAD
         Anc_Type : Entity_Id;
         Cls_Type : Entity_Id;
         Hom      : Entity_Id;
         Hom_Ref  : Node_Id;
         Success  : Boolean;

      begin
         --  Loop through ancestor types, traverse the homonym chain of the
         --  subprogram, and try out those homonyms whose first formal has the
         --  class-wide type of the ancestor, or an access type to it.
=======
         Anc_Type    : Entity_Id;
         Matching_Op : Entity_Id := Empty;
         Error       : Boolean;

         procedure Traverse_Homonyms
           (Anc_Type : Entity_Id;
            Error    : out Boolean);
         --  Traverse the homonym chain of the subprogram searching for those
         --  homonyms whose first formal has the Anc_Type's class-wide type,
         --  or an anonymous access type designating the class-wide type. If an
         --  ambiguity is detected, then Error is set to True.

         procedure Traverse_Interfaces
           (Anc_Type : Entity_Id;
            Error    : out Boolean);
         --  Traverse the list of interfaces, if any, associated with Anc_Type
         --  and search for acceptable class-wide homonyms associated with each
         --  interface. If an ambiguity is detected, then Error is set to True.

         -----------------------
         -- Traverse_Homonyms --
         -----------------------

         procedure Traverse_Homonyms
           (Anc_Type : Entity_Id;
            Error    : out Boolean)
         is
            Cls_Type    : Entity_Id;
            Hom         : Entity_Id;
            Hom_Ref     : Node_Id;
            Success     : Boolean;

         begin
            Error := False;
>>>>>>> 60a98cce

            Cls_Type := Class_Wide_Type (Anc_Type);

<<<<<<< HEAD
         loop
            Cls_Type := Class_Wide_Type (Anc_Type);

=======
>>>>>>> 60a98cce
            Hom := Current_Entity (Subprog);

            --  Find operation whose first parameter is of the class-wide
            --  type, a subtype thereof, or an anonymous access to same.

            while Present (Hom) loop
               if (Ekind (Hom) = E_Procedure
                     or else
                   Ekind (Hom) = E_Function)
                 and then Scope (Hom) = Scope (Anc_Type)
                 and then Present (First_Formal (Hom))
                 and then
<<<<<<< HEAD
                   (Etype (First_Formal (Hom)) = Cls_Type
                     or else
                       (Is_Access_Type (Etype (First_Formal (Hom)))
                          and then
                            Designated_Type (Etype (First_Formal (Hom))) =
                                                                 Cls_Type))
               then
                  Hom_Ref := New_Reference_To (Hom, Sloc (Subprog));
=======
                   (Base_Type (Etype (First_Formal (Hom))) = Cls_Type
                     or else
                       (Is_Access_Type (Etype (First_Formal (Hom)))
                          and then
                            Ekind (Etype (First_Formal (Hom))) =
                              E_Anonymous_Access_Type
                          and then
                            Base_Type
                              (Designated_Type (Etype (First_Formal (Hom)))) =
                                                                   Cls_Type))
               then
>>>>>>> 60a98cce
                  Set_Etype (Call_Node, Any_Type);
                  Set_Is_Overloaded (Call_Node, False);
                  Success := False;

<<<<<<< HEAD
                  Set_Name (Call_Node, Hom_Ref);

                  Analyze_One_Call
                    (N          => Call_Node,
                     Nam        => Hom,
                     Report     => Report_Error,
                     Success    => Success,
                     Skip_First => True);
=======
                  if No (Matching_Op) then
                     Hom_Ref := New_Reference_To (Hom, Sloc (Subprog));
                     Set_Etype (Call_Node, Any_Type);
                     Set_Parent (Call_Node, Parent (Node_To_Replace));
>>>>>>> 60a98cce

                     Set_Name (Call_Node, Hom_Ref);

                     Analyze_One_Call
                       (N          => Call_Node,
                        Nam        => Hom,
                        Report     => Report_Error,
                        Success    => Success,
                        Skip_First => True);

                     Matching_Op :=
                       Valid_Candidate (Success, Call_Node, Hom);

                  else
                     Analyze_One_Call
                       (N          => Call_Node,
                        Nam        => Hom,
                        Report     => Report_Error,
                        Success    => Success,
                        Skip_First => True);

                     if Present (Valid_Candidate (Success, Call_Node, Hom))
                       and then Nkind (Call_Node) /= N_Function_Call
                     then
                        Error_Msg_NE ("ambiguous call to&", N, Hom);
                        Report_Ambiguity (Matching_Op);
                        Report_Ambiguity (Hom);
                        Error := True;
                        return;
                     end if;
                  end if;
               end if;

               Hom := Homonym (Hom);
            end loop;
         end Traverse_Homonyms;

         -------------------------
         -- Traverse_Interfaces --
         -------------------------

         procedure Traverse_Interfaces
           (Anc_Type : Entity_Id;
            Error    : out Boolean)
         is
            Intface      : Node_Id;
            Intface_List : constant List_Id :=
                             Abstract_Interface_List (Anc_Type);

         begin
            Error := False;

            if Is_Non_Empty_List (Intface_List) then
               Intface := First (Intface_List);
               while Present (Intface) loop

                  --  Look for acceptable class-wide homonyms associated with
                  --  the interface.

                  Traverse_Homonyms (Etype (Intface), Error);

                  if Error then
                     return;
                  end if;

                  --  Continue the search by looking at each of the interface's
                  --  associated interface ancestors.

                  Traverse_Interfaces (Etype (Intface), Error);

                  if Error then
                     return;
                  end if;

                  Next (Intface);
               end loop;
            end if;
         end Traverse_Interfaces;

      --  Start of processing for Try_Class_Wide_Operation

      begin
         --  Loop through ancestor types (including interfaces), traversing the
         --  homonym chain of the subprogram, and trying out those homonyms
         --  whose first formal has the class-wide type of the ancestor, or an
         --  anonymous access type designating the class-wide type.

         Anc_Type := Obj_Type;
         loop
            --  Look for a match among homonyms associated with the ancestor

            Traverse_Homonyms (Anc_Type, Error);

            if Error then
               return True;
            end if;

            --  Continue the search for matches among homonyms associated with
            --  any interfaces implemented by the ancestor.

            Traverse_Interfaces (Anc_Type, Error);

            if Error then
               return True;
            end if;

            exit when Etype (Anc_Type) = Anc_Type;
            Anc_Type := Etype (Anc_Type);
         end loop;

         if Present (Matching_Op) then
            Set_Etype (Call_Node, Etype (Matching_Op));
         end if;

         return Present (Matching_Op);
      end Try_Class_Wide_Operation;

      -----------------------------------
      -- Try_One_Prefix_Interpretation --
      -----------------------------------

      procedure Try_One_Prefix_Interpretation (T : Entity_Id) is
      begin
         Obj_Type := T;

         if Is_Access_Type (Obj_Type) then
            Obj_Type := Designated_Type (Obj_Type);
         end if;

         if Ekind (Obj_Type) = E_Private_Subtype then
            Obj_Type := Base_Type (Obj_Type);
         end if;

         if Is_Class_Wide_Type (Obj_Type) then
            Obj_Type := Etype (Class_Wide_Type (Obj_Type));
         end if;

         --  The type may have be obtained through a limited_with clause,
         --  in which case the primitive operations are available on its
         --  non-limited view. If still incomplete, retrieve full view.

         if Ekind (Obj_Type) = E_Incomplete_Type
           and then From_With_Type (Obj_Type)
         then
            Obj_Type := Get_Full_View (Non_Limited_View (Obj_Type));
         end if;

         --  If the object is not tagged, or the type is still an incomplete
         --  type, this is not a prefixed call.

         if not Is_Tagged_Type (Obj_Type)
           or else Is_Incomplete_Type (Obj_Type)
         then
            return;
         end if;

         if Try_Primitive_Operation
              (Call_Node       => New_Call_Node,
               Node_To_Replace => Node_To_Replace)
           or else
             Try_Class_Wide_Operation
               (Call_Node       => New_Call_Node,
                Node_To_Replace => Node_To_Replace)
         then
            null;
         end if;
      end Try_One_Prefix_Interpretation;

      -----------------------------
      -- Try_Primitive_Operation --
      -----------------------------

      function Try_Primitive_Operation
        (Call_Node       : Node_Id;
         Node_To_Replace : Node_Id) return Boolean
      is
         Elmt        : Elmt_Id;
         Prim_Op     : Entity_Id;
<<<<<<< HEAD
         Prim_Op_Ref : Node_Id := Empty;
         Success     : Boolean := False;
         Op_Exists   : Boolean := False;
=======
         Matching_Op : Entity_Id := Empty;
         Prim_Op_Ref : Node_Id   := Empty;

         Corr_Type   : Entity_Id := Empty;
         --  If the prefix is a synchronized type, the controlling type of
         --  the primitive operation is the corresponding record type, else
         --  this is the object type itself.

         Success     : Boolean   := False;

         function Collect_Generic_Type_Ops (T : Entity_Id) return Elist_Id;
         --  For tagged types the candidate interpretations are found in
         --  the list of primitive operations of the type and its ancestors.
         --  For formal tagged types we have to find the operations declared
         --  in the same scope as the type (including in the generic formal
         --  part) because the type itself carries no primitive operations,
         --  except for formal derived types that inherit the operations of
         --  the parent and progenitors.
>>>>>>> 60a98cce

         function Valid_First_Argument_Of (Op : Entity_Id) return Boolean;
         --  Verify that the prefix, dereferenced if need be, is a valid
         --  controlling argument in a call to Op. The remaining actuals
         --  are checked in the subsequent call to Analyze_One_Call.

         ------------------------------
         -- Collect_Generic_Type_Ops --
         ------------------------------

         function Collect_Generic_Type_Ops (T : Entity_Id) return Elist_Id is
            Bas        : constant Entity_Id := Base_Type (T);
            Candidates : constant Elist_Id := New_Elmt_List;
            Subp       : Entity_Id;
            Formal     : Entity_Id;

         begin
            if Is_Derived_Type (T) then
               return Primitive_Operations (T);

            else
               --  Scan the list of entities declared in the same scope as
               --  the type. In general this will be an open scope, given that
               --  the call we are analyzing can only appear within a generic
               --  declaration or body (either the one that declares T, or a
               --  child unit).

               Subp := First_Entity (Scope (T));
               while Present (Subp) loop
                  if Is_Overloadable (Subp) then
                     Formal := First_Formal (Subp);

                     if Present (Formal)
                       and then Is_Controlling_Formal (Formal)
                       and then
                         (Base_Type (Etype (Formal)) = Bas
                           or else
                            (Is_Access_Type (Etype (Formal))
                              and then Designated_Type (Etype (Formal)) = Bas))
                     then
                        Append_Elmt (Subp, Candidates);
                     end if;
                  end if;

                  Next_Entity (Subp);
               end loop;

               return Candidates;
            end if;
         end Collect_Generic_Type_Ops;

         -----------------------------
         -- Valid_First_Argument_Of --
         -----------------------------

         function Valid_First_Argument_Of (Op : Entity_Id) return Boolean is
            Typ : constant Entity_Id := Etype (First_Formal (Op));

         begin
<<<<<<< HEAD
            --  Simple case. Object may be a subtype of the tagged type.

            return Obj_Type = Typ
              or else  Base_Type (Obj_Type) = Typ
=======
            --  Simple case. Object may be a subtype of the tagged type
            --  or may be the corresponding record of a synchronized type.

            return Obj_Type = Typ
              or else  Base_Type (Obj_Type) = Typ

              or else Corr_Type = Typ
>>>>>>> 60a98cce

               --  Prefix can be dereferenced

              or else
                (Is_Access_Type (Corr_Type)
                  and then Designated_Type (Corr_Type) = Typ)

               --  Formal is an access parameter, for which the object
               --  can provide an access.

              or else
                (Ekind (Typ) = E_Anonymous_Access_Type
<<<<<<< HEAD
                  and then Designated_Type (Typ) = Base_Type (Obj_Type));
=======
                  and then Designated_Type (Typ) = Base_Type (Corr_Type));
>>>>>>> 60a98cce
         end Valid_First_Argument_Of;

      --  Start of processing for Try_Primitive_Operation

      begin
<<<<<<< HEAD
         --  Look for subprograms in the list of primitive operations
         --  The name must be identical, and the kind of call indicates the
         --  expected kind of operation (function or procedure).
         --  If the type is a (tagged) synchronized type, the primitive ops
         --  are attached to the corresponding record type.

         if Is_Concurrent_Type (Obj_Type) then
            Elmt :=
              First_Elmt
               (Primitive_Operations (Corresponding_Record_Type (Obj_Type)));
         else
            Elmt := First_Elmt (Primitive_Operations (Obj_Type));
=======
         --  Look for subprograms in the list of primitive operations The name
         --  must be identical, and the kind of call indicates the expected
         --  kind of operation (function or procedure). If the type is a
         --  (tagged) synchronized type, the primitive ops are attached to
         --  the corresponding record type.

         if Is_Concurrent_Type (Obj_Type) then
            Corr_Type := Corresponding_Record_Type (Obj_Type);
            Elmt := First_Elmt (Primitive_Operations (Corr_Type));

         elsif not Is_Generic_Type (Obj_Type) then
            Corr_Type := Obj_Type;
            Elmt := First_Elmt (Primitive_Operations (Obj_Type));

         else
            Corr_Type := Obj_Type;
            Elmt := First_Elmt (Collect_Generic_Type_Ops (Obj_Type));
>>>>>>> 60a98cce
         end if;

         while Present (Elmt) loop
            Prim_Op := Node (Elmt);

            if Chars (Prim_Op) = Chars (Subprog)
              and then Present (First_Formal (Prim_Op))
              and then Valid_First_Argument_Of (Prim_Op)
              and then
                 (Nkind (Call_Node) = N_Function_Call)
                   = (Ekind (Prim_Op) = E_Function)
            then
               --  Ada 2005 (AI-251): If this primitive operation corresponds
               --  with an immediate ancestor interface there is no need to add
               --  it to the list of interpretations; the corresponding aliased
               --  primitive is also in this list of primitive operations and
               --  will be used instead.

<<<<<<< HEAD
               if Present (Abstract_Interface_Alias (Prim_Op))
                 and then Is_Ancestor (Find_Dispatching_Type
                                         (Alias (Prim_Op)), Obj_Type)
=======
               if (Present (Abstract_Interface_Alias (Prim_Op))
                     and then Is_Ancestor (Find_Dispatching_Type
                                             (Alias (Prim_Op)), Corr_Type))
                 or else

               --  Do not consider hidden primitives unless they belong to a
               --  generic private type with a tagged parent.

                  (Is_Hidden (Prim_Op)
                     and then not Is_Immediately_Visible (Obj_Type))
>>>>>>> 60a98cce
               then
                  goto Continue;
               end if;

<<<<<<< HEAD
               if not Success then
                  Prim_Op_Ref := New_Reference_To (Prim_Op, Sloc (Subprog));
                  Candidate := Prim_Op;

                  Set_Etype (Call_Node, Any_Type);
                  Set_Parent (Call_Node, Parent (Node_To_Replace));

                  Set_Name (Call_Node, Prim_Op_Ref);

                  Analyze_One_Call
                    (N          => Call_Node,
                     Nam        => Prim_Op,
                     Report     => Report_Error,
                     Success    => Success,
                     Skip_First => True);

                  if Success
                    or else Needs_One_Actual (Prim_Op)
                  then
                     Op_Exists := True;
                  end if;
=======
               Set_Etype (Call_Node, Any_Type);
               Set_Is_Overloaded (Call_Node, False);

               if No (Matching_Op) then
                  Prim_Op_Ref := New_Reference_To (Prim_Op, Sloc (Subprog));
                  Candidate := Prim_Op;

                  Set_Parent (Call_Node, Parent (Node_To_Replace));

                  Set_Name (Call_Node, Prim_Op_Ref);
                  Success := False;

                  Analyze_One_Call
                    (N          => Call_Node,
                     Nam        => Prim_Op,
                     Report     => Report_Error,
                     Success    => Success,
                     Skip_First => True);

                  Matching_Op := Valid_Candidate (Success, Call_Node, Prim_Op);
>>>>>>> 60a98cce

               else

                  --  More than one interpretation, collect for subsequent
<<<<<<< HEAD
                  --  disambiguation.

                  Add_One_Interp (Prim_Op_Ref, Prim_Op, Etype (Prim_Op));
=======
                  --  disambiguation. If this is a procedure call and there
                  --  is another match, report ambiguity now.

                  Analyze_One_Call
                    (N          => Call_Node,
                     Nam        => Prim_Op,
                     Report     => Report_Error,
                     Success    => Success,
                     Skip_First => True);

                  if Present (Valid_Candidate (Success, Call_Node, Prim_Op))
                    and then Nkind (Call_Node) /= N_Function_Call
                  then
                     Error_Msg_NE ("ambiguous call to&", N, Prim_Op);
                     Report_Ambiguity (Matching_Op);
                     Report_Ambiguity (Prim_Op);
                     return True;
                  end if;
>>>>>>> 60a98cce
               end if;
            end if;

            <<Continue>>
            Next_Elmt (Elmt);
         end loop;

<<<<<<< HEAD
         if Op_Exists then
            Complete_Object_Operation
              (Call_Node       => Call_Node,
               Node_To_Replace => Node_To_Replace,
               Subprog         => Prim_Op_Ref);
         end if;

         return Op_Exists;
=======
         if Present (Matching_Op) then
            Set_Etype (Call_Node, Etype (Matching_Op));
         end if;

         return Present (Matching_Op);
>>>>>>> 60a98cce
      end Try_Primitive_Operation;

   --  Start of processing for Try_Object_Operation

   begin
      Analyze_Expression (Obj);

      --  Analyze the actuals if node is known to be a subprogram call

      if Is_Subprg_Call and then N = Name (Parent (N)) then
         Actual := First (Parameter_Associations (Parent (N)));
         while Present (Actual) loop
            Analyze_Expression (Actual);
            Next (Actual);
         end loop;
      end if;

      --  Build a subprogram call node, using a copy of Obj as its first
      --  actual. This is a placeholder, to be replaced by an explicit
      --  dereference when needed.

      Transform_Object_Operation
        (Call_Node       => New_Call_Node,
         Node_To_Replace => Node_To_Replace);

      Set_Etype (New_Call_Node, Any_Type);
      Set_Etype (Subprog, Any_Type);
      Set_Parent (New_Call_Node, Parent (Node_To_Replace));

<<<<<<< HEAD
      if Try_Primitive_Operation
          (Call_Node       => New_Call_Node,
           Node_To_Replace => Node_To_Replace)

        or else
          Try_Class_Wide_Operation
            (Call_Node       => New_Call_Node,
             Node_To_Replace => Node_To_Replace)
      then
=======
      if not Is_Overloaded (Obj) then
         Try_One_Prefix_Interpretation (Obj_Type);

      else
         declare
            I  : Interp_Index;
            It : Interp;
         begin
            Get_First_Interp (Obj, I, It);
            while Present (It.Nam) loop
               Try_One_Prefix_Interpretation (It.Typ);
               Get_Next_Interp (I, It);
            end loop;
         end;
      end if;

      if Etype (New_Call_Node) /= Any_Type then
         Complete_Object_Operation
           (Call_Node       => New_Call_Node,
            Node_To_Replace => Node_To_Replace);
>>>>>>> 60a98cce
         return True;

      elsif Present (Candidate) then

         --  The argument list is not type correct. Re-analyze with error
         --  reporting enabled, and use one of the possible candidates.
         --  In all_errors mode, re-analyze all failed interpretations.

         if All_Errors_Mode then
            Report_Error := True;
            if Try_Primitive_Operation
                (Call_Node       => New_Call_Node,
                 Node_To_Replace => Node_To_Replace)

              or else
                Try_Class_Wide_Operation
                  (Call_Node       => New_Call_Node,
                   Node_To_Replace => Node_To_Replace)
            then
               null;
            end if;

         else
            Analyze_One_Call
              (N          => New_Call_Node,
               Nam        => Candidate,
               Report     => True,
               Success    => Success,
               Skip_First => True);
         end if;

         return True;  --  No need for further errors.

      else
         --  There was no candidate operation, so report it as an error
         --  in the caller: Analyze_Selected_Component.

         return False;
      end if;
   end Try_Object_Operation;

end Sem_Ch4;<|MERGE_RESOLUTION|>--- conflicted
+++ resolved
@@ -6,11 +6,7 @@
 --                                                                          --
 --                                 B o d y                                  --
 --                                                                          --
-<<<<<<< HEAD
---          Copyright (C) 1992-2006, Free Software Foundation, Inc.         --
-=======
 --          Copyright (C) 1992-2007, Free Software Foundation, Inc.         --
->>>>>>> 60a98cce
 --                                                                          --
 -- GNAT is free software;  you can  redistribute it  and/or modify it under --
 -- terms of the  GNU General Public License as published  by the Free Soft- --
@@ -350,45 +346,8 @@
       Acc_Type : Entity_Id;
       Type_Id  : Entity_Id;
 
-      function Mark_Allocator (Nod : Node_Id) return Traverse_Result;
-      --  Ada 2005 AI-162: Traverse the expression for an allocator, to locate
-      --  inner allocators that may specify access discriminants. Such access
-      --  discriminants are coextensions of the enclosing objects. They should
-      --  be allocated from the same storage pool as the enclosing object, and
-      --  deallocated at the same time as the enclosing object. They are
-      --  linked to the enclosing allocator to simplify this sharing.
-      --  On the other hand, access discriminants for stack-allocated objects
-      --  are themselves allocated statically, and do not carry the flag.
-
-      --------------------
-      -- Mark_Allocator --
-      --------------------
-
-      function Mark_Allocator (Nod : Node_Id) return Traverse_Result is
-      begin
-         if Nkind (Nod) = N_Allocator
-           and then Nkind (Parent (Nod)) = N_Index_Or_Discriminant_Constraint
-         then
-            Set_Is_Coextension (Nod);
-
-            if No (Coextensions (N)) then
-               Set_Coextensions (N, New_Elmt_List);
-            end if;
-
-            Append_Elmt (Nod, Coextensions (N));
-         end if;
-
-         return OK;
-      end Mark_Allocator;
-
-      procedure Mark_Coextensions is new Traverse_Proc (Mark_Allocator);
-
-   --  Start of processing for Analyze_Allocator
-
    begin
       Check_Restriction (No_Allocators, N);
-      Set_Coextensions (N, No_Elist);
-      Mark_Coextensions (E);
 
       if Nkind (E) = N_Qualified_Expression then
 
@@ -2731,21 +2690,14 @@
       --  in what follows, either to retrieve a component of to find
       --  a primitive operation. If the prefix is an explicit dereference,
       --  set the type of the prefix to reflect this transformation.
-<<<<<<< HEAD
-=======
       --  If the non-limited view is itself an incomplete type, get the
       --  full view if available.
->>>>>>> 60a98cce
 
       if Is_Incomplete_Type (Prefix_Type)
         and then From_With_Type (Prefix_Type)
         and then Present (Non_Limited_View (Prefix_Type))
       then
-<<<<<<< HEAD
-         Prefix_Type := Non_Limited_View (Prefix_Type);
-=======
          Prefix_Type := Get_Full_View (Non_Limited_View (Prefix_Type));
->>>>>>> 60a98cce
 
          if Nkind (N) = N_Explicit_Dereference then
             Set_Etype (Prefix (N), Prefix_Type);
@@ -2939,13 +2891,8 @@
             --  If the prefix is a private extension, check only the visible
             --  components of the partial view.
 
-<<<<<<< HEAD
-            if Ekind (Prefix_Type) = E_Record_Type_With_Private then
-               exit when Comp = Last_Entity (Prefix_Type);
-=======
             if Ekind (Type_To_Use) = E_Record_Type_With_Private then
                exit when Comp = Last_Entity (Type_To_Use);
->>>>>>> 60a98cce
             end if;
 
             Next_Entity (Comp);
@@ -3071,14 +3018,6 @@
          --  implements an interface, check whether there is some other
          --  primitive operation with that name.
 
-<<<<<<< HEAD
-         if Etype (N) = Any_Type
-           and then Ada_Version >= Ada_05
-           and then Is_Tagged_Type (Prefix_Type)
-           and then Try_Object_Operation (N)
-         then
-            return;
-=======
          if Ada_Version >= Ada_05
            and then Is_Tagged_Type (Prefix_Type)
          then
@@ -3102,7 +3041,6 @@
             then
                return;
             end if;
->>>>>>> 60a98cce
          end if;
 
          Set_Is_Overloaded (N, Is_Overloaded (Sel));
@@ -4850,16 +4788,10 @@
    --------------------------------
 
    procedure Remove_Abstract_Operations (N : Node_Id) is
-<<<<<<< HEAD
-      I            : Interp_Index;
-      It           : Interp;
-      Abstract_Op  : Entity_Id := Empty;
-=======
       Abstract_Op    : Entity_Id := Empty;
       Address_Kludge : Boolean := False;
       I              : Interp_Index;
       It             : Interp;
->>>>>>> 60a98cce
 
       --  AI-310: If overloaded, remove abstract non-dispatching operations. We
       --  activate this if either extensions are enabled, or if the abstract
@@ -4917,29 +4849,19 @@
             then
                Abstract_Op := It.Nam;
 
-<<<<<<< HEAD
-=======
                if Is_Descendent_Of_Address (It.Typ) then
                   Address_Kludge := True;
                   Remove_Interp (I);
                   exit;
 
->>>>>>> 60a98cce
                --  In Ada 2005, this operation does not participate in Overload
                --  resolution. If the operation is defined in in a predefined
                --  unit, it is one of the operations declared abstract in some
                --  variants of System, and it must be removed as well.
 
-<<<<<<< HEAD
-               if Ada_Version >= Ada_05
-                   or else Is_Predefined_File_Name
-                             (Unit_File_Name (Get_Source_Unit (It.Nam)))
-                   or else Is_Descendent_Of_Address (It.Typ)
-=======
                elsif Ada_Version >= Ada_05
                  or else Is_Predefined_File_Name
                            (Unit_File_Name (Get_Source_Unit (It.Nam)))
->>>>>>> 60a98cce
                then
                   Remove_Interp (I);
                   exit;
@@ -4957,11 +4879,7 @@
             --  on systems where Address is a visible integer type.
 
             if Is_Overloaded (N)
-<<<<<<< HEAD
-              and then  Nkind (N) in N_Op
-=======
               and then Nkind (N) in N_Op
->>>>>>> 60a98cce
               and then Is_Integer_Type (Etype (N))
             then
                if Nkind (N) in N_Binary_Op then
@@ -5234,15 +5152,11 @@
       Is_Subprg_Call : constant Boolean    := K = N_Procedure_Call_Statement
                                                or else K = N_Function_Call;
       Obj            : constant Node_Id    := Prefix (N);
-<<<<<<< HEAD
-      Subprog        : constant Node_Id    := Selector_Name (N);
-=======
       Subprog        : constant Node_Id    :=
                          Make_Identifier (Sloc (Selector_Name (N)),
                            Chars => Chars (Selector_Name (N)));
       --  Identifier on which possible interpretations will be collected
 
->>>>>>> 60a98cce
       Success        : Boolean := False;
 
       Report_Error : Boolean := False;
@@ -5369,11 +5283,8 @@
 
          Set_Name (Call_Node, Subprog);
 
-<<<<<<< HEAD
-=======
          First_Actual := First (Parameter_Associations (Call_Node));
 
->>>>>>> 60a98cce
          --  For cross-reference purposes, treat the new node as being in
          --  the source if the original one is.
 
@@ -5392,9 +5303,6 @@
 
          if Is_Overloaded (Subprog) then
 
-<<<<<<< HEAD
-         if not Is_Access_Type (Formal_Type)
-=======
             --  The prefix itself may be overloaded, and its interpretations
             --  must be propagated to the new actual in the call.
 
@@ -5405,15 +5313,12 @@
             Rewrite (First_Actual, Obj);
 
          elsif not Is_Access_Type (Formal_Type)
->>>>>>> 60a98cce
            and then Is_Access_Type (Etype (Obj))
          then
             Rewrite (First_Actual,
               Make_Explicit_Dereference (Sloc (Obj), Obj));
             Analyze (First_Actual);
 
-<<<<<<< HEAD
-=======
             --  If we need to introduce an explicit dereference, verify that
             --  the resulting actual is compatible with the mode of the formal.
 
@@ -5424,7 +5329,6 @@
                  ("expect variable in call to&", Prefix (N), Entity (Subprog));
             end if;
 
->>>>>>> 60a98cce
          --  Conversely, if the formal is an access parameter and the
          --  object is not, replace the actual with a 'Access reference.
          --   Its analysis will check that the object is aliased.
@@ -5436,8 +5340,6 @@
               Make_Attribute_Reference (Loc,
                 Attribute_Name => Name_Access,
                 Prefix => Relocate_Node (Obj)));
-<<<<<<< HEAD
-=======
 
             if not Is_Aliased_View (Obj) then
                Error_Msg_NE
@@ -5446,7 +5348,6 @@
                  Prefix (First_Actual), Subprog);
             end if;
 
->>>>>>> 60a98cce
             Analyze (First_Actual);
 
          else
@@ -5455,10 +5356,6 @@
             end if;
 
             Rewrite (First_Actual, Obj);
-         end if;
-
-         if Is_Overloaded (Call_Node) then
-            Save_Interps (Call_Node, Node_To_Replace);
          end if;
 
          Rewrite (Node_To_Replace, Call_Node);
@@ -5617,18 +5514,6 @@
         (Call_Node       : Node_Id;
          Node_To_Replace : Node_Id) return Boolean
       is
-<<<<<<< HEAD
-         Anc_Type : Entity_Id;
-         Cls_Type : Entity_Id;
-         Hom      : Entity_Id;
-         Hom_Ref  : Node_Id;
-         Success  : Boolean;
-
-      begin
-         --  Loop through ancestor types, traverse the homonym chain of the
-         --  subprogram, and try out those homonyms whose first formal has the
-         --  class-wide type of the ancestor, or an access type to it.
-=======
          Anc_Type    : Entity_Id;
          Matching_Op : Entity_Id := Empty;
          Error       : Boolean;
@@ -5663,16 +5548,9 @@
 
          begin
             Error := False;
->>>>>>> 60a98cce
 
             Cls_Type := Class_Wide_Type (Anc_Type);
 
-<<<<<<< HEAD
-         loop
-            Cls_Type := Class_Wide_Type (Anc_Type);
-
-=======
->>>>>>> 60a98cce
             Hom := Current_Entity (Subprog);
 
             --  Find operation whose first parameter is of the class-wide
@@ -5685,16 +5563,6 @@
                  and then Scope (Hom) = Scope (Anc_Type)
                  and then Present (First_Formal (Hom))
                  and then
-<<<<<<< HEAD
-                   (Etype (First_Formal (Hom)) = Cls_Type
-                     or else
-                       (Is_Access_Type (Etype (First_Formal (Hom)))
-                          and then
-                            Designated_Type (Etype (First_Formal (Hom))) =
-                                                                 Cls_Type))
-               then
-                  Hom_Ref := New_Reference_To (Hom, Sloc (Subprog));
-=======
                    (Base_Type (Etype (First_Formal (Hom))) = Cls_Type
                      or else
                        (Is_Access_Type (Etype (First_Formal (Hom)))
@@ -5706,26 +5574,14 @@
                               (Designated_Type (Etype (First_Formal (Hom)))) =
                                                                    Cls_Type))
                then
->>>>>>> 60a98cce
                   Set_Etype (Call_Node, Any_Type);
                   Set_Is_Overloaded (Call_Node, False);
                   Success := False;
 
-<<<<<<< HEAD
-                  Set_Name (Call_Node, Hom_Ref);
-
-                  Analyze_One_Call
-                    (N          => Call_Node,
-                     Nam        => Hom,
-                     Report     => Report_Error,
-                     Success    => Success,
-                     Skip_First => True);
-=======
                   if No (Matching_Op) then
                      Hom_Ref := New_Reference_To (Hom, Sloc (Subprog));
                      Set_Etype (Call_Node, Any_Type);
                      Set_Parent (Call_Node, Parent (Node_To_Replace));
->>>>>>> 60a98cce
 
                      Set_Name (Call_Node, Hom_Ref);
 
@@ -5904,11 +5760,6 @@
       is
          Elmt        : Elmt_Id;
          Prim_Op     : Entity_Id;
-<<<<<<< HEAD
-         Prim_Op_Ref : Node_Id := Empty;
-         Success     : Boolean := False;
-         Op_Exists   : Boolean := False;
-=======
          Matching_Op : Entity_Id := Empty;
          Prim_Op_Ref : Node_Id   := Empty;
 
@@ -5927,7 +5778,6 @@
          --  part) because the type itself carries no primitive operations,
          --  except for formal derived types that inherit the operations of
          --  the parent and progenitors.
->>>>>>> 60a98cce
 
          function Valid_First_Argument_Of (Op : Entity_Id) return Boolean;
          --  Verify that the prefix, dereferenced if need be, is a valid
@@ -5987,20 +5837,13 @@
             Typ : constant Entity_Id := Etype (First_Formal (Op));
 
          begin
-<<<<<<< HEAD
-            --  Simple case. Object may be a subtype of the tagged type.
+            --  Simple case. Object may be a subtype of the tagged type
+            --  or may be the corresponding record of a synchronized type.
 
             return Obj_Type = Typ
               or else  Base_Type (Obj_Type) = Typ
-=======
-            --  Simple case. Object may be a subtype of the tagged type
-            --  or may be the corresponding record of a synchronized type.
-
-            return Obj_Type = Typ
-              or else  Base_Type (Obj_Type) = Typ
 
               or else Corr_Type = Typ
->>>>>>> 60a98cce
 
                --  Prefix can be dereferenced
 
@@ -6013,30 +5856,12 @@
 
               or else
                 (Ekind (Typ) = E_Anonymous_Access_Type
-<<<<<<< HEAD
-                  and then Designated_Type (Typ) = Base_Type (Obj_Type));
-=======
                   and then Designated_Type (Typ) = Base_Type (Corr_Type));
->>>>>>> 60a98cce
          end Valid_First_Argument_Of;
 
       --  Start of processing for Try_Primitive_Operation
 
       begin
-<<<<<<< HEAD
-         --  Look for subprograms in the list of primitive operations
-         --  The name must be identical, and the kind of call indicates the
-         --  expected kind of operation (function or procedure).
-         --  If the type is a (tagged) synchronized type, the primitive ops
-         --  are attached to the corresponding record type.
-
-         if Is_Concurrent_Type (Obj_Type) then
-            Elmt :=
-              First_Elmt
-               (Primitive_Operations (Corresponding_Record_Type (Obj_Type)));
-         else
-            Elmt := First_Elmt (Primitive_Operations (Obj_Type));
-=======
          --  Look for subprograms in the list of primitive operations The name
          --  must be identical, and the kind of call indicates the expected
          --  kind of operation (function or procedure). If the type is a
@@ -6054,7 +5879,6 @@
          else
             Corr_Type := Obj_Type;
             Elmt := First_Elmt (Collect_Generic_Type_Ops (Obj_Type));
->>>>>>> 60a98cce
          end if;
 
          while Present (Elmt) loop
@@ -6073,11 +5897,6 @@
                --  primitive is also in this list of primitive operations and
                --  will be used instead.
 
-<<<<<<< HEAD
-               if Present (Abstract_Interface_Alias (Prim_Op))
-                 and then Is_Ancestor (Find_Dispatching_Type
-                                         (Alias (Prim_Op)), Obj_Type)
-=======
                if (Present (Abstract_Interface_Alias (Prim_Op))
                      and then Is_Ancestor (Find_Dispatching_Type
                                              (Alias (Prim_Op)), Corr_Type))
@@ -6088,20 +5907,21 @@
 
                   (Is_Hidden (Prim_Op)
                      and then not Is_Immediately_Visible (Obj_Type))
->>>>>>> 60a98cce
                then
                   goto Continue;
                end if;
 
-<<<<<<< HEAD
-               if not Success then
+               Set_Etype (Call_Node, Any_Type);
+               Set_Is_Overloaded (Call_Node, False);
+
+               if No (Matching_Op) then
                   Prim_Op_Ref := New_Reference_To (Prim_Op, Sloc (Subprog));
                   Candidate := Prim_Op;
 
-                  Set_Etype (Call_Node, Any_Type);
                   Set_Parent (Call_Node, Parent (Node_To_Replace));
 
                   Set_Name (Call_Node, Prim_Op_Ref);
+                  Success := False;
 
                   Analyze_One_Call
                     (N          => Call_Node,
@@ -6110,42 +5930,11 @@
                      Success    => Success,
                      Skip_First => True);
 
-                  if Success
-                    or else Needs_One_Actual (Prim_Op)
-                  then
-                     Op_Exists := True;
-                  end if;
-=======
-               Set_Etype (Call_Node, Any_Type);
-               Set_Is_Overloaded (Call_Node, False);
-
-               if No (Matching_Op) then
-                  Prim_Op_Ref := New_Reference_To (Prim_Op, Sloc (Subprog));
-                  Candidate := Prim_Op;
-
-                  Set_Parent (Call_Node, Parent (Node_To_Replace));
-
-                  Set_Name (Call_Node, Prim_Op_Ref);
-                  Success := False;
-
-                  Analyze_One_Call
-                    (N          => Call_Node,
-                     Nam        => Prim_Op,
-                     Report     => Report_Error,
-                     Success    => Success,
-                     Skip_First => True);
-
                   Matching_Op := Valid_Candidate (Success, Call_Node, Prim_Op);
->>>>>>> 60a98cce
 
                else
 
                   --  More than one interpretation, collect for subsequent
-<<<<<<< HEAD
-                  --  disambiguation.
-
-                  Add_One_Interp (Prim_Op_Ref, Prim_Op, Etype (Prim_Op));
-=======
                   --  disambiguation. If this is a procedure call and there
                   --  is another match, report ambiguity now.
 
@@ -6164,7 +5953,6 @@
                      Report_Ambiguity (Prim_Op);
                      return True;
                   end if;
->>>>>>> 60a98cce
                end if;
             end if;
 
@@ -6172,22 +5960,11 @@
             Next_Elmt (Elmt);
          end loop;
 
-<<<<<<< HEAD
-         if Op_Exists then
-            Complete_Object_Operation
-              (Call_Node       => Call_Node,
-               Node_To_Replace => Node_To_Replace,
-               Subprog         => Prim_Op_Ref);
-         end if;
-
-         return Op_Exists;
-=======
          if Present (Matching_Op) then
             Set_Etype (Call_Node, Etype (Matching_Op));
          end if;
 
          return Present (Matching_Op);
->>>>>>> 60a98cce
       end Try_Primitive_Operation;
 
    --  Start of processing for Try_Object_Operation
@@ -6217,17 +5994,6 @@
       Set_Etype (Subprog, Any_Type);
       Set_Parent (New_Call_Node, Parent (Node_To_Replace));
 
-<<<<<<< HEAD
-      if Try_Primitive_Operation
-          (Call_Node       => New_Call_Node,
-           Node_To_Replace => Node_To_Replace)
-
-        or else
-          Try_Class_Wide_Operation
-            (Call_Node       => New_Call_Node,
-             Node_To_Replace => Node_To_Replace)
-      then
-=======
       if not Is_Overloaded (Obj) then
          Try_One_Prefix_Interpretation (Obj_Type);
 
@@ -6248,7 +6014,6 @@
          Complete_Object_Operation
            (Call_Node       => New_Call_Node,
             Node_To_Replace => Node_To_Replace);
->>>>>>> 60a98cce
          return True;
 
       elsif Present (Candidate) then
